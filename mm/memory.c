// SPDX-License-Identifier: GPL-2.0-only
/*
 *  linux/mm/memory.c
 *
 *  Copyright (C) 1991, 1992, 1993, 1994  Linus Torvalds
 */

/*
 * demand-loading started 01.12.91 - seems it is high on the list of
 * things wanted, and it should be easy to implement. - Linus
 */

/*
 * Ok, demand-loading was easy, shared pages a little bit tricker. Shared
 * pages started 02.12.91, seems to work. - Linus.
 *
 * Tested sharing by executing about 30 /bin/sh: under the old kernel it
 * would have taken more than the 6M I have free, but it worked well as
 * far as I could see.
 *
 * Also corrected some "invalidate()"s - I wasn't doing enough of them.
 */

/*
 * Real VM (paging to/from disk) started 18.12.91. Much more work and
 * thought has to go into this. Oh, well..
 * 19.12.91  -  works, somewhat. Sometimes I get faults, don't know why.
 *		Found it. Everything seems to work now.
 * 20.12.91  -  Ok, making the swap-device changeable like the root.
 */

/*
 * 05.04.94  -  Multi-page memory management added for v1.1.
 *              Idea by Alex Bligh (alex@cconcepts.co.uk)
 *
 * 16.07.99  -  Support of BIGMEM added by Gerhard Wichert, Siemens AG
 *		(Gerhard.Wichert@pdb.siemens.de)
 *
 * Aug/Sep 2004 Changed to four level page tables (Andi Kleen)
 */

#include <linux/kernel_stat.h>
#include <linux/mm.h>
#include <linux/mm_inline.h>
#include <linux/sched/mm.h>
#include <linux/sched/coredump.h>
#include <linux/sched/numa_balancing.h>
#include <linux/sched/task.h>
#include <linux/hugetlb.h>
#include <linux/mman.h>
#include <linux/swap.h>
#include <linux/highmem.h>
#include <linux/pagemap.h>
#include <linux/memremap.h>
#include <linux/kmsan.h>
#include <linux/ksm.h>
#include <linux/rmap.h>
#include <linux/export.h>
#include <linux/delayacct.h>
#include <linux/init.h>
#include <linux/pfn_t.h>
#include <linux/writeback.h>
#include <linux/memcontrol.h>
#include <linux/mmu_notifier.h>
#include <linux/swapops.h>
#include <linux/elf.h>
#include <linux/gfp.h>
#include <linux/migrate.h>
#include <linux/string.h>
#include <linux/memory-tiers.h>
#include <linux/debugfs.h>
#include <linux/userfaultfd_k.h>
#include <linux/dax.h>
#include <linux/oom.h>
#include <linux/numa.h>
#include <linux/perf_event.h>
#include <linux/ptrace.h>
#include <linux/vmalloc.h>
#include <linux/sched/sysctl.h>

#include <trace/events/kmem.h>

#include <asm/io.h>
#include <asm/mmu_context.h>
#include <asm/pgalloc.h>
#include <linux/uaccess.h>
#include <asm/tlb.h>
#include <asm/tlbflush.h>

#include "pgalloc-track.h"
#include "internal.h"
#include "swap.h"

#if defined(LAST_CPUPID_NOT_IN_PAGE_FLAGS) && !defined(CONFIG_COMPILE_TEST)
#warning Unfortunate NUMA and NUMA Balancing config, growing page-frame for last_cpupid.
#endif

#ifndef CONFIG_NUMA
unsigned long max_mapnr;
EXPORT_SYMBOL(max_mapnr);

struct page *mem_map;
EXPORT_SYMBOL(mem_map);
#endif

static vm_fault_t do_fault(struct vm_fault *vmf);
static vm_fault_t do_anonymous_page(struct vm_fault *vmf);
static bool vmf_pte_changed(struct vm_fault *vmf);

/*
 * Return true if the original pte was a uffd-wp pte marker (so the pte was
 * wr-protected).
 */
static bool vmf_orig_pte_uffd_wp(struct vm_fault *vmf)
{
	if (!(vmf->flags & FAULT_FLAG_ORIG_PTE_VALID))
		return false;

	return pte_marker_uffd_wp(vmf->orig_pte);
}

/*
 * A number of key systems in x86 including ioremap() rely on the assumption
 * that high_memory defines the upper bound on direct map memory, then end
 * of ZONE_NORMAL.  Under CONFIG_DISCONTIG this means that max_low_pfn and
 * highstart_pfn must be the same; there must be no gap between ZONE_NORMAL
 * and ZONE_HIGHMEM.
 */
void *high_memory;
EXPORT_SYMBOL(high_memory);

/*
 * Randomize the address space (stacks, mmaps, brk, etc.).
 *
 * ( When CONFIG_COMPAT_BRK=y we exclude brk from randomization,
 *   as ancient (libc5 based) binaries can segfault. )
 */
int randomize_va_space __read_mostly =
#ifdef CONFIG_COMPAT_BRK
					1;
#else
					2;
#endif

#ifndef arch_wants_old_prefaulted_pte
static inline bool arch_wants_old_prefaulted_pte(void)
{
	/*
	 * Transitioning a PTE from 'old' to 'young' can be expensive on
	 * some architectures, even if it's performed in hardware. By
	 * default, "false" means prefaulted entries will be 'young'.
	 */
	return false;
}
#endif

static int __init disable_randmaps(char *s)
{
	randomize_va_space = 0;
	return 1;
}
__setup("norandmaps", disable_randmaps);

unsigned long zero_pfn __read_mostly;
EXPORT_SYMBOL(zero_pfn);

unsigned long highest_memmap_pfn __read_mostly;

/*
 * CONFIG_MMU architectures set up ZERO_PAGE in their paging_init()
 */
static int __init init_zero_pfn(void)
{
	zero_pfn = page_to_pfn(ZERO_PAGE(0));
	return 0;
}
early_initcall(init_zero_pfn);

void mm_trace_rss_stat(struct mm_struct *mm, int member)
{
	trace_rss_stat(mm, member);
}

/*
 * Note: this doesn't free the actual pages themselves. That
 * has been handled earlier when unmapping all the memory regions.
 */
static void free_pte_range(struct mmu_gather *tlb, pmd_t *pmd,
			   unsigned long addr)
{
	pgtable_t token = pmd_pgtable(*pmd);
	pmd_clear(pmd);
	pte_free_tlb(tlb, token, addr);
	mm_dec_nr_ptes(tlb->mm);
}

static inline void free_pmd_range(struct mmu_gather *tlb, pud_t *pud,
				unsigned long addr, unsigned long end,
				unsigned long floor, unsigned long ceiling)
{
	pmd_t *pmd;
	unsigned long next;
	unsigned long start;

	start = addr;
	pmd = pmd_offset(pud, addr);
	do {
		next = pmd_addr_end(addr, end);
		if (pmd_none_or_clear_bad(pmd))
			continue;
		free_pte_range(tlb, pmd, addr);
	} while (pmd++, addr = next, addr != end);

	start &= PUD_MASK;
	if (start < floor)
		return;
	if (ceiling) {
		ceiling &= PUD_MASK;
		if (!ceiling)
			return;
	}
	if (end - 1 > ceiling - 1)
		return;

	pmd = pmd_offset(pud, start);
	pud_clear(pud);
	pmd_free_tlb(tlb, pmd, start);
	mm_dec_nr_pmds(tlb->mm);
}

static inline void free_pud_range(struct mmu_gather *tlb, p4d_t *p4d,
				unsigned long addr, unsigned long end,
				unsigned long floor, unsigned long ceiling)
{
	pud_t *pud;
	unsigned long next;
	unsigned long start;

	start = addr;
	pud = pud_offset(p4d, addr);
	do {
		next = pud_addr_end(addr, end);
		if (pud_none_or_clear_bad(pud))
			continue;
		free_pmd_range(tlb, pud, addr, next, floor, ceiling);
	} while (pud++, addr = next, addr != end);

	start &= P4D_MASK;
	if (start < floor)
		return;
	if (ceiling) {
		ceiling &= P4D_MASK;
		if (!ceiling)
			return;
	}
	if (end - 1 > ceiling - 1)
		return;

	pud = pud_offset(p4d, start);
	p4d_clear(p4d);
	pud_free_tlb(tlb, pud, start);
	mm_dec_nr_puds(tlb->mm);
}

static inline void free_p4d_range(struct mmu_gather *tlb, pgd_t *pgd,
				unsigned long addr, unsigned long end,
				unsigned long floor, unsigned long ceiling)
{
	p4d_t *p4d;
	unsigned long next;
	unsigned long start;

	start = addr;
	p4d = p4d_offset(pgd, addr);
	do {
		next = p4d_addr_end(addr, end);
		if (p4d_none_or_clear_bad(p4d))
			continue;
		free_pud_range(tlb, p4d, addr, next, floor, ceiling);
	} while (p4d++, addr = next, addr != end);

	start &= PGDIR_MASK;
	if (start < floor)
		return;
	if (ceiling) {
		ceiling &= PGDIR_MASK;
		if (!ceiling)
			return;
	}
	if (end - 1 > ceiling - 1)
		return;

	p4d = p4d_offset(pgd, start);
	pgd_clear(pgd);
	p4d_free_tlb(tlb, p4d, start);
}

/*
 * This function frees user-level page tables of a process.
 */
void free_pgd_range(struct mmu_gather *tlb,
			unsigned long addr, unsigned long end,
			unsigned long floor, unsigned long ceiling)
{
	pgd_t *pgd;
	unsigned long next;

	/*
	 * The next few lines have given us lots of grief...
	 *
	 * Why are we testing PMD* at this top level?  Because often
	 * there will be no work to do at all, and we'd prefer not to
	 * go all the way down to the bottom just to discover that.
	 *
	 * Why all these "- 1"s?  Because 0 represents both the bottom
	 * of the address space and the top of it (using -1 for the
	 * top wouldn't help much: the masks would do the wrong thing).
	 * The rule is that addr 0 and floor 0 refer to the bottom of
	 * the address space, but end 0 and ceiling 0 refer to the top
	 * Comparisons need to use "end - 1" and "ceiling - 1" (though
	 * that end 0 case should be mythical).
	 *
	 * Wherever addr is brought up or ceiling brought down, we must
	 * be careful to reject "the opposite 0" before it confuses the
	 * subsequent tests.  But what about where end is brought down
	 * by PMD_SIZE below? no, end can't go down to 0 there.
	 *
	 * Whereas we round start (addr) and ceiling down, by different
	 * masks at different levels, in order to test whether a table
	 * now has no other vmas using it, so can be freed, we don't
	 * bother to round floor or end up - the tests don't need that.
	 */

	addr &= PMD_MASK;
	if (addr < floor) {
		addr += PMD_SIZE;
		if (!addr)
			return;
	}
	if (ceiling) {
		ceiling &= PMD_MASK;
		if (!ceiling)
			return;
	}
	if (end - 1 > ceiling - 1)
		end -= PMD_SIZE;
	if (addr > end - 1)
		return;
	/*
	 * We add page table cache pages with PAGE_SIZE,
	 * (see pte_free_tlb()), flush the tlb if we need
	 */
	tlb_change_page_size(tlb, PAGE_SIZE);
	pgd = pgd_offset(tlb->mm, addr);
	do {
		next = pgd_addr_end(addr, end);
		if (pgd_none_or_clear_bad(pgd))
			continue;
		free_p4d_range(tlb, pgd, addr, next, floor, ceiling);
	} while (pgd++, addr = next, addr != end);
}

void free_pgtables(struct mmu_gather *tlb, struct ma_state *mas,
		   struct vm_area_struct *vma, unsigned long floor,
		   unsigned long ceiling, bool mm_wr_locked)
{
	do {
		unsigned long addr = vma->vm_start;
		struct vm_area_struct *next;

		/*
		 * Note: USER_PGTABLES_CEILING may be passed as ceiling and may
		 * be 0.  This will underflow and is okay.
		 */
		next = mas_find(mas, ceiling - 1);

		/*
		 * Hide vma from rmap and truncate_pagecache before freeing
		 * pgtables
		 */
		if (mm_wr_locked)
			vma_start_write(vma);
		unlink_anon_vmas(vma);
		unlink_file_vma(vma);

		if (is_vm_hugetlb_page(vma)) {
			hugetlb_free_pgd_range(tlb, addr, vma->vm_end,
				floor, next ? next->vm_start : ceiling);
		} else {
			/*
			 * Optimization: gather nearby vmas into one call down
			 */
			while (next && next->vm_start <= vma->vm_end + PMD_SIZE
			       && !is_vm_hugetlb_page(next)) {
				vma = next;
				next = mas_find(mas, ceiling - 1);
				if (mm_wr_locked)
					vma_start_write(vma);
				unlink_anon_vmas(vma);
				unlink_file_vma(vma);
			}
			free_pgd_range(tlb, addr, vma->vm_end,
				floor, next ? next->vm_start : ceiling);
		}
		vma = next;
	} while (vma);
}

void pmd_install(struct mm_struct *mm, pmd_t *pmd, pgtable_t *pte)
{
	spinlock_t *ptl = pmd_lock(mm, pmd);

	if (likely(pmd_none(*pmd))) {	/* Has another populated it ? */
		mm_inc_nr_ptes(mm);
		/*
		 * Ensure all pte setup (eg. pte page lock and page clearing) are
		 * visible before the pte is made visible to other CPUs by being
		 * put into page tables.
		 *
		 * The other side of the story is the pointer chasing in the page
		 * table walking code (when walking the page table without locking;
		 * ie. most of the time). Fortunately, these data accesses consist
		 * of a chain of data-dependent loads, meaning most CPUs (alpha
		 * being the notable exception) will already guarantee loads are
		 * seen in-order. See the alpha page table accessors for the
		 * smp_rmb() barriers in page table walking code.
		 */
		smp_wmb(); /* Could be smp_wmb__xxx(before|after)_spin_lock */
		pmd_populate(mm, pmd, *pte);
		*pte = NULL;
	}
	spin_unlock(ptl);
}

int __pte_alloc(struct mm_struct *mm, pmd_t *pmd)
{
	pgtable_t new = pte_alloc_one(mm);
	if (!new)
		return -ENOMEM;

	pmd_install(mm, pmd, &new);
	if (new)
		pte_free(mm, new);
	return 0;
}

int __pte_alloc_kernel(pmd_t *pmd)
{
	pte_t *new = pte_alloc_one_kernel(&init_mm);
	if (!new)
		return -ENOMEM;

	spin_lock(&init_mm.page_table_lock);
	if (likely(pmd_none(*pmd))) {	/* Has another populated it ? */
		smp_wmb(); /* See comment in pmd_install() */
		pmd_populate_kernel(&init_mm, pmd, new);
		new = NULL;
	}
	spin_unlock(&init_mm.page_table_lock);
	if (new)
		pte_free_kernel(&init_mm, new);
	return 0;
}

static inline void init_rss_vec(int *rss)
{
	memset(rss, 0, sizeof(int) * NR_MM_COUNTERS);
}

static inline void add_mm_rss_vec(struct mm_struct *mm, int *rss)
{
	int i;

	if (current->mm == mm)
		sync_mm_rss(mm);
	for (i = 0; i < NR_MM_COUNTERS; i++)
		if (rss[i])
			add_mm_counter(mm, i, rss[i]);
}

/*
 * This function is called to print an error when a bad pte
 * is found. For example, we might have a PFN-mapped pte in
 * a region that doesn't allow it.
 *
 * The calling function must still handle the error.
 */
static void print_bad_pte(struct vm_area_struct *vma, unsigned long addr,
			  pte_t pte, struct page *page)
{
	pgd_t *pgd = pgd_offset(vma->vm_mm, addr);
	p4d_t *p4d = p4d_offset(pgd, addr);
	pud_t *pud = pud_offset(p4d, addr);
	pmd_t *pmd = pmd_offset(pud, addr);
	struct address_space *mapping;
	pgoff_t index;
	static unsigned long resume;
	static unsigned long nr_shown;
	static unsigned long nr_unshown;

	/*
	 * Allow a burst of 60 reports, then keep quiet for that minute;
	 * or allow a steady drip of one report per second.
	 */
	if (nr_shown == 60) {
		if (time_before(jiffies, resume)) {
			nr_unshown++;
			return;
		}
		if (nr_unshown) {
			pr_alert("BUG: Bad page map: %lu messages suppressed\n",
				 nr_unshown);
			nr_unshown = 0;
		}
		nr_shown = 0;
	}
	if (nr_shown++ == 0)
		resume = jiffies + 60 * HZ;

	mapping = vma->vm_file ? vma->vm_file->f_mapping : NULL;
	index = linear_page_index(vma, addr);

	pr_alert("BUG: Bad page map in process %s  pte:%08llx pmd:%08llx\n",
		 current->comm,
		 (long long)pte_val(pte), (long long)pmd_val(*pmd));
	if (page)
		dump_page(page, "bad pte");
	pr_alert("addr:%px vm_flags:%08lx anon_vma:%px mapping:%px index:%lx\n",
		 (void *)addr, vma->vm_flags, vma->anon_vma, mapping, index);
	pr_alert("file:%pD fault:%ps mmap:%ps read_folio:%ps\n",
		 vma->vm_file,
		 vma->vm_ops ? vma->vm_ops->fault : NULL,
		 vma->vm_file ? vma->vm_file->f_op->mmap : NULL,
		 mapping ? mapping->a_ops->read_folio : NULL);
	dump_stack();
	add_taint(TAINT_BAD_PAGE, LOCKDEP_NOW_UNRELIABLE);
}

/*
 * vm_normal_page -- This function gets the "struct page" associated with a pte.
 *
 * "Special" mappings do not wish to be associated with a "struct page" (either
 * it doesn't exist, or it exists but they don't want to touch it). In this
 * case, NULL is returned here. "Normal" mappings do have a struct page.
 *
 * There are 2 broad cases. Firstly, an architecture may define a pte_special()
 * pte bit, in which case this function is trivial. Secondly, an architecture
 * may not have a spare pte bit, which requires a more complicated scheme,
 * described below.
 *
 * A raw VM_PFNMAP mapping (ie. one that is not COWed) is always considered a
 * special mapping (even if there are underlying and valid "struct pages").
 * COWed pages of a VM_PFNMAP are always normal.
 *
 * The way we recognize COWed pages within VM_PFNMAP mappings is through the
 * rules set up by "remap_pfn_range()": the vma will have the VM_PFNMAP bit
 * set, and the vm_pgoff will point to the first PFN mapped: thus every special
 * mapping will always honor the rule
 *
 *	pfn_of_page == vma->vm_pgoff + ((addr - vma->vm_start) >> PAGE_SHIFT)
 *
 * And for normal mappings this is false.
 *
 * This restricts such mappings to be a linear translation from virtual address
 * to pfn. To get around this restriction, we allow arbitrary mappings so long
 * as the vma is not a COW mapping; in that case, we know that all ptes are
 * special (because none can have been COWed).
 *
 *
 * In order to support COW of arbitrary special mappings, we have VM_MIXEDMAP.
 *
 * VM_MIXEDMAP mappings can likewise contain memory with or without "struct
 * page" backing, however the difference is that _all_ pages with a struct
 * page (that is, those where pfn_valid is true) are refcounted and considered
 * normal pages by the VM. The disadvantage is that pages are refcounted
 * (which can be slower and simply not an option for some PFNMAP users). The
 * advantage is that we don't have to follow the strict linearity rule of
 * PFNMAP mappings in order to support COWable mappings.
 *
 */
struct page *vm_normal_page(struct vm_area_struct *vma, unsigned long addr,
			    pte_t pte)
{
	unsigned long pfn = pte_pfn(pte);

	if (IS_ENABLED(CONFIG_ARCH_HAS_PTE_SPECIAL)) {
		if (likely(!pte_special(pte)))
			goto check_pfn;
		if (vma->vm_ops && vma->vm_ops->find_special_page)
			return vma->vm_ops->find_special_page(vma, addr);
		if (vma->vm_flags & (VM_PFNMAP | VM_MIXEDMAP))
			return NULL;
		if (is_zero_pfn(pfn))
			return NULL;
		if (pte_devmap(pte))
		/*
		 * NOTE: New users of ZONE_DEVICE will not set pte_devmap()
		 * and will have refcounts incremented on their struct pages
		 * when they are inserted into PTEs, thus they are safe to
		 * return here. Legacy ZONE_DEVICE pages that set pte_devmap()
		 * do not have refcounts. Example of legacy ZONE_DEVICE is
		 * MEMORY_DEVICE_FS_DAX type in pmem or virtio_fs drivers.
		 */
			return NULL;

		print_bad_pte(vma, addr, pte, NULL);
		return NULL;
	}

	/* !CONFIG_ARCH_HAS_PTE_SPECIAL case follows: */

	if (unlikely(vma->vm_flags & (VM_PFNMAP|VM_MIXEDMAP))) {
		if (vma->vm_flags & VM_MIXEDMAP) {
			if (!pfn_valid(pfn))
				return NULL;
			goto out;
		} else {
			unsigned long off;
			off = (addr - vma->vm_start) >> PAGE_SHIFT;
			if (pfn == vma->vm_pgoff + off)
				return NULL;
			if (!is_cow_mapping(vma->vm_flags))
				return NULL;
		}
	}

	if (is_zero_pfn(pfn))
		return NULL;

check_pfn:
	if (unlikely(pfn > highest_memmap_pfn)) {
		print_bad_pte(vma, addr, pte, NULL);
		return NULL;
	}

	/*
	 * NOTE! We still have PageReserved() pages in the page tables.
	 * eg. VDSO mappings can cause them to exist.
	 */
out:
	return pfn_to_page(pfn);
}

struct folio *vm_normal_folio(struct vm_area_struct *vma, unsigned long addr,
			    pte_t pte)
{
	struct page *page = vm_normal_page(vma, addr, pte);

	if (page)
		return page_folio(page);
	return NULL;
}

#ifdef CONFIG_TRANSPARENT_HUGEPAGE
struct page *vm_normal_page_pmd(struct vm_area_struct *vma, unsigned long addr,
				pmd_t pmd)
{
	unsigned long pfn = pmd_pfn(pmd);

	/*
	 * There is no pmd_special() but there may be special pmds, e.g.
	 * in a direct-access (dax) mapping, so let's just replicate the
	 * !CONFIG_ARCH_HAS_PTE_SPECIAL case from vm_normal_page() here.
	 */
	if (unlikely(vma->vm_flags & (VM_PFNMAP|VM_MIXEDMAP))) {
		if (vma->vm_flags & VM_MIXEDMAP) {
			if (!pfn_valid(pfn))
				return NULL;
			goto out;
		} else {
			unsigned long off;
			off = (addr - vma->vm_start) >> PAGE_SHIFT;
			if (pfn == vma->vm_pgoff + off)
				return NULL;
			if (!is_cow_mapping(vma->vm_flags))
				return NULL;
		}
	}

	if (pmd_devmap(pmd))
		return NULL;
	if (is_huge_zero_pmd(pmd))
		return NULL;
	if (unlikely(pfn > highest_memmap_pfn))
		return NULL;

	/*
	 * NOTE! We still have PageReserved() pages in the page tables.
	 * eg. VDSO mappings can cause them to exist.
	 */
out:
	return pfn_to_page(pfn);
}
#endif

static void restore_exclusive_pte(struct vm_area_struct *vma,
				  struct page *page, unsigned long address,
				  pte_t *ptep)
{
	pte_t orig_pte;
	pte_t pte;
	swp_entry_t entry;

	orig_pte = ptep_get(ptep);
	pte = pte_mkold(mk_pte(page, READ_ONCE(vma->vm_page_prot)));
	if (pte_swp_soft_dirty(orig_pte))
		pte = pte_mksoft_dirty(pte);

	entry = pte_to_swp_entry(orig_pte);
	if (pte_swp_uffd_wp(orig_pte))
		pte = pte_mkuffd_wp(pte);
	else if (is_writable_device_exclusive_entry(entry))
		pte = maybe_mkwrite(pte_mkdirty(pte), vma);

	VM_BUG_ON(pte_write(pte) && !(PageAnon(page) && PageAnonExclusive(page)));

	/*
	 * No need to take a page reference as one was already
	 * created when the swap entry was made.
	 */
	if (PageAnon(page))
		page_add_anon_rmap(page, vma, address, RMAP_NONE);
	else
		/*
		 * Currently device exclusive access only supports anonymous
		 * memory so the entry shouldn't point to a filebacked page.
		 */
		WARN_ON_ONCE(1);

	set_pte_at(vma->vm_mm, address, ptep, pte);

	/*
	 * No need to invalidate - it was non-present before. However
	 * secondary CPUs may have mappings that need invalidating.
	 */
	update_mmu_cache(vma, address, ptep);
}

/*
 * Tries to restore an exclusive pte if the page lock can be acquired without
 * sleeping.
 */
static int
try_restore_exclusive_pte(pte_t *src_pte, struct vm_area_struct *vma,
			unsigned long addr)
{
	swp_entry_t entry = pte_to_swp_entry(ptep_get(src_pte));
	struct page *page = pfn_swap_entry_to_page(entry);

	if (trylock_page(page)) {
		restore_exclusive_pte(vma, page, addr, src_pte);
		unlock_page(page);
		return 0;
	}

	return -EBUSY;
}

/*
 * copy one vm_area from one task to the other. Assumes the page tables
 * already present in the new task to be cleared in the whole range
 * covered by this vma.
 */

static unsigned long
copy_nonpresent_pte(struct mm_struct *dst_mm, struct mm_struct *src_mm,
		pte_t *dst_pte, pte_t *src_pte, struct vm_area_struct *dst_vma,
		struct vm_area_struct *src_vma, unsigned long addr, int *rss)
{
	unsigned long vm_flags = dst_vma->vm_flags;
	pte_t orig_pte = ptep_get(src_pte);
	pte_t pte = orig_pte;
	struct page *page;
	swp_entry_t entry = pte_to_swp_entry(orig_pte);

	if (likely(!non_swap_entry(entry))) {
		if (swap_duplicate(entry) < 0)
			return -EIO;

		/* make sure dst_mm is on swapoff's mmlist. */
		if (unlikely(list_empty(&dst_mm->mmlist))) {
			spin_lock(&mmlist_lock);
			if (list_empty(&dst_mm->mmlist))
				list_add(&dst_mm->mmlist,
						&src_mm->mmlist);
			spin_unlock(&mmlist_lock);
		}
		/* Mark the swap entry as shared. */
		if (pte_swp_exclusive(orig_pte)) {
			pte = pte_swp_clear_exclusive(orig_pte);
			set_pte_at(src_mm, addr, src_pte, pte);
		}
		rss[MM_SWAPENTS]++;
	} else if (is_migration_entry(entry)) {
		page = pfn_swap_entry_to_page(entry);

		rss[mm_counter(page)]++;

		if (!is_readable_migration_entry(entry) &&
				is_cow_mapping(vm_flags)) {
			/*
			 * COW mappings require pages in both parent and child
			 * to be set to read. A previously exclusive entry is
			 * now shared.
			 */
			entry = make_readable_migration_entry(
							swp_offset(entry));
			pte = swp_entry_to_pte(entry);
			if (pte_swp_soft_dirty(orig_pte))
				pte = pte_swp_mksoft_dirty(pte);
			if (pte_swp_uffd_wp(orig_pte))
				pte = pte_swp_mkuffd_wp(pte);
			set_pte_at(src_mm, addr, src_pte, pte);
		}
	} else if (is_device_private_entry(entry)) {
		page = pfn_swap_entry_to_page(entry);

		/*
		 * Update rss count even for unaddressable pages, as
		 * they should treated just like normal pages in this
		 * respect.
		 *
		 * We will likely want to have some new rss counters
		 * for unaddressable pages, at some point. But for now
		 * keep things as they are.
		 */
		get_page(page);
		rss[mm_counter(page)]++;
		/* Cannot fail as these pages cannot get pinned. */
		BUG_ON(page_try_dup_anon_rmap(page, false, src_vma));

		/*
		 * We do not preserve soft-dirty information, because so
		 * far, checkpoint/restore is the only feature that
		 * requires that. And checkpoint/restore does not work
		 * when a device driver is involved (you cannot easily
		 * save and restore device driver state).
		 */
		if (is_writable_device_private_entry(entry) &&
		    is_cow_mapping(vm_flags)) {
			entry = make_readable_device_private_entry(
							swp_offset(entry));
			pte = swp_entry_to_pte(entry);
			if (pte_swp_uffd_wp(orig_pte))
				pte = pte_swp_mkuffd_wp(pte);
			set_pte_at(src_mm, addr, src_pte, pte);
		}
	} else if (is_device_exclusive_entry(entry)) {
		/*
		 * Make device exclusive entries present by restoring the
		 * original entry then copying as for a present pte. Device
		 * exclusive entries currently only support private writable
		 * (ie. COW) mappings.
		 */
		VM_BUG_ON(!is_cow_mapping(src_vma->vm_flags));
		if (try_restore_exclusive_pte(src_pte, src_vma, addr))
			return -EBUSY;
		return -ENOENT;
	} else if (is_pte_marker_entry(entry)) {
		pte_marker marker = copy_pte_marker(entry, dst_vma);

		if (marker)
			set_pte_at(dst_mm, addr, dst_pte,
				   make_pte_marker(marker));
		return 0;
	}
	if (!userfaultfd_wp(dst_vma))
		pte = pte_swp_clear_uffd_wp(pte);
	set_pte_at(dst_mm, addr, dst_pte, pte);
	return 0;
}

/*
 * Copy a present and normal page.
 *
 * NOTE! The usual case is that this isn't required;
 * instead, the caller can just increase the page refcount
 * and re-use the pte the traditional way.
 *
 * And if we need a pre-allocated page but don't yet have
 * one, return a negative error to let the preallocation
 * code know so that it can do so outside the page table
 * lock.
 */
static inline int
copy_present_page(struct vm_area_struct *dst_vma, struct vm_area_struct *src_vma,
		  pte_t *dst_pte, pte_t *src_pte, unsigned long addr, int *rss,
		  struct folio **prealloc, struct page *page)
{
	struct folio *new_folio;
	pte_t pte;

	new_folio = *prealloc;
	if (!new_folio)
		return -EAGAIN;

	/*
	 * We have a prealloc page, all good!  Take it
	 * over and copy the page & arm it.
	 */
	*prealloc = NULL;
	copy_user_highpage(&new_folio->page, page, addr, src_vma);
	__folio_mark_uptodate(new_folio);
	folio_add_new_anon_rmap(new_folio, dst_vma, addr);
	folio_add_lru_vma(new_folio, dst_vma);
	rss[MM_ANONPAGES]++;

	/* All done, just insert the new page copy in the child */
	pte = mk_pte(&new_folio->page, dst_vma->vm_page_prot);
	pte = maybe_mkwrite(pte_mkdirty(pte), dst_vma);
	if (userfaultfd_pte_wp(dst_vma, ptep_get(src_pte)))
		/* Uffd-wp needs to be delivered to dest pte as well */
		pte = pte_mkuffd_wp(pte);
	set_pte_at(dst_vma->vm_mm, addr, dst_pte, pte);
	return 0;
}

/*
 * Copy one pte.  Returns 0 if succeeded, or -EAGAIN if one preallocated page
 * is required to copy this pte.
 */
static inline int
copy_present_pte(struct vm_area_struct *dst_vma, struct vm_area_struct *src_vma,
		 pte_t *dst_pte, pte_t *src_pte, unsigned long addr, int *rss,
		 struct folio **prealloc)
{
	struct mm_struct *src_mm = src_vma->vm_mm;
	unsigned long vm_flags = src_vma->vm_flags;
	pte_t pte = ptep_get(src_pte);
	struct page *page;
	struct folio *folio;

	page = vm_normal_page(src_vma, addr, pte);
	if (page)
		folio = page_folio(page);
	if (page && folio_test_anon(folio)) {
		/*
		 * If this page may have been pinned by the parent process,
		 * copy the page immediately for the child so that we'll always
		 * guarantee the pinned page won't be randomly replaced in the
		 * future.
		 */
		folio_get(folio);
		if (unlikely(page_try_dup_anon_rmap(page, false, src_vma))) {
			/* Page may be pinned, we have to copy. */
			folio_put(folio);
			return copy_present_page(dst_vma, src_vma, dst_pte, src_pte,
						 addr, rss, prealloc, page);
		}
		rss[MM_ANONPAGES]++;
	} else if (page) {
		folio_get(folio);
		page_dup_file_rmap(page, false);
		rss[mm_counter_file(page)]++;
	}

	/*
	 * If it's a COW mapping, write protect it both
	 * in the parent and the child
	 */
	if (is_cow_mapping(vm_flags) && pte_write(pte)) {
		ptep_set_wrprotect(src_mm, addr, src_pte);
		pte = pte_wrprotect(pte);
	}
	VM_BUG_ON(page && folio_test_anon(folio) && PageAnonExclusive(page));

	/*
	 * If it's a shared mapping, mark it clean in
	 * the child
	 */
	if (vm_flags & VM_SHARED)
		pte = pte_mkclean(pte);
	pte = pte_mkold(pte);

	if (!userfaultfd_wp(dst_vma))
		pte = pte_clear_uffd_wp(pte);

	set_pte_at(dst_vma->vm_mm, addr, dst_pte, pte);
	return 0;
}

static inline struct folio *page_copy_prealloc(struct mm_struct *src_mm,
		struct vm_area_struct *vma, unsigned long addr)
{
	struct folio *new_folio;

	new_folio = vma_alloc_folio(GFP_HIGHUSER_MOVABLE, 0, vma, addr, false);
	if (!new_folio)
		return NULL;

	if (mem_cgroup_charge(new_folio, src_mm, GFP_KERNEL)) {
		folio_put(new_folio);
		return NULL;
	}
	folio_throttle_swaprate(new_folio, GFP_KERNEL);

	return new_folio;
}

static int
copy_pte_range(struct vm_area_struct *dst_vma, struct vm_area_struct *src_vma,
	       pmd_t *dst_pmd, pmd_t *src_pmd, unsigned long addr,
	       unsigned long end)
{
	struct mm_struct *dst_mm = dst_vma->vm_mm;
	struct mm_struct *src_mm = src_vma->vm_mm;
	pte_t *orig_src_pte, *orig_dst_pte;
	pte_t *src_pte, *dst_pte;
	pte_t ptent;
	spinlock_t *src_ptl, *dst_ptl;
	int progress, ret = 0;
	int rss[NR_MM_COUNTERS];
	swp_entry_t entry = (swp_entry_t){0};
	struct folio *prealloc = NULL;

again:
	progress = 0;
	init_rss_vec(rss);

	/*
	 * copy_pmd_range()'s prior pmd_none_or_clear_bad(src_pmd), and the
	 * error handling here, assume that exclusive mmap_lock on dst and src
	 * protects anon from unexpected THP transitions; with shmem and file
	 * protected by mmap_lock-less collapse skipping areas with anon_vma
	 * (whereas vma_needs_copy() skips areas without anon_vma).  A rework
	 * can remove such assumptions later, but this is good enough for now.
	 */
	dst_pte = pte_alloc_map_lock(dst_mm, dst_pmd, addr, &dst_ptl);
	if (!dst_pte) {
		ret = -ENOMEM;
		goto out;
	}
	src_pte = pte_offset_map_nolock(src_mm, src_pmd, addr, &src_ptl);
	if (!src_pte) {
		pte_unmap_unlock(dst_pte, dst_ptl);
		/* ret == 0 */
		goto out;
	}
	spin_lock_nested(src_ptl, SINGLE_DEPTH_NESTING);
	orig_src_pte = src_pte;
	orig_dst_pte = dst_pte;
	arch_enter_lazy_mmu_mode();

	do {
		/*
		 * We are holding two locks at this point - either of them
		 * could generate latencies in another task on another CPU.
		 */
		if (progress >= 32) {
			progress = 0;
			if (need_resched() ||
			    spin_needbreak(src_ptl) || spin_needbreak(dst_ptl))
				break;
		}
		ptent = ptep_get(src_pte);
		if (pte_none(ptent)) {
			progress++;
			continue;
		}
		if (unlikely(!pte_present(ptent))) {
			ret = copy_nonpresent_pte(dst_mm, src_mm,
						  dst_pte, src_pte,
						  dst_vma, src_vma,
						  addr, rss);
			if (ret == -EIO) {
				entry = pte_to_swp_entry(ptep_get(src_pte));
				break;
			} else if (ret == -EBUSY) {
				break;
			} else if (!ret) {
				progress += 8;
				continue;
			}

			/*
			 * Device exclusive entry restored, continue by copying
			 * the now present pte.
			 */
			WARN_ON_ONCE(ret != -ENOENT);
		}
		/* copy_present_pte() will clear `*prealloc' if consumed */
		ret = copy_present_pte(dst_vma, src_vma, dst_pte, src_pte,
				       addr, rss, &prealloc);
		/*
		 * If we need a pre-allocated page for this pte, drop the
		 * locks, allocate, and try again.
		 */
		if (unlikely(ret == -EAGAIN))
			break;
		if (unlikely(prealloc)) {
			/*
			 * pre-alloc page cannot be reused by next time so as
			 * to strictly follow mempolicy (e.g., alloc_page_vma()
			 * will allocate page according to address).  This
			 * could only happen if one pinned pte changed.
			 */
			folio_put(prealloc);
			prealloc = NULL;
		}
		progress += 8;
	} while (dst_pte++, src_pte++, addr += PAGE_SIZE, addr != end);

	arch_leave_lazy_mmu_mode();
	pte_unmap_unlock(orig_src_pte, src_ptl);
	add_mm_rss_vec(dst_mm, rss);
	pte_unmap_unlock(orig_dst_pte, dst_ptl);
	cond_resched();

	if (ret == -EIO) {
		VM_WARN_ON_ONCE(!entry.val);
		if (add_swap_count_continuation(entry, GFP_KERNEL) < 0) {
			ret = -ENOMEM;
			goto out;
		}
		entry.val = 0;
	} else if (ret == -EBUSY) {
		goto out;
	} else if (ret ==  -EAGAIN) {
		prealloc = page_copy_prealloc(src_mm, src_vma, addr);
		if (!prealloc)
			return -ENOMEM;
	} else if (ret) {
		VM_WARN_ON_ONCE(1);
	}

	/* We've captured and resolved the error. Reset, try again. */
	ret = 0;

	if (addr != end)
		goto again;
out:
	if (unlikely(prealloc))
		folio_put(prealloc);
	return ret;
}

static inline int
copy_pmd_range(struct vm_area_struct *dst_vma, struct vm_area_struct *src_vma,
	       pud_t *dst_pud, pud_t *src_pud, unsigned long addr,
	       unsigned long end)
{
	struct mm_struct *dst_mm = dst_vma->vm_mm;
	struct mm_struct *src_mm = src_vma->vm_mm;
	pmd_t *src_pmd, *dst_pmd;
	unsigned long next;

	dst_pmd = pmd_alloc(dst_mm, dst_pud, addr);
	if (!dst_pmd)
		return -ENOMEM;
	src_pmd = pmd_offset(src_pud, addr);
	do {
		next = pmd_addr_end(addr, end);
		if (is_swap_pmd(*src_pmd) || pmd_trans_huge(*src_pmd)
			|| pmd_devmap(*src_pmd)) {
			int err;
			VM_BUG_ON_VMA(next-addr != HPAGE_PMD_SIZE, src_vma);
			err = copy_huge_pmd(dst_mm, src_mm, dst_pmd, src_pmd,
					    addr, dst_vma, src_vma);
			if (err == -ENOMEM)
				return -ENOMEM;
			if (!err)
				continue;
			/* fall through */
		}
		if (pmd_none_or_clear_bad(src_pmd))
			continue;
		if (copy_pte_range(dst_vma, src_vma, dst_pmd, src_pmd,
				   addr, next))
			return -ENOMEM;
	} while (dst_pmd++, src_pmd++, addr = next, addr != end);
	return 0;
}

static inline int
copy_pud_range(struct vm_area_struct *dst_vma, struct vm_area_struct *src_vma,
	       p4d_t *dst_p4d, p4d_t *src_p4d, unsigned long addr,
	       unsigned long end)
{
	struct mm_struct *dst_mm = dst_vma->vm_mm;
	struct mm_struct *src_mm = src_vma->vm_mm;
	pud_t *src_pud, *dst_pud;
	unsigned long next;

	dst_pud = pud_alloc(dst_mm, dst_p4d, addr);
	if (!dst_pud)
		return -ENOMEM;
	src_pud = pud_offset(src_p4d, addr);
	do {
		next = pud_addr_end(addr, end);
		if (pud_trans_huge(*src_pud) || pud_devmap(*src_pud)) {
			int err;

			VM_BUG_ON_VMA(next-addr != HPAGE_PUD_SIZE, src_vma);
			err = copy_huge_pud(dst_mm, src_mm,
					    dst_pud, src_pud, addr, src_vma);
			if (err == -ENOMEM)
				return -ENOMEM;
			if (!err)
				continue;
			/* fall through */
		}
		if (pud_none_or_clear_bad(src_pud))
			continue;
		if (copy_pmd_range(dst_vma, src_vma, dst_pud, src_pud,
				   addr, next))
			return -ENOMEM;
	} while (dst_pud++, src_pud++, addr = next, addr != end);
	return 0;
}

static inline int
copy_p4d_range(struct vm_area_struct *dst_vma, struct vm_area_struct *src_vma,
	       pgd_t *dst_pgd, pgd_t *src_pgd, unsigned long addr,
	       unsigned long end)
{
	struct mm_struct *dst_mm = dst_vma->vm_mm;
	p4d_t *src_p4d, *dst_p4d;
	unsigned long next;

	dst_p4d = p4d_alloc(dst_mm, dst_pgd, addr);
	if (!dst_p4d)
		return -ENOMEM;
	src_p4d = p4d_offset(src_pgd, addr);
	do {
		next = p4d_addr_end(addr, end);
		if (p4d_none_or_clear_bad(src_p4d))
			continue;
		if (copy_pud_range(dst_vma, src_vma, dst_p4d, src_p4d,
				   addr, next))
			return -ENOMEM;
	} while (dst_p4d++, src_p4d++, addr = next, addr != end);
	return 0;
}

/*
 * Return true if the vma needs to copy the pgtable during this fork().  Return
 * false when we can speed up fork() by allowing lazy page faults later until
 * when the child accesses the memory range.
 */
static bool
vma_needs_copy(struct vm_area_struct *dst_vma, struct vm_area_struct *src_vma)
{
	/*
	 * Always copy pgtables when dst_vma has uffd-wp enabled even if it's
	 * file-backed (e.g. shmem). Because when uffd-wp is enabled, pgtable
	 * contains uffd-wp protection information, that's something we can't
	 * retrieve from page cache, and skip copying will lose those info.
	 */
	if (userfaultfd_wp(dst_vma))
		return true;

	if (src_vma->vm_flags & (VM_PFNMAP | VM_MIXEDMAP))
		return true;

	if (src_vma->anon_vma)
		return true;

	/*
	 * Don't copy ptes where a page fault will fill them correctly.  Fork
	 * becomes much lighter when there are big shared or private readonly
	 * mappings. The tradeoff is that copy_page_range is more efficient
	 * than faulting.
	 */
	return false;
}

int
copy_page_range(struct vm_area_struct *dst_vma, struct vm_area_struct *src_vma)
{
	pgd_t *src_pgd, *dst_pgd;
	unsigned long next;
	unsigned long addr = src_vma->vm_start;
	unsigned long end = src_vma->vm_end;
	struct mm_struct *dst_mm = dst_vma->vm_mm;
	struct mm_struct *src_mm = src_vma->vm_mm;
	struct mmu_notifier_range range;
	bool is_cow;
	int ret;

	if (!vma_needs_copy(dst_vma, src_vma))
		return 0;

	if (is_vm_hugetlb_page(src_vma))
		return copy_hugetlb_page_range(dst_mm, src_mm, dst_vma, src_vma);

	if (unlikely(src_vma->vm_flags & VM_PFNMAP)) {
		/*
		 * We do not free on error cases below as remove_vma
		 * gets called on error from higher level routine
		 */
		ret = track_pfn_copy(src_vma);
		if (ret)
			return ret;
	}

	/*
	 * We need to invalidate the secondary MMU mappings only when
	 * there could be a permission downgrade on the ptes of the
	 * parent mm. And a permission downgrade will only happen if
	 * is_cow_mapping() returns true.
	 */
	is_cow = is_cow_mapping(src_vma->vm_flags);

	if (is_cow) {
		mmu_notifier_range_init(&range, MMU_NOTIFY_PROTECTION_PAGE,
					0, src_mm, addr, end);
		mmu_notifier_invalidate_range_start(&range);
		/*
		 * Disabling preemption is not needed for the write side, as
		 * the read side doesn't spin, but goes to the mmap_lock.
		 *
		 * Use the raw variant of the seqcount_t write API to avoid
		 * lockdep complaining about preemptibility.
		 */
		mmap_assert_write_locked(src_mm);
		raw_write_seqcount_begin(&src_mm->write_protect_seq);
	}

	ret = 0;
	dst_pgd = pgd_offset(dst_mm, addr);
	src_pgd = pgd_offset(src_mm, addr);
	do {
		next = pgd_addr_end(addr, end);
		if (pgd_none_or_clear_bad(src_pgd))
			continue;
		if (unlikely(copy_p4d_range(dst_vma, src_vma, dst_pgd, src_pgd,
					    addr, next))) {
			untrack_pfn_clear(dst_vma);
			ret = -ENOMEM;
			break;
		}
	} while (dst_pgd++, src_pgd++, addr = next, addr != end);

	if (is_cow) {
		raw_write_seqcount_end(&src_mm->write_protect_seq);
		mmu_notifier_invalidate_range_end(&range);
	}
	return ret;
}

/* Whether we should zap all COWed (private) pages too */
static inline bool should_zap_cows(struct zap_details *details)
{
	/* By default, zap all pages */
	if (!details)
		return true;

	/* Or, we zap COWed pages only if the caller wants to */
	return details->even_cows;
}

/* Decides whether we should zap this page with the page pointer specified */
static inline bool should_zap_page(struct zap_details *details, struct page *page)
{
	/* If we can make a decision without *page.. */
	if (should_zap_cows(details))
		return true;

	/* E.g. the caller passes NULL for the case of a zero page */
	if (!page)
		return true;

	/* Otherwise we should only zap non-anon pages */
	return !PageAnon(page);
}

static inline bool zap_drop_file_uffd_wp(struct zap_details *details)
{
	if (!details)
		return false;

	return details->zap_flags & ZAP_FLAG_DROP_MARKER;
}

/*
 * This function makes sure that we'll replace the none pte with an uffd-wp
 * swap special pte marker when necessary. Must be with the pgtable lock held.
 */
static inline void
zap_install_uffd_wp_if_needed(struct vm_area_struct *vma,
			      unsigned long addr, pte_t *pte,
			      struct zap_details *details, pte_t pteval)
{
	/* Zap on anonymous always means dropping everything */
	if (vma_is_anonymous(vma))
		return;

	if (zap_drop_file_uffd_wp(details))
		return;

	pte_install_uffd_wp_if_needed(vma, addr, pte, pteval);
}

static inline unsigned long page_cont_mapped_vaddr(struct page *page,
				struct page *anchor, unsigned long anchor_vaddr)
{
	unsigned long offset;
	unsigned long vaddr;

	offset = (page_to_pfn(page) - page_to_pfn(anchor)) << PAGE_SHIFT;
	vaddr = anchor_vaddr + offset;

	if (anchor > page) {
		if (vaddr > anchor_vaddr)
			return 0;
	} else {
		if (vaddr < anchor_vaddr)
			return ULONG_MAX;
	}

	return vaddr;
}

static int folio_nr_pages_cont_mapped(struct folio *folio,
				      struct page *page, pte_t *pte,
				      unsigned long addr, unsigned long end)
{
	pte_t ptent;
	int floops;
	int i;
	unsigned long pfn;
	struct page *folio_end;

	if (!folio_test_large(folio))
		return 1;

	folio_end = &folio->page + folio_nr_pages(folio);
	end = min(page_cont_mapped_vaddr(folio_end, page, addr), end);
	floops = (end - addr) >> PAGE_SHIFT;
	pfn = page_to_pfn(page);
	pfn++;
	pte++;

	for (i = 1; i < floops; i++) {
		ptent = ptep_get(pte);

		if (!pte_present(ptent) || pte_pfn(ptent) != pfn)
			break;

		pfn++;
		pte++;
	}

	return i;
}

static unsigned long try_zap_anon_pte_range(struct mmu_gather *tlb,
					    struct vm_area_struct *vma,
					    struct folio *folio,
					    struct page *page, pte_t *pte,
					    unsigned long addr, int nr_pages,
					    struct zap_details *details)
{
	struct mm_struct *mm = tlb->mm;
	pte_t ptent;
	bool full;
	int i;

	/* __tlb_remove_page may drop a ref; prevent going to 0 while in use. */
	folio_get(folio);

	for (i = 0; i < nr_pages;) {
		ptent = ptep_get_and_clear_full(mm, addr, pte, tlb->fullmm);
		tlb_remove_tlb_entry(tlb, pte, addr);
		zap_install_uffd_wp_if_needed(vma, addr, pte, details, ptent);
		full = __tlb_remove_page(tlb, page, 0);

		if (unlikely(page_mapcount(page) < 1))
			print_bad_pte(vma, addr, ptent, page);

		i++;
		page++;
		pte++;
		addr += PAGE_SIZE;

		if (unlikely(full))
			break;
	}

	folio_remove_rmap_range(folio, page - i, i, vma);

	folio_put(folio);

	return i;
}

static unsigned long zap_pte_range(struct mmu_gather *tlb,
				struct vm_area_struct *vma, pmd_t *pmd,
				unsigned long addr, unsigned long end,
				struct zap_details *details)
{
	struct mm_struct *mm = tlb->mm;
	int force_flush = 0;
	int rss[NR_MM_COUNTERS];
	spinlock_t *ptl;
	pte_t *start_pte;
	pte_t *pte;
	swp_entry_t entry;

	tlb_change_page_size(tlb, PAGE_SIZE);
	init_rss_vec(rss);
	start_pte = pte = pte_offset_map_lock(mm, pmd, addr, &ptl);
	if (!pte)
		return addr;

	flush_tlb_batched_pending(mm);
	arch_enter_lazy_mmu_mode();
	do {
		pte_t ptent = ptep_get(pte);
		struct page *page;

		if (pte_none(ptent))
			continue;

		if (need_resched())
			break;

		if (pte_present(ptent)) {
			unsigned int delay_rmap;

			page = vm_normal_page(vma, addr, ptent);
			if (unlikely(!should_zap_page(details, page)))
				continue;

			/*
			 * Batch zap large anonymous folio mappings. This allows
			 * batching the rmap removal, which means we avoid
			 * spuriously adding a partially unmapped folio to the
			 * deferrred split queue in the common case, which
			 * reduces split queue lock contention.
			 */
			if (page && PageAnon(page)) {
				struct folio *folio = page_folio(page);

				if (folio_test_large(folio)) {
					int nr_pages_req, nr_pages;
					int counter = mm_counter(page);

					nr_pages_req = folio_nr_pages_cont_mapped(
							folio, page, pte, addr,
							end);

					/* folio may be freed on return. */
					nr_pages = try_zap_anon_pte_range(
							tlb, vma, folio, page,
							pte, addr, nr_pages_req,
							details);

					rss[counter] -= nr_pages;
					nr_pages--;
					pte += nr_pages;
					addr += nr_pages << PAGE_SHIFT;

					if (unlikely(nr_pages < nr_pages_req)) {
						force_flush = 1;
						addr += PAGE_SIZE;
						break;
					}
					continue;
				}
			}

			ptent = ptep_get_and_clear_full(mm, addr, pte,
							tlb->fullmm);
			tlb_remove_tlb_entry(tlb, pte, addr);
			zap_install_uffd_wp_if_needed(vma, addr, pte, details,
						      ptent);
			if (unlikely(!page)) {
				ksm_might_unmap_zero_page(mm, ptent);
				continue;
			}

			delay_rmap = 0;
			if (!PageAnon(page)) {
				if (pte_dirty(ptent)) {
					set_page_dirty(page);
					if (tlb_delay_rmap(tlb)) {
						delay_rmap = 1;
						force_flush = 1;
					}
				}
				if (pte_young(ptent) && likely(vma_has_recency(vma)))
					mark_page_accessed(page);
			}
			rss[mm_counter(page)]--;
			if (!delay_rmap) {
				page_remove_rmap(page, vma, false);
				if (unlikely(page_mapcount(page) < 0))
					print_bad_pte(vma, addr, ptent, page);
			}
			if (unlikely(__tlb_remove_page(tlb, page, delay_rmap))) {
				force_flush = 1;
				addr += PAGE_SIZE;
				break;
			}
			continue;
		}

		entry = pte_to_swp_entry(ptent);
		if (is_device_private_entry(entry) ||
		    is_device_exclusive_entry(entry)) {
			page = pfn_swap_entry_to_page(entry);
			if (unlikely(!should_zap_page(details, page)))
				continue;
			/*
			 * Both device private/exclusive mappings should only
			 * work with anonymous page so far, so we don't need to
			 * consider uffd-wp bit when zap. For more information,
			 * see zap_install_uffd_wp_if_needed().
			 */
			WARN_ON_ONCE(!vma_is_anonymous(vma));
			rss[mm_counter(page)]--;
			if (is_device_private_entry(entry))
				page_remove_rmap(page, vma, false);
			put_page(page);
		} else if (!non_swap_entry(entry)) {
			/* Genuine swap entry, hence a private anon page */
			if (!should_zap_cows(details))
				continue;
			rss[MM_SWAPENTS]--;
			if (unlikely(!free_swap_and_cache(entry)))
				print_bad_pte(vma, addr, ptent, NULL);
		} else if (is_migration_entry(entry)) {
			page = pfn_swap_entry_to_page(entry);
			if (!should_zap_page(details, page))
				continue;
			rss[mm_counter(page)]--;
		} else if (pte_marker_entry_uffd_wp(entry)) {
			/*
			 * For anon: always drop the marker; for file: only
			 * drop the marker if explicitly requested.
			 */
			if (!vma_is_anonymous(vma) &&
			    !zap_drop_file_uffd_wp(details))
				continue;
		} else if (is_hwpoison_entry(entry) ||
			   is_poisoned_swp_entry(entry)) {
			if (!should_zap_cows(details))
				continue;
		} else {
			/* We should have covered all the swap entry types */
			WARN_ON_ONCE(1);
		}
		pte_clear_not_present_full(mm, addr, pte, tlb->fullmm);
		zap_install_uffd_wp_if_needed(vma, addr, pte, details, ptent);
	} while (pte++, addr += PAGE_SIZE, addr != end);

	add_mm_rss_vec(mm, rss);
	arch_leave_lazy_mmu_mode();

	/* Do the actual TLB flush before dropping ptl */
	if (force_flush) {
		tlb_flush_mmu_tlbonly(tlb);
		tlb_flush_rmaps(tlb, vma);
	}
	pte_unmap_unlock(start_pte, ptl);

	/*
	 * If we forced a TLB flush (either due to running out of
	 * batch buffers or because we needed to flush dirty TLB
	 * entries before releasing the ptl), free the batched
	 * memory too. Come back again if we didn't do everything.
	 */
	if (force_flush)
		tlb_flush_mmu(tlb);

	return addr;
}

static inline unsigned long zap_pmd_range(struct mmu_gather *tlb,
				struct vm_area_struct *vma, pud_t *pud,
				unsigned long addr, unsigned long end,
				struct zap_details *details)
{
	pmd_t *pmd;
	unsigned long next;

	pmd = pmd_offset(pud, addr);
	do {
		next = pmd_addr_end(addr, end);
		if (is_swap_pmd(*pmd) || pmd_trans_huge(*pmd) || pmd_devmap(*pmd)) {
			if (next - addr != HPAGE_PMD_SIZE)
				__split_huge_pmd(vma, pmd, addr, false, NULL);
			else if (zap_huge_pmd(tlb, vma, pmd, addr)) {
				addr = next;
				continue;
			}
			/* fall through */
		} else if (details && details->single_folio &&
			   folio_test_pmd_mappable(details->single_folio) &&
			   next - addr == HPAGE_PMD_SIZE && pmd_none(*pmd)) {
			spinlock_t *ptl = pmd_lock(tlb->mm, pmd);
			/*
			 * Take and drop THP pmd lock so that we cannot return
			 * prematurely, while zap_huge_pmd() has cleared *pmd,
			 * but not yet decremented compound_mapcount().
			 */
			spin_unlock(ptl);
		}
		if (pmd_none(*pmd)) {
			addr = next;
			continue;
		}
		addr = zap_pte_range(tlb, vma, pmd, addr, next, details);
		if (addr != next)
			pmd--;
	} while (pmd++, cond_resched(), addr != end);

	return addr;
}

static inline unsigned long zap_pud_range(struct mmu_gather *tlb,
				struct vm_area_struct *vma, p4d_t *p4d,
				unsigned long addr, unsigned long end,
				struct zap_details *details)
{
	pud_t *pud;
	unsigned long next;

	pud = pud_offset(p4d, addr);
	do {
		next = pud_addr_end(addr, end);
		if (pud_trans_huge(*pud) || pud_devmap(*pud)) {
			if (next - addr != HPAGE_PUD_SIZE) {
				mmap_assert_locked(tlb->mm);
				split_huge_pud(vma, pud, addr);
			} else if (zap_huge_pud(tlb, vma, pud, addr))
				goto next;
			/* fall through */
		}
		if (pud_none_or_clear_bad(pud))
			continue;
		next = zap_pmd_range(tlb, vma, pud, addr, next, details);
next:
		cond_resched();
	} while (pud++, addr = next, addr != end);

	return addr;
}

static inline unsigned long zap_p4d_range(struct mmu_gather *tlb,
				struct vm_area_struct *vma, pgd_t *pgd,
				unsigned long addr, unsigned long end,
				struct zap_details *details)
{
	p4d_t *p4d;
	unsigned long next;

	p4d = p4d_offset(pgd, addr);
	do {
		next = p4d_addr_end(addr, end);
		if (p4d_none_or_clear_bad(p4d))
			continue;
		next = zap_pud_range(tlb, vma, p4d, addr, next, details);
	} while (p4d++, addr = next, addr != end);

	return addr;
}

void unmap_page_range(struct mmu_gather *tlb,
			     struct vm_area_struct *vma,
			     unsigned long addr, unsigned long end,
			     struct zap_details *details)
{
	pgd_t *pgd;
	unsigned long next;

	BUG_ON(addr >= end);
	tlb_start_vma(tlb, vma);
	pgd = pgd_offset(vma->vm_mm, addr);
	do {
		next = pgd_addr_end(addr, end);
		if (pgd_none_or_clear_bad(pgd))
			continue;
		next = zap_p4d_range(tlb, vma, pgd, addr, next, details);
	} while (pgd++, addr = next, addr != end);
	tlb_end_vma(tlb, vma);
}


static void unmap_single_vma(struct mmu_gather *tlb,
		struct vm_area_struct *vma, unsigned long start_addr,
		unsigned long end_addr,
		struct zap_details *details, bool mm_wr_locked)
{
	unsigned long start = max(vma->vm_start, start_addr);
	unsigned long end;

	if (start >= vma->vm_end)
		return;
	end = min(vma->vm_end, end_addr);
	if (end <= vma->vm_start)
		return;

	if (vma->vm_file)
		uprobe_munmap(vma, start, end);

	if (unlikely(vma->vm_flags & VM_PFNMAP))
		untrack_pfn(vma, 0, 0, mm_wr_locked);

	if (start != end) {
		if (unlikely(is_vm_hugetlb_page(vma))) {
			/*
			 * It is undesirable to test vma->vm_file as it
			 * should be non-null for valid hugetlb area.
			 * However, vm_file will be NULL in the error
			 * cleanup path of mmap_region. When
			 * hugetlbfs ->mmap method fails,
			 * mmap_region() nullifies vma->vm_file
			 * before calling this function to clean up.
			 * Since no pte has actually been setup, it is
			 * safe to do nothing in this case.
			 */
			if (vma->vm_file) {
				zap_flags_t zap_flags = details ?
				    details->zap_flags : 0;
				__unmap_hugepage_range_final(tlb, vma, start, end,
							     NULL, zap_flags);
			}
		} else
			unmap_page_range(tlb, vma, start, end, details);
	}
}

/**
 * unmap_vmas - unmap a range of memory covered by a list of vma's
 * @tlb: address of the caller's struct mmu_gather
 * @mas: the maple state
 * @vma: the starting vma
 * @start_addr: virtual address at which to start unmapping
 * @end_addr: virtual address at which to end unmapping
 * @tree_end: The maximum index to check
 * @mm_wr_locked: lock flag
 *
 * Unmap all pages in the vma list.
 *
 * Only addresses between `start' and `end' will be unmapped.
 *
 * The VMA list must be sorted in ascending virtual address order.
 *
 * unmap_vmas() assumes that the caller will flush the whole unmapped address
 * range after unmap_vmas() returns.  So the only responsibility here is to
 * ensure that any thus-far unmapped pages are flushed before unmap_vmas()
 * drops the lock and schedules.
 */
void unmap_vmas(struct mmu_gather *tlb, struct ma_state *mas,
		struct vm_area_struct *vma, unsigned long start_addr,
		unsigned long end_addr, unsigned long tree_end,
		bool mm_wr_locked)
{
	struct mmu_notifier_range range;
	struct zap_details details = {
		.zap_flags = ZAP_FLAG_DROP_MARKER | ZAP_FLAG_UNMAP,
		/* Careful - we need to zap private pages too! */
		.even_cows = true,
	};

	mmu_notifier_range_init(&range, MMU_NOTIFY_UNMAP, 0, vma->vm_mm,
				start_addr, end_addr);
	mmu_notifier_invalidate_range_start(&range);
	do {
		unmap_single_vma(tlb, vma, start_addr, end_addr, &details,
				 mm_wr_locked);
	} while ((vma = mas_find(mas, tree_end - 1)) != NULL);
	mmu_notifier_invalidate_range_end(&range);
}

/**
 * zap_page_range_single - remove user pages in a given range
 * @vma: vm_area_struct holding the applicable pages
 * @address: starting address of pages to zap
 * @size: number of bytes to zap
 * @details: details of shared cache invalidation
 *
 * The range must fit into one VMA.
 */
void zap_page_range_single(struct vm_area_struct *vma, unsigned long address,
		unsigned long size, struct zap_details *details)
{
	const unsigned long end = address + size;
	struct mmu_notifier_range range;
	struct mmu_gather tlb;

	lru_add_drain();
	mmu_notifier_range_init(&range, MMU_NOTIFY_CLEAR, 0, vma->vm_mm,
				address, end);
	if (is_vm_hugetlb_page(vma))
		adjust_range_if_pmd_sharing_possible(vma, &range.start,
						     &range.end);
	tlb_gather_mmu(&tlb, vma->vm_mm);
	update_hiwater_rss(vma->vm_mm);
	mmu_notifier_invalidate_range_start(&range);
	/*
	 * unmap 'address-end' not 'range.start-range.end' as range
	 * could have been expanded for hugetlb pmd sharing.
	 */
	unmap_single_vma(&tlb, vma, address, end, details, false);
	mmu_notifier_invalidate_range_end(&range);
	tlb_finish_mmu(&tlb);
}

/**
 * zap_vma_ptes - remove ptes mapping the vma
 * @vma: vm_area_struct holding ptes to be zapped
 * @address: starting address of pages to zap
 * @size: number of bytes to zap
 *
 * This function only unmaps ptes assigned to VM_PFNMAP vmas.
 *
 * The entire address range must be fully contained within the vma.
 *
 */
void zap_vma_ptes(struct vm_area_struct *vma, unsigned long address,
		unsigned long size)
{
	if (!range_in_vma(vma, address, address + size) ||
	    		!(vma->vm_flags & VM_PFNMAP))
		return;

	zap_page_range_single(vma, address, size, NULL);
}
EXPORT_SYMBOL_GPL(zap_vma_ptes);

static pmd_t *walk_to_pmd(struct mm_struct *mm, unsigned long addr)
{
	pgd_t *pgd;
	p4d_t *p4d;
	pud_t *pud;
	pmd_t *pmd;

	pgd = pgd_offset(mm, addr);
	p4d = p4d_alloc(mm, pgd, addr);
	if (!p4d)
		return NULL;
	pud = pud_alloc(mm, p4d, addr);
	if (!pud)
		return NULL;
	pmd = pmd_alloc(mm, pud, addr);
	if (!pmd)
		return NULL;

	VM_BUG_ON(pmd_trans_huge(*pmd));
	return pmd;
}

pte_t *__get_locked_pte(struct mm_struct *mm, unsigned long addr,
			spinlock_t **ptl)
{
	pmd_t *pmd = walk_to_pmd(mm, addr);

	if (!pmd)
		return NULL;
	return pte_alloc_map_lock(mm, pmd, addr, ptl);
}

static int validate_page_before_insert(struct page *page)
{
	if (PageAnon(page) || PageSlab(page) || page_has_type(page))
		return -EINVAL;
	flush_dcache_page(page);
	return 0;
}

static int insert_page_into_pte_locked(struct vm_area_struct *vma, pte_t *pte,
			unsigned long addr, struct page *page, pgprot_t prot)
{
	if (!pte_none(ptep_get(pte)))
		return -EBUSY;
	/* Ok, finally just insert the thing.. */
	get_page(page);
	inc_mm_counter(vma->vm_mm, mm_counter_file(page));
	page_add_file_rmap(page, vma, false);
	set_pte_at(vma->vm_mm, addr, pte, mk_pte(page, prot));
	return 0;
}

/*
 * This is the old fallback for page remapping.
 *
 * For historical reasons, it only allows reserved pages. Only
 * old drivers should use this, and they needed to mark their
 * pages reserved for the old functions anyway.
 */
static int insert_page(struct vm_area_struct *vma, unsigned long addr,
			struct page *page, pgprot_t prot)
{
	int retval;
	pte_t *pte;
	spinlock_t *ptl;

	retval = validate_page_before_insert(page);
	if (retval)
		goto out;
	retval = -ENOMEM;
	pte = get_locked_pte(vma->vm_mm, addr, &ptl);
	if (!pte)
		goto out;
	retval = insert_page_into_pte_locked(vma, pte, addr, page, prot);
	pte_unmap_unlock(pte, ptl);
out:
	return retval;
}

#ifdef pte_index
static int insert_page_in_batch_locked(struct vm_area_struct *vma, pte_t *pte,
			unsigned long addr, struct page *page, pgprot_t prot)
{
	int err;

	if (!page_count(page))
		return -EINVAL;
	err = validate_page_before_insert(page);
	if (err)
		return err;
	return insert_page_into_pte_locked(vma, pte, addr, page, prot);
}

/* insert_pages() amortizes the cost of spinlock operations
 * when inserting pages in a loop. Arch *must* define pte_index.
 */
static int insert_pages(struct vm_area_struct *vma, unsigned long addr,
			struct page **pages, unsigned long *num, pgprot_t prot)
{
	pmd_t *pmd = NULL;
	pte_t *start_pte, *pte;
	spinlock_t *pte_lock;
	struct mm_struct *const mm = vma->vm_mm;
	unsigned long curr_page_idx = 0;
	unsigned long remaining_pages_total = *num;
	unsigned long pages_to_write_in_pmd;
	int ret;
more:
	ret = -EFAULT;
	pmd = walk_to_pmd(mm, addr);
	if (!pmd)
		goto out;

	pages_to_write_in_pmd = min_t(unsigned long,
		remaining_pages_total, PTRS_PER_PTE - pte_index(addr));

	/* Allocate the PTE if necessary; takes PMD lock once only. */
	ret = -ENOMEM;
	if (pte_alloc(mm, pmd))
		goto out;

	while (pages_to_write_in_pmd) {
		int pte_idx = 0;
		const int batch_size = min_t(int, pages_to_write_in_pmd, 8);

		start_pte = pte_offset_map_lock(mm, pmd, addr, &pte_lock);
		if (!start_pte) {
			ret = -EFAULT;
			goto out;
		}
		for (pte = start_pte; pte_idx < batch_size; ++pte, ++pte_idx) {
			int err = insert_page_in_batch_locked(vma, pte,
				addr, pages[curr_page_idx], prot);
			if (unlikely(err)) {
				pte_unmap_unlock(start_pte, pte_lock);
				ret = err;
				remaining_pages_total -= pte_idx;
				goto out;
			}
			addr += PAGE_SIZE;
			++curr_page_idx;
		}
		pte_unmap_unlock(start_pte, pte_lock);
		pages_to_write_in_pmd -= batch_size;
		remaining_pages_total -= batch_size;
	}
	if (remaining_pages_total)
		goto more;
	ret = 0;
out:
	*num = remaining_pages_total;
	return ret;
}
#endif  /* ifdef pte_index */

/**
 * vm_insert_pages - insert multiple pages into user vma, batching the pmd lock.
 * @vma: user vma to map to
 * @addr: target start user address of these pages
 * @pages: source kernel pages
 * @num: in: number of pages to map. out: number of pages that were *not*
 * mapped. (0 means all pages were successfully mapped).
 *
 * Preferred over vm_insert_page() when inserting multiple pages.
 *
 * In case of error, we may have mapped a subset of the provided
 * pages. It is the caller's responsibility to account for this case.
 *
 * The same restrictions apply as in vm_insert_page().
 */
int vm_insert_pages(struct vm_area_struct *vma, unsigned long addr,
			struct page **pages, unsigned long *num)
{
#ifdef pte_index
	const unsigned long end_addr = addr + (*num * PAGE_SIZE) - 1;

	if (addr < vma->vm_start || end_addr >= vma->vm_end)
		return -EFAULT;
	if (!(vma->vm_flags & VM_MIXEDMAP)) {
		BUG_ON(mmap_read_trylock(vma->vm_mm));
		BUG_ON(vma->vm_flags & VM_PFNMAP);
		vm_flags_set(vma, VM_MIXEDMAP);
	}
	/* Defer page refcount checking till we're about to map that page. */
	return insert_pages(vma, addr, pages, num, vma->vm_page_prot);
#else
	unsigned long idx = 0, pgcount = *num;
	int err = -EINVAL;

	for (; idx < pgcount; ++idx) {
		err = vm_insert_page(vma, addr + (PAGE_SIZE * idx), pages[idx]);
		if (err)
			break;
	}
	*num = pgcount - idx;
	return err;
#endif  /* ifdef pte_index */
}
EXPORT_SYMBOL(vm_insert_pages);

/**
 * vm_insert_page - insert single page into user vma
 * @vma: user vma to map to
 * @addr: target user address of this page
 * @page: source kernel page
 *
 * This allows drivers to insert individual pages they've allocated
 * into a user vma.
 *
 * The page has to be a nice clean _individual_ kernel allocation.
 * If you allocate a compound page, you need to have marked it as
 * such (__GFP_COMP), or manually just split the page up yourself
 * (see split_page()).
 *
 * NOTE! Traditionally this was done with "remap_pfn_range()" which
 * took an arbitrary page protection parameter. This doesn't allow
 * that. Your vma protection will have to be set up correctly, which
 * means that if you want a shared writable mapping, you'd better
 * ask for a shared writable mapping!
 *
 * The page does not need to be reserved.
 *
 * Usually this function is called from f_op->mmap() handler
 * under mm->mmap_lock write-lock, so it can change vma->vm_flags.
 * Caller must set VM_MIXEDMAP on vma if it wants to call this
 * function from other places, for example from page-fault handler.
 *
 * Return: %0 on success, negative error code otherwise.
 */
int vm_insert_page(struct vm_area_struct *vma, unsigned long addr,
			struct page *page)
{
	if (addr < vma->vm_start || addr >= vma->vm_end)
		return -EFAULT;
	if (!page_count(page))
		return -EINVAL;
	if (!(vma->vm_flags & VM_MIXEDMAP)) {
		BUG_ON(mmap_read_trylock(vma->vm_mm));
		BUG_ON(vma->vm_flags & VM_PFNMAP);
		vm_flags_set(vma, VM_MIXEDMAP);
	}
	if (track_pfn_remap(vma, &vma->vm_page_prot,
			page_to_pfn(page), addr, PAGE_SIZE))
		return -EINVAL;
	return insert_page(vma, addr, page, vma->vm_page_prot);
}
EXPORT_SYMBOL(vm_insert_page);

/*
 * __vm_map_pages - maps range of kernel pages into user vma
 * @vma: user vma to map to
 * @pages: pointer to array of source kernel pages
 * @num: number of pages in page array
 * @offset: user's requested vm_pgoff
 *
 * This allows drivers to map range of kernel pages into a user vma.
 *
 * Return: 0 on success and error code otherwise.
 */
static int __vm_map_pages(struct vm_area_struct *vma, struct page **pages,
				unsigned long num, unsigned long offset)
{
	unsigned long count = vma_pages(vma);
	unsigned long uaddr = vma->vm_start;
	int ret, i;

	/* Fail if the user requested offset is beyond the end of the object */
	if (offset >= num)
		return -ENXIO;

	/* Fail if the user requested size exceeds available object size */
	if (count > num - offset)
		return -ENXIO;

	for (i = 0; i < count; i++) {
		ret = vm_insert_page(vma, uaddr, pages[offset + i]);
		if (ret < 0)
			return ret;
		uaddr += PAGE_SIZE;
	}

	return 0;
}

/**
 * vm_map_pages - maps range of kernel pages starts with non zero offset
 * @vma: user vma to map to
 * @pages: pointer to array of source kernel pages
 * @num: number of pages in page array
 *
 * Maps an object consisting of @num pages, catering for the user's
 * requested vm_pgoff
 *
 * If we fail to insert any page into the vma, the function will return
 * immediately leaving any previously inserted pages present.  Callers
 * from the mmap handler may immediately return the error as their caller
 * will destroy the vma, removing any successfully inserted pages. Other
 * callers should make their own arrangements for calling unmap_region().
 *
 * Context: Process context. Called by mmap handlers.
 * Return: 0 on success and error code otherwise.
 */
int vm_map_pages(struct vm_area_struct *vma, struct page **pages,
				unsigned long num)
{
	return __vm_map_pages(vma, pages, num, vma->vm_pgoff);
}
EXPORT_SYMBOL(vm_map_pages);

/**
 * vm_map_pages_zero - map range of kernel pages starts with zero offset
 * @vma: user vma to map to
 * @pages: pointer to array of source kernel pages
 * @num: number of pages in page array
 *
 * Similar to vm_map_pages(), except that it explicitly sets the offset
 * to 0. This function is intended for the drivers that did not consider
 * vm_pgoff.
 *
 * Context: Process context. Called by mmap handlers.
 * Return: 0 on success and error code otherwise.
 */
int vm_map_pages_zero(struct vm_area_struct *vma, struct page **pages,
				unsigned long num)
{
	return __vm_map_pages(vma, pages, num, 0);
}
EXPORT_SYMBOL(vm_map_pages_zero);

static vm_fault_t insert_pfn(struct vm_area_struct *vma, unsigned long addr,
			pfn_t pfn, pgprot_t prot, bool mkwrite)
{
	struct mm_struct *mm = vma->vm_mm;
	pte_t *pte, entry;
	spinlock_t *ptl;

	pte = get_locked_pte(mm, addr, &ptl);
	if (!pte)
		return VM_FAULT_OOM;
	entry = ptep_get(pte);
	if (!pte_none(entry)) {
		if (mkwrite) {
			/*
			 * For read faults on private mappings the PFN passed
			 * in may not match the PFN we have mapped if the
			 * mapped PFN is a writeable COW page.  In the mkwrite
			 * case we are creating a writable PTE for a shared
			 * mapping and we expect the PFNs to match. If they
			 * don't match, we are likely racing with block
			 * allocation and mapping invalidation so just skip the
			 * update.
			 */
			if (pte_pfn(entry) != pfn_t_to_pfn(pfn)) {
				WARN_ON_ONCE(!is_zero_pfn(pte_pfn(entry)));
				goto out_unlock;
			}
			entry = pte_mkyoung(entry);
			entry = maybe_mkwrite(pte_mkdirty(entry), vma);
			if (ptep_set_access_flags(vma, addr, pte, entry, 1))
				update_mmu_cache(vma, addr, pte);
		}
		goto out_unlock;
	}

	/* Ok, finally just insert the thing.. */
	if (pfn_t_devmap(pfn))
		entry = pte_mkdevmap(pfn_t_pte(pfn, prot));
	else
		entry = pte_mkspecial(pfn_t_pte(pfn, prot));

	if (mkwrite) {
		entry = pte_mkyoung(entry);
		entry = maybe_mkwrite(pte_mkdirty(entry), vma);
	}

	set_pte_at(mm, addr, pte, entry);
	update_mmu_cache(vma, addr, pte); /* XXX: why not for insert_page? */

out_unlock:
	pte_unmap_unlock(pte, ptl);
	return VM_FAULT_NOPAGE;
}

/**
 * vmf_insert_pfn_prot - insert single pfn into user vma with specified pgprot
 * @vma: user vma to map to
 * @addr: target user address of this page
 * @pfn: source kernel pfn
 * @pgprot: pgprot flags for the inserted page
 *
 * This is exactly like vmf_insert_pfn(), except that it allows drivers
 * to override pgprot on a per-page basis.
 *
 * This only makes sense for IO mappings, and it makes no sense for
 * COW mappings.  In general, using multiple vmas is preferable;
 * vmf_insert_pfn_prot should only be used if using multiple VMAs is
 * impractical.
 *
 * pgprot typically only differs from @vma->vm_page_prot when drivers set
 * caching- and encryption bits different than those of @vma->vm_page_prot,
 * because the caching- or encryption mode may not be known at mmap() time.
 *
 * This is ok as long as @vma->vm_page_prot is not used by the core vm
 * to set caching and encryption bits for those vmas (except for COW pages).
 * This is ensured by core vm only modifying these page table entries using
 * functions that don't touch caching- or encryption bits, using pte_modify()
 * if needed. (See for example mprotect()).
 *
 * Also when new page-table entries are created, this is only done using the
 * fault() callback, and never using the value of vma->vm_page_prot,
 * except for page-table entries that point to anonymous pages as the result
 * of COW.
 *
 * Context: Process context.  May allocate using %GFP_KERNEL.
 * Return: vm_fault_t value.
 */
vm_fault_t vmf_insert_pfn_prot(struct vm_area_struct *vma, unsigned long addr,
			unsigned long pfn, pgprot_t pgprot)
{
	/*
	 * Technically, architectures with pte_special can avoid all these
	 * restrictions (same for remap_pfn_range).  However we would like
	 * consistency in testing and feature parity among all, so we should
	 * try to keep these invariants in place for everybody.
	 */
	BUG_ON(!(vma->vm_flags & (VM_PFNMAP|VM_MIXEDMAP)));
	BUG_ON((vma->vm_flags & (VM_PFNMAP|VM_MIXEDMAP)) ==
						(VM_PFNMAP|VM_MIXEDMAP));
	BUG_ON((vma->vm_flags & VM_PFNMAP) && is_cow_mapping(vma->vm_flags));
	BUG_ON((vma->vm_flags & VM_MIXEDMAP) && pfn_valid(pfn));

	if (addr < vma->vm_start || addr >= vma->vm_end)
		return VM_FAULT_SIGBUS;

	if (!pfn_modify_allowed(pfn, pgprot))
		return VM_FAULT_SIGBUS;

	track_pfn_insert(vma, &pgprot, __pfn_to_pfn_t(pfn, PFN_DEV));

	return insert_pfn(vma, addr, __pfn_to_pfn_t(pfn, PFN_DEV), pgprot,
			false);
}
EXPORT_SYMBOL(vmf_insert_pfn_prot);

/**
 * vmf_insert_pfn - insert single pfn into user vma
 * @vma: user vma to map to
 * @addr: target user address of this page
 * @pfn: source kernel pfn
 *
 * Similar to vm_insert_page, this allows drivers to insert individual pages
 * they've allocated into a user vma. Same comments apply.
 *
 * This function should only be called from a vm_ops->fault handler, and
 * in that case the handler should return the result of this function.
 *
 * vma cannot be a COW mapping.
 *
 * As this is called only for pages that do not currently exist, we
 * do not need to flush old virtual caches or the TLB.
 *
 * Context: Process context.  May allocate using %GFP_KERNEL.
 * Return: vm_fault_t value.
 */
vm_fault_t vmf_insert_pfn(struct vm_area_struct *vma, unsigned long addr,
			unsigned long pfn)
{
	return vmf_insert_pfn_prot(vma, addr, pfn, vma->vm_page_prot);
}
EXPORT_SYMBOL(vmf_insert_pfn);

static bool vm_mixed_ok(struct vm_area_struct *vma, pfn_t pfn)
{
	/* these checks mirror the abort conditions in vm_normal_page */
	if (vma->vm_flags & VM_MIXEDMAP)
		return true;
	if (pfn_t_devmap(pfn))
		return true;
	if (pfn_t_special(pfn))
		return true;
	if (is_zero_pfn(pfn_t_to_pfn(pfn)))
		return true;
	return false;
}

static vm_fault_t __vm_insert_mixed(struct vm_area_struct *vma,
		unsigned long addr, pfn_t pfn, bool mkwrite)
{
	pgprot_t pgprot = vma->vm_page_prot;
	int err;

	BUG_ON(!vm_mixed_ok(vma, pfn));

	if (addr < vma->vm_start || addr >= vma->vm_end)
		return VM_FAULT_SIGBUS;

	track_pfn_insert(vma, &pgprot, pfn);

	if (!pfn_modify_allowed(pfn_t_to_pfn(pfn), pgprot))
		return VM_FAULT_SIGBUS;

	/*
	 * If we don't have pte special, then we have to use the pfn_valid()
	 * based VM_MIXEDMAP scheme (see vm_normal_page), and thus we *must*
	 * refcount the page if pfn_valid is true (hence insert_page rather
	 * than insert_pfn).  If a zero_pfn were inserted into a VM_MIXEDMAP
	 * without pte special, it would there be refcounted as a normal page.
	 */
	if (!IS_ENABLED(CONFIG_ARCH_HAS_PTE_SPECIAL) &&
	    !pfn_t_devmap(pfn) && pfn_t_valid(pfn)) {
		struct page *page;

		/*
		 * At this point we are committed to insert_page()
		 * regardless of whether the caller specified flags that
		 * result in pfn_t_has_page() == false.
		 */
		page = pfn_to_page(pfn_t_to_pfn(pfn));
		err = insert_page(vma, addr, page, pgprot);
	} else {
		return insert_pfn(vma, addr, pfn, pgprot, mkwrite);
	}

	if (err == -ENOMEM)
		return VM_FAULT_OOM;
	if (err < 0 && err != -EBUSY)
		return VM_FAULT_SIGBUS;

	return VM_FAULT_NOPAGE;
}

vm_fault_t vmf_insert_mixed(struct vm_area_struct *vma, unsigned long addr,
		pfn_t pfn)
{
	return __vm_insert_mixed(vma, addr, pfn, false);
}
EXPORT_SYMBOL(vmf_insert_mixed);

/*
 *  If the insertion of PTE failed because someone else already added a
 *  different entry in the mean time, we treat that as success as we assume
 *  the same entry was actually inserted.
 */
vm_fault_t vmf_insert_mixed_mkwrite(struct vm_area_struct *vma,
		unsigned long addr, pfn_t pfn)
{
	return __vm_insert_mixed(vma, addr, pfn, true);
}
EXPORT_SYMBOL(vmf_insert_mixed_mkwrite);

/*
 * maps a range of physical memory into the requested pages. the old
 * mappings are removed. any references to nonexistent pages results
 * in null mappings (currently treated as "copy-on-access")
 */
static int remap_pte_range(struct mm_struct *mm, pmd_t *pmd,
			unsigned long addr, unsigned long end,
			unsigned long pfn, pgprot_t prot)
{
	pte_t *pte, *mapped_pte;
	spinlock_t *ptl;
	int err = 0;

	mapped_pte = pte = pte_alloc_map_lock(mm, pmd, addr, &ptl);
	if (!pte)
		return -ENOMEM;
	arch_enter_lazy_mmu_mode();
	do {
		BUG_ON(!pte_none(ptep_get(pte)));
		if (!pfn_modify_allowed(pfn, prot)) {
			err = -EACCES;
			break;
		}
		set_pte_at(mm, addr, pte, pte_mkspecial(pfn_pte(pfn, prot)));
		pfn++;
	} while (pte++, addr += PAGE_SIZE, addr != end);
	arch_leave_lazy_mmu_mode();
	pte_unmap_unlock(mapped_pte, ptl);
	return err;
}

static inline int remap_pmd_range(struct mm_struct *mm, pud_t *pud,
			unsigned long addr, unsigned long end,
			unsigned long pfn, pgprot_t prot)
{
	pmd_t *pmd;
	unsigned long next;
	int err;

	pfn -= addr >> PAGE_SHIFT;
	pmd = pmd_alloc(mm, pud, addr);
	if (!pmd)
		return -ENOMEM;
	VM_BUG_ON(pmd_trans_huge(*pmd));
	do {
		next = pmd_addr_end(addr, end);
		err = remap_pte_range(mm, pmd, addr, next,
				pfn + (addr >> PAGE_SHIFT), prot);
		if (err)
			return err;
	} while (pmd++, addr = next, addr != end);
	return 0;
}

static inline int remap_pud_range(struct mm_struct *mm, p4d_t *p4d,
			unsigned long addr, unsigned long end,
			unsigned long pfn, pgprot_t prot)
{
	pud_t *pud;
	unsigned long next;
	int err;

	pfn -= addr >> PAGE_SHIFT;
	pud = pud_alloc(mm, p4d, addr);
	if (!pud)
		return -ENOMEM;
	do {
		next = pud_addr_end(addr, end);
		err = remap_pmd_range(mm, pud, addr, next,
				pfn + (addr >> PAGE_SHIFT), prot);
		if (err)
			return err;
	} while (pud++, addr = next, addr != end);
	return 0;
}

static inline int remap_p4d_range(struct mm_struct *mm, pgd_t *pgd,
			unsigned long addr, unsigned long end,
			unsigned long pfn, pgprot_t prot)
{
	p4d_t *p4d;
	unsigned long next;
	int err;

	pfn -= addr >> PAGE_SHIFT;
	p4d = p4d_alloc(mm, pgd, addr);
	if (!p4d)
		return -ENOMEM;
	do {
		next = p4d_addr_end(addr, end);
		err = remap_pud_range(mm, p4d, addr, next,
				pfn + (addr >> PAGE_SHIFT), prot);
		if (err)
			return err;
	} while (p4d++, addr = next, addr != end);
	return 0;
}

/*
 * Variant of remap_pfn_range that does not call track_pfn_remap.  The caller
 * must have pre-validated the caching bits of the pgprot_t.
 */
int remap_pfn_range_notrack(struct vm_area_struct *vma, unsigned long addr,
		unsigned long pfn, unsigned long size, pgprot_t prot)
{
	pgd_t *pgd;
	unsigned long next;
	unsigned long end = addr + PAGE_ALIGN(size);
	struct mm_struct *mm = vma->vm_mm;
	int err;

	if (WARN_ON_ONCE(!PAGE_ALIGNED(addr)))
		return -EINVAL;

	/*
	 * Physically remapped pages are special. Tell the
	 * rest of the world about it:
	 *   VM_IO tells people not to look at these pages
	 *	(accesses can have side effects).
	 *   VM_PFNMAP tells the core MM that the base pages are just
	 *	raw PFN mappings, and do not have a "struct page" associated
	 *	with them.
	 *   VM_DONTEXPAND
	 *      Disable vma merging and expanding with mremap().
	 *   VM_DONTDUMP
	 *      Omit vma from core dump, even when VM_IO turned off.
	 *
	 * There's a horrible special case to handle copy-on-write
	 * behaviour that some programs depend on. We mark the "original"
	 * un-COW'ed pages by matching them up with "vma->vm_pgoff".
	 * See vm_normal_page() for details.
	 */
	if (is_cow_mapping(vma->vm_flags)) {
		if (addr != vma->vm_start || end != vma->vm_end)
			return -EINVAL;
		vma->vm_pgoff = pfn;
	}

	vm_flags_set(vma, VM_IO | VM_PFNMAP | VM_DONTEXPAND | VM_DONTDUMP);

	BUG_ON(addr >= end);
	pfn -= addr >> PAGE_SHIFT;
	pgd = pgd_offset(mm, addr);
	flush_cache_range(vma, addr, end);
	do {
		next = pgd_addr_end(addr, end);
		err = remap_p4d_range(mm, pgd, addr, next,
				pfn + (addr >> PAGE_SHIFT), prot);
		if (err)
			return err;
	} while (pgd++, addr = next, addr != end);

	return 0;
}

/**
 * remap_pfn_range - remap kernel memory to userspace
 * @vma: user vma to map to
 * @addr: target page aligned user address to start at
 * @pfn: page frame number of kernel physical memory address
 * @size: size of mapping area
 * @prot: page protection flags for this mapping
 *
 * Note: this is only safe if the mm semaphore is held when called.
 *
 * Return: %0 on success, negative error code otherwise.
 */
int remap_pfn_range(struct vm_area_struct *vma, unsigned long addr,
		    unsigned long pfn, unsigned long size, pgprot_t prot)
{
	int err;

	err = track_pfn_remap(vma, &prot, pfn, addr, PAGE_ALIGN(size));
	if (err)
		return -EINVAL;

	err = remap_pfn_range_notrack(vma, addr, pfn, size, prot);
	if (err)
		untrack_pfn(vma, pfn, PAGE_ALIGN(size), true);
	return err;
}
EXPORT_SYMBOL(remap_pfn_range);

/**
 * vm_iomap_memory - remap memory to userspace
 * @vma: user vma to map to
 * @start: start of the physical memory to be mapped
 * @len: size of area
 *
 * This is a simplified io_remap_pfn_range() for common driver use. The
 * driver just needs to give us the physical memory range to be mapped,
 * we'll figure out the rest from the vma information.
 *
 * NOTE! Some drivers might want to tweak vma->vm_page_prot first to get
 * whatever write-combining details or similar.
 *
 * Return: %0 on success, negative error code otherwise.
 */
int vm_iomap_memory(struct vm_area_struct *vma, phys_addr_t start, unsigned long len)
{
	unsigned long vm_len, pfn, pages;

	/* Check that the physical memory area passed in looks valid */
	if (start + len < start)
		return -EINVAL;
	/*
	 * You *really* shouldn't map things that aren't page-aligned,
	 * but we've historically allowed it because IO memory might
	 * just have smaller alignment.
	 */
	len += start & ~PAGE_MASK;
	pfn = start >> PAGE_SHIFT;
	pages = (len + ~PAGE_MASK) >> PAGE_SHIFT;
	if (pfn + pages < pfn)
		return -EINVAL;

	/* We start the mapping 'vm_pgoff' pages into the area */
	if (vma->vm_pgoff > pages)
		return -EINVAL;
	pfn += vma->vm_pgoff;
	pages -= vma->vm_pgoff;

	/* Can we fit all of the mapping? */
	vm_len = vma->vm_end - vma->vm_start;
	if (vm_len >> PAGE_SHIFT > pages)
		return -EINVAL;

	/* Ok, let it rip */
	return io_remap_pfn_range(vma, vma->vm_start, pfn, vm_len, vma->vm_page_prot);
}
EXPORT_SYMBOL(vm_iomap_memory);

static int apply_to_pte_range(struct mm_struct *mm, pmd_t *pmd,
				     unsigned long addr, unsigned long end,
				     pte_fn_t fn, void *data, bool create,
				     pgtbl_mod_mask *mask)
{
	pte_t *pte, *mapped_pte;
	int err = 0;
	spinlock_t *ptl;

	if (create) {
		mapped_pte = pte = (mm == &init_mm) ?
			pte_alloc_kernel_track(pmd, addr, mask) :
			pte_alloc_map_lock(mm, pmd, addr, &ptl);
		if (!pte)
			return -ENOMEM;
	} else {
		mapped_pte = pte = (mm == &init_mm) ?
			pte_offset_kernel(pmd, addr) :
			pte_offset_map_lock(mm, pmd, addr, &ptl);
		if (!pte)
			return -EINVAL;
	}

	arch_enter_lazy_mmu_mode();

	if (fn) {
		do {
			if (create || !pte_none(ptep_get(pte))) {
				err = fn(pte++, addr, data);
				if (err)
					break;
			}
		} while (addr += PAGE_SIZE, addr != end);
	}
	*mask |= PGTBL_PTE_MODIFIED;

	arch_leave_lazy_mmu_mode();

	if (mm != &init_mm)
		pte_unmap_unlock(mapped_pte, ptl);
	return err;
}

static int apply_to_pmd_range(struct mm_struct *mm, pud_t *pud,
				     unsigned long addr, unsigned long end,
				     pte_fn_t fn, void *data, bool create,
				     pgtbl_mod_mask *mask)
{
	pmd_t *pmd;
	unsigned long next;
	int err = 0;

	BUG_ON(pud_huge(*pud));

	if (create) {
		pmd = pmd_alloc_track(mm, pud, addr, mask);
		if (!pmd)
			return -ENOMEM;
	} else {
		pmd = pmd_offset(pud, addr);
	}
	do {
		next = pmd_addr_end(addr, end);
		if (pmd_none(*pmd) && !create)
			continue;
		if (WARN_ON_ONCE(pmd_leaf(*pmd)))
			return -EINVAL;
		if (!pmd_none(*pmd) && WARN_ON_ONCE(pmd_bad(*pmd))) {
			if (!create)
				continue;
			pmd_clear_bad(pmd);
		}
		err = apply_to_pte_range(mm, pmd, addr, next,
					 fn, data, create, mask);
		if (err)
			break;
	} while (pmd++, addr = next, addr != end);

	return err;
}

static int apply_to_pud_range(struct mm_struct *mm, p4d_t *p4d,
				     unsigned long addr, unsigned long end,
				     pte_fn_t fn, void *data, bool create,
				     pgtbl_mod_mask *mask)
{
	pud_t *pud;
	unsigned long next;
	int err = 0;

	if (create) {
		pud = pud_alloc_track(mm, p4d, addr, mask);
		if (!pud)
			return -ENOMEM;
	} else {
		pud = pud_offset(p4d, addr);
	}
	do {
		next = pud_addr_end(addr, end);
		if (pud_none(*pud) && !create)
			continue;
		if (WARN_ON_ONCE(pud_leaf(*pud)))
			return -EINVAL;
		if (!pud_none(*pud) && WARN_ON_ONCE(pud_bad(*pud))) {
			if (!create)
				continue;
			pud_clear_bad(pud);
		}
		err = apply_to_pmd_range(mm, pud, addr, next,
					 fn, data, create, mask);
		if (err)
			break;
	} while (pud++, addr = next, addr != end);

	return err;
}

static int apply_to_p4d_range(struct mm_struct *mm, pgd_t *pgd,
				     unsigned long addr, unsigned long end,
				     pte_fn_t fn, void *data, bool create,
				     pgtbl_mod_mask *mask)
{
	p4d_t *p4d;
	unsigned long next;
	int err = 0;

	if (create) {
		p4d = p4d_alloc_track(mm, pgd, addr, mask);
		if (!p4d)
			return -ENOMEM;
	} else {
		p4d = p4d_offset(pgd, addr);
	}
	do {
		next = p4d_addr_end(addr, end);
		if (p4d_none(*p4d) && !create)
			continue;
		if (WARN_ON_ONCE(p4d_leaf(*p4d)))
			return -EINVAL;
		if (!p4d_none(*p4d) && WARN_ON_ONCE(p4d_bad(*p4d))) {
			if (!create)
				continue;
			p4d_clear_bad(p4d);
		}
		err = apply_to_pud_range(mm, p4d, addr, next,
					 fn, data, create, mask);
		if (err)
			break;
	} while (p4d++, addr = next, addr != end);

	return err;
}

static int __apply_to_page_range(struct mm_struct *mm, unsigned long addr,
				 unsigned long size, pte_fn_t fn,
				 void *data, bool create)
{
	pgd_t *pgd;
	unsigned long start = addr, next;
	unsigned long end = addr + size;
	pgtbl_mod_mask mask = 0;
	int err = 0;

	if (WARN_ON(addr >= end))
		return -EINVAL;

	pgd = pgd_offset(mm, addr);
	do {
		next = pgd_addr_end(addr, end);
		if (pgd_none(*pgd) && !create)
			continue;
		if (WARN_ON_ONCE(pgd_leaf(*pgd)))
			return -EINVAL;
		if (!pgd_none(*pgd) && WARN_ON_ONCE(pgd_bad(*pgd))) {
			if (!create)
				continue;
			pgd_clear_bad(pgd);
		}
		err = apply_to_p4d_range(mm, pgd, addr, next,
					 fn, data, create, &mask);
		if (err)
			break;
	} while (pgd++, addr = next, addr != end);

	if (mask & ARCH_PAGE_TABLE_SYNC_MASK)
		arch_sync_kernel_mappings(start, start + size);

	return err;
}

/*
 * Scan a region of virtual memory, filling in page tables as necessary
 * and calling a provided function on each leaf page table.
 */
int apply_to_page_range(struct mm_struct *mm, unsigned long addr,
			unsigned long size, pte_fn_t fn, void *data)
{
	return __apply_to_page_range(mm, addr, size, fn, data, true);
}
EXPORT_SYMBOL_GPL(apply_to_page_range);

/*
 * Scan a region of virtual memory, calling a provided function on
 * each leaf page table where it exists.
 *
 * Unlike apply_to_page_range, this does _not_ fill in page tables
 * where they are absent.
 */
int apply_to_existing_page_range(struct mm_struct *mm, unsigned long addr,
				 unsigned long size, pte_fn_t fn, void *data)
{
	return __apply_to_page_range(mm, addr, size, fn, data, false);
}
EXPORT_SYMBOL_GPL(apply_to_existing_page_range);

/*
 * handle_pte_fault chooses page fault handler according to an entry which was
 * read non-atomically.  Before making any commitment, on those architectures
 * or configurations (e.g. i386 with PAE) which might give a mix of unmatched
 * parts, do_swap_page must check under lock before unmapping the pte and
 * proceeding (but do_wp_page is only called after already making such a check;
 * and do_anonymous_page can safely check later on).
 */
static inline int pte_unmap_same(struct vm_fault *vmf)
{
	int same = 1;
#if defined(CONFIG_SMP) || defined(CONFIG_PREEMPTION)
	if (sizeof(pte_t) > sizeof(unsigned long)) {
		spin_lock(vmf->ptl);
		same = pte_same(ptep_get(vmf->pte), vmf->orig_pte);
		spin_unlock(vmf->ptl);
	}
#endif
	pte_unmap(vmf->pte);
	vmf->pte = NULL;
	return same;
}

/*
 * Return:
 *	0:		copied succeeded
 *	-EHWPOISON:	copy failed due to hwpoison in source page
 *	-EAGAIN:	copied failed (some other reason)
 */
static inline int __wp_page_copy_user(struct page *dst, struct page *src,
				      struct vm_fault *vmf)
{
	int ret;
	void *kaddr;
	void __user *uaddr;
	struct vm_area_struct *vma = vmf->vma;
	struct mm_struct *mm = vma->vm_mm;
	unsigned long addr = vmf->address;

	if (likely(src)) {
		if (copy_mc_user_highpage(dst, src, addr, vma)) {
			memory_failure_queue(page_to_pfn(src), 0);
			return -EHWPOISON;
		}
		return 0;
	}

	/*
	 * If the source page was a PFN mapping, we don't have
	 * a "struct page" for it. We do a best-effort copy by
	 * just copying from the original user address. If that
	 * fails, we just zero-fill it. Live with it.
	 */
	kaddr = kmap_atomic(dst);
	uaddr = (void __user *)(addr & PAGE_MASK);

	/*
	 * On architectures with software "accessed" bits, we would
	 * take a double page fault, so mark it accessed here.
	 */
	vmf->pte = NULL;
	if (!arch_has_hw_pte_young() && !pte_young(vmf->orig_pte)) {
		pte_t entry;

		vmf->pte = pte_offset_map_lock(mm, vmf->pmd, addr, &vmf->ptl);
		if (unlikely(!vmf->pte || !pte_same(ptep_get(vmf->pte), vmf->orig_pte))) {
			/*
			 * Other thread has already handled the fault
			 * and update local tlb only
			 */
			if (vmf->pte)
				update_mmu_tlb(vma, addr, vmf->pte);
			ret = -EAGAIN;
			goto pte_unlock;
		}

		entry = pte_mkyoung(vmf->orig_pte);
		if (ptep_set_access_flags(vma, addr, vmf->pte, entry, 0))
			update_mmu_cache(vma, addr, vmf->pte);
	}

	/*
	 * This really shouldn't fail, because the page is there
	 * in the page tables. But it might just be unreadable,
	 * in which case we just give up and fill the result with
	 * zeroes.
	 */
	if (__copy_from_user_inatomic(kaddr, uaddr, PAGE_SIZE)) {
		if (vmf->pte)
			goto warn;

		/* Re-validate under PTL if the page is still mapped */
		vmf->pte = pte_offset_map_lock(mm, vmf->pmd, addr, &vmf->ptl);
		if (unlikely(!vmf->pte || !pte_same(ptep_get(vmf->pte), vmf->orig_pte))) {
			/* The PTE changed under us, update local tlb */
			if (vmf->pte)
				update_mmu_tlb(vma, addr, vmf->pte);
			ret = -EAGAIN;
			goto pte_unlock;
		}

		/*
		 * The same page can be mapped back since last copy attempt.
		 * Try to copy again under PTL.
		 */
		if (__copy_from_user_inatomic(kaddr, uaddr, PAGE_SIZE)) {
			/*
			 * Give a warn in case there can be some obscure
			 * use-case
			 */
warn:
			WARN_ON_ONCE(1);
			clear_page(kaddr);
		}
	}

	ret = 0;

pte_unlock:
	if (vmf->pte)
		pte_unmap_unlock(vmf->pte, vmf->ptl);
	kunmap_atomic(kaddr);
	flush_dcache_page(dst);

	return ret;
}

static gfp_t __get_fault_gfp_mask(struct vm_area_struct *vma)
{
	struct file *vm_file = vma->vm_file;

	if (vm_file)
		return mapping_gfp_mask(vm_file->f_mapping) | __GFP_FS | __GFP_IO;

	/*
	 * Special mappings (e.g. VDSO) do not have any file so fake
	 * a default GFP_KERNEL for them.
	 */
	return GFP_KERNEL;
}

/*
 * Notify the address space that the page is about to become writable so that
 * it can prohibit this or wait for the page to get into an appropriate state.
 *
 * We do this without the lock held, so that it can sleep if it needs to.
 */
static vm_fault_t do_page_mkwrite(struct vm_fault *vmf, struct folio *folio)
{
	vm_fault_t ret;
	unsigned int old_flags = vmf->flags;

	vmf->flags = FAULT_FLAG_WRITE|FAULT_FLAG_MKWRITE;

	if (vmf->vma->vm_file &&
	    IS_SWAPFILE(vmf->vma->vm_file->f_mapping->host))
		return VM_FAULT_SIGBUS;

	ret = vmf->vma->vm_ops->page_mkwrite(vmf);
	/* Restore original flags so that caller is not surprised */
	vmf->flags = old_flags;
	if (unlikely(ret & (VM_FAULT_ERROR | VM_FAULT_NOPAGE)))
		return ret;
	if (unlikely(!(ret & VM_FAULT_LOCKED))) {
		folio_lock(folio);
		if (!folio->mapping) {
			folio_unlock(folio);
			return 0; /* retry */
		}
		ret |= VM_FAULT_LOCKED;
	} else
		VM_BUG_ON_FOLIO(!folio_test_locked(folio), folio);
	return ret;
}

/*
 * Handle dirtying of a page in shared file mapping on a write fault.
 *
 * The function expects the page to be locked and unlocks it.
 */
static vm_fault_t fault_dirty_shared_page(struct vm_fault *vmf)
{
	struct vm_area_struct *vma = vmf->vma;
	struct address_space *mapping;
	struct folio *folio = page_folio(vmf->page);
	bool dirtied;
	bool page_mkwrite = vma->vm_ops && vma->vm_ops->page_mkwrite;

	dirtied = folio_mark_dirty(folio);
	VM_BUG_ON_FOLIO(folio_test_anon(folio), folio);
	/*
	 * Take a local copy of the address_space - folio.mapping may be zeroed
	 * by truncate after folio_unlock().   The address_space itself remains
	 * pinned by vma->vm_file's reference.  We rely on folio_unlock()'s
	 * release semantics to prevent the compiler from undoing this copying.
	 */
	mapping = folio_raw_mapping(folio);
	folio_unlock(folio);

	if (!page_mkwrite)
		file_update_time(vma->vm_file);

	/*
	 * Throttle page dirtying rate down to writeback speed.
	 *
	 * mapping may be NULL here because some device drivers do not
	 * set page.mapping but still dirty their pages
	 *
	 * Drop the mmap_lock before waiting on IO, if we can. The file
	 * is pinning the mapping, as per above.
	 */
	if ((dirtied || page_mkwrite) && mapping) {
		struct file *fpin;

		fpin = maybe_unlock_mmap_for_io(vmf, NULL);
		balance_dirty_pages_ratelimited(mapping);
		if (fpin) {
			fput(fpin);
			return VM_FAULT_COMPLETED;
		}
	}

	return 0;
}

/*
 * Handle write page faults for pages that can be reused in the current vma
 *
 * This can happen either due to the mapping being with the VM_SHARED flag,
 * or due to us being the last reference standing to the page. In either
 * case, all we need to do here is to mark the page as writable and update
 * any related book-keeping.
 */
static inline void wp_page_reuse(struct vm_fault *vmf)
	__releases(vmf->ptl)
{
	struct vm_area_struct *vma = vmf->vma;
	struct page *page = vmf->page;
	pte_t entry;

	VM_BUG_ON(!(vmf->flags & FAULT_FLAG_WRITE));
	VM_BUG_ON(page && PageAnon(page) && !PageAnonExclusive(page));

	/*
	 * Clear the pages cpupid information as the existing
	 * information potentially belongs to a now completely
	 * unrelated process.
	 */
	if (page)
		page_cpupid_xchg_last(page, (1 << LAST_CPUPID_SHIFT) - 1);

	flush_cache_page(vma, vmf->address, pte_pfn(vmf->orig_pte));
	entry = pte_mkyoung(vmf->orig_pte);
	entry = maybe_mkwrite(pte_mkdirty(entry), vma);
	if (ptep_set_access_flags(vma, vmf->address, vmf->pte, entry, 1))
		update_mmu_cache(vma, vmf->address, vmf->pte);
	pte_unmap_unlock(vmf->pte, vmf->ptl);
	count_vm_event(PGREUSE);
}

/*
 * Handle the case of a page which we actually need to copy to a new page,
 * either due to COW or unsharing.
 *
 * Called with mmap_lock locked and the old page referenced, but
 * without the ptl held.
 *
 * High level logic flow:
 *
 * - Allocate a page, copy the content of the old page to the new one.
 * - Handle book keeping and accounting - cgroups, mmu-notifiers, etc.
 * - Take the PTL. If the pte changed, bail out and release the allocated page
 * - If the pte is still the way we remember it, update the page table and all
 *   relevant references. This includes dropping the reference the page-table
 *   held to the old page, as well as updating the rmap.
 * - In any case, unlock the PTL and drop the reference we took to the old page.
 */
static vm_fault_t wp_page_copy(struct vm_fault *vmf)
{
	const bool unshare = vmf->flags & FAULT_FLAG_UNSHARE;
	struct vm_area_struct *vma = vmf->vma;
	struct mm_struct *mm = vma->vm_mm;
	struct folio *old_folio = NULL;
	struct folio *new_folio = NULL;
	pte_t entry;
	int page_copied = 0;
	struct mmu_notifier_range range;
	int ret;

	delayacct_wpcopy_start();

	if (vmf->page)
		old_folio = page_folio(vmf->page);
	if (unlikely(anon_vma_prepare(vma)))
		goto oom;

	if (is_zero_pfn(pte_pfn(vmf->orig_pte))) {
		new_folio = vma_alloc_zeroed_movable_folio(vma, vmf->address);
		if (!new_folio)
			goto oom;
	} else {
		new_folio = vma_alloc_folio(GFP_HIGHUSER_MOVABLE, 0, vma,
				vmf->address, false);
		if (!new_folio)
			goto oom;

		ret = __wp_page_copy_user(&new_folio->page, vmf->page, vmf);
		if (ret) {
			/*
			 * COW failed, if the fault was solved by other,
			 * it's fine. If not, userspace would re-fault on
			 * the same address and we will handle the fault
			 * from the second attempt.
			 * The -EHWPOISON case will not be retried.
			 */
			folio_put(new_folio);
			if (old_folio)
				folio_put(old_folio);

			delayacct_wpcopy_end();
			return ret == -EHWPOISON ? VM_FAULT_HWPOISON : 0;
		}
		kmsan_copy_page_meta(&new_folio->page, vmf->page);
	}

	if (mem_cgroup_charge(new_folio, mm, GFP_KERNEL))
		goto oom_free_new;
	folio_throttle_swaprate(new_folio, GFP_KERNEL);

	__folio_mark_uptodate(new_folio);

	mmu_notifier_range_init(&range, MMU_NOTIFY_CLEAR, 0, mm,
				vmf->address & PAGE_MASK,
				(vmf->address & PAGE_MASK) + PAGE_SIZE);
	mmu_notifier_invalidate_range_start(&range);

	/*
	 * Re-check the pte - we dropped the lock
	 */
	vmf->pte = pte_offset_map_lock(mm, vmf->pmd, vmf->address, &vmf->ptl);
	if (likely(vmf->pte && pte_same(ptep_get(vmf->pte), vmf->orig_pte))) {
		if (old_folio) {
			if (!folio_test_anon(old_folio)) {
				dec_mm_counter(mm, mm_counter_file(&old_folio->page));
				inc_mm_counter(mm, MM_ANONPAGES);
			}
		} else {
			ksm_might_unmap_zero_page(mm, vmf->orig_pte);
			inc_mm_counter(mm, MM_ANONPAGES);
		}
		flush_cache_page(vma, vmf->address, pte_pfn(vmf->orig_pte));
		entry = mk_pte(&new_folio->page, vma->vm_page_prot);
		entry = pte_sw_mkyoung(entry);
		if (unlikely(unshare)) {
			if (pte_soft_dirty(vmf->orig_pte))
				entry = pte_mksoft_dirty(entry);
			if (pte_uffd_wp(vmf->orig_pte))
				entry = pte_mkuffd_wp(entry);
		} else {
			entry = maybe_mkwrite(pte_mkdirty(entry), vma);
		}

		/*
		 * Clear the pte entry and flush it first, before updating the
		 * pte with the new entry, to keep TLBs on different CPUs in
		 * sync. This code used to set the new PTE then flush TLBs, but
		 * that left a window where the new PTE could be loaded into
		 * some TLBs while the old PTE remains in others.
		 */
		ptep_clear_flush(vma, vmf->address, vmf->pte);
		folio_add_new_anon_rmap(new_folio, vma, vmf->address);
		folio_add_lru_vma(new_folio, vma);
		/*
		 * We call the notify macro here because, when using secondary
		 * mmu page tables (such as kvm shadow page tables), we want the
		 * new page to be mapped directly into the secondary page table.
		 */
		BUG_ON(unshare && pte_write(entry));
		set_pte_at_notify(mm, vmf->address, vmf->pte, entry);
		update_mmu_cache(vma, vmf->address, vmf->pte);
		if (old_folio) {
			/*
			 * Only after switching the pte to the new page may
			 * we remove the mapcount here. Otherwise another
			 * process may come and find the rmap count decremented
			 * before the pte is switched to the new page, and
			 * "reuse" the old page writing into it while our pte
			 * here still points into it and can be read by other
			 * threads.
			 *
			 * The critical issue is to order this
			 * page_remove_rmap with the ptp_clear_flush above.
			 * Those stores are ordered by (if nothing else,)
			 * the barrier present in the atomic_add_negative
			 * in page_remove_rmap.
			 *
			 * Then the TLB flush in ptep_clear_flush ensures that
			 * no process can access the old page before the
			 * decremented mapcount is visible. And the old page
			 * cannot be reused until after the decremented
			 * mapcount is visible. So transitively, TLBs to
			 * old page will be flushed before it can be reused.
			 */
			page_remove_rmap(vmf->page, vma, false);
		}

		/* Free the old page.. */
		new_folio = old_folio;
		page_copied = 1;
		pte_unmap_unlock(vmf->pte, vmf->ptl);
	} else if (vmf->pte) {
		update_mmu_tlb(vma, vmf->address, vmf->pte);
		pte_unmap_unlock(vmf->pte, vmf->ptl);
	}

	mmu_notifier_invalidate_range_end(&range);

	if (new_folio)
		folio_put(new_folio);
	if (old_folio) {
		if (page_copied)
			free_swap_cache(&old_folio->page);
		folio_put(old_folio);
	}

	delayacct_wpcopy_end();
	return 0;
oom_free_new:
	folio_put(new_folio);
oom:
	if (old_folio)
		folio_put(old_folio);

	delayacct_wpcopy_end();
	return VM_FAULT_OOM;
}

/**
 * finish_mkwrite_fault - finish page fault for a shared mapping, making PTE
 *			  writeable once the page is prepared
 *
 * @vmf: structure describing the fault
 *
 * This function handles all that is needed to finish a write page fault in a
 * shared mapping due to PTE being read-only once the mapped page is prepared.
 * It handles locking of PTE and modifying it.
 *
 * The function expects the page to be locked or other protection against
 * concurrent faults / writeback (such as DAX radix tree locks).
 *
 * Return: %0 on success, %VM_FAULT_NOPAGE when PTE got changed before
 * we acquired PTE lock.
 */
vm_fault_t finish_mkwrite_fault(struct vm_fault *vmf)
{
	WARN_ON_ONCE(!(vmf->vma->vm_flags & VM_SHARED));
	vmf->pte = pte_offset_map_lock(vmf->vma->vm_mm, vmf->pmd, vmf->address,
				       &vmf->ptl);
	if (!vmf->pte)
		return VM_FAULT_NOPAGE;
	/*
	 * We might have raced with another page fault while we released the
	 * pte_offset_map_lock.
	 */
	if (!pte_same(ptep_get(vmf->pte), vmf->orig_pte)) {
		update_mmu_tlb(vmf->vma, vmf->address, vmf->pte);
		pte_unmap_unlock(vmf->pte, vmf->ptl);
		return VM_FAULT_NOPAGE;
	}
	wp_page_reuse(vmf);
	return 0;
}

/*
 * Handle write page faults for VM_MIXEDMAP or VM_PFNMAP for a VM_SHARED
 * mapping
 */
static vm_fault_t wp_pfn_shared(struct vm_fault *vmf)
{
	struct vm_area_struct *vma = vmf->vma;

	if (vma->vm_ops && vma->vm_ops->pfn_mkwrite) {
		vm_fault_t ret;

		pte_unmap_unlock(vmf->pte, vmf->ptl);
		if (vmf->flags & FAULT_FLAG_VMA_LOCK) {
			vma_end_read(vmf->vma);
			return VM_FAULT_RETRY;
		}

		vmf->flags |= FAULT_FLAG_MKWRITE;
		ret = vma->vm_ops->pfn_mkwrite(vmf);
		if (ret & (VM_FAULT_ERROR | VM_FAULT_NOPAGE))
			return ret;
		return finish_mkwrite_fault(vmf);
	}
	wp_page_reuse(vmf);
	return 0;
}

static vm_fault_t wp_page_shared(struct vm_fault *vmf, struct folio *folio)
	__releases(vmf->ptl)
{
	struct vm_area_struct *vma = vmf->vma;
	vm_fault_t ret = 0;

	folio_get(folio);

	if (vma->vm_ops && vma->vm_ops->page_mkwrite) {
		vm_fault_t tmp;

		pte_unmap_unlock(vmf->pte, vmf->ptl);
		if (vmf->flags & FAULT_FLAG_VMA_LOCK) {
			folio_put(folio);
			vma_end_read(vmf->vma);
			return VM_FAULT_RETRY;
		}

		tmp = do_page_mkwrite(vmf, folio);
		if (unlikely(!tmp || (tmp &
				      (VM_FAULT_ERROR | VM_FAULT_NOPAGE)))) {
			folio_put(folio);
			return tmp;
		}
		tmp = finish_mkwrite_fault(vmf);
		if (unlikely(tmp & (VM_FAULT_ERROR | VM_FAULT_NOPAGE))) {
			folio_unlock(folio);
			folio_put(folio);
			return tmp;
		}
	} else {
		wp_page_reuse(vmf);
		folio_lock(folio);
	}
	ret |= fault_dirty_shared_page(vmf);
	folio_put(folio);

	return ret;
}

/*
 * This routine handles present pages, when
 * * users try to write to a shared page (FAULT_FLAG_WRITE)
 * * GUP wants to take a R/O pin on a possibly shared anonymous page
 *   (FAULT_FLAG_UNSHARE)
 *
 * It is done by copying the page to a new address and decrementing the
 * shared-page counter for the old page.
 *
 * Note that this routine assumes that the protection checks have been
 * done by the caller (the low-level page fault routine in most cases).
 * Thus, with FAULT_FLAG_WRITE, we can safely just mark it writable once we've
 * done any necessary COW.
 *
 * In case of FAULT_FLAG_WRITE, we also mark the page dirty at this point even
 * though the page will change only once the write actually happens. This
 * avoids a few races, and potentially makes it more efficient.
 *
 * We enter with non-exclusive mmap_lock (to exclude vma changes,
 * but allow concurrent faults), with pte both mapped and locked.
 * We return with mmap_lock still held, but pte unmapped and unlocked.
 */
static vm_fault_t do_wp_page(struct vm_fault *vmf)
	__releases(vmf->ptl)
{
	const bool unshare = vmf->flags & FAULT_FLAG_UNSHARE;
	struct vm_area_struct *vma = vmf->vma;
	struct folio *folio = NULL;

	if (likely(!unshare)) {
		if (userfaultfd_pte_wp(vma, ptep_get(vmf->pte))) {
			pte_unmap_unlock(vmf->pte, vmf->ptl);
			return handle_userfault(vmf, VM_UFFD_WP);
		}

		/*
		 * Userfaultfd write-protect can defer flushes. Ensure the TLB
		 * is flushed in this case before copying.
		 */
		if (unlikely(userfaultfd_wp(vmf->vma) &&
			     mm_tlb_flush_pending(vmf->vma->vm_mm)))
			flush_tlb_page(vmf->vma, vmf->address);
	}

	vmf->page = vm_normal_page(vma, vmf->address, vmf->orig_pte);

	if (vmf->page)
		folio = page_folio(vmf->page);

	/*
	 * Shared mapping: we are guaranteed to have VM_WRITE and
	 * FAULT_FLAG_WRITE set at this point.
	 */
	if (vma->vm_flags & (VM_SHARED | VM_MAYSHARE)) {
		/*
		 * VM_MIXEDMAP !pfn_valid() case, or VM_SOFTDIRTY clear on a
		 * VM_PFNMAP VMA.
		 *
		 * We should not cow pages in a shared writeable mapping.
		 * Just mark the pages writable and/or call ops->pfn_mkwrite.
		 */
		if (!vmf->page)
			return wp_pfn_shared(vmf);
		return wp_page_shared(vmf, folio);
	}

	/*
	 * Private mapping: create an exclusive anonymous page copy if reuse
	 * is impossible. We might miss VM_WRITE for FOLL_FORCE handling.
	 */
	if (folio && folio_test_anon(folio)) {
		/*
		 * If the page is exclusive to this process we must reuse the
		 * page without further checks.
		 */
		if (PageAnonExclusive(vmf->page))
			goto reuse;

		/*
		 * We have to verify under folio lock: these early checks are
		 * just an optimization to avoid locking the folio and freeing
		 * the swapcache if there is little hope that we can reuse.
		 *
		 * KSM doesn't necessarily raise the folio refcount.
		 */
		if (folio_test_ksm(folio) || folio_ref_count(folio) > 3)
			goto copy;
		if (!folio_test_lru(folio))
			/*
			 * We cannot easily detect+handle references from
			 * remote LRU caches or references to LRU folios.
			 */
			lru_add_drain();
		if (folio_ref_count(folio) > 1 + folio_test_swapcache(folio))
			goto copy;
		if (!folio_trylock(folio))
			goto copy;
		if (folio_test_swapcache(folio))
			folio_free_swap(folio);
		if (folio_test_ksm(folio) || folio_ref_count(folio) != 1) {
			folio_unlock(folio);
			goto copy;
		}
		/*
		 * Ok, we've got the only folio reference from our mapping
		 * and the folio is locked, it's dark out, and we're wearing
		 * sunglasses. Hit it.
		 */
		page_move_anon_rmap(vmf->page, vma);
		folio_unlock(folio);
reuse:
		if (unlikely(unshare)) {
			pte_unmap_unlock(vmf->pte, vmf->ptl);
			return 0;
		}
		wp_page_reuse(vmf);
		return 0;
	}
copy:
	if ((vmf->flags & FAULT_FLAG_VMA_LOCK) && !vma->anon_vma) {
		pte_unmap_unlock(vmf->pte, vmf->ptl);
		vma_end_read(vmf->vma);
		return VM_FAULT_RETRY;
	}

	/*
	 * Ok, we need to copy. Oh, well..
	 */
	if (folio)
		folio_get(folio);

	pte_unmap_unlock(vmf->pte, vmf->ptl);
#ifdef CONFIG_KSM
	if (folio && folio_test_ksm(folio))
		count_vm_event(COW_KSM);
#endif
	return wp_page_copy(vmf);
}

static void unmap_mapping_range_vma(struct vm_area_struct *vma,
		unsigned long start_addr, unsigned long end_addr,
		struct zap_details *details)
{
	zap_page_range_single(vma, start_addr, end_addr - start_addr, details);
}

static inline void unmap_mapping_range_tree(struct rb_root_cached *root,
					    pgoff_t first_index,
					    pgoff_t last_index,
					    struct zap_details *details)
{
	struct vm_area_struct *vma;
	pgoff_t vba, vea, zba, zea;

	vma_interval_tree_foreach(vma, root, first_index, last_index) {
		vba = vma->vm_pgoff;
		vea = vba + vma_pages(vma) - 1;
		zba = max(first_index, vba);
		zea = min(last_index, vea);

		unmap_mapping_range_vma(vma,
			((zba - vba) << PAGE_SHIFT) + vma->vm_start,
			((zea - vba + 1) << PAGE_SHIFT) + vma->vm_start,
				details);
	}
}

/**
 * unmap_mapping_folio() - Unmap single folio from processes.
 * @folio: The locked folio to be unmapped.
 *
 * Unmap this folio from any userspace process which still has it mmaped.
 * Typically, for efficiency, the range of nearby pages has already been
 * unmapped by unmap_mapping_pages() or unmap_mapping_range().  But once
 * truncation or invalidation holds the lock on a folio, it may find that
 * the page has been remapped again: and then uses unmap_mapping_folio()
 * to unmap it finally.
 */
void unmap_mapping_folio(struct folio *folio)
{
	struct address_space *mapping = folio->mapping;
	struct zap_details details = { };
	pgoff_t	first_index;
	pgoff_t	last_index;

	VM_BUG_ON(!folio_test_locked(folio));

	first_index = folio->index;
	last_index = folio_next_index(folio) - 1;

	details.even_cows = false;
	details.single_folio = folio;
	details.zap_flags = ZAP_FLAG_DROP_MARKER;

	i_mmap_lock_read(mapping);
	if (unlikely(!RB_EMPTY_ROOT(&mapping->i_mmap.rb_root)))
		unmap_mapping_range_tree(&mapping->i_mmap, first_index,
					 last_index, &details);
	i_mmap_unlock_read(mapping);
}

/**
 * unmap_mapping_pages() - Unmap pages from processes.
 * @mapping: The address space containing pages to be unmapped.
 * @start: Index of first page to be unmapped.
 * @nr: Number of pages to be unmapped.  0 to unmap to end of file.
 * @even_cows: Whether to unmap even private COWed pages.
 *
 * Unmap the pages in this address space from any userspace process which
 * has them mmaped.  Generally, you want to remove COWed pages as well when
 * a file is being truncated, but not when invalidating pages from the page
 * cache.
 */
void unmap_mapping_pages(struct address_space *mapping, pgoff_t start,
		pgoff_t nr, bool even_cows)
{
	struct zap_details details = { };
	pgoff_t	first_index = start;
	pgoff_t	last_index = start + nr - 1;

	details.even_cows = even_cows;
	if (last_index < first_index)
		last_index = ULONG_MAX;

	i_mmap_lock_read(mapping);
	if (unlikely(!RB_EMPTY_ROOT(&mapping->i_mmap.rb_root)))
		unmap_mapping_range_tree(&mapping->i_mmap, first_index,
					 last_index, &details);
	i_mmap_unlock_read(mapping);
}
EXPORT_SYMBOL_GPL(unmap_mapping_pages);

/**
 * unmap_mapping_range - unmap the portion of all mmaps in the specified
 * address_space corresponding to the specified byte range in the underlying
 * file.
 *
 * @mapping: the address space containing mmaps to be unmapped.
 * @holebegin: byte in first page to unmap, relative to the start of
 * the underlying file.  This will be rounded down to a PAGE_SIZE
 * boundary.  Note that this is different from truncate_pagecache(), which
 * must keep the partial page.  In contrast, we must get rid of
 * partial pages.
 * @holelen: size of prospective hole in bytes.  This will be rounded
 * up to a PAGE_SIZE boundary.  A holelen of zero truncates to the
 * end of the file.
 * @even_cows: 1 when truncating a file, unmap even private COWed pages;
 * but 0 when invalidating pagecache, don't throw away private data.
 */
void unmap_mapping_range(struct address_space *mapping,
		loff_t const holebegin, loff_t const holelen, int even_cows)
{
	pgoff_t hba = holebegin >> PAGE_SHIFT;
	pgoff_t hlen = (holelen + PAGE_SIZE - 1) >> PAGE_SHIFT;

	/* Check for overflow. */
	if (sizeof(holelen) > sizeof(hlen)) {
		long long holeend =
			(holebegin + holelen + PAGE_SIZE - 1) >> PAGE_SHIFT;
		if (holeend & ~(long long)ULONG_MAX)
			hlen = ULONG_MAX - hba + 1;
	}

	unmap_mapping_pages(mapping, hba, hlen, even_cows);
}
EXPORT_SYMBOL(unmap_mapping_range);

/*
 * Restore a potential device exclusive pte to a working pte entry
 */
static vm_fault_t remove_device_exclusive_entry(struct vm_fault *vmf)
{
	struct folio *folio = page_folio(vmf->page);
	struct vm_area_struct *vma = vmf->vma;
	struct mmu_notifier_range range;
	vm_fault_t ret;

	/*
	 * We need a reference to lock the folio because we don't hold
	 * the PTL so a racing thread can remove the device-exclusive
	 * entry and unmap it. If the folio is free the entry must
	 * have been removed already. If it happens to have already
	 * been re-allocated after being freed all we do is lock and
	 * unlock it.
	 */
	if (!folio_try_get(folio))
		return 0;

	ret = folio_lock_or_retry(folio, vmf);
	if (ret) {
		folio_put(folio);
		return ret;
	}
	mmu_notifier_range_init_owner(&range, MMU_NOTIFY_EXCLUSIVE, 0,
				vma->vm_mm, vmf->address & PAGE_MASK,
				(vmf->address & PAGE_MASK) + PAGE_SIZE, NULL);
	mmu_notifier_invalidate_range_start(&range);

	vmf->pte = pte_offset_map_lock(vma->vm_mm, vmf->pmd, vmf->address,
				&vmf->ptl);
	if (likely(vmf->pte && pte_same(ptep_get(vmf->pte), vmf->orig_pte)))
		restore_exclusive_pte(vma, vmf->page, vmf->address, vmf->pte);

	if (vmf->pte)
		pte_unmap_unlock(vmf->pte, vmf->ptl);
	folio_unlock(folio);
	folio_put(folio);

	mmu_notifier_invalidate_range_end(&range);
	return 0;
}

static inline bool should_try_to_free_swap(struct folio *folio,
					   struct vm_area_struct *vma,
					   unsigned int fault_flags)
{
	if (!folio_test_swapcache(folio))
		return false;
	if (mem_cgroup_swap_full(folio) || (vma->vm_flags & VM_LOCKED) ||
	    folio_test_mlocked(folio))
		return true;
	/*
	 * If we want to map a page that's in the swapcache writable, we
	 * have to detect via the refcount if we're really the exclusive
	 * user. Try freeing the swapcache to get rid of the swapcache
	 * reference only in case it's likely that we'll be the exlusive user.
	 */
	return (fault_flags & FAULT_FLAG_WRITE) && !folio_test_ksm(folio) &&
		folio_ref_count(folio) == 2;
}

static vm_fault_t pte_marker_clear(struct vm_fault *vmf)
{
	vmf->pte = pte_offset_map_lock(vmf->vma->vm_mm, vmf->pmd,
				       vmf->address, &vmf->ptl);
	if (!vmf->pte)
		return 0;
	/*
	 * Be careful so that we will only recover a special uffd-wp pte into a
	 * none pte.  Otherwise it means the pte could have changed, so retry.
	 *
	 * This should also cover the case where e.g. the pte changed
	 * quickly from a PTE_MARKER_UFFD_WP into PTE_MARKER_POISONED.
	 * So is_pte_marker() check is not enough to safely drop the pte.
	 */
	if (pte_same(vmf->orig_pte, ptep_get(vmf->pte)))
		pte_clear(vmf->vma->vm_mm, vmf->address, vmf->pte);
	pte_unmap_unlock(vmf->pte, vmf->ptl);
	return 0;
}

static vm_fault_t do_pte_missing(struct vm_fault *vmf)
{
	if (vma_is_anonymous(vmf->vma))
		return do_anonymous_page(vmf);
	else
		return do_fault(vmf);
}

/*
 * This is actually a page-missing access, but with uffd-wp special pte
 * installed.  It means this pte was wr-protected before being unmapped.
 */
static vm_fault_t pte_marker_handle_uffd_wp(struct vm_fault *vmf)
{
	/*
	 * Just in case there're leftover special ptes even after the region
	 * got unregistered - we can simply clear them.
	 */
	if (unlikely(!userfaultfd_wp(vmf->vma)))
		return pte_marker_clear(vmf);

	return do_pte_missing(vmf);
}

static vm_fault_t handle_pte_marker(struct vm_fault *vmf)
{
	swp_entry_t entry = pte_to_swp_entry(vmf->orig_pte);
	unsigned long marker = pte_marker_get(entry);

	/*
	 * PTE markers should never be empty.  If anything weird happened,
	 * the best thing to do is to kill the process along with its mm.
	 */
	if (WARN_ON_ONCE(!marker))
		return VM_FAULT_SIGBUS;

	/* Higher priority than uffd-wp when data corrupted */
	if (marker & PTE_MARKER_POISONED)
		return VM_FAULT_HWPOISON;

	if (pte_marker_entry_uffd_wp(entry))
		return pte_marker_handle_uffd_wp(vmf);

	/* This is an unknown pte marker */
	return VM_FAULT_SIGBUS;
}

/*
 * We enter with non-exclusive mmap_lock (to exclude vma changes,
 * but allow concurrent faults), and pte mapped but not yet locked.
 * We return with pte unmapped and unlocked.
 *
 * We return with the mmap_lock locked or unlocked in the same cases
 * as does filemap_fault().
 */
vm_fault_t do_swap_page(struct vm_fault *vmf)
{
	struct vm_area_struct *vma = vmf->vma;
	struct folio *swapcache, *folio = NULL;
	struct page *page;
	struct swap_info_struct *si = NULL;
	rmap_t rmap_flags = RMAP_NONE;
	bool exclusive = false;
	swp_entry_t entry;
	pte_t pte;
	vm_fault_t ret = 0;
	void *shadow = NULL;

	if (!pte_unmap_same(vmf))
		goto out;

	entry = pte_to_swp_entry(vmf->orig_pte);
	if (unlikely(non_swap_entry(entry))) {
		if (is_migration_entry(entry)) {
			migration_entry_wait(vma->vm_mm, vmf->pmd,
					     vmf->address);
		} else if (is_device_exclusive_entry(entry)) {
			vmf->page = pfn_swap_entry_to_page(entry);
			ret = remove_device_exclusive_entry(vmf);
		} else if (is_device_private_entry(entry)) {
			if (vmf->flags & FAULT_FLAG_VMA_LOCK) {
				/*
				 * migrate_to_ram is not yet ready to operate
				 * under VMA lock.
				 */
				vma_end_read(vma);
				ret = VM_FAULT_RETRY;
				goto out;
			}

			vmf->page = pfn_swap_entry_to_page(entry);
			vmf->pte = pte_offset_map_lock(vma->vm_mm, vmf->pmd,
					vmf->address, &vmf->ptl);
			if (unlikely(!vmf->pte ||
				     !pte_same(ptep_get(vmf->pte),
							vmf->orig_pte)))
				goto unlock;

			/*
			 * Get a page reference while we know the page can't be
			 * freed.
			 */
			get_page(vmf->page);
			pte_unmap_unlock(vmf->pte, vmf->ptl);
			ret = vmf->page->pgmap->ops->migrate_to_ram(vmf);
			put_page(vmf->page);
		} else if (is_hwpoison_entry(entry)) {
			ret = VM_FAULT_HWPOISON;
		} else if (is_pte_marker_entry(entry)) {
			ret = handle_pte_marker(vmf);
		} else {
			print_bad_pte(vma, vmf->address, vmf->orig_pte, NULL);
			ret = VM_FAULT_SIGBUS;
		}
		goto out;
	}

	/* Prevent swapoff from happening to us. */
	si = get_swap_device(entry);
	if (unlikely(!si))
		goto out;

	folio = swap_cache_get_folio(entry, vma, vmf->address);
	if (folio)
		page = folio_file_page(folio, swp_offset(entry));
	swapcache = folio;

	if (!folio) {
		if (data_race(si->flags & SWP_SYNCHRONOUS_IO) &&
		    __swap_count(entry) == 1) {
			/* skip swapcache */
			folio = vma_alloc_folio(GFP_HIGHUSER_MOVABLE, 0,
						vma, vmf->address, false);
			page = &folio->page;
			if (folio) {
				__folio_set_locked(folio);
				__folio_set_swapbacked(folio);

				if (mem_cgroup_swapin_charge_folio(folio,
							vma->vm_mm, GFP_KERNEL,
							entry)) {
					ret = VM_FAULT_OOM;
					goto out_page;
				}
				mem_cgroup_swapin_uncharge_swap(entry);

				shadow = get_shadow_from_swap_cache(entry);
				if (shadow)
					workingset_refault(folio, shadow);

				folio_add_lru(folio);

				/* To provide entry to swap_readpage() */
				folio_set_swap_entry(folio, entry);
				swap_readpage(page, true, NULL);
				folio->private = NULL;
			}
		} else {
			page = swapin_readahead(entry, GFP_HIGHUSER_MOVABLE,
						vmf);
			if (page)
				folio = page_folio(page);
			swapcache = folio;
		}

		if (!folio) {
			/*
			 * Back out if somebody else faulted in this pte
			 * while we released the pte lock.
			 */
			vmf->pte = pte_offset_map_lock(vma->vm_mm, vmf->pmd,
					vmf->address, &vmf->ptl);
			if (likely(vmf->pte &&
				   pte_same(ptep_get(vmf->pte), vmf->orig_pte)))
				ret = VM_FAULT_OOM;
			goto unlock;
		}

		/* Had to read the page from swap area: Major fault */
		ret = VM_FAULT_MAJOR;
		count_vm_event(PGMAJFAULT);
		count_memcg_event_mm(vma->vm_mm, PGMAJFAULT);
	} else if (PageHWPoison(page)) {
		/*
		 * hwpoisoned dirty swapcache pages are kept for killing
		 * owner processes (which may be unknown at hwpoison time)
		 */
		ret = VM_FAULT_HWPOISON;
		goto out_release;
	}

	ret |= folio_lock_or_retry(folio, vmf);
	if (ret & VM_FAULT_RETRY)
		goto out_release;

	if (swapcache) {
		/*
		 * Make sure folio_free_swap() or swapoff did not release the
		 * swapcache from under us.  The page pin, and pte_same test
		 * below, are not enough to exclude that.  Even if it is still
		 * swapcache, we need to check that the page's swap has not
		 * changed.
		 */
		if (unlikely(!folio_test_swapcache(folio) ||
			     page_private(page) != entry.val))
			goto out_page;

		/*
		 * KSM sometimes has to copy on read faults, for example, if
		 * page->index of !PageKSM() pages would be nonlinear inside the
		 * anon VMA -- PageKSM() is lost on actual swapout.
		 */
		page = ksm_might_need_to_copy(page, vma, vmf->address);
		if (unlikely(!page)) {
			ret = VM_FAULT_OOM;
			goto out_page;
		} else if (unlikely(PTR_ERR(page) == -EHWPOISON)) {
			ret = VM_FAULT_HWPOISON;
			goto out_page;
		}
		folio = page_folio(page);

		/*
		 * If we want to map a page that's in the swapcache writable, we
		 * have to detect via the refcount if we're really the exclusive
		 * owner. Try removing the extra reference from the local LRU
		 * caches if required.
		 */
		if ((vmf->flags & FAULT_FLAG_WRITE) && folio == swapcache &&
		    !folio_test_ksm(folio) && !folio_test_lru(folio))
			lru_add_drain();
	}

	folio_throttle_swaprate(folio, GFP_KERNEL);

	/*
	 * Back out if somebody else already faulted in this pte.
	 */
	vmf->pte = pte_offset_map_lock(vma->vm_mm, vmf->pmd, vmf->address,
			&vmf->ptl);
	if (unlikely(!vmf->pte || !pte_same(ptep_get(vmf->pte), vmf->orig_pte)))
		goto out_nomap;

	if (unlikely(!folio_test_uptodate(folio))) {
		ret = VM_FAULT_SIGBUS;
		goto out_nomap;
	}

	/*
	 * PG_anon_exclusive reuses PG_mappedtodisk for anon pages. A swap pte
	 * must never point at an anonymous page in the swapcache that is
	 * PG_anon_exclusive. Sanity check that this holds and especially, that
	 * no filesystem set PG_mappedtodisk on a page in the swapcache. Sanity
	 * check after taking the PT lock and making sure that nobody
	 * concurrently faulted in this page and set PG_anon_exclusive.
	 */
	BUG_ON(!folio_test_anon(folio) && folio_test_mappedtodisk(folio));
	BUG_ON(folio_test_anon(folio) && PageAnonExclusive(page));

	/*
	 * Check under PT lock (to protect against concurrent fork() sharing
	 * the swap entry concurrently) for certainly exclusive pages.
	 */
	if (!folio_test_ksm(folio)) {
		exclusive = pte_swp_exclusive(vmf->orig_pte);
		if (folio != swapcache) {
			/*
			 * We have a fresh page that is not exposed to the
			 * swapcache -> certainly exclusive.
			 */
			exclusive = true;
		} else if (exclusive && folio_test_writeback(folio) &&
			  data_race(si->flags & SWP_STABLE_WRITES)) {
			/*
			 * This is tricky: not all swap backends support
			 * concurrent page modifications while under writeback.
			 *
			 * So if we stumble over such a page in the swapcache
			 * we must not set the page exclusive, otherwise we can
			 * map it writable without further checks and modify it
			 * while still under writeback.
			 *
			 * For these problematic swap backends, simply drop the
			 * exclusive marker: this is perfectly fine as we start
			 * writeback only if we fully unmapped the page and
			 * there are no unexpected references on the page after
			 * unmapping succeeded. After fully unmapped, no
			 * further GUP references (FOLL_GET and FOLL_PIN) can
			 * appear, so dropping the exclusive marker and mapping
			 * it only R/O is fine.
			 */
			exclusive = false;
		}
	}

	/*
	 * Some architectures may have to restore extra metadata to the page
	 * when reading from swap. This metadata may be indexed by swap entry
	 * so this must be called before swap_free().
	 */
	arch_swap_restore(entry, folio);

	/*
	 * Remove the swap entry and conditionally try to free up the swapcache.
	 * We're already holding a reference on the page but haven't mapped it
	 * yet.
	 */
	swap_free(entry);
	if (should_try_to_free_swap(folio, vma, vmf->flags))
		folio_free_swap(folio);

	inc_mm_counter(vma->vm_mm, MM_ANONPAGES);
	dec_mm_counter(vma->vm_mm, MM_SWAPENTS);
	pte = mk_pte(page, vma->vm_page_prot);

	/*
	 * Same logic as in do_wp_page(); however, optimize for pages that are
	 * certainly not shared either because we just allocated them without
	 * exposing them to the swapcache or because the swap entry indicates
	 * exclusivity.
	 */
	if (!folio_test_ksm(folio) &&
	    (exclusive || folio_ref_count(folio) == 1)) {
		if (vmf->flags & FAULT_FLAG_WRITE) {
			pte = maybe_mkwrite(pte_mkdirty(pte), vma);
			vmf->flags &= ~FAULT_FLAG_WRITE;
		}
		rmap_flags |= RMAP_EXCLUSIVE;
	}
	flush_icache_page(vma, page);
	if (pte_swp_soft_dirty(vmf->orig_pte))
		pte = pte_mksoft_dirty(pte);
	if (pte_swp_uffd_wp(vmf->orig_pte))
		pte = pte_mkuffd_wp(pte);
	vmf->orig_pte = pte;

	/* ksm created a completely new copy */
	if (unlikely(folio != swapcache && swapcache)) {
		page_add_new_anon_rmap(page, vma, vmf->address);
		folio_add_lru_vma(folio, vma);
	} else {
		page_add_anon_rmap(page, vma, vmf->address, rmap_flags);
	}

	VM_BUG_ON(!folio_test_anon(folio) ||
			(pte_write(pte) && !PageAnonExclusive(page)));
	set_pte_at(vma->vm_mm, vmf->address, vmf->pte, pte);
	arch_do_swap_page(vma->vm_mm, vma, vmf->address, pte, vmf->orig_pte);

	folio_unlock(folio);
	if (folio != swapcache && swapcache) {
		/*
		 * Hold the lock to avoid the swap entry to be reused
		 * until we take the PT lock for the pte_same() check
		 * (to avoid false positives from pte_same). For
		 * further safety release the lock after the swap_free
		 * so that the swap count won't change under a
		 * parallel locked swapcache.
		 */
		folio_unlock(swapcache);
		folio_put(swapcache);
	}

	if (vmf->flags & FAULT_FLAG_WRITE) {
		ret |= do_wp_page(vmf);
		if (ret & VM_FAULT_ERROR)
			ret &= VM_FAULT_ERROR;
		goto out;
	}

	/* No need to invalidate - it was non-present before */
	update_mmu_cache(vma, vmf->address, vmf->pte);
unlock:
	if (vmf->pte)
		pte_unmap_unlock(vmf->pte, vmf->ptl);
out:
	if (si)
		put_swap_device(si);
	return ret;
out_nomap:
	if (vmf->pte)
		pte_unmap_unlock(vmf->pte, vmf->ptl);
out_page:
	folio_unlock(folio);
out_release:
	folio_put(folio);
	if (folio != swapcache && swapcache) {
		folio_unlock(swapcache);
		folio_put(swapcache);
	}
	if (si)
		put_swap_device(si);
	return ret;
}

/*
 * We enter with non-exclusive mmap_lock (to exclude vma changes,
 * but allow concurrent faults), and pte mapped but not yet locked.
 * We return with mmap_lock still held, but pte unmapped and unlocked.
 */
static vm_fault_t do_anonymous_page(struct vm_fault *vmf)
{
	bool uffd_wp = vmf_orig_pte_uffd_wp(vmf);
	struct vm_area_struct *vma = vmf->vma;
	struct folio *folio;
	vm_fault_t ret = 0;
	pte_t entry;

	/* File mapping without ->vm_ops ? */
	if (vma->vm_flags & VM_SHARED)
		return VM_FAULT_SIGBUS;

	/*
	 * Use pte_alloc() instead of pte_alloc_map(), so that OOM can
	 * be distinguished from a transient failure of pte_offset_map().
	 */
	if (pte_alloc(vma->vm_mm, vmf->pmd))
		return VM_FAULT_OOM;

	/* Use the zero-page for reads */
	if (!(vmf->flags & FAULT_FLAG_WRITE) &&
			!mm_forbids_zeropage(vma->vm_mm)) {
		entry = pte_mkspecial(pfn_pte(my_zero_pfn(vmf->address),
						vma->vm_page_prot));
		vmf->pte = pte_offset_map_lock(vma->vm_mm, vmf->pmd,
				vmf->address, &vmf->ptl);
		if (!vmf->pte)
			goto unlock;
		if (vmf_pte_changed(vmf)) {
			update_mmu_tlb(vma, vmf->address, vmf->pte);
			goto unlock;
		}
		ret = check_stable_address_space(vma->vm_mm);
		if (ret)
			goto unlock;
		/* Deliver the page fault to userland, check inside PT lock */
		if (userfaultfd_missing(vma)) {
			pte_unmap_unlock(vmf->pte, vmf->ptl);
			return handle_userfault(vmf, VM_UFFD_MISSING);
		}
		goto setpte;
	}

	/* Allocate our own private page. */
	if (unlikely(anon_vma_prepare(vma)))
		goto oom;
	folio = vma_alloc_zeroed_movable_folio(vma, vmf->address);
	if (!folio)
		goto oom;

	if (mem_cgroup_charge(folio, vma->vm_mm, GFP_KERNEL))
		goto oom_free_page;
	folio_throttle_swaprate(folio, GFP_KERNEL);

	/*
	 * The memory barrier inside __folio_mark_uptodate makes sure that
	 * preceding stores to the page contents become visible before
	 * the set_pte_at() write.
	 */
	__folio_mark_uptodate(folio);

	entry = mk_pte(&folio->page, vma->vm_page_prot);
	entry = pte_sw_mkyoung(entry);
	if (vma->vm_flags & VM_WRITE)
		entry = pte_mkwrite(pte_mkdirty(entry));

	vmf->pte = pte_offset_map_lock(vma->vm_mm, vmf->pmd, vmf->address,
			&vmf->ptl);
	if (!vmf->pte)
		goto release;
	if (vmf_pte_changed(vmf)) {
		update_mmu_tlb(vma, vmf->address, vmf->pte);
		goto release;
	}

	ret = check_stable_address_space(vma->vm_mm);
	if (ret)
		goto release;

	/* Deliver the page fault to userland, check inside PT lock */
	if (userfaultfd_missing(vma)) {
		pte_unmap_unlock(vmf->pte, vmf->ptl);
		folio_put(folio);
		return handle_userfault(vmf, VM_UFFD_MISSING);
	}

	inc_mm_counter(vma->vm_mm, MM_ANONPAGES);
	folio_add_new_anon_rmap(folio, vma, vmf->address);
	folio_add_lru_vma(folio, vma);
setpte:
	if (uffd_wp)
		entry = pte_mkuffd_wp(entry);
	set_pte_at(vma->vm_mm, vmf->address, vmf->pte, entry);

	/* No need to invalidate - it was non-present before */
	update_mmu_cache(vma, vmf->address, vmf->pte);
unlock:
	if (vmf->pte)
		pte_unmap_unlock(vmf->pte, vmf->ptl);
	return ret;
release:
	folio_put(folio);
	goto unlock;
oom_free_page:
	folio_put(folio);
oom:
	return VM_FAULT_OOM;
}

/*
 * The mmap_lock must have been held on entry, and may have been
 * released depending on flags and vma->vm_ops->fault() return value.
 * See filemap_fault() and __lock_page_retry().
 */
static vm_fault_t __do_fault(struct vm_fault *vmf)
{
	struct vm_area_struct *vma = vmf->vma;
	vm_fault_t ret;

	/*
	 * Preallocate pte before we take page_lock because this might lead to
	 * deadlocks for memcg reclaim which waits for pages under writeback:
	 *				lock_page(A)
	 *				SetPageWriteback(A)
	 *				unlock_page(A)
	 * lock_page(B)
	 *				lock_page(B)
	 * pte_alloc_one
	 *   shrink_page_list
	 *     wait_on_page_writeback(A)
	 *				SetPageWriteback(B)
	 *				unlock_page(B)
	 *				# flush A, B to clear the writeback
	 */
	if (pmd_none(*vmf->pmd) && !vmf->prealloc_pte) {
		vmf->prealloc_pte = pte_alloc_one(vma->vm_mm);
		if (!vmf->prealloc_pte)
			return VM_FAULT_OOM;
	}

	ret = vma->vm_ops->fault(vmf);
	if (unlikely(ret & (VM_FAULT_ERROR | VM_FAULT_NOPAGE | VM_FAULT_RETRY |
			    VM_FAULT_DONE_COW)))
		return ret;

	if (unlikely(PageHWPoison(vmf->page))) {
		struct page *page = vmf->page;
		vm_fault_t poisonret = VM_FAULT_HWPOISON;
		if (ret & VM_FAULT_LOCKED) {
			if (page_mapped(page))
				unmap_mapping_pages(page_mapping(page),
						    page->index, 1, false);
			/* Retry if a clean page was removed from the cache. */
			if (invalidate_inode_page(page))
				poisonret = VM_FAULT_NOPAGE;
			unlock_page(page);
		}
		put_page(page);
		vmf->page = NULL;
		return poisonret;
	}

	if (unlikely(!(ret & VM_FAULT_LOCKED)))
		lock_page(vmf->page);
	else
		VM_BUG_ON_PAGE(!PageLocked(vmf->page), vmf->page);

	return ret;
}

#ifdef CONFIG_TRANSPARENT_HUGEPAGE
static void deposit_prealloc_pte(struct vm_fault *vmf)
{
	struct vm_area_struct *vma = vmf->vma;

	pgtable_trans_huge_deposit(vma->vm_mm, vmf->pmd, vmf->prealloc_pte);
	/*
	 * We are going to consume the prealloc table,
	 * count that as nr_ptes.
	 */
	mm_inc_nr_ptes(vma->vm_mm);
	vmf->prealloc_pte = NULL;
}

vm_fault_t do_set_pmd(struct vm_fault *vmf, struct page *page)
{
	struct vm_area_struct *vma = vmf->vma;
	bool write = vmf->flags & FAULT_FLAG_WRITE;
	unsigned long haddr = vmf->address & HPAGE_PMD_MASK;
	pmd_t entry;
	int i;
	vm_fault_t ret = VM_FAULT_FALLBACK;

	if (!transhuge_vma_suitable(vma, haddr))
		return ret;

	page = compound_head(page);
	if (compound_order(page) != HPAGE_PMD_ORDER)
		return ret;

	/*
	 * Just backoff if any subpage of a THP is corrupted otherwise
	 * the corrupted page may mapped by PMD silently to escape the
	 * check.  This kind of THP just can be PTE mapped.  Access to
	 * the corrupted subpage should trigger SIGBUS as expected.
	 */
	if (unlikely(PageHasHWPoisoned(page)))
		return ret;

	/*
	 * Archs like ppc64 need additional space to store information
	 * related to pte entry. Use the preallocated table for that.
	 */
	if (arch_needs_pgtable_deposit() && !vmf->prealloc_pte) {
		vmf->prealloc_pte = pte_alloc_one(vma->vm_mm);
		if (!vmf->prealloc_pte)
			return VM_FAULT_OOM;
	}

	vmf->ptl = pmd_lock(vma->vm_mm, vmf->pmd);
	if (unlikely(!pmd_none(*vmf->pmd)))
		goto out;

	for (i = 0; i < HPAGE_PMD_NR; i++)
		flush_icache_page(vma, page + i);

	entry = mk_huge_pmd(page, vma->vm_page_prot);
	if (write)
		entry = maybe_pmd_mkwrite(pmd_mkdirty(entry), vma);

	add_mm_counter(vma->vm_mm, mm_counter_file(page), HPAGE_PMD_NR);
	page_add_file_rmap(page, vma, true);

	/*
	 * deposit and withdraw with pmd lock held
	 */
	if (arch_needs_pgtable_deposit())
		deposit_prealloc_pte(vmf);

	set_pmd_at(vma->vm_mm, haddr, vmf->pmd, entry);

	update_mmu_cache_pmd(vma, haddr, vmf->pmd);

	/* fault is handled */
	ret = 0;
	count_vm_event(THP_FILE_MAPPED);
out:
	spin_unlock(vmf->ptl);
	return ret;
}
#else
vm_fault_t do_set_pmd(struct vm_fault *vmf, struct page *page)
{
	return VM_FAULT_FALLBACK;
}
#endif

void do_set_pte(struct vm_fault *vmf, struct page *page, unsigned long addr)
{
	struct vm_area_struct *vma = vmf->vma;
	bool uffd_wp = vmf_orig_pte_uffd_wp(vmf);
	bool write = vmf->flags & FAULT_FLAG_WRITE;
	bool prefault = vmf->address != addr;
	pte_t entry;

	flush_icache_page(vma, page);
	entry = mk_pte(page, vma->vm_page_prot);

	if (prefault && arch_wants_old_prefaulted_pte())
		entry = pte_mkold(entry);
	else
		entry = pte_sw_mkyoung(entry);

	if (write)
		entry = maybe_mkwrite(pte_mkdirty(entry), vma);
	if (unlikely(uffd_wp))
		entry = pte_mkuffd_wp(entry);
	/* copy-on-write page */
	if (write && !(vma->vm_flags & VM_SHARED)) {
		inc_mm_counter(vma->vm_mm, MM_ANONPAGES);
		page_add_new_anon_rmap(page, vma, addr);
		lru_cache_add_inactive_or_unevictable(page, vma);
	} else {
		inc_mm_counter(vma->vm_mm, mm_counter_file(page));
		page_add_file_rmap(page, vma, false);
	}
	set_pte_at(vma->vm_mm, addr, vmf->pte, entry);
}

static bool vmf_pte_changed(struct vm_fault *vmf)
{
	if (vmf->flags & FAULT_FLAG_ORIG_PTE_VALID)
		return !pte_same(ptep_get(vmf->pte), vmf->orig_pte);

	return !pte_none(ptep_get(vmf->pte));
}

/**
 * finish_fault - finish page fault once we have prepared the page to fault
 *
 * @vmf: structure describing the fault
 *
 * This function handles all that is needed to finish a page fault once the
 * page to fault in is prepared. It handles locking of PTEs, inserts PTE for
 * given page, adds reverse page mapping, handles memcg charges and LRU
 * addition.
 *
 * The function expects the page to be locked and on success it consumes a
 * reference of a page being mapped (for the PTE which maps it).
 *
 * Return: %0 on success, %VM_FAULT_ code in case of error.
 */
vm_fault_t finish_fault(struct vm_fault *vmf)
{
	struct vm_area_struct *vma = vmf->vma;
	struct page *page;
	vm_fault_t ret;

	/* Did we COW the page? */
	if ((vmf->flags & FAULT_FLAG_WRITE) && !(vma->vm_flags & VM_SHARED))
		page = vmf->cow_page;
	else
		page = vmf->page;

	/*
	 * check even for read faults because we might have lost our CoWed
	 * page
	 */
	if (!(vma->vm_flags & VM_SHARED)) {
		ret = check_stable_address_space(vma->vm_mm);
		if (ret)
			return ret;
	}

	if (pmd_none(*vmf->pmd)) {
		if (PageTransCompound(page)) {
			ret = do_set_pmd(vmf, page);
			if (ret != VM_FAULT_FALLBACK)
				return ret;
		}

		if (vmf->prealloc_pte)
			pmd_install(vma->vm_mm, vmf->pmd, &vmf->prealloc_pte);
		else if (unlikely(pte_alloc(vma->vm_mm, vmf->pmd)))
			return VM_FAULT_OOM;
	}

	vmf->pte = pte_offset_map_lock(vma->vm_mm, vmf->pmd,
				      vmf->address, &vmf->ptl);
	if (!vmf->pte)
		return VM_FAULT_NOPAGE;

	/* Re-check under ptl */
	if (likely(!vmf_pte_changed(vmf))) {
		do_set_pte(vmf, page, vmf->address);

		/* no need to invalidate: a not-present page won't be cached */
		update_mmu_cache(vma, vmf->address, vmf->pte);

		ret = 0;
	} else {
		update_mmu_tlb(vma, vmf->address, vmf->pte);
		ret = VM_FAULT_NOPAGE;
	}

	pte_unmap_unlock(vmf->pte, vmf->ptl);
	return ret;
}

static unsigned long fault_around_pages __read_mostly =
	65536 >> PAGE_SHIFT;

#ifdef CONFIG_DEBUG_FS
static int fault_around_bytes_get(void *data, u64 *val)
{
	*val = fault_around_pages << PAGE_SHIFT;
	return 0;
}

/*
 * fault_around_bytes must be rounded down to the nearest page order as it's
 * what do_fault_around() expects to see.
 */
static int fault_around_bytes_set(void *data, u64 val)
{
	if (val / PAGE_SIZE > PTRS_PER_PTE)
		return -EINVAL;

	/*
	 * The minimum value is 1 page, however this results in no fault-around
	 * at all. See should_fault_around().
	 */
	fault_around_pages = max(rounddown_pow_of_two(val) >> PAGE_SHIFT, 1UL);

	return 0;
}
DEFINE_DEBUGFS_ATTRIBUTE(fault_around_bytes_fops,
		fault_around_bytes_get, fault_around_bytes_set, "%llu\n");

static int __init fault_around_debugfs(void)
{
	debugfs_create_file_unsafe("fault_around_bytes", 0644, NULL, NULL,
				   &fault_around_bytes_fops);
	return 0;
}
late_initcall(fault_around_debugfs);
#endif

/*
 * do_fault_around() tries to map few pages around the fault address. The hope
 * is that the pages will be needed soon and this will lower the number of
 * faults to handle.
 *
 * It uses vm_ops->map_pages() to map the pages, which skips the page if it's
 * not ready to be mapped: not up-to-date, locked, etc.
 *
 * This function doesn't cross VMA or page table boundaries, in order to call
 * map_pages() and acquire a PTE lock only once.
 *
 * fault_around_pages defines how many pages we'll try to map.
 * do_fault_around() expects it to be set to a power of two less than or equal
 * to PTRS_PER_PTE.
 *
 * The virtual address of the area that we map is naturally aligned to
 * fault_around_pages * PAGE_SIZE rounded down to the machine page size
 * (and therefore to page order).  This way it's easier to guarantee
 * that we don't cross page table boundaries.
 */
static vm_fault_t do_fault_around(struct vm_fault *vmf)
{
	pgoff_t nr_pages = READ_ONCE(fault_around_pages);
	pgoff_t pte_off = pte_index(vmf->address);
	/* The page offset of vmf->address within the VMA. */
	pgoff_t vma_off = vmf->pgoff - vmf->vma->vm_pgoff;
	pgoff_t from_pte, to_pte;
	vm_fault_t ret;

	/* The PTE offset of the start address, clamped to the VMA. */
	from_pte = max(ALIGN_DOWN(pte_off, nr_pages),
		       pte_off - min(pte_off, vma_off));

	/* The PTE offset of the end address, clamped to the VMA and PTE. */
	to_pte = min3(from_pte + nr_pages, (pgoff_t)PTRS_PER_PTE,
		      pte_off + vma_pages(vmf->vma) - vma_off) - 1;

	if (pmd_none(*vmf->pmd)) {
		vmf->prealloc_pte = pte_alloc_one(vmf->vma->vm_mm);
		if (!vmf->prealloc_pte)
			return VM_FAULT_OOM;
	}

	rcu_read_lock();
	ret = vmf->vma->vm_ops->map_pages(vmf,
			vmf->pgoff + from_pte - pte_off,
			vmf->pgoff + to_pte - pte_off);
	rcu_read_unlock();

	return ret;
}

/* Return true if we should do read fault-around, false otherwise */
static inline bool should_fault_around(struct vm_fault *vmf)
{
	/* No ->map_pages?  No way to fault around... */
	if (!vmf->vma->vm_ops->map_pages)
		return false;

	if (uffd_disable_fault_around(vmf->vma))
		return false;

	/* A single page implies no faulting 'around' at all. */
	return fault_around_pages > 1;
}

static vm_fault_t do_read_fault(struct vm_fault *vmf)
{
	vm_fault_t ret = 0;
	struct folio *folio;

	/*
	 * Let's call ->map_pages() first and use ->fault() as fallback
	 * if page by the offset is not ready to be mapped (cold cache or
	 * something).
	 */
	if (should_fault_around(vmf)) {
		ret = do_fault_around(vmf);
		if (ret)
			return ret;
	}

	if (vmf->flags & FAULT_FLAG_VMA_LOCK) {
		vma_end_read(vmf->vma);
		return VM_FAULT_RETRY;
	}

	ret = __do_fault(vmf);
	if (unlikely(ret & (VM_FAULT_ERROR | VM_FAULT_NOPAGE | VM_FAULT_RETRY)))
		return ret;

	ret |= finish_fault(vmf);
	folio = page_folio(vmf->page);
	folio_unlock(folio);
	if (unlikely(ret & (VM_FAULT_ERROR | VM_FAULT_NOPAGE | VM_FAULT_RETRY)))
		folio_put(folio);
	return ret;
}

static vm_fault_t do_cow_fault(struct vm_fault *vmf)
{
	struct vm_area_struct *vma = vmf->vma;
	vm_fault_t ret;

	if (vmf->flags & FAULT_FLAG_VMA_LOCK) {
		vma_end_read(vma);
		return VM_FAULT_RETRY;
	}

	if (unlikely(anon_vma_prepare(vma)))
		return VM_FAULT_OOM;

	vmf->cow_page = alloc_page_vma(GFP_HIGHUSER_MOVABLE, vma, vmf->address);
	if (!vmf->cow_page)
		return VM_FAULT_OOM;

	if (mem_cgroup_charge(page_folio(vmf->cow_page), vma->vm_mm,
				GFP_KERNEL)) {
		put_page(vmf->cow_page);
		return VM_FAULT_OOM;
	}
	folio_throttle_swaprate(page_folio(vmf->cow_page), GFP_KERNEL);

	ret = __do_fault(vmf);
	if (unlikely(ret & (VM_FAULT_ERROR | VM_FAULT_NOPAGE | VM_FAULT_RETRY)))
		goto uncharge_out;
	if (ret & VM_FAULT_DONE_COW)
		return ret;

	copy_user_highpage(vmf->cow_page, vmf->page, vmf->address, vma);
	__SetPageUptodate(vmf->cow_page);

	ret |= finish_fault(vmf);
	unlock_page(vmf->page);
	put_page(vmf->page);
	if (unlikely(ret & (VM_FAULT_ERROR | VM_FAULT_NOPAGE | VM_FAULT_RETRY)))
		goto uncharge_out;
	return ret;
uncharge_out:
	put_page(vmf->cow_page);
	return ret;
}

static vm_fault_t do_shared_fault(struct vm_fault *vmf)
{
	struct vm_area_struct *vma = vmf->vma;
	vm_fault_t ret, tmp;
	struct folio *folio;

	if (vmf->flags & FAULT_FLAG_VMA_LOCK) {
		vma_end_read(vma);
		return VM_FAULT_RETRY;
	}

	ret = __do_fault(vmf);
	if (unlikely(ret & (VM_FAULT_ERROR | VM_FAULT_NOPAGE | VM_FAULT_RETRY)))
		return ret;

	folio = page_folio(vmf->page);

	/*
	 * Check if the backing address space wants to know that the page is
	 * about to become writable
	 */
	if (vma->vm_ops->page_mkwrite) {
		folio_unlock(folio);
		tmp = do_page_mkwrite(vmf, folio);
		if (unlikely(!tmp ||
				(tmp & (VM_FAULT_ERROR | VM_FAULT_NOPAGE)))) {
			folio_put(folio);
			return tmp;
		}
	}

	ret |= finish_fault(vmf);
	if (unlikely(ret & (VM_FAULT_ERROR | VM_FAULT_NOPAGE |
					VM_FAULT_RETRY))) {
		folio_unlock(folio);
		folio_put(folio);
		return ret;
	}

	ret |= fault_dirty_shared_page(vmf);
	return ret;
}

/*
 * We enter with non-exclusive mmap_lock (to exclude vma changes,
 * but allow concurrent faults).
 * The mmap_lock may have been released depending on flags and our
 * return value.  See filemap_fault() and __folio_lock_or_retry().
 * If mmap_lock is released, vma may become invalid (for example
 * by other thread calling munmap()).
 */
static vm_fault_t do_fault(struct vm_fault *vmf)
{
	struct vm_area_struct *vma = vmf->vma;
	struct mm_struct *vm_mm = vma->vm_mm;
	vm_fault_t ret;

	/*
	 * The VMA was not fully populated on mmap() or missing VM_DONTEXPAND
	 */
	if (!vma->vm_ops->fault) {
		vmf->pte = pte_offset_map_lock(vmf->vma->vm_mm, vmf->pmd,
					       vmf->address, &vmf->ptl);
		if (unlikely(!vmf->pte))
			ret = VM_FAULT_SIGBUS;
		else {
			/*
			 * Make sure this is not a temporary clearing of pte
			 * by holding ptl and checking again. A R/M/W update
			 * of pte involves: take ptl, clearing the pte so that
			 * we don't have concurrent modification by hardware
			 * followed by an update.
			 */
			if (unlikely(pte_none(ptep_get(vmf->pte))))
				ret = VM_FAULT_SIGBUS;
			else
				ret = VM_FAULT_NOPAGE;

			pte_unmap_unlock(vmf->pte, vmf->ptl);
		}
	} else if (!(vmf->flags & FAULT_FLAG_WRITE))
		ret = do_read_fault(vmf);
	else if (!(vma->vm_flags & VM_SHARED))
		ret = do_cow_fault(vmf);
	else
		ret = do_shared_fault(vmf);

	/* preallocated pagetable is unused: free it */
	if (vmf->prealloc_pte) {
		pte_free(vm_mm, vmf->prealloc_pte);
		vmf->prealloc_pte = NULL;
	}
	return ret;
}

int numa_migrate_prep(struct page *page, struct vm_area_struct *vma,
		      unsigned long addr, int page_nid, int *flags)
{
	get_page(page);

	/* Record the current PID acceesing VMA */
	vma_set_access_pid_bit(vma);

	count_vm_numa_event(NUMA_HINT_FAULTS);
	if (page_nid == numa_node_id()) {
		count_vm_numa_event(NUMA_HINT_FAULTS_LOCAL);
		*flags |= TNF_FAULT_LOCAL;
	}

	return mpol_misplaced(page, vma, addr);
}

static vm_fault_t do_numa_page(struct vm_fault *vmf)
{
	struct vm_area_struct *vma = vmf->vma;
	struct page *page = NULL;
	int page_nid = NUMA_NO_NODE;
	bool writable = false;
	int last_cpupid;
	int target_nid;
	pte_t pte, old_pte;
	int flags = 0;

	/*
	 * The "pte" at this point cannot be used safely without
	 * validation through pte_unmap_same(). It's of NUMA type but
	 * the pfn may be screwed if the read is non atomic.
	 */
	spin_lock(vmf->ptl);
	if (unlikely(!pte_same(ptep_get(vmf->pte), vmf->orig_pte))) {
		pte_unmap_unlock(vmf->pte, vmf->ptl);
		goto out;
	}

	/* Get the normal PTE  */
	old_pte = ptep_get(vmf->pte);
	pte = pte_modify(old_pte, vma->vm_page_prot);

	/*
	 * Detect now whether the PTE could be writable; this information
	 * is only valid while holding the PT lock.
	 */
	writable = pte_write(pte);
	if (!writable && vma_wants_manual_pte_write_upgrade(vma) &&
	    can_change_pte_writable(vma, vmf->address, pte))
		writable = true;

	page = vm_normal_page(vma, vmf->address, pte);
	if (!page || is_zone_device_page(page))
		goto out_map;

	/* TODO: handle PTE-mapped THP */
	if (PageCompound(page))
		goto out_map;

	/*
	 * Avoid grouping on RO pages in general. RO pages shouldn't hurt as
	 * much anyway since they can be in shared cache state. This misses
	 * the case where a mapping is writable but the process never writes
	 * to it but pte_write gets cleared during protection updates and
	 * pte_dirty has unpredictable behaviour between PTE scan updates,
	 * background writeback, dirty balancing and application behaviour.
	 */
	if (!writable)
		flags |= TNF_NO_GROUP;

	/*
	 * Flag if the page is shared between multiple address spaces. This
	 * is later used when determining whether to group tasks together
	 */
	if (page_mapcount(page) > 1 && (vma->vm_flags & VM_SHARED))
		flags |= TNF_SHARED;

	page_nid = page_to_nid(page);
	/*
	 * For memory tiering mode, cpupid of slow memory page is used
	 * to record page access time.  So use default value.
	 */
	if ((sysctl_numa_balancing_mode & NUMA_BALANCING_MEMORY_TIERING) &&
	    !node_is_toptier(page_nid))
		last_cpupid = (-1 & LAST_CPUPID_MASK);
	else
		last_cpupid = page_cpupid_last(page);
	target_nid = numa_migrate_prep(page, vma, vmf->address, page_nid,
			&flags);
	if (target_nid == NUMA_NO_NODE) {
		put_page(page);
		goto out_map;
	}
	pte_unmap_unlock(vmf->pte, vmf->ptl);
	writable = false;

	/* Migrate to the requested node */
	if (migrate_misplaced_page(page, vma, target_nid)) {
		page_nid = target_nid;
		flags |= TNF_MIGRATED;
	} else {
		flags |= TNF_MIGRATE_FAIL;
		vmf->pte = pte_offset_map_lock(vma->vm_mm, vmf->pmd,
					       vmf->address, &vmf->ptl);
		if (unlikely(!vmf->pte))
			goto out;
		if (unlikely(!pte_same(ptep_get(vmf->pte), vmf->orig_pte))) {
			pte_unmap_unlock(vmf->pte, vmf->ptl);
			goto out;
		}
		goto out_map;
	}

out:
	if (page_nid != NUMA_NO_NODE)
		task_numa_fault(last_cpupid, page_nid, 1, flags);
	return 0;
out_map:
	/*
	 * Make it present again, depending on how arch implements
	 * non-accessible ptes, some can allow access by kernel mode.
	 */
	old_pte = ptep_modify_prot_start(vma, vmf->address, vmf->pte);
	pte = pte_modify(old_pte, vma->vm_page_prot);
	pte = pte_mkyoung(pte);
	if (writable)
		pte = pte_mkwrite(pte);
	ptep_modify_prot_commit(vma, vmf->address, vmf->pte, old_pte, pte);
	update_mmu_cache(vma, vmf->address, vmf->pte);
	pte_unmap_unlock(vmf->pte, vmf->ptl);
	goto out;
}

static inline vm_fault_t create_huge_pmd(struct vm_fault *vmf)
{
	struct vm_area_struct *vma = vmf->vma;
	if (vma_is_anonymous(vma))
		return do_huge_pmd_anonymous_page(vmf);
	if (vma->vm_ops->huge_fault) {
		if (vmf->flags & FAULT_FLAG_VMA_LOCK) {
			vma_end_read(vma);
			return VM_FAULT_RETRY;
		}
		return vma->vm_ops->huge_fault(vmf, PE_SIZE_PMD);
	}
	return VM_FAULT_FALLBACK;
}

/* `inline' is required to avoid gcc 4.1.2 build error */
static inline vm_fault_t wp_huge_pmd(struct vm_fault *vmf)
{
	struct vm_area_struct *vma = vmf->vma;
	const bool unshare = vmf->flags & FAULT_FLAG_UNSHARE;
	vm_fault_t ret;

	if (vma_is_anonymous(vma)) {
		if (likely(!unshare) &&
		    userfaultfd_huge_pmd_wp(vma, vmf->orig_pmd))
			return handle_userfault(vmf, VM_UFFD_WP);
		return do_huge_pmd_wp_page(vmf);
	}

	if (vma->vm_flags & (VM_SHARED | VM_MAYSHARE)) {
		if (vma->vm_ops->huge_fault) {
			if (vmf->flags & FAULT_FLAG_VMA_LOCK) {
				vma_end_read(vma);
				return VM_FAULT_RETRY;
			}
			ret = vma->vm_ops->huge_fault(vmf, PE_SIZE_PMD);
			if (!(ret & VM_FAULT_FALLBACK))
				return ret;
		}
	}

	/* COW or write-notify handled on pte level: split pmd. */
	__split_huge_pmd(vma, vmf->pmd, vmf->address, false, NULL);

	return VM_FAULT_FALLBACK;
}

static vm_fault_t create_huge_pud(struct vm_fault *vmf)
{
#if defined(CONFIG_TRANSPARENT_HUGEPAGE) &&			\
	defined(CONFIG_HAVE_ARCH_TRANSPARENT_HUGEPAGE_PUD)
	struct vm_area_struct *vma = vmf->vma;
	/* No support for anonymous transparent PUD pages yet */
	if (vma_is_anonymous(vma))
		return VM_FAULT_FALLBACK;
	if (vma->vm_ops->huge_fault) {
		if (vmf->flags & FAULT_FLAG_VMA_LOCK) {
			vma_end_read(vma);
			return VM_FAULT_RETRY;
		}
		return vma->vm_ops->huge_fault(vmf, PE_SIZE_PUD);
	}
#endif /* CONFIG_TRANSPARENT_HUGEPAGE */
	return VM_FAULT_FALLBACK;
}

static vm_fault_t wp_huge_pud(struct vm_fault *vmf, pud_t orig_pud)
{
#if defined(CONFIG_TRANSPARENT_HUGEPAGE) &&			\
	defined(CONFIG_HAVE_ARCH_TRANSPARENT_HUGEPAGE_PUD)
	struct vm_area_struct *vma = vmf->vma;
	vm_fault_t ret;

	/* No support for anonymous transparent PUD pages yet */
	if (vma_is_anonymous(vma))
		goto split;
	if (vma->vm_flags & (VM_SHARED | VM_MAYSHARE)) {
		if (vma->vm_ops->huge_fault) {
			if (vmf->flags & FAULT_FLAG_VMA_LOCK) {
				vma_end_read(vma);
				return VM_FAULT_RETRY;
			}
			ret = vma->vm_ops->huge_fault(vmf, PE_SIZE_PUD);
			if (!(ret & VM_FAULT_FALLBACK))
				return ret;
		}
	}
split:
	/* COW or write-notify not handled on PUD level: split pud.*/
	__split_huge_pud(vma, vmf->pud, vmf->address);
#endif /* CONFIG_TRANSPARENT_HUGEPAGE && CONFIG_HAVE_ARCH_TRANSPARENT_HUGEPAGE_PUD */
	return VM_FAULT_FALLBACK;
}

/*
 * These routines also need to handle stuff like marking pages dirty
 * and/or accessed for architectures that don't do it in hardware (most
 * RISC architectures).  The early dirtying is also good on the i386.
 *
 * There is also a hook called "update_mmu_cache()" that architectures
 * with external mmu caches can use to update those (ie the Sparc or
 * PowerPC hashed page tables that act as extended TLBs).
 *
 * We enter with non-exclusive mmap_lock (to exclude vma changes, but allow
 * concurrent faults).
 *
 * The mmap_lock may have been released depending on flags and our return value.
 * See filemap_fault() and __folio_lock_or_retry().
 */
static vm_fault_t handle_pte_fault(struct vm_fault *vmf)
{
	pte_t entry;

	if (unlikely(pmd_none(*vmf->pmd))) {
		/*
		 * Leave __pte_alloc() until later: because vm_ops->fault may
		 * want to allocate huge page, and if we expose page table
		 * for an instant, it will be difficult to retract from
		 * concurrent faults and from rmap lookups.
		 */
		vmf->pte = NULL;
		vmf->flags &= ~FAULT_FLAG_ORIG_PTE_VALID;
	} else {
		/*
		 * A regular pmd is established and it can't morph into a huge
		 * pmd by anon khugepaged, since that takes mmap_lock in write
		 * mode; but shmem or file collapse to THP could still morph
		 * it into a huge pmd: just retry later if so.
		 */
		vmf->pte = pte_offset_map_nolock(vmf->vma->vm_mm, vmf->pmd,
						 vmf->address, &vmf->ptl);
		if (unlikely(!vmf->pte))
			return 0;
		vmf->orig_pte = ptep_get_lockless(vmf->pte);
		vmf->flags |= FAULT_FLAG_ORIG_PTE_VALID;

		if (pte_none(vmf->orig_pte)) {
			pte_unmap(vmf->pte);
			vmf->pte = NULL;
		}
	}

	if (!vmf->pte)
		return do_pte_missing(vmf);

	if (!pte_present(vmf->orig_pte))
		return do_swap_page(vmf);

	if (pte_protnone(vmf->orig_pte) && vma_is_accessible(vmf->vma))
		return do_numa_page(vmf);

	spin_lock(vmf->ptl);
	entry = vmf->orig_pte;
	if (unlikely(!pte_same(ptep_get(vmf->pte), entry))) {
		update_mmu_tlb(vmf->vma, vmf->address, vmf->pte);
		goto unlock;
	}
	if (vmf->flags & (FAULT_FLAG_WRITE|FAULT_FLAG_UNSHARE)) {
		if (!pte_write(entry))
			return do_wp_page(vmf);
		else if (likely(vmf->flags & FAULT_FLAG_WRITE))
			entry = pte_mkdirty(entry);
	}
	entry = pte_mkyoung(entry);
	if (ptep_set_access_flags(vmf->vma, vmf->address, vmf->pte, entry,
				vmf->flags & FAULT_FLAG_WRITE)) {
		update_mmu_cache(vmf->vma, vmf->address, vmf->pte);
	} else {
		/* Skip spurious TLB flush for retried page fault */
		if (vmf->flags & FAULT_FLAG_TRIED)
			goto unlock;
		/*
		 * This is needed only for protection faults but the arch code
		 * is not yet telling us if this is a protection fault or not.
		 * This still avoids useless tlb flushes for .text page faults
		 * with threads.
		 */
		if (vmf->flags & FAULT_FLAG_WRITE)
			flush_tlb_fix_spurious_fault(vmf->vma, vmf->address,
						     vmf->pte);
	}
unlock:
	pte_unmap_unlock(vmf->pte, vmf->ptl);
	return 0;
}

/*
 * On entry, we hold either the VMA lock or the mmap_lock
 * (FAULT_FLAG_VMA_LOCK tells you which).  If VM_FAULT_RETRY is set in
 * the result, the mmap_lock is not held on exit.  See filemap_fault()
 * and __folio_lock_or_retry().
 */
static vm_fault_t __handle_mm_fault(struct vm_area_struct *vma,
		unsigned long address, unsigned int flags)
{
	struct vm_fault vmf = {
		.vma = vma,
		.address = address & PAGE_MASK,
		.real_address = address,
		.flags = flags,
		.pgoff = linear_page_index(vma, address),
		.gfp_mask = __get_fault_gfp_mask(vma),
	};
	struct mm_struct *mm = vma->vm_mm;
	unsigned long vm_flags = vma->vm_flags;
	pgd_t *pgd;
	p4d_t *p4d;
	vm_fault_t ret;

	pgd = pgd_offset(mm, address);
	p4d = p4d_alloc(mm, pgd, address);
	if (!p4d)
		return VM_FAULT_OOM;

	vmf.pud = pud_alloc(mm, p4d, address);
	if (!vmf.pud)
		return VM_FAULT_OOM;
retry_pud:
	if (pud_none(*vmf.pud) &&
	    hugepage_vma_check(vma, vm_flags, false, true, true)) {
		ret = create_huge_pud(&vmf);
		if (!(ret & VM_FAULT_FALLBACK))
			return ret;
	} else {
		pud_t orig_pud = *vmf.pud;

		barrier();
		if (pud_trans_huge(orig_pud) || pud_devmap(orig_pud)) {

			/*
			 * TODO once we support anonymous PUDs: NUMA case and
			 * FAULT_FLAG_UNSHARE handling.
			 */
			if ((flags & FAULT_FLAG_WRITE) && !pud_write(orig_pud)) {
				ret = wp_huge_pud(&vmf, orig_pud);
				if (!(ret & VM_FAULT_FALLBACK))
					return ret;
			} else {
				huge_pud_set_accessed(&vmf, orig_pud);
				return 0;
			}
		}
	}

	vmf.pmd = pmd_alloc(mm, vmf.pud, address);
	if (!vmf.pmd)
		return VM_FAULT_OOM;

	/* Huge pud page fault raced with pmd_alloc? */
	if (pud_trans_unstable(vmf.pud))
		goto retry_pud;

	if (pmd_none(*vmf.pmd) &&
	    hugepage_vma_check(vma, vm_flags, false, true, true)) {
		ret = create_huge_pmd(&vmf);
		if (!(ret & VM_FAULT_FALLBACK))
			return ret;
	} else {
		vmf.orig_pmd = pmdp_get_lockless(vmf.pmd);

		if (unlikely(is_swap_pmd(vmf.orig_pmd))) {
			VM_BUG_ON(thp_migration_supported() &&
					  !is_pmd_migration_entry(vmf.orig_pmd));
			if (is_pmd_migration_entry(vmf.orig_pmd))
				pmd_migration_entry_wait(mm, vmf.pmd);
			return 0;
		}
		if (pmd_trans_huge(vmf.orig_pmd) || pmd_devmap(vmf.orig_pmd)) {
			if (pmd_protnone(vmf.orig_pmd) && vma_is_accessible(vma))
				return do_huge_pmd_numa_page(&vmf);

			if ((flags & (FAULT_FLAG_WRITE|FAULT_FLAG_UNSHARE)) &&
			    !pmd_write(vmf.orig_pmd)) {
				ret = wp_huge_pmd(&vmf);
				if (!(ret & VM_FAULT_FALLBACK))
					return ret;
			} else {
				huge_pmd_set_accessed(&vmf);
				return 0;
			}
		}
	}

	return handle_pte_fault(&vmf);
}

/**
 * mm_account_fault - Do page fault accounting
 * @mm: mm from which memcg should be extracted. It can be NULL.
 * @regs: the pt_regs struct pointer.  When set to NULL, will skip accounting
 *        of perf event counters, but we'll still do the per-task accounting to
 *        the task who triggered this page fault.
 * @address: the faulted address.
 * @flags: the fault flags.
 * @ret: the fault retcode.
 *
 * This will take care of most of the page fault accounting.  Meanwhile, it
 * will also include the PERF_COUNT_SW_PAGE_FAULTS_[MAJ|MIN] perf counter
 * updates.  However, note that the handling of PERF_COUNT_SW_PAGE_FAULTS should
 * still be in per-arch page fault handlers at the entry of page fault.
 */
static inline void mm_account_fault(struct mm_struct *mm, struct pt_regs *regs,
				    unsigned long address, unsigned int flags,
				    vm_fault_t ret)
{
	bool major;

	/* Incomplete faults will be accounted upon completion. */
	if (ret & VM_FAULT_RETRY)
		return;

	/*
	 * To preserve the behavior of older kernels, PGFAULT counters record
	 * both successful and failed faults, as opposed to perf counters,
	 * which ignore failed cases.
	 */
	count_vm_event(PGFAULT);
	count_memcg_event_mm(mm, PGFAULT);

	/*
	 * Do not account for unsuccessful faults (e.g. when the address wasn't
	 * valid).  That includes arch_vma_access_permitted() failing before
	 * reaching here. So this is not a "this many hardware page faults"
	 * counter.  We should use the hw profiling for that.
	 */
	if (ret & VM_FAULT_ERROR)
		return;

	/*
	 * We define the fault as a major fault when the final successful fault
	 * is VM_FAULT_MAJOR, or if it retried (which implies that we couldn't
	 * handle it immediately previously).
	 */
	major = (ret & VM_FAULT_MAJOR) || (flags & FAULT_FLAG_TRIED);

	if (major)
		current->maj_flt++;
	else
		current->min_flt++;

	/*
	 * If the fault is done for GUP, regs will be NULL.  We only do the
	 * accounting for the per thread fault counters who triggered the
	 * fault, and we skip the perf event updates.
	 */
	if (!regs)
		return;

	if (major)
		perf_sw_event(PERF_COUNT_SW_PAGE_FAULTS_MAJ, 1, regs, address);
	else
		perf_sw_event(PERF_COUNT_SW_PAGE_FAULTS_MIN, 1, regs, address);
}

#ifdef CONFIG_LRU_GEN
static void lru_gen_enter_fault(struct vm_area_struct *vma)
{
	/* the LRU algorithm only applies to accesses with recency */
	current->in_lru_fault = vma_has_recency(vma);
}

static void lru_gen_exit_fault(void)
{
	current->in_lru_fault = false;
}
#else
static void lru_gen_enter_fault(struct vm_area_struct *vma)
{
}

static void lru_gen_exit_fault(void)
{
}
#endif /* CONFIG_LRU_GEN */

static vm_fault_t sanitize_fault_flags(struct vm_area_struct *vma,
				       unsigned int *flags)
{
	if (unlikely(*flags & FAULT_FLAG_UNSHARE)) {
		if (WARN_ON_ONCE(*flags & FAULT_FLAG_WRITE))
			return VM_FAULT_SIGSEGV;
		/*
		 * FAULT_FLAG_UNSHARE only applies to COW mappings. Let's
		 * just treat it like an ordinary read-fault otherwise.
		 */
		if (!is_cow_mapping(vma->vm_flags))
			*flags &= ~FAULT_FLAG_UNSHARE;
	} else if (*flags & FAULT_FLAG_WRITE) {
		/* Write faults on read-only mappings are impossible ... */
		if (WARN_ON_ONCE(!(vma->vm_flags & VM_MAYWRITE)))
			return VM_FAULT_SIGSEGV;
		/* ... and FOLL_FORCE only applies to COW mappings. */
		if (WARN_ON_ONCE(!(vma->vm_flags & VM_WRITE) &&
				 !is_cow_mapping(vma->vm_flags)))
			return VM_FAULT_SIGSEGV;
	}
#ifdef CONFIG_PER_VMA_LOCK
	/*
	 * Per-VMA locks can't be used with FAULT_FLAG_RETRY_NOWAIT because of
	 * the assumption that lock is dropped on VM_FAULT_RETRY.
	 */
	if (WARN_ON_ONCE((*flags &
			(FAULT_FLAG_VMA_LOCK | FAULT_FLAG_RETRY_NOWAIT)) ==
			(FAULT_FLAG_VMA_LOCK | FAULT_FLAG_RETRY_NOWAIT)))
		return VM_FAULT_SIGSEGV;
#endif

	return 0;
}

/*
 * By the time we get here, we already hold the mm semaphore
 *
 * The mmap_lock may have been released depending on flags and our
 * return value.  See filemap_fault() and __folio_lock_or_retry().
 */
vm_fault_t handle_mm_fault(struct vm_area_struct *vma, unsigned long address,
			   unsigned int flags, struct pt_regs *regs)
{
	/* If the fault handler drops the mmap_lock, vma may be freed */
	struct mm_struct *mm = vma->vm_mm;
	vm_fault_t ret;

	__set_current_state(TASK_RUNNING);

	ret = sanitize_fault_flags(vma, &flags);
	if (ret)
		goto out;

	if (!arch_vma_access_permitted(vma, flags & FAULT_FLAG_WRITE,
					    flags & FAULT_FLAG_INSTRUCTION,
					    flags & FAULT_FLAG_REMOTE)) {
		ret = VM_FAULT_SIGSEGV;
		goto out;
	}

	/*
	 * Enable the memcg OOM handling for faults triggered in user
	 * space.  Kernel faults are handled more gracefully.
	 */
	if (flags & FAULT_FLAG_USER)
		mem_cgroup_enter_user_fault();

	lru_gen_enter_fault(vma);

	if (unlikely(is_vm_hugetlb_page(vma)))
		ret = hugetlb_fault(vma->vm_mm, vma, address, flags);
	else
		ret = __handle_mm_fault(vma, address, flags);

	lru_gen_exit_fault();

	if (flags & FAULT_FLAG_USER) {
		mem_cgroup_exit_user_fault();
		/*
		 * The task may have entered a memcg OOM situation but
		 * if the allocation error was handled gracefully (no
		 * VM_FAULT_OOM), there is no need to kill anything.
		 * Just clean up the OOM state peacefully.
		 */
		if (task_in_memcg_oom(current) && !(ret & VM_FAULT_OOM))
			mem_cgroup_oom_synchronize(false);
	}
out:
	mm_account_fault(mm, regs, address, flags, ret);

	return ret;
}
EXPORT_SYMBOL_GPL(handle_mm_fault);

#ifdef CONFIG_LOCK_MM_AND_FIND_VMA
#include <linux/extable.h>

static inline bool get_mmap_lock_carefully(struct mm_struct *mm, struct pt_regs *regs)
{
	/* Even if this succeeds, make it clear we *might* have slept */
	if (likely(mmap_read_trylock(mm))) {
		might_sleep();
		return true;
	}

	if (regs && !user_mode(regs)) {
		unsigned long ip = instruction_pointer(regs);
		if (!search_exception_tables(ip))
			return false;
	}

	return !mmap_read_lock_killable(mm);
}

static inline bool mmap_upgrade_trylock(struct mm_struct *mm)
{
	/*
	 * We don't have this operation yet.
	 *
	 * It should be easy enough to do: it's basically a
	 *    atomic_long_try_cmpxchg_acquire()
	 * from RWSEM_READER_BIAS -> RWSEM_WRITER_LOCKED, but
	 * it also needs the proper lockdep magic etc.
	 */
	return false;
}

static inline bool upgrade_mmap_lock_carefully(struct mm_struct *mm, struct pt_regs *regs)
{
	mmap_read_unlock(mm);
	if (regs && !user_mode(regs)) {
		unsigned long ip = instruction_pointer(regs);
		if (!search_exception_tables(ip))
			return false;
	}
	return !mmap_write_lock_killable(mm);
}

/*
 * Helper for page fault handling.
 *
 * This is kind of equivalend to "mmap_read_lock()" followed
 * by "find_extend_vma()", except it's a lot more careful about
 * the locking (and will drop the lock on failure).
 *
 * For example, if we have a kernel bug that causes a page
 * fault, we don't want to just use mmap_read_lock() to get
 * the mm lock, because that would deadlock if the bug were
 * to happen while we're holding the mm lock for writing.
 *
 * So this checks the exception tables on kernel faults in
 * order to only do this all for instructions that are actually
 * expected to fault.
 *
 * We can also actually take the mm lock for writing if we
 * need to extend the vma, which helps the VM layer a lot.
 */
struct vm_area_struct *lock_mm_and_find_vma(struct mm_struct *mm,
			unsigned long addr, struct pt_regs *regs)
{
	struct vm_area_struct *vma;

	if (!get_mmap_lock_carefully(mm, regs))
		return NULL;

	vma = find_vma(mm, addr);
	if (likely(vma && (vma->vm_start <= addr)))
		return vma;

	/*
	 * Well, dang. We might still be successful, but only
	 * if we can extend a vma to do so.
	 */
	if (!vma || !(vma->vm_flags & VM_GROWSDOWN)) {
		mmap_read_unlock(mm);
		return NULL;
	}

	/*
	 * We can try to upgrade the mmap lock atomically,
	 * in which case we can continue to use the vma
	 * we already looked up.
	 *
	 * Otherwise we'll have to drop the mmap lock and
	 * re-take it, and also look up the vma again,
	 * re-checking it.
	 */
	if (!mmap_upgrade_trylock(mm)) {
		if (!upgrade_mmap_lock_carefully(mm, regs))
			return NULL;

		vma = find_vma(mm, addr);
		if (!vma)
			goto fail;
		if (vma->vm_start <= addr)
			goto success;
		if (!(vma->vm_flags & VM_GROWSDOWN))
			goto fail;
	}

	if (expand_stack_locked(vma, addr))
		goto fail;

success:
	mmap_write_downgrade(mm);
	return vma;

fail:
	mmap_write_unlock(mm);
	return NULL;
}
#endif

#ifdef CONFIG_PER_VMA_LOCK
/*
 * Lookup and lock a VMA under RCU protection. Returned VMA is guaranteed to be
 * stable and not isolated. If the VMA is not found or is being modified the
 * function returns NULL.
 */
struct vm_area_struct *lock_vma_under_rcu(struct mm_struct *mm,
					  unsigned long address)
{
	MA_STATE(mas, &mm->mm_mt, address, address);
	struct vm_area_struct *vma;

	rcu_read_lock();
retry:
	vma = mas_walk(&mas);
	if (!vma)
		goto inval;

<<<<<<< HEAD
	/* Only anonymous and tcp vmas are supported for now */
	if (!vma_is_anonymous(vma) && !vma_is_tcp(vma))
=======
	/* find_mergeable_anon_vma uses adjacent vmas which are not locked */
	if (vma_is_anonymous(vma) && !vma->anon_vma)
>>>>>>> 60fc75c7
		goto inval;

	if (!vma_start_read(vma))
		goto inval;

<<<<<<< HEAD
	/*
	 * find_mergeable_anon_vma uses adjacent vmas which are not locked.
	 * This check must happen after vma_start_read(); otherwise, a
	 * concurrent mremap() with MREMAP_DONTUNMAP could dissociate the VMA
	 * from its anon_vma.
	 */
	if (unlikely(!vma->anon_vma && !vma_is_tcp(vma)))
		goto inval_end_read;

	/*
	 * Due to the possibility of userfault handler dropping mmap_lock, avoid
	 * it for now and fall back to page fault handling under mmap_lock.
	 */
	if (userfaultfd_armed(vma))
		goto inval_end_read;

=======
>>>>>>> 60fc75c7
	/* Check since vm_start/vm_end might change before we lock the VMA */
	if (unlikely(address < vma->vm_start || address >= vma->vm_end))
		goto inval_end_read;

	/* Check if the VMA got isolated after we found it */
	if (vma->detached) {
		vma_end_read(vma);
		count_vm_vma_lock_event(VMA_LOCK_MISS);
		/* The area was replaced with another one */
		goto retry;
	}

	rcu_read_unlock();
	return vma;

inval_end_read:
	vma_end_read(vma);
inval:
	rcu_read_unlock();
	count_vm_vma_lock_event(VMA_LOCK_ABORT);
	return NULL;
}
#endif /* CONFIG_PER_VMA_LOCK */

#ifndef __PAGETABLE_P4D_FOLDED
/*
 * Allocate p4d page table.
 * We've already handled the fast-path in-line.
 */
int __p4d_alloc(struct mm_struct *mm, pgd_t *pgd, unsigned long address)
{
	p4d_t *new = p4d_alloc_one(mm, address);
	if (!new)
		return -ENOMEM;

	spin_lock(&mm->page_table_lock);
	if (pgd_present(*pgd)) {	/* Another has populated it */
		p4d_free(mm, new);
	} else {
		smp_wmb(); /* See comment in pmd_install() */
		pgd_populate(mm, pgd, new);
	}
	spin_unlock(&mm->page_table_lock);
	return 0;
}
#endif /* __PAGETABLE_P4D_FOLDED */

#ifndef __PAGETABLE_PUD_FOLDED
/*
 * Allocate page upper directory.
 * We've already handled the fast-path in-line.
 */
int __pud_alloc(struct mm_struct *mm, p4d_t *p4d, unsigned long address)
{
	pud_t *new = pud_alloc_one(mm, address);
	if (!new)
		return -ENOMEM;

	spin_lock(&mm->page_table_lock);
	if (!p4d_present(*p4d)) {
		mm_inc_nr_puds(mm);
		smp_wmb(); /* See comment in pmd_install() */
		p4d_populate(mm, p4d, new);
	} else	/* Another has populated it */
		pud_free(mm, new);
	spin_unlock(&mm->page_table_lock);
	return 0;
}
#endif /* __PAGETABLE_PUD_FOLDED */

#ifndef __PAGETABLE_PMD_FOLDED
/*
 * Allocate page middle directory.
 * We've already handled the fast-path in-line.
 */
int __pmd_alloc(struct mm_struct *mm, pud_t *pud, unsigned long address)
{
	spinlock_t *ptl;
	pmd_t *new = pmd_alloc_one(mm, address);
	if (!new)
		return -ENOMEM;

	ptl = pud_lock(mm, pud);
	if (!pud_present(*pud)) {
		mm_inc_nr_pmds(mm);
		smp_wmb(); /* See comment in pmd_install() */
		pud_populate(mm, pud, new);
	} else {	/* Another has populated it */
		pmd_free(mm, new);
	}
	spin_unlock(ptl);
	return 0;
}
#endif /* __PAGETABLE_PMD_FOLDED */

/**
 * follow_pte - look up PTE at a user virtual address
 * @mm: the mm_struct of the target address space
 * @address: user virtual address
 * @ptepp: location to store found PTE
 * @ptlp: location to store the lock for the PTE
 *
 * On a successful return, the pointer to the PTE is stored in @ptepp;
 * the corresponding lock is taken and its location is stored in @ptlp.
 * The contents of the PTE are only stable until @ptlp is released;
 * any further use, if any, must be protected against invalidation
 * with MMU notifiers.
 *
 * Only IO mappings and raw PFN mappings are allowed.  The mmap semaphore
 * should be taken for read.
 *
 * KVM uses this function.  While it is arguably less bad than ``follow_pfn``,
 * it is not a good general-purpose API.
 *
 * Return: zero on success, -ve otherwise.
 */
int follow_pte(struct mm_struct *mm, unsigned long address,
	       pte_t **ptepp, spinlock_t **ptlp)
{
	pgd_t *pgd;
	p4d_t *p4d;
	pud_t *pud;
	pmd_t *pmd;
	pte_t *ptep;

	pgd = pgd_offset(mm, address);
	if (pgd_none(*pgd) || unlikely(pgd_bad(*pgd)))
		goto out;

	p4d = p4d_offset(pgd, address);
	if (p4d_none(*p4d) || unlikely(p4d_bad(*p4d)))
		goto out;

	pud = pud_offset(p4d, address);
	if (pud_none(*pud) || unlikely(pud_bad(*pud)))
		goto out;

	pmd = pmd_offset(pud, address);
	VM_BUG_ON(pmd_trans_huge(*pmd));

	ptep = pte_offset_map_lock(mm, pmd, address, ptlp);
	if (!ptep)
		goto out;
	if (!pte_present(ptep_get(ptep)))
		goto unlock;
	*ptepp = ptep;
	return 0;
unlock:
	pte_unmap_unlock(ptep, *ptlp);
out:
	return -EINVAL;
}
EXPORT_SYMBOL_GPL(follow_pte);

/**
 * follow_pfn - look up PFN at a user virtual address
 * @vma: memory mapping
 * @address: user virtual address
 * @pfn: location to store found PFN
 *
 * Only IO mappings and raw PFN mappings are allowed.
 *
 * This function does not allow the caller to read the permissions
 * of the PTE.  Do not use it.
 *
 * Return: zero and the pfn at @pfn on success, -ve otherwise.
 */
int follow_pfn(struct vm_area_struct *vma, unsigned long address,
	unsigned long *pfn)
{
	int ret = -EINVAL;
	spinlock_t *ptl;
	pte_t *ptep;

	if (!(vma->vm_flags & (VM_IO | VM_PFNMAP)))
		return ret;

	ret = follow_pte(vma->vm_mm, address, &ptep, &ptl);
	if (ret)
		return ret;
	*pfn = pte_pfn(ptep_get(ptep));
	pte_unmap_unlock(ptep, ptl);
	return 0;
}
EXPORT_SYMBOL(follow_pfn);

#ifdef CONFIG_HAVE_IOREMAP_PROT
int follow_phys(struct vm_area_struct *vma,
		unsigned long address, unsigned int flags,
		unsigned long *prot, resource_size_t *phys)
{
	int ret = -EINVAL;
	pte_t *ptep, pte;
	spinlock_t *ptl;

	if (!(vma->vm_flags & (VM_IO | VM_PFNMAP)))
		goto out;

	if (follow_pte(vma->vm_mm, address, &ptep, &ptl))
		goto out;
	pte = ptep_get(ptep);

	if ((flags & FOLL_WRITE) && !pte_write(pte))
		goto unlock;

	*prot = pgprot_val(pte_pgprot(pte));
	*phys = (resource_size_t)pte_pfn(pte) << PAGE_SHIFT;

	ret = 0;
unlock:
	pte_unmap_unlock(ptep, ptl);
out:
	return ret;
}

/**
 * generic_access_phys - generic implementation for iomem mmap access
 * @vma: the vma to access
 * @addr: userspace address, not relative offset within @vma
 * @buf: buffer to read/write
 * @len: length of transfer
 * @write: set to FOLL_WRITE when writing, otherwise reading
 *
 * This is a generic implementation for &vm_operations_struct.access for an
 * iomem mapping. This callback is used by access_process_vm() when the @vma is
 * not page based.
 */
int generic_access_phys(struct vm_area_struct *vma, unsigned long addr,
			void *buf, int len, int write)
{
	resource_size_t phys_addr;
	unsigned long prot = 0;
	void __iomem *maddr;
	pte_t *ptep, pte;
	spinlock_t *ptl;
	int offset = offset_in_page(addr);
	int ret = -EINVAL;

	if (!(vma->vm_flags & (VM_IO | VM_PFNMAP)))
		return -EINVAL;

retry:
	if (follow_pte(vma->vm_mm, addr, &ptep, &ptl))
		return -EINVAL;
	pte = ptep_get(ptep);
	pte_unmap_unlock(ptep, ptl);

	prot = pgprot_val(pte_pgprot(pte));
	phys_addr = (resource_size_t)pte_pfn(pte) << PAGE_SHIFT;

	if ((write & FOLL_WRITE) && !pte_write(pte))
		return -EINVAL;

	maddr = ioremap_prot(phys_addr, PAGE_ALIGN(len + offset), prot);
	if (!maddr)
		return -ENOMEM;

	if (follow_pte(vma->vm_mm, addr, &ptep, &ptl))
		goto out_unmap;

	if (!pte_same(pte, ptep_get(ptep))) {
		pte_unmap_unlock(ptep, ptl);
		iounmap(maddr);

		goto retry;
	}

	if (write)
		memcpy_toio(maddr + offset, buf, len);
	else
		memcpy_fromio(buf, maddr + offset, len);
	ret = len;
	pte_unmap_unlock(ptep, ptl);
out_unmap:
	iounmap(maddr);

	return ret;
}
EXPORT_SYMBOL_GPL(generic_access_phys);
#endif

/*
 * Access another process' address space as given in mm.
 */
int __access_remote_vm(struct mm_struct *mm, unsigned long addr, void *buf,
		       int len, unsigned int gup_flags)
{
	void *old_buf = buf;
	int write = gup_flags & FOLL_WRITE;

	if (mmap_read_lock_killable(mm))
		return 0;

	/* Avoid triggering the temporary warning in __get_user_pages */
	if (!vma_lookup(mm, addr) && !expand_stack(mm, addr))
		return 0;

	/* ignore errors, just check how much was successfully transferred */
	while (len) {
		int bytes, offset;
		void *maddr;
		struct vm_area_struct *vma = NULL;
		struct page *page = get_user_page_vma_remote(mm, addr,
							     gup_flags, &vma);

		if (IS_ERR_OR_NULL(page)) {
			/* We might need to expand the stack to access it */
			vma = vma_lookup(mm, addr);
			if (!vma) {
				vma = expand_stack(mm, addr);

				/* mmap_lock was dropped on failure */
				if (!vma)
					return buf - old_buf;

				/* Try again if stack expansion worked */
				continue;
			}


			/*
			 * Check if this is a VM_IO | VM_PFNMAP VMA, which
			 * we can access using slightly different code.
			 */
			bytes = 0;
#ifdef CONFIG_HAVE_IOREMAP_PROT
			if (vma->vm_ops && vma->vm_ops->access)
				bytes = vma->vm_ops->access(vma, addr, buf,
							    len, write);
#endif
			if (bytes <= 0)
				break;
		} else {
			bytes = len;
			offset = addr & (PAGE_SIZE-1);
			if (bytes > PAGE_SIZE-offset)
				bytes = PAGE_SIZE-offset;

			maddr = kmap(page);
			if (write) {
				copy_to_user_page(vma, page, addr,
						  maddr + offset, buf, bytes);
				set_page_dirty_lock(page);
			} else {
				copy_from_user_page(vma, page, addr,
						    buf, maddr + offset, bytes);
			}
			kunmap(page);
			put_page(page);
		}
		len -= bytes;
		buf += bytes;
		addr += bytes;
	}
	mmap_read_unlock(mm);

	return buf - old_buf;
}

/**
 * access_remote_vm - access another process' address space
 * @mm:		the mm_struct of the target address space
 * @addr:	start address to access
 * @buf:	source or destination buffer
 * @len:	number of bytes to transfer
 * @gup_flags:	flags modifying lookup behaviour
 *
 * The caller must hold a reference on @mm.
 *
 * Return: number of bytes copied from source to destination.
 */
int access_remote_vm(struct mm_struct *mm, unsigned long addr,
		void *buf, int len, unsigned int gup_flags)
{
	return __access_remote_vm(mm, addr, buf, len, gup_flags);
}

/*
 * Access another process' address space.
 * Source/target buffer must be kernel space,
 * Do not walk the page table directly, use get_user_pages
 */
int access_process_vm(struct task_struct *tsk, unsigned long addr,
		void *buf, int len, unsigned int gup_flags)
{
	struct mm_struct *mm;
	int ret;

	mm = get_task_mm(tsk);
	if (!mm)
		return 0;

	ret = __access_remote_vm(mm, addr, buf, len, gup_flags);

	mmput(mm);

	return ret;
}
EXPORT_SYMBOL_GPL(access_process_vm);

/*
 * Print the name of a VMA.
 */
void print_vma_addr(char *prefix, unsigned long ip)
{
	struct mm_struct *mm = current->mm;
	struct vm_area_struct *vma;

	/*
	 * we might be running from an atomic context so we cannot sleep
	 */
	if (!mmap_read_trylock(mm))
		return;

	vma = find_vma(mm, ip);
	if (vma && vma->vm_file) {
		struct file *f = vma->vm_file;
		char *buf = (char *)__get_free_page(GFP_NOWAIT);
		if (buf) {
			char *p;

			p = file_path(f, buf, PAGE_SIZE);
			if (IS_ERR(p))
				p = "?";
			printk("%s%s[%lx+%lx]", prefix, kbasename(p),
					vma->vm_start,
					vma->vm_end - vma->vm_start);
			free_page((unsigned long)buf);
		}
	}
	mmap_read_unlock(mm);
}

#if defined(CONFIG_PROVE_LOCKING) || defined(CONFIG_DEBUG_ATOMIC_SLEEP)
void __might_fault(const char *file, int line)
{
	if (pagefault_disabled())
		return;
	__might_sleep(file, line);
#if defined(CONFIG_DEBUG_ATOMIC_SLEEP)
	if (current->mm)
		might_lock_read(&current->mm->mmap_lock);
#endif
}
EXPORT_SYMBOL(__might_fault);
#endif

#if defined(CONFIG_TRANSPARENT_HUGEPAGE) || defined(CONFIG_HUGETLBFS)
/*
 * Process all subpages of the specified huge page with the specified
 * operation.  The target subpage will be processed last to keep its
 * cache lines hot.
 */
static inline int process_huge_page(
	unsigned long addr_hint, unsigned int pages_per_huge_page,
	int (*process_subpage)(unsigned long addr, int idx, void *arg),
	void *arg)
{
	int i, n, base, l, ret;
	unsigned long addr = addr_hint &
		~(((unsigned long)pages_per_huge_page << PAGE_SHIFT) - 1);

	/* Process target subpage last to keep its cache lines hot */
	might_sleep();
	n = (addr_hint - addr) / PAGE_SIZE;
	if (2 * n <= pages_per_huge_page) {
		/* If target subpage in first half of huge page */
		base = 0;
		l = n;
		/* Process subpages at the end of huge page */
		for (i = pages_per_huge_page - 1; i >= 2 * n; i--) {
			cond_resched();
			ret = process_subpage(addr + i * PAGE_SIZE, i, arg);
			if (ret)
				return ret;
		}
	} else {
		/* If target subpage in second half of huge page */
		base = pages_per_huge_page - 2 * (pages_per_huge_page - n);
		l = pages_per_huge_page - n;
		/* Process subpages at the begin of huge page */
		for (i = 0; i < base; i++) {
			cond_resched();
			ret = process_subpage(addr + i * PAGE_SIZE, i, arg);
			if (ret)
				return ret;
		}
	}
	/*
	 * Process remaining subpages in left-right-left-right pattern
	 * towards the target subpage
	 */
	for (i = 0; i < l; i++) {
		int left_idx = base + i;
		int right_idx = base + 2 * l - 1 - i;

		cond_resched();
		ret = process_subpage(addr + left_idx * PAGE_SIZE, left_idx, arg);
		if (ret)
			return ret;
		cond_resched();
		ret = process_subpage(addr + right_idx * PAGE_SIZE, right_idx, arg);
		if (ret)
			return ret;
	}
	return 0;
}

static void clear_gigantic_page(struct page *page,
				unsigned long addr,
				unsigned int pages_per_huge_page)
{
	int i;
	struct page *p;

	might_sleep();
	for (i = 0; i < pages_per_huge_page; i++) {
		p = nth_page(page, i);
		cond_resched();
		clear_user_highpage(p, addr + i * PAGE_SIZE);
	}
}

static int clear_subpage(unsigned long addr, int idx, void *arg)
{
	struct page *page = arg;

	clear_user_highpage(page + idx, addr);
	return 0;
}

void clear_huge_page(struct page *page,
		     unsigned long addr_hint, unsigned int pages_per_huge_page)
{
	unsigned long addr = addr_hint &
		~(((unsigned long)pages_per_huge_page << PAGE_SHIFT) - 1);

	if (unlikely(pages_per_huge_page > MAX_ORDER_NR_PAGES)) {
		clear_gigantic_page(page, addr, pages_per_huge_page);
		return;
	}

	process_huge_page(addr_hint, pages_per_huge_page, clear_subpage, page);
}

static int copy_user_gigantic_page(struct folio *dst, struct folio *src,
				     unsigned long addr,
				     struct vm_area_struct *vma,
				     unsigned int pages_per_huge_page)
{
	int i;
	struct page *dst_page;
	struct page *src_page;

	for (i = 0; i < pages_per_huge_page; i++) {
		dst_page = folio_page(dst, i);
		src_page = folio_page(src, i);

		cond_resched();
		if (copy_mc_user_highpage(dst_page, src_page,
					  addr + i*PAGE_SIZE, vma)) {
			memory_failure_queue(page_to_pfn(src_page), 0);
			return -EHWPOISON;
		}
	}
	return 0;
}

struct copy_subpage_arg {
	struct page *dst;
	struct page *src;
	struct vm_area_struct *vma;
};

static int copy_subpage(unsigned long addr, int idx, void *arg)
{
	struct copy_subpage_arg *copy_arg = arg;

	if (copy_mc_user_highpage(copy_arg->dst + idx, copy_arg->src + idx,
				  addr, copy_arg->vma)) {
		memory_failure_queue(page_to_pfn(copy_arg->src + idx), 0);
		return -EHWPOISON;
	}
	return 0;
}

int copy_user_large_folio(struct folio *dst, struct folio *src,
			  unsigned long addr_hint, struct vm_area_struct *vma)
{
	unsigned int pages_per_huge_page = folio_nr_pages(dst);
	unsigned long addr = addr_hint &
		~(((unsigned long)pages_per_huge_page << PAGE_SHIFT) - 1);
	struct copy_subpage_arg arg = {
		.dst = &dst->page,
		.src = &src->page,
		.vma = vma,
	};

	if (unlikely(pages_per_huge_page > MAX_ORDER_NR_PAGES))
		return copy_user_gigantic_page(dst, src, addr, vma,
					       pages_per_huge_page);

	return process_huge_page(addr_hint, pages_per_huge_page, copy_subpage, &arg);
}

long copy_folio_from_user(struct folio *dst_folio,
			   const void __user *usr_src,
			   bool allow_pagefault)
{
	void *kaddr;
	unsigned long i, rc = 0;
	unsigned int nr_pages = folio_nr_pages(dst_folio);
	unsigned long ret_val = nr_pages * PAGE_SIZE;
	struct page *subpage;

	for (i = 0; i < nr_pages; i++) {
		subpage = folio_page(dst_folio, i);
		kaddr = kmap_local_page(subpage);
		if (!allow_pagefault)
			pagefault_disable();
		rc = copy_from_user(kaddr, usr_src + i * PAGE_SIZE, PAGE_SIZE);
		if (!allow_pagefault)
			pagefault_enable();
		kunmap_local(kaddr);

		ret_val -= (PAGE_SIZE - rc);
		if (rc)
			break;

		flush_dcache_page(subpage);

		cond_resched();
	}
	return ret_val;
}
#endif /* CONFIG_TRANSPARENT_HUGEPAGE || CONFIG_HUGETLBFS */

#if USE_SPLIT_PTE_PTLOCKS && ALLOC_SPLIT_PTLOCKS

static struct kmem_cache *page_ptl_cachep;

void __init ptlock_cache_init(void)
{
	page_ptl_cachep = kmem_cache_create("page->ptl", sizeof(spinlock_t), 0,
			SLAB_PANIC, NULL);
}

bool ptlock_alloc(struct page *page)
{
	spinlock_t *ptl;

	ptl = kmem_cache_alloc(page_ptl_cachep, GFP_KERNEL);
	if (!ptl)
		return false;
	page->ptl = ptl;
	return true;
}

void ptlock_free(struct page *page)
{
	kmem_cache_free(page_ptl_cachep, page->ptl);
}
#endif<|MERGE_RESOLUTION|>--- conflicted
+++ resolved
@@ -5597,37 +5597,18 @@
 	if (!vma)
 		goto inval;
 
-<<<<<<< HEAD
-	/* Only anonymous and tcp vmas are supported for now */
-	if (!vma_is_anonymous(vma) && !vma_is_tcp(vma))
-=======
-	/* find_mergeable_anon_vma uses adjacent vmas which are not locked */
-	if (vma_is_anonymous(vma) && !vma->anon_vma)
->>>>>>> 60fc75c7
-		goto inval;
-
 	if (!vma_start_read(vma))
 		goto inval;
 
-<<<<<<< HEAD
 	/*
 	 * find_mergeable_anon_vma uses adjacent vmas which are not locked.
 	 * This check must happen after vma_start_read(); otherwise, a
 	 * concurrent mremap() with MREMAP_DONTUNMAP could dissociate the VMA
 	 * from its anon_vma.
 	 */
-	if (unlikely(!vma->anon_vma && !vma_is_tcp(vma)))
+	if (unlikely(vma_is_anonymous(vma) && !vma->anon_vma))
 		goto inval_end_read;
 
-	/*
-	 * Due to the possibility of userfault handler dropping mmap_lock, avoid
-	 * it for now and fall back to page fault handling under mmap_lock.
-	 */
-	if (userfaultfd_armed(vma))
-		goto inval_end_read;
-
-=======
->>>>>>> 60fc75c7
 	/* Check since vm_start/vm_end might change before we lock the VMA */
 	if (unlikely(address < vma->vm_start || address >= vma->vm_end))
 		goto inval_end_read;
