/*
 * Copyright 2016 Advanced Micro Devices, Inc.
 *
 * Permission is hereby granted, free of charge, to any person obtaining a
 * copy of this software and associated documentation files (the "Software"),
 * to deal in the Software without restriction, including without limitation
 * the rights to use, copy, modify, merge, publish, distribute, sublicense,
 * and/or sell copies of the Software, and to permit persons to whom the
 * Software is furnished to do so, subject to the following conditions:
 *
 * The above copyright notice and this permission notice shall be included in
 * all copies or substantial portions of the Software.
 *
 * THE SOFTWARE IS PROVIDED "AS IS", WITHOUT WARRANTY OF ANY KIND, EXPRESS OR
 * IMPLIED, INCLUDING BUT NOT LIMITED TO THE WARRANTIES OF MERCHANTABILITY,
 * FITNESS FOR A PARTICULAR PURPOSE AND NONINFRINGEMENT.  IN NO EVENT SHALL
 * THE COPYRIGHT HOLDER(S) OR AUTHOR(S) BE LIABLE FOR ANY CLAIM, DAMAGES OR
 * OTHER LIABILITY, WHETHER IN AN ACTION OF CONTRACT, TORT OR OTHERWISE,
 * ARISING FROM, OUT OF OR IN CONNECTION WITH THE SOFTWARE OR THE USE OR
 * OTHER DEALINGS IN THE SOFTWARE.
 *
 * Author: Huang Rui
 *
 */

#include <linux/firmware.h>
#include <drm/drm_drv.h>

#include "amdgpu.h"
#include "amdgpu_psp.h"
#include "amdgpu_ucode.h"
#include "amdgpu_xgmi.h"
#include "soc15_common.h"
#include "psp_v3_1.h"
#include "psp_v10_0.h"
#include "psp_v11_0.h"
#include "psp_v11_0_8.h"
#include "psp_v12_0.h"
#include "psp_v13_0.h"
#include "psp_v13_0_4.h"

#include "amdgpu_ras.h"
#include "amdgpu_securedisplay.h"
#include "amdgpu_atomfirmware.h"

#define AMD_VBIOS_FILE_MAX_SIZE_B      (1024*1024*3)

static int psp_load_smu_fw(struct psp_context *psp);
static int psp_rap_terminate(struct psp_context *psp);
static int psp_securedisplay_terminate(struct psp_context *psp);

static int psp_ring_init(struct psp_context *psp,
			 enum psp_ring_type ring_type)
{
	int ret = 0;
	struct psp_ring *ring;
	struct amdgpu_device *adev = psp->adev;

	ring = &psp->km_ring;

	ring->ring_type = ring_type;

	/* allocate 4k Page of Local Frame Buffer memory for ring */
	ring->ring_size = 0x1000;
	ret = amdgpu_bo_create_kernel(adev, ring->ring_size, PAGE_SIZE,
				      AMDGPU_GEM_DOMAIN_VRAM |
				      AMDGPU_GEM_DOMAIN_GTT,
				      &adev->firmware.rbuf,
				      &ring->ring_mem_mc_addr,
				      (void **)&ring->ring_mem);
	if (ret) {
		ring->ring_size = 0;
		return ret;
	}

	return 0;
}

/*
 * Due to DF Cstate management centralized to PMFW, the firmware
 * loading sequence will be updated as below:
 *   - Load KDB
 *   - Load SYS_DRV
 *   - Load tOS
 *   - Load PMFW
 *   - Setup TMR
 *   - Load other non-psp fw
 *   - Load ASD
 *   - Load XGMI/RAS/HDCP/DTM TA if any
 *
 * This new sequence is required for
 *   - Arcturus and onwards
 */
static void psp_check_pmfw_centralized_cstate_management(struct psp_context *psp)
{
	struct amdgpu_device *adev = psp->adev;

	if (amdgpu_sriov_vf(adev)) {
		psp->pmfw_centralized_cstate_management = false;
		return;
	}

	switch (adev->ip_versions[MP0_HWIP][0]) {
	case IP_VERSION(11, 0, 0):
	case IP_VERSION(11, 0, 4):
	case IP_VERSION(11, 0, 5):
	case IP_VERSION(11, 0, 7):
	case IP_VERSION(11, 0, 9):
	case IP_VERSION(11, 0, 11):
	case IP_VERSION(11, 0, 12):
	case IP_VERSION(11, 0, 13):
	case IP_VERSION(13, 0, 0):
	case IP_VERSION(13, 0, 2):
	case IP_VERSION(13, 0, 7):
		psp->pmfw_centralized_cstate_management = true;
		break;
	default:
		psp->pmfw_centralized_cstate_management = false;
		break;
	}
}

static int psp_init_sriov_microcode(struct psp_context *psp)
{
	struct amdgpu_device *adev = psp->adev;
	char ucode_prefix[30];
	int ret = 0;

	amdgpu_ucode_ip_version_decode(adev, MP0_HWIP, ucode_prefix, sizeof(ucode_prefix));

	switch (adev->ip_versions[MP0_HWIP][0]) {
	case IP_VERSION(9, 0, 0):
	case IP_VERSION(11, 0, 7):
	case IP_VERSION(11, 0, 9):
		adev->virt.autoload_ucode_id = AMDGPU_UCODE_ID_CP_MEC2;
		ret = psp_init_cap_microcode(psp, ucode_prefix);
		break;
	case IP_VERSION(13, 0, 2):
		adev->virt.autoload_ucode_id = AMDGPU_UCODE_ID_CP_MEC2;
		ret = psp_init_cap_microcode(psp, ucode_prefix);
		ret &= psp_init_ta_microcode(psp, ucode_prefix);
		break;
	case IP_VERSION(13, 0, 0):
		adev->virt.autoload_ucode_id = 0;
		break;
	case IP_VERSION(13, 0, 6):
		ret = psp_init_cap_microcode(psp, ucode_prefix);
		break;
	case IP_VERSION(13, 0, 10):
		adev->virt.autoload_ucode_id = AMDGPU_UCODE_ID_CP_MES1_DATA;
		ret = psp_init_cap_microcode(psp, ucode_prefix);
		break;
	default:
		return -EINVAL;
	}
	return ret;
}

static int psp_early_init(void *handle)
{
	struct amdgpu_device *adev = (struct amdgpu_device *)handle;
	struct psp_context *psp = &adev->psp;

	switch (adev->ip_versions[MP0_HWIP][0]) {
	case IP_VERSION(9, 0, 0):
		psp_v3_1_set_psp_funcs(psp);
		psp->autoload_supported = false;
		break;
	case IP_VERSION(10, 0, 0):
	case IP_VERSION(10, 0, 1):
		psp_v10_0_set_psp_funcs(psp);
		psp->autoload_supported = false;
		break;
	case IP_VERSION(11, 0, 2):
	case IP_VERSION(11, 0, 4):
		psp_v11_0_set_psp_funcs(psp);
		psp->autoload_supported = false;
		break;
	case IP_VERSION(11, 0, 0):
	case IP_VERSION(11, 0, 7):
		adev->psp.sup_pd_fw_up = !amdgpu_sriov_vf(adev);
		fallthrough;
	case IP_VERSION(11, 0, 5):
	case IP_VERSION(11, 0, 9):
	case IP_VERSION(11, 0, 11):
	case IP_VERSION(11, 5, 0):
	case IP_VERSION(11, 0, 12):
	case IP_VERSION(11, 0, 13):
		psp_v11_0_set_psp_funcs(psp);
		psp->autoload_supported = true;
		break;
	case IP_VERSION(11, 0, 3):
	case IP_VERSION(12, 0, 1):
		psp_v12_0_set_psp_funcs(psp);
		break;
	case IP_VERSION(13, 0, 2):
	case IP_VERSION(13, 0, 6):
		psp_v13_0_set_psp_funcs(psp);
		break;
	case IP_VERSION(13, 0, 1):
	case IP_VERSION(13, 0, 3):
	case IP_VERSION(13, 0, 5):
	case IP_VERSION(13, 0, 8):
	case IP_VERSION(13, 0, 11):
		psp_v13_0_set_psp_funcs(psp);
		psp->autoload_supported = true;
		break;
	case IP_VERSION(11, 0, 8):
		if (adev->apu_flags & AMD_APU_IS_CYAN_SKILLFISH2) {
			psp_v11_0_8_set_psp_funcs(psp);
			psp->autoload_supported = false;
		}
		break;
	case IP_VERSION(13, 0, 0):
	case IP_VERSION(13, 0, 7):
	case IP_VERSION(13, 0, 10):
		psp_v13_0_set_psp_funcs(psp);
		psp->autoload_supported = true;
		adev->psp.sup_ifwi_up = !amdgpu_sriov_vf(adev);
		break;
	case IP_VERSION(13, 0, 4):
		psp_v13_0_4_set_psp_funcs(psp);
		psp->autoload_supported = true;
		break;
	default:
		return -EINVAL;
	}

	psp->adev = adev;

	psp_check_pmfw_centralized_cstate_management(psp);

	if (amdgpu_sriov_vf(adev))
		return psp_init_sriov_microcode(psp);
	else
		return psp_init_microcode(psp);
}

void psp_ta_free_shared_buf(struct ta_mem_context *mem_ctx)
{
	amdgpu_bo_free_kernel(&mem_ctx->shared_bo, &mem_ctx->shared_mc_addr,
			      &mem_ctx->shared_buf);
	mem_ctx->shared_bo = NULL;
}

static void psp_free_shared_bufs(struct psp_context *psp)
{
	void *tmr_buf;
	void **pptr;

	/* free TMR memory buffer */
	pptr = amdgpu_sriov_vf(psp->adev) ? &tmr_buf : NULL;
	amdgpu_bo_free_kernel(&psp->tmr_bo, &psp->tmr_mc_addr, pptr);
	psp->tmr_bo = NULL;

	/* free xgmi shared memory */
	psp_ta_free_shared_buf(&psp->xgmi_context.context.mem_context);

	/* free ras shared memory */
	psp_ta_free_shared_buf(&psp->ras_context.context.mem_context);

	/* free hdcp shared memory */
	psp_ta_free_shared_buf(&psp->hdcp_context.context.mem_context);

	/* free dtm shared memory */
	psp_ta_free_shared_buf(&psp->dtm_context.context.mem_context);

	/* free rap shared memory */
	psp_ta_free_shared_buf(&psp->rap_context.context.mem_context);

	/* free securedisplay shared memory */
	psp_ta_free_shared_buf(&psp->securedisplay_context.context.mem_context);


}

static void psp_memory_training_fini(struct psp_context *psp)
{
	struct psp_memory_training_context *ctx = &psp->mem_train_ctx;

	ctx->init = PSP_MEM_TRAIN_NOT_SUPPORT;
	kfree(ctx->sys_cache);
	ctx->sys_cache = NULL;
}

static int psp_memory_training_init(struct psp_context *psp)
{
	int ret;
	struct psp_memory_training_context *ctx = &psp->mem_train_ctx;

	if (ctx->init != PSP_MEM_TRAIN_RESERVE_SUCCESS) {
		DRM_DEBUG("memory training is not supported!\n");
		return 0;
	}

	ctx->sys_cache = kzalloc(ctx->train_data_size, GFP_KERNEL);
	if (ctx->sys_cache == NULL) {
		DRM_ERROR("alloc mem_train_ctx.sys_cache failed!\n");
		ret = -ENOMEM;
		goto Err_out;
	}

	DRM_DEBUG("train_data_size:%llx,p2c_train_data_offset:%llx,c2p_train_data_offset:%llx.\n",
		  ctx->train_data_size,
		  ctx->p2c_train_data_offset,
		  ctx->c2p_train_data_offset);
	ctx->init = PSP_MEM_TRAIN_INIT_SUCCESS;
	return 0;

Err_out:
	psp_memory_training_fini(psp);
	return ret;
}

/*
 * Helper funciton to query psp runtime database entry
 *
 * @adev: amdgpu_device pointer
 * @entry_type: the type of psp runtime database entry
 * @db_entry: runtime database entry pointer
 *
 * Return false if runtime database doesn't exit or entry is invalid
 * or true if the specific database entry is found, and copy to @db_entry
 */
static bool psp_get_runtime_db_entry(struct amdgpu_device *adev,
				     enum psp_runtime_entry_type entry_type,
				     void *db_entry)
{
	uint64_t db_header_pos, db_dir_pos;
	struct psp_runtime_data_header db_header = {0};
	struct psp_runtime_data_directory db_dir = {0};
	bool ret = false;
	int i;

	if (adev->ip_versions[MP0_HWIP][0] == IP_VERSION(13, 0, 6))
		return false;

	db_header_pos = adev->gmc.mc_vram_size - PSP_RUNTIME_DB_OFFSET;
	db_dir_pos = db_header_pos + sizeof(struct psp_runtime_data_header);

	/* read runtime db header from vram */
	amdgpu_device_vram_access(adev, db_header_pos, (uint32_t *)&db_header,
			sizeof(struct psp_runtime_data_header), false);

	if (db_header.cookie != PSP_RUNTIME_DB_COOKIE_ID) {
		/* runtime db doesn't exist, exit */
		dev_dbg(adev->dev, "PSP runtime database doesn't exist\n");
		return false;
	}

	/* read runtime database entry from vram */
	amdgpu_device_vram_access(adev, db_dir_pos, (uint32_t *)&db_dir,
			sizeof(struct psp_runtime_data_directory), false);

	if (db_dir.entry_count >= PSP_RUNTIME_DB_DIAG_ENTRY_MAX_COUNT) {
		/* invalid db entry count, exit */
		dev_warn(adev->dev, "Invalid PSP runtime database entry count\n");
		return false;
	}

	/* look up for requested entry type */
	for (i = 0; i < db_dir.entry_count && !ret; i++) {
		if (db_dir.entry_list[i].entry_type == entry_type) {
			switch (entry_type) {
			case PSP_RUNTIME_ENTRY_TYPE_BOOT_CONFIG:
				if (db_dir.entry_list[i].size < sizeof(struct psp_runtime_boot_cfg_entry)) {
					/* invalid db entry size */
					dev_warn(adev->dev, "Invalid PSP runtime database boot cfg entry size\n");
					return false;
				}
				/* read runtime database entry */
				amdgpu_device_vram_access(adev, db_header_pos + db_dir.entry_list[i].offset,
							  (uint32_t *)db_entry, sizeof(struct psp_runtime_boot_cfg_entry), false);
				ret = true;
				break;
			case PSP_RUNTIME_ENTRY_TYPE_PPTABLE_ERR_STATUS:
				if (db_dir.entry_list[i].size < sizeof(struct psp_runtime_scpm_entry)) {
					/* invalid db entry size */
					dev_warn(adev->dev, "Invalid PSP runtime database scpm entry size\n");
					return false;
				}
				/* read runtime database entry */
				amdgpu_device_vram_access(adev, db_header_pos + db_dir.entry_list[i].offset,
							  (uint32_t *)db_entry, sizeof(struct psp_runtime_scpm_entry), false);
				ret = true;
				break;
			default:
				ret = false;
				break;
			}
		}
	}

	return ret;
}

static int psp_sw_init(void *handle)
{
	struct amdgpu_device *adev = (struct amdgpu_device *)handle;
	struct psp_context *psp = &adev->psp;
	int ret;
	struct psp_runtime_boot_cfg_entry boot_cfg_entry;
	struct psp_memory_training_context *mem_training_ctx = &psp->mem_train_ctx;
	struct psp_runtime_scpm_entry scpm_entry;

	psp->cmd = kzalloc(sizeof(struct psp_gfx_cmd_resp), GFP_KERNEL);
	if (!psp->cmd) {
		DRM_ERROR("Failed to allocate memory to command buffer!\n");
		ret = -ENOMEM;
	}

	adev->psp.xgmi_context.supports_extended_data =
		!adev->gmc.xgmi.connected_to_cpu &&
			adev->ip_versions[MP0_HWIP][0] == IP_VERSION(13, 0, 2);

	memset(&scpm_entry, 0, sizeof(scpm_entry));
	if ((psp_get_runtime_db_entry(adev,
				PSP_RUNTIME_ENTRY_TYPE_PPTABLE_ERR_STATUS,
				&scpm_entry)) &&
	    (scpm_entry.scpm_status != SCPM_DISABLE)) {
		adev->scpm_enabled = true;
		adev->scpm_status = scpm_entry.scpm_status;
	} else {
		adev->scpm_enabled = false;
		adev->scpm_status = SCPM_DISABLE;
	}

	/* TODO: stop gpu driver services and print alarm if scpm is enabled with error status */

	memset(&boot_cfg_entry, 0, sizeof(boot_cfg_entry));
	if (psp_get_runtime_db_entry(adev,
				PSP_RUNTIME_ENTRY_TYPE_BOOT_CONFIG,
				&boot_cfg_entry)) {
		psp->boot_cfg_bitmask = boot_cfg_entry.boot_cfg_bitmask;
		if ((psp->boot_cfg_bitmask) &
		    BOOT_CFG_FEATURE_TWO_STAGE_DRAM_TRAINING) {
			/* If psp runtime database exists, then
			 * only enable two stage memory training
			 * when TWO_STAGE_DRAM_TRAINING bit is set
			 * in runtime database */
			mem_training_ctx->enable_mem_training = true;
		}

	} else {
		/* If psp runtime database doesn't exist or
		 * is invalid, force enable two stage memory
		 * training */
		mem_training_ctx->enable_mem_training = true;
	}

	if (mem_training_ctx->enable_mem_training) {
		ret = psp_memory_training_init(psp);
		if (ret) {
			DRM_ERROR("Failed to initialize memory training!\n");
			return ret;
		}

		ret = psp_mem_training(psp, PSP_MEM_TRAIN_COLD_BOOT);
		if (ret) {
			DRM_ERROR("Failed to process memory training!\n");
			return ret;
		}
	}

	ret = amdgpu_bo_create_kernel(adev, PSP_1_MEG, PSP_1_MEG,
				      amdgpu_sriov_vf(adev) ?
				      AMDGPU_GEM_DOMAIN_VRAM : AMDGPU_GEM_DOMAIN_GTT,
				      &psp->fw_pri_bo,
				      &psp->fw_pri_mc_addr,
				      &psp->fw_pri_buf);
	if (ret)
		return ret;

	ret = amdgpu_bo_create_kernel(adev, PSP_FENCE_BUFFER_SIZE, PAGE_SIZE,
				      AMDGPU_GEM_DOMAIN_VRAM |
				      AMDGPU_GEM_DOMAIN_GTT,
				      &psp->fence_buf_bo,
				      &psp->fence_buf_mc_addr,
				      &psp->fence_buf);
	if (ret)
		goto failed1;

	ret = amdgpu_bo_create_kernel(adev, PSP_CMD_BUFFER_SIZE, PAGE_SIZE,
				      AMDGPU_GEM_DOMAIN_VRAM |
				      AMDGPU_GEM_DOMAIN_GTT,
				      &psp->cmd_buf_bo, &psp->cmd_buf_mc_addr,
				      (void **)&psp->cmd_buf_mem);
	if (ret)
		goto failed2;

	return 0;

failed2:
	amdgpu_bo_free_kernel(&psp->fw_pri_bo,
			      &psp->fw_pri_mc_addr, &psp->fw_pri_buf);
failed1:
	amdgpu_bo_free_kernel(&psp->fence_buf_bo,
			      &psp->fence_buf_mc_addr, &psp->fence_buf);
	return ret;
}

static int psp_sw_fini(void *handle)
{
	struct amdgpu_device *adev = (struct amdgpu_device *)handle;
	struct psp_context *psp = &adev->psp;
	struct psp_gfx_cmd_resp *cmd = psp->cmd;

	psp_memory_training_fini(psp);

	amdgpu_ucode_release(&psp->sos_fw);
	amdgpu_ucode_release(&psp->asd_fw);
	amdgpu_ucode_release(&psp->ta_fw);
	amdgpu_ucode_release(&psp->cap_fw);
	amdgpu_ucode_release(&psp->toc_fw);

	kfree(cmd);
	cmd = NULL;

	psp_free_shared_bufs(psp);

	if (psp->km_ring.ring_mem)
		amdgpu_bo_free_kernel(&adev->firmware.rbuf,
				      &psp->km_ring.ring_mem_mc_addr,
				      (void **)&psp->km_ring.ring_mem);

	amdgpu_bo_free_kernel(&psp->fw_pri_bo,
			      &psp->fw_pri_mc_addr, &psp->fw_pri_buf);
	amdgpu_bo_free_kernel(&psp->fence_buf_bo,
			      &psp->fence_buf_mc_addr, &psp->fence_buf);
	amdgpu_bo_free_kernel(&psp->cmd_buf_bo, &psp->cmd_buf_mc_addr,
			      (void **)&psp->cmd_buf_mem);

	return 0;
}

int psp_wait_for(struct psp_context *psp, uint32_t reg_index,
		 uint32_t reg_val, uint32_t mask, bool check_changed)
{
	uint32_t val;
	int i;
	struct amdgpu_device *adev = psp->adev;

	if (psp->adev->no_hw_access)
		return 0;

	for (i = 0; i < adev->usec_timeout; i++) {
		val = RREG32(reg_index);
		if (check_changed) {
			if (val != reg_val)
				return 0;
		} else {
			if ((val & mask) == reg_val)
				return 0;
		}
		udelay(1);
	}

	return -ETIME;
}

int psp_wait_for_spirom_update(struct psp_context *psp, uint32_t reg_index,
			       uint32_t reg_val, uint32_t mask, uint32_t msec_timeout)
{
	uint32_t val;
	int i;
	struct amdgpu_device *adev = psp->adev;

	if (psp->adev->no_hw_access)
		return 0;

	for (i = 0; i < msec_timeout; i++) {
		val = RREG32(reg_index);
		if ((val & mask) == reg_val)
			return 0;
		msleep(1);
	}

	return -ETIME;
}

static const char *psp_gfx_cmd_name(enum psp_gfx_cmd_id cmd_id)
{
	switch (cmd_id) {
	case GFX_CMD_ID_LOAD_TA:
		return "LOAD_TA";
	case GFX_CMD_ID_UNLOAD_TA:
		return "UNLOAD_TA";
	case GFX_CMD_ID_INVOKE_CMD:
		return "INVOKE_CMD";
	case GFX_CMD_ID_LOAD_ASD:
		return "LOAD_ASD";
	case GFX_CMD_ID_SETUP_TMR:
		return "SETUP_TMR";
	case GFX_CMD_ID_LOAD_IP_FW:
		return "LOAD_IP_FW";
	case GFX_CMD_ID_DESTROY_TMR:
		return "DESTROY_TMR";
	case GFX_CMD_ID_SAVE_RESTORE:
		return "SAVE_RESTORE_IP_FW";
	case GFX_CMD_ID_SETUP_VMR:
		return "SETUP_VMR";
	case GFX_CMD_ID_DESTROY_VMR:
		return "DESTROY_VMR";
	case GFX_CMD_ID_PROG_REG:
		return "PROG_REG";
	case GFX_CMD_ID_GET_FW_ATTESTATION:
		return "GET_FW_ATTESTATION";
	case GFX_CMD_ID_LOAD_TOC:
		return "ID_LOAD_TOC";
	case GFX_CMD_ID_AUTOLOAD_RLC:
		return "AUTOLOAD_RLC";
	case GFX_CMD_ID_BOOT_CFG:
		return "BOOT_CFG";
	default:
		return "UNKNOWN CMD";
	}
}

static int
psp_cmd_submit_buf(struct psp_context *psp,
		   struct amdgpu_firmware_info *ucode,
		   struct psp_gfx_cmd_resp *cmd, uint64_t fence_mc_addr)
{
	int ret;
	int index;
	int timeout = 20000;
	bool ras_intr = false;
	bool skip_unsupport = false;

	if (psp->adev->no_hw_access)
		return 0;

	memset(psp->cmd_buf_mem, 0, PSP_CMD_BUFFER_SIZE);

	memcpy(psp->cmd_buf_mem, cmd, sizeof(struct psp_gfx_cmd_resp));

	index = atomic_inc_return(&psp->fence_value);
	ret = psp_ring_cmd_submit(psp, psp->cmd_buf_mc_addr, fence_mc_addr, index);
	if (ret) {
		atomic_dec(&psp->fence_value);
		goto exit;
	}

	amdgpu_device_invalidate_hdp(psp->adev, NULL);
	while (*((unsigned int *)psp->fence_buf) != index) {
		if (--timeout == 0)
			break;
		/*
		 * Shouldn't wait for timeout when err_event_athub occurs,
		 * because gpu reset thread triggered and lock resource should
		 * be released for psp resume sequence.
		 */
		ras_intr = amdgpu_ras_intr_triggered();
		if (ras_intr)
			break;
		usleep_range(10, 100);
		amdgpu_device_invalidate_hdp(psp->adev, NULL);
	}

	/* We allow TEE_ERROR_NOT_SUPPORTED for VMR command and PSP_ERR_UNKNOWN_COMMAND in SRIOV */
	skip_unsupport = (psp->cmd_buf_mem->resp.status == TEE_ERROR_NOT_SUPPORTED ||
		psp->cmd_buf_mem->resp.status == PSP_ERR_UNKNOWN_COMMAND) && amdgpu_sriov_vf(psp->adev);

	memcpy(&cmd->resp, &psp->cmd_buf_mem->resp, sizeof(struct psp_gfx_resp));

	/* In some cases, psp response status is not 0 even there is no
	 * problem while the command is submitted. Some version of PSP FW
	 * doesn't write 0 to that field.
	 * So here we would like to only print a warning instead of an error
	 * during psp initialization to avoid breaking hw_init and it doesn't
	 * return -EINVAL.
	 */
	if (!skip_unsupport && (psp->cmd_buf_mem->resp.status || !timeout) && !ras_intr) {
		if (ucode)
			DRM_WARN("failed to load ucode %s(0x%X) ",
				  amdgpu_ucode_name(ucode->ucode_id), ucode->ucode_id);
		DRM_WARN("psp gfx command %s(0x%X) failed and response status is (0x%X)\n",
			 psp_gfx_cmd_name(psp->cmd_buf_mem->cmd_id), psp->cmd_buf_mem->cmd_id,
			 psp->cmd_buf_mem->resp.status);
		/* If any firmware (including CAP) load fails under SRIOV, it should
		 * return failure to stop the VF from initializing.
		 * Also return failure in case of timeout
		 */
		if ((ucode && amdgpu_sriov_vf(psp->adev)) || !timeout) {
			ret = -EINVAL;
			goto exit;
		}
	}

	if (ucode) {
		ucode->tmr_mc_addr_lo = psp->cmd_buf_mem->resp.fw_addr_lo;
		ucode->tmr_mc_addr_hi = psp->cmd_buf_mem->resp.fw_addr_hi;
	}

exit:
	return ret;
}

static struct psp_gfx_cmd_resp *acquire_psp_cmd_buf(struct psp_context *psp)
{
	struct psp_gfx_cmd_resp *cmd = psp->cmd;

	mutex_lock(&psp->mutex);

	memset(cmd, 0, sizeof(struct psp_gfx_cmd_resp));

	return cmd;
}

static void release_psp_cmd_buf(struct psp_context *psp)
{
	mutex_unlock(&psp->mutex);
}

static void psp_prep_tmr_cmd_buf(struct psp_context *psp,
				 struct psp_gfx_cmd_resp *cmd,
				 uint64_t tmr_mc, struct amdgpu_bo *tmr_bo)
{
	struct amdgpu_device *adev = psp->adev;
	uint32_t size = 0;
	uint64_t tmr_pa = 0;

	if (tmr_bo) {
		size = amdgpu_bo_size(tmr_bo);
		tmr_pa = amdgpu_gmc_vram_pa(adev, tmr_bo);
	}

	if (amdgpu_sriov_vf(psp->adev))
		cmd->cmd_id = GFX_CMD_ID_SETUP_VMR;
	else
		cmd->cmd_id = GFX_CMD_ID_SETUP_TMR;
	cmd->cmd.cmd_setup_tmr.buf_phy_addr_lo = lower_32_bits(tmr_mc);
	cmd->cmd.cmd_setup_tmr.buf_phy_addr_hi = upper_32_bits(tmr_mc);
	cmd->cmd.cmd_setup_tmr.buf_size = size;
	cmd->cmd.cmd_setup_tmr.bitfield.virt_phy_addr = 1;
	cmd->cmd.cmd_setup_tmr.system_phy_addr_lo = lower_32_bits(tmr_pa);
	cmd->cmd.cmd_setup_tmr.system_phy_addr_hi = upper_32_bits(tmr_pa);
}

static void psp_prep_load_toc_cmd_buf(struct psp_gfx_cmd_resp *cmd,
				      uint64_t pri_buf_mc, uint32_t size)
{
	cmd->cmd_id = GFX_CMD_ID_LOAD_TOC;
	cmd->cmd.cmd_load_toc.toc_phy_addr_lo = lower_32_bits(pri_buf_mc);
	cmd->cmd.cmd_load_toc.toc_phy_addr_hi = upper_32_bits(pri_buf_mc);
	cmd->cmd.cmd_load_toc.toc_size = size;
}

/* Issue LOAD TOC cmd to PSP to part toc and calculate tmr size needed */
static int psp_load_toc(struct psp_context *psp,
			uint32_t *tmr_size)
{
	int ret;
	struct psp_gfx_cmd_resp *cmd = acquire_psp_cmd_buf(psp);

	/* Copy toc to psp firmware private buffer */
	psp_copy_fw(psp, psp->toc.start_addr, psp->toc.size_bytes);

	psp_prep_load_toc_cmd_buf(cmd, psp->fw_pri_mc_addr, psp->toc.size_bytes);

	ret = psp_cmd_submit_buf(psp, NULL, cmd,
				 psp->fence_buf_mc_addr);
	if (!ret)
		*tmr_size = psp->cmd_buf_mem->resp.tmr_size;

	release_psp_cmd_buf(psp);

	return ret;
}

static bool psp_boottime_tmr(struct psp_context *psp)
{
	switch (psp->adev->ip_versions[MP0_HWIP][0]) {
	case IP_VERSION(13, 0, 6):
		return true;
	default:
		return false;
	}
}

/* Set up Trusted Memory Region */
static int psp_tmr_init(struct psp_context *psp)
{
	int ret = 0;
	int tmr_size;
	void *tmr_buf;
	void **pptr;

	/*
	 * According to HW engineer, they prefer the TMR address be "naturally
	 * aligned" , e.g. the start address be an integer divide of TMR size.
	 *
	 * Note: this memory need be reserved till the driver
	 * uninitializes.
	 */
	tmr_size = PSP_TMR_SIZE(psp->adev);

	/* For ASICs support RLC autoload, psp will parse the toc
	 * and calculate the total size of TMR needed */
	if (!amdgpu_sriov_vf(psp->adev) &&
	    psp->toc.start_addr &&
	    psp->toc.size_bytes &&
	    psp->fw_pri_buf) {
		ret = psp_load_toc(psp, &tmr_size);
		if (ret) {
			DRM_ERROR("Failed to load toc\n");
			return ret;
		}
	}

	if (!psp->tmr_bo) {
		pptr = amdgpu_sriov_vf(psp->adev) ? &tmr_buf : NULL;
		ret = amdgpu_bo_create_kernel(psp->adev, tmr_size,
					      PSP_TMR_ALIGNMENT,
					      AMDGPU_HAS_VRAM(psp->adev) ?
					      AMDGPU_GEM_DOMAIN_VRAM :
					      AMDGPU_GEM_DOMAIN_GTT,
					      &psp->tmr_bo, &psp->tmr_mc_addr,
					      pptr);
	}

	return ret;
}

static bool psp_skip_tmr(struct psp_context *psp)
{
	switch (psp->adev->ip_versions[MP0_HWIP][0]) {
	case IP_VERSION(11, 0, 9):
	case IP_VERSION(11, 0, 7):
	case IP_VERSION(13, 0, 2):
	case IP_VERSION(13, 0, 6):
	case IP_VERSION(13, 0, 10):
		return true;
	default:
		return false;
	}
}

static int psp_tmr_load(struct psp_context *psp)
{
	int ret;
	struct psp_gfx_cmd_resp *cmd;

	/* For Navi12 and CHIP_SIENNA_CICHLID SRIOV, do not set up TMR.
	 * Already set up by host driver.
	 */
	if (amdgpu_sriov_vf(psp->adev) && psp_skip_tmr(psp))
		return 0;

	cmd = acquire_psp_cmd_buf(psp);

	psp_prep_tmr_cmd_buf(psp, cmd, psp->tmr_mc_addr, psp->tmr_bo);
	if (psp->tmr_bo)
		DRM_INFO("reserve 0x%lx from 0x%llx for PSP TMR\n",
			 amdgpu_bo_size(psp->tmr_bo), psp->tmr_mc_addr);

	ret = psp_cmd_submit_buf(psp, NULL, cmd,
				 psp->fence_buf_mc_addr);

	release_psp_cmd_buf(psp);

	return ret;
}

static void psp_prep_tmr_unload_cmd_buf(struct psp_context *psp,
					struct psp_gfx_cmd_resp *cmd)
{
	if (amdgpu_sriov_vf(psp->adev))
		cmd->cmd_id = GFX_CMD_ID_DESTROY_VMR;
	else
		cmd->cmd_id = GFX_CMD_ID_DESTROY_TMR;
}

static int psp_tmr_unload(struct psp_context *psp)
{
	int ret;
	struct psp_gfx_cmd_resp *cmd;

	/* skip TMR unload for Navi12 and CHIP_SIENNA_CICHLID SRIOV,
	 * as TMR is not loaded at all
	 */
	if (amdgpu_sriov_vf(psp->adev) && psp_skip_tmr(psp))
		return 0;

	cmd = acquire_psp_cmd_buf(psp);

	psp_prep_tmr_unload_cmd_buf(psp, cmd);
	dev_dbg(psp->adev->dev, "free PSP TMR buffer\n");

	ret = psp_cmd_submit_buf(psp, NULL, cmd,
				 psp->fence_buf_mc_addr);

	release_psp_cmd_buf(psp);

	return ret;
}

static int psp_tmr_terminate(struct psp_context *psp)
{
	return psp_tmr_unload(psp);
}

int psp_get_fw_attestation_records_addr(struct psp_context *psp,
					uint64_t *output_ptr)
{
	int ret;
	struct psp_gfx_cmd_resp *cmd;

	if (!output_ptr)
		return -EINVAL;

	if (amdgpu_sriov_vf(psp->adev))
		return 0;

	cmd = acquire_psp_cmd_buf(psp);

	cmd->cmd_id = GFX_CMD_ID_GET_FW_ATTESTATION;

	ret = psp_cmd_submit_buf(psp, NULL, cmd,
				 psp->fence_buf_mc_addr);

	if (!ret) {
		*output_ptr = ((uint64_t)cmd->resp.uresp.fwar_db_info.fwar_db_addr_lo) +
			      ((uint64_t)cmd->resp.uresp.fwar_db_info.fwar_db_addr_hi << 32);
	}

	release_psp_cmd_buf(psp);

	return ret;
}

static int psp_boot_config_get(struct amdgpu_device *adev, uint32_t *boot_cfg)
{
	struct psp_context *psp = &adev->psp;
	struct psp_gfx_cmd_resp *cmd;
	int ret;

	if (amdgpu_sriov_vf(adev))
		return 0;

	cmd = acquire_psp_cmd_buf(psp);

	cmd->cmd_id = GFX_CMD_ID_BOOT_CFG;
	cmd->cmd.boot_cfg.sub_cmd = BOOTCFG_CMD_GET;

	ret = psp_cmd_submit_buf(psp, NULL, cmd, psp->fence_buf_mc_addr);
	if (!ret) {
		*boot_cfg =
			(cmd->resp.uresp.boot_cfg.boot_cfg & BOOT_CONFIG_GECC) ? 1 : 0;
	}

	release_psp_cmd_buf(psp);

	return ret;
}

static int psp_boot_config_set(struct amdgpu_device *adev, uint32_t boot_cfg)
{
	int ret;
	struct psp_context *psp = &adev->psp;
	struct psp_gfx_cmd_resp *cmd;

	if (amdgpu_sriov_vf(adev))
		return 0;

	cmd = acquire_psp_cmd_buf(psp);

	cmd->cmd_id = GFX_CMD_ID_BOOT_CFG;
	cmd->cmd.boot_cfg.sub_cmd = BOOTCFG_CMD_SET;
	cmd->cmd.boot_cfg.boot_config = boot_cfg;
	cmd->cmd.boot_cfg.boot_config_valid = boot_cfg;

	ret = psp_cmd_submit_buf(psp, NULL, cmd, psp->fence_buf_mc_addr);

	release_psp_cmd_buf(psp);

	return ret;
}

static int psp_rl_load(struct amdgpu_device *adev)
{
	int ret;
	struct psp_context *psp = &adev->psp;
	struct psp_gfx_cmd_resp *cmd;

	if (!is_psp_fw_valid(psp->rl))
		return 0;

	cmd = acquire_psp_cmd_buf(psp);

	memset(psp->fw_pri_buf, 0, PSP_1_MEG);
	memcpy(psp->fw_pri_buf, psp->rl.start_addr, psp->rl.size_bytes);

	cmd->cmd_id = GFX_CMD_ID_LOAD_IP_FW;
	cmd->cmd.cmd_load_ip_fw.fw_phy_addr_lo = lower_32_bits(psp->fw_pri_mc_addr);
	cmd->cmd.cmd_load_ip_fw.fw_phy_addr_hi = upper_32_bits(psp->fw_pri_mc_addr);
	cmd->cmd.cmd_load_ip_fw.fw_size = psp->rl.size_bytes;
	cmd->cmd.cmd_load_ip_fw.fw_type = GFX_FW_TYPE_REG_LIST;

	ret = psp_cmd_submit_buf(psp, NULL, cmd, psp->fence_buf_mc_addr);

	release_psp_cmd_buf(psp);

	return ret;
}

int psp_spatial_partition(struct psp_context *psp, int mode)
{
	struct psp_gfx_cmd_resp *cmd;
	int ret;

	if (amdgpu_sriov_vf(psp->adev))
		return 0;

	cmd = acquire_psp_cmd_buf(psp);

	cmd->cmd_id = GFX_CMD_ID_SRIOV_SPATIAL_PART;
	cmd->cmd.cmd_spatial_part.mode = mode;

	dev_info(psp->adev->dev, "Requesting %d partitions through PSP", mode);
	ret = psp_cmd_submit_buf(psp, NULL, cmd, psp->fence_buf_mc_addr);

	release_psp_cmd_buf(psp);

	return ret;
}

static int psp_asd_initialize(struct psp_context *psp)
{
	int ret;

	/* If PSP version doesn't match ASD version, asd loading will be failed.
	 * add workaround to bypass it for sriov now.
	 * TODO: add version check to make it common
	 */
	if (amdgpu_sriov_vf(psp->adev) || !psp->asd_context.bin_desc.size_bytes)
		return 0;

	psp->asd_context.mem_context.shared_mc_addr  = 0;
	psp->asd_context.mem_context.shared_mem_size = PSP_ASD_SHARED_MEM_SIZE;
	psp->asd_context.ta_load_type                = GFX_CMD_ID_LOAD_ASD;

	ret = psp_ta_load(psp, &psp->asd_context);
	if (!ret)
		psp->asd_context.initialized = true;

	return ret;
}

static void psp_prep_ta_unload_cmd_buf(struct psp_gfx_cmd_resp *cmd,
				       uint32_t session_id)
{
	cmd->cmd_id = GFX_CMD_ID_UNLOAD_TA;
	cmd->cmd.cmd_unload_ta.session_id = session_id;
}

int psp_ta_unload(struct psp_context *psp, struct ta_context *context)
{
	int ret;
	struct psp_gfx_cmd_resp *cmd = acquire_psp_cmd_buf(psp);

	psp_prep_ta_unload_cmd_buf(cmd, context->session_id);

	ret = psp_cmd_submit_buf(psp, NULL, cmd, psp->fence_buf_mc_addr);

	context->resp_status = cmd->resp.status;

	release_psp_cmd_buf(psp);

	return ret;
}

static int psp_asd_terminate(struct psp_context *psp)
{
	int ret;

	if (amdgpu_sriov_vf(psp->adev))
		return 0;

	if (!psp->asd_context.initialized)
		return 0;

	ret = psp_ta_unload(psp, &psp->asd_context);
	if (!ret)
		psp->asd_context.initialized = false;

	return ret;
}

static void psp_prep_reg_prog_cmd_buf(struct psp_gfx_cmd_resp *cmd,
		uint32_t id, uint32_t value)
{
	cmd->cmd_id = GFX_CMD_ID_PROG_REG;
	cmd->cmd.cmd_setup_reg_prog.reg_value = value;
	cmd->cmd.cmd_setup_reg_prog.reg_id = id;
}

int psp_reg_program(struct psp_context *psp, enum psp_reg_prog_id reg,
		uint32_t value)
{
	struct psp_gfx_cmd_resp *cmd;
	int ret = 0;

	if (reg >= PSP_REG_LAST)
		return -EINVAL;

	cmd = acquire_psp_cmd_buf(psp);

	psp_prep_reg_prog_cmd_buf(cmd, reg, value);
	ret = psp_cmd_submit_buf(psp, NULL, cmd, psp->fence_buf_mc_addr);
	if (ret)
		DRM_ERROR("PSP failed to program reg id %d", reg);

	release_psp_cmd_buf(psp);

	return ret;
}

static void psp_prep_ta_load_cmd_buf(struct psp_gfx_cmd_resp *cmd,
				     uint64_t ta_bin_mc,
				     struct ta_context *context)
{
	cmd->cmd_id				= context->ta_load_type;
	cmd->cmd.cmd_load_ta.app_phy_addr_lo	= lower_32_bits(ta_bin_mc);
	cmd->cmd.cmd_load_ta.app_phy_addr_hi	= upper_32_bits(ta_bin_mc);
	cmd->cmd.cmd_load_ta.app_len		= context->bin_desc.size_bytes;

	cmd->cmd.cmd_load_ta.cmd_buf_phy_addr_lo =
		lower_32_bits(context->mem_context.shared_mc_addr);
	cmd->cmd.cmd_load_ta.cmd_buf_phy_addr_hi =
		upper_32_bits(context->mem_context.shared_mc_addr);
	cmd->cmd.cmd_load_ta.cmd_buf_len = context->mem_context.shared_mem_size;
}

int psp_ta_init_shared_buf(struct psp_context *psp,
				  struct ta_mem_context *mem_ctx)
{
	/*
	* Allocate 16k memory aligned to 4k from Frame Buffer (local
	* physical) for ta to host memory
	*/
	return amdgpu_bo_create_kernel(psp->adev, mem_ctx->shared_mem_size,
				      PAGE_SIZE, AMDGPU_GEM_DOMAIN_VRAM |
				      AMDGPU_GEM_DOMAIN_GTT,
				      &mem_ctx->shared_bo,
				      &mem_ctx->shared_mc_addr,
				      &mem_ctx->shared_buf);
}

static void psp_prep_ta_invoke_cmd_buf(struct psp_gfx_cmd_resp *cmd,
				       uint32_t ta_cmd_id,
				       uint32_t session_id)
{
	cmd->cmd_id				= GFX_CMD_ID_INVOKE_CMD;
	cmd->cmd.cmd_invoke_cmd.session_id	= session_id;
	cmd->cmd.cmd_invoke_cmd.ta_cmd_id	= ta_cmd_id;
}

int psp_ta_invoke(struct psp_context *psp,
		  uint32_t ta_cmd_id,
		  struct ta_context *context)
{
	int ret;
	struct psp_gfx_cmd_resp *cmd = acquire_psp_cmd_buf(psp);

	psp_prep_ta_invoke_cmd_buf(cmd, ta_cmd_id, context->session_id);

	ret = psp_cmd_submit_buf(psp, NULL, cmd,
				 psp->fence_buf_mc_addr);

	context->resp_status = cmd->resp.status;

	release_psp_cmd_buf(psp);

	return ret;
}

int psp_ta_load(struct psp_context *psp, struct ta_context *context)
{
	int ret;
	struct psp_gfx_cmd_resp *cmd;

	cmd = acquire_psp_cmd_buf(psp);

	psp_copy_fw(psp, context->bin_desc.start_addr,
		    context->bin_desc.size_bytes);

	psp_prep_ta_load_cmd_buf(cmd, psp->fw_pri_mc_addr, context);

	ret = psp_cmd_submit_buf(psp, NULL, cmd,
				 psp->fence_buf_mc_addr);

	context->resp_status = cmd->resp.status;

	if (!ret)
		context->session_id = cmd->resp.session_id;

	release_psp_cmd_buf(psp);

	return ret;
}

int psp_xgmi_invoke(struct psp_context *psp, uint32_t ta_cmd_id)
{
	return psp_ta_invoke(psp, ta_cmd_id, &psp->xgmi_context.context);
}

int psp_xgmi_terminate(struct psp_context *psp)
{
	int ret;
	struct amdgpu_device *adev = psp->adev;

	/* XGMI TA unload currently is not supported on Arcturus/Aldebaran A+A */
	if (adev->ip_versions[MP0_HWIP][0] == IP_VERSION(11, 0, 4) ||
	    (adev->ip_versions[MP0_HWIP][0] == IP_VERSION(13, 0, 2) &&
	     adev->gmc.xgmi.connected_to_cpu))
		return 0;

	if (!psp->xgmi_context.context.initialized)
		return 0;

	ret = psp_ta_unload(psp, &psp->xgmi_context.context);

	psp->xgmi_context.context.initialized = false;

	return ret;
}

int psp_xgmi_initialize(struct psp_context *psp, bool set_extended_data, bool load_ta)
{
	struct ta_xgmi_shared_memory *xgmi_cmd;
	int ret;

	if (!psp->ta_fw ||
	    !psp->xgmi_context.context.bin_desc.size_bytes ||
	    !psp->xgmi_context.context.bin_desc.start_addr)
		return -ENOENT;

	if (!load_ta)
		goto invoke;

	psp->xgmi_context.context.mem_context.shared_mem_size = PSP_XGMI_SHARED_MEM_SIZE;
	psp->xgmi_context.context.ta_load_type = GFX_CMD_ID_LOAD_TA;

	if (!psp->xgmi_context.context.mem_context.shared_buf) {
		ret = psp_ta_init_shared_buf(psp, &psp->xgmi_context.context.mem_context);
		if (ret)
			return ret;
	}

	/* Load XGMI TA */
	ret = psp_ta_load(psp, &psp->xgmi_context.context);
	if (!ret)
		psp->xgmi_context.context.initialized = true;
	else
		return ret;

invoke:
	/* Initialize XGMI session */
	xgmi_cmd = (struct ta_xgmi_shared_memory *)(psp->xgmi_context.context.mem_context.shared_buf);
	memset(xgmi_cmd, 0, sizeof(struct ta_xgmi_shared_memory));
	xgmi_cmd->flag_extend_link_record = set_extended_data;
	xgmi_cmd->cmd_id = TA_COMMAND_XGMI__INITIALIZE;

	ret = psp_xgmi_invoke(psp, xgmi_cmd->cmd_id);

	return ret;
}

int psp_xgmi_get_hive_id(struct psp_context *psp, uint64_t *hive_id)
{
	struct ta_xgmi_shared_memory *xgmi_cmd;
	int ret;

	xgmi_cmd = (struct ta_xgmi_shared_memory *)psp->xgmi_context.context.mem_context.shared_buf;
	memset(xgmi_cmd, 0, sizeof(struct ta_xgmi_shared_memory));

	xgmi_cmd->cmd_id = TA_COMMAND_XGMI__GET_HIVE_ID;

	/* Invoke xgmi ta to get hive id */
	ret = psp_xgmi_invoke(psp, xgmi_cmd->cmd_id);
	if (ret)
		return ret;

	*hive_id = xgmi_cmd->xgmi_out_message.get_hive_id.hive_id;

	return 0;
}

int psp_xgmi_get_node_id(struct psp_context *psp, uint64_t *node_id)
{
	struct ta_xgmi_shared_memory *xgmi_cmd;
	int ret;

	xgmi_cmd = (struct ta_xgmi_shared_memory *)psp->xgmi_context.context.mem_context.shared_buf;
	memset(xgmi_cmd, 0, sizeof(struct ta_xgmi_shared_memory));

	xgmi_cmd->cmd_id = TA_COMMAND_XGMI__GET_NODE_ID;

	/* Invoke xgmi ta to get the node id */
	ret = psp_xgmi_invoke(psp, xgmi_cmd->cmd_id);
	if (ret)
		return ret;

	*node_id = xgmi_cmd->xgmi_out_message.get_node_id.node_id;

	return 0;
}

static bool psp_xgmi_peer_link_info_supported(struct psp_context *psp)
{
	return (psp->adev->ip_versions[MP0_HWIP][0] == IP_VERSION(13, 0, 2) &&
		psp->xgmi_context.context.bin_desc.fw_version >= 0x2000000b) ||
		psp->adev->ip_versions[MP0_HWIP][0] >= IP_VERSION(13, 0, 6);
}

/*
 * Chips that support extended topology information require the driver to
 * reflect topology information in the opposite direction.  This is
 * because the TA has already exceeded its link record limit and if the
 * TA holds bi-directional information, the driver would have to do
 * multiple fetches instead of just two.
 */
static void psp_xgmi_reflect_topology_info(struct psp_context *psp,
					struct psp_xgmi_node_info node_info)
{
	struct amdgpu_device *mirror_adev;
	struct amdgpu_hive_info *hive;
	uint64_t src_node_id = psp->adev->gmc.xgmi.node_id;
	uint64_t dst_node_id = node_info.node_id;
	uint8_t dst_num_hops = node_info.num_hops;
	uint8_t dst_num_links = node_info.num_links;

	hive = amdgpu_get_xgmi_hive(psp->adev);
	list_for_each_entry(mirror_adev, &hive->device_list, gmc.xgmi.head) {
		struct psp_xgmi_topology_info *mirror_top_info;
		int j;

		if (mirror_adev->gmc.xgmi.node_id != dst_node_id)
			continue;

		mirror_top_info = &mirror_adev->psp.xgmi_context.top_info;
		for (j = 0; j < mirror_top_info->num_nodes; j++) {
			if (mirror_top_info->nodes[j].node_id != src_node_id)
				continue;

			mirror_top_info->nodes[j].num_hops = dst_num_hops;
			/*
			 * prevent 0 num_links value re-reflection since reflection
			 * criteria is based on num_hops (direct or indirect).
			 *
			 */
			if (dst_num_links)
				mirror_top_info->nodes[j].num_links = dst_num_links;

			break;
		}

		break;
	}

	amdgpu_put_xgmi_hive(hive);
}

int psp_xgmi_get_topology_info(struct psp_context *psp,
			       int number_devices,
			       struct psp_xgmi_topology_info *topology,
			       bool get_extended_data)
{
	struct ta_xgmi_shared_memory *xgmi_cmd;
	struct ta_xgmi_cmd_get_topology_info_input *topology_info_input;
	struct ta_xgmi_cmd_get_topology_info_output *topology_info_output;
	int i;
	int ret;

	if (!topology || topology->num_nodes > TA_XGMI__MAX_CONNECTED_NODES)
		return -EINVAL;

	xgmi_cmd = (struct ta_xgmi_shared_memory *)psp->xgmi_context.context.mem_context.shared_buf;
	memset(xgmi_cmd, 0, sizeof(struct ta_xgmi_shared_memory));
	xgmi_cmd->flag_extend_link_record = get_extended_data;

	/* Fill in the shared memory with topology information as input */
	topology_info_input = &xgmi_cmd->xgmi_in_message.get_topology_info;
	xgmi_cmd->cmd_id = TA_COMMAND_XGMI__GET_GET_TOPOLOGY_INFO;
	topology_info_input->num_nodes = number_devices;

	for (i = 0; i < topology_info_input->num_nodes; i++) {
		topology_info_input->nodes[i].node_id = topology->nodes[i].node_id;
		topology_info_input->nodes[i].num_hops = topology->nodes[i].num_hops;
		topology_info_input->nodes[i].is_sharing_enabled = topology->nodes[i].is_sharing_enabled;
		topology_info_input->nodes[i].sdma_engine = topology->nodes[i].sdma_engine;
	}

	/* Invoke xgmi ta to get the topology information */
	ret = psp_xgmi_invoke(psp, TA_COMMAND_XGMI__GET_GET_TOPOLOGY_INFO);
	if (ret)
		return ret;

	/* Read the output topology information from the shared memory */
	topology_info_output = &xgmi_cmd->xgmi_out_message.get_topology_info;
	topology->num_nodes = xgmi_cmd->xgmi_out_message.get_topology_info.num_nodes;
	for (i = 0; i < topology->num_nodes; i++) {
		/* extended data will either be 0 or equal to non-extended data */
		if (topology_info_output->nodes[i].num_hops)
			topology->nodes[i].num_hops = topology_info_output->nodes[i].num_hops;

		/* non-extended data gets everything here so no need to update */
		if (!get_extended_data) {
			topology->nodes[i].node_id = topology_info_output->nodes[i].node_id;
			topology->nodes[i].is_sharing_enabled =
					topology_info_output->nodes[i].is_sharing_enabled;
			topology->nodes[i].sdma_engine =
					topology_info_output->nodes[i].sdma_engine;
		}

	}

	/* Invoke xgmi ta again to get the link information */
	if (psp_xgmi_peer_link_info_supported(psp)) {
		struct ta_xgmi_cmd_get_peer_link_info_output *link_info_output;
		bool requires_reflection =
			(psp->xgmi_context.supports_extended_data && get_extended_data) ||
				psp->adev->ip_versions[MP0_HWIP][0] == IP_VERSION(13, 0, 6);

		xgmi_cmd->cmd_id = TA_COMMAND_XGMI__GET_PEER_LINKS;

		ret = psp_xgmi_invoke(psp, TA_COMMAND_XGMI__GET_PEER_LINKS);

		if (ret)
			return ret;

		link_info_output = &xgmi_cmd->xgmi_out_message.get_link_info;
		for (i = 0; i < topology->num_nodes; i++) {
			/* accumulate num_links on extended data */
			topology->nodes[i].num_links = get_extended_data ?
					topology->nodes[i].num_links +
							link_info_output->nodes[i].num_links :
					((requires_reflection && topology->nodes[i].num_links) ? topology->nodes[i].num_links :
					 link_info_output->nodes[i].num_links);

			/* reflect the topology information for bi-directionality */
			if (requires_reflection && topology->nodes[i].num_hops)
				psp_xgmi_reflect_topology_info(psp, topology->nodes[i]);
		}
	}

	return 0;
}

int psp_xgmi_set_topology_info(struct psp_context *psp,
			       int number_devices,
			       struct psp_xgmi_topology_info *topology)
{
	struct ta_xgmi_shared_memory *xgmi_cmd;
	struct ta_xgmi_cmd_get_topology_info_input *topology_info_input;
	int i;

	if (!topology || topology->num_nodes > TA_XGMI__MAX_CONNECTED_NODES)
		return -EINVAL;

	xgmi_cmd = (struct ta_xgmi_shared_memory *)psp->xgmi_context.context.mem_context.shared_buf;
	memset(xgmi_cmd, 0, sizeof(struct ta_xgmi_shared_memory));

	topology_info_input = &xgmi_cmd->xgmi_in_message.get_topology_info;
	xgmi_cmd->cmd_id = TA_COMMAND_XGMI__SET_TOPOLOGY_INFO;
	topology_info_input->num_nodes = number_devices;

	for (i = 0; i < topology_info_input->num_nodes; i++) {
		topology_info_input->nodes[i].node_id = topology->nodes[i].node_id;
		topology_info_input->nodes[i].num_hops = topology->nodes[i].num_hops;
		topology_info_input->nodes[i].is_sharing_enabled = 1;
		topology_info_input->nodes[i].sdma_engine = topology->nodes[i].sdma_engine;
	}

	/* Invoke xgmi ta to set topology information */
	return psp_xgmi_invoke(psp, TA_COMMAND_XGMI__SET_TOPOLOGY_INFO);
}

// ras begin
static void psp_ras_ta_check_status(struct psp_context *psp)
{
	struct ta_ras_shared_memory *ras_cmd =
		(struct ta_ras_shared_memory *)psp->ras_context.context.mem_context.shared_buf;

	switch (ras_cmd->ras_status) {
	case TA_RAS_STATUS__ERROR_UNSUPPORTED_IP:
		dev_warn(psp->adev->dev,
				"RAS WARNING: cmd failed due to unsupported ip\n");
		break;
	case TA_RAS_STATUS__ERROR_UNSUPPORTED_ERROR_INJ:
		dev_warn(psp->adev->dev,
				"RAS WARNING: cmd failed due to unsupported error injection\n");
		break;
	case TA_RAS_STATUS__SUCCESS:
		break;
	case TA_RAS_STATUS__TEE_ERROR_ACCESS_DENIED:
		if (ras_cmd->cmd_id == TA_RAS_COMMAND__TRIGGER_ERROR)
			dev_warn(psp->adev->dev,
					"RAS WARNING: Inject error to critical region is not allowed\n");
		break;
	default:
		dev_warn(psp->adev->dev,
				"RAS WARNING: ras status = 0x%X\n", ras_cmd->ras_status);
		break;
	}
}

int psp_ras_invoke(struct psp_context *psp, uint32_t ta_cmd_id)
{
	struct ta_ras_shared_memory *ras_cmd;
	int ret;

	ras_cmd = (struct ta_ras_shared_memory *)psp->ras_context.context.mem_context.shared_buf;

	/*
	 * TODO: bypass the loading in sriov for now
	 */
	if (amdgpu_sriov_vf(psp->adev))
		return 0;

	ret = psp_ta_invoke(psp, ta_cmd_id, &psp->ras_context.context);

	if (amdgpu_ras_intr_triggered())
		return ret;

	if (ras_cmd->if_version > RAS_TA_HOST_IF_VER) {
		DRM_WARN("RAS: Unsupported Interface");
		return -EINVAL;
	}

	if (!ret) {
		if (ras_cmd->ras_out_message.flags.err_inject_switch_disable_flag) {
			dev_warn(psp->adev->dev, "ECC switch disabled\n");

			ras_cmd->ras_status = TA_RAS_STATUS__ERROR_RAS_NOT_AVAILABLE;
		} else if (ras_cmd->ras_out_message.flags.reg_access_failure_flag)
			dev_warn(psp->adev->dev,
				 "RAS internal register access blocked\n");

		psp_ras_ta_check_status(psp);
	}

	return ret;
}

int psp_ras_enable_features(struct psp_context *psp,
		union ta_ras_cmd_input *info, bool enable)
{
	struct ta_ras_shared_memory *ras_cmd;
	int ret;

	if (!psp->ras_context.context.initialized)
		return -EINVAL;

	ras_cmd = (struct ta_ras_shared_memory *)psp->ras_context.context.mem_context.shared_buf;
	memset(ras_cmd, 0, sizeof(struct ta_ras_shared_memory));

	if (enable)
		ras_cmd->cmd_id = TA_RAS_COMMAND__ENABLE_FEATURES;
	else
		ras_cmd->cmd_id = TA_RAS_COMMAND__DISABLE_FEATURES;

	ras_cmd->ras_in_message = *info;

	ret = psp_ras_invoke(psp, ras_cmd->cmd_id);
	if (ret)
		return -EINVAL;

	return 0;
}

int psp_ras_terminate(struct psp_context *psp)
{
	int ret;

	/*
	 * TODO: bypass the terminate in sriov for now
	 */
	if (amdgpu_sriov_vf(psp->adev))
		return 0;

	if (!psp->ras_context.context.initialized)
		return 0;

	ret = psp_ta_unload(psp, &psp->ras_context.context);

	psp->ras_context.context.initialized = false;

	return ret;
}

int psp_ras_initialize(struct psp_context *psp)
{
	int ret;
	uint32_t boot_cfg = 0xFF;
	struct amdgpu_device *adev = psp->adev;
	struct ta_ras_shared_memory *ras_cmd;

	/*
	 * TODO: bypass the initialize in sriov for now
	 */
	if (amdgpu_sriov_vf(adev))
		return 0;

	if (!adev->psp.ras_context.context.bin_desc.size_bytes ||
	    !adev->psp.ras_context.context.bin_desc.start_addr) {
		dev_info(adev->dev, "RAS: optional ras ta ucode is not available\n");
		return 0;
	}

	if (amdgpu_atomfirmware_dynamic_boot_config_supported(adev)) {
		/* query GECC enablement status from boot config
		 * boot_cfg: 1: GECC is enabled or 0: GECC is disabled
		 */
		ret = psp_boot_config_get(adev, &boot_cfg);
		if (ret)
			dev_warn(adev->dev, "PSP get boot config failed\n");

		if (!amdgpu_ras_is_supported(psp->adev, AMDGPU_RAS_BLOCK__UMC)) {
			if (!boot_cfg) {
				dev_info(adev->dev, "GECC is disabled\n");
			} else {
				/* disable GECC in next boot cycle if ras is
				 * disabled by module parameter amdgpu_ras_enable
				 * and/or amdgpu_ras_mask, or boot_config_get call
				 * is failed
				 */
				ret = psp_boot_config_set(adev, 0);
				if (ret)
					dev_warn(adev->dev, "PSP set boot config failed\n");
				else
					dev_warn(adev->dev, "GECC will be disabled in next boot cycle if set amdgpu_ras_enable and/or amdgpu_ras_mask to 0x0\n");
			}
		} else {
			if (boot_cfg == 1) {
				dev_info(adev->dev, "GECC is enabled\n");
			} else {
				/* enable GECC in next boot cycle if it is disabled
				 * in boot config, or force enable GECC if failed to
				 * get boot configuration
				 */
				ret = psp_boot_config_set(adev, BOOT_CONFIG_GECC);
				if (ret)
					dev_warn(adev->dev, "PSP set boot config failed\n");
				else
					dev_warn(adev->dev, "GECC will be enabled in next boot cycle\n");
			}
		}
	}

	psp->ras_context.context.mem_context.shared_mem_size = PSP_RAS_SHARED_MEM_SIZE;
	psp->ras_context.context.ta_load_type = GFX_CMD_ID_LOAD_TA;

	if (!psp->ras_context.context.mem_context.shared_buf) {
		ret = psp_ta_init_shared_buf(psp, &psp->ras_context.context.mem_context);
		if (ret)
			return ret;
	}

	ras_cmd = (struct ta_ras_shared_memory *)psp->ras_context.context.mem_context.shared_buf;
	memset(ras_cmd, 0, sizeof(struct ta_ras_shared_memory));

	if (amdgpu_ras_is_poison_mode_supported(adev))
		ras_cmd->ras_in_message.init_flags.poison_mode_en = 1;
	if (!adev->gmc.xgmi.connected_to_cpu && !adev->gmc.is_app_apu)
		ras_cmd->ras_in_message.init_flags.dgpu_mode = 1;
	ras_cmd->ras_in_message.init_flags.xcc_mask =
		adev->gfx.xcc_mask;
	ras_cmd->ras_in_message.init_flags.channel_dis_num = hweight32(adev->gmc.m_half_use) * 2;

	ret = psp_ta_load(psp, &psp->ras_context.context);

	if (!ret && !ras_cmd->ras_status)
		psp->ras_context.context.initialized = true;
	else {
		if (ras_cmd->ras_status)
			dev_warn(psp->adev->dev, "RAS Init Status: 0x%X\n", ras_cmd->ras_status);

		/* fail to load RAS TA */
		psp->ras_context.context.initialized = false;
	}

	return ret;
}

int psp_ras_trigger_error(struct psp_context *psp,
			  struct ta_ras_trigger_error_input *info, uint32_t instance_mask)
{
	struct ta_ras_shared_memory *ras_cmd;
	struct amdgpu_device *adev = psp->adev;
	int ret;
	uint32_t dev_mask;

	if (!psp->ras_context.context.initialized)
		return -EINVAL;

	switch (info->block_id) {
	case TA_RAS_BLOCK__GFX:
		dev_mask = GET_MASK(GC, instance_mask);
		break;
	case TA_RAS_BLOCK__SDMA:
		dev_mask = GET_MASK(SDMA0, instance_mask);
		break;
	case TA_RAS_BLOCK__VCN:
	case TA_RAS_BLOCK__JPEG:
		dev_mask = GET_MASK(VCN, instance_mask);
		break;
	default:
		dev_mask = instance_mask;
		break;
	}

	/* reuse sub_block_index for backward compatibility */
	dev_mask <<= AMDGPU_RAS_INST_SHIFT;
	dev_mask &= AMDGPU_RAS_INST_MASK;
	info->sub_block_index |= dev_mask;

	ras_cmd = (struct ta_ras_shared_memory *)psp->ras_context.context.mem_context.shared_buf;
	memset(ras_cmd, 0, sizeof(struct ta_ras_shared_memory));

	ras_cmd->cmd_id = TA_RAS_COMMAND__TRIGGER_ERROR;
	ras_cmd->ras_in_message.trigger_error = *info;

	ret = psp_ras_invoke(psp, ras_cmd->cmd_id);
	if (ret)
		return -EINVAL;

	/* If err_event_athub occurs error inject was successful, however
	   return status from TA is no long reliable */
	if (amdgpu_ras_intr_triggered())
		return 0;

	if (ras_cmd->ras_status == TA_RAS_STATUS__TEE_ERROR_ACCESS_DENIED)
		return -EACCES;
	else if (ras_cmd->ras_status)
		return -EINVAL;

	return 0;
}
// ras end

// HDCP start
static int psp_hdcp_initialize(struct psp_context *psp)
{
	int ret;

	/*
	 * TODO: bypass the initialize in sriov for now
	 */
	if (amdgpu_sriov_vf(psp->adev))
		return 0;

	if (!psp->hdcp_context.context.bin_desc.size_bytes ||
	    !psp->hdcp_context.context.bin_desc.start_addr) {
		dev_info(psp->adev->dev, "HDCP: optional hdcp ta ucode is not available\n");
		return 0;
	}

	psp->hdcp_context.context.mem_context.shared_mem_size = PSP_HDCP_SHARED_MEM_SIZE;
	psp->hdcp_context.context.ta_load_type = GFX_CMD_ID_LOAD_TA;

	if (!psp->hdcp_context.context.mem_context.shared_buf) {
		ret = psp_ta_init_shared_buf(psp, &psp->hdcp_context.context.mem_context);
		if (ret)
			return ret;
	}

	ret = psp_ta_load(psp, &psp->hdcp_context.context);
	if (!ret) {
		psp->hdcp_context.context.initialized = true;
		mutex_init(&psp->hdcp_context.mutex);
	}

	return ret;
}

int psp_hdcp_invoke(struct psp_context *psp, uint32_t ta_cmd_id)
{
	/*
	 * TODO: bypass the loading in sriov for now
	 */
	if (amdgpu_sriov_vf(psp->adev))
		return 0;

	return psp_ta_invoke(psp, ta_cmd_id, &psp->hdcp_context.context);
}

static int psp_hdcp_terminate(struct psp_context *psp)
{
	int ret;

	/*
	 * TODO: bypass the terminate in sriov for now
	 */
	if (amdgpu_sriov_vf(psp->adev))
		return 0;

	if (!psp->hdcp_context.context.initialized)
		return 0;

	ret = psp_ta_unload(psp, &psp->hdcp_context.context);

	psp->hdcp_context.context.initialized = false;

	return ret;
}
// HDCP end

// DTM start
static int psp_dtm_initialize(struct psp_context *psp)
{
	int ret;

	/*
	 * TODO: bypass the initialize in sriov for now
	 */
	if (amdgpu_sriov_vf(psp->adev))
		return 0;

	if (!psp->dtm_context.context.bin_desc.size_bytes ||
	    !psp->dtm_context.context.bin_desc.start_addr) {
		dev_info(psp->adev->dev, "DTM: optional dtm ta ucode is not available\n");
		return 0;
	}

	psp->dtm_context.context.mem_context.shared_mem_size = PSP_DTM_SHARED_MEM_SIZE;
	psp->dtm_context.context.ta_load_type = GFX_CMD_ID_LOAD_TA;

	if (!psp->dtm_context.context.mem_context.shared_buf) {
		ret = psp_ta_init_shared_buf(psp, &psp->dtm_context.context.mem_context);
		if (ret)
			return ret;
	}

	ret = psp_ta_load(psp, &psp->dtm_context.context);
	if (!ret) {
		psp->dtm_context.context.initialized = true;
		mutex_init(&psp->dtm_context.mutex);
	}

	return ret;
}

int psp_dtm_invoke(struct psp_context *psp, uint32_t ta_cmd_id)
{
	/*
	 * TODO: bypass the loading in sriov for now
	 */
	if (amdgpu_sriov_vf(psp->adev))
		return 0;

	return psp_ta_invoke(psp, ta_cmd_id, &psp->dtm_context.context);
}

static int psp_dtm_terminate(struct psp_context *psp)
{
	int ret;

	/*
	 * TODO: bypass the terminate in sriov for now
	 */
	if (amdgpu_sriov_vf(psp->adev))
		return 0;

	if (!psp->dtm_context.context.initialized)
		return 0;

	ret = psp_ta_unload(psp, &psp->dtm_context.context);

	psp->dtm_context.context.initialized = false;

	return ret;
}
// DTM end

// RAP start
static int psp_rap_initialize(struct psp_context *psp)
{
	int ret;
	enum ta_rap_status status = TA_RAP_STATUS__SUCCESS;

	/*
	 * TODO: bypass the initialize in sriov for now
	 */
	if (amdgpu_sriov_vf(psp->adev))
		return 0;

	if (!psp->rap_context.context.bin_desc.size_bytes ||
	    !psp->rap_context.context.bin_desc.start_addr) {
		dev_info(psp->adev->dev, "RAP: optional rap ta ucode is not available\n");
		return 0;
	}

	psp->rap_context.context.mem_context.shared_mem_size = PSP_RAP_SHARED_MEM_SIZE;
	psp->rap_context.context.ta_load_type = GFX_CMD_ID_LOAD_TA;

	if (!psp->rap_context.context.mem_context.shared_buf) {
		ret = psp_ta_init_shared_buf(psp, &psp->rap_context.context.mem_context);
		if (ret)
			return ret;
	}

	ret = psp_ta_load(psp, &psp->rap_context.context);
	if (!ret) {
		psp->rap_context.context.initialized = true;
		mutex_init(&psp->rap_context.mutex);
	} else
		return ret;

	ret = psp_rap_invoke(psp, TA_CMD_RAP__INITIALIZE, &status);
	if (ret || status != TA_RAP_STATUS__SUCCESS) {
		psp_rap_terminate(psp);
		/* free rap shared memory */
		psp_ta_free_shared_buf(&psp->rap_context.context.mem_context);

		dev_warn(psp->adev->dev, "RAP TA initialize fail (%d) status %d.\n",
			 ret, status);

		return ret;
	}

	return 0;
}

static int psp_rap_terminate(struct psp_context *psp)
{
	int ret;

	if (!psp->rap_context.context.initialized)
		return 0;

	ret = psp_ta_unload(psp, &psp->rap_context.context);

	psp->rap_context.context.initialized = false;

	return ret;
}

int psp_rap_invoke(struct psp_context *psp, uint32_t ta_cmd_id, enum ta_rap_status *status)
{
	struct ta_rap_shared_memory *rap_cmd;
	int ret = 0;

	if (!psp->rap_context.context.initialized)
		return 0;

	if (ta_cmd_id != TA_CMD_RAP__INITIALIZE &&
	    ta_cmd_id != TA_CMD_RAP__VALIDATE_L0)
		return -EINVAL;

	mutex_lock(&psp->rap_context.mutex);

	rap_cmd = (struct ta_rap_shared_memory *)
		  psp->rap_context.context.mem_context.shared_buf;
	memset(rap_cmd, 0, sizeof(struct ta_rap_shared_memory));

	rap_cmd->cmd_id = ta_cmd_id;
	rap_cmd->validation_method_id = METHOD_A;

	ret = psp_ta_invoke(psp, rap_cmd->cmd_id, &psp->rap_context.context);
	if (ret)
		goto out_unlock;

	if (status)
		*status = rap_cmd->rap_status;

out_unlock:
	mutex_unlock(&psp->rap_context.mutex);

	return ret;
}
// RAP end

/* securedisplay start */
static int psp_securedisplay_initialize(struct psp_context *psp)
{
	int ret;
	struct ta_securedisplay_cmd *securedisplay_cmd;

	/*
	 * TODO: bypass the initialize in sriov for now
	 */
	if (amdgpu_sriov_vf(psp->adev))
		return 0;

	if (!psp->securedisplay_context.context.bin_desc.size_bytes ||
	    !psp->securedisplay_context.context.bin_desc.start_addr) {
		dev_info(psp->adev->dev, "SECUREDISPLAY: securedisplay ta ucode is not available\n");
		return 0;
	}

	psp->securedisplay_context.context.mem_context.shared_mem_size =
		PSP_SECUREDISPLAY_SHARED_MEM_SIZE;
	psp->securedisplay_context.context.ta_load_type = GFX_CMD_ID_LOAD_TA;

	if (!psp->securedisplay_context.context.initialized) {
		ret = psp_ta_init_shared_buf(psp,
					     &psp->securedisplay_context.context.mem_context);
		if (ret)
			return ret;
	}

	ret = psp_ta_load(psp, &psp->securedisplay_context.context);
	if (!ret) {
		psp->securedisplay_context.context.initialized = true;
		mutex_init(&psp->securedisplay_context.mutex);
	} else
		return ret;

	mutex_lock(&psp->securedisplay_context.mutex);

	psp_prep_securedisplay_cmd_buf(psp, &securedisplay_cmd,
			TA_SECUREDISPLAY_COMMAND__QUERY_TA);

	ret = psp_securedisplay_invoke(psp, TA_SECUREDISPLAY_COMMAND__QUERY_TA);

	mutex_unlock(&psp->securedisplay_context.mutex);

	if (ret) {
		psp_securedisplay_terminate(psp);
		/* free securedisplay shared memory */
		psp_ta_free_shared_buf(&psp->securedisplay_context.context.mem_context);
		dev_err(psp->adev->dev, "SECUREDISPLAY TA initialize fail.\n");
		return -EINVAL;
	}

	if (securedisplay_cmd->status != TA_SECUREDISPLAY_STATUS__SUCCESS) {
		psp_securedisplay_parse_resp_status(psp, securedisplay_cmd->status);
		dev_err(psp->adev->dev, "SECUREDISPLAY: query securedisplay TA failed. ret 0x%x\n",
			securedisplay_cmd->securedisplay_out_message.query_ta.query_cmd_ret);
		/* don't try again */
		psp->securedisplay_context.context.bin_desc.size_bytes = 0;
	}

	return 0;
}

static int psp_securedisplay_terminate(struct psp_context *psp)
{
	int ret;

	/*
	 * TODO:bypass the terminate in sriov for now
	 */
	if (amdgpu_sriov_vf(psp->adev))
		return 0;

	if (!psp->securedisplay_context.context.initialized)
		return 0;

	ret = psp_ta_unload(psp, &psp->securedisplay_context.context);

	psp->securedisplay_context.context.initialized = false;

	return ret;
}

int psp_securedisplay_invoke(struct psp_context *psp, uint32_t ta_cmd_id)
{
	int ret;

	if (!psp->securedisplay_context.context.initialized)
		return -EINVAL;

	if (ta_cmd_id != TA_SECUREDISPLAY_COMMAND__QUERY_TA &&
	    ta_cmd_id != TA_SECUREDISPLAY_COMMAND__SEND_ROI_CRC)
		return -EINVAL;

	ret = psp_ta_invoke(psp, ta_cmd_id, &psp->securedisplay_context.context);

	return ret;
}
/* SECUREDISPLAY end */

static int psp_hw_start(struct psp_context *psp)
{
	struct amdgpu_device *adev = psp->adev;
	int ret;

	if (!amdgpu_sriov_vf(adev)) {
		if ((is_psp_fw_valid(psp->kdb)) &&
		    (psp->funcs->bootloader_load_kdb != NULL)) {
			ret = psp_bootloader_load_kdb(psp);
			if (ret) {
				DRM_ERROR("PSP load kdb failed!\n");
				return ret;
			}
		}

		if ((is_psp_fw_valid(psp->spl)) &&
		    (psp->funcs->bootloader_load_spl != NULL)) {
			ret = psp_bootloader_load_spl(psp);
			if (ret) {
				DRM_ERROR("PSP load spl failed!\n");
				return ret;
			}
		}

		if ((is_psp_fw_valid(psp->sys)) &&
		    (psp->funcs->bootloader_load_sysdrv != NULL)) {
			ret = psp_bootloader_load_sysdrv(psp);
			if (ret) {
				DRM_ERROR("PSP load sys drv failed!\n");
				return ret;
			}
		}

		if ((is_psp_fw_valid(psp->soc_drv)) &&
		    (psp->funcs->bootloader_load_soc_drv != NULL)) {
			ret = psp_bootloader_load_soc_drv(psp);
			if (ret) {
				DRM_ERROR("PSP load soc drv failed!\n");
				return ret;
			}
		}

		if ((is_psp_fw_valid(psp->intf_drv)) &&
		    (psp->funcs->bootloader_load_intf_drv != NULL)) {
			ret = psp_bootloader_load_intf_drv(psp);
			if (ret) {
				DRM_ERROR("PSP load intf drv failed!\n");
				return ret;
			}
		}

		if ((is_psp_fw_valid(psp->dbg_drv)) &&
		    (psp->funcs->bootloader_load_dbg_drv != NULL)) {
			ret = psp_bootloader_load_dbg_drv(psp);
			if (ret) {
				DRM_ERROR("PSP load dbg drv failed!\n");
				return ret;
			}
		}

		if ((is_psp_fw_valid(psp->ras_drv)) &&
		    (psp->funcs->bootloader_load_ras_drv != NULL)) {
			ret = psp_bootloader_load_ras_drv(psp);
			if (ret) {
				DRM_ERROR("PSP load ras_drv failed!\n");
				return ret;
			}
		}

		if ((is_psp_fw_valid(psp->sos)) &&
		    (psp->funcs->bootloader_load_sos != NULL)) {
			ret = psp_bootloader_load_sos(psp);
			if (ret) {
				DRM_ERROR("PSP load sos failed!\n");
				return ret;
			}
		}
	}

	ret = psp_ring_create(psp, PSP_RING_TYPE__KM);
	if (ret) {
		DRM_ERROR("PSP create ring failed!\n");
		return ret;
	}

	if (amdgpu_sriov_vf(adev) && amdgpu_in_reset(adev))
		goto skip_pin_bo;

	if (!psp_boottime_tmr(psp)) {
		ret = psp_tmr_init(psp);
		if (ret) {
			DRM_ERROR("PSP tmr init failed!\n");
			return ret;
		}
	}

skip_pin_bo:
	/*
	 * For ASICs with DF Cstate management centralized
	 * to PMFW, TMR setup should be performed after PMFW
	 * loaded and before other non-psp firmware loaded.
	 */
	if (psp->pmfw_centralized_cstate_management) {
		ret = psp_load_smu_fw(psp);
		if (ret)
			return ret;
	}

	ret = psp_tmr_load(psp);
	if (ret) {
		DRM_ERROR("PSP load tmr failed!\n");
		return ret;
	}

	return 0;
}

static int psp_get_fw_type(struct amdgpu_firmware_info *ucode,
			   enum psp_gfx_fw_type *type)
{
	switch (ucode->ucode_id) {
	case AMDGPU_UCODE_ID_CAP:
		*type = GFX_FW_TYPE_CAP;
		break;
	case AMDGPU_UCODE_ID_SDMA0:
		*type = GFX_FW_TYPE_SDMA0;
		break;
	case AMDGPU_UCODE_ID_SDMA1:
		*type = GFX_FW_TYPE_SDMA1;
		break;
	case AMDGPU_UCODE_ID_SDMA2:
		*type = GFX_FW_TYPE_SDMA2;
		break;
	case AMDGPU_UCODE_ID_SDMA3:
		*type = GFX_FW_TYPE_SDMA3;
		break;
	case AMDGPU_UCODE_ID_SDMA4:
		*type = GFX_FW_TYPE_SDMA4;
		break;
	case AMDGPU_UCODE_ID_SDMA5:
		*type = GFX_FW_TYPE_SDMA5;
		break;
	case AMDGPU_UCODE_ID_SDMA6:
		*type = GFX_FW_TYPE_SDMA6;
		break;
	case AMDGPU_UCODE_ID_SDMA7:
		*type = GFX_FW_TYPE_SDMA7;
		break;
	case AMDGPU_UCODE_ID_CP_MES:
		*type = GFX_FW_TYPE_CP_MES;
		break;
	case AMDGPU_UCODE_ID_CP_MES_DATA:
		*type = GFX_FW_TYPE_MES_STACK;
		break;
	case AMDGPU_UCODE_ID_CP_MES1:
		*type = GFX_FW_TYPE_CP_MES_KIQ;
		break;
	case AMDGPU_UCODE_ID_CP_MES1_DATA:
		*type = GFX_FW_TYPE_MES_KIQ_STACK;
		break;
	case AMDGPU_UCODE_ID_CP_CE:
		*type = GFX_FW_TYPE_CP_CE;
		break;
	case AMDGPU_UCODE_ID_CP_PFP:
		*type = GFX_FW_TYPE_CP_PFP;
		break;
	case AMDGPU_UCODE_ID_CP_ME:
		*type = GFX_FW_TYPE_CP_ME;
		break;
	case AMDGPU_UCODE_ID_CP_MEC1:
		*type = GFX_FW_TYPE_CP_MEC;
		break;
	case AMDGPU_UCODE_ID_CP_MEC1_JT:
		*type = GFX_FW_TYPE_CP_MEC_ME1;
		break;
	case AMDGPU_UCODE_ID_CP_MEC2:
		*type = GFX_FW_TYPE_CP_MEC;
		break;
	case AMDGPU_UCODE_ID_CP_MEC2_JT:
		*type = GFX_FW_TYPE_CP_MEC_ME2;
		break;
	case AMDGPU_UCODE_ID_RLC_P:
		*type = GFX_FW_TYPE_RLC_P;
		break;
	case AMDGPU_UCODE_ID_RLC_V:
		*type = GFX_FW_TYPE_RLC_V;
		break;
	case AMDGPU_UCODE_ID_RLC_G:
		*type = GFX_FW_TYPE_RLC_G;
		break;
	case AMDGPU_UCODE_ID_RLC_RESTORE_LIST_CNTL:
		*type = GFX_FW_TYPE_RLC_RESTORE_LIST_SRM_CNTL;
		break;
	case AMDGPU_UCODE_ID_RLC_RESTORE_LIST_GPM_MEM:
		*type = GFX_FW_TYPE_RLC_RESTORE_LIST_GPM_MEM;
		break;
	case AMDGPU_UCODE_ID_RLC_RESTORE_LIST_SRM_MEM:
		*type = GFX_FW_TYPE_RLC_RESTORE_LIST_SRM_MEM;
		break;
	case AMDGPU_UCODE_ID_RLC_IRAM:
		*type = GFX_FW_TYPE_RLC_IRAM;
		break;
	case AMDGPU_UCODE_ID_RLC_DRAM:
		*type = GFX_FW_TYPE_RLC_DRAM_BOOT;
		break;
	case AMDGPU_UCODE_ID_GLOBAL_TAP_DELAYS:
		*type = GFX_FW_TYPE_GLOBAL_TAP_DELAYS;
		break;
	case AMDGPU_UCODE_ID_SE0_TAP_DELAYS:
		*type = GFX_FW_TYPE_SE0_TAP_DELAYS;
		break;
	case AMDGPU_UCODE_ID_SE1_TAP_DELAYS:
		*type = GFX_FW_TYPE_SE1_TAP_DELAYS;
		break;
	case AMDGPU_UCODE_ID_SE2_TAP_DELAYS:
		*type = GFX_FW_TYPE_SE2_TAP_DELAYS;
		break;
	case AMDGPU_UCODE_ID_SE3_TAP_DELAYS:
		*type = GFX_FW_TYPE_SE3_TAP_DELAYS;
		break;
	case AMDGPU_UCODE_ID_SMC:
		*type = GFX_FW_TYPE_SMU;
		break;
	case AMDGPU_UCODE_ID_PPTABLE:
		*type = GFX_FW_TYPE_PPTABLE;
		break;
	case AMDGPU_UCODE_ID_UVD:
		*type = GFX_FW_TYPE_UVD;
		break;
	case AMDGPU_UCODE_ID_UVD1:
		*type = GFX_FW_TYPE_UVD1;
		break;
	case AMDGPU_UCODE_ID_VCE:
		*type = GFX_FW_TYPE_VCE;
		break;
	case AMDGPU_UCODE_ID_VCN:
		*type = GFX_FW_TYPE_VCN;
		break;
	case AMDGPU_UCODE_ID_VCN1:
		*type = GFX_FW_TYPE_VCN1;
		break;
	case AMDGPU_UCODE_ID_DMCU_ERAM:
		*type = GFX_FW_TYPE_DMCU_ERAM;
		break;
	case AMDGPU_UCODE_ID_DMCU_INTV:
		*type = GFX_FW_TYPE_DMCU_ISR;
		break;
	case AMDGPU_UCODE_ID_VCN0_RAM:
		*type = GFX_FW_TYPE_VCN0_RAM;
		break;
	case AMDGPU_UCODE_ID_VCN1_RAM:
		*type = GFX_FW_TYPE_VCN1_RAM;
		break;
	case AMDGPU_UCODE_ID_DMCUB:
		*type = GFX_FW_TYPE_DMUB;
		break;
	case AMDGPU_UCODE_ID_SDMA_UCODE_TH0:
		*type = GFX_FW_TYPE_SDMA_UCODE_TH0;
		break;
	case AMDGPU_UCODE_ID_SDMA_UCODE_TH1:
		*type = GFX_FW_TYPE_SDMA_UCODE_TH1;
		break;
	case AMDGPU_UCODE_ID_IMU_I:
		*type = GFX_FW_TYPE_IMU_I;
		break;
	case AMDGPU_UCODE_ID_IMU_D:
		*type = GFX_FW_TYPE_IMU_D;
		break;
	case AMDGPU_UCODE_ID_CP_RS64_PFP:
		*type = GFX_FW_TYPE_RS64_PFP;
		break;
	case AMDGPU_UCODE_ID_CP_RS64_ME:
		*type = GFX_FW_TYPE_RS64_ME;
		break;
	case AMDGPU_UCODE_ID_CP_RS64_MEC:
		*type = GFX_FW_TYPE_RS64_MEC;
		break;
	case AMDGPU_UCODE_ID_CP_RS64_PFP_P0_STACK:
		*type = GFX_FW_TYPE_RS64_PFP_P0_STACK;
		break;
	case AMDGPU_UCODE_ID_CP_RS64_PFP_P1_STACK:
		*type = GFX_FW_TYPE_RS64_PFP_P1_STACK;
		break;
	case AMDGPU_UCODE_ID_CP_RS64_ME_P0_STACK:
		*type = GFX_FW_TYPE_RS64_ME_P0_STACK;
		break;
	case AMDGPU_UCODE_ID_CP_RS64_ME_P1_STACK:
		*type = GFX_FW_TYPE_RS64_ME_P1_STACK;
		break;
	case AMDGPU_UCODE_ID_CP_RS64_MEC_P0_STACK:
		*type = GFX_FW_TYPE_RS64_MEC_P0_STACK;
		break;
	case AMDGPU_UCODE_ID_CP_RS64_MEC_P1_STACK:
		*type = GFX_FW_TYPE_RS64_MEC_P1_STACK;
		break;
	case AMDGPU_UCODE_ID_CP_RS64_MEC_P2_STACK:
		*type = GFX_FW_TYPE_RS64_MEC_P2_STACK;
		break;
	case AMDGPU_UCODE_ID_CP_RS64_MEC_P3_STACK:
		*type = GFX_FW_TYPE_RS64_MEC_P3_STACK;
		break;
	case AMDGPU_UCODE_ID_MAXIMUM:
	default:
		return -EINVAL;
	}

	return 0;
}

static void psp_print_fw_hdr(struct psp_context *psp,
			     struct amdgpu_firmware_info *ucode)
{
	struct amdgpu_device *adev = psp->adev;
	struct common_firmware_header *hdr;

	switch (ucode->ucode_id) {
	case AMDGPU_UCODE_ID_SDMA0:
	case AMDGPU_UCODE_ID_SDMA1:
	case AMDGPU_UCODE_ID_SDMA2:
	case AMDGPU_UCODE_ID_SDMA3:
	case AMDGPU_UCODE_ID_SDMA4:
	case AMDGPU_UCODE_ID_SDMA5:
	case AMDGPU_UCODE_ID_SDMA6:
	case AMDGPU_UCODE_ID_SDMA7:
		hdr = (struct common_firmware_header *)
			adev->sdma.instance[ucode->ucode_id - AMDGPU_UCODE_ID_SDMA0].fw->data;
		amdgpu_ucode_print_sdma_hdr(hdr);
		break;
	case AMDGPU_UCODE_ID_CP_CE:
		hdr = (struct common_firmware_header *)adev->gfx.ce_fw->data;
		amdgpu_ucode_print_gfx_hdr(hdr);
		break;
	case AMDGPU_UCODE_ID_CP_PFP:
		hdr = (struct common_firmware_header *)adev->gfx.pfp_fw->data;
		amdgpu_ucode_print_gfx_hdr(hdr);
		break;
	case AMDGPU_UCODE_ID_CP_ME:
		hdr = (struct common_firmware_header *)adev->gfx.me_fw->data;
		amdgpu_ucode_print_gfx_hdr(hdr);
		break;
	case AMDGPU_UCODE_ID_CP_MEC1:
		hdr = (struct common_firmware_header *)adev->gfx.mec_fw->data;
		amdgpu_ucode_print_gfx_hdr(hdr);
		break;
	case AMDGPU_UCODE_ID_RLC_G:
		hdr = (struct common_firmware_header *)adev->gfx.rlc_fw->data;
		amdgpu_ucode_print_rlc_hdr(hdr);
		break;
	case AMDGPU_UCODE_ID_SMC:
		hdr = (struct common_firmware_header *)adev->pm.fw->data;
		amdgpu_ucode_print_smc_hdr(hdr);
		break;
	default:
		break;
	}
}

static int psp_prep_load_ip_fw_cmd_buf(struct amdgpu_firmware_info *ucode,
				       struct psp_gfx_cmd_resp *cmd)
{
	int ret;
	uint64_t fw_mem_mc_addr = ucode->mc_addr;

	cmd->cmd_id = GFX_CMD_ID_LOAD_IP_FW;
	cmd->cmd.cmd_load_ip_fw.fw_phy_addr_lo = lower_32_bits(fw_mem_mc_addr);
	cmd->cmd.cmd_load_ip_fw.fw_phy_addr_hi = upper_32_bits(fw_mem_mc_addr);
	cmd->cmd.cmd_load_ip_fw.fw_size = ucode->ucode_size;

	ret = psp_get_fw_type(ucode, &cmd->cmd.cmd_load_ip_fw.fw_type);
	if (ret)
		DRM_ERROR("Unknown firmware type\n");

	return ret;
}

<<<<<<< HEAD
static int psp_execute_non_psp_fw_load(struct psp_context *psp,
				  struct amdgpu_firmware_info *ucode)
=======
int psp_execute_ip_fw_load(struct psp_context *psp,
			   struct amdgpu_firmware_info *ucode)
>>>>>>> da8103da
{
	int ret = 0;
	struct psp_gfx_cmd_resp *cmd = acquire_psp_cmd_buf(psp);

	ret = psp_prep_load_ip_fw_cmd_buf(ucode, cmd);
	if (!ret) {
		ret = psp_cmd_submit_buf(psp, ucode, cmd,
					 psp->fence_buf_mc_addr);
	}

	release_psp_cmd_buf(psp);

	return ret;
}

static int psp_load_smu_fw(struct psp_context *psp)
{
	int ret;
	struct amdgpu_device *adev = psp->adev;
	struct amdgpu_firmware_info *ucode =
			&adev->firmware.ucode[AMDGPU_UCODE_ID_SMC];
	struct amdgpu_ras *ras = psp->ras_context.ras;

	/*
	 * Skip SMU FW reloading in case of using BACO for runpm only,
	 * as SMU is always alive.
	 */
	if (adev->in_runpm && (adev->pm.rpm_mode == AMDGPU_RUNPM_BACO))
		return 0;

	if (!ucode->fw || amdgpu_sriov_vf(psp->adev))
		return 0;

	if ((amdgpu_in_reset(adev) &&
	     ras && adev->ras_enabled &&
	     (adev->ip_versions[MP0_HWIP][0] == IP_VERSION(11, 0, 4) ||
	      adev->ip_versions[MP0_HWIP][0] == IP_VERSION(11, 0, 2)))) {
		ret = amdgpu_dpm_set_mp1_state(adev, PP_MP1_STATE_UNLOAD);
		if (ret)
			DRM_WARN("Failed to set MP1 state prepare for reload\n");
	}

	ret = psp_execute_ip_fw_load(psp, ucode);

	if (ret)
		DRM_ERROR("PSP load smu failed!\n");

	return ret;
}

static bool fw_load_skip_check(struct psp_context *psp,
			       struct amdgpu_firmware_info *ucode)
{
	if (!ucode->fw || !ucode->ucode_size)
		return true;

	if (ucode->ucode_id == AMDGPU_UCODE_ID_SMC &&
	    (psp_smu_reload_quirk(psp) ||
	     psp->autoload_supported ||
	     psp->pmfw_centralized_cstate_management))
		return true;

	if (amdgpu_sriov_vf(psp->adev) &&
	    amdgpu_virt_fw_load_skip_check(psp->adev, ucode->ucode_id))
		return true;

	if (psp->autoload_supported &&
	    (ucode->ucode_id == AMDGPU_UCODE_ID_CP_MEC1_JT ||
	     ucode->ucode_id == AMDGPU_UCODE_ID_CP_MEC2_JT))
		/* skip mec JT when autoload is enabled */
		return true;

	return false;
}

int psp_load_fw_list(struct psp_context *psp,
		     struct amdgpu_firmware_info **ucode_list, int ucode_count)
{
	int ret = 0, i;
	struct amdgpu_firmware_info *ucode;

	for (i = 0; i < ucode_count; ++i) {
		ucode = ucode_list[i];
		psp_print_fw_hdr(psp, ucode);
		ret = psp_execute_ip_fw_load(psp, ucode);
		if (ret)
			return ret;
	}
	return ret;
}

static int psp_load_non_psp_fw(struct psp_context *psp)
{
	int i, ret;
	struct amdgpu_firmware_info *ucode;
	struct amdgpu_device *adev = psp->adev;

	if (psp->autoload_supported &&
	    !psp->pmfw_centralized_cstate_management) {
		ret = psp_load_smu_fw(psp);
		if (ret)
			return ret;
	}

	for (i = 0; i < adev->firmware.max_ucodes; i++) {
		ucode = &adev->firmware.ucode[i];

		if (ucode->ucode_id == AMDGPU_UCODE_ID_SMC &&
		    !fw_load_skip_check(psp, ucode)) {
			ret = psp_load_smu_fw(psp);
			if (ret)
				return ret;
			continue;
		}

		if (fw_load_skip_check(psp, ucode))
			continue;

		if (psp->autoload_supported &&
		    (adev->ip_versions[MP0_HWIP][0] == IP_VERSION(11, 0, 7) ||
		     adev->ip_versions[MP0_HWIP][0] == IP_VERSION(11, 0, 11) ||
		     adev->ip_versions[MP0_HWIP][0] == IP_VERSION(11, 0, 12)) &&
		    (ucode->ucode_id == AMDGPU_UCODE_ID_SDMA1 ||
		     ucode->ucode_id == AMDGPU_UCODE_ID_SDMA2 ||
		     ucode->ucode_id == AMDGPU_UCODE_ID_SDMA3))
			/* PSP only receive one SDMA fw for sienna_cichlid,
			 * as all four sdma fw are same */
			continue;

		psp_print_fw_hdr(psp, ucode);

		ret = psp_execute_ip_fw_load(psp, ucode);
		if (ret)
			return ret;

		/* Start rlc autoload after psp recieved all the gfx firmware */
		if (psp->autoload_supported && ucode->ucode_id == (amdgpu_sriov_vf(adev) ?
		    adev->virt.autoload_ucode_id : AMDGPU_UCODE_ID_RLC_G)) {
			ret = psp_rlc_autoload_start(psp);
			if (ret) {
				DRM_ERROR("Failed to start rlc autoload\n");
				return ret;
			}
		}
	}

	return 0;
}

static int psp_load_fw(struct amdgpu_device *adev)
{
	int ret;
	struct psp_context *psp = &adev->psp;

	if (amdgpu_sriov_vf(adev) && amdgpu_in_reset(adev)) {
		/* should not destroy ring, only stop */
		psp_ring_stop(psp, PSP_RING_TYPE__KM);
	} else {
		memset(psp->fence_buf, 0, PSP_FENCE_BUFFER_SIZE);

		ret = psp_ring_init(psp, PSP_RING_TYPE__KM);
		if (ret) {
			DRM_ERROR("PSP ring init failed!\n");
			goto failed;
		}
	}

	ret = psp_hw_start(psp);
	if (ret)
		goto failed;

	ret = psp_load_non_psp_fw(psp);
	if (ret)
		goto failed1;

	ret = psp_asd_initialize(psp);
	if (ret) {
		DRM_ERROR("PSP load asd failed!\n");
		goto failed1;
	}

	ret = psp_rl_load(adev);
	if (ret) {
		DRM_ERROR("PSP load RL failed!\n");
		goto failed1;
	}

	if (amdgpu_sriov_vf(adev) && amdgpu_in_reset(adev)) {
		if (adev->gmc.xgmi.num_physical_nodes > 1) {
			ret = psp_xgmi_initialize(psp, false, true);
			/* Warning the XGMI seesion initialize failure
			* Instead of stop driver initialization
			*/
			if (ret)
				dev_err(psp->adev->dev,
					"XGMI: Failed to initialize XGMI session\n");
		}
	}

	if (psp->ta_fw) {
		ret = psp_ras_initialize(psp);
		if (ret)
			dev_err(psp->adev->dev,
					"RAS: Failed to initialize RAS\n");

		ret = psp_hdcp_initialize(psp);
		if (ret)
			dev_err(psp->adev->dev,
				"HDCP: Failed to initialize HDCP\n");

		ret = psp_dtm_initialize(psp);
		if (ret)
			dev_err(psp->adev->dev,
				"DTM: Failed to initialize DTM\n");

		ret = psp_rap_initialize(psp);
		if (ret)
			dev_err(psp->adev->dev,
				"RAP: Failed to initialize RAP\n");

		ret = psp_securedisplay_initialize(psp);
		if (ret)
			dev_err(psp->adev->dev,
				"SECUREDISPLAY: Failed to initialize SECUREDISPLAY\n");
	}

	return 0;

failed1:
	psp_free_shared_bufs(psp);
failed:
	/*
	 * all cleanup jobs (xgmi terminate, ras terminate,
	 * ring destroy, cmd/fence/fw buffers destory,
	 * psp->cmd destory) are delayed to psp_hw_fini
	 */
	psp_ring_destroy(psp, PSP_RING_TYPE__KM);
	return ret;
}

static int psp_hw_init(void *handle)
{
	int ret;
	struct amdgpu_device *adev = (struct amdgpu_device *)handle;

	mutex_lock(&adev->firmware.mutex);
	/*
	 * This sequence is just used on hw_init only once, no need on
	 * resume.
	 */
	ret = amdgpu_ucode_init_bo(adev);
	if (ret)
		goto failed;

	ret = psp_load_fw(adev);
	if (ret) {
		DRM_ERROR("PSP firmware loading failed\n");
		goto failed;
	}

	mutex_unlock(&adev->firmware.mutex);
	return 0;

failed:
	adev->firmware.load_type = AMDGPU_FW_LOAD_DIRECT;
	mutex_unlock(&adev->firmware.mutex);
	return -EINVAL;
}

static int psp_hw_fini(void *handle)
{
	struct amdgpu_device *adev = (struct amdgpu_device *)handle;
	struct psp_context *psp = &adev->psp;

	if (psp->ta_fw) {
		psp_ras_terminate(psp);
		psp_securedisplay_terminate(psp);
		psp_rap_terminate(psp);
		psp_dtm_terminate(psp);
		psp_hdcp_terminate(psp);

		if (adev->gmc.xgmi.num_physical_nodes > 1)
			psp_xgmi_terminate(psp);
	}

	psp_asd_terminate(psp);
	psp_tmr_terminate(psp);

	psp_ring_destroy(psp, PSP_RING_TYPE__KM);

	return 0;
}

static int psp_suspend(void *handle)
{
	int ret = 0;
	struct amdgpu_device *adev = (struct amdgpu_device *)handle;
	struct psp_context *psp = &adev->psp;

	if (adev->gmc.xgmi.num_physical_nodes > 1 &&
	    psp->xgmi_context.context.initialized) {
		ret = psp_xgmi_terminate(psp);
		if (ret) {
			DRM_ERROR("Failed to terminate xgmi ta\n");
			goto out;
		}
	}

	if (psp->ta_fw) {
		ret = psp_ras_terminate(psp);
		if (ret) {
			DRM_ERROR("Failed to terminate ras ta\n");
			goto out;
		}
		ret = psp_hdcp_terminate(psp);
		if (ret) {
			DRM_ERROR("Failed to terminate hdcp ta\n");
			goto out;
		}
		ret = psp_dtm_terminate(psp);
		if (ret) {
			DRM_ERROR("Failed to terminate dtm ta\n");
			goto out;
		}
		ret = psp_rap_terminate(psp);
		if (ret) {
			DRM_ERROR("Failed to terminate rap ta\n");
			goto out;
		}
		ret = psp_securedisplay_terminate(psp);
		if (ret) {
			DRM_ERROR("Failed to terminate securedisplay ta\n");
			goto out;
		}
	}

	ret = psp_asd_terminate(psp);
	if (ret) {
		DRM_ERROR("Failed to terminate asd\n");
		goto out;
	}

	ret = psp_tmr_terminate(psp);
	if (ret) {
		DRM_ERROR("Failed to terminate tmr\n");
		goto out;
	}

	ret = psp_ring_stop(psp, PSP_RING_TYPE__KM);
	if (ret)
		DRM_ERROR("PSP ring stop failed\n");

out:
	return ret;
}

static int psp_resume(void *handle)
{
	int ret;
	struct amdgpu_device *adev = (struct amdgpu_device *)handle;
	struct psp_context *psp = &adev->psp;

	DRM_INFO("PSP is resuming...\n");

	if (psp->mem_train_ctx.enable_mem_training) {
		ret = psp_mem_training(psp, PSP_MEM_TRAIN_RESUME);
		if (ret) {
			DRM_ERROR("Failed to process memory training!\n");
			return ret;
		}
	}

	mutex_lock(&adev->firmware.mutex);

	ret = psp_hw_start(psp);
	if (ret)
		goto failed;

	ret = psp_load_non_psp_fw(psp);
	if (ret)
		goto failed;

	ret = psp_asd_initialize(psp);
	if (ret) {
		DRM_ERROR("PSP load asd failed!\n");
		goto failed;
	}

	ret = psp_rl_load(adev);
	if (ret) {
		dev_err(adev->dev, "PSP load RL failed!\n");
		goto failed;
	}

	if (adev->gmc.xgmi.num_physical_nodes > 1) {
		ret = psp_xgmi_initialize(psp, false, true);
		/* Warning the XGMI seesion initialize failure
		 * Instead of stop driver initialization
		 */
		if (ret)
			dev_err(psp->adev->dev,
				"XGMI: Failed to initialize XGMI session\n");
	}

	if (psp->ta_fw) {
		ret = psp_ras_initialize(psp);
		if (ret)
			dev_err(psp->adev->dev,
					"RAS: Failed to initialize RAS\n");

		ret = psp_hdcp_initialize(psp);
		if (ret)
			dev_err(psp->adev->dev,
				"HDCP: Failed to initialize HDCP\n");

		ret = psp_dtm_initialize(psp);
		if (ret)
			dev_err(psp->adev->dev,
				"DTM: Failed to initialize DTM\n");

		ret = psp_rap_initialize(psp);
		if (ret)
			dev_err(psp->adev->dev,
				"RAP: Failed to initialize RAP\n");

		ret = psp_securedisplay_initialize(psp);
		if (ret)
			dev_err(psp->adev->dev,
				"SECUREDISPLAY: Failed to initialize SECUREDISPLAY\n");
	}

	mutex_unlock(&adev->firmware.mutex);

	return 0;

failed:
	DRM_ERROR("PSP resume failed\n");
	mutex_unlock(&adev->firmware.mutex);
	return ret;
}

int psp_gpu_reset(struct amdgpu_device *adev)
{
	int ret;

	if (adev->firmware.load_type != AMDGPU_FW_LOAD_PSP)
		return 0;

	mutex_lock(&adev->psp.mutex);
	ret = psp_mode1_reset(&adev->psp);
	mutex_unlock(&adev->psp.mutex);

	return ret;
}

int psp_rlc_autoload_start(struct psp_context *psp)
{
	int ret;
	struct psp_gfx_cmd_resp *cmd = acquire_psp_cmd_buf(psp);

	cmd->cmd_id = GFX_CMD_ID_AUTOLOAD_RLC;

	ret = psp_cmd_submit_buf(psp, NULL, cmd,
				 psp->fence_buf_mc_addr);

	release_psp_cmd_buf(psp);

	return ret;
}

int psp_ring_cmd_submit(struct psp_context *psp,
			uint64_t cmd_buf_mc_addr,
			uint64_t fence_mc_addr,
			int index)
{
	unsigned int psp_write_ptr_reg = 0;
	struct psp_gfx_rb_frame *write_frame;
	struct psp_ring *ring = &psp->km_ring;
	struct psp_gfx_rb_frame *ring_buffer_start = ring->ring_mem;
	struct psp_gfx_rb_frame *ring_buffer_end = ring_buffer_start +
		ring->ring_size / sizeof(struct psp_gfx_rb_frame) - 1;
	struct amdgpu_device *adev = psp->adev;
	uint32_t ring_size_dw = ring->ring_size / 4;
	uint32_t rb_frame_size_dw = sizeof(struct psp_gfx_rb_frame) / 4;

	/* KM (GPCOM) prepare write pointer */
	psp_write_ptr_reg = psp_ring_get_wptr(psp);

	/* Update KM RB frame pointer to new frame */
	/* write_frame ptr increments by size of rb_frame in bytes */
	/* psp_write_ptr_reg increments by size of rb_frame in DWORDs */
	if ((psp_write_ptr_reg % ring_size_dw) == 0)
		write_frame = ring_buffer_start;
	else
		write_frame = ring_buffer_start + (psp_write_ptr_reg / rb_frame_size_dw);
	/* Check invalid write_frame ptr address */
	if ((write_frame < ring_buffer_start) || (ring_buffer_end < write_frame)) {
		DRM_ERROR("ring_buffer_start = %p; ring_buffer_end = %p; write_frame = %p\n",
			  ring_buffer_start, ring_buffer_end, write_frame);
		DRM_ERROR("write_frame is pointing to address out of bounds\n");
		return -EINVAL;
	}

	/* Initialize KM RB frame */
	memset(write_frame, 0, sizeof(struct psp_gfx_rb_frame));

	/* Update KM RB frame */
	write_frame->cmd_buf_addr_hi = upper_32_bits(cmd_buf_mc_addr);
	write_frame->cmd_buf_addr_lo = lower_32_bits(cmd_buf_mc_addr);
	write_frame->fence_addr_hi = upper_32_bits(fence_mc_addr);
	write_frame->fence_addr_lo = lower_32_bits(fence_mc_addr);
	write_frame->fence_value = index;
	amdgpu_device_flush_hdp(adev, NULL);

	/* Update the write Pointer in DWORDs */
	psp_write_ptr_reg = (psp_write_ptr_reg + rb_frame_size_dw) % ring_size_dw;
	psp_ring_set_wptr(psp, psp_write_ptr_reg);
	return 0;
}

int psp_init_asd_microcode(struct psp_context *psp, const char *chip_name)
{
	struct amdgpu_device *adev = psp->adev;
	char fw_name[PSP_FW_NAME_LEN];
	const struct psp_firmware_header_v1_0 *asd_hdr;
	int err = 0;

	snprintf(fw_name, sizeof(fw_name), "amdgpu/%s_asd.bin", chip_name);
	err = amdgpu_ucode_request(adev, &adev->psp.asd_fw, fw_name);
	if (err)
		goto out;

	asd_hdr = (const struct psp_firmware_header_v1_0 *)adev->psp.asd_fw->data;
	adev->psp.asd_context.bin_desc.fw_version = le32_to_cpu(asd_hdr->header.ucode_version);
	adev->psp.asd_context.bin_desc.feature_version = le32_to_cpu(asd_hdr->sos.fw_version);
	adev->psp.asd_context.bin_desc.size_bytes = le32_to_cpu(asd_hdr->header.ucode_size_bytes);
	adev->psp.asd_context.bin_desc.start_addr = (uint8_t *)asd_hdr +
				le32_to_cpu(asd_hdr->header.ucode_array_offset_bytes);
	return 0;
out:
	amdgpu_ucode_release(&adev->psp.asd_fw);
	return err;
}

int psp_init_toc_microcode(struct psp_context *psp, const char *chip_name)
{
	struct amdgpu_device *adev = psp->adev;
	char fw_name[PSP_FW_NAME_LEN];
	const struct psp_firmware_header_v1_0 *toc_hdr;
	int err = 0;

	snprintf(fw_name, sizeof(fw_name), "amdgpu/%s_toc.bin", chip_name);
	err = amdgpu_ucode_request(adev, &adev->psp.toc_fw, fw_name);
	if (err)
		goto out;

	toc_hdr = (const struct psp_firmware_header_v1_0 *)adev->psp.toc_fw->data;
	adev->psp.toc.fw_version = le32_to_cpu(toc_hdr->header.ucode_version);
	adev->psp.toc.feature_version = le32_to_cpu(toc_hdr->sos.fw_version);
	adev->psp.toc.size_bytes = le32_to_cpu(toc_hdr->header.ucode_size_bytes);
	adev->psp.toc.start_addr = (uint8_t *)toc_hdr +
				le32_to_cpu(toc_hdr->header.ucode_array_offset_bytes);
	return 0;
out:
	amdgpu_ucode_release(&adev->psp.toc_fw);
	return err;
}

static int parse_sos_bin_descriptor(struct psp_context *psp,
				   const struct psp_fw_bin_desc *desc,
				   const struct psp_firmware_header_v2_0 *sos_hdr)
{
	uint8_t *ucode_start_addr  = NULL;

	if (!psp || !desc || !sos_hdr)
		return -EINVAL;

	ucode_start_addr  = (uint8_t *)sos_hdr +
			    le32_to_cpu(desc->offset_bytes) +
			    le32_to_cpu(sos_hdr->header.ucode_array_offset_bytes);

	switch (desc->fw_type) {
	case PSP_FW_TYPE_PSP_SOS:
		psp->sos.fw_version        = le32_to_cpu(desc->fw_version);
		psp->sos.feature_version   = le32_to_cpu(desc->fw_version);
		psp->sos.size_bytes        = le32_to_cpu(desc->size_bytes);
		psp->sos.start_addr	   = ucode_start_addr;
		break;
	case PSP_FW_TYPE_PSP_SYS_DRV:
		psp->sys.fw_version        = le32_to_cpu(desc->fw_version);
		psp->sys.feature_version   = le32_to_cpu(desc->fw_version);
		psp->sys.size_bytes        = le32_to_cpu(desc->size_bytes);
		psp->sys.start_addr        = ucode_start_addr;
		break;
	case PSP_FW_TYPE_PSP_KDB:
		psp->kdb.fw_version        = le32_to_cpu(desc->fw_version);
		psp->kdb.feature_version   = le32_to_cpu(desc->fw_version);
		psp->kdb.size_bytes        = le32_to_cpu(desc->size_bytes);
		psp->kdb.start_addr        = ucode_start_addr;
		break;
	case PSP_FW_TYPE_PSP_TOC:
		psp->toc.fw_version        = le32_to_cpu(desc->fw_version);
		psp->toc.feature_version   = le32_to_cpu(desc->fw_version);
		psp->toc.size_bytes        = le32_to_cpu(desc->size_bytes);
		psp->toc.start_addr        = ucode_start_addr;
		break;
	case PSP_FW_TYPE_PSP_SPL:
		psp->spl.fw_version        = le32_to_cpu(desc->fw_version);
		psp->spl.feature_version   = le32_to_cpu(desc->fw_version);
		psp->spl.size_bytes        = le32_to_cpu(desc->size_bytes);
		psp->spl.start_addr        = ucode_start_addr;
		break;
	case PSP_FW_TYPE_PSP_RL:
		psp->rl.fw_version         = le32_to_cpu(desc->fw_version);
		psp->rl.feature_version    = le32_to_cpu(desc->fw_version);
		psp->rl.size_bytes         = le32_to_cpu(desc->size_bytes);
		psp->rl.start_addr         = ucode_start_addr;
		break;
	case PSP_FW_TYPE_PSP_SOC_DRV:
		psp->soc_drv.fw_version         = le32_to_cpu(desc->fw_version);
		psp->soc_drv.feature_version    = le32_to_cpu(desc->fw_version);
		psp->soc_drv.size_bytes         = le32_to_cpu(desc->size_bytes);
		psp->soc_drv.start_addr         = ucode_start_addr;
		break;
	case PSP_FW_TYPE_PSP_INTF_DRV:
		psp->intf_drv.fw_version        = le32_to_cpu(desc->fw_version);
		psp->intf_drv.feature_version   = le32_to_cpu(desc->fw_version);
		psp->intf_drv.size_bytes        = le32_to_cpu(desc->size_bytes);
		psp->intf_drv.start_addr        = ucode_start_addr;
		break;
	case PSP_FW_TYPE_PSP_DBG_DRV:
		psp->dbg_drv.fw_version         = le32_to_cpu(desc->fw_version);
		psp->dbg_drv.feature_version    = le32_to_cpu(desc->fw_version);
		psp->dbg_drv.size_bytes         = le32_to_cpu(desc->size_bytes);
		psp->dbg_drv.start_addr         = ucode_start_addr;
		break;
	case PSP_FW_TYPE_PSP_RAS_DRV:
		psp->ras_drv.fw_version         = le32_to_cpu(desc->fw_version);
		psp->ras_drv.feature_version    = le32_to_cpu(desc->fw_version);
		psp->ras_drv.size_bytes         = le32_to_cpu(desc->size_bytes);
		psp->ras_drv.start_addr         = ucode_start_addr;
		break;
	default:
		dev_warn(psp->adev->dev, "Unsupported PSP FW type: %d\n", desc->fw_type);
		break;
	}

	return 0;
}

static int psp_init_sos_base_fw(struct amdgpu_device *adev)
{
	const struct psp_firmware_header_v1_0 *sos_hdr;
	const struct psp_firmware_header_v1_3 *sos_hdr_v1_3;
	uint8_t *ucode_array_start_addr;

	sos_hdr = (const struct psp_firmware_header_v1_0 *)adev->psp.sos_fw->data;
	ucode_array_start_addr = (uint8_t *)sos_hdr +
		le32_to_cpu(sos_hdr->header.ucode_array_offset_bytes);

	if (adev->gmc.xgmi.connected_to_cpu ||
	    (adev->ip_versions[MP0_HWIP][0] != IP_VERSION(13, 0, 2))) {
		adev->psp.sos.fw_version = le32_to_cpu(sos_hdr->header.ucode_version);
		adev->psp.sos.feature_version = le32_to_cpu(sos_hdr->sos.fw_version);

		adev->psp.sys.size_bytes = le32_to_cpu(sos_hdr->sos.offset_bytes);
		adev->psp.sys.start_addr = ucode_array_start_addr;

		adev->psp.sos.size_bytes = le32_to_cpu(sos_hdr->sos.size_bytes);
		adev->psp.sos.start_addr = ucode_array_start_addr +
				le32_to_cpu(sos_hdr->sos.offset_bytes);
	} else {
		/* Load alternate PSP SOS FW */
		sos_hdr_v1_3 = (const struct psp_firmware_header_v1_3 *)adev->psp.sos_fw->data;

		adev->psp.sos.fw_version = le32_to_cpu(sos_hdr_v1_3->sos_aux.fw_version);
		adev->psp.sos.feature_version = le32_to_cpu(sos_hdr_v1_3->sos_aux.fw_version);

		adev->psp.sys.size_bytes = le32_to_cpu(sos_hdr_v1_3->sys_drv_aux.size_bytes);
		adev->psp.sys.start_addr = ucode_array_start_addr +
			le32_to_cpu(sos_hdr_v1_3->sys_drv_aux.offset_bytes);

		adev->psp.sos.size_bytes = le32_to_cpu(sos_hdr_v1_3->sos_aux.size_bytes);
		adev->psp.sos.start_addr = ucode_array_start_addr +
			le32_to_cpu(sos_hdr_v1_3->sos_aux.offset_bytes);
	}

	if ((adev->psp.sys.size_bytes == 0) || (adev->psp.sos.size_bytes == 0)) {
		dev_warn(adev->dev, "PSP SOS FW not available");
		return -EINVAL;
	}

	return 0;
}

int psp_init_sos_microcode(struct psp_context *psp, const char *chip_name)
{
	struct amdgpu_device *adev = psp->adev;
	char fw_name[PSP_FW_NAME_LEN];
	const struct psp_firmware_header_v1_0 *sos_hdr;
	const struct psp_firmware_header_v1_1 *sos_hdr_v1_1;
	const struct psp_firmware_header_v1_2 *sos_hdr_v1_2;
	const struct psp_firmware_header_v1_3 *sos_hdr_v1_3;
	const struct psp_firmware_header_v2_0 *sos_hdr_v2_0;
	int err = 0;
	uint8_t *ucode_array_start_addr;
	int fw_index = 0;

	snprintf(fw_name, sizeof(fw_name), "amdgpu/%s_sos.bin", chip_name);
	err = amdgpu_ucode_request(adev, &adev->psp.sos_fw, fw_name);
	if (err)
		goto out;

	sos_hdr = (const struct psp_firmware_header_v1_0 *)adev->psp.sos_fw->data;
	ucode_array_start_addr = (uint8_t *)sos_hdr +
		le32_to_cpu(sos_hdr->header.ucode_array_offset_bytes);
	amdgpu_ucode_print_psp_hdr(&sos_hdr->header);

	switch (sos_hdr->header.header_version_major) {
	case 1:
		err = psp_init_sos_base_fw(adev);
		if (err)
			goto out;

		if (sos_hdr->header.header_version_minor == 1) {
			sos_hdr_v1_1 = (const struct psp_firmware_header_v1_1 *)adev->psp.sos_fw->data;
			adev->psp.toc.size_bytes = le32_to_cpu(sos_hdr_v1_1->toc.size_bytes);
			adev->psp.toc.start_addr = (uint8_t *)adev->psp.sys.start_addr +
					le32_to_cpu(sos_hdr_v1_1->toc.offset_bytes);
			adev->psp.kdb.size_bytes = le32_to_cpu(sos_hdr_v1_1->kdb.size_bytes);
			adev->psp.kdb.start_addr = (uint8_t *)adev->psp.sys.start_addr +
					le32_to_cpu(sos_hdr_v1_1->kdb.offset_bytes);
		}
		if (sos_hdr->header.header_version_minor == 2) {
			sos_hdr_v1_2 = (const struct psp_firmware_header_v1_2 *)adev->psp.sos_fw->data;
			adev->psp.kdb.size_bytes = le32_to_cpu(sos_hdr_v1_2->kdb.size_bytes);
			adev->psp.kdb.start_addr = (uint8_t *)adev->psp.sys.start_addr +
						    le32_to_cpu(sos_hdr_v1_2->kdb.offset_bytes);
		}
		if (sos_hdr->header.header_version_minor == 3) {
			sos_hdr_v1_3 = (const struct psp_firmware_header_v1_3 *)adev->psp.sos_fw->data;
			adev->psp.toc.size_bytes = le32_to_cpu(sos_hdr_v1_3->v1_1.toc.size_bytes);
			adev->psp.toc.start_addr = ucode_array_start_addr +
				le32_to_cpu(sos_hdr_v1_3->v1_1.toc.offset_bytes);
			adev->psp.kdb.size_bytes = le32_to_cpu(sos_hdr_v1_3->v1_1.kdb.size_bytes);
			adev->psp.kdb.start_addr = ucode_array_start_addr +
				le32_to_cpu(sos_hdr_v1_3->v1_1.kdb.offset_bytes);
			adev->psp.spl.size_bytes = le32_to_cpu(sos_hdr_v1_3->spl.size_bytes);
			adev->psp.spl.start_addr = ucode_array_start_addr +
				le32_to_cpu(sos_hdr_v1_3->spl.offset_bytes);
			adev->psp.rl.size_bytes = le32_to_cpu(sos_hdr_v1_3->rl.size_bytes);
			adev->psp.rl.start_addr = ucode_array_start_addr +
				le32_to_cpu(sos_hdr_v1_3->rl.offset_bytes);
		}
		break;
	case 2:
		sos_hdr_v2_0 = (const struct psp_firmware_header_v2_0 *)adev->psp.sos_fw->data;

		if (le32_to_cpu(sos_hdr_v2_0->psp_fw_bin_count) >= UCODE_MAX_PSP_PACKAGING) {
			dev_err(adev->dev, "packed SOS count exceeds maximum limit\n");
			err = -EINVAL;
			goto out;
		}

		for (fw_index = 0; fw_index < le32_to_cpu(sos_hdr_v2_0->psp_fw_bin_count); fw_index++) {
			err = parse_sos_bin_descriptor(psp,
						       &sos_hdr_v2_0->psp_fw_bin[fw_index],
						       sos_hdr_v2_0);
			if (err)
				goto out;
		}
		break;
	default:
		dev_err(adev->dev,
			"unsupported psp sos firmware\n");
		err = -EINVAL;
		goto out;
	}

	return 0;
out:
	amdgpu_ucode_release(&adev->psp.sos_fw);

	return err;
}

static int parse_ta_bin_descriptor(struct psp_context *psp,
				   const struct psp_fw_bin_desc *desc,
				   const struct ta_firmware_header_v2_0 *ta_hdr)
{
	uint8_t *ucode_start_addr  = NULL;

	if (!psp || !desc || !ta_hdr)
		return -EINVAL;

	ucode_start_addr  = (uint8_t *)ta_hdr +
			    le32_to_cpu(desc->offset_bytes) +
			    le32_to_cpu(ta_hdr->header.ucode_array_offset_bytes);

	switch (desc->fw_type) {
	case TA_FW_TYPE_PSP_ASD:
		psp->asd_context.bin_desc.fw_version        = le32_to_cpu(desc->fw_version);
		psp->asd_context.bin_desc.feature_version   = le32_to_cpu(desc->fw_version);
		psp->asd_context.bin_desc.size_bytes        = le32_to_cpu(desc->size_bytes);
		psp->asd_context.bin_desc.start_addr        = ucode_start_addr;
		break;
	case TA_FW_TYPE_PSP_XGMI:
		psp->xgmi_context.context.bin_desc.fw_version       = le32_to_cpu(desc->fw_version);
		psp->xgmi_context.context.bin_desc.size_bytes       = le32_to_cpu(desc->size_bytes);
		psp->xgmi_context.context.bin_desc.start_addr       = ucode_start_addr;
		break;
	case TA_FW_TYPE_PSP_RAS:
		psp->ras_context.context.bin_desc.fw_version        = le32_to_cpu(desc->fw_version);
		psp->ras_context.context.bin_desc.size_bytes        = le32_to_cpu(desc->size_bytes);
		psp->ras_context.context.bin_desc.start_addr        = ucode_start_addr;
		break;
	case TA_FW_TYPE_PSP_HDCP:
		psp->hdcp_context.context.bin_desc.fw_version       = le32_to_cpu(desc->fw_version);
		psp->hdcp_context.context.bin_desc.size_bytes       = le32_to_cpu(desc->size_bytes);
		psp->hdcp_context.context.bin_desc.start_addr       = ucode_start_addr;
		break;
	case TA_FW_TYPE_PSP_DTM:
		psp->dtm_context.context.bin_desc.fw_version       = le32_to_cpu(desc->fw_version);
		psp->dtm_context.context.bin_desc.size_bytes       = le32_to_cpu(desc->size_bytes);
		psp->dtm_context.context.bin_desc.start_addr       = ucode_start_addr;
		break;
	case TA_FW_TYPE_PSP_RAP:
		psp->rap_context.context.bin_desc.fw_version       = le32_to_cpu(desc->fw_version);
		psp->rap_context.context.bin_desc.size_bytes       = le32_to_cpu(desc->size_bytes);
		psp->rap_context.context.bin_desc.start_addr       = ucode_start_addr;
		break;
	case TA_FW_TYPE_PSP_SECUREDISPLAY:
		psp->securedisplay_context.context.bin_desc.fw_version =
			le32_to_cpu(desc->fw_version);
		psp->securedisplay_context.context.bin_desc.size_bytes =
			le32_to_cpu(desc->size_bytes);
		psp->securedisplay_context.context.bin_desc.start_addr =
			ucode_start_addr;
		break;
	default:
		dev_warn(psp->adev->dev, "Unsupported TA type: %d\n", desc->fw_type);
		break;
	}

	return 0;
}

static int parse_ta_v1_microcode(struct psp_context *psp)
{
	const struct ta_firmware_header_v1_0 *ta_hdr;
	struct amdgpu_device *adev = psp->adev;

	ta_hdr = (const struct ta_firmware_header_v1_0 *) adev->psp.ta_fw->data;

	if (le16_to_cpu(ta_hdr->header.header_version_major) != 1)
		return -EINVAL;

	adev->psp.xgmi_context.context.bin_desc.fw_version =
		le32_to_cpu(ta_hdr->xgmi.fw_version);
	adev->psp.xgmi_context.context.bin_desc.size_bytes =
		le32_to_cpu(ta_hdr->xgmi.size_bytes);
	adev->psp.xgmi_context.context.bin_desc.start_addr =
		(uint8_t *)ta_hdr +
		le32_to_cpu(ta_hdr->header.ucode_array_offset_bytes);

	adev->psp.ras_context.context.bin_desc.fw_version =
		le32_to_cpu(ta_hdr->ras.fw_version);
	adev->psp.ras_context.context.bin_desc.size_bytes =
		le32_to_cpu(ta_hdr->ras.size_bytes);
	adev->psp.ras_context.context.bin_desc.start_addr =
		(uint8_t *)adev->psp.xgmi_context.context.bin_desc.start_addr +
		le32_to_cpu(ta_hdr->ras.offset_bytes);

	adev->psp.hdcp_context.context.bin_desc.fw_version =
		le32_to_cpu(ta_hdr->hdcp.fw_version);
	adev->psp.hdcp_context.context.bin_desc.size_bytes =
		le32_to_cpu(ta_hdr->hdcp.size_bytes);
	adev->psp.hdcp_context.context.bin_desc.start_addr =
		(uint8_t *)ta_hdr +
		le32_to_cpu(ta_hdr->header.ucode_array_offset_bytes);

	adev->psp.dtm_context.context.bin_desc.fw_version =
		le32_to_cpu(ta_hdr->dtm.fw_version);
	adev->psp.dtm_context.context.bin_desc.size_bytes =
		le32_to_cpu(ta_hdr->dtm.size_bytes);
	adev->psp.dtm_context.context.bin_desc.start_addr =
		(uint8_t *)adev->psp.hdcp_context.context.bin_desc.start_addr +
		le32_to_cpu(ta_hdr->dtm.offset_bytes);

	adev->psp.securedisplay_context.context.bin_desc.fw_version =
		le32_to_cpu(ta_hdr->securedisplay.fw_version);
	adev->psp.securedisplay_context.context.bin_desc.size_bytes =
		le32_to_cpu(ta_hdr->securedisplay.size_bytes);
	adev->psp.securedisplay_context.context.bin_desc.start_addr =
		(uint8_t *)adev->psp.hdcp_context.context.bin_desc.start_addr +
		le32_to_cpu(ta_hdr->securedisplay.offset_bytes);

	adev->psp.ta_fw_version = le32_to_cpu(ta_hdr->header.ucode_version);

	return 0;
}

static int parse_ta_v2_microcode(struct psp_context *psp)
{
	const struct ta_firmware_header_v2_0 *ta_hdr;
	struct amdgpu_device *adev = psp->adev;
	int err = 0;
	int ta_index = 0;

	ta_hdr = (const struct ta_firmware_header_v2_0 *)adev->psp.ta_fw->data;

	if (le16_to_cpu(ta_hdr->header.header_version_major) != 2)
		return -EINVAL;

	if (le32_to_cpu(ta_hdr->ta_fw_bin_count) >= UCODE_MAX_PSP_PACKAGING) {
		dev_err(adev->dev, "packed TA count exceeds maximum limit\n");
		return -EINVAL;
	}

	for (ta_index = 0; ta_index < le32_to_cpu(ta_hdr->ta_fw_bin_count); ta_index++) {
		err = parse_ta_bin_descriptor(psp,
					      &ta_hdr->ta_fw_bin[ta_index],
					      ta_hdr);
		if (err)
			return err;
	}

	return 0;
}

int psp_init_ta_microcode(struct psp_context *psp, const char *chip_name)
{
	const struct common_firmware_header *hdr;
	struct amdgpu_device *adev = psp->adev;
	char fw_name[PSP_FW_NAME_LEN];
	int err;

	snprintf(fw_name, sizeof(fw_name), "amdgpu/%s_ta.bin", chip_name);
	err = amdgpu_ucode_request(adev, &adev->psp.ta_fw, fw_name);
	if (err)
		return err;

	hdr = (const struct common_firmware_header *)adev->psp.ta_fw->data;
	switch (le16_to_cpu(hdr->header_version_major)) {
	case 1:
		err = parse_ta_v1_microcode(psp);
		break;
	case 2:
		err = parse_ta_v2_microcode(psp);
		break;
	default:
		dev_err(adev->dev, "unsupported TA header version\n");
		err = -EINVAL;
	}

	if (err)
		amdgpu_ucode_release(&adev->psp.ta_fw);

	return err;
}

int psp_init_cap_microcode(struct psp_context *psp, const char *chip_name)
{
	struct amdgpu_device *adev = psp->adev;
	char fw_name[PSP_FW_NAME_LEN];
	const struct psp_firmware_header_v1_0 *cap_hdr_v1_0;
	struct amdgpu_firmware_info *info = NULL;
	int err = 0;

	if (!amdgpu_sriov_vf(adev)) {
		dev_err(adev->dev, "cap microcode should only be loaded under SRIOV\n");
		return -EINVAL;
	}

	snprintf(fw_name, sizeof(fw_name), "amdgpu/%s_cap.bin", chip_name);
	err = amdgpu_ucode_request(adev, &adev->psp.cap_fw, fw_name);
	if (err) {
		if (err == -ENODEV) {
			dev_warn(adev->dev, "cap microcode does not exist, skip\n");
			err = 0;
			goto out;
		}
		dev_err(adev->dev, "fail to initialize cap microcode\n");
	}

	info = &adev->firmware.ucode[AMDGPU_UCODE_ID_CAP];
	info->ucode_id = AMDGPU_UCODE_ID_CAP;
	info->fw = adev->psp.cap_fw;
	cap_hdr_v1_0 = (const struct psp_firmware_header_v1_0 *)
		adev->psp.cap_fw->data;
	adev->firmware.fw_size += ALIGN(
			le32_to_cpu(cap_hdr_v1_0->header.ucode_size_bytes), PAGE_SIZE);
	adev->psp.cap_fw_version = le32_to_cpu(cap_hdr_v1_0->header.ucode_version);
	adev->psp.cap_feature_version = le32_to_cpu(cap_hdr_v1_0->sos.fw_version);
	adev->psp.cap_ucode_size = le32_to_cpu(cap_hdr_v1_0->header.ucode_size_bytes);

	return 0;

out:
	amdgpu_ucode_release(&adev->psp.cap_fw);
	return err;
}

static int psp_set_clockgating_state(void *handle,
				     enum amd_clockgating_state state)
{
	return 0;
}

static int psp_set_powergating_state(void *handle,
				     enum amd_powergating_state state)
{
	return 0;
}

static ssize_t psp_usbc_pd_fw_sysfs_read(struct device *dev,
					 struct device_attribute *attr,
					 char *buf)
{
	struct drm_device *ddev = dev_get_drvdata(dev);
	struct amdgpu_device *adev = drm_to_adev(ddev);
	uint32_t fw_ver;
	int ret;

	if (!adev->ip_blocks[AMD_IP_BLOCK_TYPE_PSP].status.late_initialized) {
		DRM_INFO("PSP block is not ready yet.");
		return -EBUSY;
	}

	mutex_lock(&adev->psp.mutex);
	ret = psp_read_usbc_pd_fw(&adev->psp, &fw_ver);
	mutex_unlock(&adev->psp.mutex);

	if (ret) {
		DRM_ERROR("Failed to read USBC PD FW, err = %d", ret);
		return ret;
	}

	return sysfs_emit(buf, "%x\n", fw_ver);
}

static ssize_t psp_usbc_pd_fw_sysfs_write(struct device *dev,
						       struct device_attribute *attr,
						       const char *buf,
						       size_t count)
{
	struct drm_device *ddev = dev_get_drvdata(dev);
	struct amdgpu_device *adev = drm_to_adev(ddev);
	int ret, idx;
	char fw_name[100];
	const struct firmware *usbc_pd_fw;
	struct amdgpu_bo *fw_buf_bo = NULL;
	uint64_t fw_pri_mc_addr;
	void *fw_pri_cpu_addr;

	if (!adev->ip_blocks[AMD_IP_BLOCK_TYPE_PSP].status.late_initialized) {
		DRM_INFO("PSP block is not ready yet.");
		return -EBUSY;
	}

	if (!drm_dev_enter(ddev, &idx))
		return -ENODEV;

	snprintf(fw_name, sizeof(fw_name), "amdgpu/%s", buf);
	ret = request_firmware(&usbc_pd_fw, fw_name, adev->dev);
	if (ret)
		goto fail;

	/* LFB address which is aligned to 1MB boundary per PSP request */
	ret = amdgpu_bo_create_kernel(adev, usbc_pd_fw->size, 0x100000,
				      AMDGPU_GEM_DOMAIN_VRAM |
				      AMDGPU_GEM_DOMAIN_GTT,
				      &fw_buf_bo, &fw_pri_mc_addr,
				      &fw_pri_cpu_addr);
	if (ret)
		goto rel_buf;

	memcpy_toio(fw_pri_cpu_addr, usbc_pd_fw->data, usbc_pd_fw->size);

	mutex_lock(&adev->psp.mutex);
	ret = psp_load_usbc_pd_fw(&adev->psp, fw_pri_mc_addr);
	mutex_unlock(&adev->psp.mutex);

	amdgpu_bo_free_kernel(&fw_buf_bo, &fw_pri_mc_addr, &fw_pri_cpu_addr);

rel_buf:
	release_firmware(usbc_pd_fw);
fail:
	if (ret) {
		DRM_ERROR("Failed to load USBC PD FW, err = %d", ret);
		count = ret;
	}

	drm_dev_exit(idx);
	return count;
}

void psp_copy_fw(struct psp_context *psp, uint8_t *start_addr, uint32_t bin_size)
{
	int idx;

	if (!drm_dev_enter(adev_to_drm(psp->adev), &idx))
		return;

	memset(psp->fw_pri_buf, 0, PSP_1_MEG);
	memcpy(psp->fw_pri_buf, start_addr, bin_size);

	drm_dev_exit(idx);
}

/**
 * DOC: usbc_pd_fw
 * Reading from this file will retrieve the USB-C PD firmware version. Writing to
 * this file will trigger the update process.
 */
static DEVICE_ATTR(usbc_pd_fw, 0644,
		   psp_usbc_pd_fw_sysfs_read,
		   psp_usbc_pd_fw_sysfs_write);

int is_psp_fw_valid(struct psp_bin_desc bin)
{
	return bin.size_bytes;
}

static ssize_t amdgpu_psp_vbflash_write(struct file *filp, struct kobject *kobj,
					struct bin_attribute *bin_attr,
					char *buffer, loff_t pos, size_t count)
{
	struct device *dev = kobj_to_dev(kobj);
	struct drm_device *ddev = dev_get_drvdata(dev);
	struct amdgpu_device *adev = drm_to_adev(ddev);

	adev->psp.vbflash_done = false;

	/* Safeguard against memory drain */
	if (adev->psp.vbflash_image_size > AMD_VBIOS_FILE_MAX_SIZE_B) {
		dev_err(adev->dev, "File size cannot exceed %u", AMD_VBIOS_FILE_MAX_SIZE_B);
		kvfree(adev->psp.vbflash_tmp_buf);
		adev->psp.vbflash_tmp_buf = NULL;
		adev->psp.vbflash_image_size = 0;
		return -ENOMEM;
	}

	/* TODO Just allocate max for now and optimize to realloc later if needed */
	if (!adev->psp.vbflash_tmp_buf) {
		adev->psp.vbflash_tmp_buf = kvmalloc(AMD_VBIOS_FILE_MAX_SIZE_B, GFP_KERNEL);
		if (!adev->psp.vbflash_tmp_buf)
			return -ENOMEM;
	}

	mutex_lock(&adev->psp.mutex);
	memcpy(adev->psp.vbflash_tmp_buf + pos, buffer, count);
	adev->psp.vbflash_image_size += count;
	mutex_unlock(&adev->psp.mutex);

	dev_dbg(adev->dev, "IFWI staged for update");

	return count;
}

static ssize_t amdgpu_psp_vbflash_read(struct file *filp, struct kobject *kobj,
				       struct bin_attribute *bin_attr, char *buffer,
				       loff_t pos, size_t count)
{
	struct device *dev = kobj_to_dev(kobj);
	struct drm_device *ddev = dev_get_drvdata(dev);
	struct amdgpu_device *adev = drm_to_adev(ddev);
	struct amdgpu_bo *fw_buf_bo = NULL;
	uint64_t fw_pri_mc_addr;
	void *fw_pri_cpu_addr;
	int ret;

	if (adev->psp.vbflash_image_size == 0)
		return -EINVAL;

	dev_dbg(adev->dev, "PSP IFWI flash process initiated");

	ret = amdgpu_bo_create_kernel(adev, adev->psp.vbflash_image_size,
					AMDGPU_GPU_PAGE_SIZE,
					AMDGPU_GEM_DOMAIN_VRAM,
					&fw_buf_bo,
					&fw_pri_mc_addr,
					&fw_pri_cpu_addr);
	if (ret)
		goto rel_buf;

	memcpy_toio(fw_pri_cpu_addr, adev->psp.vbflash_tmp_buf, adev->psp.vbflash_image_size);

	mutex_lock(&adev->psp.mutex);
	ret = psp_update_spirom(&adev->psp, fw_pri_mc_addr);
	mutex_unlock(&adev->psp.mutex);

	amdgpu_bo_free_kernel(&fw_buf_bo, &fw_pri_mc_addr, &fw_pri_cpu_addr);

rel_buf:
	kvfree(adev->psp.vbflash_tmp_buf);
	adev->psp.vbflash_tmp_buf = NULL;
	adev->psp.vbflash_image_size = 0;

	if (ret) {
		dev_err(adev->dev, "Failed to load IFWI, err = %d", ret);
		return ret;
	}

	dev_dbg(adev->dev, "PSP IFWI flash process done");
	return 0;
}

/**
 * DOC: psp_vbflash
 * Writing to this file will stage an IFWI for update. Reading from this file
 * will trigger the update process.
 */
static struct bin_attribute psp_vbflash_bin_attr = {
	.attr = {.name = "psp_vbflash", .mode = 0660},
	.size = 0,
	.write = amdgpu_psp_vbflash_write,
	.read = amdgpu_psp_vbflash_read,
};

/**
 * DOC: psp_vbflash_status
 * The status of the flash process.
 * 0: IFWI flash not complete.
 * 1: IFWI flash complete.
 */
static ssize_t amdgpu_psp_vbflash_status(struct device *dev,
					 struct device_attribute *attr,
					 char *buf)
{
	struct drm_device *ddev = dev_get_drvdata(dev);
	struct amdgpu_device *adev = drm_to_adev(ddev);
	uint32_t vbflash_status;

	vbflash_status = psp_vbflash_status(&adev->psp);
	if (!adev->psp.vbflash_done)
		vbflash_status = 0;
	else if (adev->psp.vbflash_done && !(vbflash_status & 0x80000000))
		vbflash_status = 1;

	return sysfs_emit(buf, "0x%x\n", vbflash_status);
}
static DEVICE_ATTR(psp_vbflash_status, 0440, amdgpu_psp_vbflash_status, NULL);

static struct bin_attribute *bin_flash_attrs[] = {
	&psp_vbflash_bin_attr,
	NULL
};

static struct attribute *flash_attrs[] = {
	&dev_attr_psp_vbflash_status.attr,
	&dev_attr_usbc_pd_fw.attr,
	NULL
};

static umode_t amdgpu_flash_attr_is_visible(struct kobject *kobj, struct attribute *attr, int idx)
{
	struct device *dev = kobj_to_dev(kobj);
	struct drm_device *ddev = dev_get_drvdata(dev);
	struct amdgpu_device *adev = drm_to_adev(ddev);

	if (attr == &dev_attr_usbc_pd_fw.attr)
		return adev->psp.sup_pd_fw_up ? 0660 : 0;

	return adev->psp.sup_ifwi_up ? 0440 : 0;
<<<<<<< HEAD
}

static umode_t amdgpu_bin_flash_attr_is_visible(struct kobject *kobj,
						struct bin_attribute *attr,
						int idx)
{
	struct device *dev = kobj_to_dev(kobj);
	struct drm_device *ddev = dev_get_drvdata(dev);
	struct amdgpu_device *adev = drm_to_adev(ddev);

	return adev->psp.sup_ifwi_up ? 0660 : 0;
}

=======
}

static umode_t amdgpu_bin_flash_attr_is_visible(struct kobject *kobj,
						struct bin_attribute *attr,
						int idx)
{
	struct device *dev = kobj_to_dev(kobj);
	struct drm_device *ddev = dev_get_drvdata(dev);
	struct amdgpu_device *adev = drm_to_adev(ddev);

	return adev->psp.sup_ifwi_up ? 0660 : 0;
}

>>>>>>> da8103da
const struct attribute_group amdgpu_flash_attr_group = {
	.attrs = flash_attrs,
	.bin_attrs = bin_flash_attrs,
	.is_bin_visible = amdgpu_bin_flash_attr_is_visible,
	.is_visible = amdgpu_flash_attr_is_visible,
};

const struct amd_ip_funcs psp_ip_funcs = {
	.name = "psp",
	.early_init = psp_early_init,
	.late_init = NULL,
	.sw_init = psp_sw_init,
	.sw_fini = psp_sw_fini,
	.hw_init = psp_hw_init,
	.hw_fini = psp_hw_fini,
	.suspend = psp_suspend,
	.resume = psp_resume,
	.is_idle = NULL,
	.check_soft_reset = NULL,
	.wait_for_idle = NULL,
	.soft_reset = NULL,
	.set_clockgating_state = psp_set_clockgating_state,
	.set_powergating_state = psp_set_powergating_state,
};

const struct amdgpu_ip_block_version psp_v3_1_ip_block = {
	.type = AMD_IP_BLOCK_TYPE_PSP,
	.major = 3,
	.minor = 1,
	.rev = 0,
	.funcs = &psp_ip_funcs,
};

const struct amdgpu_ip_block_version psp_v10_0_ip_block = {
	.type = AMD_IP_BLOCK_TYPE_PSP,
	.major = 10,
	.minor = 0,
	.rev = 0,
	.funcs = &psp_ip_funcs,
};

const struct amdgpu_ip_block_version psp_v11_0_ip_block = {
	.type = AMD_IP_BLOCK_TYPE_PSP,
	.major = 11,
	.minor = 0,
	.rev = 0,
	.funcs = &psp_ip_funcs,
};

const struct amdgpu_ip_block_version psp_v11_0_8_ip_block = {
	.type = AMD_IP_BLOCK_TYPE_PSP,
	.major = 11,
	.minor = 0,
	.rev = 8,
	.funcs = &psp_ip_funcs,
};

const struct amdgpu_ip_block_version psp_v12_0_ip_block = {
	.type = AMD_IP_BLOCK_TYPE_PSP,
	.major = 12,
	.minor = 0,
	.rev = 0,
	.funcs = &psp_ip_funcs,
};

const struct amdgpu_ip_block_version psp_v13_0_ip_block = {
	.type = AMD_IP_BLOCK_TYPE_PSP,
	.major = 13,
	.minor = 0,
	.rev = 0,
	.funcs = &psp_ip_funcs,
};

const struct amdgpu_ip_block_version psp_v13_0_4_ip_block = {
	.type = AMD_IP_BLOCK_TYPE_PSP,
	.major = 13,
	.minor = 0,
	.rev = 4,
	.funcs = &psp_ip_funcs,
};<|MERGE_RESOLUTION|>--- conflicted
+++ resolved
@@ -2448,13 +2448,8 @@
 	return ret;
 }
 
-<<<<<<< HEAD
-static int psp_execute_non_psp_fw_load(struct psp_context *psp,
-				  struct amdgpu_firmware_info *ucode)
-=======
 int psp_execute_ip_fw_load(struct psp_context *psp,
 			   struct amdgpu_firmware_info *ucode)
->>>>>>> da8103da
 {
 	int ret = 0;
 	struct psp_gfx_cmd_resp *cmd = acquire_psp_cmd_buf(psp);
@@ -3720,7 +3715,6 @@
 		return adev->psp.sup_pd_fw_up ? 0660 : 0;
 
 	return adev->psp.sup_ifwi_up ? 0440 : 0;
-<<<<<<< HEAD
 }
 
 static umode_t amdgpu_bin_flash_attr_is_visible(struct kobject *kobj,
@@ -3734,21 +3728,6 @@
 	return adev->psp.sup_ifwi_up ? 0660 : 0;
 }
 
-=======
-}
-
-static umode_t amdgpu_bin_flash_attr_is_visible(struct kobject *kobj,
-						struct bin_attribute *attr,
-						int idx)
-{
-	struct device *dev = kobj_to_dev(kobj);
-	struct drm_device *ddev = dev_get_drvdata(dev);
-	struct amdgpu_device *adev = drm_to_adev(ddev);
-
-	return adev->psp.sup_ifwi_up ? 0660 : 0;
-}
-
->>>>>>> da8103da
 const struct attribute_group amdgpu_flash_attr_group = {
 	.attrs = flash_attrs,
 	.bin_attrs = bin_flash_attrs,
