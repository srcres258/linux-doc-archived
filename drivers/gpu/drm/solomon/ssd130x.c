--- conflicted
+++ resolved
@@ -153,11 +153,7 @@
 	const struct drm_format_info *fi;
 	unsigned int pitch;
 
-<<<<<<< HEAD
-	fi = drm_format_info(DRM_FORMAT_C1);
-=======
 	fi = drm_format_info(DRM_FORMAT_R1);
->>>>>>> f0412619
 	if (!fi)
 		return -EINVAL;
 
