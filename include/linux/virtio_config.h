--- conflicted
+++ resolved
@@ -239,11 +239,7 @@
 
 /**
  * virtio_synchronize_cbs - synchronize with virtqueue callbacks
-<<<<<<< HEAD
- * @vdev: the device
-=======
  * @dev: the virtio device
->>>>>>> 7365df19
  */
 static inline
 void virtio_synchronize_cbs(struct virtio_device *dev)
