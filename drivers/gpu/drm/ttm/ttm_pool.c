// SPDX-License-Identifier: GPL-2.0 OR MIT
/*
 * Copyright 2020 Advanced Micro Devices, Inc.
 *
 * Permission is hereby granted, free of charge, to any person obtaining a
 * copy of this software and associated documentation files (the "Software"),
 * to deal in the Software without restriction, including without limitation
 * the rights to use, copy, modify, merge, publish, distribute, sublicense,
 * and/or sell copies of the Software, and to permit persons to whom the
 * Software is furnished to do so, subject to the following conditions:
 *
 * The above copyright notice and this permission notice shall be included in
 * all copies or substantial portions of the Software.
 *
 * THE SOFTWARE IS PROVIDED "AS IS", WITHOUT WARRANTY OF ANY KIND, EXPRESS OR
 * IMPLIED, INCLUDING BUT NOT LIMITED TO THE WARRANTIES OF MERCHANTABILITY,
 * FITNESS FOR A PARTICULAR PURPOSE AND NONINFRINGEMENT.  IN NO EVENT SHALL
 * THE COPYRIGHT HOLDER(S) OR AUTHOR(S) BE LIABLE FOR ANY CLAIM, DAMAGES OR
 * OTHER LIABILITY, WHETHER IN AN ACTION OF CONTRACT, TORT OR OTHERWISE,
 * ARISING FROM, OUT OF OR IN CONNECTION WITH THE SOFTWARE OR THE USE OR
 * OTHER DEALINGS IN THE SOFTWARE.
 *
 * Authors: Christian König
 */

/* Pooling of allocated pages is necessary because changing the caching
 * attributes on x86 of the linear mapping requires a costly cross CPU TLB
 * invalidate for those addresses.
 *
 * Additional to that allocations from the DMA coherent API are pooled as well
 * cause they are rather slow compared to alloc_pages+map.
 */

#include <linux/module.h>
#include <linux/dma-mapping.h>
#include <linux/debugfs.h>
#include <linux/highmem.h>
#include <linux/sched/mm.h>

#ifdef CONFIG_X86
#include <asm/set_memory.h>
#endif

#include <drm/ttm/ttm_pool.h>
#include <drm/ttm/ttm_tt.h>
#include <drm/ttm/ttm_bo.h>

#include "ttm_module.h"

#define TTM_MAX_ORDER (PMD_SHIFT - PAGE_SHIFT)
#define __TTM_DIM_ORDER (TTM_MAX_ORDER + 1)
/* Some architectures have a weird PMD_SHIFT */
#define TTM_DIM_ORDER (__TTM_DIM_ORDER <= MAX_ORDER ? __TTM_DIM_ORDER : MAX_ORDER)

/**
 * struct ttm_pool_dma - Helper object for coherent DMA mappings
 *
 * @addr: original DMA address returned for the mapping
 * @vaddr: original vaddr return for the mapping and order in the lower bits
 */
struct ttm_pool_dma {
	dma_addr_t addr;
	unsigned long vaddr;
};

static unsigned long page_pool_size;

MODULE_PARM_DESC(page_pool_size, "Number of pages in the WC/UC/DMA pool");
module_param(page_pool_size, ulong, 0644);

static atomic_long_t allocated_pages;

<<<<<<< HEAD
static struct ttm_pool_type global_write_combined[MAX_ORDER + 1];
static struct ttm_pool_type global_uncached[MAX_ORDER + 1];

static struct ttm_pool_type global_dma32_write_combined[MAX_ORDER + 1];
static struct ttm_pool_type global_dma32_uncached[MAX_ORDER + 1];
=======
static struct ttm_pool_type global_write_combined[TTM_DIM_ORDER];
static struct ttm_pool_type global_uncached[TTM_DIM_ORDER];

static struct ttm_pool_type global_dma32_write_combined[TTM_DIM_ORDER];
static struct ttm_pool_type global_dma32_uncached[TTM_DIM_ORDER];
>>>>>>> 4d877b1a

static spinlock_t shrinker_lock;
static struct list_head shrinker_list;
static struct shrinker mm_shrinker;

/* Allocate pages of size 1 << order with the given gfp_flags */
static struct page *ttm_pool_alloc_page(struct ttm_pool *pool, gfp_t gfp_flags,
					unsigned int order)
{
	unsigned long attr = DMA_ATTR_FORCE_CONTIGUOUS;
	struct ttm_pool_dma *dma;
	struct page *p;
	void *vaddr;

	/* Don't set the __GFP_COMP flag for higher order allocations.
	 * Mapping pages directly into an userspace process and calling
	 * put_page() on a TTM allocated page is illegal.
	 */
	if (order)
		gfp_flags |= __GFP_NOMEMALLOC | __GFP_NORETRY | __GFP_NOWARN |
			__GFP_KSWAPD_RECLAIM;

	if (!pool->use_dma_alloc) {
		p = alloc_pages(gfp_flags, order);
		if (p)
			p->private = order;
		return p;
	}

	dma = kmalloc(sizeof(*dma), GFP_KERNEL);
	if (!dma)
		return NULL;

	if (order)
		attr |= DMA_ATTR_NO_WARN;

	vaddr = dma_alloc_attrs(pool->dev, (1ULL << order) * PAGE_SIZE,
				&dma->addr, gfp_flags, attr);
	if (!vaddr)
		goto error_free;

	/* TODO: This is an illegal abuse of the DMA API, but we need to rework
	 * TTM page fault handling and extend the DMA API to clean this up.
	 */
	if (is_vmalloc_addr(vaddr))
		p = vmalloc_to_page(vaddr);
	else
		p = virt_to_page(vaddr);

	dma->vaddr = (unsigned long)vaddr | order;
	p->private = (unsigned long)dma;
	return p;

error_free:
	kfree(dma);
	return NULL;
}

/* Reset the caching and pages of size 1 << order */
static void ttm_pool_free_page(struct ttm_pool *pool, enum ttm_caching caching,
			       unsigned int order, struct page *p)
{
	unsigned long attr = DMA_ATTR_FORCE_CONTIGUOUS;
	struct ttm_pool_dma *dma;
	void *vaddr;

#ifdef CONFIG_X86
	/* We don't care that set_pages_wb is inefficient here. This is only
	 * used when we have to shrink and CPU overhead is irrelevant then.
	 */
	if (caching != ttm_cached && !PageHighMem(p))
		set_pages_wb(p, 1 << order);
#endif

	if (!pool || !pool->use_dma_alloc) {
		__free_pages(p, order);
		return;
	}

	if (order)
		attr |= DMA_ATTR_NO_WARN;

	dma = (void *)p->private;
	vaddr = (void *)(dma->vaddr & PAGE_MASK);
	dma_free_attrs(pool->dev, (1UL << order) * PAGE_SIZE, vaddr, dma->addr,
		       attr);
	kfree(dma);
}

/* Apply a new caching to an array of pages */
static int ttm_pool_apply_caching(struct page **first, struct page **last,
				  enum ttm_caching caching)
{
#ifdef CONFIG_X86
	unsigned int num_pages = last - first;

	if (!num_pages)
		return 0;

	switch (caching) {
	case ttm_cached:
		break;
	case ttm_write_combined:
		return set_pages_array_wc(first, num_pages);
	case ttm_uncached:
		return set_pages_array_uc(first, num_pages);
	}
#endif
	return 0;
}

/* Map pages of 1 << order size and fill the DMA address array  */
static int ttm_pool_map(struct ttm_pool *pool, unsigned int order,
			struct page *p, dma_addr_t **dma_addr)
{
	dma_addr_t addr;
	unsigned int i;

	if (pool->use_dma_alloc) {
		struct ttm_pool_dma *dma = (void *)p->private;

		addr = dma->addr;
	} else {
		size_t size = (1ULL << order) * PAGE_SIZE;

		addr = dma_map_page(pool->dev, p, 0, size, DMA_BIDIRECTIONAL);
		if (dma_mapping_error(pool->dev, addr))
			return -EFAULT;
	}

	for (i = 1 << order; i ; --i) {
		*(*dma_addr)++ = addr;
		addr += PAGE_SIZE;
	}

	return 0;
}

/* Unmap pages of 1 << order size */
static void ttm_pool_unmap(struct ttm_pool *pool, dma_addr_t dma_addr,
			   unsigned int num_pages)
{
	/* Unmapped while freeing the page */
	if (pool->use_dma_alloc)
		return;

	dma_unmap_page(pool->dev, dma_addr, (long)num_pages << PAGE_SHIFT,
		       DMA_BIDIRECTIONAL);
}

/* Give pages into a specific pool_type */
static void ttm_pool_type_give(struct ttm_pool_type *pt, struct page *p)
{
	unsigned int i, num_pages = 1 << pt->order;

	for (i = 0; i < num_pages; ++i) {
		if (PageHighMem(p))
			clear_highpage(p + i);
		else
			clear_page(page_address(p + i));
	}

	spin_lock(&pt->lock);
	list_add(&p->lru, &pt->pages);
	spin_unlock(&pt->lock);
	atomic_long_add(1 << pt->order, &allocated_pages);
}

/* Take pages from a specific pool_type, return NULL when nothing available */
static struct page *ttm_pool_type_take(struct ttm_pool_type *pt)
{
	struct page *p;

	spin_lock(&pt->lock);
	p = list_first_entry_or_null(&pt->pages, typeof(*p), lru);
	if (p) {
		atomic_long_sub(1 << pt->order, &allocated_pages);
		list_del(&p->lru);
	}
	spin_unlock(&pt->lock);

	return p;
}

/* Initialize and add a pool type to the global shrinker list */
static void ttm_pool_type_init(struct ttm_pool_type *pt, struct ttm_pool *pool,
			       enum ttm_caching caching, unsigned int order)
{
	pt->pool = pool;
	pt->caching = caching;
	pt->order = order;
	spin_lock_init(&pt->lock);
	INIT_LIST_HEAD(&pt->pages);

	spin_lock(&shrinker_lock);
	list_add_tail(&pt->shrinker_list, &shrinker_list);
	spin_unlock(&shrinker_lock);
}

/* Remove a pool_type from the global shrinker list and free all pages */
static void ttm_pool_type_fini(struct ttm_pool_type *pt)
{
	struct page *p;

	spin_lock(&shrinker_lock);
	list_del(&pt->shrinker_list);
	spin_unlock(&shrinker_lock);

	while ((p = ttm_pool_type_take(pt)))
		ttm_pool_free_page(pt->pool, pt->caching, pt->order, p);
}

/* Return the pool_type to use for the given caching and order */
static struct ttm_pool_type *ttm_pool_select_type(struct ttm_pool *pool,
						  enum ttm_caching caching,
						  unsigned int order)
{
	if (pool->use_dma_alloc)
		return &pool->caching[caching].orders[order];

#ifdef CONFIG_X86
	switch (caching) {
	case ttm_write_combined:
		if (pool->use_dma32)
			return &global_dma32_write_combined[order];

		return &global_write_combined[order];
	case ttm_uncached:
		if (pool->use_dma32)
			return &global_dma32_uncached[order];

		return &global_uncached[order];
	default:
		break;
	}
#endif

	return NULL;
}

/* Free pages using the global shrinker list */
static unsigned int ttm_pool_shrink(void)
{
	struct ttm_pool_type *pt;
	unsigned int num_pages;
	struct page *p;

	spin_lock(&shrinker_lock);
	pt = list_first_entry(&shrinker_list, typeof(*pt), shrinker_list);
	list_move_tail(&pt->shrinker_list, &shrinker_list);
	spin_unlock(&shrinker_lock);

	p = ttm_pool_type_take(pt);
	if (p) {
		ttm_pool_free_page(pt->pool, pt->caching, pt->order, p);
		num_pages = 1 << pt->order;
	} else {
		num_pages = 0;
	}

	return num_pages;
}

/* Return the allocation order based for a page */
static unsigned int ttm_pool_page_order(struct ttm_pool *pool, struct page *p)
{
	if (pool->use_dma_alloc) {
		struct ttm_pool_dma *dma = (void *)p->private;

		return dma->vaddr & ~PAGE_MASK;
	}

	return p->private;
}

/* Called when we got a page, either from a pool or newly allocated */
static int ttm_pool_page_allocated(struct ttm_pool *pool, unsigned int order,
				   struct page *p, dma_addr_t **dma_addr,
				   unsigned long *num_pages,
				   struct page ***pages)
{
	unsigned int i;
	int r;

	if (*dma_addr) {
		r = ttm_pool_map(pool, order, p, dma_addr);
		if (r)
			return r;
	}

	*num_pages -= 1 << order;
	for (i = 1 << order; i; --i, ++(*pages), ++p)
		**pages = p;

	return 0;
}

/**
 * ttm_pool_free_range() - Free a range of TTM pages
 * @pool: The pool used for allocating.
 * @tt: The struct ttm_tt holding the page pointers.
 * @caching: The page caching mode used by the range.
 * @start_page: index for first page to free.
 * @end_page: index for last page to free + 1.
 *
 * During allocation the ttm_tt page-vector may be populated with ranges of
 * pages with different attributes if allocation hit an error without being
 * able to completely fulfill the allocation. This function can be used
 * to free these individual ranges.
 */
static void ttm_pool_free_range(struct ttm_pool *pool, struct ttm_tt *tt,
				enum ttm_caching caching,
				pgoff_t start_page, pgoff_t end_page)
{
	struct page **pages = tt->pages;
	unsigned int order;
	pgoff_t i, nr;

	for (i = start_page; i < end_page; i += nr, pages += nr) {
		struct ttm_pool_type *pt = NULL;

		order = ttm_pool_page_order(pool, *pages);
		nr = (1UL << order);
		if (tt->dma_address)
			ttm_pool_unmap(pool, tt->dma_address[i], nr);

		pt = ttm_pool_select_type(pool, caching, order);
		if (pt)
			ttm_pool_type_give(pt, *pages);
		else
			ttm_pool_free_page(pool, caching, order, *pages);
	}
}

/**
 * ttm_pool_alloc - Fill a ttm_tt object
 *
 * @pool: ttm_pool to use
 * @tt: ttm_tt object to fill
 * @ctx: operation context
 *
 * Fill the ttm_tt object with pages and also make sure to DMA map them when
 * necessary.
 *
 * Returns: 0 on successe, negative error code otherwise.
 */
int ttm_pool_alloc(struct ttm_pool *pool, struct ttm_tt *tt,
		   struct ttm_operation_ctx *ctx)
{
	pgoff_t num_pages = tt->num_pages;
	dma_addr_t *dma_addr = tt->dma_address;
	struct page **caching = tt->pages;
	struct page **pages = tt->pages;
	enum ttm_caching page_caching;
	gfp_t gfp_flags = GFP_USER;
	pgoff_t caching_divide;
	unsigned int order;
	struct page *p;
	int r;

	WARN_ON(!num_pages || ttm_tt_is_populated(tt));
	WARN_ON(dma_addr && !pool->dev);

	if (tt->page_flags & TTM_TT_FLAG_ZERO_ALLOC)
		gfp_flags |= __GFP_ZERO;

	if (ctx->gfp_retry_mayfail)
		gfp_flags |= __GFP_RETRY_MAYFAIL;

	if (pool->use_dma32)
		gfp_flags |= GFP_DMA32;
	else
		gfp_flags |= GFP_HIGHUSER;

<<<<<<< HEAD
	for (order = min_t(unsigned int, MAX_ORDER, __fls(num_pages));
=======
	for (order = min_t(unsigned int, TTM_MAX_ORDER, __fls(num_pages));
>>>>>>> 4d877b1a
	     num_pages;
	     order = min_t(unsigned int, order, __fls(num_pages))) {
		struct ttm_pool_type *pt;

		page_caching = tt->caching;
		pt = ttm_pool_select_type(pool, tt->caching, order);
		p = pt ? ttm_pool_type_take(pt) : NULL;
		if (p) {
			r = ttm_pool_apply_caching(caching, pages,
						   tt->caching);
			if (r)
				goto error_free_page;

			caching = pages;
			do {
				r = ttm_pool_page_allocated(pool, order, p,
							    &dma_addr,
							    &num_pages,
							    &pages);
				if (r)
					goto error_free_page;

				caching = pages;
				if (num_pages < (1 << order))
					break;

				p = ttm_pool_type_take(pt);
			} while (p);
		}

		page_caching = ttm_cached;
		while (num_pages >= (1 << order) &&
		       (p = ttm_pool_alloc_page(pool, gfp_flags, order))) {

			if (PageHighMem(p)) {
				r = ttm_pool_apply_caching(caching, pages,
							   tt->caching);
				if (r)
					goto error_free_page;
				caching = pages;
			}
			r = ttm_pool_page_allocated(pool, order, p, &dma_addr,
						    &num_pages, &pages);
			if (r)
				goto error_free_page;
			if (PageHighMem(p))
				caching = pages;
		}

		if (!p) {
			if (order) {
				--order;
				continue;
			}
			r = -ENOMEM;
			goto error_free_all;
		}
	}

	r = ttm_pool_apply_caching(caching, pages, tt->caching);
	if (r)
		goto error_free_all;

	return 0;

error_free_page:
	ttm_pool_free_page(pool, page_caching, order, p);

error_free_all:
	num_pages = tt->num_pages - num_pages;
	caching_divide = caching - tt->pages;
	ttm_pool_free_range(pool, tt, tt->caching, 0, caching_divide);
	ttm_pool_free_range(pool, tt, ttm_cached, caching_divide, num_pages);

	return r;
}
EXPORT_SYMBOL(ttm_pool_alloc);

/**
 * ttm_pool_free - Free the backing pages from a ttm_tt object
 *
 * @pool: Pool to give pages back to.
 * @tt: ttm_tt object to unpopulate
 *
 * Give the packing pages back to a pool or free them
 */
void ttm_pool_free(struct ttm_pool *pool, struct ttm_tt *tt)
{
	ttm_pool_free_range(pool, tt, tt->caching, 0, tt->num_pages);

	while (atomic_long_read(&allocated_pages) > page_pool_size)
		ttm_pool_shrink();
}
EXPORT_SYMBOL(ttm_pool_free);

/**
 * ttm_pool_init - Initialize a pool
 *
 * @pool: the pool to initialize
 * @dev: device for DMA allocations and mappings
 * @use_dma_alloc: true if coherent DMA alloc should be used
 * @use_dma32: true if GFP_DMA32 should be used
 *
 * Initialize the pool and its pool types.
 */
void ttm_pool_init(struct ttm_pool *pool, struct device *dev,
		   bool use_dma_alloc, bool use_dma32)
{
	unsigned int i, j;

	WARN_ON(!dev && use_dma_alloc);

	pool->dev = dev;
	pool->use_dma_alloc = use_dma_alloc;
	pool->use_dma32 = use_dma32;

	if (use_dma_alloc) {
		for (i = 0; i < TTM_NUM_CACHING_TYPES; ++i)
<<<<<<< HEAD
			for (j = 0; j <= MAX_ORDER; ++j)
=======
			for (j = 0; j < TTM_DIM_ORDER; ++j)
>>>>>>> 4d877b1a
				ttm_pool_type_init(&pool->caching[i].orders[j],
						   pool, i, j);
	}
}

/**
 * ttm_pool_fini - Cleanup a pool
 *
 * @pool: the pool to clean up
 *
 * Free all pages in the pool and unregister the types from the global
 * shrinker.
 */
void ttm_pool_fini(struct ttm_pool *pool)
{
	unsigned int i, j;

	if (pool->use_dma_alloc) {
		for (i = 0; i < TTM_NUM_CACHING_TYPES; ++i)
<<<<<<< HEAD
			for (j = 0; j <= MAX_ORDER; ++j)
=======
			for (j = 0; j < TTM_DIM_ORDER; ++j)
>>>>>>> 4d877b1a
				ttm_pool_type_fini(&pool->caching[i].orders[j]);
	}

	/* We removed the pool types from the LRU, but we need to also make sure
	 * that no shrinker is concurrently freeing pages from the pool.
	 */
	synchronize_shrinkers();
}

/* As long as pages are available make sure to release at least one */
static unsigned long ttm_pool_shrinker_scan(struct shrinker *shrink,
					    struct shrink_control *sc)
{
	unsigned long num_freed = 0;

	do
		num_freed += ttm_pool_shrink();
	while (!num_freed && atomic_long_read(&allocated_pages));

	return num_freed;
}

/* Return the number of pages available or SHRINK_EMPTY if we have none */
static unsigned long ttm_pool_shrinker_count(struct shrinker *shrink,
					     struct shrink_control *sc)
{
	unsigned long num_pages = atomic_long_read(&allocated_pages);

	return num_pages ? num_pages : SHRINK_EMPTY;
}

#ifdef CONFIG_DEBUG_FS
/* Count the number of pages available in a pool_type */
static unsigned int ttm_pool_type_count(struct ttm_pool_type *pt)
{
	unsigned int count = 0;
	struct page *p;

	spin_lock(&pt->lock);
	/* Only used for debugfs, the overhead doesn't matter */
	list_for_each_entry(p, &pt->pages, lru)
		++count;
	spin_unlock(&pt->lock);

	return count;
}

/* Print a nice header for the order */
static void ttm_pool_debugfs_header(struct seq_file *m)
{
	unsigned int i;

	seq_puts(m, "\t ");
<<<<<<< HEAD
	for (i = 0; i <= MAX_ORDER; ++i)
=======
	for (i = 0; i < TTM_DIM_ORDER; ++i)
>>>>>>> 4d877b1a
		seq_printf(m, " ---%2u---", i);
	seq_puts(m, "\n");
}

/* Dump information about the different pool types */
static void ttm_pool_debugfs_orders(struct ttm_pool_type *pt,
				    struct seq_file *m)
{
	unsigned int i;

<<<<<<< HEAD
	for (i = 0; i <= MAX_ORDER; ++i)
=======
	for (i = 0; i < TTM_DIM_ORDER; ++i)
>>>>>>> 4d877b1a
		seq_printf(m, " %8u", ttm_pool_type_count(&pt[i]));
	seq_puts(m, "\n");
}

/* Dump the total amount of allocated pages */
static void ttm_pool_debugfs_footer(struct seq_file *m)
{
	seq_printf(m, "\ntotal\t: %8lu of %8lu\n",
		   atomic_long_read(&allocated_pages), page_pool_size);
}

/* Dump the information for the global pools */
static int ttm_pool_debugfs_globals_show(struct seq_file *m, void *data)
{
	ttm_pool_debugfs_header(m);

	spin_lock(&shrinker_lock);
	seq_puts(m, "wc\t:");
	ttm_pool_debugfs_orders(global_write_combined, m);
	seq_puts(m, "uc\t:");
	ttm_pool_debugfs_orders(global_uncached, m);
	seq_puts(m, "wc 32\t:");
	ttm_pool_debugfs_orders(global_dma32_write_combined, m);
	seq_puts(m, "uc 32\t:");
	ttm_pool_debugfs_orders(global_dma32_uncached, m);
	spin_unlock(&shrinker_lock);

	ttm_pool_debugfs_footer(m);

	return 0;
}
DEFINE_SHOW_ATTRIBUTE(ttm_pool_debugfs_globals);

/**
 * ttm_pool_debugfs - Debugfs dump function for a pool
 *
 * @pool: the pool to dump the information for
 * @m: seq_file to dump to
 *
 * Make a debugfs dump with the per pool and global information.
 */
int ttm_pool_debugfs(struct ttm_pool *pool, struct seq_file *m)
{
	unsigned int i;

	if (!pool->use_dma_alloc) {
		seq_puts(m, "unused\n");
		return 0;
	}

	ttm_pool_debugfs_header(m);

	spin_lock(&shrinker_lock);
	for (i = 0; i < TTM_NUM_CACHING_TYPES; ++i) {
		seq_puts(m, "DMA ");
		switch (i) {
		case ttm_cached:
			seq_puts(m, "\t:");
			break;
		case ttm_write_combined:
			seq_puts(m, "wc\t:");
			break;
		case ttm_uncached:
			seq_puts(m, "uc\t:");
			break;
		}
		ttm_pool_debugfs_orders(pool->caching[i].orders, m);
	}
	spin_unlock(&shrinker_lock);

	ttm_pool_debugfs_footer(m);
	return 0;
}
EXPORT_SYMBOL(ttm_pool_debugfs);

/* Test the shrinker functions and dump the result */
static int ttm_pool_debugfs_shrink_show(struct seq_file *m, void *data)
{
	struct shrink_control sc = { .gfp_mask = GFP_NOFS };

	fs_reclaim_acquire(GFP_KERNEL);
	seq_printf(m, "%lu/%lu\n", ttm_pool_shrinker_count(&mm_shrinker, &sc),
		   ttm_pool_shrinker_scan(&mm_shrinker, &sc));
	fs_reclaim_release(GFP_KERNEL);

	return 0;
}
DEFINE_SHOW_ATTRIBUTE(ttm_pool_debugfs_shrink);

#endif

/**
 * ttm_pool_mgr_init - Initialize globals
 *
 * @num_pages: default number of pages
 *
 * Initialize the global locks and lists for the MM shrinker.
 */
int ttm_pool_mgr_init(unsigned long num_pages)
{
	unsigned int i;

	BUILD_BUG_ON(TTM_DIM_ORDER > MAX_ORDER);
	BUILD_BUG_ON(TTM_DIM_ORDER < 1);

	if (!page_pool_size)
		page_pool_size = num_pages;

	spin_lock_init(&shrinker_lock);
	INIT_LIST_HEAD(&shrinker_list);

<<<<<<< HEAD
	for (i = 0; i <= MAX_ORDER; ++i) {
=======
	for (i = 0; i < TTM_DIM_ORDER; ++i) {
>>>>>>> 4d877b1a
		ttm_pool_type_init(&global_write_combined[i], NULL,
				   ttm_write_combined, i);
		ttm_pool_type_init(&global_uncached[i], NULL, ttm_uncached, i);

		ttm_pool_type_init(&global_dma32_write_combined[i], NULL,
				   ttm_write_combined, i);
		ttm_pool_type_init(&global_dma32_uncached[i], NULL,
				   ttm_uncached, i);
	}

#ifdef CONFIG_DEBUG_FS
	debugfs_create_file("page_pool", 0444, ttm_debugfs_root, NULL,
			    &ttm_pool_debugfs_globals_fops);
	debugfs_create_file("page_pool_shrink", 0400, ttm_debugfs_root, NULL,
			    &ttm_pool_debugfs_shrink_fops);
#endif

	mm_shrinker.count_objects = ttm_pool_shrinker_count;
	mm_shrinker.scan_objects = ttm_pool_shrinker_scan;
	mm_shrinker.seeks = 1;
	return register_shrinker(&mm_shrinker, "drm-ttm_pool");
}

/**
 * ttm_pool_mgr_fini - Finalize globals
 *
 * Cleanup the global pools and unregister the MM shrinker.
 */
void ttm_pool_mgr_fini(void)
{
	unsigned int i;

<<<<<<< HEAD
	for (i = 0; i <= MAX_ORDER; ++i) {
=======
	for (i = 0; i < TTM_DIM_ORDER; ++i) {
>>>>>>> 4d877b1a
		ttm_pool_type_fini(&global_write_combined[i]);
		ttm_pool_type_fini(&global_uncached[i]);

		ttm_pool_type_fini(&global_dma32_write_combined[i]);
		ttm_pool_type_fini(&global_dma32_uncached[i]);
	}

	unregister_shrinker(&mm_shrinker);
	WARN_ON(!list_empty(&shrinker_list));
}<|MERGE_RESOLUTION|>--- conflicted
+++ resolved
@@ -70,19 +70,11 @@
 
 static atomic_long_t allocated_pages;
 
-<<<<<<< HEAD
-static struct ttm_pool_type global_write_combined[MAX_ORDER + 1];
-static struct ttm_pool_type global_uncached[MAX_ORDER + 1];
-
-static struct ttm_pool_type global_dma32_write_combined[MAX_ORDER + 1];
-static struct ttm_pool_type global_dma32_uncached[MAX_ORDER + 1];
-=======
 static struct ttm_pool_type global_write_combined[TTM_DIM_ORDER];
 static struct ttm_pool_type global_uncached[TTM_DIM_ORDER];
 
 static struct ttm_pool_type global_dma32_write_combined[TTM_DIM_ORDER];
 static struct ttm_pool_type global_dma32_uncached[TTM_DIM_ORDER];
->>>>>>> 4d877b1a
 
 static spinlock_t shrinker_lock;
 static struct list_head shrinker_list;
@@ -457,11 +449,7 @@
 	else
 		gfp_flags |= GFP_HIGHUSER;
 
-<<<<<<< HEAD
-	for (order = min_t(unsigned int, MAX_ORDER, __fls(num_pages));
-=======
 	for (order = min_t(unsigned int, TTM_MAX_ORDER, __fls(num_pages));
->>>>>>> 4d877b1a
 	     num_pages;
 	     order = min_t(unsigned int, order, __fls(num_pages))) {
 		struct ttm_pool_type *pt;
@@ -580,11 +568,7 @@
 
 	if (use_dma_alloc) {
 		for (i = 0; i < TTM_NUM_CACHING_TYPES; ++i)
-<<<<<<< HEAD
-			for (j = 0; j <= MAX_ORDER; ++j)
-=======
 			for (j = 0; j < TTM_DIM_ORDER; ++j)
->>>>>>> 4d877b1a
 				ttm_pool_type_init(&pool->caching[i].orders[j],
 						   pool, i, j);
 	}
@@ -604,11 +588,7 @@
 
 	if (pool->use_dma_alloc) {
 		for (i = 0; i < TTM_NUM_CACHING_TYPES; ++i)
-<<<<<<< HEAD
-			for (j = 0; j <= MAX_ORDER; ++j)
-=======
 			for (j = 0; j < TTM_DIM_ORDER; ++j)
->>>>>>> 4d877b1a
 				ttm_pool_type_fini(&pool->caching[i].orders[j]);
 	}
 
@@ -662,11 +642,7 @@
 	unsigned int i;
 
 	seq_puts(m, "\t ");
-<<<<<<< HEAD
-	for (i = 0; i <= MAX_ORDER; ++i)
-=======
 	for (i = 0; i < TTM_DIM_ORDER; ++i)
->>>>>>> 4d877b1a
 		seq_printf(m, " ---%2u---", i);
 	seq_puts(m, "\n");
 }
@@ -677,11 +653,7 @@
 {
 	unsigned int i;
 
-<<<<<<< HEAD
-	for (i = 0; i <= MAX_ORDER; ++i)
-=======
 	for (i = 0; i < TTM_DIM_ORDER; ++i)
->>>>>>> 4d877b1a
 		seq_printf(m, " %8u", ttm_pool_type_count(&pt[i]));
 	seq_puts(m, "\n");
 }
@@ -793,11 +765,7 @@
 	spin_lock_init(&shrinker_lock);
 	INIT_LIST_HEAD(&shrinker_list);
 
-<<<<<<< HEAD
-	for (i = 0; i <= MAX_ORDER; ++i) {
-=======
 	for (i = 0; i < TTM_DIM_ORDER; ++i) {
->>>>>>> 4d877b1a
 		ttm_pool_type_init(&global_write_combined[i], NULL,
 				   ttm_write_combined, i);
 		ttm_pool_type_init(&global_uncached[i], NULL, ttm_uncached, i);
@@ -830,11 +798,7 @@
 {
 	unsigned int i;
 
-<<<<<<< HEAD
-	for (i = 0; i <= MAX_ORDER; ++i) {
-=======
 	for (i = 0; i < TTM_DIM_ORDER; ++i) {
->>>>>>> 4d877b1a
 		ttm_pool_type_fini(&global_write_combined[i]);
 		ttm_pool_type_fini(&global_uncached[i]);
 
