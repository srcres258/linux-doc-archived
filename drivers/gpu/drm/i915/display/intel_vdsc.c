--- conflicted
+++ resolved
@@ -53,8 +53,6 @@
 }
 
 static void
-<<<<<<< HEAD
-=======
 intel_vdsc_set_min_max_qp(struct drm_dsc_config *vdsc_cfg, int buf,
 			  int bpp)
 {
@@ -77,7 +75,6 @@
  * DSCParameterValuesVESA V1-2 spreadsheet).
  */
 static void
->>>>>>> da8103da
 calculate_rc_params(struct drm_dsc_config *vdsc_cfg)
 {
 	int bpc = vdsc_cfg->bits_per_component;
@@ -90,8 +87,6 @@
 			12 + DIV_ROUND_UP((9 * min(34, vdsc_cfg->slice_height - 8)), 100);
 	else
 		vdsc_cfg->first_line_bpg_offset = 2 * (vdsc_cfg->slice_height - 1);
-<<<<<<< HEAD
-=======
 
 	/*
 	 * According to DSC 1.2 spec in Section 4.1 if native_420 is set:
@@ -114,7 +109,6 @@
 		vdsc_cfg->nsl_bpg_offset = DIV_ROUND_UP(vdsc_cfg->second_line_bpg_offset << 11,
 							vdsc_cfg->slice_height - 1);
 	}
->>>>>>> da8103da
 
 	/* Our hw supports only 444 modes as of today */
 	if (bpp >= 12)
@@ -135,31 +129,6 @@
 	vdsc_cfg->rc_quant_incr_limit0 = 11 + qp_bpc_modifier;
 	vdsc_cfg->rc_quant_incr_limit1 = 11 + qp_bpc_modifier;
 
-<<<<<<< HEAD
-	bpp_i  = (2 * (bpp - 6));
-	for (buf_i = 0; buf_i < DSC_NUM_BUF_RANGES; buf_i++) {
-		u8 range_bpg_offset;
-
-		/* Read range_minqp and range_max_qp from qp tables */
-		vdsc_cfg->rc_range_params[buf_i].range_min_qp =
-			intel_lookup_range_min_qp(bpc, buf_i, bpp_i, vdsc_cfg->native_420);
-		vdsc_cfg->rc_range_params[buf_i].range_max_qp =
-			intel_lookup_range_max_qp(bpc, buf_i, bpp_i, vdsc_cfg->native_420);
-
-		/* Calculate range_bpg_offset */
-		if (bpp <= 6) {
-			range_bpg_offset = ofs_und6[buf_i];
-		} else if (bpp <= 8) {
-			res = DIV_ROUND_UP(((bpp - 6) * (ofs_und8[buf_i] - ofs_und6[buf_i])), 2);
-			range_bpg_offset = ofs_und6[buf_i] + res;
-		} else if (bpp <= 12) {
-			range_bpg_offset = ofs_und8[buf_i];
-		} else if (bpp <= 15) {
-			res = DIV_ROUND_UP(((bpp - 12) * (ofs_und15[buf_i] - ofs_und12[buf_i])), 3);
-			range_bpg_offset = ofs_und12[buf_i] + res;
-		} else {
-			range_bpg_offset = ofs_und15[buf_i];
-=======
 	if (vdsc_cfg->native_420) {
 		static const s8 ofs_und4[] = {
 			2, 0, 0, -2, -4, -6, -8, -8, -8, -10, -10, -12, -12, -12, -12
@@ -241,11 +210,7 @@
 
 			vdsc_cfg->rc_range_params[buf_i].range_bpg_offset =
 				range_bpg_offset & DSC_RANGE_BPG_OFFSET_MASK;
->>>>>>> da8103da
 		}
-
-		vdsc_cfg->rc_range_params[buf_i].range_bpg_offset =
-			range_bpg_offset & DSC_RANGE_BPG_OFFSET_MASK;
 	}
 }
 
@@ -338,27 +303,9 @@
 			ret = drm_dsc_setup_rc_params(vdsc_cfg, DRM_DSC_1_1_PRE_SCR);
 		else
 			ret = drm_dsc_setup_rc_params(vdsc_cfg, DRM_DSC_1_2_444);
-<<<<<<< HEAD
 
 		if (ret)
 			return ret;
-
-		/*
-		 * FIXME: verify that the hardware actually needs these
-		 * modifications rather than them being simple typos.
-		 */
-		if (compressed_bpp == 6 &&
-		    vdsc_cfg->bits_per_component == 8)
-			vdsc_cfg->rc_quant_incr_limit1 = 23;
-
-		if (compressed_bpp == 8 &&
-		    vdsc_cfg->bits_per_component == 14)
-			vdsc_cfg->rc_range_params[0].range_bpg_offset = 0;
-=======
-
-		if (ret)
-			return ret;
->>>>>>> da8103da
 	}
 
 	/*
