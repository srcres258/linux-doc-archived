/* SPDX-License-Identifier: GPL-2.0 */
#ifndef _ASM_POWERPC_PGTABLE_H
#define _ASM_POWERPC_PGTABLE_H

#ifndef __ASSEMBLY__
#include <linux/mmdebug.h>
#include <linux/mmzone.h>
#include <asm/processor.h>		/* For TASK_SIZE */
#include <asm/mmu.h>
#include <asm/page.h>
#include <asm/tlbflush.h>

struct mm_struct;

#endif /* !__ASSEMBLY__ */

#ifdef CONFIG_PPC_BOOK3S
#include <asm/book3s/pgtable.h>
#else
#include <asm/nohash/pgtable.h>
#endif /* !CONFIG_PPC_BOOK3S */

/*
 * Protection used for kernel text. We want the debuggers to be able to
 * set breakpoints anywhere, so don't write protect the kernel text
 * on platforms where such control is possible.
 */
#if defined(CONFIG_KGDB) || defined(CONFIG_XMON) || defined(CONFIG_BDI_SWITCH) || \
	defined(CONFIG_KPROBES) || defined(CONFIG_DYNAMIC_FTRACE)
#define PAGE_KERNEL_TEXT	PAGE_KERNEL_X
#else
#define PAGE_KERNEL_TEXT	PAGE_KERNEL_ROX
#endif

/* Make modules code happy. We don't set RO yet */
#define PAGE_KERNEL_EXEC	PAGE_KERNEL_X

/* Advertise special mapping type for AGP */
#define PAGE_AGP		(PAGE_KERNEL_NC)
#define HAVE_PAGE_AGP

#ifndef __ASSEMBLY__

#ifndef MAX_PTRS_PER_PGD
#define MAX_PTRS_PER_PGD PTRS_PER_PGD
#endif

/* Keep these as a macros to avoid include dependency mess */
#define pte_page(x)		pfn_to_page(pte_pfn(x))
#define mk_pte(page, pgprot)	pfn_pte(page_to_pfn(page), (pgprot))
/*
 * Select all bits except the pfn
 */
static inline pgprot_t pte_pgprot(pte_t pte)
{
	unsigned long pte_flags;

	pte_flags = pte_val(pte) & ~PTE_RPN_MASK;
	return __pgprot(pte_flags);
}

#ifndef pmd_page_vaddr
static inline unsigned long pmd_page_vaddr(pmd_t pmd)
{
	return ((unsigned long)__va(pmd_val(pmd) & ~PMD_MASKED_BITS));
}
#define pmd_page_vaddr pmd_page_vaddr
#endif
/*
 * ZERO_PAGE is a global shared page that is always zero: used
 * for zero-mapped memory areas etc..
 */
extern unsigned long empty_zero_page[];
#define ZERO_PAGE(vaddr) (virt_to_page(empty_zero_page))

extern pgd_t swapper_pg_dir[];

extern void paging_init(void);
void poking_init(void);

extern unsigned long ioremap_bot;
extern const pgprot_t protection_map[16];

#ifndef CONFIG_TRANSPARENT_HUGEPAGE
#define pmd_large(pmd)		0
#endif

/* can we use this in kvm */
unsigned long vmalloc_to_phys(void *vmalloc_addr);

void pgtable_cache_add(unsigned int shift);

pte_t *early_pte_alloc_kernel(pmd_t *pmdp, unsigned long va);

#if defined(CONFIG_STRICT_KERNEL_RWX) || defined(CONFIG_PPC32)
void mark_initmem_nx(void);
#else
static inline void mark_initmem_nx(void) { }
#endif

/*
 * When used, PTE_FRAG_NR is defined in subarch pgtable.h
 * so we are sure it is included when arriving here.
 */
#ifdef PTE_FRAG_NR
static inline void *pte_frag_get(mm_context_t *ctx)
{
	return ctx->pte_frag;
}

static inline void pte_frag_set(mm_context_t *ctx, void *p)
{
	ctx->pte_frag = p;
}
#else
#define PTE_FRAG_NR		1
#define PTE_FRAG_SIZE_SHIFT	PAGE_SHIFT
#define PTE_FRAG_SIZE		(1UL << PTE_FRAG_SIZE_SHIFT)

static inline void *pte_frag_get(mm_context_t *ctx)
{
	return NULL;
}

static inline void pte_frag_set(mm_context_t *ctx, void *p)
{
}
#endif

#ifndef pmd_is_leaf
#define pmd_is_leaf pmd_is_leaf
static inline bool pmd_is_leaf(pmd_t pmd)
{
	return false;
}
#endif

#ifndef pud_is_leaf
#define pud_is_leaf pud_is_leaf
static inline bool pud_is_leaf(pud_t pud)
{
	return false;
}
#endif

#ifndef p4d_is_leaf
#define p4d_is_leaf p4d_is_leaf
static inline bool p4d_is_leaf(p4d_t p4d)
{
	return false;
}
#endif

#define pmd_pgtable pmd_pgtable
static inline pgtable_t pmd_pgtable(pmd_t pmd)
{
	return (pgtable_t)pmd_page_vaddr(pmd);
}

<<<<<<< HEAD
#ifdef CONFIG_PPC64
#define is_ioremap_addr is_ioremap_addr
static inline bool is_ioremap_addr(const void *x)
{
	unsigned long addr = (unsigned long)x;

	return addr >= IOREMAP_BASE && addr < IOREMAP_END;
}
#endif /* CONFIG_PPC64 */

=======
>>>>>>> df50e6bf
#endif /* __ASSEMBLY__ */

#endif /* _ASM_POWERPC_PGTABLE_H */<|MERGE_RESOLUTION|>--- conflicted
+++ resolved
@@ -157,19 +157,6 @@
 	return (pgtable_t)pmd_page_vaddr(pmd);
 }
 
-<<<<<<< HEAD
-#ifdef CONFIG_PPC64
-#define is_ioremap_addr is_ioremap_addr
-static inline bool is_ioremap_addr(const void *x)
-{
-	unsigned long addr = (unsigned long)x;
-
-	return addr >= IOREMAP_BASE && addr < IOREMAP_END;
-}
-#endif /* CONFIG_PPC64 */
-
-=======
->>>>>>> df50e6bf
 #endif /* __ASSEMBLY__ */
 
 #endif /* _ASM_POWERPC_PGTABLE_H */