// SPDX-License-Identifier: GPL-2.0
/* Copyright (C) 2021-2022, Intel Corporation. */

#include "ice.h"
#include "ice_lib.h"

/**
 * ice_gnss_do_write - Write data to internal GNSS receiver
 * @pf: board private structure
 * @buf: command buffer
 * @size: command buffer size
 *
 * Write UBX command data to the GNSS receiver
 *
 * Return:
 * * number of bytes written - success
 * * negative - error code
 */
static int
ice_gnss_do_write(struct ice_pf *pf, const unsigned char *buf, unsigned int size)
{
	struct ice_aqc_link_topo_addr link_topo;
	struct ice_hw *hw = &pf->hw;
	unsigned int offset = 0;
	int err = 0;

	memset(&link_topo, 0, sizeof(struct ice_aqc_link_topo_addr));
	link_topo.topo_params.index = ICE_E810T_GNSS_I2C_BUS;
	link_topo.topo_params.node_type_ctx |=
		FIELD_PREP(ICE_AQC_LINK_TOPO_NODE_CTX_M,
			   ICE_AQC_LINK_TOPO_NODE_CTX_OVERRIDE);

	/* It's not possible to write a single byte to u-blox.
	 * Write all bytes in a loop until there are 6 or less bytes left. If
	 * there are exactly 6 bytes left, the last write would be only a byte.
	 * In this case, do 4+2 bytes writes instead of 5+1. Otherwise, do the
	 * last 2 to 5 bytes write.
	 */
	while (size - offset > ICE_GNSS_UBX_WRITE_BYTES + 1) {
		err = ice_aq_write_i2c(hw, link_topo, ICE_GNSS_UBX_I2C_BUS_ADDR,
				       cpu_to_le16(buf[offset]),
				       ICE_MAX_I2C_WRITE_BYTES,
				       &buf[offset + 1], NULL);
		if (err)
			goto err_out;

		offset += ICE_GNSS_UBX_WRITE_BYTES;
	}

	/* Single byte would be written. Write 4 bytes instead of 5. */
	if (size - offset == ICE_GNSS_UBX_WRITE_BYTES + 1) {
		err = ice_aq_write_i2c(hw, link_topo, ICE_GNSS_UBX_I2C_BUS_ADDR,
				       cpu_to_le16(buf[offset]),
				       ICE_MAX_I2C_WRITE_BYTES - 1,
				       &buf[offset + 1], NULL);
		if (err)
			goto err_out;

		offset += ICE_GNSS_UBX_WRITE_BYTES - 1;
	}

	/* Do the last write, 2 to 5 bytes. */
	err = ice_aq_write_i2c(hw, link_topo, ICE_GNSS_UBX_I2C_BUS_ADDR,
			       cpu_to_le16(buf[offset]), size - offset - 1,
			       &buf[offset + 1], NULL);
	if (err)
		goto err_out;

	return size;

err_out:
	dev_err(ice_pf_to_dev(pf), "GNSS failed to write, offset=%u, size=%u, err=%d\n",
		offset, size, err);

	return err;
}

/**
 * ice_gnss_read - Read data from internal GNSS module
 * @work: GNSS read work structure
 *
 * Read the data from internal GNSS receiver, write it to gnss_dev.
 */
static void ice_gnss_read(struct kthread_work *work)
{
	struct gnss_serial *gnss = container_of(work, struct gnss_serial,
						read_work.work);
	unsigned long delay = ICE_GNSS_POLL_DATA_DELAY_TIME;
	unsigned int i, bytes_read, data_len, count;
	struct ice_aqc_link_topo_addr link_topo;
	struct ice_pf *pf;
	struct ice_hw *hw;
	__be16 data_len_b;
	char *buf = NULL;
	u8 i2c_params;
	int err = 0;

	pf = gnss->back;
	if (!pf || !test_bit(ICE_FLAG_GNSS, pf->flags))
		return;

	hw = &pf->hw;

	memset(&link_topo, 0, sizeof(struct ice_aqc_link_topo_addr));
	link_topo.topo_params.index = ICE_E810T_GNSS_I2C_BUS;
	link_topo.topo_params.node_type_ctx |=
		FIELD_PREP(ICE_AQC_LINK_TOPO_NODE_CTX_M,
			   ICE_AQC_LINK_TOPO_NODE_CTX_OVERRIDE);

	i2c_params = ICE_GNSS_UBX_DATA_LEN_WIDTH |
		     ICE_AQC_I2C_USE_REPEATED_START;

	err = ice_aq_read_i2c(hw, link_topo, ICE_GNSS_UBX_I2C_BUS_ADDR,
			      cpu_to_le16(ICE_GNSS_UBX_DATA_LEN_H),
			      i2c_params, (u8 *)&data_len_b, NULL);
	if (err)
		goto requeue;

	data_len = be16_to_cpu(data_len_b);
	if (data_len == 0 || data_len == U16_MAX)
		goto requeue;

	/* The u-blox has data_len bytes for us to read */

	data_len = min_t(typeof(data_len), data_len, PAGE_SIZE);

	buf = (char *)get_zeroed_page(GFP_KERNEL);
	if (!buf) {
		err = -ENOMEM;
		goto requeue;
	}

	/* Read received data */
	for (i = 0; i < data_len; i += bytes_read) {
		unsigned int bytes_left = data_len - i;

		bytes_read = min_t(typeof(bytes_left), bytes_left,
				   ICE_MAX_I2C_DATA_SIZE);

		err = ice_aq_read_i2c(hw, link_topo, ICE_GNSS_UBX_I2C_BUS_ADDR,
				      cpu_to_le16(ICE_GNSS_UBX_EMPTY_DATA),
				      bytes_read, &buf[i], NULL);
		if (err)
			goto free_buf;
	}

	count = gnss_insert_raw(pf->gnss_dev, buf, i);
	if (count != i)
		dev_warn(ice_pf_to_dev(pf),
			 "gnss_insert_raw ret=%d size=%d\n",
			 count, i);
	delay = ICE_GNSS_TIMER_DELAY_TIME;
free_buf:
	free_page((unsigned long)buf);
requeue:
	kthread_queue_delayed_work(gnss->kworker, &gnss->read_work, delay);
<<<<<<< HEAD
exit:
=======
>>>>>>> 2d3c95f4
	if (err)
		dev_dbg(ice_pf_to_dev(pf), "GNSS failed to read err=%d\n", err);
}

/**
 * ice_gnss_struct_init - Initialize GNSS receiver
 * @pf: Board private structure
 *
 * Initialize GNSS structures and workers.
 *
 * Return:
 * * pointer to initialized gnss_serial struct - success
 * * NULL - error
 */
static struct gnss_serial *ice_gnss_struct_init(struct ice_pf *pf)
{
	struct device *dev = ice_pf_to_dev(pf);
	struct kthread_worker *kworker;
	struct gnss_serial *gnss;

	gnss = kzalloc(sizeof(*gnss), GFP_KERNEL);
	if (!gnss)
		return NULL;

	gnss->back = pf;
	pf->gnss_serial = gnss;

	kthread_init_delayed_work(&gnss->read_work, ice_gnss_read);
	kworker = kthread_create_worker(0, "ice-gnss-%s", dev_name(dev));
	if (IS_ERR(kworker)) {
		kfree(gnss);
		return NULL;
	}

	gnss->kworker = kworker;

	return gnss;
}

/**
 * ice_gnss_open - Open GNSS device
 * @gdev: pointer to the gnss device struct
 *
 * Open GNSS device and start filling the read buffer for consumer.
 *
 * Return:
 * * 0 - success
 * * negative - error code
 */
static int ice_gnss_open(struct gnss_device *gdev)
{
	struct ice_pf *pf = gnss_get_drvdata(gdev);
	struct gnss_serial *gnss;

	if (!pf)
		return -EFAULT;

	if (!test_bit(ICE_FLAG_GNSS, pf->flags))
		return -EFAULT;

	gnss = pf->gnss_serial;
	if (!gnss)
		return -ENODEV;

	kthread_queue_delayed_work(gnss->kworker, &gnss->read_work, 0);

	return 0;
}

/**
 * ice_gnss_close - Close GNSS device
 * @gdev: pointer to the gnss device struct
 *
 * Close GNSS device, cancel worker, stop filling the read buffer.
 */
static void ice_gnss_close(struct gnss_device *gdev)
{
	struct ice_pf *pf = gnss_get_drvdata(gdev);
	struct gnss_serial *gnss;

	if (!pf)
		return;

	gnss = pf->gnss_serial;
	if (!gnss)
		return;

	kthread_cancel_delayed_work_sync(&gnss->read_work);
}

/**
 * ice_gnss_write - Write to GNSS device
 * @gdev: pointer to the gnss device struct
 * @buf: pointer to the user data
 * @count: size of the buffer to be sent to the GNSS device
 *
 * Return:
 * * number of written bytes - success
 * * negative - error code
 */
static int
ice_gnss_write(struct gnss_device *gdev, const unsigned char *buf,
	       size_t count)
{
	struct ice_pf *pf = gnss_get_drvdata(gdev);
	struct gnss_serial *gnss;

	/* We cannot write a single byte using our I2C implementation. */
	if (count <= 1 || count > ICE_GNSS_TTY_WRITE_BUF)
		return -EINVAL;

	if (!pf)
		return -EFAULT;

	if (!test_bit(ICE_FLAG_GNSS, pf->flags))
		return -EFAULT;

	gnss = pf->gnss_serial;
	if (!gnss)
		return -ENODEV;

	return ice_gnss_do_write(pf, buf, count);
}

static const struct gnss_operations ice_gnss_ops = {
	.open = ice_gnss_open,
	.close = ice_gnss_close,
	.write_raw = ice_gnss_write,
};

/**
 * ice_gnss_register - Register GNSS receiver
 * @pf: Board private structure
 *
 * Allocate and register GNSS receiver in the Linux GNSS subsystem.
 *
 * Return:
 * * 0 - success
 * * negative - error code
 */
static int ice_gnss_register(struct ice_pf *pf)
{
	struct gnss_device *gdev;
	int ret;

	gdev = gnss_allocate_device(ice_pf_to_dev(pf));
	if (!gdev) {
		dev_err(ice_pf_to_dev(pf),
			"gnss_allocate_device returns NULL\n");
		return -ENOMEM;
	}

	gdev->ops = &ice_gnss_ops;
	gdev->type = GNSS_TYPE_UBX;
	gnss_set_drvdata(gdev, pf);
	ret = gnss_register_device(gdev);
	if (ret) {
		dev_err(ice_pf_to_dev(pf), "gnss_register_device err=%d\n",
			ret);
		gnss_put_device(gdev);
	} else {
		pf->gnss_dev = gdev;
	}

	return ret;
}

/**
 * ice_gnss_deregister - Deregister GNSS receiver
 * @pf: Board private structure
 *
 * Deregister GNSS receiver from the Linux GNSS subsystem,
 * release its resources.
 */
static void ice_gnss_deregister(struct ice_pf *pf)
{
	if (pf->gnss_dev) {
		gnss_deregister_device(pf->gnss_dev);
		gnss_put_device(pf->gnss_dev);
		pf->gnss_dev = NULL;
	}
}

/**
 * ice_gnss_init - Initialize GNSS support
 * @pf: Board private structure
 */
void ice_gnss_init(struct ice_pf *pf)
{
	int ret;

	pf->gnss_serial = ice_gnss_struct_init(pf);
	if (!pf->gnss_serial)
		return;

	ret = ice_gnss_register(pf);
	if (!ret) {
		set_bit(ICE_FLAG_GNSS, pf->flags);
		dev_info(ice_pf_to_dev(pf), "GNSS init successful\n");
	} else {
		ice_gnss_exit(pf);
		dev_err(ice_pf_to_dev(pf), "GNSS init failure\n");
	}
}

/**
 * ice_gnss_exit - Disable GNSS TTY support
 * @pf: Board private structure
 */
void ice_gnss_exit(struct ice_pf *pf)
{
	ice_gnss_deregister(pf);
	clear_bit(ICE_FLAG_GNSS, pf->flags);

	if (pf->gnss_serial) {
		struct gnss_serial *gnss = pf->gnss_serial;

		kthread_cancel_delayed_work_sync(&gnss->read_work);
		kthread_destroy_worker(gnss->kworker);
		gnss->kworker = NULL;

		kfree(gnss);
		pf->gnss_serial = NULL;
	}
}

/**
 * ice_gnss_is_gps_present - Check if GPS HW is present
 * @hw: pointer to HW struct
 */
bool ice_gnss_is_gps_present(struct ice_hw *hw)
{
	if (!hw->func_caps.ts_func_info.src_tmr_owned)
		return false;

#if IS_ENABLED(CONFIG_PTP_1588_CLOCK)
	if (ice_is_e810t(hw)) {
		int err;
		u8 data;

		err = ice_read_pca9575_reg_e810t(hw, ICE_PCA9575_P0_IN, &data);
		if (err || !!(data & ICE_E810T_P0_GNSS_PRSNT_N))
			return false;
	} else {
		return false;
	}
#else
	if (!ice_is_e810t(hw))
		return false;
#endif /* IS_ENABLED(CONFIG_PTP_1588_CLOCK) */

	return true;
}<|MERGE_RESOLUTION|>--- conflicted
+++ resolved
@@ -154,10 +154,6 @@
 	free_page((unsigned long)buf);
 requeue:
 	kthread_queue_delayed_work(gnss->kworker, &gnss->read_work, delay);
-<<<<<<< HEAD
-exit:
-=======
->>>>>>> 2d3c95f4
 	if (err)
 		dev_dbg(ice_pf_to_dev(pf), "GNSS failed to read err=%d\n", err);
 }
