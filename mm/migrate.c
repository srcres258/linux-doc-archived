--- conflicted
+++ resolved
@@ -220,13 +220,8 @@
 		if (folio_test_dirty(folio) && is_migration_entry_dirty(entry))
 			pte = pte_mkdirty(pte);
 		if (is_writable_migration_entry(entry))
-<<<<<<< HEAD
-			pte = pte_mkwrite(pte);
+			pte = pte_mkwrite(pte, vma);
 		else if (pte_swp_uffd_wp(old_pte))
-=======
-			pte = pte_mkwrite(pte, vma);
-		else if (pte_swp_uffd_wp(*pvmw.pte))
->>>>>>> 5bfdb24b
 			pte = pte_mkuffd_wp(pte);
 
 		if (folio_test_anon(folio) && !is_readable_migration_entry(entry))
