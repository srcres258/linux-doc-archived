--- conflicted
+++ resolved
@@ -69,8 +69,6 @@
 };
 
 enum {
-<<<<<<< HEAD
-=======
 	OVL_UUID_OFF,
 	OVL_UUID_NULL,
 	OVL_UUID_AUTO,
@@ -78,7 +76,6 @@
 };
 
 enum {
->>>>>>> df50e6bf
 	OVL_XINO_OFF,
 	OVL_XINO_AUTO,
 	OVL_XINO_ON,
@@ -553,7 +550,6 @@
  * With xino=on, we do the same effort but we warn if we failed.
  */
 static inline bool ovl_xino_warn(struct ovl_fs *ofs)
-<<<<<<< HEAD
 {
 	return ofs->config.xino == OVL_XINO_ON;
 }
@@ -564,18 +560,6 @@
  */
 static inline bool ovl_allow_offline_changes(struct ovl_fs *ofs)
 {
-=======
-{
-	return ofs->config.xino == OVL_XINO_ON;
-}
-
-/*
- * To avoid regressions in existing setups with overlay lower offline changes,
- * we allow lower changes only if none of the new features are used.
- */
-static inline bool ovl_allow_offline_changes(struct ovl_fs *ofs)
-{
->>>>>>> df50e6bf
 	return (!ofs->config.index && !ofs->config.metacopy &&
 		!ovl_redirect_dir(ofs) && !ovl_xino_warn(ofs));
 }
@@ -640,11 +624,7 @@
 struct dentry *ovl_lookup_index(struct ovl_fs *ofs, struct dentry *upper,
 				struct dentry *origin, bool verify);
 int ovl_path_next(int idx, struct dentry *dentry, struct path *path);
-<<<<<<< HEAD
-int ovl_maybe_lookup_lowerdata(struct dentry *dentry);
-=======
 int ovl_verify_lowerdata(struct dentry *dentry);
->>>>>>> df50e6bf
 struct dentry *ovl_lookup(struct inode *dir, struct dentry *dentry,
 			  unsigned int flags);
 bool ovl_lower_positive(struct dentry *dentry);
@@ -829,10 +809,7 @@
 
 /* export.c */
 extern const struct export_operations ovl_export_operations;
-<<<<<<< HEAD
-=======
 extern const struct export_operations ovl_export_fid_operations;
->>>>>>> df50e6bf
 
 /* super.c */
 int ovl_fill_super(struct super_block *sb, struct fs_context *fc);
