/*
 * Copyright © 2006-2007 Intel Corporation
 *
 * Permission is hereby granted, free of charge, to any person obtaining a
 * copy of this software and associated documentation files (the "Software"),
 * to deal in the Software without restriction, including without limitation
 * the rights to use, copy, modify, merge, publish, distribute, sublicense,
 * and/or sell copies of the Software, and to permit persons to whom the
 * Software is furnished to do so, subject to the following conditions:
 *
 * The above copyright notice and this permission notice (including the next
 * paragraph) shall be included in all copies or substantial portions of the
 * Software.
 *
 * THE SOFTWARE IS PROVIDED "AS IS", WITHOUT WARRANTY OF ANY KIND, EXPRESS OR
 * IMPLIED, INCLUDING BUT NOT LIMITED TO THE WARRANTIES OF MERCHANTABILITY,
 * FITNESS FOR A PARTICULAR PURPOSE AND NONINFRINGEMENT.  IN NO EVENT SHALL
 * THE AUTHORS OR COPYRIGHT HOLDERS BE LIABLE FOR ANY CLAIM, DAMAGES OR OTHER
 * LIABILITY, WHETHER IN AN ACTION OF CONTRACT, TORT OR OTHERWISE, ARISING
 * FROM, OUT OF OR IN CONNECTION WITH THE SOFTWARE OR THE USE OR OTHER
 * DEALINGS IN THE SOFTWARE.
 *
 * Authors:
 *	Eric Anholt <eric@anholt.net>
 */

#include <linux/dma-resv.h>
#include <linux/i2c.h>
#include <linux/input.h>
#include <linux/kernel.h>
#include <linux/module.h>
#include <linux/slab.h>
#include <linux/string_helpers.h>

#include <drm/display/drm_dp_helper.h>
#include <drm/drm_atomic.h>
#include <drm/drm_atomic_helper.h>
#include <drm/drm_atomic_uapi.h>
#include <drm/drm_damage_helper.h>
#include <drm/drm_edid.h>
#include <drm/drm_fourcc.h>
#include <drm/drm_probe_helper.h>
#include <drm/drm_rect.h>

#include "gem/i915_gem_lmem.h"
#include "gem/i915_gem_object.h"

#include "g4x_dp.h"
#include "g4x_hdmi.h"
#include "hsw_ips.h"
#include "i915_drv.h"
#include "i915_reg.h"
#include "i915_utils.h"
#include "i9xx_plane.h"
#include "i9xx_wm.h"
<<<<<<< HEAD
#include "icl_dsi.h"
=======
>>>>>>> da8103da
#include "intel_atomic.h"
#include "intel_atomic_plane.h"
#include "intel_audio.h"
#include "intel_bw.h"
#include "intel_cdclk.h"
#include "intel_clock_gating.h"
#include "intel_color.h"
#include "intel_crt.h"
#include "intel_crtc.h"
#include "intel_crtc_state_dump.h"
#include "intel_ddi.h"
#include "intel_de.h"
#include "intel_display_driver.h"
#include "intel_display_power.h"
#include "intel_display_types.h"
#include "intel_dmc.h"
#include "intel_dp.h"
#include "intel_dp_link_training.h"
#include "intel_dp_mst.h"
#include "intel_dpio_phy.h"
#include "intel_dpll.h"
#include "intel_dpll_mgr.h"
#include "intel_dpt.h"
#include "intel_drrs.h"
#include "intel_dsi.h"
#include "intel_dvo.h"
#include "intel_fb.h"
#include "intel_fbc.h"
#include "intel_fbdev.h"
#include "intel_fdi.h"
#include "intel_fifo_underrun.h"
#include "intel_frontbuffer.h"
#include "intel_hdmi.h"
#include "intel_hotplug.h"
#include "intel_lvds.h"
#include "intel_lvds_regs.h"
#include "intel_modeset_setup.h"
#include "intel_modeset_verify.h"
#include "intel_overlay.h"
#include "intel_panel.h"
#include "intel_pch_display.h"
#include "intel_pch_refclk.h"
#include "intel_pcode.h"
#include "intel_pipe_crc.h"
#include "intel_plane_initial.h"
#include "intel_pmdemand.h"
#include "intel_pps.h"
#include "intel_psr.h"
#include "intel_sdvo.h"
#include "intel_snps_phy.h"
#include "intel_tc.h"
#include "intel_tv.h"
#include "intel_vblank.h"
#include "intel_vdsc.h"
#include "intel_vdsc_regs.h"
#include "intel_vga.h"
#include "intel_vrr.h"
#include "intel_wm.h"
#include "skl_scaler.h"
#include "skl_universal_plane.h"
#include "skl_watermark.h"
#include "vlv_dsi.h"
#include "vlv_dsi_pll.h"
#include "vlv_dsi_regs.h"
#include "vlv_sideband.h"

static void intel_set_transcoder_timings(const struct intel_crtc_state *crtc_state);
static void intel_set_pipe_src_size(const struct intel_crtc_state *crtc_state);
static void hsw_set_transconf(const struct intel_crtc_state *crtc_state);
static void bdw_set_pipe_misc(const struct intel_crtc_state *crtc_state);

/* returns HPLL frequency in kHz */
int vlv_get_hpll_vco(struct drm_i915_private *dev_priv)
{
	int hpll_freq, vco_freq[] = { 800, 1600, 2000, 2400 };

	/* Obtain SKU information */
	hpll_freq = vlv_cck_read(dev_priv, CCK_FUSE_REG) &
		CCK_FUSE_HPLL_FREQ_MASK;

	return vco_freq[hpll_freq] * 1000;
}

int vlv_get_cck_clock(struct drm_i915_private *dev_priv,
		      const char *name, u32 reg, int ref_freq)
{
	u32 val;
	int divider;

	val = vlv_cck_read(dev_priv, reg);
	divider = val & CCK_FREQUENCY_VALUES;

	drm_WARN(&dev_priv->drm, (val & CCK_FREQUENCY_STATUS) !=
		 (divider << CCK_FREQUENCY_STATUS_SHIFT),
		 "%s change in progress\n", name);

	return DIV_ROUND_CLOSEST(ref_freq << 1, divider + 1);
}

int vlv_get_cck_clock_hpll(struct drm_i915_private *dev_priv,
			   const char *name, u32 reg)
{
	int hpll;

	vlv_cck_get(dev_priv);

	if (dev_priv->hpll_freq == 0)
		dev_priv->hpll_freq = vlv_get_hpll_vco(dev_priv);

	hpll = vlv_get_cck_clock(dev_priv, name, reg, dev_priv->hpll_freq);

	vlv_cck_put(dev_priv);

	return hpll;
}

void intel_update_czclk(struct drm_i915_private *dev_priv)
{
	if (!(IS_VALLEYVIEW(dev_priv) || IS_CHERRYVIEW(dev_priv)))
		return;

	dev_priv->czclk_freq = vlv_get_cck_clock_hpll(dev_priv, "czclk",
						      CCK_CZ_CLOCK_CONTROL);

	drm_dbg(&dev_priv->drm, "CZ clock rate: %d kHz\n",
		dev_priv->czclk_freq);
}

static bool is_hdr_mode(const struct intel_crtc_state *crtc_state)
{
	return (crtc_state->active_planes &
		~(icl_hdr_plane_mask() | BIT(PLANE_CURSOR))) == 0;
}

/* WA Display #0827: Gen9:all */
static void
skl_wa_827(struct drm_i915_private *dev_priv, enum pipe pipe, bool enable)
{
	if (enable)
		intel_de_rmw(dev_priv, CLKGATE_DIS_PSL(pipe),
			     0, DUPS1_GATING_DIS | DUPS2_GATING_DIS);
	else
		intel_de_rmw(dev_priv, CLKGATE_DIS_PSL(pipe),
			     DUPS1_GATING_DIS | DUPS2_GATING_DIS, 0);
}

/* Wa_2006604312:icl,ehl */
static void
icl_wa_scalerclkgating(struct drm_i915_private *dev_priv, enum pipe pipe,
		       bool enable)
{
	if (enable)
		intel_de_rmw(dev_priv, CLKGATE_DIS_PSL(pipe), 0, DPFR_GATING_DIS);
	else
		intel_de_rmw(dev_priv, CLKGATE_DIS_PSL(pipe), DPFR_GATING_DIS, 0);
}

/* Wa_1604331009:icl,jsl,ehl */
static void
icl_wa_cursorclkgating(struct drm_i915_private *dev_priv, enum pipe pipe,
		       bool enable)
{
	intel_de_rmw(dev_priv, CLKGATE_DIS_PSL(pipe), CURSOR_GATING_DIS,
		     enable ? CURSOR_GATING_DIS : 0);
}

static bool
is_trans_port_sync_slave(const struct intel_crtc_state *crtc_state)
{
	return crtc_state->master_transcoder != INVALID_TRANSCODER;
}

bool
is_trans_port_sync_master(const struct intel_crtc_state *crtc_state)
{
	return crtc_state->sync_mode_slaves_mask != 0;
}

bool
is_trans_port_sync_mode(const struct intel_crtc_state *crtc_state)
{
	return is_trans_port_sync_master(crtc_state) ||
		is_trans_port_sync_slave(crtc_state);
}

static enum pipe bigjoiner_master_pipe(const struct intel_crtc_state *crtc_state)
{
	return ffs(crtc_state->bigjoiner_pipes) - 1;
}

u8 intel_crtc_bigjoiner_slave_pipes(const struct intel_crtc_state *crtc_state)
{
	if (crtc_state->bigjoiner_pipes)
		return crtc_state->bigjoiner_pipes & ~BIT(bigjoiner_master_pipe(crtc_state));
	else
		return 0;
}

bool intel_crtc_is_bigjoiner_slave(const struct intel_crtc_state *crtc_state)
{
	struct intel_crtc *crtc = to_intel_crtc(crtc_state->uapi.crtc);

	return crtc_state->bigjoiner_pipes &&
		crtc->pipe != bigjoiner_master_pipe(crtc_state);
}

bool intel_crtc_is_bigjoiner_master(const struct intel_crtc_state *crtc_state)
{
	struct intel_crtc *crtc = to_intel_crtc(crtc_state->uapi.crtc);

	return crtc_state->bigjoiner_pipes &&
		crtc->pipe == bigjoiner_master_pipe(crtc_state);
}

static int intel_bigjoiner_num_pipes(const struct intel_crtc_state *crtc_state)
{
	return hweight8(crtc_state->bigjoiner_pipes);
}

struct intel_crtc *intel_master_crtc(const struct intel_crtc_state *crtc_state)
{
	struct drm_i915_private *i915 = to_i915(crtc_state->uapi.crtc->dev);

	if (intel_crtc_is_bigjoiner_slave(crtc_state))
		return intel_crtc_for_pipe(i915, bigjoiner_master_pipe(crtc_state));
	else
		return to_intel_crtc(crtc_state->uapi.crtc);
}

static void
intel_wait_for_pipe_off(const struct intel_crtc_state *old_crtc_state)
{
	struct intel_crtc *crtc = to_intel_crtc(old_crtc_state->uapi.crtc);
	struct drm_i915_private *dev_priv = to_i915(crtc->base.dev);

	if (DISPLAY_VER(dev_priv) >= 4) {
		enum transcoder cpu_transcoder = old_crtc_state->cpu_transcoder;

		/* Wait for the Pipe State to go off */
		if (intel_de_wait_for_clear(dev_priv, TRANSCONF(cpu_transcoder),
					    TRANSCONF_STATE_ENABLE, 100))
			drm_WARN(&dev_priv->drm, 1, "pipe_off wait timed out\n");
	} else {
		intel_wait_for_pipe_scanline_stopped(crtc);
	}
}

void assert_transcoder(struct drm_i915_private *dev_priv,
		       enum transcoder cpu_transcoder, bool state)
{
	bool cur_state;
	enum intel_display_power_domain power_domain;
	intel_wakeref_t wakeref;

	/* we keep both pipes enabled on 830 */
	if (IS_I830(dev_priv))
		state = true;

	power_domain = POWER_DOMAIN_TRANSCODER(cpu_transcoder);
	wakeref = intel_display_power_get_if_enabled(dev_priv, power_domain);
	if (wakeref) {
		u32 val = intel_de_read(dev_priv, TRANSCONF(cpu_transcoder));
		cur_state = !!(val & TRANSCONF_ENABLE);

		intel_display_power_put(dev_priv, power_domain, wakeref);
	} else {
		cur_state = false;
	}

	I915_STATE_WARN(dev_priv, cur_state != state,
			"transcoder %s assertion failure (expected %s, current %s)\n",
			transcoder_name(cpu_transcoder), str_on_off(state),
			str_on_off(cur_state));
}

static void assert_plane(struct intel_plane *plane, bool state)
{
	struct drm_i915_private *i915 = to_i915(plane->base.dev);
	enum pipe pipe;
	bool cur_state;

	cur_state = plane->get_hw_state(plane, &pipe);

	I915_STATE_WARN(i915, cur_state != state,
			"%s assertion failure (expected %s, current %s)\n",
			plane->base.name, str_on_off(state),
			str_on_off(cur_state));
}

#define assert_plane_enabled(p) assert_plane(p, true)
#define assert_plane_disabled(p) assert_plane(p, false)

static void assert_planes_disabled(struct intel_crtc *crtc)
{
	struct drm_i915_private *dev_priv = to_i915(crtc->base.dev);
	struct intel_plane *plane;

	for_each_intel_plane_on_crtc(&dev_priv->drm, crtc, plane)
		assert_plane_disabled(plane);
}

void vlv_wait_port_ready(struct drm_i915_private *dev_priv,
			 struct intel_digital_port *dig_port,
			 unsigned int expected_mask)
{
	u32 port_mask;
	i915_reg_t dpll_reg;

	switch (dig_port->base.port) {
	default:
		MISSING_CASE(dig_port->base.port);
		fallthrough;
	case PORT_B:
		port_mask = DPLL_PORTB_READY_MASK;
		dpll_reg = DPLL(0);
		break;
	case PORT_C:
		port_mask = DPLL_PORTC_READY_MASK;
		dpll_reg = DPLL(0);
		expected_mask <<= 4;
		break;
	case PORT_D:
		port_mask = DPLL_PORTD_READY_MASK;
		dpll_reg = DPIO_PHY_STATUS;
		break;
	}

	if (intel_de_wait_for_register(dev_priv, dpll_reg,
				       port_mask, expected_mask, 1000))
		drm_WARN(&dev_priv->drm, 1,
			 "timed out waiting for [ENCODER:%d:%s] port ready: got 0x%x, expected 0x%x\n",
			 dig_port->base.base.base.id, dig_port->base.base.name,
			 intel_de_read(dev_priv, dpll_reg) & port_mask,
			 expected_mask);
}

void intel_enable_transcoder(const struct intel_crtc_state *new_crtc_state)
{
	struct intel_crtc *crtc = to_intel_crtc(new_crtc_state->uapi.crtc);
	struct drm_i915_private *dev_priv = to_i915(crtc->base.dev);
	enum transcoder cpu_transcoder = new_crtc_state->cpu_transcoder;
	enum pipe pipe = crtc->pipe;
	i915_reg_t reg;
	u32 val;

	drm_dbg_kms(&dev_priv->drm, "enabling pipe %c\n", pipe_name(pipe));

	assert_planes_disabled(crtc);

	/*
	 * A pipe without a PLL won't actually be able to drive bits from
	 * a plane.  On ILK+ the pipe PLLs are integrated, so we don't
	 * need the check.
	 */
	if (HAS_GMCH(dev_priv)) {
		if (intel_crtc_has_type(new_crtc_state, INTEL_OUTPUT_DSI))
			assert_dsi_pll_enabled(dev_priv);
		else
			assert_pll_enabled(dev_priv, pipe);
	} else {
		if (new_crtc_state->has_pch_encoder) {
			/* if driving the PCH, we need FDI enabled */
			assert_fdi_rx_pll_enabled(dev_priv,
						  intel_crtc_pch_transcoder(crtc));
			assert_fdi_tx_pll_enabled(dev_priv,
						  (enum pipe) cpu_transcoder);
		}
		/* FIXME: assert CPU port conditions for SNB+ */
	}

	/* Wa_22012358565:adl-p */
	if (DISPLAY_VER(dev_priv) == 13)
		intel_de_rmw(dev_priv, PIPE_ARB_CTL(pipe),
			     0, PIPE_ARB_USE_PROG_SLOTS);

	reg = TRANSCONF(cpu_transcoder);
	val = intel_de_read(dev_priv, reg);
	if (val & TRANSCONF_ENABLE) {
		/* we keep both pipes enabled on 830 */
		drm_WARN_ON(&dev_priv->drm, !IS_I830(dev_priv));
		return;
	}

	intel_de_write(dev_priv, reg, val | TRANSCONF_ENABLE);
	intel_de_posting_read(dev_priv, reg);

	/*
	 * Until the pipe starts PIPEDSL reads will return a stale value,
	 * which causes an apparent vblank timestamp jump when PIPEDSL
	 * resets to its proper value. That also messes up the frame count
	 * when it's derived from the timestamps. So let's wait for the
	 * pipe to start properly before we call drm_crtc_vblank_on()
	 */
	if (intel_crtc_max_vblank_count(new_crtc_state) == 0)
		intel_wait_for_pipe_scanline_moving(crtc);
}

void intel_disable_transcoder(const struct intel_crtc_state *old_crtc_state)
{
	struct intel_crtc *crtc = to_intel_crtc(old_crtc_state->uapi.crtc);
	struct drm_i915_private *dev_priv = to_i915(crtc->base.dev);
	enum transcoder cpu_transcoder = old_crtc_state->cpu_transcoder;
	enum pipe pipe = crtc->pipe;
	i915_reg_t reg;
	u32 val;

	drm_dbg_kms(&dev_priv->drm, "disabling pipe %c\n", pipe_name(pipe));

	/*
	 * Make sure planes won't keep trying to pump pixels to us,
	 * or we might hang the display.
	 */
	assert_planes_disabled(crtc);

	reg = TRANSCONF(cpu_transcoder);
	val = intel_de_read(dev_priv, reg);
	if ((val & TRANSCONF_ENABLE) == 0)
		return;

	/*
	 * Double wide has implications for planes
	 * so best keep it disabled when not needed.
	 */
	if (old_crtc_state->double_wide)
		val &= ~TRANSCONF_DOUBLE_WIDE;

	/* Don't disable pipe or pipe PLLs if needed */
	if (!IS_I830(dev_priv))
		val &= ~TRANSCONF_ENABLE;

	if (DISPLAY_VER(dev_priv) >= 14)
		intel_de_rmw(dev_priv, MTL_CHICKEN_TRANS(cpu_transcoder),
			     FECSTALL_DIS_DPTSTREAM_DPTTG, 0);
	else if (DISPLAY_VER(dev_priv) >= 12)
		intel_de_rmw(dev_priv, CHICKEN_TRANS(cpu_transcoder),
			     FECSTALL_DIS_DPTSTREAM_DPTTG, 0);

	intel_de_write(dev_priv, reg, val);
	if ((val & TRANSCONF_ENABLE) == 0)
		intel_wait_for_pipe_off(old_crtc_state);
}

unsigned int intel_rotation_info_size(const struct intel_rotation_info *rot_info)
{
	unsigned int size = 0;
	int i;

	for (i = 0 ; i < ARRAY_SIZE(rot_info->plane); i++)
		size += rot_info->plane[i].dst_stride * rot_info->plane[i].width;

	return size;
}

unsigned int intel_remapped_info_size(const struct intel_remapped_info *rem_info)
{
	unsigned int size = 0;
	int i;

	for (i = 0 ; i < ARRAY_SIZE(rem_info->plane); i++) {
		unsigned int plane_size;

		if (rem_info->plane[i].linear)
			plane_size = rem_info->plane[i].size;
		else
			plane_size = rem_info->plane[i].dst_stride * rem_info->plane[i].height;

		if (plane_size == 0)
			continue;

		if (rem_info->plane_alignment)
			size = ALIGN(size, rem_info->plane_alignment);

		size += plane_size;
	}

	return size;
}

bool intel_plane_uses_fence(const struct intel_plane_state *plane_state)
{
	struct intel_plane *plane = to_intel_plane(plane_state->uapi.plane);
	struct drm_i915_private *dev_priv = to_i915(plane->base.dev);

	return DISPLAY_VER(dev_priv) < 4 ||
		(plane->fbc &&
		 plane_state->view.gtt.type == I915_GTT_VIEW_NORMAL);
}

/*
 * Convert the x/y offsets into a linear offset.
 * Only valid with 0/180 degree rotation, which is fine since linear
 * offset is only used with linear buffers on pre-hsw and tiled buffers
 * with gen2/3, and 90/270 degree rotations isn't supported on any of them.
 */
u32 intel_fb_xy_to_linear(int x, int y,
			  const struct intel_plane_state *state,
			  int color_plane)
{
	const struct drm_framebuffer *fb = state->hw.fb;
	unsigned int cpp = fb->format->cpp[color_plane];
	unsigned int pitch = state->view.color_plane[color_plane].mapping_stride;

	return y * pitch + x * cpp;
}

/*
 * Add the x/y offsets derived from fb->offsets[] to the user
 * specified plane src x/y offsets. The resulting x/y offsets
 * specify the start of scanout from the beginning of the gtt mapping.
 */
void intel_add_fb_offsets(int *x, int *y,
			  const struct intel_plane_state *state,
			  int color_plane)

{
	*x += state->view.color_plane[color_plane].x;
	*y += state->view.color_plane[color_plane].y;
}

u32 intel_plane_fb_max_stride(struct drm_i915_private *dev_priv,
			      u32 pixel_format, u64 modifier)
{
	struct intel_crtc *crtc;
	struct intel_plane *plane;

	if (!HAS_DISPLAY(dev_priv))
		return 0;

	/*
	 * We assume the primary plane for pipe A has
	 * the highest stride limits of them all,
	 * if in case pipe A is disabled, use the first pipe from pipe_mask.
	 */
	crtc = intel_first_crtc(dev_priv);
	if (!crtc)
		return 0;

	plane = to_intel_plane(crtc->base.primary);

	return plane->max_stride(plane, pixel_format, modifier,
				 DRM_MODE_ROTATE_0);
}

void intel_set_plane_visible(struct intel_crtc_state *crtc_state,
			     struct intel_plane_state *plane_state,
			     bool visible)
{
	struct intel_plane *plane = to_intel_plane(plane_state->uapi.plane);

	plane_state->uapi.visible = visible;

	if (visible)
		crtc_state->uapi.plane_mask |= drm_plane_mask(&plane->base);
	else
		crtc_state->uapi.plane_mask &= ~drm_plane_mask(&plane->base);
}

void intel_plane_fixup_bitmasks(struct intel_crtc_state *crtc_state)
{
	struct drm_i915_private *dev_priv = to_i915(crtc_state->uapi.crtc->dev);
	struct drm_plane *plane;

	/*
	 * Active_planes aliases if multiple "primary" or cursor planes
	 * have been used on the same (or wrong) pipe. plane_mask uses
	 * unique ids, hence we can use that to reconstruct active_planes.
	 */
	crtc_state->enabled_planes = 0;
	crtc_state->active_planes = 0;

	drm_for_each_plane_mask(plane, &dev_priv->drm,
				crtc_state->uapi.plane_mask) {
		crtc_state->enabled_planes |= BIT(to_intel_plane(plane)->id);
		crtc_state->active_planes |= BIT(to_intel_plane(plane)->id);
	}
}

void intel_plane_disable_noatomic(struct intel_crtc *crtc,
				  struct intel_plane *plane)
{
	struct drm_i915_private *dev_priv = to_i915(crtc->base.dev);
	struct intel_crtc_state *crtc_state =
		to_intel_crtc_state(crtc->base.state);
	struct intel_plane_state *plane_state =
		to_intel_plane_state(plane->base.state);

	drm_dbg_kms(&dev_priv->drm,
		    "Disabling [PLANE:%d:%s] on [CRTC:%d:%s]\n",
		    plane->base.base.id, plane->base.name,
		    crtc->base.base.id, crtc->base.name);

	intel_set_plane_visible(crtc_state, plane_state, false);
	intel_plane_fixup_bitmasks(crtc_state);
	crtc_state->data_rate[plane->id] = 0;
	crtc_state->data_rate_y[plane->id] = 0;
	crtc_state->rel_data_rate[plane->id] = 0;
	crtc_state->rel_data_rate_y[plane->id] = 0;
	crtc_state->min_cdclk[plane->id] = 0;

	if ((crtc_state->active_planes & ~BIT(PLANE_CURSOR)) == 0 &&
	    hsw_ips_disable(crtc_state)) {
		crtc_state->ips_enabled = false;
		intel_crtc_wait_for_next_vblank(crtc);
	}

	/*
	 * Vblank time updates from the shadow to live plane control register
	 * are blocked if the memory self-refresh mode is active at that
	 * moment. So to make sure the plane gets truly disabled, disable
	 * first the self-refresh mode. The self-refresh enable bit in turn
	 * will be checked/applied by the HW only at the next frame start
	 * event which is after the vblank start event, so we need to have a
	 * wait-for-vblank between disabling the plane and the pipe.
	 */
	if (HAS_GMCH(dev_priv) &&
	    intel_set_memory_cxsr(dev_priv, false))
		intel_crtc_wait_for_next_vblank(crtc);

	/*
	 * Gen2 reports pipe underruns whenever all planes are disabled.
	 * So disable underrun reporting before all the planes get disabled.
	 */
	if (DISPLAY_VER(dev_priv) == 2 && !crtc_state->active_planes)
		intel_set_cpu_fifo_underrun_reporting(dev_priv, crtc->pipe, false);

	intel_plane_disable_arm(plane, crtc_state);
	intel_crtc_wait_for_next_vblank(crtc);
}

unsigned int
intel_plane_fence_y_offset(const struct intel_plane_state *plane_state)
{
	int x = 0, y = 0;

	intel_plane_adjust_aligned_offset(&x, &y, plane_state, 0,
					  plane_state->view.color_plane[0].offset, 0);

	return y;
}

static void icl_set_pipe_chicken(const struct intel_crtc_state *crtc_state)
{
	struct intel_crtc *crtc = to_intel_crtc(crtc_state->uapi.crtc);
	struct drm_i915_private *dev_priv = to_i915(crtc->base.dev);
	enum pipe pipe = crtc->pipe;
	u32 tmp;

	tmp = intel_de_read(dev_priv, PIPE_CHICKEN(pipe));

	/*
	 * Display WA #1153: icl
	 * enable hardware to bypass the alpha math
	 * and rounding for per-pixel values 00 and 0xff
	 */
	tmp |= PER_PIXEL_ALPHA_BYPASS_EN;
	/*
	 * Display WA # 1605353570: icl
	 * Set the pixel rounding bit to 1 for allowing
	 * passthrough of Frame buffer pixels unmodified
	 * across pipe
	 */
	tmp |= PIXEL_ROUNDING_TRUNC_FB_PASSTHRU;

	/*
	 * Underrun recovery must always be disabled on display 13+.
	 * DG2 chicken bit meaning is inverted compared to other platforms.
	 */
	if (IS_DG2(dev_priv))
		tmp &= ~UNDERRUN_RECOVERY_ENABLE_DG2;
	else if (DISPLAY_VER(dev_priv) >= 13)
		tmp |= UNDERRUN_RECOVERY_DISABLE_ADLP;

	/* Wa_14010547955:dg2 */
	if (IS_DG2_DISPLAY_STEP(dev_priv, STEP_B0, STEP_FOREVER))
		tmp |= DG2_RENDER_CCSTAG_4_3_EN;

	intel_de_write(dev_priv, PIPE_CHICKEN(pipe), tmp);
}

bool intel_has_pending_fb_unpin(struct drm_i915_private *dev_priv)
{
	struct drm_crtc *crtc;
	bool cleanup_done;

	drm_for_each_crtc(crtc, &dev_priv->drm) {
		struct drm_crtc_commit *commit;
		spin_lock(&crtc->commit_lock);
		commit = list_first_entry_or_null(&crtc->commit_list,
						  struct drm_crtc_commit, commit_entry);
		cleanup_done = commit ?
			try_wait_for_completion(&commit->cleanup_done) : true;
		spin_unlock(&crtc->commit_lock);

		if (cleanup_done)
			continue;

		intel_crtc_wait_for_next_vblank(to_intel_crtc(crtc));

		return true;
	}

	return false;
}

/*
 * Finds the encoder associated with the given CRTC. This can only be
 * used when we know that the CRTC isn't feeding multiple encoders!
 */
struct intel_encoder *
intel_get_crtc_new_encoder(const struct intel_atomic_state *state,
			   const struct intel_crtc_state *crtc_state)
{
	const struct drm_connector_state *connector_state;
	const struct drm_connector *connector;
	struct intel_encoder *encoder = NULL;
	struct intel_crtc *master_crtc;
	int num_encoders = 0;
	int i;

	master_crtc = intel_master_crtc(crtc_state);

	for_each_new_connector_in_state(&state->base, connector, connector_state, i) {
		if (connector_state->crtc != &master_crtc->base)
			continue;

		encoder = to_intel_encoder(connector_state->best_encoder);
		num_encoders++;
	}

	drm_WARN(state->base.dev, num_encoders != 1,
		 "%d encoders for pipe %c\n",
		 num_encoders, pipe_name(master_crtc->pipe));

	return encoder;
}

static void ilk_pfit_enable(const struct intel_crtc_state *crtc_state)
{
	struct intel_crtc *crtc = to_intel_crtc(crtc_state->uapi.crtc);
	struct drm_i915_private *dev_priv = to_i915(crtc->base.dev);
	const struct drm_rect *dst = &crtc_state->pch_pfit.dst;
	enum pipe pipe = crtc->pipe;
	int width = drm_rect_width(dst);
	int height = drm_rect_height(dst);
	int x = dst->x1;
	int y = dst->y1;

	if (!crtc_state->pch_pfit.enabled)
		return;

	/* Force use of hard-coded filter coefficients
	 * as some pre-programmed values are broken,
	 * e.g. x201.
	 */
	if (IS_IVYBRIDGE(dev_priv) || IS_HASWELL(dev_priv))
		intel_de_write_fw(dev_priv, PF_CTL(pipe), PF_ENABLE |
				  PF_FILTER_MED_3x3 | PF_PIPE_SEL_IVB(pipe));
	else
		intel_de_write_fw(dev_priv, PF_CTL(pipe), PF_ENABLE |
				  PF_FILTER_MED_3x3);
	intel_de_write_fw(dev_priv, PF_WIN_POS(pipe),
			  PF_WIN_XPOS(x) | PF_WIN_YPOS(y));
	intel_de_write_fw(dev_priv, PF_WIN_SZ(pipe),
			  PF_WIN_XSIZE(width) | PF_WIN_YSIZE(height));
}

static void intel_crtc_dpms_overlay_disable(struct intel_crtc *crtc)
{
	if (crtc->overlay)
		(void) intel_overlay_switch_off(crtc->overlay);

	/* Let userspace switch the overlay on again. In most cases userspace
	 * has to recompute where to put it anyway.
	 */
}

static bool needs_nv12_wa(const struct intel_crtc_state *crtc_state)
{
	struct drm_i915_private *dev_priv = to_i915(crtc_state->uapi.crtc->dev);

	if (!crtc_state->nv12_planes)
		return false;

	/* WA Display #0827: Gen9:all */
	if (DISPLAY_VER(dev_priv) == 9)
		return true;

	return false;
}

static bool needs_scalerclk_wa(const struct intel_crtc_state *crtc_state)
{
	struct drm_i915_private *dev_priv = to_i915(crtc_state->uapi.crtc->dev);

	/* Wa_2006604312:icl,ehl */
	if (crtc_state->scaler_state.scaler_users > 0 && DISPLAY_VER(dev_priv) == 11)
		return true;

	return false;
}

static bool needs_cursorclk_wa(const struct intel_crtc_state *crtc_state)
{
	struct drm_i915_private *dev_priv = to_i915(crtc_state->uapi.crtc->dev);

	/* Wa_1604331009:icl,jsl,ehl */
	if (is_hdr_mode(crtc_state) &&
	    crtc_state->active_planes & BIT(PLANE_CURSOR) &&
	    DISPLAY_VER(dev_priv) == 11)
		return true;

	return false;
}

static void intel_async_flip_vtd_wa(struct drm_i915_private *i915,
				    enum pipe pipe, bool enable)
{
	if (DISPLAY_VER(i915) == 9) {
		/*
		 * "Plane N strech max must be programmed to 11b (x1)
		 *  when Async flips are enabled on that plane."
		 */
		intel_de_rmw(i915, CHICKEN_PIPESL_1(pipe),
			     SKL_PLANE1_STRETCH_MAX_MASK,
			     enable ? SKL_PLANE1_STRETCH_MAX_X1 : SKL_PLANE1_STRETCH_MAX_X8);
	} else {
		/* Also needed on HSW/BDW albeit undocumented */
		intel_de_rmw(i915, CHICKEN_PIPESL_1(pipe),
			     HSW_PRI_STRETCH_MAX_MASK,
			     enable ? HSW_PRI_STRETCH_MAX_X1 : HSW_PRI_STRETCH_MAX_X8);
	}
}

static bool needs_async_flip_vtd_wa(const struct intel_crtc_state *crtc_state)
{
	struct drm_i915_private *i915 = to_i915(crtc_state->uapi.crtc->dev);

	return crtc_state->uapi.async_flip && i915_vtd_active(i915) &&
		(DISPLAY_VER(i915) == 9 || IS_BROADWELL(i915) || IS_HASWELL(i915));
}

#define is_enabling(feature, old_crtc_state, new_crtc_state) \
	((!(old_crtc_state)->feature || intel_crtc_needs_modeset(new_crtc_state)) && \
	 (new_crtc_state)->feature)
#define is_disabling(feature, old_crtc_state, new_crtc_state) \
	((old_crtc_state)->feature && \
	 (!(new_crtc_state)->feature || intel_crtc_needs_modeset(new_crtc_state)))

static bool planes_enabling(const struct intel_crtc_state *old_crtc_state,
			    const struct intel_crtc_state *new_crtc_state)
{
	return is_enabling(active_planes, old_crtc_state, new_crtc_state);
}

static bool planes_disabling(const struct intel_crtc_state *old_crtc_state,
			     const struct intel_crtc_state *new_crtc_state)
{
	return is_disabling(active_planes, old_crtc_state, new_crtc_state);
}

static bool vrr_enabling(const struct intel_crtc_state *old_crtc_state,
			 const struct intel_crtc_state *new_crtc_state)
{
	return is_enabling(vrr.enable, old_crtc_state, new_crtc_state);
}

static bool vrr_disabling(const struct intel_crtc_state *old_crtc_state,
			  const struct intel_crtc_state *new_crtc_state)
{
	return is_disabling(vrr.enable, old_crtc_state, new_crtc_state);
}

#undef is_disabling
#undef is_enabling

static void intel_post_plane_update(struct intel_atomic_state *state,
				    struct intel_crtc *crtc)
{
	struct drm_i915_private *dev_priv = to_i915(state->base.dev);
	const struct intel_crtc_state *old_crtc_state =
		intel_atomic_get_old_crtc_state(state, crtc);
	const struct intel_crtc_state *new_crtc_state =
		intel_atomic_get_new_crtc_state(state, crtc);
	enum pipe pipe = crtc->pipe;

	intel_frontbuffer_flip(dev_priv, new_crtc_state->fb_bits);

	if (new_crtc_state->update_wm_post && new_crtc_state->hw.active)
		intel_update_watermarks(dev_priv);

	intel_fbc_post_update(state, crtc);

	if (needs_async_flip_vtd_wa(old_crtc_state) &&
	    !needs_async_flip_vtd_wa(new_crtc_state))
		intel_async_flip_vtd_wa(dev_priv, pipe, false);

	if (needs_nv12_wa(old_crtc_state) &&
	    !needs_nv12_wa(new_crtc_state))
		skl_wa_827(dev_priv, pipe, false);

	if (needs_scalerclk_wa(old_crtc_state) &&
	    !needs_scalerclk_wa(new_crtc_state))
		icl_wa_scalerclkgating(dev_priv, pipe, false);

	if (needs_cursorclk_wa(old_crtc_state) &&
	    !needs_cursorclk_wa(new_crtc_state))
		icl_wa_cursorclkgating(dev_priv, pipe, false);

	if (intel_crtc_needs_color_update(new_crtc_state))
		intel_color_post_update(new_crtc_state);
}

static void intel_crtc_enable_flip_done(struct intel_atomic_state *state,
					struct intel_crtc *crtc)
{
	const struct intel_crtc_state *crtc_state =
		intel_atomic_get_new_crtc_state(state, crtc);
	u8 update_planes = crtc_state->update_planes;
	const struct intel_plane_state __maybe_unused *plane_state;
	struct intel_plane *plane;
	int i;

	for_each_new_intel_plane_in_state(state, plane, plane_state, i) {
		if (plane->pipe == crtc->pipe &&
		    update_planes & BIT(plane->id))
			plane->enable_flip_done(plane);
	}
}

static void intel_crtc_disable_flip_done(struct intel_atomic_state *state,
					 struct intel_crtc *crtc)
{
	const struct intel_crtc_state *crtc_state =
		intel_atomic_get_new_crtc_state(state, crtc);
	u8 update_planes = crtc_state->update_planes;
	const struct intel_plane_state __maybe_unused *plane_state;
	struct intel_plane *plane;
	int i;

	for_each_new_intel_plane_in_state(state, plane, plane_state, i) {
		if (plane->pipe == crtc->pipe &&
		    update_planes & BIT(plane->id))
			plane->disable_flip_done(plane);
	}
}

static void intel_crtc_async_flip_disable_wa(struct intel_atomic_state *state,
					     struct intel_crtc *crtc)
{
	const struct intel_crtc_state *old_crtc_state =
		intel_atomic_get_old_crtc_state(state, crtc);
	const struct intel_crtc_state *new_crtc_state =
		intel_atomic_get_new_crtc_state(state, crtc);
	u8 disable_async_flip_planes = old_crtc_state->async_flip_planes &
				       ~new_crtc_state->async_flip_planes;
	const struct intel_plane_state *old_plane_state;
	struct intel_plane *plane;
	bool need_vbl_wait = false;
	int i;

	for_each_old_intel_plane_in_state(state, plane, old_plane_state, i) {
		if (plane->need_async_flip_disable_wa &&
		    plane->pipe == crtc->pipe &&
		    disable_async_flip_planes & BIT(plane->id)) {
			/*
			 * Apart from the async flip bit we want to
			 * preserve the old state for the plane.
			 */
			plane->async_flip(plane, old_crtc_state,
					  old_plane_state, false);
			need_vbl_wait = true;
		}
	}

	if (need_vbl_wait)
		intel_crtc_wait_for_next_vblank(crtc);
}

static void intel_pre_plane_update(struct intel_atomic_state *state,
				   struct intel_crtc *crtc)
{
	struct drm_i915_private *dev_priv = to_i915(state->base.dev);
	const struct intel_crtc_state *old_crtc_state =
		intel_atomic_get_old_crtc_state(state, crtc);
	const struct intel_crtc_state *new_crtc_state =
		intel_atomic_get_new_crtc_state(state, crtc);
	enum pipe pipe = crtc->pipe;

	if (vrr_disabling(old_crtc_state, new_crtc_state)) {
		intel_vrr_disable(old_crtc_state);
		intel_crtc_update_active_timings(old_crtc_state, false);
	}

	intel_drrs_deactivate(old_crtc_state);

	intel_psr_pre_plane_update(state, crtc);

	if (hsw_ips_pre_update(state, crtc))
		intel_crtc_wait_for_next_vblank(crtc);

	if (intel_fbc_pre_update(state, crtc))
		intel_crtc_wait_for_next_vblank(crtc);

	if (!needs_async_flip_vtd_wa(old_crtc_state) &&
	    needs_async_flip_vtd_wa(new_crtc_state))
		intel_async_flip_vtd_wa(dev_priv, pipe, true);

	/* Display WA 827 */
	if (!needs_nv12_wa(old_crtc_state) &&
	    needs_nv12_wa(new_crtc_state))
		skl_wa_827(dev_priv, pipe, true);

	/* Wa_2006604312:icl,ehl */
	if (!needs_scalerclk_wa(old_crtc_state) &&
	    needs_scalerclk_wa(new_crtc_state))
		icl_wa_scalerclkgating(dev_priv, pipe, true);

	/* Wa_1604331009:icl,jsl,ehl */
	if (!needs_cursorclk_wa(old_crtc_state) &&
	    needs_cursorclk_wa(new_crtc_state))
		icl_wa_cursorclkgating(dev_priv, pipe, true);

	/*
	 * Vblank time updates from the shadow to live plane control register
	 * are blocked if the memory self-refresh mode is active at that
	 * moment. So to make sure the plane gets truly disabled, disable
	 * first the self-refresh mode. The self-refresh enable bit in turn
	 * will be checked/applied by the HW only at the next frame start
	 * event which is after the vblank start event, so we need to have a
	 * wait-for-vblank between disabling the plane and the pipe.
	 */
	if (HAS_GMCH(dev_priv) && old_crtc_state->hw.active &&
	    new_crtc_state->disable_cxsr && intel_set_memory_cxsr(dev_priv, false))
		intel_crtc_wait_for_next_vblank(crtc);

	/*
	 * IVB workaround: must disable low power watermarks for at least
	 * one frame before enabling scaling.  LP watermarks can be re-enabled
	 * when scaling is disabled.
	 *
	 * WaCxSRDisabledForSpriteScaling:ivb
	 */
	if (old_crtc_state->hw.active &&
	    new_crtc_state->disable_lp_wm && ilk_disable_lp_wm(dev_priv))
		intel_crtc_wait_for_next_vblank(crtc);

	/*
	 * If we're doing a modeset we don't need to do any
	 * pre-vblank watermark programming here.
	 */
	if (!intel_crtc_needs_modeset(new_crtc_state)) {
		/*
		 * For platforms that support atomic watermarks, program the
		 * 'intermediate' watermarks immediately.  On pre-gen9 platforms, these
		 * will be the intermediate values that are safe for both pre- and
		 * post- vblank; when vblank happens, the 'active' values will be set
		 * to the final 'target' values and we'll do this again to get the
		 * optimal watermarks.  For gen9+ platforms, the values we program here
		 * will be the final target values which will get automatically latched
		 * at vblank time; no further programming will be necessary.
		 *
		 * If a platform hasn't been transitioned to atomic watermarks yet,
		 * we'll continue to update watermarks the old way, if flags tell
		 * us to.
		 */
		if (!intel_initial_watermarks(state, crtc))
			if (new_crtc_state->update_wm_pre)
				intel_update_watermarks(dev_priv);
	}

	/*
	 * Gen2 reports pipe underruns whenever all planes are disabled.
	 * So disable underrun reporting before all the planes get disabled.
	 *
	 * We do this after .initial_watermarks() so that we have a
	 * chance of catching underruns with the intermediate watermarks
	 * vs. the old plane configuration.
	 */
	if (DISPLAY_VER(dev_priv) == 2 && planes_disabling(old_crtc_state, new_crtc_state))
		intel_set_cpu_fifo_underrun_reporting(dev_priv, pipe, false);

	/*
	 * WA for platforms where async address update enable bit
	 * is double buffered and only latched at start of vblank.
	 */
	if (old_crtc_state->async_flip_planes & ~new_crtc_state->async_flip_planes)
		intel_crtc_async_flip_disable_wa(state, crtc);
}

static void intel_crtc_disable_planes(struct intel_atomic_state *state,
				      struct intel_crtc *crtc)
{
	struct drm_i915_private *dev_priv = to_i915(crtc->base.dev);
	const struct intel_crtc_state *new_crtc_state =
		intel_atomic_get_new_crtc_state(state, crtc);
	unsigned int update_mask = new_crtc_state->update_planes;
	const struct intel_plane_state *old_plane_state;
	struct intel_plane *plane;
	unsigned fb_bits = 0;
	int i;

	intel_crtc_dpms_overlay_disable(crtc);

	for_each_old_intel_plane_in_state(state, plane, old_plane_state, i) {
		if (crtc->pipe != plane->pipe ||
		    !(update_mask & BIT(plane->id)))
			continue;

		intel_plane_disable_arm(plane, new_crtc_state);

		if (old_plane_state->uapi.visible)
			fb_bits |= plane->frontbuffer_bit;
	}

	intel_frontbuffer_flip(dev_priv, fb_bits);
}

static void intel_encoders_update_prepare(struct intel_atomic_state *state)
{
	struct drm_i915_private *i915 = to_i915(state->base.dev);
	struct intel_crtc_state *new_crtc_state, *old_crtc_state;
	struct intel_crtc *crtc;
	int i;

	/*
	 * Make sure the DPLL state is up-to-date for fastset TypeC ports after non-blocking commits.
	 * TODO: Update the DPLL state for all cases in the encoder->update_prepare() hook.
	 */
	if (i915->display.dpll.mgr) {
		for_each_oldnew_intel_crtc_in_state(state, crtc, old_crtc_state, new_crtc_state, i) {
			if (intel_crtc_needs_modeset(new_crtc_state))
				continue;

			new_crtc_state->shared_dpll = old_crtc_state->shared_dpll;
			new_crtc_state->dpll_hw_state = old_crtc_state->dpll_hw_state;
		}
	}
}

static void intel_encoders_pre_pll_enable(struct intel_atomic_state *state,
					  struct intel_crtc *crtc)
{
	const struct intel_crtc_state *crtc_state =
		intel_atomic_get_new_crtc_state(state, crtc);
	const struct drm_connector_state *conn_state;
	struct drm_connector *conn;
	int i;

	for_each_new_connector_in_state(&state->base, conn, conn_state, i) {
		struct intel_encoder *encoder =
			to_intel_encoder(conn_state->best_encoder);

		if (conn_state->crtc != &crtc->base)
			continue;

		if (encoder->pre_pll_enable)
			encoder->pre_pll_enable(state, encoder,
						crtc_state, conn_state);
	}
}

static void intel_encoders_pre_enable(struct intel_atomic_state *state,
				      struct intel_crtc *crtc)
{
	const struct intel_crtc_state *crtc_state =
		intel_atomic_get_new_crtc_state(state, crtc);
	const struct drm_connector_state *conn_state;
	struct drm_connector *conn;
	int i;

	for_each_new_connector_in_state(&state->base, conn, conn_state, i) {
		struct intel_encoder *encoder =
			to_intel_encoder(conn_state->best_encoder);

		if (conn_state->crtc != &crtc->base)
			continue;

		if (encoder->pre_enable)
			encoder->pre_enable(state, encoder,
					    crtc_state, conn_state);
	}
}

static void intel_encoders_enable(struct intel_atomic_state *state,
				  struct intel_crtc *crtc)
{
	const struct intel_crtc_state *crtc_state =
		intel_atomic_get_new_crtc_state(state, crtc);
	const struct drm_connector_state *conn_state;
	struct drm_connector *conn;
	int i;

	for_each_new_connector_in_state(&state->base, conn, conn_state, i) {
		struct intel_encoder *encoder =
			to_intel_encoder(conn_state->best_encoder);

		if (conn_state->crtc != &crtc->base)
			continue;

		if (encoder->enable)
			encoder->enable(state, encoder,
					crtc_state, conn_state);
		intel_opregion_notify_encoder(encoder, true);
	}
}

static void intel_encoders_disable(struct intel_atomic_state *state,
				   struct intel_crtc *crtc)
{
	const struct intel_crtc_state *old_crtc_state =
		intel_atomic_get_old_crtc_state(state, crtc);
	const struct drm_connector_state *old_conn_state;
	struct drm_connector *conn;
	int i;

	for_each_old_connector_in_state(&state->base, conn, old_conn_state, i) {
		struct intel_encoder *encoder =
			to_intel_encoder(old_conn_state->best_encoder);

		if (old_conn_state->crtc != &crtc->base)
			continue;

		intel_opregion_notify_encoder(encoder, false);
		if (encoder->disable)
			encoder->disable(state, encoder,
					 old_crtc_state, old_conn_state);
	}
}

static void intel_encoders_post_disable(struct intel_atomic_state *state,
					struct intel_crtc *crtc)
{
	const struct intel_crtc_state *old_crtc_state =
		intel_atomic_get_old_crtc_state(state, crtc);
	const struct drm_connector_state *old_conn_state;
	struct drm_connector *conn;
	int i;

	for_each_old_connector_in_state(&state->base, conn, old_conn_state, i) {
		struct intel_encoder *encoder =
			to_intel_encoder(old_conn_state->best_encoder);

		if (old_conn_state->crtc != &crtc->base)
			continue;

		if (encoder->post_disable)
			encoder->post_disable(state, encoder,
					      old_crtc_state, old_conn_state);
	}
}

static void intel_encoders_post_pll_disable(struct intel_atomic_state *state,
					    struct intel_crtc *crtc)
{
	const struct intel_crtc_state *old_crtc_state =
		intel_atomic_get_old_crtc_state(state, crtc);
	const struct drm_connector_state *old_conn_state;
	struct drm_connector *conn;
	int i;

	for_each_old_connector_in_state(&state->base, conn, old_conn_state, i) {
		struct intel_encoder *encoder =
			to_intel_encoder(old_conn_state->best_encoder);

		if (old_conn_state->crtc != &crtc->base)
			continue;

		if (encoder->post_pll_disable)
			encoder->post_pll_disable(state, encoder,
						  old_crtc_state, old_conn_state);
	}
}

static void intel_encoders_update_pipe(struct intel_atomic_state *state,
				       struct intel_crtc *crtc)
{
	const struct intel_crtc_state *crtc_state =
		intel_atomic_get_new_crtc_state(state, crtc);
	const struct drm_connector_state *conn_state;
	struct drm_connector *conn;
	int i;

	for_each_new_connector_in_state(&state->base, conn, conn_state, i) {
		struct intel_encoder *encoder =
			to_intel_encoder(conn_state->best_encoder);

		if (conn_state->crtc != &crtc->base)
			continue;

		if (encoder->update_pipe)
			encoder->update_pipe(state, encoder,
					     crtc_state, conn_state);
	}
}

static void intel_disable_primary_plane(const struct intel_crtc_state *crtc_state)
{
	struct intel_crtc *crtc = to_intel_crtc(crtc_state->uapi.crtc);
	struct intel_plane *plane = to_intel_plane(crtc->base.primary);

	plane->disable_arm(plane, crtc_state);
}

static void ilk_configure_cpu_transcoder(const struct intel_crtc_state *crtc_state)
{
	struct intel_crtc *crtc = to_intel_crtc(crtc_state->uapi.crtc);
	enum transcoder cpu_transcoder = crtc_state->cpu_transcoder;

	if (crtc_state->has_pch_encoder) {
		intel_cpu_transcoder_set_m1_n1(crtc, cpu_transcoder,
					       &crtc_state->fdi_m_n);
	} else if (intel_crtc_has_dp_encoder(crtc_state)) {
		intel_cpu_transcoder_set_m1_n1(crtc, cpu_transcoder,
					       &crtc_state->dp_m_n);
		intel_cpu_transcoder_set_m2_n2(crtc, cpu_transcoder,
					       &crtc_state->dp_m2_n2);
	}

	intel_set_transcoder_timings(crtc_state);

	ilk_set_pipeconf(crtc_state);
}

static void ilk_crtc_enable(struct intel_atomic_state *state,
			    struct intel_crtc *crtc)
{
	const struct intel_crtc_state *new_crtc_state =
		intel_atomic_get_new_crtc_state(state, crtc);
	struct drm_i915_private *dev_priv = to_i915(crtc->base.dev);
	enum pipe pipe = crtc->pipe;

	if (drm_WARN_ON(&dev_priv->drm, crtc->active))
		return;

	/*
	 * Sometimes spurious CPU pipe underruns happen during FDI
	 * training, at least with VGA+HDMI cloning. Suppress them.
	 *
	 * On ILK we get an occasional spurious CPU pipe underruns
	 * between eDP port A enable and vdd enable. Also PCH port
	 * enable seems to result in the occasional CPU pipe underrun.
	 *
	 * Spurious PCH underruns also occur during PCH enabling.
	 */
	intel_set_cpu_fifo_underrun_reporting(dev_priv, pipe, false);
	intel_set_pch_fifo_underrun_reporting(dev_priv, pipe, false);

	ilk_configure_cpu_transcoder(new_crtc_state);

	intel_set_pipe_src_size(new_crtc_state);

	crtc->active = true;

	intel_encoders_pre_enable(state, crtc);

	if (new_crtc_state->has_pch_encoder) {
		ilk_pch_pre_enable(state, crtc);
	} else {
		assert_fdi_tx_disabled(dev_priv, pipe);
		assert_fdi_rx_disabled(dev_priv, pipe);
	}

	ilk_pfit_enable(new_crtc_state);

	/*
	 * On ILK+ LUT must be loaded before the pipe is running but with
	 * clocks enabled
	 */
	intel_color_load_luts(new_crtc_state);
	intel_color_commit_noarm(new_crtc_state);
	intel_color_commit_arm(new_crtc_state);
	/* update DSPCNTR to configure gamma for pipe bottom color */
	intel_disable_primary_plane(new_crtc_state);

	intel_initial_watermarks(state, crtc);
	intel_enable_transcoder(new_crtc_state);

	if (new_crtc_state->has_pch_encoder)
		ilk_pch_enable(state, crtc);

	intel_crtc_vblank_on(new_crtc_state);

	intel_encoders_enable(state, crtc);

	if (HAS_PCH_CPT(dev_priv))
		intel_wait_for_pipe_scanline_moving(crtc);

	/*
	 * Must wait for vblank to avoid spurious PCH FIFO underruns.
	 * And a second vblank wait is needed at least on ILK with
	 * some interlaced HDMI modes. Let's do the double wait always
	 * in case there are more corner cases we don't know about.
	 */
	if (new_crtc_state->has_pch_encoder) {
		intel_crtc_wait_for_next_vblank(crtc);
		intel_crtc_wait_for_next_vblank(crtc);
	}
	intel_set_cpu_fifo_underrun_reporting(dev_priv, pipe, true);
	intel_set_pch_fifo_underrun_reporting(dev_priv, pipe, true);
}

static void glk_pipe_scaler_clock_gating_wa(struct drm_i915_private *dev_priv,
					    enum pipe pipe, bool apply)
{
	u32 val = intel_de_read(dev_priv, CLKGATE_DIS_PSL(pipe));
	u32 mask = DPF_GATING_DIS | DPF_RAM_GATING_DIS | DPFR_GATING_DIS;

	if (apply)
		val |= mask;
	else
		val &= ~mask;

	intel_de_write(dev_priv, CLKGATE_DIS_PSL(pipe), val);
}

static void hsw_set_linetime_wm(const struct intel_crtc_state *crtc_state)
{
	struct intel_crtc *crtc = to_intel_crtc(crtc_state->uapi.crtc);
	struct drm_i915_private *dev_priv = to_i915(crtc->base.dev);

	intel_de_write(dev_priv, WM_LINETIME(crtc->pipe),
		       HSW_LINETIME(crtc_state->linetime) |
		       HSW_IPS_LINETIME(crtc_state->ips_linetime));
}

static void hsw_set_frame_start_delay(const struct intel_crtc_state *crtc_state)
{
	struct intel_crtc *crtc = to_intel_crtc(crtc_state->uapi.crtc);
	struct drm_i915_private *dev_priv = to_i915(crtc->base.dev);
	enum transcoder transcoder = crtc_state->cpu_transcoder;
	i915_reg_t reg = DISPLAY_VER(dev_priv) >= 14 ? MTL_CHICKEN_TRANS(transcoder) :
			 CHICKEN_TRANS(transcoder);

	intel_de_rmw(dev_priv, reg,
		     HSW_FRAME_START_DELAY_MASK,
		     HSW_FRAME_START_DELAY(crtc_state->framestart_delay - 1));
}

static void icl_ddi_bigjoiner_pre_enable(struct intel_atomic_state *state,
					 const struct intel_crtc_state *crtc_state)
{
	struct intel_crtc *master_crtc = intel_master_crtc(crtc_state);

	/*
	 * Enable sequence steps 1-7 on bigjoiner master
	 */
	if (intel_crtc_is_bigjoiner_slave(crtc_state))
		intel_encoders_pre_pll_enable(state, master_crtc);

	if (crtc_state->shared_dpll)
		intel_enable_shared_dpll(crtc_state);

	if (intel_crtc_is_bigjoiner_slave(crtc_state))
		intel_encoders_pre_enable(state, master_crtc);
}

static void hsw_configure_cpu_transcoder(const struct intel_crtc_state *crtc_state)
{
	struct intel_crtc *crtc = to_intel_crtc(crtc_state->uapi.crtc);
	struct drm_i915_private *dev_priv = to_i915(crtc->base.dev);
	enum transcoder cpu_transcoder = crtc_state->cpu_transcoder;

	if (crtc_state->has_pch_encoder) {
		intel_cpu_transcoder_set_m1_n1(crtc, cpu_transcoder,
					       &crtc_state->fdi_m_n);
	} else if (intel_crtc_has_dp_encoder(crtc_state)) {
		intel_cpu_transcoder_set_m1_n1(crtc, cpu_transcoder,
					       &crtc_state->dp_m_n);
		intel_cpu_transcoder_set_m2_n2(crtc, cpu_transcoder,
					       &crtc_state->dp_m2_n2);
	}

	intel_set_transcoder_timings(crtc_state);
	if (HAS_VRR(dev_priv))
		intel_vrr_set_transcoder_timings(crtc_state);

	if (cpu_transcoder != TRANSCODER_EDP)
		intel_de_write(dev_priv, TRANS_MULT(cpu_transcoder),
			       crtc_state->pixel_multiplier - 1);

	hsw_set_frame_start_delay(crtc_state);

	hsw_set_transconf(crtc_state);
}

static void hsw_crtc_enable(struct intel_atomic_state *state,
			    struct intel_crtc *crtc)
{
	const struct intel_crtc_state *new_crtc_state =
		intel_atomic_get_new_crtc_state(state, crtc);
	struct drm_i915_private *dev_priv = to_i915(crtc->base.dev);
	enum pipe pipe = crtc->pipe, hsw_workaround_pipe;
	enum transcoder cpu_transcoder = new_crtc_state->cpu_transcoder;
	bool psl_clkgate_wa;

	if (drm_WARN_ON(&dev_priv->drm, crtc->active))
		return;

	intel_dmc_enable_pipe(dev_priv, crtc->pipe);

	if (!new_crtc_state->bigjoiner_pipes) {
		intel_encoders_pre_pll_enable(state, crtc);

		if (new_crtc_state->shared_dpll)
			intel_enable_shared_dpll(new_crtc_state);

		intel_encoders_pre_enable(state, crtc);
	} else {
		icl_ddi_bigjoiner_pre_enable(state, new_crtc_state);
	}

	intel_dsc_enable(new_crtc_state);

	if (DISPLAY_VER(dev_priv) >= 13)
		intel_uncompressed_joiner_enable(new_crtc_state);

	intel_set_pipe_src_size(new_crtc_state);
	if (DISPLAY_VER(dev_priv) >= 9 || IS_BROADWELL(dev_priv))
		bdw_set_pipe_misc(new_crtc_state);

	if (!intel_crtc_is_bigjoiner_slave(new_crtc_state) &&
	    !transcoder_is_dsi(cpu_transcoder))
		hsw_configure_cpu_transcoder(new_crtc_state);

	crtc->active = true;

	/* Display WA #1180: WaDisableScalarClockGating: glk */
	psl_clkgate_wa = DISPLAY_VER(dev_priv) == 10 &&
		new_crtc_state->pch_pfit.enabled;
	if (psl_clkgate_wa)
		glk_pipe_scaler_clock_gating_wa(dev_priv, pipe, true);

	if (DISPLAY_VER(dev_priv) >= 9)
		skl_pfit_enable(new_crtc_state);
	else
		ilk_pfit_enable(new_crtc_state);

	/*
	 * On ILK+ LUT must be loaded before the pipe is running but with
	 * clocks enabled
	 */
	intel_color_load_luts(new_crtc_state);
	intel_color_commit_noarm(new_crtc_state);
	intel_color_commit_arm(new_crtc_state);
	/* update DSPCNTR to configure gamma/csc for pipe bottom color */
	if (DISPLAY_VER(dev_priv) < 9)
		intel_disable_primary_plane(new_crtc_state);

	hsw_set_linetime_wm(new_crtc_state);

	if (DISPLAY_VER(dev_priv) >= 11)
		icl_set_pipe_chicken(new_crtc_state);

	intel_initial_watermarks(state, crtc);

	if (intel_crtc_is_bigjoiner_slave(new_crtc_state))
		intel_crtc_vblank_on(new_crtc_state);

	intel_encoders_enable(state, crtc);

	if (psl_clkgate_wa) {
		intel_crtc_wait_for_next_vblank(crtc);
		glk_pipe_scaler_clock_gating_wa(dev_priv, pipe, false);
	}

	/* If we change the relative order between pipe/planes enabling, we need
	 * to change the workaround. */
	hsw_workaround_pipe = new_crtc_state->hsw_workaround_pipe;
	if (IS_HASWELL(dev_priv) && hsw_workaround_pipe != INVALID_PIPE) {
		struct intel_crtc *wa_crtc;

		wa_crtc = intel_crtc_for_pipe(dev_priv, hsw_workaround_pipe);

		intel_crtc_wait_for_next_vblank(wa_crtc);
		intel_crtc_wait_for_next_vblank(wa_crtc);
	}
}

void ilk_pfit_disable(const struct intel_crtc_state *old_crtc_state)
{
	struct intel_crtc *crtc = to_intel_crtc(old_crtc_state->uapi.crtc);
	struct drm_i915_private *dev_priv = to_i915(crtc->base.dev);
	enum pipe pipe = crtc->pipe;

	/* To avoid upsetting the power well on haswell only disable the pfit if
	 * it's in use. The hw state code will make sure we get this right. */
	if (!old_crtc_state->pch_pfit.enabled)
		return;

	intel_de_write_fw(dev_priv, PF_CTL(pipe), 0);
	intel_de_write_fw(dev_priv, PF_WIN_POS(pipe), 0);
	intel_de_write_fw(dev_priv, PF_WIN_SZ(pipe), 0);
}

static void ilk_crtc_disable(struct intel_atomic_state *state,
			     struct intel_crtc *crtc)
{
	const struct intel_crtc_state *old_crtc_state =
		intel_atomic_get_old_crtc_state(state, crtc);
	struct drm_i915_private *dev_priv = to_i915(crtc->base.dev);
	enum pipe pipe = crtc->pipe;

	/*
	 * Sometimes spurious CPU pipe underruns happen when the
	 * pipe is already disabled, but FDI RX/TX is still enabled.
	 * Happens at least with VGA+HDMI cloning. Suppress them.
	 */
	intel_set_cpu_fifo_underrun_reporting(dev_priv, pipe, false);
	intel_set_pch_fifo_underrun_reporting(dev_priv, pipe, false);

	intel_encoders_disable(state, crtc);

	intel_crtc_vblank_off(old_crtc_state);

	intel_disable_transcoder(old_crtc_state);

	ilk_pfit_disable(old_crtc_state);

	if (old_crtc_state->has_pch_encoder)
		ilk_pch_disable(state, crtc);

	intel_encoders_post_disable(state, crtc);

	if (old_crtc_state->has_pch_encoder)
		ilk_pch_post_disable(state, crtc);

	intel_set_cpu_fifo_underrun_reporting(dev_priv, pipe, true);
	intel_set_pch_fifo_underrun_reporting(dev_priv, pipe, true);

	intel_disable_shared_dpll(old_crtc_state);
}

static void hsw_crtc_disable(struct intel_atomic_state *state,
			     struct intel_crtc *crtc)
{
	const struct intel_crtc_state *old_crtc_state =
		intel_atomic_get_old_crtc_state(state, crtc);
	struct drm_i915_private *i915 = to_i915(crtc->base.dev);

	/*
	 * FIXME collapse everything to one hook.
	 * Need care with mst->ddi interactions.
	 */
	if (!intel_crtc_is_bigjoiner_slave(old_crtc_state)) {
		intel_encoders_disable(state, crtc);
		intel_encoders_post_disable(state, crtc);
	}

	intel_disable_shared_dpll(old_crtc_state);

	if (!intel_crtc_is_bigjoiner_slave(old_crtc_state)) {
		struct intel_crtc *slave_crtc;

		intel_encoders_post_pll_disable(state, crtc);

		intel_dmc_disable_pipe(i915, crtc->pipe);

		for_each_intel_crtc_in_pipe_mask(&i915->drm, slave_crtc,
						 intel_crtc_bigjoiner_slave_pipes(old_crtc_state))
			intel_dmc_disable_pipe(i915, slave_crtc->pipe);
	}
}

static void i9xx_pfit_enable(const struct intel_crtc_state *crtc_state)
{
	struct intel_crtc *crtc = to_intel_crtc(crtc_state->uapi.crtc);
	struct drm_i915_private *dev_priv = to_i915(crtc->base.dev);

	if (!crtc_state->gmch_pfit.control)
		return;

	/*
	 * The panel fitter should only be adjusted whilst the pipe is disabled,
	 * according to register description and PRM.
	 */
	drm_WARN_ON(&dev_priv->drm,
		    intel_de_read(dev_priv, PFIT_CONTROL) & PFIT_ENABLE);
	assert_transcoder_disabled(dev_priv, crtc_state->cpu_transcoder);

	intel_de_write(dev_priv, PFIT_PGM_RATIOS,
		       crtc_state->gmch_pfit.pgm_ratios);
	intel_de_write(dev_priv, PFIT_CONTROL, crtc_state->gmch_pfit.control);

	/* Border color in case we don't scale up to the full screen. Black by
	 * default, change to something else for debugging. */
	intel_de_write(dev_priv, BCLRPAT(crtc->pipe), 0);
}

bool intel_phy_is_combo(struct drm_i915_private *dev_priv, enum phy phy)
{
	if (phy == PHY_NONE)
		return false;
	else if (IS_ALDERLAKE_S(dev_priv))
		return phy <= PHY_E;
	else if (IS_DG1(dev_priv) || IS_ROCKETLAKE(dev_priv))
		return phy <= PHY_D;
	else if (IS_JSL_EHL(dev_priv))
		return phy <= PHY_C;
	else if (IS_ALDERLAKE_P(dev_priv) || IS_DISPLAY_VER(dev_priv, 11, 12))
		return phy <= PHY_B;
	else
		/*
		 * DG2 outputs labelled as "combo PHY" in the bspec use
		 * SNPS PHYs with completely different programming,
		 * hence we always return false here.
		 */
		return false;
}

bool intel_phy_is_tc(struct drm_i915_private *dev_priv, enum phy phy)
{
	if (IS_DG2(dev_priv))
		/* DG2's "TC1" output uses a SNPS PHY */
		return false;
	else if (IS_ALDERLAKE_P(dev_priv) || IS_METEORLAKE(dev_priv))
		return phy >= PHY_F && phy <= PHY_I;
	else if (IS_TIGERLAKE(dev_priv))
		return phy >= PHY_D && phy <= PHY_I;
	else if (IS_ICELAKE(dev_priv))
		return phy >= PHY_C && phy <= PHY_F;
	else
		return false;
}

bool intel_phy_is_snps(struct drm_i915_private *dev_priv, enum phy phy)
{
	if (phy == PHY_NONE)
		return false;
	else if (IS_DG2(dev_priv))
		/*
		 * All four "combo" ports and the TC1 port (PHY E) use
		 * Synopsis PHYs.
		 */
		return phy <= PHY_E;

	return false;
}

enum phy intel_port_to_phy(struct drm_i915_private *i915, enum port port)
{
	if (DISPLAY_VER(i915) >= 13 && port >= PORT_D_XELPD)
		return PHY_D + port - PORT_D_XELPD;
	else if (DISPLAY_VER(i915) >= 13 && port >= PORT_TC1)
		return PHY_F + port - PORT_TC1;
	else if (IS_ALDERLAKE_S(i915) && port >= PORT_TC1)
		return PHY_B + port - PORT_TC1;
	else if ((IS_DG1(i915) || IS_ROCKETLAKE(i915)) && port >= PORT_TC1)
		return PHY_C + port - PORT_TC1;
	else if (IS_JSL_EHL(i915) && port == PORT_D)
		return PHY_A;

	return PHY_A + port - PORT_A;
}

enum tc_port intel_port_to_tc(struct drm_i915_private *dev_priv, enum port port)
{
	if (!intel_phy_is_tc(dev_priv, intel_port_to_phy(dev_priv, port)))
		return TC_PORT_NONE;

	if (DISPLAY_VER(dev_priv) >= 12)
		return TC_PORT_1 + port - PORT_TC1;
	else
		return TC_PORT_1 + port - PORT_C;
}

enum intel_display_power_domain
intel_aux_power_domain(struct intel_digital_port *dig_port)
{
	struct drm_i915_private *i915 = to_i915(dig_port->base.base.dev);

	if (intel_tc_port_in_tbt_alt_mode(dig_port))
		return intel_display_power_tbt_aux_domain(i915, dig_port->aux_ch);

	return intel_display_power_legacy_aux_domain(i915, dig_port->aux_ch);
}

static void get_crtc_power_domains(struct intel_crtc_state *crtc_state,
				   struct intel_power_domain_mask *mask)
{
	struct intel_crtc *crtc = to_intel_crtc(crtc_state->uapi.crtc);
	struct drm_i915_private *dev_priv = to_i915(crtc->base.dev);
	enum transcoder cpu_transcoder = crtc_state->cpu_transcoder;
	struct drm_encoder *encoder;
	enum pipe pipe = crtc->pipe;

	bitmap_zero(mask->bits, POWER_DOMAIN_NUM);

	if (!crtc_state->hw.active)
		return;

	set_bit(POWER_DOMAIN_PIPE(pipe), mask->bits);
	set_bit(POWER_DOMAIN_TRANSCODER(cpu_transcoder), mask->bits);
	if (crtc_state->pch_pfit.enabled ||
	    crtc_state->pch_pfit.force_thru)
		set_bit(POWER_DOMAIN_PIPE_PANEL_FITTER(pipe), mask->bits);

	drm_for_each_encoder_mask(encoder, &dev_priv->drm,
				  crtc_state->uapi.encoder_mask) {
		struct intel_encoder *intel_encoder = to_intel_encoder(encoder);

		set_bit(intel_encoder->power_domain, mask->bits);
	}

	if (HAS_DDI(dev_priv) && crtc_state->has_audio)
		set_bit(POWER_DOMAIN_AUDIO_MMIO, mask->bits);

	if (crtc_state->shared_dpll)
		set_bit(POWER_DOMAIN_DISPLAY_CORE, mask->bits);

	if (crtc_state->dsc.compression_enable)
		set_bit(intel_dsc_power_domain(crtc, cpu_transcoder), mask->bits);
}

void intel_modeset_get_crtc_power_domains(struct intel_crtc_state *crtc_state,
					  struct intel_power_domain_mask *old_domains)
{
	struct intel_crtc *crtc = to_intel_crtc(crtc_state->uapi.crtc);
	struct drm_i915_private *dev_priv = to_i915(crtc->base.dev);
	enum intel_display_power_domain domain;
	struct intel_power_domain_mask domains, new_domains;

	get_crtc_power_domains(crtc_state, &domains);

	bitmap_andnot(new_domains.bits,
		      domains.bits,
		      crtc->enabled_power_domains.mask.bits,
		      POWER_DOMAIN_NUM);
	bitmap_andnot(old_domains->bits,
		      crtc->enabled_power_domains.mask.bits,
		      domains.bits,
		      POWER_DOMAIN_NUM);

	for_each_power_domain(domain, &new_domains)
		intel_display_power_get_in_set(dev_priv,
					       &crtc->enabled_power_domains,
					       domain);
}

void intel_modeset_put_crtc_power_domains(struct intel_crtc *crtc,
					  struct intel_power_domain_mask *domains)
{
	intel_display_power_put_mask_in_set(to_i915(crtc->base.dev),
					    &crtc->enabled_power_domains,
					    domains);
}

static void i9xx_configure_cpu_transcoder(const struct intel_crtc_state *crtc_state)
{
	struct intel_crtc *crtc = to_intel_crtc(crtc_state->uapi.crtc);
	enum transcoder cpu_transcoder = crtc_state->cpu_transcoder;

	if (intel_crtc_has_dp_encoder(crtc_state)) {
		intel_cpu_transcoder_set_m1_n1(crtc, cpu_transcoder,
					       &crtc_state->dp_m_n);
		intel_cpu_transcoder_set_m2_n2(crtc, cpu_transcoder,
					       &crtc_state->dp_m2_n2);
	}

	intel_set_transcoder_timings(crtc_state);

	i9xx_set_pipeconf(crtc_state);
}

static void valleyview_crtc_enable(struct intel_atomic_state *state,
				   struct intel_crtc *crtc)
{
	const struct intel_crtc_state *new_crtc_state =
		intel_atomic_get_new_crtc_state(state, crtc);
	struct drm_i915_private *dev_priv = to_i915(crtc->base.dev);
	enum pipe pipe = crtc->pipe;

	if (drm_WARN_ON(&dev_priv->drm, crtc->active))
		return;

	i9xx_configure_cpu_transcoder(new_crtc_state);

	intel_set_pipe_src_size(new_crtc_state);

	intel_de_write(dev_priv, VLV_PIPE_MSA_MISC(pipe), 0);

	if (IS_CHERRYVIEW(dev_priv) && pipe == PIPE_B) {
		intel_de_write(dev_priv, CHV_BLEND(pipe), CHV_BLEND_LEGACY);
		intel_de_write(dev_priv, CHV_CANVAS(pipe), 0);
	}

	crtc->active = true;

	intel_set_cpu_fifo_underrun_reporting(dev_priv, pipe, true);

	intel_encoders_pre_pll_enable(state, crtc);

	if (IS_CHERRYVIEW(dev_priv))
		chv_enable_pll(new_crtc_state);
	else
		vlv_enable_pll(new_crtc_state);

	intel_encoders_pre_enable(state, crtc);

	i9xx_pfit_enable(new_crtc_state);

	intel_color_load_luts(new_crtc_state);
	intel_color_commit_noarm(new_crtc_state);
	intel_color_commit_arm(new_crtc_state);
	/* update DSPCNTR to configure gamma for pipe bottom color */
	intel_disable_primary_plane(new_crtc_state);

	intel_initial_watermarks(state, crtc);
	intel_enable_transcoder(new_crtc_state);

	intel_crtc_vblank_on(new_crtc_state);

	intel_encoders_enable(state, crtc);
}

static void i9xx_crtc_enable(struct intel_atomic_state *state,
			     struct intel_crtc *crtc)
{
	const struct intel_crtc_state *new_crtc_state =
		intel_atomic_get_new_crtc_state(state, crtc);
	struct drm_i915_private *dev_priv = to_i915(crtc->base.dev);
	enum pipe pipe = crtc->pipe;

	if (drm_WARN_ON(&dev_priv->drm, crtc->active))
		return;

	i9xx_configure_cpu_transcoder(new_crtc_state);

	intel_set_pipe_src_size(new_crtc_state);

	crtc->active = true;

	if (DISPLAY_VER(dev_priv) != 2)
		intel_set_cpu_fifo_underrun_reporting(dev_priv, pipe, true);

	intel_encoders_pre_enable(state, crtc);

	i9xx_enable_pll(new_crtc_state);

	i9xx_pfit_enable(new_crtc_state);

	intel_color_load_luts(new_crtc_state);
	intel_color_commit_noarm(new_crtc_state);
	intel_color_commit_arm(new_crtc_state);
	/* update DSPCNTR to configure gamma for pipe bottom color */
	intel_disable_primary_plane(new_crtc_state);

	if (!intel_initial_watermarks(state, crtc))
		intel_update_watermarks(dev_priv);
	intel_enable_transcoder(new_crtc_state);

	intel_crtc_vblank_on(new_crtc_state);

	intel_encoders_enable(state, crtc);

	/* prevents spurious underruns */
	if (DISPLAY_VER(dev_priv) == 2)
		intel_crtc_wait_for_next_vblank(crtc);
}

static void i9xx_pfit_disable(const struct intel_crtc_state *old_crtc_state)
{
	struct intel_crtc *crtc = to_intel_crtc(old_crtc_state->uapi.crtc);
	struct drm_i915_private *dev_priv = to_i915(crtc->base.dev);

	if (!old_crtc_state->gmch_pfit.control)
		return;

	assert_transcoder_disabled(dev_priv, old_crtc_state->cpu_transcoder);

	drm_dbg_kms(&dev_priv->drm, "disabling pfit, current: 0x%08x\n",
		    intel_de_read(dev_priv, PFIT_CONTROL));
	intel_de_write(dev_priv, PFIT_CONTROL, 0);
}

static void i9xx_crtc_disable(struct intel_atomic_state *state,
			      struct intel_crtc *crtc)
{
	struct intel_crtc_state *old_crtc_state =
		intel_atomic_get_old_crtc_state(state, crtc);
	struct drm_i915_private *dev_priv = to_i915(crtc->base.dev);
	enum pipe pipe = crtc->pipe;

	/*
	 * On gen2 planes are double buffered but the pipe isn't, so we must
	 * wait for planes to fully turn off before disabling the pipe.
	 */
	if (DISPLAY_VER(dev_priv) == 2)
		intel_crtc_wait_for_next_vblank(crtc);

	intel_encoders_disable(state, crtc);

	intel_crtc_vblank_off(old_crtc_state);

	intel_disable_transcoder(old_crtc_state);

	i9xx_pfit_disable(old_crtc_state);

	intel_encoders_post_disable(state, crtc);

	if (!intel_crtc_has_type(old_crtc_state, INTEL_OUTPUT_DSI)) {
		if (IS_CHERRYVIEW(dev_priv))
			chv_disable_pll(dev_priv, pipe);
		else if (IS_VALLEYVIEW(dev_priv))
			vlv_disable_pll(dev_priv, pipe);
		else
			i9xx_disable_pll(old_crtc_state);
	}

	intel_encoders_post_pll_disable(state, crtc);

	if (DISPLAY_VER(dev_priv) != 2)
		intel_set_cpu_fifo_underrun_reporting(dev_priv, pipe, false);

	if (!dev_priv->display.funcs.wm->initial_watermarks)
		intel_update_watermarks(dev_priv);

	/* clock the pipe down to 640x480@60 to potentially save power */
	if (IS_I830(dev_priv))
		i830_enable_pipe(dev_priv, pipe);
}

void intel_encoder_destroy(struct drm_encoder *encoder)
{
	struct intel_encoder *intel_encoder = to_intel_encoder(encoder);

	drm_encoder_cleanup(encoder);
	kfree(intel_encoder);
}

static bool intel_crtc_supports_double_wide(const struct intel_crtc *crtc)
{
	const struct drm_i915_private *dev_priv = to_i915(crtc->base.dev);

	/* GDG double wide on either pipe, otherwise pipe A only */
	return DISPLAY_VER(dev_priv) < 4 &&
		(crtc->pipe == PIPE_A || IS_I915G(dev_priv));
}

static u32 ilk_pipe_pixel_rate(const struct intel_crtc_state *crtc_state)
{
	u32 pixel_rate = crtc_state->hw.pipe_mode.crtc_clock;
	struct drm_rect src;

	/*
	 * We only use IF-ID interlacing. If we ever use
	 * PF-ID we'll need to adjust the pixel_rate here.
	 */

	if (!crtc_state->pch_pfit.enabled)
		return pixel_rate;

	drm_rect_init(&src, 0, 0,
		      drm_rect_width(&crtc_state->pipe_src) << 16,
		      drm_rect_height(&crtc_state->pipe_src) << 16);

	return intel_adjusted_rate(&src, &crtc_state->pch_pfit.dst,
				   pixel_rate);
}

static void intel_mode_from_crtc_timings(struct drm_display_mode *mode,
					 const struct drm_display_mode *timings)
{
	mode->hdisplay = timings->crtc_hdisplay;
	mode->htotal = timings->crtc_htotal;
	mode->hsync_start = timings->crtc_hsync_start;
	mode->hsync_end = timings->crtc_hsync_end;

	mode->vdisplay = timings->crtc_vdisplay;
	mode->vtotal = timings->crtc_vtotal;
	mode->vsync_start = timings->crtc_vsync_start;
	mode->vsync_end = timings->crtc_vsync_end;

	mode->flags = timings->flags;
	mode->type = DRM_MODE_TYPE_DRIVER;

	mode->clock = timings->crtc_clock;

	drm_mode_set_name(mode);
}

static void intel_crtc_compute_pixel_rate(struct intel_crtc_state *crtc_state)
{
	struct drm_i915_private *dev_priv = to_i915(crtc_state->uapi.crtc->dev);

	if (HAS_GMCH(dev_priv))
		/* FIXME calculate proper pipe pixel rate for GMCH pfit */
		crtc_state->pixel_rate =
			crtc_state->hw.pipe_mode.crtc_clock;
	else
		crtc_state->pixel_rate =
			ilk_pipe_pixel_rate(crtc_state);
}

static void intel_bigjoiner_adjust_timings(const struct intel_crtc_state *crtc_state,
					   struct drm_display_mode *mode)
{
	int num_pipes = intel_bigjoiner_num_pipes(crtc_state);

	if (num_pipes < 2)
		return;

	mode->crtc_clock /= num_pipes;
	mode->crtc_hdisplay /= num_pipes;
	mode->crtc_hblank_start /= num_pipes;
	mode->crtc_hblank_end /= num_pipes;
	mode->crtc_hsync_start /= num_pipes;
	mode->crtc_hsync_end /= num_pipes;
	mode->crtc_htotal /= num_pipes;
}

static void intel_splitter_adjust_timings(const struct intel_crtc_state *crtc_state,
					  struct drm_display_mode *mode)
{
	int overlap = crtc_state->splitter.pixel_overlap;
	int n = crtc_state->splitter.link_count;

	if (!crtc_state->splitter.enable)
		return;

	/*
	 * eDP MSO uses segment timings from EDID for transcoder
	 * timings, but full mode for everything else.
	 *
	 * h_full = (h_segment - pixel_overlap) * link_count
	 */
	mode->crtc_hdisplay = (mode->crtc_hdisplay - overlap) * n;
	mode->crtc_hblank_start = (mode->crtc_hblank_start - overlap) * n;
	mode->crtc_hblank_end = (mode->crtc_hblank_end - overlap) * n;
	mode->crtc_hsync_start = (mode->crtc_hsync_start - overlap) * n;
	mode->crtc_hsync_end = (mode->crtc_hsync_end - overlap) * n;
	mode->crtc_htotal = (mode->crtc_htotal - overlap) * n;
	mode->crtc_clock *= n;
}

static void intel_crtc_readout_derived_state(struct intel_crtc_state *crtc_state)
{
	struct drm_display_mode *mode = &crtc_state->hw.mode;
	struct drm_display_mode *pipe_mode = &crtc_state->hw.pipe_mode;
	struct drm_display_mode *adjusted_mode = &crtc_state->hw.adjusted_mode;

	/*
	 * Start with the adjusted_mode crtc timings, which
	 * have been filled with the transcoder timings.
	 */
	drm_mode_copy(pipe_mode, adjusted_mode);

	/* Expand MSO per-segment transcoder timings to full */
	intel_splitter_adjust_timings(crtc_state, pipe_mode);

	/*
	 * We want the full numbers in adjusted_mode normal timings,
	 * adjusted_mode crtc timings are left with the raw transcoder
	 * timings.
	 */
	intel_mode_from_crtc_timings(adjusted_mode, pipe_mode);

	/* Populate the "user" mode with full numbers */
	drm_mode_copy(mode, pipe_mode);
	intel_mode_from_crtc_timings(mode, mode);
	mode->hdisplay = drm_rect_width(&crtc_state->pipe_src) *
		(intel_bigjoiner_num_pipes(crtc_state) ?: 1);
	mode->vdisplay = drm_rect_height(&crtc_state->pipe_src);

	/* Derive per-pipe timings in case bigjoiner is used */
	intel_bigjoiner_adjust_timings(crtc_state, pipe_mode);
	intel_mode_from_crtc_timings(pipe_mode, pipe_mode);

	intel_crtc_compute_pixel_rate(crtc_state);
}

void intel_encoder_get_config(struct intel_encoder *encoder,
			      struct intel_crtc_state *crtc_state)
{
	encoder->get_config(encoder, crtc_state);

	intel_crtc_readout_derived_state(crtc_state);
}

static void intel_bigjoiner_compute_pipe_src(struct intel_crtc_state *crtc_state)
{
	int num_pipes = intel_bigjoiner_num_pipes(crtc_state);
	int width, height;

	if (num_pipes < 2)
		return;

	width = drm_rect_width(&crtc_state->pipe_src);
	height = drm_rect_height(&crtc_state->pipe_src);

	drm_rect_init(&crtc_state->pipe_src, 0, 0,
		      width / num_pipes, height);
}

static int intel_crtc_compute_pipe_src(struct intel_crtc_state *crtc_state)
{
	struct intel_crtc *crtc = to_intel_crtc(crtc_state->uapi.crtc);
	struct drm_i915_private *i915 = to_i915(crtc->base.dev);

	intel_bigjoiner_compute_pipe_src(crtc_state);

	/*
	 * Pipe horizontal size must be even in:
	 * - DVO ganged mode
	 * - LVDS dual channel mode
	 * - Double wide pipe
	 */
	if (drm_rect_width(&crtc_state->pipe_src) & 1) {
		if (crtc_state->double_wide) {
			drm_dbg_kms(&i915->drm,
				    "[CRTC:%d:%s] Odd pipe source width not supported with double wide pipe\n",
				    crtc->base.base.id, crtc->base.name);
			return -EINVAL;
		}

		if (intel_crtc_has_type(crtc_state, INTEL_OUTPUT_LVDS) &&
		    intel_is_dual_link_lvds(i915)) {
			drm_dbg_kms(&i915->drm,
				    "[CRTC:%d:%s] Odd pipe source width not supported with dual link LVDS\n",
				    crtc->base.base.id, crtc->base.name);
			return -EINVAL;
		}
	}

	return 0;
}

static int intel_crtc_compute_pipe_mode(struct intel_crtc_state *crtc_state)
{
	struct intel_crtc *crtc = to_intel_crtc(crtc_state->uapi.crtc);
	struct drm_i915_private *i915 = to_i915(crtc->base.dev);
	struct drm_display_mode *adjusted_mode = &crtc_state->hw.adjusted_mode;
	struct drm_display_mode *pipe_mode = &crtc_state->hw.pipe_mode;
	int clock_limit = i915->max_dotclk_freq;

	/*
	 * Start with the adjusted_mode crtc timings, which
	 * have been filled with the transcoder timings.
	 */
	drm_mode_copy(pipe_mode, adjusted_mode);

	/* Expand MSO per-segment transcoder timings to full */
	intel_splitter_adjust_timings(crtc_state, pipe_mode);

	/* Derive per-pipe timings in case bigjoiner is used */
	intel_bigjoiner_adjust_timings(crtc_state, pipe_mode);
	intel_mode_from_crtc_timings(pipe_mode, pipe_mode);

	if (DISPLAY_VER(i915) < 4) {
		clock_limit = i915->display.cdclk.max_cdclk_freq * 9 / 10;

		/*
		 * Enable double wide mode when the dot clock
		 * is > 90% of the (display) core speed.
		 */
		if (intel_crtc_supports_double_wide(crtc) &&
		    pipe_mode->crtc_clock > clock_limit) {
			clock_limit = i915->max_dotclk_freq;
			crtc_state->double_wide = true;
		}
	}

	if (pipe_mode->crtc_clock > clock_limit) {
		drm_dbg_kms(&i915->drm,
			    "[CRTC:%d:%s] requested pixel clock (%d kHz) too high (max: %d kHz, double wide: %s)\n",
			    crtc->base.base.id, crtc->base.name,
			    pipe_mode->crtc_clock, clock_limit,
			    str_yes_no(crtc_state->double_wide));
		return -EINVAL;
	}

	return 0;
}

static int intel_crtc_compute_config(struct intel_atomic_state *state,
				     struct intel_crtc *crtc)
{
	struct intel_crtc_state *crtc_state =
		intel_atomic_get_new_crtc_state(state, crtc);
	int ret;

	ret = intel_dpll_crtc_compute_clock(state, crtc);
	if (ret)
		return ret;

	ret = intel_crtc_compute_pipe_src(crtc_state);
	if (ret)
		return ret;

	ret = intel_crtc_compute_pipe_mode(crtc_state);
	if (ret)
		return ret;

	intel_crtc_compute_pixel_rate(crtc_state);

	if (crtc_state->has_pch_encoder)
		return ilk_fdi_compute_config(crtc, crtc_state);

	return 0;
}

static void
intel_reduce_m_n_ratio(u32 *num, u32 *den)
{
	while (*num > DATA_LINK_M_N_MASK ||
	       *den > DATA_LINK_M_N_MASK) {
		*num >>= 1;
		*den >>= 1;
	}
}

static void compute_m_n(u32 *ret_m, u32 *ret_n,
			u32 m, u32 n, u32 constant_n)
{
	if (constant_n)
		*ret_n = constant_n;
	else
		*ret_n = min_t(unsigned int, roundup_pow_of_two(n), DATA_LINK_N_MAX);

	*ret_m = div_u64(mul_u32_u32(m, *ret_n), n);
	intel_reduce_m_n_ratio(ret_m, ret_n);
}

void
intel_link_compute_m_n(u16 bits_per_pixel, int nlanes,
		       int pixel_clock, int link_clock,
		       struct intel_link_m_n *m_n,
		       bool fec_enable)
{
	u32 data_clock = bits_per_pixel * pixel_clock;

	if (fec_enable)
		data_clock = intel_dp_mode_to_fec_clock(data_clock);

	/*
	 * Windows/BIOS uses fixed M/N values always. Follow suit.
	 *
	 * Also several DP dongles in particular seem to be fussy
	 * about too large link M/N values. Presumably the 20bit
	 * value used by Windows/BIOS is acceptable to everyone.
	 */
	m_n->tu = 64;
	compute_m_n(&m_n->data_m, &m_n->data_n,
		    data_clock, link_clock * nlanes * 8,
		    0x8000000);

	compute_m_n(&m_n->link_m, &m_n->link_n,
		    pixel_clock, link_clock,
		    0x80000);
}

void intel_panel_sanitize_ssc(struct drm_i915_private *dev_priv)
{
	/*
	 * There may be no VBT; and if the BIOS enabled SSC we can
	 * just keep using it to avoid unnecessary flicker.  Whereas if the
	 * BIOS isn't using it, don't assume it will work even if the VBT
	 * indicates as much.
	 */
	if (HAS_PCH_IBX(dev_priv) || HAS_PCH_CPT(dev_priv)) {
		bool bios_lvds_use_ssc = intel_de_read(dev_priv,
						       PCH_DREF_CONTROL) &
			DREF_SSC1_ENABLE;

		if (dev_priv->display.vbt.lvds_use_ssc != bios_lvds_use_ssc) {
			drm_dbg_kms(&dev_priv->drm,
				    "SSC %s by BIOS, overriding VBT which says %s\n",
				    str_enabled_disabled(bios_lvds_use_ssc),
				    str_enabled_disabled(dev_priv->display.vbt.lvds_use_ssc));
			dev_priv->display.vbt.lvds_use_ssc = bios_lvds_use_ssc;
		}
	}
}

void intel_zero_m_n(struct intel_link_m_n *m_n)
{
	/* corresponds to 0 register value */
	memset(m_n, 0, sizeof(*m_n));
	m_n->tu = 1;
}

void intel_set_m_n(struct drm_i915_private *i915,
		   const struct intel_link_m_n *m_n,
		   i915_reg_t data_m_reg, i915_reg_t data_n_reg,
		   i915_reg_t link_m_reg, i915_reg_t link_n_reg)
{
	intel_de_write(i915, data_m_reg, TU_SIZE(m_n->tu) | m_n->data_m);
	intel_de_write(i915, data_n_reg, m_n->data_n);
	intel_de_write(i915, link_m_reg, m_n->link_m);
	/*
	 * On BDW+ writing LINK_N arms the double buffered update
	 * of all the M/N registers, so it must be written last.
	 */
	intel_de_write(i915, link_n_reg, m_n->link_n);
}

bool intel_cpu_transcoder_has_m2_n2(struct drm_i915_private *dev_priv,
				    enum transcoder transcoder)
{
	if (IS_HASWELL(dev_priv))
		return transcoder == TRANSCODER_EDP;

	return IS_DISPLAY_VER(dev_priv, 5, 7) || IS_CHERRYVIEW(dev_priv);
}

void intel_cpu_transcoder_set_m1_n1(struct intel_crtc *crtc,
				    enum transcoder transcoder,
				    const struct intel_link_m_n *m_n)
{
	struct drm_i915_private *dev_priv = to_i915(crtc->base.dev);
	enum pipe pipe = crtc->pipe;

	if (DISPLAY_VER(dev_priv) >= 5)
		intel_set_m_n(dev_priv, m_n,
			      PIPE_DATA_M1(transcoder), PIPE_DATA_N1(transcoder),
			      PIPE_LINK_M1(transcoder), PIPE_LINK_N1(transcoder));
	else
		intel_set_m_n(dev_priv, m_n,
			      PIPE_DATA_M_G4X(pipe), PIPE_DATA_N_G4X(pipe),
			      PIPE_LINK_M_G4X(pipe), PIPE_LINK_N_G4X(pipe));
}

void intel_cpu_transcoder_set_m2_n2(struct intel_crtc *crtc,
				    enum transcoder transcoder,
				    const struct intel_link_m_n *m_n)
{
	struct drm_i915_private *dev_priv = to_i915(crtc->base.dev);

	if (!intel_cpu_transcoder_has_m2_n2(dev_priv, transcoder))
		return;

	intel_set_m_n(dev_priv, m_n,
		      PIPE_DATA_M2(transcoder), PIPE_DATA_N2(transcoder),
		      PIPE_LINK_M2(transcoder), PIPE_LINK_N2(transcoder));
}

static void intel_set_transcoder_timings(const struct intel_crtc_state *crtc_state)
{
	struct intel_crtc *crtc = to_intel_crtc(crtc_state->uapi.crtc);
	struct drm_i915_private *dev_priv = to_i915(crtc->base.dev);
	enum pipe pipe = crtc->pipe;
	enum transcoder cpu_transcoder = crtc_state->cpu_transcoder;
	const struct drm_display_mode *adjusted_mode = &crtc_state->hw.adjusted_mode;
	u32 crtc_vdisplay, crtc_vtotal, crtc_vblank_start, crtc_vblank_end;
	int vsyncshift = 0;

	/* We need to be careful not to changed the adjusted mode, for otherwise
	 * the hw state checker will get angry at the mismatch. */
	crtc_vdisplay = adjusted_mode->crtc_vdisplay;
	crtc_vtotal = adjusted_mode->crtc_vtotal;
	crtc_vblank_start = adjusted_mode->crtc_vblank_start;
	crtc_vblank_end = adjusted_mode->crtc_vblank_end;

	if (adjusted_mode->flags & DRM_MODE_FLAG_INTERLACE) {
		/* the chip adds 2 halflines automatically */
		crtc_vtotal -= 1;
		crtc_vblank_end -= 1;

		if (intel_crtc_has_type(crtc_state, INTEL_OUTPUT_SDVO))
			vsyncshift = (adjusted_mode->crtc_htotal - 1) / 2;
		else
			vsyncshift = adjusted_mode->crtc_hsync_start -
				adjusted_mode->crtc_htotal / 2;
		if (vsyncshift < 0)
			vsyncshift += adjusted_mode->crtc_htotal;
	}

	/*
	 * VBLANK_START no longer works on ADL+, instead we must use
	 * TRANS_SET_CONTEXT_LATENCY to configure the pipe vblank start.
	 */
	if (DISPLAY_VER(dev_priv) >= 13) {
		intel_de_write(dev_priv, TRANS_SET_CONTEXT_LATENCY(cpu_transcoder),
			       crtc_vblank_start - crtc_vdisplay);

		/*
		 * VBLANK_START not used by hw, just clear it
		 * to make it stand out in register dumps.
		 */
		crtc_vblank_start = 1;
	}

	if (DISPLAY_VER(dev_priv) > 3)
		intel_de_write(dev_priv, TRANS_VSYNCSHIFT(cpu_transcoder),
			       vsyncshift);

	intel_de_write(dev_priv, TRANS_HTOTAL(cpu_transcoder),
		       HACTIVE(adjusted_mode->crtc_hdisplay - 1) |
		       HTOTAL(adjusted_mode->crtc_htotal - 1));
	intel_de_write(dev_priv, TRANS_HBLANK(cpu_transcoder),
		       HBLANK_START(adjusted_mode->crtc_hblank_start - 1) |
		       HBLANK_END(adjusted_mode->crtc_hblank_end - 1));
	intel_de_write(dev_priv, TRANS_HSYNC(cpu_transcoder),
		       HSYNC_START(adjusted_mode->crtc_hsync_start - 1) |
		       HSYNC_END(adjusted_mode->crtc_hsync_end - 1));

	intel_de_write(dev_priv, TRANS_VTOTAL(cpu_transcoder),
		       VACTIVE(crtc_vdisplay - 1) |
		       VTOTAL(crtc_vtotal - 1));
	intel_de_write(dev_priv, TRANS_VBLANK(cpu_transcoder),
		       VBLANK_START(crtc_vblank_start - 1) |
		       VBLANK_END(crtc_vblank_end - 1));
	intel_de_write(dev_priv, TRANS_VSYNC(cpu_transcoder),
		       VSYNC_START(adjusted_mode->crtc_vsync_start - 1) |
		       VSYNC_END(adjusted_mode->crtc_vsync_end - 1));

	/* Workaround: when the EDP input selection is B, the VTOTAL_B must be
	 * programmed with the VTOTAL_EDP value. Same for VTOTAL_C. This is
	 * documented on the DDI_FUNC_CTL register description, EDP Input Select
	 * bits. */
	if (IS_HASWELL(dev_priv) && cpu_transcoder == TRANSCODER_EDP &&
	    (pipe == PIPE_B || pipe == PIPE_C))
		intel_de_write(dev_priv, TRANS_VTOTAL(pipe),
			       VACTIVE(crtc_vdisplay - 1) |
			       VTOTAL(crtc_vtotal - 1));
}

static void intel_set_pipe_src_size(const struct intel_crtc_state *crtc_state)
{
	struct intel_crtc *crtc = to_intel_crtc(crtc_state->uapi.crtc);
	struct drm_i915_private *dev_priv = to_i915(crtc->base.dev);
	int width = drm_rect_width(&crtc_state->pipe_src);
	int height = drm_rect_height(&crtc_state->pipe_src);
	enum pipe pipe = crtc->pipe;

	/* pipesrc controls the size that is scaled from, which should
	 * always be the user's requested size.
	 */
	intel_de_write(dev_priv, PIPESRC(pipe),
		       PIPESRC_WIDTH(width - 1) | PIPESRC_HEIGHT(height - 1));
}

static bool intel_pipe_is_interlaced(const struct intel_crtc_state *crtc_state)
{
	struct drm_i915_private *dev_priv = to_i915(crtc_state->uapi.crtc->dev);
	enum transcoder cpu_transcoder = crtc_state->cpu_transcoder;

	if (DISPLAY_VER(dev_priv) == 2)
		return false;

	if (DISPLAY_VER(dev_priv) >= 9 ||
	    IS_BROADWELL(dev_priv) || IS_HASWELL(dev_priv))
		return intel_de_read(dev_priv, TRANSCONF(cpu_transcoder)) & TRANSCONF_INTERLACE_MASK_HSW;
	else
		return intel_de_read(dev_priv, TRANSCONF(cpu_transcoder)) & TRANSCONF_INTERLACE_MASK;
}

static void intel_get_transcoder_timings(struct intel_crtc *crtc,
					 struct intel_crtc_state *pipe_config)
{
	struct drm_device *dev = crtc->base.dev;
	struct drm_i915_private *dev_priv = to_i915(dev);
	enum transcoder cpu_transcoder = pipe_config->cpu_transcoder;
	struct drm_display_mode *adjusted_mode = &pipe_config->hw.adjusted_mode;
	u32 tmp;

	tmp = intel_de_read(dev_priv, TRANS_HTOTAL(cpu_transcoder));
	adjusted_mode->crtc_hdisplay = REG_FIELD_GET(HACTIVE_MASK, tmp) + 1;
	adjusted_mode->crtc_htotal = REG_FIELD_GET(HTOTAL_MASK, tmp) + 1;

	if (!transcoder_is_dsi(cpu_transcoder)) {
		tmp = intel_de_read(dev_priv, TRANS_HBLANK(cpu_transcoder));
		adjusted_mode->crtc_hblank_start = REG_FIELD_GET(HBLANK_START_MASK, tmp) + 1;
		adjusted_mode->crtc_hblank_end = REG_FIELD_GET(HBLANK_END_MASK, tmp) + 1;
	}

	tmp = intel_de_read(dev_priv, TRANS_HSYNC(cpu_transcoder));
	adjusted_mode->crtc_hsync_start = REG_FIELD_GET(HSYNC_START_MASK, tmp) + 1;
	adjusted_mode->crtc_hsync_end = REG_FIELD_GET(HSYNC_END_MASK, tmp) + 1;

	tmp = intel_de_read(dev_priv, TRANS_VTOTAL(cpu_transcoder));
	adjusted_mode->crtc_vdisplay = REG_FIELD_GET(VACTIVE_MASK, tmp) + 1;
	adjusted_mode->crtc_vtotal = REG_FIELD_GET(VTOTAL_MASK, tmp) + 1;

	/* FIXME TGL+ DSI transcoders have this! */
	if (!transcoder_is_dsi(cpu_transcoder)) {
		tmp = intel_de_read(dev_priv, TRANS_VBLANK(cpu_transcoder));
		adjusted_mode->crtc_vblank_start = REG_FIELD_GET(VBLANK_START_MASK, tmp) + 1;
		adjusted_mode->crtc_vblank_end = REG_FIELD_GET(VBLANK_END_MASK, tmp) + 1;
	}
	tmp = intel_de_read(dev_priv, TRANS_VSYNC(cpu_transcoder));
	adjusted_mode->crtc_vsync_start = REG_FIELD_GET(VSYNC_START_MASK, tmp) + 1;
	adjusted_mode->crtc_vsync_end = REG_FIELD_GET(VSYNC_END_MASK, tmp) + 1;

	if (intel_pipe_is_interlaced(pipe_config)) {
		adjusted_mode->flags |= DRM_MODE_FLAG_INTERLACE;
		adjusted_mode->crtc_vtotal += 1;
		adjusted_mode->crtc_vblank_end += 1;
	}

	if (DISPLAY_VER(dev_priv) >= 13 && !transcoder_is_dsi(cpu_transcoder))
		adjusted_mode->crtc_vblank_start =
			adjusted_mode->crtc_vdisplay +
			intel_de_read(dev_priv, TRANS_SET_CONTEXT_LATENCY(cpu_transcoder));
}

static void intel_bigjoiner_adjust_pipe_src(struct intel_crtc_state *crtc_state)
{
	struct intel_crtc *crtc = to_intel_crtc(crtc_state->uapi.crtc);
	int num_pipes = intel_bigjoiner_num_pipes(crtc_state);
	enum pipe master_pipe, pipe = crtc->pipe;
	int width;

	if (num_pipes < 2)
		return;

	master_pipe = bigjoiner_master_pipe(crtc_state);
	width = drm_rect_width(&crtc_state->pipe_src);

	drm_rect_translate_to(&crtc_state->pipe_src,
			      (pipe - master_pipe) * width, 0);
}

static void intel_get_pipe_src_size(struct intel_crtc *crtc,
				    struct intel_crtc_state *pipe_config)
{
	struct drm_device *dev = crtc->base.dev;
	struct drm_i915_private *dev_priv = to_i915(dev);
	u32 tmp;

	tmp = intel_de_read(dev_priv, PIPESRC(crtc->pipe));

	drm_rect_init(&pipe_config->pipe_src, 0, 0,
		      REG_FIELD_GET(PIPESRC_WIDTH_MASK, tmp) + 1,
		      REG_FIELD_GET(PIPESRC_HEIGHT_MASK, tmp) + 1);

	intel_bigjoiner_adjust_pipe_src(pipe_config);
}

void i9xx_set_pipeconf(const struct intel_crtc_state *crtc_state)
{
	struct intel_crtc *crtc = to_intel_crtc(crtc_state->uapi.crtc);
	struct drm_i915_private *dev_priv = to_i915(crtc->base.dev);
	enum transcoder cpu_transcoder = crtc_state->cpu_transcoder;
	u32 val = 0;

	/*
	 * - We keep both pipes enabled on 830
	 * - During modeset the pipe is still disabled and must remain so
	 * - During fastset the pipe is already enabled and must remain so
	 */
	if (IS_I830(dev_priv) || !intel_crtc_needs_modeset(crtc_state))
		val |= TRANSCONF_ENABLE;

	if (crtc_state->double_wide)
		val |= TRANSCONF_DOUBLE_WIDE;

	/* only g4x and later have fancy bpc/dither controls */
	if (IS_G4X(dev_priv) || IS_VALLEYVIEW(dev_priv) ||
	    IS_CHERRYVIEW(dev_priv)) {
		/* Bspec claims that we can't use dithering for 30bpp pipes. */
		if (crtc_state->dither && crtc_state->pipe_bpp != 30)
			val |= TRANSCONF_DITHER_EN |
				TRANSCONF_DITHER_TYPE_SP;

		switch (crtc_state->pipe_bpp) {
		default:
			/* Case prevented by intel_choose_pipe_bpp_dither. */
			MISSING_CASE(crtc_state->pipe_bpp);
			fallthrough;
		case 18:
			val |= TRANSCONF_BPC_6;
			break;
		case 24:
			val |= TRANSCONF_BPC_8;
			break;
		case 30:
			val |= TRANSCONF_BPC_10;
			break;
		}
	}

	if (crtc_state->hw.adjusted_mode.flags & DRM_MODE_FLAG_INTERLACE) {
		if (DISPLAY_VER(dev_priv) < 4 ||
		    intel_crtc_has_type(crtc_state, INTEL_OUTPUT_SDVO))
			val |= TRANSCONF_INTERLACE_W_FIELD_INDICATION;
		else
			val |= TRANSCONF_INTERLACE_W_SYNC_SHIFT;
	} else {
		val |= TRANSCONF_INTERLACE_PROGRESSIVE;
	}

	if ((IS_VALLEYVIEW(dev_priv) || IS_CHERRYVIEW(dev_priv)) &&
	     crtc_state->limited_color_range)
		val |= TRANSCONF_COLOR_RANGE_SELECT;

	val |= TRANSCONF_GAMMA_MODE(crtc_state->gamma_mode);

	if (crtc_state->wgc_enable)
		val |= TRANSCONF_WGC_ENABLE;

	val |= TRANSCONF_FRAME_START_DELAY(crtc_state->framestart_delay - 1);

	intel_de_write(dev_priv, TRANSCONF(cpu_transcoder), val);
	intel_de_posting_read(dev_priv, TRANSCONF(cpu_transcoder));
}

static bool i9xx_has_pfit(struct drm_i915_private *dev_priv)
{
	if (IS_I830(dev_priv))
		return false;

	return DISPLAY_VER(dev_priv) >= 4 ||
		IS_PINEVIEW(dev_priv) || IS_MOBILE(dev_priv);
}

static void i9xx_get_pfit_config(struct intel_crtc_state *crtc_state)
{
	struct intel_crtc *crtc = to_intel_crtc(crtc_state->uapi.crtc);
	struct drm_i915_private *dev_priv = to_i915(crtc->base.dev);
	enum pipe pipe;
	u32 tmp;

	if (!i9xx_has_pfit(dev_priv))
		return;

	tmp = intel_de_read(dev_priv, PFIT_CONTROL);
	if (!(tmp & PFIT_ENABLE))
		return;

	/* Check whether the pfit is attached to our pipe. */
	if (DISPLAY_VER(dev_priv) >= 4)
		pipe = REG_FIELD_GET(PFIT_PIPE_MASK, tmp);
	else
		pipe = PIPE_B;

	if (pipe != crtc->pipe)
		return;

	crtc_state->gmch_pfit.control = tmp;
	crtc_state->gmch_pfit.pgm_ratios =
		intel_de_read(dev_priv, PFIT_PGM_RATIOS);
}

static void vlv_crtc_clock_get(struct intel_crtc *crtc,
			       struct intel_crtc_state *pipe_config)
{
	struct drm_device *dev = crtc->base.dev;
	struct drm_i915_private *dev_priv = to_i915(dev);
	enum pipe pipe = crtc->pipe;
	struct dpll clock;
	u32 mdiv;
	int refclk = 100000;

	/* In case of DSI, DPLL will not be used */
	if ((pipe_config->dpll_hw_state.dpll & DPLL_VCO_ENABLE) == 0)
		return;

	vlv_dpio_get(dev_priv);
	mdiv = vlv_dpio_read(dev_priv, pipe, VLV_PLL_DW3(pipe));
	vlv_dpio_put(dev_priv);

	clock.m1 = (mdiv >> DPIO_M1DIV_SHIFT) & 7;
	clock.m2 = mdiv & DPIO_M2DIV_MASK;
	clock.n = (mdiv >> DPIO_N_SHIFT) & 0xf;
	clock.p1 = (mdiv >> DPIO_P1_SHIFT) & 7;
	clock.p2 = (mdiv >> DPIO_P2_SHIFT) & 0x1f;

	pipe_config->port_clock = vlv_calc_dpll_params(refclk, &clock);
}

static void chv_crtc_clock_get(struct intel_crtc *crtc,
			       struct intel_crtc_state *pipe_config)
{
	struct drm_device *dev = crtc->base.dev;
	struct drm_i915_private *dev_priv = to_i915(dev);
	enum pipe pipe = crtc->pipe;
	enum dpio_channel port = vlv_pipe_to_channel(pipe);
	struct dpll clock;
	u32 cmn_dw13, pll_dw0, pll_dw1, pll_dw2, pll_dw3;
	int refclk = 100000;

	/* In case of DSI, DPLL will not be used */
	if ((pipe_config->dpll_hw_state.dpll & DPLL_VCO_ENABLE) == 0)
		return;

	vlv_dpio_get(dev_priv);
	cmn_dw13 = vlv_dpio_read(dev_priv, pipe, CHV_CMN_DW13(port));
	pll_dw0 = vlv_dpio_read(dev_priv, pipe, CHV_PLL_DW0(port));
	pll_dw1 = vlv_dpio_read(dev_priv, pipe, CHV_PLL_DW1(port));
	pll_dw2 = vlv_dpio_read(dev_priv, pipe, CHV_PLL_DW2(port));
	pll_dw3 = vlv_dpio_read(dev_priv, pipe, CHV_PLL_DW3(port));
	vlv_dpio_put(dev_priv);

	clock.m1 = (pll_dw1 & 0x7) == DPIO_CHV_M1_DIV_BY_2 ? 2 : 0;
	clock.m2 = (pll_dw0 & 0xff) << 22;
	if (pll_dw3 & DPIO_CHV_FRAC_DIV_EN)
		clock.m2 |= pll_dw2 & 0x3fffff;
	clock.n = (pll_dw1 >> DPIO_CHV_N_DIV_SHIFT) & 0xf;
	clock.p1 = (cmn_dw13 >> DPIO_CHV_P1_DIV_SHIFT) & 0x7;
	clock.p2 = (cmn_dw13 >> DPIO_CHV_P2_DIV_SHIFT) & 0x1f;

	pipe_config->port_clock = chv_calc_dpll_params(refclk, &clock);
}

static enum intel_output_format
bdw_get_pipe_misc_output_format(struct intel_crtc *crtc)
{
	struct drm_i915_private *dev_priv = to_i915(crtc->base.dev);
	u32 tmp;

	tmp = intel_de_read(dev_priv, PIPE_MISC(crtc->pipe));

	if (tmp & PIPE_MISC_YUV420_ENABLE) {
		/* We support 4:2:0 in full blend mode only */
		drm_WARN_ON(&dev_priv->drm,
			    (tmp & PIPE_MISC_YUV420_MODE_FULL_BLEND) == 0);

		return INTEL_OUTPUT_FORMAT_YCBCR420;
	} else if (tmp & PIPE_MISC_OUTPUT_COLORSPACE_YUV) {
		return INTEL_OUTPUT_FORMAT_YCBCR444;
	} else {
		return INTEL_OUTPUT_FORMAT_RGB;
	}
}

static void i9xx_get_pipe_color_config(struct intel_crtc_state *crtc_state)
{
	struct intel_crtc *crtc = to_intel_crtc(crtc_state->uapi.crtc);
	struct intel_plane *plane = to_intel_plane(crtc->base.primary);
	struct drm_i915_private *dev_priv = to_i915(crtc->base.dev);
	enum i9xx_plane_id i9xx_plane = plane->i9xx_plane;
	u32 tmp;

	tmp = intel_de_read(dev_priv, DSPCNTR(i9xx_plane));

	if (tmp & DISP_PIPE_GAMMA_ENABLE)
		crtc_state->gamma_enable = true;

	if (!HAS_GMCH(dev_priv) &&
	    tmp & DISP_PIPE_CSC_ENABLE)
		crtc_state->csc_enable = true;
}

static bool i9xx_get_pipe_config(struct intel_crtc *crtc,
				 struct intel_crtc_state *pipe_config)
{
	struct drm_i915_private *dev_priv = to_i915(crtc->base.dev);
	enum intel_display_power_domain power_domain;
	intel_wakeref_t wakeref;
	u32 tmp;
	bool ret;

	power_domain = POWER_DOMAIN_PIPE(crtc->pipe);
	wakeref = intel_display_power_get_if_enabled(dev_priv, power_domain);
	if (!wakeref)
		return false;

	pipe_config->output_format = INTEL_OUTPUT_FORMAT_RGB;
	pipe_config->sink_format = pipe_config->output_format;
	pipe_config->cpu_transcoder = (enum transcoder) crtc->pipe;
	pipe_config->shared_dpll = NULL;

	ret = false;

	tmp = intel_de_read(dev_priv, TRANSCONF(pipe_config->cpu_transcoder));
	if (!(tmp & TRANSCONF_ENABLE))
		goto out;

	if (IS_G4X(dev_priv) || IS_VALLEYVIEW(dev_priv) ||
	    IS_CHERRYVIEW(dev_priv)) {
		switch (tmp & TRANSCONF_BPC_MASK) {
		case TRANSCONF_BPC_6:
			pipe_config->pipe_bpp = 18;
			break;
		case TRANSCONF_BPC_8:
			pipe_config->pipe_bpp = 24;
			break;
		case TRANSCONF_BPC_10:
			pipe_config->pipe_bpp = 30;
			break;
		default:
			MISSING_CASE(tmp);
			break;
		}
	}

	if ((IS_VALLEYVIEW(dev_priv) || IS_CHERRYVIEW(dev_priv)) &&
	    (tmp & TRANSCONF_COLOR_RANGE_SELECT))
		pipe_config->limited_color_range = true;

	pipe_config->gamma_mode = REG_FIELD_GET(TRANSCONF_GAMMA_MODE_MASK_I9XX, tmp);

	pipe_config->framestart_delay = REG_FIELD_GET(TRANSCONF_FRAME_START_DELAY_MASK, tmp) + 1;

	if ((IS_VALLEYVIEW(dev_priv) || IS_CHERRYVIEW(dev_priv)) &&
	    (tmp & TRANSCONF_WGC_ENABLE))
		pipe_config->wgc_enable = true;

	if (IS_CHERRYVIEW(dev_priv))
		pipe_config->cgm_mode = intel_de_read(dev_priv,
						      CGM_PIPE_MODE(crtc->pipe));

	i9xx_get_pipe_color_config(pipe_config);
	intel_color_get_config(pipe_config);

	if (DISPLAY_VER(dev_priv) < 4)
		pipe_config->double_wide = tmp & TRANSCONF_DOUBLE_WIDE;

	intel_get_transcoder_timings(crtc, pipe_config);
	intel_get_pipe_src_size(crtc, pipe_config);

	i9xx_get_pfit_config(pipe_config);

	if (DISPLAY_VER(dev_priv) >= 4) {
		/* No way to read it out on pipes B and C */
		if (IS_CHERRYVIEW(dev_priv) && crtc->pipe != PIPE_A)
			tmp = dev_priv->display.state.chv_dpll_md[crtc->pipe];
		else
			tmp = intel_de_read(dev_priv, DPLL_MD(crtc->pipe));
		pipe_config->pixel_multiplier =
			((tmp & DPLL_MD_UDI_MULTIPLIER_MASK)
			 >> DPLL_MD_UDI_MULTIPLIER_SHIFT) + 1;
		pipe_config->dpll_hw_state.dpll_md = tmp;
	} else if (IS_I945G(dev_priv) || IS_I945GM(dev_priv) ||
		   IS_G33(dev_priv) || IS_PINEVIEW(dev_priv)) {
		tmp = intel_de_read(dev_priv, DPLL(crtc->pipe));
		pipe_config->pixel_multiplier =
			((tmp & SDVO_MULTIPLIER_MASK)
			 >> SDVO_MULTIPLIER_SHIFT_HIRES) + 1;
	} else {
		/* Note that on i915G/GM the pixel multiplier is in the sdvo
		 * port and will be fixed up in the encoder->get_config
		 * function. */
		pipe_config->pixel_multiplier = 1;
	}
	pipe_config->dpll_hw_state.dpll = intel_de_read(dev_priv,
							DPLL(crtc->pipe));
	if (!IS_VALLEYVIEW(dev_priv) && !IS_CHERRYVIEW(dev_priv)) {
		pipe_config->dpll_hw_state.fp0 = intel_de_read(dev_priv,
							       FP0(crtc->pipe));
		pipe_config->dpll_hw_state.fp1 = intel_de_read(dev_priv,
							       FP1(crtc->pipe));
	} else {
		/* Mask out read-only status bits. */
		pipe_config->dpll_hw_state.dpll &= ~(DPLL_LOCK_VLV |
						     DPLL_PORTC_READY_MASK |
						     DPLL_PORTB_READY_MASK);
	}

	if (IS_CHERRYVIEW(dev_priv))
		chv_crtc_clock_get(crtc, pipe_config);
	else if (IS_VALLEYVIEW(dev_priv))
		vlv_crtc_clock_get(crtc, pipe_config);
	else
		i9xx_crtc_clock_get(crtc, pipe_config);

	/*
	 * Normally the dotclock is filled in by the encoder .get_config()
	 * but in case the pipe is enabled w/o any ports we need a sane
	 * default.
	 */
	pipe_config->hw.adjusted_mode.crtc_clock =
		pipe_config->port_clock / pipe_config->pixel_multiplier;

	ret = true;

out:
	intel_display_power_put(dev_priv, power_domain, wakeref);

	return ret;
}

void ilk_set_pipeconf(const struct intel_crtc_state *crtc_state)
{
	struct intel_crtc *crtc = to_intel_crtc(crtc_state->uapi.crtc);
	struct drm_i915_private *dev_priv = to_i915(crtc->base.dev);
	enum transcoder cpu_transcoder = crtc_state->cpu_transcoder;
	u32 val = 0;

	/*
	 * - During modeset the pipe is still disabled and must remain so
	 * - During fastset the pipe is already enabled and must remain so
	 */
	if (!intel_crtc_needs_modeset(crtc_state))
		val |= TRANSCONF_ENABLE;

	switch (crtc_state->pipe_bpp) {
	default:
		/* Case prevented by intel_choose_pipe_bpp_dither. */
		MISSING_CASE(crtc_state->pipe_bpp);
		fallthrough;
	case 18:
		val |= TRANSCONF_BPC_6;
		break;
	case 24:
		val |= TRANSCONF_BPC_8;
		break;
	case 30:
		val |= TRANSCONF_BPC_10;
		break;
	case 36:
		val |= TRANSCONF_BPC_12;
		break;
	}

	if (crtc_state->dither)
		val |= TRANSCONF_DITHER_EN | TRANSCONF_DITHER_TYPE_SP;

	if (crtc_state->hw.adjusted_mode.flags & DRM_MODE_FLAG_INTERLACE)
		val |= TRANSCONF_INTERLACE_IF_ID_ILK;
	else
		val |= TRANSCONF_INTERLACE_PF_PD_ILK;

	/*
	 * This would end up with an odd purple hue over
	 * the entire display. Make sure we don't do it.
	 */
	drm_WARN_ON(&dev_priv->drm, crtc_state->limited_color_range &&
		    crtc_state->output_format != INTEL_OUTPUT_FORMAT_RGB);

	if (crtc_state->limited_color_range &&
	    !intel_crtc_has_type(crtc_state, INTEL_OUTPUT_SDVO))
		val |= TRANSCONF_COLOR_RANGE_SELECT;

	if (crtc_state->output_format != INTEL_OUTPUT_FORMAT_RGB)
		val |= TRANSCONF_OUTPUT_COLORSPACE_YUV709;

	val |= TRANSCONF_GAMMA_MODE(crtc_state->gamma_mode);

	val |= TRANSCONF_FRAME_START_DELAY(crtc_state->framestart_delay - 1);
	val |= TRANSCONF_MSA_TIMING_DELAY(crtc_state->msa_timing_delay);

	intel_de_write(dev_priv, TRANSCONF(cpu_transcoder), val);
	intel_de_posting_read(dev_priv, TRANSCONF(cpu_transcoder));
}

static void hsw_set_transconf(const struct intel_crtc_state *crtc_state)
{
	struct intel_crtc *crtc = to_intel_crtc(crtc_state->uapi.crtc);
	struct drm_i915_private *dev_priv = to_i915(crtc->base.dev);
	enum transcoder cpu_transcoder = crtc_state->cpu_transcoder;
	u32 val = 0;

	/*
	 * - During modeset the pipe is still disabled and must remain so
	 * - During fastset the pipe is already enabled and must remain so
	 */
	if (!intel_crtc_needs_modeset(crtc_state))
		val |= TRANSCONF_ENABLE;

	if (IS_HASWELL(dev_priv) && crtc_state->dither)
		val |= TRANSCONF_DITHER_EN | TRANSCONF_DITHER_TYPE_SP;

	if (crtc_state->hw.adjusted_mode.flags & DRM_MODE_FLAG_INTERLACE)
		val |= TRANSCONF_INTERLACE_IF_ID_ILK;
	else
		val |= TRANSCONF_INTERLACE_PF_PD_ILK;

	if (IS_HASWELL(dev_priv) &&
	    crtc_state->output_format != INTEL_OUTPUT_FORMAT_RGB)
		val |= TRANSCONF_OUTPUT_COLORSPACE_YUV_HSW;

	intel_de_write(dev_priv, TRANSCONF(cpu_transcoder), val);
	intel_de_posting_read(dev_priv, TRANSCONF(cpu_transcoder));
}

static void bdw_set_pipe_misc(const struct intel_crtc_state *crtc_state)
{
	struct intel_crtc *crtc = to_intel_crtc(crtc_state->uapi.crtc);
	struct drm_i915_private *dev_priv = to_i915(crtc->base.dev);
	u32 val = 0;

	switch (crtc_state->pipe_bpp) {
	case 18:
		val |= PIPE_MISC_BPC_6;
		break;
	case 24:
		val |= PIPE_MISC_BPC_8;
		break;
	case 30:
		val |= PIPE_MISC_BPC_10;
		break;
	case 36:
		/* Port output 12BPC defined for ADLP+ */
		if (DISPLAY_VER(dev_priv) > 12)
			val |= PIPE_MISC_BPC_12_ADLP;
		break;
	default:
		MISSING_CASE(crtc_state->pipe_bpp);
		break;
	}

	if (crtc_state->dither)
		val |= PIPE_MISC_DITHER_ENABLE | PIPE_MISC_DITHER_TYPE_SP;

	if (crtc_state->output_format == INTEL_OUTPUT_FORMAT_YCBCR420 ||
	    crtc_state->output_format == INTEL_OUTPUT_FORMAT_YCBCR444)
		val |= PIPE_MISC_OUTPUT_COLORSPACE_YUV;

	if (crtc_state->output_format == INTEL_OUTPUT_FORMAT_YCBCR420)
		val |= PIPE_MISC_YUV420_ENABLE |
			PIPE_MISC_YUV420_MODE_FULL_BLEND;

	if (DISPLAY_VER(dev_priv) >= 11 && is_hdr_mode(crtc_state))
		val |= PIPE_MISC_HDR_MODE_PRECISION;

	if (DISPLAY_VER(dev_priv) >= 12)
		val |= PIPE_MISC_PIXEL_ROUNDING_TRUNC;

	/* allow PSR with sprite enabled */
	if (IS_BROADWELL(dev_priv))
		val |= PIPE_MISC_PSR_MASK_SPRITE_ENABLE;

	intel_de_write(dev_priv, PIPE_MISC(crtc->pipe), val);
}

int bdw_get_pipe_misc_bpp(struct intel_crtc *crtc)
{
	struct drm_i915_private *dev_priv = to_i915(crtc->base.dev);
	u32 tmp;

	tmp = intel_de_read(dev_priv, PIPE_MISC(crtc->pipe));

	switch (tmp & PIPE_MISC_BPC_MASK) {
	case PIPE_MISC_BPC_6:
		return 18;
	case PIPE_MISC_BPC_8:
		return 24;
	case PIPE_MISC_BPC_10:
		return 30;
	/*
	 * PORT OUTPUT 12 BPC defined for ADLP+.
	 *
	 * TODO:
	 * For previous platforms with DSI interface, bits 5:7
	 * are used for storing pipe_bpp irrespective of dithering.
	 * Since the value of 12 BPC is not defined for these bits
	 * on older platforms, need to find a workaround for 12 BPC
	 * MIPI DSI HW readout.
	 */
	case PIPE_MISC_BPC_12_ADLP:
		if (DISPLAY_VER(dev_priv) > 12)
			return 36;
		fallthrough;
	default:
		MISSING_CASE(tmp);
		return 0;
	}
}

int ilk_get_lanes_required(int target_clock, int link_bw, int bpp)
{
	/*
	 * Account for spread spectrum to avoid
	 * oversubscribing the link. Max center spread
	 * is 2.5%; use 5% for safety's sake.
	 */
	u32 bps = target_clock * bpp * 21 / 20;
	return DIV_ROUND_UP(bps, link_bw * 8);
}

void intel_get_m_n(struct drm_i915_private *i915,
		   struct intel_link_m_n *m_n,
		   i915_reg_t data_m_reg, i915_reg_t data_n_reg,
		   i915_reg_t link_m_reg, i915_reg_t link_n_reg)
{
	m_n->link_m = intel_de_read(i915, link_m_reg) & DATA_LINK_M_N_MASK;
	m_n->link_n = intel_de_read(i915, link_n_reg) & DATA_LINK_M_N_MASK;
	m_n->data_m = intel_de_read(i915, data_m_reg) & DATA_LINK_M_N_MASK;
	m_n->data_n = intel_de_read(i915, data_n_reg) & DATA_LINK_M_N_MASK;
	m_n->tu = REG_FIELD_GET(TU_SIZE_MASK, intel_de_read(i915, data_m_reg)) + 1;
}

void intel_cpu_transcoder_get_m1_n1(struct intel_crtc *crtc,
				    enum transcoder transcoder,
				    struct intel_link_m_n *m_n)
{
	struct drm_i915_private *dev_priv = to_i915(crtc->base.dev);
	enum pipe pipe = crtc->pipe;

	if (DISPLAY_VER(dev_priv) >= 5)
		intel_get_m_n(dev_priv, m_n,
			      PIPE_DATA_M1(transcoder), PIPE_DATA_N1(transcoder),
			      PIPE_LINK_M1(transcoder), PIPE_LINK_N1(transcoder));
	else
		intel_get_m_n(dev_priv, m_n,
			      PIPE_DATA_M_G4X(pipe), PIPE_DATA_N_G4X(pipe),
			      PIPE_LINK_M_G4X(pipe), PIPE_LINK_N_G4X(pipe));
}

void intel_cpu_transcoder_get_m2_n2(struct intel_crtc *crtc,
				    enum transcoder transcoder,
				    struct intel_link_m_n *m_n)
{
	struct drm_i915_private *dev_priv = to_i915(crtc->base.dev);

	if (!intel_cpu_transcoder_has_m2_n2(dev_priv, transcoder))
		return;

	intel_get_m_n(dev_priv, m_n,
		      PIPE_DATA_M2(transcoder), PIPE_DATA_N2(transcoder),
		      PIPE_LINK_M2(transcoder), PIPE_LINK_N2(transcoder));
}

static void ilk_get_pfit_config(struct intel_crtc_state *crtc_state)
{
	struct intel_crtc *crtc = to_intel_crtc(crtc_state->uapi.crtc);
	struct drm_i915_private *dev_priv = to_i915(crtc->base.dev);
	u32 ctl, pos, size;
	enum pipe pipe;

	ctl = intel_de_read(dev_priv, PF_CTL(crtc->pipe));
	if ((ctl & PF_ENABLE) == 0)
		return;

	if (IS_IVYBRIDGE(dev_priv) || IS_HASWELL(dev_priv))
		pipe = REG_FIELD_GET(PF_PIPE_SEL_MASK_IVB, ctl);
	else
		pipe = crtc->pipe;

	crtc_state->pch_pfit.enabled = true;

	pos = intel_de_read(dev_priv, PF_WIN_POS(crtc->pipe));
	size = intel_de_read(dev_priv, PF_WIN_SZ(crtc->pipe));

	drm_rect_init(&crtc_state->pch_pfit.dst,
		      REG_FIELD_GET(PF_WIN_XPOS_MASK, pos),
		      REG_FIELD_GET(PF_WIN_YPOS_MASK, pos),
		      REG_FIELD_GET(PF_WIN_XSIZE_MASK, size),
		      REG_FIELD_GET(PF_WIN_YSIZE_MASK, size));

	/*
	 * We currently do not free assignements of panel fitters on
	 * ivb/hsw (since we don't use the higher upscaling modes which
	 * differentiates them) so just WARN about this case for now.
	 */
	drm_WARN_ON(&dev_priv->drm, pipe != crtc->pipe);
}

static bool ilk_get_pipe_config(struct intel_crtc *crtc,
				struct intel_crtc_state *pipe_config)
{
	struct drm_device *dev = crtc->base.dev;
	struct drm_i915_private *dev_priv = to_i915(dev);
	enum intel_display_power_domain power_domain;
	intel_wakeref_t wakeref;
	u32 tmp;
	bool ret;

	power_domain = POWER_DOMAIN_PIPE(crtc->pipe);
	wakeref = intel_display_power_get_if_enabled(dev_priv, power_domain);
	if (!wakeref)
		return false;

	pipe_config->cpu_transcoder = (enum transcoder) crtc->pipe;
	pipe_config->shared_dpll = NULL;

	ret = false;
	tmp = intel_de_read(dev_priv, TRANSCONF(pipe_config->cpu_transcoder));
	if (!(tmp & TRANSCONF_ENABLE))
		goto out;

	switch (tmp & TRANSCONF_BPC_MASK) {
	case TRANSCONF_BPC_6:
		pipe_config->pipe_bpp = 18;
		break;
	case TRANSCONF_BPC_8:
		pipe_config->pipe_bpp = 24;
		break;
	case TRANSCONF_BPC_10:
		pipe_config->pipe_bpp = 30;
		break;
	case TRANSCONF_BPC_12:
		pipe_config->pipe_bpp = 36;
		break;
	default:
		break;
	}

	if (tmp & TRANSCONF_COLOR_RANGE_SELECT)
		pipe_config->limited_color_range = true;

	switch (tmp & TRANSCONF_OUTPUT_COLORSPACE_MASK) {
	case TRANSCONF_OUTPUT_COLORSPACE_YUV601:
	case TRANSCONF_OUTPUT_COLORSPACE_YUV709:
		pipe_config->output_format = INTEL_OUTPUT_FORMAT_YCBCR444;
		break;
	default:
		pipe_config->output_format = INTEL_OUTPUT_FORMAT_RGB;
		break;
	}

	pipe_config->sink_format = pipe_config->output_format;

	pipe_config->gamma_mode = REG_FIELD_GET(TRANSCONF_GAMMA_MODE_MASK_ILK, tmp);

	pipe_config->framestart_delay = REG_FIELD_GET(TRANSCONF_FRAME_START_DELAY_MASK, tmp) + 1;

	pipe_config->msa_timing_delay = REG_FIELD_GET(TRANSCONF_MSA_TIMING_DELAY_MASK, tmp);

	pipe_config->csc_mode = intel_de_read(dev_priv,
					      PIPE_CSC_MODE(crtc->pipe));

	i9xx_get_pipe_color_config(pipe_config);
	intel_color_get_config(pipe_config);

	pipe_config->pixel_multiplier = 1;

	ilk_pch_get_config(pipe_config);

	intel_get_transcoder_timings(crtc, pipe_config);
	intel_get_pipe_src_size(crtc, pipe_config);

	ilk_get_pfit_config(pipe_config);

	ret = true;

out:
	intel_display_power_put(dev_priv, power_domain, wakeref);

	return ret;
}

static u8 bigjoiner_pipes(struct drm_i915_private *i915)
{
	u8 pipes;

	if (DISPLAY_VER(i915) >= 12)
		pipes = BIT(PIPE_A) | BIT(PIPE_B) | BIT(PIPE_C) | BIT(PIPE_D);
	else if (DISPLAY_VER(i915) >= 11)
		pipes = BIT(PIPE_B) | BIT(PIPE_C);
	else
		pipes = 0;

	return pipes & DISPLAY_RUNTIME_INFO(i915)->pipe_mask;
}

static bool transcoder_ddi_func_is_enabled(struct drm_i915_private *dev_priv,
					   enum transcoder cpu_transcoder)
{
	enum intel_display_power_domain power_domain;
	intel_wakeref_t wakeref;
	u32 tmp = 0;

	power_domain = POWER_DOMAIN_TRANSCODER(cpu_transcoder);

	with_intel_display_power_if_enabled(dev_priv, power_domain, wakeref)
		tmp = intel_de_read(dev_priv, TRANS_DDI_FUNC_CTL(cpu_transcoder));

	return tmp & TRANS_DDI_FUNC_ENABLE;
}

static void enabled_bigjoiner_pipes(struct drm_i915_private *dev_priv,
				    u8 *master_pipes, u8 *slave_pipes)
{
	struct intel_crtc *crtc;

	*master_pipes = 0;
	*slave_pipes = 0;

	for_each_intel_crtc_in_pipe_mask(&dev_priv->drm, crtc,
					 bigjoiner_pipes(dev_priv)) {
		enum intel_display_power_domain power_domain;
		enum pipe pipe = crtc->pipe;
		intel_wakeref_t wakeref;

		power_domain = intel_dsc_power_domain(crtc, (enum transcoder) pipe);
		with_intel_display_power_if_enabled(dev_priv, power_domain, wakeref) {
			u32 tmp = intel_de_read(dev_priv, ICL_PIPE_DSS_CTL1(pipe));

			if (!(tmp & BIG_JOINER_ENABLE))
				continue;

			if (tmp & MASTER_BIG_JOINER_ENABLE)
				*master_pipes |= BIT(pipe);
			else
				*slave_pipes |= BIT(pipe);
		}

		if (DISPLAY_VER(dev_priv) < 13)
			continue;

		power_domain = POWER_DOMAIN_PIPE(pipe);
		with_intel_display_power_if_enabled(dev_priv, power_domain, wakeref) {
			u32 tmp = intel_de_read(dev_priv, ICL_PIPE_DSS_CTL1(pipe));

			if (tmp & UNCOMPRESSED_JOINER_MASTER)
				*master_pipes |= BIT(pipe);
			if (tmp & UNCOMPRESSED_JOINER_SLAVE)
				*slave_pipes |= BIT(pipe);
		}
	}

	/* Bigjoiner pipes should always be consecutive master and slave */
	drm_WARN(&dev_priv->drm, *slave_pipes != *master_pipes << 1,
		 "Bigjoiner misconfigured (master pipes 0x%x, slave pipes 0x%x)\n",
		 *master_pipes, *slave_pipes);
}

static enum pipe get_bigjoiner_master_pipe(enum pipe pipe, u8 master_pipes, u8 slave_pipes)
{
	if ((slave_pipes & BIT(pipe)) == 0)
		return pipe;

	/* ignore everything above our pipe */
	master_pipes &= ~GENMASK(7, pipe);

	/* highest remaining bit should be our master pipe */
	return fls(master_pipes) - 1;
}

static u8 get_bigjoiner_slave_pipes(enum pipe pipe, u8 master_pipes, u8 slave_pipes)
{
	enum pipe master_pipe, next_master_pipe;

	master_pipe = get_bigjoiner_master_pipe(pipe, master_pipes, slave_pipes);

	if ((master_pipes & BIT(master_pipe)) == 0)
		return 0;

	/* ignore our master pipe and everything below it */
	master_pipes &= ~GENMASK(master_pipe, 0);
	/* make sure a high bit is set for the ffs() */
	master_pipes |= BIT(7);
	/* lowest remaining bit should be the next master pipe */
	next_master_pipe = ffs(master_pipes) - 1;

	return slave_pipes & GENMASK(next_master_pipe - 1, master_pipe);
}

static u8 hsw_panel_transcoders(struct drm_i915_private *i915)
{
	u8 panel_transcoder_mask = BIT(TRANSCODER_EDP);

	if (DISPLAY_VER(i915) >= 11)
		panel_transcoder_mask |= BIT(TRANSCODER_DSI_0) | BIT(TRANSCODER_DSI_1);

	return panel_transcoder_mask;
}

static u8 hsw_enabled_transcoders(struct intel_crtc *crtc)
{
	struct drm_device *dev = crtc->base.dev;
	struct drm_i915_private *dev_priv = to_i915(dev);
	u8 panel_transcoder_mask = hsw_panel_transcoders(dev_priv);
	enum transcoder cpu_transcoder;
	u8 master_pipes, slave_pipes;
	u8 enabled_transcoders = 0;

	/*
	 * XXX: Do intel_display_power_get_if_enabled before reading this (for
	 * consistency and less surprising code; it's in always on power).
	 */
	for_each_cpu_transcoder_masked(dev_priv, cpu_transcoder,
				       panel_transcoder_mask) {
		enum intel_display_power_domain power_domain;
		intel_wakeref_t wakeref;
		enum pipe trans_pipe;
		u32 tmp = 0;

		power_domain = POWER_DOMAIN_TRANSCODER(cpu_transcoder);
		with_intel_display_power_if_enabled(dev_priv, power_domain, wakeref)
			tmp = intel_de_read(dev_priv, TRANS_DDI_FUNC_CTL(cpu_transcoder));

		if (!(tmp & TRANS_DDI_FUNC_ENABLE))
			continue;

		switch (tmp & TRANS_DDI_EDP_INPUT_MASK) {
		default:
			drm_WARN(dev, 1,
				 "unknown pipe linked to transcoder %s\n",
				 transcoder_name(cpu_transcoder));
			fallthrough;
		case TRANS_DDI_EDP_INPUT_A_ONOFF:
		case TRANS_DDI_EDP_INPUT_A_ON:
			trans_pipe = PIPE_A;
			break;
		case TRANS_DDI_EDP_INPUT_B_ONOFF:
			trans_pipe = PIPE_B;
			break;
		case TRANS_DDI_EDP_INPUT_C_ONOFF:
			trans_pipe = PIPE_C;
			break;
		case TRANS_DDI_EDP_INPUT_D_ONOFF:
			trans_pipe = PIPE_D;
			break;
		}

		if (trans_pipe == crtc->pipe)
			enabled_transcoders |= BIT(cpu_transcoder);
	}

	/* single pipe or bigjoiner master */
	cpu_transcoder = (enum transcoder) crtc->pipe;
	if (transcoder_ddi_func_is_enabled(dev_priv, cpu_transcoder))
		enabled_transcoders |= BIT(cpu_transcoder);

	/* bigjoiner slave -> consider the master pipe's transcoder as well */
	enabled_bigjoiner_pipes(dev_priv, &master_pipes, &slave_pipes);
	if (slave_pipes & BIT(crtc->pipe)) {
		cpu_transcoder = (enum transcoder)
			get_bigjoiner_master_pipe(crtc->pipe, master_pipes, slave_pipes);
		if (transcoder_ddi_func_is_enabled(dev_priv, cpu_transcoder))
			enabled_transcoders |= BIT(cpu_transcoder);
	}

	return enabled_transcoders;
}

static bool has_edp_transcoders(u8 enabled_transcoders)
{
	return enabled_transcoders & BIT(TRANSCODER_EDP);
}

static bool has_dsi_transcoders(u8 enabled_transcoders)
{
	return enabled_transcoders & (BIT(TRANSCODER_DSI_0) |
				      BIT(TRANSCODER_DSI_1));
}

static bool has_pipe_transcoders(u8 enabled_transcoders)
{
	return enabled_transcoders & ~(BIT(TRANSCODER_EDP) |
				       BIT(TRANSCODER_DSI_0) |
				       BIT(TRANSCODER_DSI_1));
}

static void assert_enabled_transcoders(struct drm_i915_private *i915,
				       u8 enabled_transcoders)
{
	/* Only one type of transcoder please */
	drm_WARN_ON(&i915->drm,
		    has_edp_transcoders(enabled_transcoders) +
		    has_dsi_transcoders(enabled_transcoders) +
		    has_pipe_transcoders(enabled_transcoders) > 1);

	/* Only DSI transcoders can be ganged */
	drm_WARN_ON(&i915->drm,
		    !has_dsi_transcoders(enabled_transcoders) &&
		    !is_power_of_2(enabled_transcoders));
}

static bool hsw_get_transcoder_state(struct intel_crtc *crtc,
				     struct intel_crtc_state *pipe_config,
				     struct intel_display_power_domain_set *power_domain_set)
{
	struct drm_device *dev = crtc->base.dev;
	struct drm_i915_private *dev_priv = to_i915(dev);
	unsigned long enabled_transcoders;
	u32 tmp;

	enabled_transcoders = hsw_enabled_transcoders(crtc);
	if (!enabled_transcoders)
		return false;

	assert_enabled_transcoders(dev_priv, enabled_transcoders);

	/*
	 * With the exception of DSI we should only ever have
	 * a single enabled transcoder. With DSI let's just
	 * pick the first one.
	 */
	pipe_config->cpu_transcoder = ffs(enabled_transcoders) - 1;

	if (!intel_display_power_get_in_set_if_enabled(dev_priv, power_domain_set,
						       POWER_DOMAIN_TRANSCODER(pipe_config->cpu_transcoder)))
		return false;

	if (hsw_panel_transcoders(dev_priv) & BIT(pipe_config->cpu_transcoder)) {
		tmp = intel_de_read(dev_priv, TRANS_DDI_FUNC_CTL(pipe_config->cpu_transcoder));

		if ((tmp & TRANS_DDI_EDP_INPUT_MASK) == TRANS_DDI_EDP_INPUT_A_ONOFF)
			pipe_config->pch_pfit.force_thru = true;
	}

	tmp = intel_de_read(dev_priv, TRANSCONF(pipe_config->cpu_transcoder));

	return tmp & TRANSCONF_ENABLE;
}

static bool bxt_get_dsi_transcoder_state(struct intel_crtc *crtc,
					 struct intel_crtc_state *pipe_config,
					 struct intel_display_power_domain_set *power_domain_set)
{
	struct drm_device *dev = crtc->base.dev;
	struct drm_i915_private *dev_priv = to_i915(dev);
	enum transcoder cpu_transcoder;
	enum port port;
	u32 tmp;

	for_each_port_masked(port, BIT(PORT_A) | BIT(PORT_C)) {
		if (port == PORT_A)
			cpu_transcoder = TRANSCODER_DSI_A;
		else
			cpu_transcoder = TRANSCODER_DSI_C;

		if (!intel_display_power_get_in_set_if_enabled(dev_priv, power_domain_set,
							       POWER_DOMAIN_TRANSCODER(cpu_transcoder)))
			continue;

		/*
		 * The PLL needs to be enabled with a valid divider
		 * configuration, otherwise accessing DSI registers will hang
		 * the machine. See BSpec North Display Engine
		 * registers/MIPI[BXT]. We can break out here early, since we
		 * need the same DSI PLL to be enabled for both DSI ports.
		 */
		if (!bxt_dsi_pll_is_enabled(dev_priv))
			break;

		/* XXX: this works for video mode only */
		tmp = intel_de_read(dev_priv, BXT_MIPI_PORT_CTRL(port));
		if (!(tmp & DPI_ENABLE))
			continue;

		tmp = intel_de_read(dev_priv, MIPI_CTRL(port));
		if ((tmp & BXT_PIPE_SELECT_MASK) != BXT_PIPE_SELECT(crtc->pipe))
			continue;

		pipe_config->cpu_transcoder = cpu_transcoder;
		break;
	}

	return transcoder_is_dsi(pipe_config->cpu_transcoder);
}

static void intel_bigjoiner_get_config(struct intel_crtc_state *crtc_state)
{
	struct intel_crtc *crtc = to_intel_crtc(crtc_state->uapi.crtc);
	struct drm_i915_private *i915 = to_i915(crtc->base.dev);
	u8 master_pipes, slave_pipes;
	enum pipe pipe = crtc->pipe;

	enabled_bigjoiner_pipes(i915, &master_pipes, &slave_pipes);

	if (((master_pipes | slave_pipes) & BIT(pipe)) == 0)
		return;

	crtc_state->bigjoiner_pipes =
		BIT(get_bigjoiner_master_pipe(pipe, master_pipes, slave_pipes)) |
		get_bigjoiner_slave_pipes(pipe, master_pipes, slave_pipes);
}

static bool hsw_get_pipe_config(struct intel_crtc *crtc,
				struct intel_crtc_state *pipe_config)
{
	struct drm_i915_private *dev_priv = to_i915(crtc->base.dev);
	bool active;
	u32 tmp;

	if (!intel_display_power_get_in_set_if_enabled(dev_priv, &crtc->hw_readout_power_domains,
						       POWER_DOMAIN_PIPE(crtc->pipe)))
		return false;

	pipe_config->shared_dpll = NULL;

	active = hsw_get_transcoder_state(crtc, pipe_config, &crtc->hw_readout_power_domains);

	if ((IS_GEMINILAKE(dev_priv) || IS_BROXTON(dev_priv)) &&
	    bxt_get_dsi_transcoder_state(crtc, pipe_config, &crtc->hw_readout_power_domains)) {
		drm_WARN_ON(&dev_priv->drm, active);
		active = true;
	}

	if (!active)
		goto out;

	intel_dsc_get_config(pipe_config);
	intel_bigjoiner_get_config(pipe_config);

	if (!transcoder_is_dsi(pipe_config->cpu_transcoder) ||
	    DISPLAY_VER(dev_priv) >= 11)
		intel_get_transcoder_timings(crtc, pipe_config);

	if (HAS_VRR(dev_priv) && !transcoder_is_dsi(pipe_config->cpu_transcoder))
		intel_vrr_get_config(pipe_config);

	intel_get_pipe_src_size(crtc, pipe_config);

	if (IS_HASWELL(dev_priv)) {
		u32 tmp = intel_de_read(dev_priv,
					TRANSCONF(pipe_config->cpu_transcoder));

		if (tmp & TRANSCONF_OUTPUT_COLORSPACE_YUV_HSW)
			pipe_config->output_format = INTEL_OUTPUT_FORMAT_YCBCR444;
		else
			pipe_config->output_format = INTEL_OUTPUT_FORMAT_RGB;
	} else {
		pipe_config->output_format =
			bdw_get_pipe_misc_output_format(crtc);
	}

	pipe_config->sink_format = pipe_config->output_format;

	pipe_config->gamma_mode = intel_de_read(dev_priv,
						GAMMA_MODE(crtc->pipe));

	pipe_config->csc_mode = intel_de_read(dev_priv,
					      PIPE_CSC_MODE(crtc->pipe));

	if (DISPLAY_VER(dev_priv) >= 9) {
		tmp = intel_de_read(dev_priv, SKL_BOTTOM_COLOR(crtc->pipe));

		if (tmp & SKL_BOTTOM_COLOR_GAMMA_ENABLE)
			pipe_config->gamma_enable = true;

		if (tmp & SKL_BOTTOM_COLOR_CSC_ENABLE)
			pipe_config->csc_enable = true;
	} else {
		i9xx_get_pipe_color_config(pipe_config);
	}

	intel_color_get_config(pipe_config);

	tmp = intel_de_read(dev_priv, WM_LINETIME(crtc->pipe));
	pipe_config->linetime = REG_FIELD_GET(HSW_LINETIME_MASK, tmp);
	if (IS_BROADWELL(dev_priv) || IS_HASWELL(dev_priv))
		pipe_config->ips_linetime =
			REG_FIELD_GET(HSW_IPS_LINETIME_MASK, tmp);

	if (intel_display_power_get_in_set_if_enabled(dev_priv, &crtc->hw_readout_power_domains,
						      POWER_DOMAIN_PIPE_PANEL_FITTER(crtc->pipe))) {
		if (DISPLAY_VER(dev_priv) >= 9)
			skl_scaler_get_config(pipe_config);
		else
			ilk_get_pfit_config(pipe_config);
	}

	hsw_ips_get_config(pipe_config);

	if (pipe_config->cpu_transcoder != TRANSCODER_EDP &&
	    !transcoder_is_dsi(pipe_config->cpu_transcoder)) {
		pipe_config->pixel_multiplier =
			intel_de_read(dev_priv,
				      TRANS_MULT(pipe_config->cpu_transcoder)) + 1;
	} else {
		pipe_config->pixel_multiplier = 1;
	}

	if (!transcoder_is_dsi(pipe_config->cpu_transcoder)) {
		tmp = intel_de_read(dev_priv, DISPLAY_VER(dev_priv) >= 14 ?
				    MTL_CHICKEN_TRANS(pipe_config->cpu_transcoder) :
				    CHICKEN_TRANS(pipe_config->cpu_transcoder));

		pipe_config->framestart_delay = REG_FIELD_GET(HSW_FRAME_START_DELAY_MASK, tmp) + 1;
	} else {
		/* no idea if this is correct */
		pipe_config->framestart_delay = 1;
	}

out:
	intel_display_power_put_all_in_set(dev_priv, &crtc->hw_readout_power_domains);

	return active;
}

bool intel_crtc_get_pipe_config(struct intel_crtc_state *crtc_state)
{
	struct intel_crtc *crtc = to_intel_crtc(crtc_state->uapi.crtc);
	struct drm_i915_private *i915 = to_i915(crtc->base.dev);

	if (!i915->display.funcs.display->get_pipe_config(crtc, crtc_state))
		return false;

	crtc_state->hw.active = true;

	intel_crtc_readout_derived_state(crtc_state);

	return true;
}

static int i9xx_pll_refclk(struct drm_device *dev,
			   const struct intel_crtc_state *pipe_config)
{
	struct drm_i915_private *dev_priv = to_i915(dev);
	u32 dpll = pipe_config->dpll_hw_state.dpll;

	if ((dpll & PLL_REF_INPUT_MASK) == PLLB_REF_INPUT_SPREADSPECTRUMIN)
		return dev_priv->display.vbt.lvds_ssc_freq;
	else if (HAS_PCH_SPLIT(dev_priv))
		return 120000;
	else if (DISPLAY_VER(dev_priv) != 2)
		return 96000;
	else
		return 48000;
}

/* Returns the clock of the currently programmed mode of the given pipe. */
void i9xx_crtc_clock_get(struct intel_crtc *crtc,
			 struct intel_crtc_state *pipe_config)
{
	struct drm_device *dev = crtc->base.dev;
	struct drm_i915_private *dev_priv = to_i915(dev);
	u32 dpll = pipe_config->dpll_hw_state.dpll;
	u32 fp;
	struct dpll clock;
	int port_clock;
	int refclk = i9xx_pll_refclk(dev, pipe_config);

	if ((dpll & DISPLAY_RATE_SELECT_FPA1) == 0)
		fp = pipe_config->dpll_hw_state.fp0;
	else
		fp = pipe_config->dpll_hw_state.fp1;

	clock.m1 = (fp & FP_M1_DIV_MASK) >> FP_M1_DIV_SHIFT;
	if (IS_PINEVIEW(dev_priv)) {
		clock.n = ffs((fp & FP_N_PINEVIEW_DIV_MASK) >> FP_N_DIV_SHIFT) - 1;
		clock.m2 = (fp & FP_M2_PINEVIEW_DIV_MASK) >> FP_M2_DIV_SHIFT;
	} else {
		clock.n = (fp & FP_N_DIV_MASK) >> FP_N_DIV_SHIFT;
		clock.m2 = (fp & FP_M2_DIV_MASK) >> FP_M2_DIV_SHIFT;
	}

	if (DISPLAY_VER(dev_priv) != 2) {
		if (IS_PINEVIEW(dev_priv))
			clock.p1 = ffs((dpll & DPLL_FPA01_P1_POST_DIV_MASK_PINEVIEW) >>
				DPLL_FPA01_P1_POST_DIV_SHIFT_PINEVIEW);
		else
			clock.p1 = ffs((dpll & DPLL_FPA01_P1_POST_DIV_MASK) >>
			       DPLL_FPA01_P1_POST_DIV_SHIFT);

		switch (dpll & DPLL_MODE_MASK) {
		case DPLLB_MODE_DAC_SERIAL:
			clock.p2 = dpll & DPLL_DAC_SERIAL_P2_CLOCK_DIV_5 ?
				5 : 10;
			break;
		case DPLLB_MODE_LVDS:
			clock.p2 = dpll & DPLLB_LVDS_P2_CLOCK_DIV_7 ?
				7 : 14;
			break;
		default:
			drm_dbg_kms(&dev_priv->drm,
				    "Unknown DPLL mode %08x in programmed "
				    "mode\n", (int)(dpll & DPLL_MODE_MASK));
			return;
		}

		if (IS_PINEVIEW(dev_priv))
			port_clock = pnv_calc_dpll_params(refclk, &clock);
		else
			port_clock = i9xx_calc_dpll_params(refclk, &clock);
	} else {
		enum pipe lvds_pipe;

		if (IS_I85X(dev_priv) &&
		    intel_lvds_port_enabled(dev_priv, LVDS, &lvds_pipe) &&
		    lvds_pipe == crtc->pipe) {
			u32 lvds = intel_de_read(dev_priv, LVDS);

			clock.p1 = ffs((dpll & DPLL_FPA01_P1_POST_DIV_MASK_I830_LVDS) >>
				       DPLL_FPA01_P1_POST_DIV_SHIFT);

			if (lvds & LVDS_CLKB_POWER_UP)
				clock.p2 = 7;
			else
				clock.p2 = 14;
		} else {
			if (dpll & PLL_P1_DIVIDE_BY_TWO)
				clock.p1 = 2;
			else {
				clock.p1 = ((dpll & DPLL_FPA01_P1_POST_DIV_MASK_I830) >>
					    DPLL_FPA01_P1_POST_DIV_SHIFT) + 2;
			}
			if (dpll & PLL_P2_DIVIDE_BY_4)
				clock.p2 = 4;
			else
				clock.p2 = 2;
		}

		port_clock = i9xx_calc_dpll_params(refclk, &clock);
	}

	/*
	 * This value includes pixel_multiplier. We will use
	 * port_clock to compute adjusted_mode.crtc_clock in the
	 * encoder's get_config() function.
	 */
	pipe_config->port_clock = port_clock;
}

int intel_dotclock_calculate(int link_freq,
			     const struct intel_link_m_n *m_n)
{
	/*
	 * The calculation for the data clock is:
	 * pixel_clock = ((m/n)*(link_clock * nr_lanes))/bpp
	 * But we want to avoid losing precison if possible, so:
	 * pixel_clock = ((m * link_clock * nr_lanes)/(n*bpp))
	 *
	 * and the link clock is simpler:
	 * link_clock = (m * link_clock) / n
	 */

	if (!m_n->link_n)
		return 0;

	return DIV_ROUND_UP_ULL(mul_u32_u32(m_n->link_m, link_freq),
				m_n->link_n);
}

int intel_crtc_dotclock(const struct intel_crtc_state *pipe_config)
{
	int dotclock;

	if (intel_crtc_has_dp_encoder(pipe_config))
		dotclock = intel_dotclock_calculate(pipe_config->port_clock,
						    &pipe_config->dp_m_n);
	else if (pipe_config->has_hdmi_sink && pipe_config->pipe_bpp > 24)
		dotclock = DIV_ROUND_CLOSEST(pipe_config->port_clock * 24,
					     pipe_config->pipe_bpp);
	else
		dotclock = pipe_config->port_clock;

	if (pipe_config->output_format == INTEL_OUTPUT_FORMAT_YCBCR420 &&
	    !intel_crtc_has_dp_encoder(pipe_config))
		dotclock *= 2;

	if (pipe_config->pixel_multiplier)
		dotclock /= pipe_config->pixel_multiplier;

	return dotclock;
}

/* Returns the currently programmed mode of the given encoder. */
struct drm_display_mode *
intel_encoder_current_mode(struct intel_encoder *encoder)
{
	struct drm_i915_private *dev_priv = to_i915(encoder->base.dev);
	struct intel_crtc_state *crtc_state;
	struct drm_display_mode *mode;
	struct intel_crtc *crtc;
	enum pipe pipe;

	if (!encoder->get_hw_state(encoder, &pipe))
		return NULL;

	crtc = intel_crtc_for_pipe(dev_priv, pipe);

	mode = kzalloc(sizeof(*mode), GFP_KERNEL);
	if (!mode)
		return NULL;

	crtc_state = intel_crtc_state_alloc(crtc);
	if (!crtc_state) {
		kfree(mode);
		return NULL;
	}

	if (!intel_crtc_get_pipe_config(crtc_state)) {
		kfree(crtc_state);
		kfree(mode);
		return NULL;
	}

	intel_encoder_get_config(encoder, crtc_state);

	intel_mode_from_crtc_timings(mode, &crtc_state->hw.adjusted_mode);

	kfree(crtc_state);

	return mode;
}

static bool encoders_cloneable(const struct intel_encoder *a,
			       const struct intel_encoder *b)
{
	/* masks could be asymmetric, so check both ways */
	return a == b || (a->cloneable & BIT(b->type) &&
			  b->cloneable & BIT(a->type));
}

static bool check_single_encoder_cloning(struct intel_atomic_state *state,
					 struct intel_crtc *crtc,
					 struct intel_encoder *encoder)
{
	struct intel_encoder *source_encoder;
	struct drm_connector *connector;
	struct drm_connector_state *connector_state;
	int i;

	for_each_new_connector_in_state(&state->base, connector, connector_state, i) {
		if (connector_state->crtc != &crtc->base)
			continue;

		source_encoder =
			to_intel_encoder(connector_state->best_encoder);
		if (!encoders_cloneable(encoder, source_encoder))
			return false;
	}

	return true;
}

static int icl_add_linked_planes(struct intel_atomic_state *state)
{
	struct intel_plane *plane, *linked;
	struct intel_plane_state *plane_state, *linked_plane_state;
	int i;

	for_each_new_intel_plane_in_state(state, plane, plane_state, i) {
		linked = plane_state->planar_linked_plane;

		if (!linked)
			continue;

		linked_plane_state = intel_atomic_get_plane_state(state, linked);
		if (IS_ERR(linked_plane_state))
			return PTR_ERR(linked_plane_state);

		drm_WARN_ON(state->base.dev,
			    linked_plane_state->planar_linked_plane != plane);
		drm_WARN_ON(state->base.dev,
			    linked_plane_state->planar_slave == plane_state->planar_slave);
	}

	return 0;
}

static int icl_check_nv12_planes(struct intel_crtc_state *crtc_state)
{
	struct intel_crtc *crtc = to_intel_crtc(crtc_state->uapi.crtc);
	struct drm_i915_private *dev_priv = to_i915(crtc->base.dev);
	struct intel_atomic_state *state = to_intel_atomic_state(crtc_state->uapi.state);
	struct intel_plane *plane, *linked;
	struct intel_plane_state *plane_state;
	int i;

	if (DISPLAY_VER(dev_priv) < 11)
		return 0;

	/*
	 * Destroy all old plane links and make the slave plane invisible
	 * in the crtc_state->active_planes mask.
	 */
	for_each_new_intel_plane_in_state(state, plane, plane_state, i) {
		if (plane->pipe != crtc->pipe || !plane_state->planar_linked_plane)
			continue;

		plane_state->planar_linked_plane = NULL;
		if (plane_state->planar_slave && !plane_state->uapi.visible) {
			crtc_state->enabled_planes &= ~BIT(plane->id);
			crtc_state->active_planes &= ~BIT(plane->id);
			crtc_state->update_planes |= BIT(plane->id);
			crtc_state->data_rate[plane->id] = 0;
			crtc_state->rel_data_rate[plane->id] = 0;
		}

		plane_state->planar_slave = false;
	}

	if (!crtc_state->nv12_planes)
		return 0;

	for_each_new_intel_plane_in_state(state, plane, plane_state, i) {
		struct intel_plane_state *linked_state = NULL;

		if (plane->pipe != crtc->pipe ||
		    !(crtc_state->nv12_planes & BIT(plane->id)))
			continue;

		for_each_intel_plane_on_crtc(&dev_priv->drm, crtc, linked) {
			if (!icl_is_nv12_y_plane(dev_priv, linked->id))
				continue;

			if (crtc_state->active_planes & BIT(linked->id))
				continue;

			linked_state = intel_atomic_get_plane_state(state, linked);
			if (IS_ERR(linked_state))
				return PTR_ERR(linked_state);

			break;
		}

		if (!linked_state) {
			drm_dbg_kms(&dev_priv->drm,
				    "Need %d free Y planes for planar YUV\n",
				    hweight8(crtc_state->nv12_planes));

			return -EINVAL;
		}

		plane_state->planar_linked_plane = linked;

		linked_state->planar_slave = true;
		linked_state->planar_linked_plane = plane;
		crtc_state->enabled_planes |= BIT(linked->id);
		crtc_state->active_planes |= BIT(linked->id);
		crtc_state->update_planes |= BIT(linked->id);
		crtc_state->data_rate[linked->id] =
			crtc_state->data_rate_y[plane->id];
		crtc_state->rel_data_rate[linked->id] =
			crtc_state->rel_data_rate_y[plane->id];
		drm_dbg_kms(&dev_priv->drm, "Using %s as Y plane for %s\n",
			    linked->base.name, plane->base.name);

		/* Copy parameters to slave plane */
		linked_state->ctl = plane_state->ctl | PLANE_CTL_YUV420_Y_PLANE;
		linked_state->color_ctl = plane_state->color_ctl;
		linked_state->view = plane_state->view;
		linked_state->decrypt = plane_state->decrypt;

		intel_plane_copy_hw_state(linked_state, plane_state);
		linked_state->uapi.src = plane_state->uapi.src;
		linked_state->uapi.dst = plane_state->uapi.dst;

		if (icl_is_hdr_plane(dev_priv, plane->id)) {
			if (linked->id == PLANE_SPRITE5)
				plane_state->cus_ctl |= PLANE_CUS_Y_PLANE_7_ICL;
			else if (linked->id == PLANE_SPRITE4)
				plane_state->cus_ctl |= PLANE_CUS_Y_PLANE_6_ICL;
			else if (linked->id == PLANE_SPRITE3)
				plane_state->cus_ctl |= PLANE_CUS_Y_PLANE_5_RKL;
			else if (linked->id == PLANE_SPRITE2)
				plane_state->cus_ctl |= PLANE_CUS_Y_PLANE_4_RKL;
			else
				MISSING_CASE(linked->id);
		}
	}

	return 0;
}

static bool c8_planes_changed(const struct intel_crtc_state *new_crtc_state)
{
	struct intel_crtc *crtc = to_intel_crtc(new_crtc_state->uapi.crtc);
	struct intel_atomic_state *state =
		to_intel_atomic_state(new_crtc_state->uapi.state);
	const struct intel_crtc_state *old_crtc_state =
		intel_atomic_get_old_crtc_state(state, crtc);

	return !old_crtc_state->c8_planes != !new_crtc_state->c8_planes;
}

static u16 hsw_linetime_wm(const struct intel_crtc_state *crtc_state)
{
	const struct drm_display_mode *pipe_mode =
		&crtc_state->hw.pipe_mode;
	int linetime_wm;

	if (!crtc_state->hw.enable)
		return 0;

	linetime_wm = DIV_ROUND_CLOSEST(pipe_mode->crtc_htotal * 1000 * 8,
					pipe_mode->crtc_clock);

	return min(linetime_wm, 0x1ff);
}

static u16 hsw_ips_linetime_wm(const struct intel_crtc_state *crtc_state,
			       const struct intel_cdclk_state *cdclk_state)
{
	const struct drm_display_mode *pipe_mode =
		&crtc_state->hw.pipe_mode;
	int linetime_wm;

	if (!crtc_state->hw.enable)
		return 0;

	linetime_wm = DIV_ROUND_CLOSEST(pipe_mode->crtc_htotal * 1000 * 8,
					cdclk_state->logical.cdclk);

	return min(linetime_wm, 0x1ff);
}

static u16 skl_linetime_wm(const struct intel_crtc_state *crtc_state)
{
	struct intel_crtc *crtc = to_intel_crtc(crtc_state->uapi.crtc);
	struct drm_i915_private *dev_priv = to_i915(crtc->base.dev);
	const struct drm_display_mode *pipe_mode =
		&crtc_state->hw.pipe_mode;
	int linetime_wm;

	if (!crtc_state->hw.enable)
		return 0;

	linetime_wm = DIV_ROUND_UP(pipe_mode->crtc_htotal * 1000 * 8,
				   crtc_state->pixel_rate);

	/* Display WA #1135: BXT:ALL GLK:ALL */
	if ((IS_GEMINILAKE(dev_priv) || IS_BROXTON(dev_priv)) &&
	    skl_watermark_ipc_enabled(dev_priv))
		linetime_wm /= 2;

	return min(linetime_wm, 0x1ff);
}

static int hsw_compute_linetime_wm(struct intel_atomic_state *state,
				   struct intel_crtc *crtc)
{
	struct drm_i915_private *dev_priv = to_i915(crtc->base.dev);
	struct intel_crtc_state *crtc_state =
		intel_atomic_get_new_crtc_state(state, crtc);
	const struct intel_cdclk_state *cdclk_state;

	if (DISPLAY_VER(dev_priv) >= 9)
		crtc_state->linetime = skl_linetime_wm(crtc_state);
	else
		crtc_state->linetime = hsw_linetime_wm(crtc_state);

	if (!hsw_crtc_supports_ips(crtc))
		return 0;

	cdclk_state = intel_atomic_get_cdclk_state(state);
	if (IS_ERR(cdclk_state))
		return PTR_ERR(cdclk_state);

	crtc_state->ips_linetime = hsw_ips_linetime_wm(crtc_state,
						       cdclk_state);

	return 0;
}

static int intel_crtc_atomic_check(struct intel_atomic_state *state,
				   struct intel_crtc *crtc)
{
	struct drm_i915_private *dev_priv = to_i915(crtc->base.dev);
	struct intel_crtc_state *crtc_state =
		intel_atomic_get_new_crtc_state(state, crtc);
	int ret;

	if (DISPLAY_VER(dev_priv) < 5 && !IS_G4X(dev_priv) &&
	    intel_crtc_needs_modeset(crtc_state) &&
	    !crtc_state->hw.active)
		crtc_state->update_wm_post = true;

	if (intel_crtc_needs_modeset(crtc_state)) {
		ret = intel_dpll_crtc_get_shared_dpll(state, crtc);
		if (ret)
			return ret;
	}

	/*
	 * May need to update pipe gamma enable bits
	 * when C8 planes are getting enabled/disabled.
	 */
	if (c8_planes_changed(crtc_state))
		crtc_state->uapi.color_mgmt_changed = true;

	if (intel_crtc_needs_color_update(crtc_state)) {
		ret = intel_color_check(crtc_state);
		if (ret)
			return ret;
	}

	ret = intel_compute_pipe_wm(state, crtc);
	if (ret) {
		drm_dbg_kms(&dev_priv->drm,
			    "Target pipe watermarks are invalid\n");
		return ret;
	}

	/*
	 * Calculate 'intermediate' watermarks that satisfy both the
	 * old state and the new state.  We can program these
	 * immediately.
	 */
	ret = intel_compute_intermediate_wm(state, crtc);
	if (ret) {
		drm_dbg_kms(&dev_priv->drm,
			    "No valid intermediate pipe watermarks are possible\n");
		return ret;
	}

	if (DISPLAY_VER(dev_priv) >= 9) {
		if (intel_crtc_needs_modeset(crtc_state) ||
		    intel_crtc_needs_fastset(crtc_state)) {
			ret = skl_update_scaler_crtc(crtc_state);
			if (ret)
				return ret;
		}

		ret = intel_atomic_setup_scalers(dev_priv, crtc, crtc_state);
		if (ret)
			return ret;
	}

	if (HAS_IPS(dev_priv)) {
		ret = hsw_ips_compute_config(state, crtc);
		if (ret)
			return ret;
	}

	if (DISPLAY_VER(dev_priv) >= 9 ||
	    IS_BROADWELL(dev_priv) || IS_HASWELL(dev_priv)) {
		ret = hsw_compute_linetime_wm(state, crtc);
		if (ret)
			return ret;

	}

	ret = intel_psr2_sel_fetch_update(state, crtc);
	if (ret)
		return ret;

	return 0;
}

static int
compute_sink_pipe_bpp(const struct drm_connector_state *conn_state,
		      struct intel_crtc_state *crtc_state)
{
	struct drm_connector *connector = conn_state->connector;
	struct drm_i915_private *i915 = to_i915(crtc_state->uapi.crtc->dev);
	const struct drm_display_info *info = &connector->display_info;
	int bpp;

	switch (conn_state->max_bpc) {
	case 6 ... 7:
		bpp = 6 * 3;
		break;
	case 8 ... 9:
		bpp = 8 * 3;
		break;
	case 10 ... 11:
		bpp = 10 * 3;
		break;
	case 12 ... 16:
		bpp = 12 * 3;
		break;
	default:
		MISSING_CASE(conn_state->max_bpc);
		return -EINVAL;
	}

	if (bpp < crtc_state->pipe_bpp) {
		drm_dbg_kms(&i915->drm,
			    "[CONNECTOR:%d:%s] Limiting display bpp to %d "
			    "(EDID bpp %d, max requested bpp %d, max platform bpp %d)\n",
			    connector->base.id, connector->name,
			    bpp, 3 * info->bpc,
			    3 * conn_state->max_requested_bpc,
			    crtc_state->pipe_bpp);

		crtc_state->pipe_bpp = bpp;
	}

	return 0;
}

static int
compute_baseline_pipe_bpp(struct intel_atomic_state *state,
			  struct intel_crtc *crtc)
{
	struct drm_i915_private *dev_priv = to_i915(crtc->base.dev);
	struct intel_crtc_state *crtc_state =
		intel_atomic_get_new_crtc_state(state, crtc);
	struct drm_connector *connector;
	struct drm_connector_state *connector_state;
	int bpp, i;

	if ((IS_G4X(dev_priv) || IS_VALLEYVIEW(dev_priv) ||
	    IS_CHERRYVIEW(dev_priv)))
		bpp = 10*3;
	else if (DISPLAY_VER(dev_priv) >= 5)
		bpp = 12*3;
	else
		bpp = 8*3;

	crtc_state->pipe_bpp = bpp;

	/* Clamp display bpp to connector max bpp */
	for_each_new_connector_in_state(&state->base, connector, connector_state, i) {
		int ret;

		if (connector_state->crtc != &crtc->base)
			continue;

		ret = compute_sink_pipe_bpp(connector_state, crtc_state);
		if (ret)
			return ret;
	}

	return 0;
}

static bool check_digital_port_conflicts(struct intel_atomic_state *state)
{
	struct drm_device *dev = state->base.dev;
	struct drm_connector *connector;
	struct drm_connector_list_iter conn_iter;
	unsigned int used_ports = 0;
	unsigned int used_mst_ports = 0;
	bool ret = true;

	/*
	 * We're going to peek into connector->state,
	 * hence connection_mutex must be held.
	 */
	drm_modeset_lock_assert_held(&dev->mode_config.connection_mutex);

	/*
	 * Walk the connector list instead of the encoder
	 * list to detect the problem on ddi platforms
	 * where there's just one encoder per digital port.
	 */
	drm_connector_list_iter_begin(dev, &conn_iter);
	drm_for_each_connector_iter(connector, &conn_iter) {
		struct drm_connector_state *connector_state;
		struct intel_encoder *encoder;

		connector_state =
			drm_atomic_get_new_connector_state(&state->base,
							   connector);
		if (!connector_state)
			connector_state = connector->state;

		if (!connector_state->best_encoder)
			continue;

		encoder = to_intel_encoder(connector_state->best_encoder);

		drm_WARN_ON(dev, !connector_state->crtc);

		switch (encoder->type) {
		case INTEL_OUTPUT_DDI:
			if (drm_WARN_ON(dev, !HAS_DDI(to_i915(dev))))
				break;
			fallthrough;
		case INTEL_OUTPUT_DP:
		case INTEL_OUTPUT_HDMI:
		case INTEL_OUTPUT_EDP:
			/* the same port mustn't appear more than once */
			if (used_ports & BIT(encoder->port))
				ret = false;

			used_ports |= BIT(encoder->port);
			break;
		case INTEL_OUTPUT_DP_MST:
			used_mst_ports |=
				1 << encoder->port;
			break;
		default:
			break;
		}
	}
	drm_connector_list_iter_end(&conn_iter);

	/* can't mix MST and SST/HDMI on the same port */
	if (used_ports & used_mst_ports)
		return false;

	return ret;
}

static void
intel_crtc_copy_uapi_to_hw_state_nomodeset(struct intel_atomic_state *state,
					   struct intel_crtc *crtc)
{
	struct intel_crtc_state *crtc_state =
		intel_atomic_get_new_crtc_state(state, crtc);

	WARN_ON(intel_crtc_is_bigjoiner_slave(crtc_state));

	drm_property_replace_blob(&crtc_state->hw.degamma_lut,
				  crtc_state->uapi.degamma_lut);
	drm_property_replace_blob(&crtc_state->hw.gamma_lut,
				  crtc_state->uapi.gamma_lut);
	drm_property_replace_blob(&crtc_state->hw.ctm,
				  crtc_state->uapi.ctm);
}

static void
intel_crtc_copy_uapi_to_hw_state_modeset(struct intel_atomic_state *state,
					 struct intel_crtc *crtc)
{
	struct intel_crtc_state *crtc_state =
		intel_atomic_get_new_crtc_state(state, crtc);

	WARN_ON(intel_crtc_is_bigjoiner_slave(crtc_state));

	crtc_state->hw.enable = crtc_state->uapi.enable;
	crtc_state->hw.active = crtc_state->uapi.active;
	drm_mode_copy(&crtc_state->hw.mode,
		      &crtc_state->uapi.mode);
	drm_mode_copy(&crtc_state->hw.adjusted_mode,
		      &crtc_state->uapi.adjusted_mode);
	crtc_state->hw.scaling_filter = crtc_state->uapi.scaling_filter;

	intel_crtc_copy_uapi_to_hw_state_nomodeset(state, crtc);
}

static void
copy_bigjoiner_crtc_state_nomodeset(struct intel_atomic_state *state,
				    struct intel_crtc *slave_crtc)
{
	struct intel_crtc_state *slave_crtc_state =
		intel_atomic_get_new_crtc_state(state, slave_crtc);
	struct intel_crtc *master_crtc = intel_master_crtc(slave_crtc_state);
	const struct intel_crtc_state *master_crtc_state =
		intel_atomic_get_new_crtc_state(state, master_crtc);

	drm_property_replace_blob(&slave_crtc_state->hw.degamma_lut,
				  master_crtc_state->hw.degamma_lut);
	drm_property_replace_blob(&slave_crtc_state->hw.gamma_lut,
				  master_crtc_state->hw.gamma_lut);
	drm_property_replace_blob(&slave_crtc_state->hw.ctm,
				  master_crtc_state->hw.ctm);

	slave_crtc_state->uapi.color_mgmt_changed = master_crtc_state->uapi.color_mgmt_changed;
}

static int
copy_bigjoiner_crtc_state_modeset(struct intel_atomic_state *state,
				  struct intel_crtc *slave_crtc)
{
	struct intel_crtc_state *slave_crtc_state =
		intel_atomic_get_new_crtc_state(state, slave_crtc);
	struct intel_crtc *master_crtc = intel_master_crtc(slave_crtc_state);
	const struct intel_crtc_state *master_crtc_state =
		intel_atomic_get_new_crtc_state(state, master_crtc);
	struct intel_crtc_state *saved_state;

	WARN_ON(master_crtc_state->bigjoiner_pipes !=
		slave_crtc_state->bigjoiner_pipes);

	saved_state = kmemdup(master_crtc_state, sizeof(*saved_state), GFP_KERNEL);
	if (!saved_state)
		return -ENOMEM;

	/* preserve some things from the slave's original crtc state */
	saved_state->uapi = slave_crtc_state->uapi;
	saved_state->scaler_state = slave_crtc_state->scaler_state;
	saved_state->shared_dpll = slave_crtc_state->shared_dpll;
	saved_state->crc_enabled = slave_crtc_state->crc_enabled;

	intel_crtc_free_hw_state(slave_crtc_state);
	memcpy(slave_crtc_state, saved_state, sizeof(*slave_crtc_state));
	kfree(saved_state);

	/* Re-init hw state */
	memset(&slave_crtc_state->hw, 0, sizeof(slave_crtc_state->hw));
	slave_crtc_state->hw.enable = master_crtc_state->hw.enable;
	slave_crtc_state->hw.active = master_crtc_state->hw.active;
	drm_mode_copy(&slave_crtc_state->hw.mode,
		      &master_crtc_state->hw.mode);
	drm_mode_copy(&slave_crtc_state->hw.pipe_mode,
		      &master_crtc_state->hw.pipe_mode);
	drm_mode_copy(&slave_crtc_state->hw.adjusted_mode,
		      &master_crtc_state->hw.adjusted_mode);
	slave_crtc_state->hw.scaling_filter = master_crtc_state->hw.scaling_filter;

	copy_bigjoiner_crtc_state_nomodeset(state, slave_crtc);

	slave_crtc_state->uapi.mode_changed = master_crtc_state->uapi.mode_changed;
	slave_crtc_state->uapi.connectors_changed = master_crtc_state->uapi.connectors_changed;
	slave_crtc_state->uapi.active_changed = master_crtc_state->uapi.active_changed;

	WARN_ON(master_crtc_state->bigjoiner_pipes !=
		slave_crtc_state->bigjoiner_pipes);

	return 0;
}

static int
intel_crtc_prepare_cleared_state(struct intel_atomic_state *state,
				 struct intel_crtc *crtc)
{
	struct intel_crtc_state *crtc_state =
		intel_atomic_get_new_crtc_state(state, crtc);
	struct drm_i915_private *dev_priv = to_i915(crtc->base.dev);
	struct intel_crtc_state *saved_state;

	saved_state = intel_crtc_state_alloc(crtc);
	if (!saved_state)
		return -ENOMEM;

	/* free the old crtc_state->hw members */
	intel_crtc_free_hw_state(crtc_state);

	/* FIXME: before the switch to atomic started, a new pipe_config was
	 * kzalloc'd. Code that depends on any field being zero should be
	 * fixed, so that the crtc_state can be safely duplicated. For now,
	 * only fields that are know to not cause problems are preserved. */

	saved_state->uapi = crtc_state->uapi;
	saved_state->inherited = crtc_state->inherited;
	saved_state->scaler_state = crtc_state->scaler_state;
	saved_state->shared_dpll = crtc_state->shared_dpll;
	saved_state->dpll_hw_state = crtc_state->dpll_hw_state;
	memcpy(saved_state->icl_port_dplls, crtc_state->icl_port_dplls,
	       sizeof(saved_state->icl_port_dplls));
	saved_state->crc_enabled = crtc_state->crc_enabled;
	if (IS_G4X(dev_priv) ||
	    IS_VALLEYVIEW(dev_priv) || IS_CHERRYVIEW(dev_priv))
		saved_state->wm = crtc_state->wm;

	memcpy(crtc_state, saved_state, sizeof(*crtc_state));
	kfree(saved_state);

	intel_crtc_copy_uapi_to_hw_state_modeset(state, crtc);

	return 0;
}

static int
intel_modeset_pipe_config(struct intel_atomic_state *state,
			  struct intel_crtc *crtc)
{
	struct drm_i915_private *i915 = to_i915(crtc->base.dev);
	struct intel_crtc_state *crtc_state =
		intel_atomic_get_new_crtc_state(state, crtc);
	struct drm_connector *connector;
	struct drm_connector_state *connector_state;
	int pipe_src_w, pipe_src_h;
	int base_bpp, ret, i;
	bool retry = true;

	crtc_state->cpu_transcoder = (enum transcoder) crtc->pipe;

	crtc_state->framestart_delay = 1;

	/*
	 * Sanitize sync polarity flags based on requested ones. If neither
	 * positive or negative polarity is requested, treat this as meaning
	 * negative polarity.
	 */
	if (!(crtc_state->hw.adjusted_mode.flags &
	      (DRM_MODE_FLAG_PHSYNC | DRM_MODE_FLAG_NHSYNC)))
		crtc_state->hw.adjusted_mode.flags |= DRM_MODE_FLAG_NHSYNC;

	if (!(crtc_state->hw.adjusted_mode.flags &
	      (DRM_MODE_FLAG_PVSYNC | DRM_MODE_FLAG_NVSYNC)))
		crtc_state->hw.adjusted_mode.flags |= DRM_MODE_FLAG_NVSYNC;

	ret = compute_baseline_pipe_bpp(state, crtc);
	if (ret)
		return ret;

	base_bpp = crtc_state->pipe_bpp;

	/*
	 * Determine the real pipe dimensions. Note that stereo modes can
	 * increase the actual pipe size due to the frame doubling and
	 * insertion of additional space for blanks between the frame. This
	 * is stored in the crtc timings. We use the requested mode to do this
	 * computation to clearly distinguish it from the adjusted mode, which
	 * can be changed by the connectors in the below retry loop.
	 */
	drm_mode_get_hv_timing(&crtc_state->hw.mode,
			       &pipe_src_w, &pipe_src_h);
	drm_rect_init(&crtc_state->pipe_src, 0, 0,
		      pipe_src_w, pipe_src_h);

	for_each_new_connector_in_state(&state->base, connector, connector_state, i) {
		struct intel_encoder *encoder =
			to_intel_encoder(connector_state->best_encoder);

		if (connector_state->crtc != &crtc->base)
			continue;

		if (!check_single_encoder_cloning(state, crtc, encoder)) {
			drm_dbg_kms(&i915->drm,
				    "[ENCODER:%d:%s] rejecting invalid cloning configuration\n",
				    encoder->base.base.id, encoder->base.name);
			return -EINVAL;
		}

		/*
		 * Determine output_types before calling the .compute_config()
		 * hooks so that the hooks can use this information safely.
		 */
		if (encoder->compute_output_type)
			crtc_state->output_types |=
				BIT(encoder->compute_output_type(encoder, crtc_state,
								 connector_state));
		else
			crtc_state->output_types |= BIT(encoder->type);
	}

encoder_retry:
	/* Ensure the port clock defaults are reset when retrying. */
	crtc_state->port_clock = 0;
	crtc_state->pixel_multiplier = 1;

	/* Fill in default crtc timings, allow encoders to overwrite them. */
	drm_mode_set_crtcinfo(&crtc_state->hw.adjusted_mode,
			      CRTC_STEREO_DOUBLE);

	/* Pass our mode to the connectors and the CRTC to give them a chance to
	 * adjust it according to limitations or connector properties, and also
	 * a chance to reject the mode entirely.
	 */
	for_each_new_connector_in_state(&state->base, connector, connector_state, i) {
		struct intel_encoder *encoder =
			to_intel_encoder(connector_state->best_encoder);

		if (connector_state->crtc != &crtc->base)
			continue;

		ret = encoder->compute_config(encoder, crtc_state,
					      connector_state);
		if (ret == -EDEADLK)
			return ret;
		if (ret < 0) {
			drm_dbg_kms(&i915->drm, "[ENCODER:%d:%s] config failure: %d\n",
				    encoder->base.base.id, encoder->base.name, ret);
			return ret;
		}
	}

	/* Set default port clock if not overwritten by the encoder. Needs to be
	 * done afterwards in case the encoder adjusts the mode. */
	if (!crtc_state->port_clock)
		crtc_state->port_clock = crtc_state->hw.adjusted_mode.crtc_clock
			* crtc_state->pixel_multiplier;

	ret = intel_crtc_compute_config(state, crtc);
	if (ret == -EDEADLK)
		return ret;
	if (ret == -EAGAIN) {
		if (drm_WARN(&i915->drm, !retry,
			     "[CRTC:%d:%s] loop in pipe configuration computation\n",
			     crtc->base.base.id, crtc->base.name))
			return -EINVAL;

		drm_dbg_kms(&i915->drm, "[CRTC:%d:%s] bw constrained, retrying\n",
			    crtc->base.base.id, crtc->base.name);
		retry = false;
		goto encoder_retry;
	}
	if (ret < 0) {
		drm_dbg_kms(&i915->drm, "[CRTC:%d:%s] config failure: %d\n",
			    crtc->base.base.id, crtc->base.name, ret);
		return ret;
	}

	/* Dithering seems to not pass-through bits correctly when it should, so
	 * only enable it on 6bpc panels and when its not a compliance
	 * test requesting 6bpc video pattern.
	 */
	crtc_state->dither = (crtc_state->pipe_bpp == 6*3) &&
		!crtc_state->dither_force_disable;
	drm_dbg_kms(&i915->drm,
		    "[CRTC:%d:%s] hw max bpp: %i, pipe bpp: %i, dithering: %i\n",
		    crtc->base.base.id, crtc->base.name,
		    base_bpp, crtc_state->pipe_bpp, crtc_state->dither);

	return 0;
}

static int
intel_modeset_pipe_config_late(struct intel_atomic_state *state,
			       struct intel_crtc *crtc)
{
	struct intel_crtc_state *crtc_state =
		intel_atomic_get_new_crtc_state(state, crtc);
	struct drm_connector_state *conn_state;
	struct drm_connector *connector;
	int i;

	intel_bigjoiner_adjust_pipe_src(crtc_state);

	for_each_new_connector_in_state(&state->base, connector,
					conn_state, i) {
		struct intel_encoder *encoder =
			to_intel_encoder(conn_state->best_encoder);
		int ret;

		if (conn_state->crtc != &crtc->base ||
		    !encoder->compute_config_late)
			continue;

		ret = encoder->compute_config_late(encoder, crtc_state,
						   conn_state);
		if (ret)
			return ret;
	}

	return 0;
}

bool intel_fuzzy_clock_check(int clock1, int clock2)
{
	int diff;

	if (clock1 == clock2)
		return true;

	if (!clock1 || !clock2)
		return false;

	diff = abs(clock1 - clock2);

	if (((((diff + clock1 + clock2) * 100)) / (clock1 + clock2)) < 105)
		return true;

	return false;
}

static bool
intel_compare_link_m_n(const struct intel_link_m_n *m_n,
		       const struct intel_link_m_n *m2_n2)
{
	return m_n->tu == m2_n2->tu &&
		m_n->data_m == m2_n2->data_m &&
		m_n->data_n == m2_n2->data_n &&
		m_n->link_m == m2_n2->link_m &&
		m_n->link_n == m2_n2->link_n;
}

static bool
intel_compare_infoframe(const union hdmi_infoframe *a,
			const union hdmi_infoframe *b)
{
	return memcmp(a, b, sizeof(*a)) == 0;
}

static bool
intel_compare_dp_vsc_sdp(const struct drm_dp_vsc_sdp *a,
			 const struct drm_dp_vsc_sdp *b)
{
	return memcmp(a, b, sizeof(*a)) == 0;
}

static bool
intel_compare_buffer(const u8 *a, const u8 *b, size_t len)
{
	return memcmp(a, b, len) == 0;
}

static void
pipe_config_infoframe_mismatch(struct drm_i915_private *dev_priv,
			       bool fastset, const char *name,
			       const union hdmi_infoframe *a,
			       const union hdmi_infoframe *b)
{
	if (fastset) {
		if (!drm_debug_enabled(DRM_UT_KMS))
			return;

		drm_dbg_kms(&dev_priv->drm,
			    "fastset requirement not met in %s infoframe\n", name);
		drm_dbg_kms(&dev_priv->drm, "expected:\n");
		hdmi_infoframe_log(KERN_DEBUG, dev_priv->drm.dev, a);
		drm_dbg_kms(&dev_priv->drm, "found:\n");
		hdmi_infoframe_log(KERN_DEBUG, dev_priv->drm.dev, b);
	} else {
		drm_err(&dev_priv->drm, "mismatch in %s infoframe\n", name);
		drm_err(&dev_priv->drm, "expected:\n");
		hdmi_infoframe_log(KERN_ERR, dev_priv->drm.dev, a);
		drm_err(&dev_priv->drm, "found:\n");
		hdmi_infoframe_log(KERN_ERR, dev_priv->drm.dev, b);
	}
}

static void
pipe_config_dp_vsc_sdp_mismatch(struct drm_i915_private *dev_priv,
				bool fastset, const char *name,
				const struct drm_dp_vsc_sdp *a,
				const struct drm_dp_vsc_sdp *b)
{
	if (fastset) {
		if (!drm_debug_enabled(DRM_UT_KMS))
			return;

		drm_dbg_kms(&dev_priv->drm,
			    "fastset requirement not met in %s dp sdp\n", name);
		drm_dbg_kms(&dev_priv->drm, "expected:\n");
		drm_dp_vsc_sdp_log(KERN_DEBUG, dev_priv->drm.dev, a);
		drm_dbg_kms(&dev_priv->drm, "found:\n");
		drm_dp_vsc_sdp_log(KERN_DEBUG, dev_priv->drm.dev, b);
	} else {
		drm_err(&dev_priv->drm, "mismatch in %s dp sdp\n", name);
		drm_err(&dev_priv->drm, "expected:\n");
		drm_dp_vsc_sdp_log(KERN_ERR, dev_priv->drm.dev, a);
		drm_err(&dev_priv->drm, "found:\n");
		drm_dp_vsc_sdp_log(KERN_ERR, dev_priv->drm.dev, b);
	}
}

/* Returns the length up to and including the last differing byte */
static size_t
memcmp_diff_len(const u8 *a, const u8 *b, size_t len)
{
	int i;

	for (i = len - 1; i >= 0; i--) {
		if (a[i] != b[i])
			return i + 1;
	}

	return 0;
}

static void
pipe_config_buffer_mismatch(struct drm_i915_private *dev_priv,
			    bool fastset, const char *name,
			    const u8 *a, const u8 *b, size_t len)
{
	if (fastset) {
		if (!drm_debug_enabled(DRM_UT_KMS))
			return;

		/* only dump up to the last difference */
		len = memcmp_diff_len(a, b, len);

		drm_dbg_kms(&dev_priv->drm,
			    "fastset requirement not met in %s buffer\n", name);
		print_hex_dump(KERN_DEBUG, "expected: ", DUMP_PREFIX_NONE,
			       16, 0, a, len, false);
		print_hex_dump(KERN_DEBUG, "found: ", DUMP_PREFIX_NONE,
			       16, 0, b, len, false);
	} else {
		/* only dump up to the last difference */
		len = memcmp_diff_len(a, b, len);

		drm_err(&dev_priv->drm, "mismatch in %s buffer\n", name);
		print_hex_dump(KERN_ERR, "expected: ", DUMP_PREFIX_NONE,
			       16, 0, a, len, false);
		print_hex_dump(KERN_ERR, "found: ", DUMP_PREFIX_NONE,
			       16, 0, b, len, false);
	}
}

static void __printf(4, 5)
pipe_config_mismatch(bool fastset, const struct intel_crtc *crtc,
		     const char *name, const char *format, ...)
{
	struct drm_i915_private *i915 = to_i915(crtc->base.dev);
	struct va_format vaf;
	va_list args;

	va_start(args, format);
	vaf.fmt = format;
	vaf.va = &args;

	if (fastset)
		drm_dbg_kms(&i915->drm,
			    "[CRTC:%d:%s] fastset requirement not met in %s %pV\n",
			    crtc->base.base.id, crtc->base.name, name, &vaf);
	else
		drm_err(&i915->drm, "[CRTC:%d:%s] mismatch in %s %pV\n",
			crtc->base.base.id, crtc->base.name, name, &vaf);

	va_end(args);
}

static bool fastboot_enabled(struct drm_i915_private *dev_priv)
{
	if (dev_priv->params.fastboot != -1)
		return dev_priv->params.fastboot;

	/* Enable fastboot by default on Skylake and newer */
	if (DISPLAY_VER(dev_priv) >= 9)
		return true;

	/* Enable fastboot by default on VLV and CHV */
	if (IS_VALLEYVIEW(dev_priv) || IS_CHERRYVIEW(dev_priv))
		return true;

	/* Disabled by default on all others */
	return false;
}

bool
intel_pipe_config_compare(const struct intel_crtc_state *current_config,
			  const struct intel_crtc_state *pipe_config,
			  bool fastset)
{
	struct drm_i915_private *dev_priv = to_i915(current_config->uapi.crtc->dev);
	struct intel_crtc *crtc = to_intel_crtc(pipe_config->uapi.crtc);
	bool ret = true;
	bool fixup_inherited = fastset &&
		current_config->inherited && !pipe_config->inherited;

	if (fixup_inherited && !fastboot_enabled(dev_priv)) {
		drm_dbg_kms(&dev_priv->drm,
			    "initial modeset and fastboot not set\n");
		ret = false;
	}

#define PIPE_CONF_CHECK_X(name) do { \
	if (current_config->name != pipe_config->name) { \
		pipe_config_mismatch(fastset, crtc, __stringify(name), \
				     "(expected 0x%08x, found 0x%08x)", \
				     current_config->name, \
				     pipe_config->name); \
		ret = false; \
	} \
} while (0)

#define PIPE_CONF_CHECK_X_WITH_MASK(name, mask) do { \
	if ((current_config->name & (mask)) != (pipe_config->name & (mask))) { \
		pipe_config_mismatch(fastset, crtc, __stringify(name), \
				     "(expected 0x%08x, found 0x%08x)", \
				     current_config->name & (mask), \
				     pipe_config->name & (mask)); \
		ret = false; \
	} \
} while (0)

#define PIPE_CONF_CHECK_I(name) do { \
	if (current_config->name != pipe_config->name) { \
		pipe_config_mismatch(fastset, crtc, __stringify(name), \
				     "(expected %i, found %i)", \
				     current_config->name, \
				     pipe_config->name); \
		ret = false; \
	} \
} while (0)

#define PIPE_CONF_CHECK_BOOL(name) do { \
	if (current_config->name != pipe_config->name) { \
		pipe_config_mismatch(fastset, crtc,  __stringify(name), \
				     "(expected %s, found %s)", \
				     str_yes_no(current_config->name), \
				     str_yes_no(pipe_config->name)); \
		ret = false; \
	} \
} while (0)

/*
 * Checks state where we only read out the enabling, but not the entire
 * state itself (like full infoframes or ELD for audio). These states
 * require a full modeset on bootup to fix up.
 */
#define PIPE_CONF_CHECK_BOOL_INCOMPLETE(name) do { \
	if (!fixup_inherited || (!current_config->name && !pipe_config->name)) { \
		PIPE_CONF_CHECK_BOOL(name); \
	} else { \
		pipe_config_mismatch(fastset, crtc, __stringify(name), \
				     "unable to verify whether state matches exactly, forcing modeset (expected %s, found %s)", \
				     str_yes_no(current_config->name), \
				     str_yes_no(pipe_config->name)); \
		ret = false; \
	} \
} while (0)

#define PIPE_CONF_CHECK_P(name) do { \
	if (current_config->name != pipe_config->name) { \
		pipe_config_mismatch(fastset, crtc, __stringify(name), \
				     "(expected %p, found %p)", \
				     current_config->name, \
				     pipe_config->name); \
		ret = false; \
	} \
} while (0)

#define PIPE_CONF_CHECK_M_N(name) do { \
	if (!intel_compare_link_m_n(&current_config->name, \
				    &pipe_config->name)) { \
		pipe_config_mismatch(fastset, crtc, __stringify(name), \
				     "(expected tu %i data %i/%i link %i/%i, " \
				     "found tu %i, data %i/%i link %i/%i)", \
				     current_config->name.tu, \
				     current_config->name.data_m, \
				     current_config->name.data_n, \
				     current_config->name.link_m, \
				     current_config->name.link_n, \
				     pipe_config->name.tu, \
				     pipe_config->name.data_m, \
				     pipe_config->name.data_n, \
				     pipe_config->name.link_m, \
				     pipe_config->name.link_n); \
		ret = false; \
	} \
} while (0)

#define PIPE_CONF_CHECK_TIMINGS(name) do { \
	PIPE_CONF_CHECK_I(name.crtc_hdisplay); \
	PIPE_CONF_CHECK_I(name.crtc_htotal); \
	PIPE_CONF_CHECK_I(name.crtc_hblank_start); \
	PIPE_CONF_CHECK_I(name.crtc_hblank_end); \
	PIPE_CONF_CHECK_I(name.crtc_hsync_start); \
	PIPE_CONF_CHECK_I(name.crtc_hsync_end); \
	PIPE_CONF_CHECK_I(name.crtc_vdisplay); \
	PIPE_CONF_CHECK_I(name.crtc_vtotal); \
	PIPE_CONF_CHECK_I(name.crtc_vblank_start); \
	PIPE_CONF_CHECK_I(name.crtc_vblank_end); \
	PIPE_CONF_CHECK_I(name.crtc_vsync_start); \
	PIPE_CONF_CHECK_I(name.crtc_vsync_end); \
} while (0)

#define PIPE_CONF_CHECK_RECT(name) do { \
	PIPE_CONF_CHECK_I(name.x1); \
	PIPE_CONF_CHECK_I(name.x2); \
	PIPE_CONF_CHECK_I(name.y1); \
	PIPE_CONF_CHECK_I(name.y2); \
} while (0)

#define PIPE_CONF_CHECK_FLAGS(name, mask) do { \
	if ((current_config->name ^ pipe_config->name) & (mask)) { \
		pipe_config_mismatch(fastset, crtc, __stringify(name), \
				     "(%x) (expected %i, found %i)", \
				     (mask), \
				     current_config->name & (mask), \
				     pipe_config->name & (mask)); \
		ret = false; \
	} \
} while (0)

#define PIPE_CONF_CHECK_INFOFRAME(name) do { \
	if (!intel_compare_infoframe(&current_config->infoframes.name, \
				     &pipe_config->infoframes.name)) { \
		pipe_config_infoframe_mismatch(dev_priv, fastset, __stringify(name), \
					       &current_config->infoframes.name, \
					       &pipe_config->infoframes.name); \
		ret = false; \
	} \
} while (0)

#define PIPE_CONF_CHECK_DP_VSC_SDP(name) do { \
	if (!current_config->has_psr && !pipe_config->has_psr && \
	    !intel_compare_dp_vsc_sdp(&current_config->infoframes.name, \
				      &pipe_config->infoframes.name)) { \
		pipe_config_dp_vsc_sdp_mismatch(dev_priv, fastset, __stringify(name), \
						&current_config->infoframes.name, \
						&pipe_config->infoframes.name); \
		ret = false; \
	} \
} while (0)

#define PIPE_CONF_CHECK_BUFFER(name, len) do { \
	BUILD_BUG_ON(sizeof(current_config->name) != (len)); \
	BUILD_BUG_ON(sizeof(pipe_config->name) != (len)); \
	if (!intel_compare_buffer(current_config->name, pipe_config->name, (len))) { \
		pipe_config_buffer_mismatch(dev_priv, fastset, __stringify(name), \
					    current_config->name, \
					    pipe_config->name, \
					    (len)); \
		ret = false; \
	} \
} while (0)

#define PIPE_CONF_CHECK_COLOR_LUT(lut, is_pre_csc_lut) do { \
	if (current_config->gamma_mode == pipe_config->gamma_mode && \
	    !intel_color_lut_equal(current_config, \
				   current_config->lut, pipe_config->lut, \
				   is_pre_csc_lut)) {	\
		pipe_config_mismatch(fastset, crtc, __stringify(lut), \
				     "hw_state doesn't match sw_state"); \
		ret = false; \
	} \
} while (0)

#define PIPE_CONF_CHECK_CSC(name) do { \
	PIPE_CONF_CHECK_X(name.preoff[0]); \
	PIPE_CONF_CHECK_X(name.preoff[1]); \
	PIPE_CONF_CHECK_X(name.preoff[2]); \
	PIPE_CONF_CHECK_X(name.coeff[0]); \
	PIPE_CONF_CHECK_X(name.coeff[1]); \
	PIPE_CONF_CHECK_X(name.coeff[2]); \
	PIPE_CONF_CHECK_X(name.coeff[3]); \
	PIPE_CONF_CHECK_X(name.coeff[4]); \
	PIPE_CONF_CHECK_X(name.coeff[5]); \
	PIPE_CONF_CHECK_X(name.coeff[6]); \
	PIPE_CONF_CHECK_X(name.coeff[7]); \
	PIPE_CONF_CHECK_X(name.coeff[8]); \
	PIPE_CONF_CHECK_X(name.postoff[0]); \
	PIPE_CONF_CHECK_X(name.postoff[1]); \
	PIPE_CONF_CHECK_X(name.postoff[2]); \
} while (0)

#define PIPE_CONF_QUIRK(quirk) \
	((current_config->quirks | pipe_config->quirks) & (quirk))

	PIPE_CONF_CHECK_I(hw.enable);
	PIPE_CONF_CHECK_I(hw.active);

	PIPE_CONF_CHECK_I(cpu_transcoder);
	PIPE_CONF_CHECK_I(mst_master_transcoder);

	PIPE_CONF_CHECK_BOOL(has_pch_encoder);
	PIPE_CONF_CHECK_I(fdi_lanes);
	PIPE_CONF_CHECK_M_N(fdi_m_n);

	PIPE_CONF_CHECK_I(lane_count);
	PIPE_CONF_CHECK_X(lane_lat_optim_mask);

	if (HAS_DOUBLE_BUFFERED_M_N(dev_priv)) {
		if (!fastset || !pipe_config->seamless_m_n)
			PIPE_CONF_CHECK_M_N(dp_m_n);
	} else {
		PIPE_CONF_CHECK_M_N(dp_m_n);
		PIPE_CONF_CHECK_M_N(dp_m2_n2);
	}

	PIPE_CONF_CHECK_X(output_types);

	PIPE_CONF_CHECK_I(framestart_delay);
	PIPE_CONF_CHECK_I(msa_timing_delay);

	PIPE_CONF_CHECK_TIMINGS(hw.pipe_mode);
	PIPE_CONF_CHECK_TIMINGS(hw.adjusted_mode);

	PIPE_CONF_CHECK_I(pixel_multiplier);

	PIPE_CONF_CHECK_FLAGS(hw.adjusted_mode.flags,
			      DRM_MODE_FLAG_INTERLACE);

	if (!PIPE_CONF_QUIRK(PIPE_CONFIG_QUIRK_MODE_SYNC_FLAGS)) {
		PIPE_CONF_CHECK_FLAGS(hw.adjusted_mode.flags,
				      DRM_MODE_FLAG_PHSYNC);
		PIPE_CONF_CHECK_FLAGS(hw.adjusted_mode.flags,
				      DRM_MODE_FLAG_NHSYNC);
		PIPE_CONF_CHECK_FLAGS(hw.adjusted_mode.flags,
				      DRM_MODE_FLAG_PVSYNC);
		PIPE_CONF_CHECK_FLAGS(hw.adjusted_mode.flags,
				      DRM_MODE_FLAG_NVSYNC);
	}

	PIPE_CONF_CHECK_I(output_format);
	PIPE_CONF_CHECK_BOOL(has_hdmi_sink);
	if ((DISPLAY_VER(dev_priv) < 8 && !IS_HASWELL(dev_priv)) ||
	    IS_VALLEYVIEW(dev_priv) || IS_CHERRYVIEW(dev_priv))
		PIPE_CONF_CHECK_BOOL(limited_color_range);

	PIPE_CONF_CHECK_BOOL(hdmi_scrambling);
	PIPE_CONF_CHECK_BOOL(hdmi_high_tmds_clock_ratio);
	PIPE_CONF_CHECK_BOOL(has_infoframe);
	PIPE_CONF_CHECK_BOOL(fec_enable);

	PIPE_CONF_CHECK_BOOL_INCOMPLETE(has_audio);
	PIPE_CONF_CHECK_BUFFER(eld, MAX_ELD_BYTES);

	PIPE_CONF_CHECK_X(gmch_pfit.control);
	/* pfit ratios are autocomputed by the hw on gen4+ */
	if (DISPLAY_VER(dev_priv) < 4)
		PIPE_CONF_CHECK_X(gmch_pfit.pgm_ratios);
	PIPE_CONF_CHECK_X(gmch_pfit.lvds_border_bits);

	/*
	 * Changing the EDP transcoder input mux
	 * (A_ONOFF vs. A_ON) requires a full modeset.
	 */
	PIPE_CONF_CHECK_BOOL(pch_pfit.force_thru);

	if (!fastset) {
		PIPE_CONF_CHECK_RECT(pipe_src);

		PIPE_CONF_CHECK_BOOL(pch_pfit.enabled);
		PIPE_CONF_CHECK_RECT(pch_pfit.dst);

		PIPE_CONF_CHECK_I(scaler_state.scaler_id);
		PIPE_CONF_CHECK_I(pixel_rate);

		PIPE_CONF_CHECK_X(gamma_mode);
		if (IS_CHERRYVIEW(dev_priv))
			PIPE_CONF_CHECK_X(cgm_mode);
		else
			PIPE_CONF_CHECK_X(csc_mode);
		PIPE_CONF_CHECK_BOOL(gamma_enable);
		PIPE_CONF_CHECK_BOOL(csc_enable);
		PIPE_CONF_CHECK_BOOL(wgc_enable);

		PIPE_CONF_CHECK_I(linetime);
		PIPE_CONF_CHECK_I(ips_linetime);

		PIPE_CONF_CHECK_COLOR_LUT(pre_csc_lut, true);
		PIPE_CONF_CHECK_COLOR_LUT(post_csc_lut, false);

		PIPE_CONF_CHECK_CSC(csc);
		PIPE_CONF_CHECK_CSC(output_csc);

		if (current_config->active_planes) {
			PIPE_CONF_CHECK_BOOL(has_psr);
			PIPE_CONF_CHECK_BOOL(has_psr2);
			PIPE_CONF_CHECK_BOOL(enable_psr2_sel_fetch);
			PIPE_CONF_CHECK_I(dc3co_exitline);
		}
	}

	PIPE_CONF_CHECK_BOOL(double_wide);

	if (dev_priv->display.dpll.mgr) {
		PIPE_CONF_CHECK_P(shared_dpll);

		PIPE_CONF_CHECK_X(dpll_hw_state.dpll);
		PIPE_CONF_CHECK_X(dpll_hw_state.dpll_md);
		PIPE_CONF_CHECK_X(dpll_hw_state.fp0);
		PIPE_CONF_CHECK_X(dpll_hw_state.fp1);
		PIPE_CONF_CHECK_X(dpll_hw_state.wrpll);
		PIPE_CONF_CHECK_X(dpll_hw_state.spll);
		PIPE_CONF_CHECK_X(dpll_hw_state.ctrl1);
		PIPE_CONF_CHECK_X(dpll_hw_state.cfgcr1);
		PIPE_CONF_CHECK_X(dpll_hw_state.cfgcr2);
		PIPE_CONF_CHECK_X(dpll_hw_state.cfgcr0);
		PIPE_CONF_CHECK_X(dpll_hw_state.div0);
		PIPE_CONF_CHECK_X(dpll_hw_state.ebb0);
		PIPE_CONF_CHECK_X(dpll_hw_state.ebb4);
		PIPE_CONF_CHECK_X(dpll_hw_state.pll0);
		PIPE_CONF_CHECK_X(dpll_hw_state.pll1);
		PIPE_CONF_CHECK_X(dpll_hw_state.pll2);
		PIPE_CONF_CHECK_X(dpll_hw_state.pll3);
		PIPE_CONF_CHECK_X(dpll_hw_state.pll6);
		PIPE_CONF_CHECK_X(dpll_hw_state.pll8);
		PIPE_CONF_CHECK_X(dpll_hw_state.pll9);
		PIPE_CONF_CHECK_X(dpll_hw_state.pll10);
		PIPE_CONF_CHECK_X(dpll_hw_state.pcsdw12);
		PIPE_CONF_CHECK_X(dpll_hw_state.mg_refclkin_ctl);
		PIPE_CONF_CHECK_X(dpll_hw_state.mg_clktop2_coreclkctl1);
		PIPE_CONF_CHECK_X(dpll_hw_state.mg_clktop2_hsclkctl);
		PIPE_CONF_CHECK_X(dpll_hw_state.mg_pll_div0);
		PIPE_CONF_CHECK_X(dpll_hw_state.mg_pll_div1);
		PIPE_CONF_CHECK_X(dpll_hw_state.mg_pll_lf);
		PIPE_CONF_CHECK_X(dpll_hw_state.mg_pll_frac_lock);
		PIPE_CONF_CHECK_X(dpll_hw_state.mg_pll_ssc);
		PIPE_CONF_CHECK_X(dpll_hw_state.mg_pll_bias);
		PIPE_CONF_CHECK_X(dpll_hw_state.mg_pll_tdc_coldst_bias);
	}

	PIPE_CONF_CHECK_X(dsi_pll.ctrl);
	PIPE_CONF_CHECK_X(dsi_pll.div);

	if (IS_G4X(dev_priv) || DISPLAY_VER(dev_priv) >= 5)
		PIPE_CONF_CHECK_I(pipe_bpp);

	if (!fastset || !pipe_config->seamless_m_n) {
		PIPE_CONF_CHECK_I(hw.pipe_mode.crtc_clock);
		PIPE_CONF_CHECK_I(hw.adjusted_mode.crtc_clock);
	}
	PIPE_CONF_CHECK_I(port_clock);

	PIPE_CONF_CHECK_I(min_voltage_level);

	if (current_config->has_psr || pipe_config->has_psr)
		PIPE_CONF_CHECK_X_WITH_MASK(infoframes.enable,
					    ~intel_hdmi_infoframe_enable(DP_SDP_VSC));
	else
		PIPE_CONF_CHECK_X(infoframes.enable);

	PIPE_CONF_CHECK_X(infoframes.gcp);
	PIPE_CONF_CHECK_INFOFRAME(avi);
	PIPE_CONF_CHECK_INFOFRAME(spd);
	PIPE_CONF_CHECK_INFOFRAME(hdmi);
	PIPE_CONF_CHECK_INFOFRAME(drm);
	PIPE_CONF_CHECK_DP_VSC_SDP(vsc);

	PIPE_CONF_CHECK_X(sync_mode_slaves_mask);
	PIPE_CONF_CHECK_I(master_transcoder);
	PIPE_CONF_CHECK_X(bigjoiner_pipes);

	PIPE_CONF_CHECK_I(dsc.compression_enable);
	PIPE_CONF_CHECK_I(dsc.dsc_split);
	PIPE_CONF_CHECK_I(dsc.compressed_bpp);

	PIPE_CONF_CHECK_BOOL(splitter.enable);
	PIPE_CONF_CHECK_I(splitter.link_count);
	PIPE_CONF_CHECK_I(splitter.pixel_overlap);

	if (!fastset)
		PIPE_CONF_CHECK_BOOL(vrr.enable);
	PIPE_CONF_CHECK_I(vrr.vmin);
	PIPE_CONF_CHECK_I(vrr.vmax);
	PIPE_CONF_CHECK_I(vrr.flipline);
	PIPE_CONF_CHECK_I(vrr.pipeline_full);
	PIPE_CONF_CHECK_I(vrr.guardband);

#undef PIPE_CONF_CHECK_X
#undef PIPE_CONF_CHECK_I
#undef PIPE_CONF_CHECK_BOOL
#undef PIPE_CONF_CHECK_BOOL_INCOMPLETE
#undef PIPE_CONF_CHECK_P
#undef PIPE_CONF_CHECK_FLAGS
#undef PIPE_CONF_CHECK_COLOR_LUT
#undef PIPE_CONF_CHECK_TIMINGS
#undef PIPE_CONF_CHECK_RECT
#undef PIPE_CONF_QUIRK

	return ret;
}

static void
intel_verify_planes(struct intel_atomic_state *state)
{
	struct intel_plane *plane;
	const struct intel_plane_state *plane_state;
	int i;

	for_each_new_intel_plane_in_state(state, plane,
					  plane_state, i)
		assert_plane(plane, plane_state->planar_slave ||
			     plane_state->uapi.visible);
}

int intel_modeset_all_pipes(struct intel_atomic_state *state,
			    const char *reason)
{
	struct drm_i915_private *dev_priv = to_i915(state->base.dev);
	struct intel_crtc *crtc;

	/*
	 * Add all pipes to the state, and force
	 * a modeset on all the active ones.
	 */
	for_each_intel_crtc(&dev_priv->drm, crtc) {
		struct intel_crtc_state *crtc_state;
		int ret;

		crtc_state = intel_atomic_get_crtc_state(&state->base, crtc);
		if (IS_ERR(crtc_state))
			return PTR_ERR(crtc_state);

		if (!crtc_state->hw.active ||
		    intel_crtc_needs_modeset(crtc_state))
			continue;

		drm_dbg_kms(&dev_priv->drm, "[CRTC:%d:%s] Full modeset due to %s\n",
			    crtc->base.base.id, crtc->base.name, reason);

		crtc_state->uapi.mode_changed = true;
		crtc_state->update_pipe = false;

		ret = drm_atomic_add_affected_connectors(&state->base,
							 &crtc->base);
		if (ret)
			return ret;

		ret = intel_dp_mst_add_topology_state_for_crtc(state, crtc);
		if (ret)
			return ret;

		ret = intel_atomic_add_affected_planes(state, crtc);
		if (ret)
			return ret;

		crtc_state->update_planes |= crtc_state->active_planes;
		crtc_state->async_flip_planes = 0;
		crtc_state->do_async_flip = false;
	}

	return 0;
}

/*
 * This implements the workaround described in the "notes" section of the mode
 * set sequence documentation. When going from no pipes or single pipe to
 * multiple pipes, and planes are enabled after the pipe, we need to wait at
 * least 2 vblanks on the first pipe before enabling planes on the second pipe.
 */
static int hsw_mode_set_planes_workaround(struct intel_atomic_state *state)
{
	struct intel_crtc_state *crtc_state;
	struct intel_crtc *crtc;
	struct intel_crtc_state *first_crtc_state = NULL;
	struct intel_crtc_state *other_crtc_state = NULL;
	enum pipe first_pipe = INVALID_PIPE, enabled_pipe = INVALID_PIPE;
	int i;

	/* look at all crtc's that are going to be enabled in during modeset */
	for_each_new_intel_crtc_in_state(state, crtc, crtc_state, i) {
		if (!crtc_state->hw.active ||
		    !intel_crtc_needs_modeset(crtc_state))
			continue;

		if (first_crtc_state) {
			other_crtc_state = crtc_state;
			break;
		} else {
			first_crtc_state = crtc_state;
			first_pipe = crtc->pipe;
		}
	}

	/* No workaround needed? */
	if (!first_crtc_state)
		return 0;

	/* w/a possibly needed, check how many crtc's are already enabled. */
	for_each_intel_crtc(state->base.dev, crtc) {
		crtc_state = intel_atomic_get_crtc_state(&state->base, crtc);
		if (IS_ERR(crtc_state))
			return PTR_ERR(crtc_state);

		crtc_state->hsw_workaround_pipe = INVALID_PIPE;

		if (!crtc_state->hw.active ||
		    intel_crtc_needs_modeset(crtc_state))
			continue;

		/* 2 or more enabled crtcs means no need for w/a */
		if (enabled_pipe != INVALID_PIPE)
			return 0;

		enabled_pipe = crtc->pipe;
	}

	if (enabled_pipe != INVALID_PIPE)
		first_crtc_state->hsw_workaround_pipe = enabled_pipe;
	else if (other_crtc_state)
		other_crtc_state->hsw_workaround_pipe = first_pipe;

	return 0;
}

u8 intel_calc_active_pipes(struct intel_atomic_state *state,
			   u8 active_pipes)
{
	const struct intel_crtc_state *crtc_state;
	struct intel_crtc *crtc;
	int i;

	for_each_new_intel_crtc_in_state(state, crtc, crtc_state, i) {
		if (crtc_state->hw.active)
			active_pipes |= BIT(crtc->pipe);
		else
			active_pipes &= ~BIT(crtc->pipe);
	}

	return active_pipes;
}

static int intel_modeset_checks(struct intel_atomic_state *state)
{
	struct drm_i915_private *dev_priv = to_i915(state->base.dev);

	state->modeset = true;

	if (IS_HASWELL(dev_priv))
		return hsw_mode_set_planes_workaround(state);

	return 0;
}

static void intel_crtc_check_fastset(const struct intel_crtc_state *old_crtc_state,
				     struct intel_crtc_state *new_crtc_state)
{
	struct drm_i915_private *i915 = to_i915(old_crtc_state->uapi.crtc->dev);

	if (!intel_pipe_config_compare(old_crtc_state, new_crtc_state, true)) {
		drm_dbg_kms(&i915->drm, "fastset requirement not met, forcing full modeset\n");

		return;
	}

	new_crtc_state->uapi.mode_changed = false;
	if (!intel_crtc_needs_modeset(new_crtc_state))
		new_crtc_state->update_pipe = true;
}

static int intel_crtc_add_planes_to_state(struct intel_atomic_state *state,
					  struct intel_crtc *crtc,
					  u8 plane_ids_mask)
{
	struct drm_i915_private *dev_priv = to_i915(state->base.dev);
	struct intel_plane *plane;

	for_each_intel_plane_on_crtc(&dev_priv->drm, crtc, plane) {
		struct intel_plane_state *plane_state;

		if ((plane_ids_mask & BIT(plane->id)) == 0)
			continue;

		plane_state = intel_atomic_get_plane_state(state, plane);
		if (IS_ERR(plane_state))
			return PTR_ERR(plane_state);
	}

	return 0;
}

int intel_atomic_add_affected_planes(struct intel_atomic_state *state,
				     struct intel_crtc *crtc)
{
	const struct intel_crtc_state *old_crtc_state =
		intel_atomic_get_old_crtc_state(state, crtc);
	const struct intel_crtc_state *new_crtc_state =
		intel_atomic_get_new_crtc_state(state, crtc);

	return intel_crtc_add_planes_to_state(state, crtc,
					      old_crtc_state->enabled_planes |
					      new_crtc_state->enabled_planes);
}

static bool active_planes_affects_min_cdclk(struct drm_i915_private *dev_priv)
{
	/* See {hsw,vlv,ivb}_plane_ratio() */
	return IS_BROADWELL(dev_priv) || IS_HASWELL(dev_priv) ||
		IS_CHERRYVIEW(dev_priv) || IS_VALLEYVIEW(dev_priv) ||
		IS_IVYBRIDGE(dev_priv);
}

static int intel_crtc_add_bigjoiner_planes(struct intel_atomic_state *state,
					   struct intel_crtc *crtc,
					   struct intel_crtc *other)
{
	const struct intel_plane_state __maybe_unused *plane_state;
	struct intel_plane *plane;
	u8 plane_ids = 0;
	int i;

	for_each_new_intel_plane_in_state(state, plane, plane_state, i) {
		if (plane->pipe == crtc->pipe)
			plane_ids |= BIT(plane->id);
	}

	return intel_crtc_add_planes_to_state(state, other, plane_ids);
}

static int intel_bigjoiner_add_affected_planes(struct intel_atomic_state *state)
{
	struct drm_i915_private *i915 = to_i915(state->base.dev);
	const struct intel_crtc_state *crtc_state;
	struct intel_crtc *crtc;
	int i;

	for_each_new_intel_crtc_in_state(state, crtc, crtc_state, i) {
		struct intel_crtc *other;

		for_each_intel_crtc_in_pipe_mask(&i915->drm, other,
						 crtc_state->bigjoiner_pipes) {
			int ret;

			if (crtc == other)
				continue;

			ret = intel_crtc_add_bigjoiner_planes(state, crtc, other);
			if (ret)
				return ret;
		}
	}

	return 0;
}

static int intel_atomic_check_planes(struct intel_atomic_state *state)
{
	struct drm_i915_private *dev_priv = to_i915(state->base.dev);
	struct intel_crtc_state *old_crtc_state, *new_crtc_state;
	struct intel_plane_state __maybe_unused *plane_state;
	struct intel_plane *plane;
	struct intel_crtc *crtc;
	int i, ret;

	ret = icl_add_linked_planes(state);
	if (ret)
		return ret;

	ret = intel_bigjoiner_add_affected_planes(state);
	if (ret)
		return ret;

	for_each_new_intel_plane_in_state(state, plane, plane_state, i) {
		ret = intel_plane_atomic_check(state, plane);
		if (ret) {
			drm_dbg_atomic(&dev_priv->drm,
				       "[PLANE:%d:%s] atomic driver check failed\n",
				       plane->base.base.id, plane->base.name);
			return ret;
		}
	}

	for_each_oldnew_intel_crtc_in_state(state, crtc, old_crtc_state,
					    new_crtc_state, i) {
		u8 old_active_planes, new_active_planes;

		ret = icl_check_nv12_planes(new_crtc_state);
		if (ret)
			return ret;

		/*
		 * On some platforms the number of active planes affects
		 * the planes' minimum cdclk calculation. Add such planes
		 * to the state before we compute the minimum cdclk.
		 */
		if (!active_planes_affects_min_cdclk(dev_priv))
			continue;

		old_active_planes = old_crtc_state->active_planes & ~BIT(PLANE_CURSOR);
		new_active_planes = new_crtc_state->active_planes & ~BIT(PLANE_CURSOR);

		if (hweight8(old_active_planes) == hweight8(new_active_planes))
			continue;

		ret = intel_crtc_add_planes_to_state(state, crtc, new_active_planes);
		if (ret)
			return ret;
	}

	return 0;
}

static int intel_atomic_check_crtcs(struct intel_atomic_state *state)
{
	struct intel_crtc_state __maybe_unused *crtc_state;
	struct intel_crtc *crtc;
	int i;

	for_each_new_intel_crtc_in_state(state, crtc, crtc_state, i) {
		struct drm_i915_private *i915 = to_i915(crtc->base.dev);
		int ret;

		ret = intel_crtc_atomic_check(state, crtc);
		if (ret) {
			drm_dbg_atomic(&i915->drm,
				       "[CRTC:%d:%s] atomic driver check failed\n",
				       crtc->base.base.id, crtc->base.name);
			return ret;
		}
	}

	return 0;
}

static bool intel_cpu_transcoders_need_modeset(struct intel_atomic_state *state,
					       u8 transcoders)
{
	const struct intel_crtc_state *new_crtc_state;
	struct intel_crtc *crtc;
	int i;

	for_each_new_intel_crtc_in_state(state, crtc, new_crtc_state, i) {
		if (new_crtc_state->hw.enable &&
		    transcoders & BIT(new_crtc_state->cpu_transcoder) &&
		    intel_crtc_needs_modeset(new_crtc_state))
			return true;
	}

	return false;
}

static bool intel_pipes_need_modeset(struct intel_atomic_state *state,
				     u8 pipes)
{
	const struct intel_crtc_state *new_crtc_state;
	struct intel_crtc *crtc;
	int i;

	for_each_new_intel_crtc_in_state(state, crtc, new_crtc_state, i) {
		if (new_crtc_state->hw.enable &&
		    pipes & BIT(crtc->pipe) &&
		    intel_crtc_needs_modeset(new_crtc_state))
			return true;
	}

	return false;
}

static int intel_atomic_check_bigjoiner(struct intel_atomic_state *state,
					struct intel_crtc *master_crtc)
{
	struct drm_i915_private *i915 = to_i915(state->base.dev);
	struct intel_crtc_state *master_crtc_state =
		intel_atomic_get_new_crtc_state(state, master_crtc);
	struct intel_crtc *slave_crtc;

	if (!master_crtc_state->bigjoiner_pipes)
		return 0;

	/* sanity check */
	if (drm_WARN_ON(&i915->drm,
			master_crtc->pipe != bigjoiner_master_pipe(master_crtc_state)))
		return -EINVAL;

	if (master_crtc_state->bigjoiner_pipes & ~bigjoiner_pipes(i915)) {
		drm_dbg_kms(&i915->drm,
			    "[CRTC:%d:%s] Cannot act as big joiner master "
			    "(need 0x%x as pipes, only 0x%x possible)\n",
			    master_crtc->base.base.id, master_crtc->base.name,
			    master_crtc_state->bigjoiner_pipes, bigjoiner_pipes(i915));
		return -EINVAL;
	}

	for_each_intel_crtc_in_pipe_mask(&i915->drm, slave_crtc,
					 intel_crtc_bigjoiner_slave_pipes(master_crtc_state)) {
		struct intel_crtc_state *slave_crtc_state;
		int ret;

		slave_crtc_state = intel_atomic_get_crtc_state(&state->base, slave_crtc);
		if (IS_ERR(slave_crtc_state))
			return PTR_ERR(slave_crtc_state);

		/* master being enabled, slave was already configured? */
		if (slave_crtc_state->uapi.enable) {
			drm_dbg_kms(&i915->drm,
				    "[CRTC:%d:%s] Slave is enabled as normal CRTC, but "
				    "[CRTC:%d:%s] claiming this CRTC for bigjoiner.\n",
				    slave_crtc->base.base.id, slave_crtc->base.name,
				    master_crtc->base.base.id, master_crtc->base.name);
			return -EINVAL;
		}

		/*
		 * The state copy logic assumes the master crtc gets processed
		 * before the slave crtc during the main compute_config loop.
		 * This works because the crtcs are created in pipe order,
		 * and the hardware requires master pipe < slave pipe as well.
		 * Should that change we need to rethink the logic.
		 */
		if (WARN_ON(drm_crtc_index(&master_crtc->base) >
			    drm_crtc_index(&slave_crtc->base)))
			return -EINVAL;

		drm_dbg_kms(&i915->drm,
			    "[CRTC:%d:%s] Used as slave for big joiner master [CRTC:%d:%s]\n",
			    slave_crtc->base.base.id, slave_crtc->base.name,
			    master_crtc->base.base.id, master_crtc->base.name);

		slave_crtc_state->bigjoiner_pipes =
			master_crtc_state->bigjoiner_pipes;

		ret = copy_bigjoiner_crtc_state_modeset(state, slave_crtc);
		if (ret)
			return ret;
	}

	return 0;
}

static void kill_bigjoiner_slave(struct intel_atomic_state *state,
				 struct intel_crtc *master_crtc)
{
	struct drm_i915_private *i915 = to_i915(state->base.dev);
	struct intel_crtc_state *master_crtc_state =
		intel_atomic_get_new_crtc_state(state, master_crtc);
	struct intel_crtc *slave_crtc;

	for_each_intel_crtc_in_pipe_mask(&i915->drm, slave_crtc,
					 intel_crtc_bigjoiner_slave_pipes(master_crtc_state)) {
		struct intel_crtc_state *slave_crtc_state =
			intel_atomic_get_new_crtc_state(state, slave_crtc);

		slave_crtc_state->bigjoiner_pipes = 0;

		intel_crtc_copy_uapi_to_hw_state_modeset(state, slave_crtc);
	}

	master_crtc_state->bigjoiner_pipes = 0;
}

/**
 * DOC: asynchronous flip implementation
 *
 * Asynchronous page flip is the implementation for the DRM_MODE_PAGE_FLIP_ASYNC
 * flag. Currently async flip is only supported via the drmModePageFlip IOCTL.
 * Correspondingly, support is currently added for primary plane only.
 *
 * Async flip can only change the plane surface address, so anything else
 * changing is rejected from the intel_async_flip_check_hw() function.
 * Once this check is cleared, flip done interrupt is enabled using
 * the intel_crtc_enable_flip_done() function.
 *
 * As soon as the surface address register is written, flip done interrupt is
 * generated and the requested events are sent to the usersapce in the interrupt
 * handler itself. The timestamp and sequence sent during the flip done event
 * correspond to the last vblank and have no relation to the actual time when
 * the flip done event was sent.
 */
static int intel_async_flip_check_uapi(struct intel_atomic_state *state,
				       struct intel_crtc *crtc)
{
	struct drm_i915_private *i915 = to_i915(state->base.dev);
	const struct intel_crtc_state *new_crtc_state =
		intel_atomic_get_new_crtc_state(state, crtc);
	const struct intel_plane_state *old_plane_state;
	struct intel_plane_state *new_plane_state;
	struct intel_plane *plane;
	int i;

	if (!new_crtc_state->uapi.async_flip)
		return 0;

	if (!new_crtc_state->uapi.active) {
		drm_dbg_kms(&i915->drm,
			    "[CRTC:%d:%s] not active\n",
			    crtc->base.base.id, crtc->base.name);
		return -EINVAL;
	}

	if (intel_crtc_needs_modeset(new_crtc_state)) {
		drm_dbg_kms(&i915->drm,
			    "[CRTC:%d:%s] modeset required\n",
			    crtc->base.base.id, crtc->base.name);
		return -EINVAL;
	}

	for_each_oldnew_intel_plane_in_state(state, plane, old_plane_state,
					     new_plane_state, i) {
		if (plane->pipe != crtc->pipe)
			continue;

		/*
		 * TODO: Async flip is only supported through the page flip IOCTL
		 * as of now. So support currently added for primary plane only.
		 * Support for other planes on platforms on which supports
		 * this(vlv/chv and icl+) should be added when async flip is
		 * enabled in the atomic IOCTL path.
		 */
		if (!plane->async_flip) {
			drm_dbg_kms(&i915->drm,
				    "[PLANE:%d:%s] async flip not supported\n",
				    plane->base.base.id, plane->base.name);
			return -EINVAL;
		}

		if (!old_plane_state->uapi.fb || !new_plane_state->uapi.fb) {
			drm_dbg_kms(&i915->drm,
				    "[PLANE:%d:%s] no old or new framebuffer\n",
				    plane->base.base.id, plane->base.name);
			return -EINVAL;
		}
	}

	return 0;
}

static int intel_async_flip_check_hw(struct intel_atomic_state *state, struct intel_crtc *crtc)
{
	struct drm_i915_private *i915 = to_i915(state->base.dev);
	const struct intel_crtc_state *old_crtc_state, *new_crtc_state;
	const struct intel_plane_state *new_plane_state, *old_plane_state;
	struct intel_plane *plane;
	int i;

	old_crtc_state = intel_atomic_get_old_crtc_state(state, crtc);
	new_crtc_state = intel_atomic_get_new_crtc_state(state, crtc);

	if (!new_crtc_state->uapi.async_flip)
		return 0;

	if (!new_crtc_state->hw.active) {
		drm_dbg_kms(&i915->drm,
			    "[CRTC:%d:%s] not active\n",
			    crtc->base.base.id, crtc->base.name);
		return -EINVAL;
	}

	if (intel_crtc_needs_modeset(new_crtc_state)) {
		drm_dbg_kms(&i915->drm,
			    "[CRTC:%d:%s] modeset required\n",
			    crtc->base.base.id, crtc->base.name);
		return -EINVAL;
	}

	if (old_crtc_state->active_planes != new_crtc_state->active_planes) {
		drm_dbg_kms(&i915->drm,
			    "[CRTC:%d:%s] Active planes cannot be in async flip\n",
			    crtc->base.base.id, crtc->base.name);
		return -EINVAL;
	}

	for_each_oldnew_intel_plane_in_state(state, plane, old_plane_state,
					     new_plane_state, i) {
		if (plane->pipe != crtc->pipe)
			continue;

		/*
		 * Only async flip capable planes should be in the state
		 * if we're really about to ask the hardware to perform
		 * an async flip. We should never get this far otherwise.
		 */
		if (drm_WARN_ON(&i915->drm,
				new_crtc_state->do_async_flip && !plane->async_flip))
			return -EINVAL;

		/*
		 * Only check async flip capable planes other planes
		 * may be involved in the initial commit due to
		 * the wm0/ddb optimization.
		 *
		 * TODO maybe should track which planes actually
		 * were requested to do the async flip...
		 */
		if (!plane->async_flip)
			continue;

		/*
		 * FIXME: This check is kept generic for all platforms.
		 * Need to verify this for all gen9 platforms to enable
		 * this selectively if required.
		 */
		switch (new_plane_state->hw.fb->modifier) {
		case DRM_FORMAT_MOD_LINEAR:
			/*
			 * FIXME: Async on Linear buffer is supported on ICL as
			 * but with additional alignment and fbc restrictions
			 * need to be taken care of. These aren't applicable for
			 * gen12+.
			 */
			if (DISPLAY_VER(i915) < 12) {
				drm_dbg_kms(&i915->drm,
					    "[PLANE:%d:%s] Modifier 0x%llx does not support async flip on display ver %d\n",
					    plane->base.base.id, plane->base.name,
					    new_plane_state->hw.fb->modifier, DISPLAY_VER(i915));
				return -EINVAL;
			}
			break;

		case I915_FORMAT_MOD_X_TILED:
		case I915_FORMAT_MOD_Y_TILED:
		case I915_FORMAT_MOD_Yf_TILED:
		case I915_FORMAT_MOD_4_TILED:
			break;
		default:
			drm_dbg_kms(&i915->drm,
				    "[PLANE:%d:%s] Modifier 0x%llx does not support async flip\n",
				    plane->base.base.id, plane->base.name,
				    new_plane_state->hw.fb->modifier);
			return -EINVAL;
		}

		if (new_plane_state->hw.fb->format->num_planes > 1) {
			drm_dbg_kms(&i915->drm,
				    "[PLANE:%d:%s] Planar formats do not support async flips\n",
				    plane->base.base.id, plane->base.name);
			return -EINVAL;
		}

		if (old_plane_state->view.color_plane[0].mapping_stride !=
		    new_plane_state->view.color_plane[0].mapping_stride) {
			drm_dbg_kms(&i915->drm,
				    "[PLANE:%d:%s] Stride cannot be changed in async flip\n",
				    plane->base.base.id, plane->base.name);
			return -EINVAL;
		}

		if (old_plane_state->hw.fb->modifier !=
		    new_plane_state->hw.fb->modifier) {
			drm_dbg_kms(&i915->drm,
				    "[PLANE:%d:%s] Modifier cannot be changed in async flip\n",
				    plane->base.base.id, plane->base.name);
			return -EINVAL;
		}

		if (old_plane_state->hw.fb->format !=
		    new_plane_state->hw.fb->format) {
			drm_dbg_kms(&i915->drm,
				    "[PLANE:%d:%s] Pixel format cannot be changed in async flip\n",
				    plane->base.base.id, plane->base.name);
			return -EINVAL;
		}

		if (old_plane_state->hw.rotation !=
		    new_plane_state->hw.rotation) {
			drm_dbg_kms(&i915->drm,
				    "[PLANE:%d:%s] Rotation cannot be changed in async flip\n",
				    plane->base.base.id, plane->base.name);
			return -EINVAL;
		}

		if (!drm_rect_equals(&old_plane_state->uapi.src, &new_plane_state->uapi.src) ||
		    !drm_rect_equals(&old_plane_state->uapi.dst, &new_plane_state->uapi.dst)) {
			drm_dbg_kms(&i915->drm,
				    "[PLANE:%d:%s] Size/co-ordinates cannot be changed in async flip\n",
				    plane->base.base.id, plane->base.name);
			return -EINVAL;
		}

		if (old_plane_state->hw.alpha != new_plane_state->hw.alpha) {
			drm_dbg_kms(&i915->drm,
				    "[PLANES:%d:%s] Alpha value cannot be changed in async flip\n",
				    plane->base.base.id, plane->base.name);
			return -EINVAL;
		}

		if (old_plane_state->hw.pixel_blend_mode !=
		    new_plane_state->hw.pixel_blend_mode) {
			drm_dbg_kms(&i915->drm,
				    "[PLANE:%d:%s] Pixel blend mode cannot be changed in async flip\n",
				    plane->base.base.id, plane->base.name);
			return -EINVAL;
		}

		if (old_plane_state->hw.color_encoding != new_plane_state->hw.color_encoding) {
			drm_dbg_kms(&i915->drm,
				    "[PLANE:%d:%s] Color encoding cannot be changed in async flip\n",
				    plane->base.base.id, plane->base.name);
			return -EINVAL;
		}

		if (old_plane_state->hw.color_range != new_plane_state->hw.color_range) {
			drm_dbg_kms(&i915->drm,
				    "[PLANE:%d:%s] Color range cannot be changed in async flip\n",
				    plane->base.base.id, plane->base.name);
			return -EINVAL;
		}

		/* plane decryption is allow to change only in synchronous flips */
		if (old_plane_state->decrypt != new_plane_state->decrypt) {
			drm_dbg_kms(&i915->drm,
				    "[PLANE:%d:%s] Decryption cannot be changed in async flip\n",
				    plane->base.base.id, plane->base.name);
			return -EINVAL;
		}
	}

	return 0;
}

static int intel_bigjoiner_add_affected_crtcs(struct intel_atomic_state *state)
{
	struct drm_i915_private *i915 = to_i915(state->base.dev);
	struct intel_crtc_state *crtc_state;
	struct intel_crtc *crtc;
	u8 affected_pipes = 0;
	u8 modeset_pipes = 0;
	int i;

	for_each_new_intel_crtc_in_state(state, crtc, crtc_state, i) {
		affected_pipes |= crtc_state->bigjoiner_pipes;
		if (intel_crtc_needs_modeset(crtc_state))
			modeset_pipes |= crtc_state->bigjoiner_pipes;
	}

	for_each_intel_crtc_in_pipe_mask(&i915->drm, crtc, affected_pipes) {
		crtc_state = intel_atomic_get_crtc_state(&state->base, crtc);
		if (IS_ERR(crtc_state))
			return PTR_ERR(crtc_state);
	}

	for_each_intel_crtc_in_pipe_mask(&i915->drm, crtc, modeset_pipes) {
		int ret;

		crtc_state = intel_atomic_get_new_crtc_state(state, crtc);

		crtc_state->uapi.mode_changed = true;

		ret = drm_atomic_add_affected_connectors(&state->base, &crtc->base);
		if (ret)
			return ret;

		ret = intel_atomic_add_affected_planes(state, crtc);
		if (ret)
			return ret;
	}

	for_each_new_intel_crtc_in_state(state, crtc, crtc_state, i) {
		/* Kill old bigjoiner link, we may re-establish afterwards */
		if (intel_crtc_needs_modeset(crtc_state) &&
		    intel_crtc_is_bigjoiner_master(crtc_state))
			kill_bigjoiner_slave(state, crtc);
	}

	return 0;
}

/**
 * intel_atomic_check - validate state object
 * @dev: drm device
 * @_state: state to validate
 */
int intel_atomic_check(struct drm_device *dev,
		       struct drm_atomic_state *_state)
{
	struct drm_i915_private *dev_priv = to_i915(dev);
	struct intel_atomic_state *state = to_intel_atomic_state(_state);
	struct intel_crtc_state *old_crtc_state, *new_crtc_state;
	struct intel_crtc *crtc;
	int ret, i;
	bool any_ms = false;

	for_each_oldnew_intel_crtc_in_state(state, crtc, old_crtc_state,
					    new_crtc_state, i) {
		/*
		 * crtc's state no longer considered to be inherited
		 * after the first userspace/client initiated commit.
		 */
		if (!state->internal)
			new_crtc_state->inherited = false;

		if (new_crtc_state->inherited != old_crtc_state->inherited)
			new_crtc_state->uapi.mode_changed = true;

		if (new_crtc_state->uapi.scaling_filter !=
		    old_crtc_state->uapi.scaling_filter)
			new_crtc_state->uapi.mode_changed = true;
	}

	intel_vrr_check_modeset(state);

	ret = drm_atomic_helper_check_modeset(dev, &state->base);
	if (ret)
		goto fail;

	for_each_new_intel_crtc_in_state(state, crtc, new_crtc_state, i) {
		ret = intel_async_flip_check_uapi(state, crtc);
		if (ret)
			return ret;
	}

	ret = intel_bigjoiner_add_affected_crtcs(state);
	if (ret)
		goto fail;

	for_each_oldnew_intel_crtc_in_state(state, crtc, old_crtc_state,
					    new_crtc_state, i) {
		if (!intel_crtc_needs_modeset(new_crtc_state)) {
			if (intel_crtc_is_bigjoiner_slave(new_crtc_state))
				copy_bigjoiner_crtc_state_nomodeset(state, crtc);
			else
				intel_crtc_copy_uapi_to_hw_state_nomodeset(state, crtc);
			continue;
		}

		if (intel_crtc_is_bigjoiner_slave(new_crtc_state)) {
			drm_WARN_ON(&dev_priv->drm, new_crtc_state->uapi.enable);
			continue;
		}

		ret = intel_crtc_prepare_cleared_state(state, crtc);
		if (ret)
			goto fail;

		if (!new_crtc_state->hw.enable)
			continue;

		ret = intel_modeset_pipe_config(state, crtc);
		if (ret)
			goto fail;

		ret = intel_atomic_check_bigjoiner(state, crtc);
		if (ret)
			goto fail;
	}

	for_each_oldnew_intel_crtc_in_state(state, crtc, old_crtc_state,
					    new_crtc_state, i) {
		if (!intel_crtc_needs_modeset(new_crtc_state))
			continue;

		if (new_crtc_state->hw.enable) {
			ret = intel_modeset_pipe_config_late(state, crtc);
			if (ret)
				goto fail;
		}

		intel_crtc_check_fastset(old_crtc_state, new_crtc_state);
	}

	/**
	 * Check if fastset is allowed by external dependencies like other
	 * pipes and transcoders.
	 *
	 * Right now it only forces a fullmodeset when the MST master
	 * transcoder did not changed but the pipe of the master transcoder
	 * needs a fullmodeset so all slaves also needs to do a fullmodeset or
	 * in case of port synced crtcs, if one of the synced crtcs
	 * needs a full modeset, all other synced crtcs should be
	 * forced a full modeset.
	 */
	for_each_new_intel_crtc_in_state(state, crtc, new_crtc_state, i) {
		if (!new_crtc_state->hw.enable || intel_crtc_needs_modeset(new_crtc_state))
			continue;

		if (intel_dp_mst_is_slave_trans(new_crtc_state)) {
			enum transcoder master = new_crtc_state->mst_master_transcoder;

			if (intel_cpu_transcoders_need_modeset(state, BIT(master))) {
				new_crtc_state->uapi.mode_changed = true;
				new_crtc_state->update_pipe = false;
			}
		}

		if (is_trans_port_sync_mode(new_crtc_state)) {
			u8 trans = new_crtc_state->sync_mode_slaves_mask;

			if (new_crtc_state->master_transcoder != INVALID_TRANSCODER)
				trans |= BIT(new_crtc_state->master_transcoder);

			if (intel_cpu_transcoders_need_modeset(state, trans)) {
				new_crtc_state->uapi.mode_changed = true;
				new_crtc_state->update_pipe = false;
			}
		}

		if (new_crtc_state->bigjoiner_pipes) {
			if (intel_pipes_need_modeset(state, new_crtc_state->bigjoiner_pipes)) {
				new_crtc_state->uapi.mode_changed = true;
				new_crtc_state->update_pipe = false;
			}
		}
	}

	for_each_oldnew_intel_crtc_in_state(state, crtc, old_crtc_state,
					    new_crtc_state, i) {
		if (!intel_crtc_needs_modeset(new_crtc_state))
			continue;

		any_ms = true;

		intel_release_shared_dplls(state, crtc);
	}

	if (any_ms && !check_digital_port_conflicts(state)) {
		drm_dbg_kms(&dev_priv->drm,
			    "rejecting conflicting digital port configuration\n");
		ret = -EINVAL;
		goto fail;
	}

	ret = drm_dp_mst_atomic_check(&state->base);
	if (ret)
		goto fail;

	ret = intel_atomic_check_planes(state);
	if (ret)
		goto fail;

	ret = intel_compute_global_watermarks(state);
	if (ret)
		goto fail;

	ret = intel_bw_atomic_check(state);
	if (ret)
		goto fail;

	ret = intel_cdclk_atomic_check(state, &any_ms);
	if (ret)
		goto fail;

	if (intel_any_crtc_needs_modeset(state))
		any_ms = true;

	if (any_ms) {
		ret = intel_modeset_checks(state);
		if (ret)
			goto fail;

		ret = intel_modeset_calc_cdclk(state);
		if (ret)
			return ret;
	}

	ret = intel_pmdemand_atomic_check(state);
	if (ret)
		goto fail;

	ret = intel_atomic_check_crtcs(state);
	if (ret)
		goto fail;

	ret = intel_fbc_atomic_check(state);
	if (ret)
		goto fail;

	for_each_oldnew_intel_crtc_in_state(state, crtc, old_crtc_state,
					    new_crtc_state, i) {
		intel_color_assert_luts(new_crtc_state);

		ret = intel_async_flip_check_hw(state, crtc);
		if (ret)
			goto fail;

		/* Either full modeset or fastset (or neither), never both */
		drm_WARN_ON(&dev_priv->drm,
			    intel_crtc_needs_modeset(new_crtc_state) &&
			    intel_crtc_needs_fastset(new_crtc_state));

		if (!intel_crtc_needs_modeset(new_crtc_state) &&
		    !intel_crtc_needs_fastset(new_crtc_state))
			continue;

		intel_crtc_state_dump(new_crtc_state, state,
				      intel_crtc_needs_modeset(new_crtc_state) ?
				      "modeset" : "fastset");
	}

	return 0;

 fail:
	if (ret == -EDEADLK)
		return ret;

	/*
	 * FIXME would probably be nice to know which crtc specifically
	 * caused the failure, in cases where we can pinpoint it.
	 */
	for_each_oldnew_intel_crtc_in_state(state, crtc, old_crtc_state,
					    new_crtc_state, i)
		intel_crtc_state_dump(new_crtc_state, state, "failed");

	return ret;
}

static int intel_atomic_prepare_commit(struct intel_atomic_state *state)
{
	struct intel_crtc_state *crtc_state;
	struct intel_crtc *crtc;
	int i, ret;

	ret = drm_atomic_helper_prepare_planes(state->base.dev, &state->base);
	if (ret < 0)
		return ret;

	for_each_new_intel_crtc_in_state(state, crtc, crtc_state, i) {
		if (intel_crtc_needs_color_update(crtc_state))
			intel_color_prepare_commit(crtc_state);
	}

	return 0;
}

void intel_crtc_arm_fifo_underrun(struct intel_crtc *crtc,
				  struct intel_crtc_state *crtc_state)
{
	struct drm_i915_private *dev_priv = to_i915(crtc->base.dev);

	if (DISPLAY_VER(dev_priv) != 2 || crtc_state->active_planes)
		intel_set_cpu_fifo_underrun_reporting(dev_priv, crtc->pipe, true);

	if (crtc_state->has_pch_encoder) {
		enum pipe pch_transcoder =
			intel_crtc_pch_transcoder(crtc);

		intel_set_pch_fifo_underrun_reporting(dev_priv, pch_transcoder, true);
	}
}

static void intel_pipe_fastset(const struct intel_crtc_state *old_crtc_state,
			       const struct intel_crtc_state *new_crtc_state)
{
	struct intel_crtc *crtc = to_intel_crtc(new_crtc_state->uapi.crtc);
	struct drm_i915_private *dev_priv = to_i915(crtc->base.dev);

	/*
	 * Update pipe size and adjust fitter if needed: the reason for this is
	 * that in compute_mode_changes we check the native mode (not the pfit
	 * mode) to see if we can flip rather than do a full mode set. In the
	 * fastboot case, we'll flip, but if we don't update the pipesrc and
	 * pfit state, we'll end up with a big fb scanned out into the wrong
	 * sized surface.
	 */
	intel_set_pipe_src_size(new_crtc_state);

	/* on skylake this is done by detaching scalers */
	if (DISPLAY_VER(dev_priv) >= 9) {
		if (new_crtc_state->pch_pfit.enabled)
			skl_pfit_enable(new_crtc_state);
	} else if (HAS_PCH_SPLIT(dev_priv)) {
		if (new_crtc_state->pch_pfit.enabled)
			ilk_pfit_enable(new_crtc_state);
		else if (old_crtc_state->pch_pfit.enabled)
			ilk_pfit_disable(old_crtc_state);
	}

	/*
	 * The register is supposedly single buffered so perhaps
	 * not 100% correct to do this here. But SKL+ calculate
	 * this based on the adjust pixel rate so pfit changes do
	 * affect it and so it must be updated for fastsets.
	 * HSW/BDW only really need this here for fastboot, after
	 * that the value should not change without a full modeset.
	 */
	if (DISPLAY_VER(dev_priv) >= 9 ||
	    IS_BROADWELL(dev_priv) || IS_HASWELL(dev_priv))
		hsw_set_linetime_wm(new_crtc_state);

	if (new_crtc_state->seamless_m_n)
		intel_cpu_transcoder_set_m1_n1(crtc, new_crtc_state->cpu_transcoder,
					       &new_crtc_state->dp_m_n);
}

static void commit_pipe_pre_planes(struct intel_atomic_state *state,
				   struct intel_crtc *crtc)
{
	struct drm_i915_private *dev_priv = to_i915(state->base.dev);
	const struct intel_crtc_state *old_crtc_state =
		intel_atomic_get_old_crtc_state(state, crtc);
	const struct intel_crtc_state *new_crtc_state =
		intel_atomic_get_new_crtc_state(state, crtc);
	bool modeset = intel_crtc_needs_modeset(new_crtc_state);

	/*
	 * During modesets pipe configuration was programmed as the
	 * CRTC was enabled.
	 */
	if (!modeset) {
		if (intel_crtc_needs_color_update(new_crtc_state))
			intel_color_commit_arm(new_crtc_state);

		if (DISPLAY_VER(dev_priv) >= 9 || IS_BROADWELL(dev_priv))
			bdw_set_pipe_misc(new_crtc_state);

		if (intel_crtc_needs_fastset(new_crtc_state))
			intel_pipe_fastset(old_crtc_state, new_crtc_state);
	}

	intel_psr2_program_trans_man_trk_ctl(new_crtc_state);

	intel_atomic_update_watermarks(state, crtc);
}

static void commit_pipe_post_planes(struct intel_atomic_state *state,
				    struct intel_crtc *crtc)
{
	struct drm_i915_private *dev_priv = to_i915(state->base.dev);
	const struct intel_crtc_state *new_crtc_state =
		intel_atomic_get_new_crtc_state(state, crtc);

	/*
	 * Disable the scaler(s) after the plane(s) so that we don't
	 * get a catastrophic underrun even if the two operations
	 * end up happening in two different frames.
	 */
	if (DISPLAY_VER(dev_priv) >= 9 &&
	    !intel_crtc_needs_modeset(new_crtc_state))
		skl_detach_scalers(new_crtc_state);
}

static void intel_enable_crtc(struct intel_atomic_state *state,
			      struct intel_crtc *crtc)
{
	struct drm_i915_private *dev_priv = to_i915(state->base.dev);
	const struct intel_crtc_state *new_crtc_state =
		intel_atomic_get_new_crtc_state(state, crtc);

	if (!intel_crtc_needs_modeset(new_crtc_state))
		return;

	/* VRR will be enable later, if required */
	intel_crtc_update_active_timings(new_crtc_state, false);

	dev_priv->display.funcs.display->crtc_enable(state, crtc);

	if (intel_crtc_is_bigjoiner_slave(new_crtc_state))
		return;

	/* vblanks work again, re-enable pipe CRC. */
	intel_crtc_enable_pipe_crc(crtc);
}

static void intel_update_crtc(struct intel_atomic_state *state,
			      struct intel_crtc *crtc)
{
	struct drm_i915_private *i915 = to_i915(state->base.dev);
	const struct intel_crtc_state *old_crtc_state =
		intel_atomic_get_old_crtc_state(state, crtc);
	struct intel_crtc_state *new_crtc_state =
		intel_atomic_get_new_crtc_state(state, crtc);
	bool modeset = intel_crtc_needs_modeset(new_crtc_state);

	if (old_crtc_state->inherited ||
	    intel_crtc_needs_modeset(new_crtc_state)) {
		if (HAS_DPT(i915))
			intel_dpt_configure(crtc);
	}

	if (vrr_enabling(old_crtc_state, new_crtc_state)) {
		intel_vrr_enable(new_crtc_state);
		intel_crtc_update_active_timings(new_crtc_state,
						 new_crtc_state->vrr.enable);
	}

	if (!modeset) {
		if (new_crtc_state->preload_luts &&
		    intel_crtc_needs_color_update(new_crtc_state))
			intel_color_load_luts(new_crtc_state);

		intel_pre_plane_update(state, crtc);

		if (intel_crtc_needs_fastset(new_crtc_state))
			intel_encoders_update_pipe(state, crtc);

		if (DISPLAY_VER(i915) >= 11 &&
		    intel_crtc_needs_fastset(new_crtc_state))
			icl_set_pipe_chicken(new_crtc_state);
	}

	intel_fbc_update(state, crtc);

	drm_WARN_ON(&i915->drm, !intel_display_power_is_enabled(i915, POWER_DOMAIN_DC_OFF));

	if (!modeset &&
	    intel_crtc_needs_color_update(new_crtc_state))
		intel_color_commit_noarm(new_crtc_state);

	intel_crtc_planes_update_noarm(state, crtc);

	/* Perform vblank evasion around commit operation */
	intel_pipe_update_start(new_crtc_state);

	commit_pipe_pre_planes(state, crtc);

	intel_crtc_planes_update_arm(state, crtc);

	commit_pipe_post_planes(state, crtc);

	intel_pipe_update_end(new_crtc_state);

	/*
	 * We usually enable FIFO underrun interrupts as part of the
	 * CRTC enable sequence during modesets.  But when we inherit a
	 * valid pipe configuration from the BIOS we need to take care
	 * of enabling them on the CRTC's first fastset.
	 */
	if (intel_crtc_needs_fastset(new_crtc_state) && !modeset &&
	    old_crtc_state->inherited)
		intel_crtc_arm_fifo_underrun(crtc, new_crtc_state);
}

static void intel_old_crtc_state_disables(struct intel_atomic_state *state,
					  struct intel_crtc_state *old_crtc_state,
					  struct intel_crtc_state *new_crtc_state,
					  struct intel_crtc *crtc)
{
	struct drm_i915_private *dev_priv = to_i915(state->base.dev);

	/*
	 * We need to disable pipe CRC before disabling the pipe,
	 * or we race against vblank off.
	 */
	intel_crtc_disable_pipe_crc(crtc);

	dev_priv->display.funcs.display->crtc_disable(state, crtc);
	crtc->active = false;
	intel_fbc_disable(crtc);

	if (!new_crtc_state->hw.active)
		intel_initial_watermarks(state, crtc);
}

static void intel_commit_modeset_disables(struct intel_atomic_state *state)
{
	struct intel_crtc_state *new_crtc_state, *old_crtc_state;
	struct intel_crtc *crtc;
	u32 handled = 0;
	int i;

	for_each_oldnew_intel_crtc_in_state(state, crtc, old_crtc_state,
					    new_crtc_state, i) {
		if (!intel_crtc_needs_modeset(new_crtc_state))
			continue;

		if (!old_crtc_state->hw.active)
			continue;

		intel_pre_plane_update(state, crtc);
		intel_crtc_disable_planes(state, crtc);
	}

	/* Only disable port sync and MST slaves */
	for_each_oldnew_intel_crtc_in_state(state, crtc, old_crtc_state,
					    new_crtc_state, i) {
		if (!intel_crtc_needs_modeset(new_crtc_state))
			continue;

		if (!old_crtc_state->hw.active)
			continue;

		/* In case of Transcoder port Sync master slave CRTCs can be
		 * assigned in any order and we need to make sure that
		 * slave CRTCs are disabled first and then master CRTC since
		 * Slave vblanks are masked till Master Vblanks.
		 */
		if (!is_trans_port_sync_slave(old_crtc_state) &&
		    !intel_dp_mst_is_slave_trans(old_crtc_state) &&
		    !intel_crtc_is_bigjoiner_slave(old_crtc_state))
			continue;

		intel_old_crtc_state_disables(state, old_crtc_state,
					      new_crtc_state, crtc);
		handled |= BIT(crtc->pipe);
	}

	/* Disable everything else left on */
	for_each_oldnew_intel_crtc_in_state(state, crtc, old_crtc_state,
					    new_crtc_state, i) {
		if (!intel_crtc_needs_modeset(new_crtc_state) ||
		    (handled & BIT(crtc->pipe)))
			continue;

		if (!old_crtc_state->hw.active)
			continue;

		intel_old_crtc_state_disables(state, old_crtc_state,
					      new_crtc_state, crtc);
	}
}

static void intel_commit_modeset_enables(struct intel_atomic_state *state)
{
	struct intel_crtc_state *new_crtc_state;
	struct intel_crtc *crtc;
	int i;

	for_each_new_intel_crtc_in_state(state, crtc, new_crtc_state, i) {
		if (!new_crtc_state->hw.active)
			continue;

		intel_enable_crtc(state, crtc);
		intel_update_crtc(state, crtc);
	}
}

static void skl_commit_modeset_enables(struct intel_atomic_state *state)
{
	struct drm_i915_private *dev_priv = to_i915(state->base.dev);
	struct intel_crtc *crtc;
	struct intel_crtc_state *old_crtc_state, *new_crtc_state;
	struct skl_ddb_entry entries[I915_MAX_PIPES] = {};
	u8 update_pipes = 0, modeset_pipes = 0;
	int i;

	for_each_oldnew_intel_crtc_in_state(state, crtc, old_crtc_state, new_crtc_state, i) {
		enum pipe pipe = crtc->pipe;

		if (!new_crtc_state->hw.active)
			continue;

		/* ignore allocations for crtc's that have been turned off. */
		if (!intel_crtc_needs_modeset(new_crtc_state)) {
			entries[pipe] = old_crtc_state->wm.skl.ddb;
			update_pipes |= BIT(pipe);
		} else {
			modeset_pipes |= BIT(pipe);
		}
	}

	/*
	 * Whenever the number of active pipes changes, we need to make sure we
	 * update the pipes in the right order so that their ddb allocations
	 * never overlap with each other between CRTC updates. Otherwise we'll
	 * cause pipe underruns and other bad stuff.
	 *
	 * So first lets enable all pipes that do not need a fullmodeset as
	 * those don't have any external dependency.
	 */
	while (update_pipes) {
		for_each_oldnew_intel_crtc_in_state(state, crtc, old_crtc_state,
						    new_crtc_state, i) {
			enum pipe pipe = crtc->pipe;

			if ((update_pipes & BIT(pipe)) == 0)
				continue;

			if (skl_ddb_allocation_overlaps(&new_crtc_state->wm.skl.ddb,
							entries, I915_MAX_PIPES, pipe))
				continue;

			entries[pipe] = new_crtc_state->wm.skl.ddb;
			update_pipes &= ~BIT(pipe);

			intel_update_crtc(state, crtc);

			/*
			 * If this is an already active pipe, it's DDB changed,
			 * and this isn't the last pipe that needs updating
			 * then we need to wait for a vblank to pass for the
			 * new ddb allocation to take effect.
			 */
			if (!skl_ddb_entry_equal(&new_crtc_state->wm.skl.ddb,
						 &old_crtc_state->wm.skl.ddb) &&
			    (update_pipes | modeset_pipes))
				intel_crtc_wait_for_next_vblank(crtc);
		}
	}

	update_pipes = modeset_pipes;

	/*
	 * Enable all pipes that needs a modeset and do not depends on other
	 * pipes
	 */
	for_each_new_intel_crtc_in_state(state, crtc, new_crtc_state, i) {
		enum pipe pipe = crtc->pipe;

		if ((modeset_pipes & BIT(pipe)) == 0)
			continue;

		if (intel_dp_mst_is_slave_trans(new_crtc_state) ||
		    is_trans_port_sync_master(new_crtc_state) ||
		    intel_crtc_is_bigjoiner_master(new_crtc_state))
			continue;

		modeset_pipes &= ~BIT(pipe);

		intel_enable_crtc(state, crtc);
	}

	/*
	 * Then we enable all remaining pipes that depend on other
	 * pipes: MST slaves and port sync masters, big joiner master
	 */
	for_each_new_intel_crtc_in_state(state, crtc, new_crtc_state, i) {
		enum pipe pipe = crtc->pipe;

		if ((modeset_pipes & BIT(pipe)) == 0)
			continue;

		modeset_pipes &= ~BIT(pipe);

		intel_enable_crtc(state, crtc);
	}

	/*
	 * Finally we do the plane updates/etc. for all pipes that got enabled.
	 */
	for_each_new_intel_crtc_in_state(state, crtc, new_crtc_state, i) {
		enum pipe pipe = crtc->pipe;

		if ((update_pipes & BIT(pipe)) == 0)
			continue;

		drm_WARN_ON(&dev_priv->drm, skl_ddb_allocation_overlaps(&new_crtc_state->wm.skl.ddb,
									entries, I915_MAX_PIPES, pipe));

		entries[pipe] = new_crtc_state->wm.skl.ddb;
		update_pipes &= ~BIT(pipe);

		intel_update_crtc(state, crtc);
	}

	drm_WARN_ON(&dev_priv->drm, modeset_pipes);
	drm_WARN_ON(&dev_priv->drm, update_pipes);
}

static void intel_atomic_helper_free_state(struct drm_i915_private *dev_priv)
{
	struct intel_atomic_state *state, *next;
	struct llist_node *freed;

	freed = llist_del_all(&dev_priv->display.atomic_helper.free_list);
	llist_for_each_entry_safe(state, next, freed, freed)
		drm_atomic_state_put(&state->base);
}

void intel_atomic_helper_free_state_worker(struct work_struct *work)
{
	struct drm_i915_private *dev_priv =
		container_of(work, typeof(*dev_priv), display.atomic_helper.free_work);

	intel_atomic_helper_free_state(dev_priv);
}

static void intel_atomic_commit_fence_wait(struct intel_atomic_state *intel_state)
{
	struct wait_queue_entry wait_fence, wait_reset;
	struct drm_i915_private *dev_priv = to_i915(intel_state->base.dev);

	init_wait_entry(&wait_fence, 0);
	init_wait_entry(&wait_reset, 0);
	for (;;) {
		prepare_to_wait(&intel_state->commit_ready.wait,
				&wait_fence, TASK_UNINTERRUPTIBLE);
		prepare_to_wait(bit_waitqueue(&to_gt(dev_priv)->reset.flags,
					      I915_RESET_MODESET),
				&wait_reset, TASK_UNINTERRUPTIBLE);


		if (i915_sw_fence_done(&intel_state->commit_ready) ||
		    test_bit(I915_RESET_MODESET, &to_gt(dev_priv)->reset.flags))
			break;

		schedule();
	}
	finish_wait(&intel_state->commit_ready.wait, &wait_fence);
	finish_wait(bit_waitqueue(&to_gt(dev_priv)->reset.flags,
				  I915_RESET_MODESET),
		    &wait_reset);
}

static void intel_atomic_cleanup_work(struct work_struct *work)
{
	struct intel_atomic_state *state =
		container_of(work, struct intel_atomic_state, base.commit_work);
	struct drm_i915_private *i915 = to_i915(state->base.dev);
	struct intel_crtc_state *old_crtc_state;
	struct intel_crtc *crtc;
	int i;

	for_each_old_intel_crtc_in_state(state, crtc, old_crtc_state, i)
		intel_color_cleanup_commit(old_crtc_state);

	drm_atomic_helper_cleanup_planes(&i915->drm, &state->base);
	drm_atomic_helper_commit_cleanup_done(&state->base);
	drm_atomic_state_put(&state->base);

	intel_atomic_helper_free_state(i915);
}

static void intel_atomic_prepare_plane_clear_colors(struct intel_atomic_state *state)
{
	struct drm_i915_private *i915 = to_i915(state->base.dev);
	struct intel_plane *plane;
	struct intel_plane_state *plane_state;
	int i;

	for_each_new_intel_plane_in_state(state, plane, plane_state, i) {
		struct drm_framebuffer *fb = plane_state->hw.fb;
		int cc_plane;
		int ret;

		if (!fb)
			continue;

		cc_plane = intel_fb_rc_ccs_cc_plane(fb);
		if (cc_plane < 0)
			continue;

		/*
		 * The layout of the fast clear color value expected by HW
		 * (the DRM ABI requiring this value to be located in fb at
		 * offset 0 of cc plane, plane #2 previous generations or
		 * plane #1 for flat ccs):
		 * - 4 x 4 bytes per-channel value
		 *   (in surface type specific float/int format provided by the fb user)
		 * - 8 bytes native color value used by the display
		 *   (converted/written by GPU during a fast clear operation using the
		 *    above per-channel values)
		 *
		 * The commit's FB prepare hook already ensured that FB obj is pinned and the
		 * caller made sure that the object is synced wrt. the related color clear value
		 * GPU write on it.
		 */
		ret = i915_gem_object_read_from_page(intel_fb_obj(fb),
						     fb->offsets[cc_plane] + 16,
						     &plane_state->ccval,
						     sizeof(plane_state->ccval));
		/* The above could only fail if the FB obj has an unexpected backing store type. */
		drm_WARN_ON(&i915->drm, ret);
	}
}

static void intel_atomic_commit_tail(struct intel_atomic_state *state)
{
	struct drm_device *dev = state->base.dev;
	struct drm_i915_private *dev_priv = to_i915(dev);
	struct intel_crtc_state *new_crtc_state, *old_crtc_state;
	struct intel_crtc *crtc;
	struct intel_power_domain_mask put_domains[I915_MAX_PIPES] = {};
	intel_wakeref_t wakeref = 0;
	int i;

	intel_atomic_commit_fence_wait(state);

	drm_atomic_helper_wait_for_dependencies(&state->base);
	drm_dp_mst_atomic_wait_for_dependencies(&state->base);

	/*
	 * During full modesets we write a lot of registers, wait
	 * for PLLs, etc. Doing that while DC states are enabled
	 * is not a good idea.
	 *
	 * During fastsets and other updates we also need to
	 * disable DC states due to the following scenario:
	 * 1. DC5 exit and PSR exit happen
	 * 2. Some or all _noarm() registers are written
	 * 3. Due to some long delay PSR is re-entered
	 * 4. DC5 entry -> DMC saves the already written new
	 *    _noarm() registers and the old not yet written
	 *    _arm() registers
	 * 5. DC5 exit -> DMC restores a mixture of old and
	 *    new register values and arms the update
	 * 6. PSR exit -> hardware latches a mixture of old and
	 *    new register values -> corrupted frame, or worse
	 * 7. New _arm() registers are finally written
	 * 8. Hardware finally latches a complete set of new
	 *    register values, and subsequent frames will be OK again
	 *
	 * Also note that due to the pipe CSC hardware issues on
	 * SKL/GLK DC states must remain off until the pipe CSC
	 * state readout has happened. Otherwise we risk corrupting
	 * the CSC latched register values with the readout (see
	 * skl_read_csc() and skl_color_commit_noarm()).
	 */
	wakeref = intel_display_power_get(dev_priv, POWER_DOMAIN_DC_OFF);

	intel_atomic_prepare_plane_clear_colors(state);

	for_each_oldnew_intel_crtc_in_state(state, crtc, old_crtc_state,
					    new_crtc_state, i) {
		if (intel_crtc_needs_modeset(new_crtc_state) ||
		    intel_crtc_needs_fastset(new_crtc_state))
			intel_modeset_get_crtc_power_domains(new_crtc_state, &put_domains[crtc->pipe]);
	}

	intel_commit_modeset_disables(state);

	/* FIXME: Eventually get rid of our crtc->config pointer */
	for_each_new_intel_crtc_in_state(state, crtc, new_crtc_state, i)
		crtc->config = new_crtc_state;

	/*
	 * In XE_LPD+ Pmdemand combines many parameters such as voltage index,
	 * plls, cdclk frequency, QGV point selection parameter etc. Voltage
	 * index, cdclk/ddiclk frequencies are supposed to be configured before
	 * the cdclk config is set.
	 */
	intel_pmdemand_pre_plane_update(state);

	if (state->modeset) {
		drm_atomic_helper_update_legacy_modeset_state(dev, &state->base);

		intel_set_cdclk_pre_plane_update(state);

		intel_modeset_verify_disabled(dev_priv, state);
	}

	intel_sagv_pre_plane_update(state);

	/* Complete the events for pipes that have now been disabled */
	for_each_new_intel_crtc_in_state(state, crtc, new_crtc_state, i) {
		bool modeset = intel_crtc_needs_modeset(new_crtc_state);

		/* Complete events for now disable pipes here. */
		if (modeset && !new_crtc_state->hw.active && new_crtc_state->uapi.event) {
			spin_lock_irq(&dev->event_lock);
			drm_crtc_send_vblank_event(&crtc->base,
						   new_crtc_state->uapi.event);
			spin_unlock_irq(&dev->event_lock);

			new_crtc_state->uapi.event = NULL;
		}
	}

	intel_encoders_update_prepare(state);

	intel_dbuf_pre_plane_update(state);
	intel_mbus_dbox_update(state);

	for_each_new_intel_crtc_in_state(state, crtc, new_crtc_state, i) {
		if (new_crtc_state->do_async_flip)
			intel_crtc_enable_flip_done(state, crtc);
	}

	/* Now enable the clocks, plane, pipe, and connectors that we set up. */
	dev_priv->display.funcs.display->commit_modeset_enables(state);

	if (state->modeset)
		intel_set_cdclk_post_plane_update(state);

	intel_wait_for_vblank_workers(state);

	/* FIXME: We should call drm_atomic_helper_commit_hw_done() here
	 * already, but still need the state for the delayed optimization. To
	 * fix this:
	 * - wrap the optimization/post_plane_update stuff into a per-crtc work.
	 * - schedule that vblank worker _before_ calling hw_done
	 * - at the start of commit_tail, cancel it _synchrously
	 * - switch over to the vblank wait helper in the core after that since
	 *   we don't need out special handling any more.
	 */
	drm_atomic_helper_wait_for_flip_done(dev, &state->base);

	for_each_new_intel_crtc_in_state(state, crtc, new_crtc_state, i) {
		if (new_crtc_state->do_async_flip)
			intel_crtc_disable_flip_done(state, crtc);
	}

	/*
	 * Now that the vblank has passed, we can go ahead and program the
	 * optimal watermarks on platforms that need two-step watermark
	 * programming.
	 *
	 * TODO: Move this (and other cleanup) to an async worker eventually.
	 */
	for_each_oldnew_intel_crtc_in_state(state, crtc, old_crtc_state,
					    new_crtc_state, i) {
		/*
		 * Gen2 reports pipe underruns whenever all planes are disabled.
		 * So re-enable underrun reporting after some planes get enabled.
		 *
		 * We do this before .optimize_watermarks() so that we have a
		 * chance of catching underruns with the intermediate watermarks
		 * vs. the new plane configuration.
		 */
		if (DISPLAY_VER(dev_priv) == 2 && planes_enabling(old_crtc_state, new_crtc_state))
			intel_set_cpu_fifo_underrun_reporting(dev_priv, crtc->pipe, true);

		intel_optimize_watermarks(state, crtc);
	}

	intel_dbuf_post_plane_update(state);
	intel_psr_post_plane_update(state);

	for_each_oldnew_intel_crtc_in_state(state, crtc, old_crtc_state, new_crtc_state, i) {
		intel_post_plane_update(state, crtc);

		intel_modeset_put_crtc_power_domains(crtc, &put_domains[crtc->pipe]);

		intel_modeset_verify_crtc(crtc, state, old_crtc_state, new_crtc_state);

		/* Must be done after gamma readout due to HSW split gamma vs. IPS w/a */
		hsw_ips_post_update(state, crtc);

		/*
		 * Activate DRRS after state readout to avoid
		 * dp_m_n vs. dp_m2_n2 confusion on BDW+.
		 */
		intel_drrs_activate(new_crtc_state);

		/*
		 * DSB cleanup is done in cleanup_work aligning with framebuffer
		 * cleanup. So copy and reset the dsb structure to sync with
		 * commit_done and later do dsb cleanup in cleanup_work.
		 *
		 * FIXME get rid of this funny new->old swapping
		 */
		old_crtc_state->dsb = fetch_and_zero(&new_crtc_state->dsb);
	}

	/* Underruns don't always raise interrupts, so check manually */
	intel_check_cpu_fifo_underruns(dev_priv);
	intel_check_pch_fifo_underruns(dev_priv);

	if (state->modeset)
		intel_verify_planes(state);

	intel_sagv_post_plane_update(state);
	intel_pmdemand_post_plane_update(state);

	drm_atomic_helper_commit_hw_done(&state->base);

	if (state->modeset) {
		/* As one of the primary mmio accessors, KMS has a high
		 * likelihood of triggering bugs in unclaimed access. After we
		 * finish modesetting, see if an error has been flagged, and if
		 * so enable debugging for the next modeset - and hope we catch
		 * the culprit.
		 */
		intel_uncore_arm_unclaimed_mmio_detection(&dev_priv->uncore);
	}
	/*
	 * Delay re-enabling DC states by 17 ms to avoid the off->on->off
	 * toggling overhead at and above 60 FPS.
	 */
	intel_display_power_put_async_delay(dev_priv, POWER_DOMAIN_DC_OFF, wakeref, 17);
	intel_runtime_pm_put(&dev_priv->runtime_pm, state->wakeref);

	/*
	 * Defer the cleanup of the old state to a separate worker to not
	 * impede the current task (userspace for blocking modesets) that
	 * are executed inline. For out-of-line asynchronous modesets/flips,
	 * deferring to a new worker seems overkill, but we would place a
	 * schedule point (cond_resched()) here anyway to keep latencies
	 * down.
	 */
	INIT_WORK(&state->base.commit_work, intel_atomic_cleanup_work);
	queue_work(system_highpri_wq, &state->base.commit_work);
}

static void intel_atomic_commit_work(struct work_struct *work)
{
	struct intel_atomic_state *state =
		container_of(work, struct intel_atomic_state, base.commit_work);

	intel_atomic_commit_tail(state);
}

static int
intel_atomic_commit_ready(struct i915_sw_fence *fence,
			  enum i915_sw_fence_notify notify)
{
	struct intel_atomic_state *state =
		container_of(fence, struct intel_atomic_state, commit_ready);

	switch (notify) {
	case FENCE_COMPLETE:
		/* we do blocking waits in the worker, nothing to do here */
		break;
	case FENCE_FREE:
		{
			struct drm_i915_private *i915 = to_i915(state->base.dev);
			struct intel_atomic_helper *helper =
				&i915->display.atomic_helper;

			if (llist_add(&state->freed, &helper->free_list))
				queue_work(i915->unordered_wq, &helper->free_work);
			break;
		}
	}

	return NOTIFY_DONE;
}

static void intel_atomic_track_fbs(struct intel_atomic_state *state)
{
	struct intel_plane_state *old_plane_state, *new_plane_state;
	struct intel_plane *plane;
	int i;

	for_each_oldnew_intel_plane_in_state(state, plane, old_plane_state,
					     new_plane_state, i)
		intel_frontbuffer_track(to_intel_frontbuffer(old_plane_state->hw.fb),
					to_intel_frontbuffer(new_plane_state->hw.fb),
					plane->frontbuffer_bit);
}

int intel_atomic_commit(struct drm_device *dev, struct drm_atomic_state *_state,
			bool nonblock)
{
	struct intel_atomic_state *state = to_intel_atomic_state(_state);
	struct drm_i915_private *dev_priv = to_i915(dev);
	int ret = 0;

	state->wakeref = intel_runtime_pm_get(&dev_priv->runtime_pm);

	drm_atomic_state_get(&state->base);
	i915_sw_fence_init(&state->commit_ready,
			   intel_atomic_commit_ready);

	/*
	 * The intel_legacy_cursor_update() fast path takes care
	 * of avoiding the vblank waits for simple cursor
	 * movement and flips. For cursor on/off and size changes,
	 * we want to perform the vblank waits so that watermark
	 * updates happen during the correct frames. Gen9+ have
	 * double buffered watermarks and so shouldn't need this.
	 *
	 * Unset state->legacy_cursor_update before the call to
	 * drm_atomic_helper_setup_commit() because otherwise
	 * drm_atomic_helper_wait_for_flip_done() is a noop and
	 * we get FIFO underruns because we didn't wait
	 * for vblank.
	 *
	 * FIXME doing watermarks and fb cleanup from a vblank worker
	 * (assuming we had any) would solve these problems.
	 */
	if (DISPLAY_VER(dev_priv) < 9 && state->base.legacy_cursor_update) {
		struct intel_crtc_state *new_crtc_state;
		struct intel_crtc *crtc;
		int i;

		for_each_new_intel_crtc_in_state(state, crtc, new_crtc_state, i)
			if (new_crtc_state->wm.need_postvbl_update ||
			    new_crtc_state->update_wm_post)
				state->base.legacy_cursor_update = false;
	}

	ret = intel_atomic_prepare_commit(state);
	if (ret) {
		drm_dbg_atomic(&dev_priv->drm,
			       "Preparing state failed with %i\n", ret);
		i915_sw_fence_commit(&state->commit_ready);
		intel_runtime_pm_put(&dev_priv->runtime_pm, state->wakeref);
		return ret;
	}

	ret = drm_atomic_helper_setup_commit(&state->base, nonblock);
	if (!ret)
		ret = drm_atomic_helper_swap_state(&state->base, true);
	if (!ret)
		intel_atomic_swap_global_state(state);

	if (ret) {
		struct intel_crtc_state *new_crtc_state;
		struct intel_crtc *crtc;
		int i;

		i915_sw_fence_commit(&state->commit_ready);

		for_each_new_intel_crtc_in_state(state, crtc, new_crtc_state, i)
			intel_color_cleanup_commit(new_crtc_state);

		drm_atomic_helper_cleanup_planes(dev, &state->base);
		intel_runtime_pm_put(&dev_priv->runtime_pm, state->wakeref);
		return ret;
	}
	intel_shared_dpll_swap_state(state);
	intel_atomic_track_fbs(state);

	drm_atomic_state_get(&state->base);
	INIT_WORK(&state->base.commit_work, intel_atomic_commit_work);

	i915_sw_fence_commit(&state->commit_ready);
	if (nonblock && state->modeset) {
		queue_work(dev_priv->display.wq.modeset, &state->base.commit_work);
	} else if (nonblock) {
		queue_work(dev_priv->display.wq.flip, &state->base.commit_work);
	} else {
		if (state->modeset)
			flush_workqueue(dev_priv->display.wq.modeset);
		intel_atomic_commit_tail(state);
	}

	return 0;
}

/**
 * intel_plane_destroy - destroy a plane
 * @plane: plane to destroy
 *
 * Common destruction function for all types of planes (primary, cursor,
 * sprite).
 */
void intel_plane_destroy(struct drm_plane *plane)
{
	drm_plane_cleanup(plane);
	kfree(to_intel_plane(plane));
}

int intel_get_pipe_from_crtc_id_ioctl(struct drm_device *dev, void *data,
				      struct drm_file *file)
{
	struct drm_i915_get_pipe_from_crtc_id *pipe_from_crtc_id = data;
	struct drm_crtc *drmmode_crtc;
	struct intel_crtc *crtc;

	drmmode_crtc = drm_crtc_find(dev, file, pipe_from_crtc_id->crtc_id);
	if (!drmmode_crtc)
		return -ENOENT;

	crtc = to_intel_crtc(drmmode_crtc);
	pipe_from_crtc_id->pipe = crtc->pipe;

	return 0;
}

static u32 intel_encoder_possible_clones(struct intel_encoder *encoder)
{
	struct drm_device *dev = encoder->base.dev;
	struct intel_encoder *source_encoder;
	u32 possible_clones = 0;

	for_each_intel_encoder(dev, source_encoder) {
		if (encoders_cloneable(encoder, source_encoder))
			possible_clones |= drm_encoder_mask(&source_encoder->base);
	}

	return possible_clones;
}

static u32 intel_encoder_possible_crtcs(struct intel_encoder *encoder)
{
	struct drm_device *dev = encoder->base.dev;
	struct intel_crtc *crtc;
	u32 possible_crtcs = 0;

	for_each_intel_crtc_in_pipe_mask(dev, crtc, encoder->pipe_mask)
		possible_crtcs |= drm_crtc_mask(&crtc->base);

	return possible_crtcs;
}

static bool ilk_has_edp_a(struct drm_i915_private *dev_priv)
{
	if (!IS_MOBILE(dev_priv))
		return false;

	if ((intel_de_read(dev_priv, DP_A) & DP_DETECTED) == 0)
		return false;

	if (IS_IRONLAKE(dev_priv) && (intel_de_read(dev_priv, FUSE_STRAP) & ILK_eDP_A_DISABLE))
		return false;

	return true;
}

static bool intel_ddi_crt_present(struct drm_i915_private *dev_priv)
{
	if (DISPLAY_VER(dev_priv) >= 9)
		return false;

	if (IS_HSW_ULT(dev_priv) || IS_BDW_ULT(dev_priv))
		return false;

	if (HAS_PCH_LPT_H(dev_priv) &&
	    intel_de_read(dev_priv, SFUSE_STRAP) & SFUSE_STRAP_CRT_DISABLED)
		return false;

	/* DDI E can't be used if DDI A requires 4 lanes */
	if (intel_de_read(dev_priv, DDI_BUF_CTL(PORT_A)) & DDI_A_4_LANES)
		return false;

	if (!dev_priv->display.vbt.int_crt_support)
		return false;

	return true;
}

<<<<<<< HEAD
=======
bool assert_port_valid(struct drm_i915_private *i915, enum port port)
{
	return !drm_WARN(&i915->drm, !(DISPLAY_RUNTIME_INFO(i915)->port_mask & BIT(port)),
			 "Platform does not support port %c\n", port_name(port));
}

>>>>>>> da8103da
void intel_setup_outputs(struct drm_i915_private *dev_priv)
{
	struct intel_encoder *encoder;
	bool dpd_is_edp = false;

	intel_pps_unlock_regs_wa(dev_priv);

	if (!HAS_DISPLAY(dev_priv))
		return;

<<<<<<< HEAD
	if (IS_METEORLAKE(dev_priv)) {
		intel_ddi_init(dev_priv, PORT_A);
		intel_ddi_init(dev_priv, PORT_B);
		intel_ddi_init(dev_priv, PORT_TC1);
		intel_ddi_init(dev_priv, PORT_TC2);
		intel_ddi_init(dev_priv, PORT_TC3);
		intel_ddi_init(dev_priv, PORT_TC4);
	} else if (IS_DG2(dev_priv)) {
		intel_ddi_init(dev_priv, PORT_A);
		intel_ddi_init(dev_priv, PORT_B);
		intel_ddi_init(dev_priv, PORT_C);
		intel_ddi_init(dev_priv, PORT_D_XELPD);
		intel_ddi_init(dev_priv, PORT_TC1);
	} else if (IS_ALDERLAKE_P(dev_priv)) {
		intel_ddi_init(dev_priv, PORT_A);
		intel_ddi_init(dev_priv, PORT_B);
		intel_ddi_init(dev_priv, PORT_TC1);
		intel_ddi_init(dev_priv, PORT_TC2);
		intel_ddi_init(dev_priv, PORT_TC3);
		intel_ddi_init(dev_priv, PORT_TC4);
		icl_dsi_init(dev_priv);
	} else if (IS_ALDERLAKE_S(dev_priv)) {
		intel_ddi_init(dev_priv, PORT_A);
		intel_ddi_init(dev_priv, PORT_TC1);
		intel_ddi_init(dev_priv, PORT_TC2);
		intel_ddi_init(dev_priv, PORT_TC3);
		intel_ddi_init(dev_priv, PORT_TC4);
	} else if (IS_DG1(dev_priv) || IS_ROCKETLAKE(dev_priv)) {
		intel_ddi_init(dev_priv, PORT_A);
		intel_ddi_init(dev_priv, PORT_B);
		intel_ddi_init(dev_priv, PORT_TC1);
		intel_ddi_init(dev_priv, PORT_TC2);
	} else if (DISPLAY_VER(dev_priv) >= 12) {
		intel_ddi_init(dev_priv, PORT_A);
		intel_ddi_init(dev_priv, PORT_B);
		intel_ddi_init(dev_priv, PORT_TC1);
		intel_ddi_init(dev_priv, PORT_TC2);
		intel_ddi_init(dev_priv, PORT_TC3);
		intel_ddi_init(dev_priv, PORT_TC4);
		intel_ddi_init(dev_priv, PORT_TC5);
		intel_ddi_init(dev_priv, PORT_TC6);
		icl_dsi_init(dev_priv);
	} else if (IS_JSL_EHL(dev_priv)) {
		intel_ddi_init(dev_priv, PORT_A);
		intel_ddi_init(dev_priv, PORT_B);
		intel_ddi_init(dev_priv, PORT_C);
		intel_ddi_init(dev_priv, PORT_D);
		icl_dsi_init(dev_priv);
	} else if (DISPLAY_VER(dev_priv) == 11) {
		intel_ddi_init(dev_priv, PORT_A);
		intel_ddi_init(dev_priv, PORT_B);
		intel_ddi_init(dev_priv, PORT_C);
		intel_ddi_init(dev_priv, PORT_D);
		intel_ddi_init(dev_priv, PORT_E);
		intel_ddi_init(dev_priv, PORT_F);
		icl_dsi_init(dev_priv);
	} else if (IS_GEMINILAKE(dev_priv) || IS_BROXTON(dev_priv)) {
		intel_ddi_init(dev_priv, PORT_A);
		intel_ddi_init(dev_priv, PORT_B);
		intel_ddi_init(dev_priv, PORT_C);
		vlv_dsi_init(dev_priv);
	} else if (DISPLAY_VER(dev_priv) >= 9) {
		intel_ddi_init(dev_priv, PORT_A);
		intel_ddi_init(dev_priv, PORT_B);
		intel_ddi_init(dev_priv, PORT_C);
		intel_ddi_init(dev_priv, PORT_D);
		intel_ddi_init(dev_priv, PORT_E);
	} else if (HAS_DDI(dev_priv)) {
		u32 found;

=======
	if (HAS_DDI(dev_priv)) {
>>>>>>> da8103da
		if (intel_ddi_crt_present(dev_priv))
			intel_crt_init(dev_priv);

		intel_bios_for_each_encoder(dev_priv, intel_ddi_init);

		if (IS_GEMINILAKE(dev_priv) || IS_BROXTON(dev_priv))
			vlv_dsi_init(dev_priv);
	} else if (HAS_PCH_SPLIT(dev_priv)) {
		int found;

		/*
		 * intel_edp_init_connector() depends on this completing first,
		 * to prevent the registration of both eDP and LVDS and the
		 * incorrect sharing of the PPS.
		 */
		intel_lvds_init(dev_priv);
		intel_crt_init(dev_priv);

		dpd_is_edp = intel_dp_is_port_edp(dev_priv, PORT_D);

		if (ilk_has_edp_a(dev_priv))
			g4x_dp_init(dev_priv, DP_A, PORT_A);

		if (intel_de_read(dev_priv, PCH_HDMIB) & SDVO_DETECTED) {
			/* PCH SDVOB multiplex with HDMIB */
			found = intel_sdvo_init(dev_priv, PCH_SDVOB, PORT_B);
			if (!found)
				g4x_hdmi_init(dev_priv, PCH_HDMIB, PORT_B);
			if (!found && (intel_de_read(dev_priv, PCH_DP_B) & DP_DETECTED))
				g4x_dp_init(dev_priv, PCH_DP_B, PORT_B);
		}

		if (intel_de_read(dev_priv, PCH_HDMIC) & SDVO_DETECTED)
			g4x_hdmi_init(dev_priv, PCH_HDMIC, PORT_C);

		if (!dpd_is_edp && intel_de_read(dev_priv, PCH_HDMID) & SDVO_DETECTED)
			g4x_hdmi_init(dev_priv, PCH_HDMID, PORT_D);

		if (intel_de_read(dev_priv, PCH_DP_C) & DP_DETECTED)
			g4x_dp_init(dev_priv, PCH_DP_C, PORT_C);

		if (intel_de_read(dev_priv, PCH_DP_D) & DP_DETECTED)
			g4x_dp_init(dev_priv, PCH_DP_D, PORT_D);
	} else if (IS_VALLEYVIEW(dev_priv) || IS_CHERRYVIEW(dev_priv)) {
		bool has_edp, has_port;

		if (IS_VALLEYVIEW(dev_priv) && dev_priv->display.vbt.int_crt_support)
			intel_crt_init(dev_priv);

		/*
		 * The DP_DETECTED bit is the latched state of the DDC
		 * SDA pin at boot. However since eDP doesn't require DDC
		 * (no way to plug in a DP->HDMI dongle) the DDC pins for
		 * eDP ports may have been muxed to an alternate function.
		 * Thus we can't rely on the DP_DETECTED bit alone to detect
		 * eDP ports. Consult the VBT as well as DP_DETECTED to
		 * detect eDP ports.
		 *
		 * Sadly the straps seem to be missing sometimes even for HDMI
		 * ports (eg. on Voyo V3 - CHT x7-Z8700), so check both strap
		 * and VBT for the presence of the port. Additionally we can't
		 * trust the port type the VBT declares as we've seen at least
		 * HDMI ports that the VBT claim are DP or eDP.
		 */
		has_edp = intel_dp_is_port_edp(dev_priv, PORT_B);
		has_port = intel_bios_is_port_present(dev_priv, PORT_B);
		if (intel_de_read(dev_priv, VLV_DP_B) & DP_DETECTED || has_port)
			has_edp &= g4x_dp_init(dev_priv, VLV_DP_B, PORT_B);
		if ((intel_de_read(dev_priv, VLV_HDMIB) & SDVO_DETECTED || has_port) && !has_edp)
			g4x_hdmi_init(dev_priv, VLV_HDMIB, PORT_B);

		has_edp = intel_dp_is_port_edp(dev_priv, PORT_C);
		has_port = intel_bios_is_port_present(dev_priv, PORT_C);
		if (intel_de_read(dev_priv, VLV_DP_C) & DP_DETECTED || has_port)
			has_edp &= g4x_dp_init(dev_priv, VLV_DP_C, PORT_C);
		if ((intel_de_read(dev_priv, VLV_HDMIC) & SDVO_DETECTED || has_port) && !has_edp)
			g4x_hdmi_init(dev_priv, VLV_HDMIC, PORT_C);

		if (IS_CHERRYVIEW(dev_priv)) {
			/*
			 * eDP not supported on port D,
			 * so no need to worry about it
			 */
			has_port = intel_bios_is_port_present(dev_priv, PORT_D);
			if (intel_de_read(dev_priv, CHV_DP_D) & DP_DETECTED || has_port)
				g4x_dp_init(dev_priv, CHV_DP_D, PORT_D);
			if (intel_de_read(dev_priv, CHV_HDMID) & SDVO_DETECTED || has_port)
				g4x_hdmi_init(dev_priv, CHV_HDMID, PORT_D);
		}

		vlv_dsi_init(dev_priv);
	} else if (IS_PINEVIEW(dev_priv)) {
		intel_lvds_init(dev_priv);
		intel_crt_init(dev_priv);
	} else if (IS_DISPLAY_VER(dev_priv, 3, 4)) {
		bool found = false;

		if (IS_MOBILE(dev_priv))
			intel_lvds_init(dev_priv);

		intel_crt_init(dev_priv);

		if (intel_de_read(dev_priv, GEN3_SDVOB) & SDVO_DETECTED) {
			drm_dbg_kms(&dev_priv->drm, "probing SDVOB\n");
			found = intel_sdvo_init(dev_priv, GEN3_SDVOB, PORT_B);
			if (!found && IS_G4X(dev_priv)) {
				drm_dbg_kms(&dev_priv->drm,
					    "probing HDMI on SDVOB\n");
				g4x_hdmi_init(dev_priv, GEN4_HDMIB, PORT_B);
			}

			if (!found && IS_G4X(dev_priv))
				g4x_dp_init(dev_priv, DP_B, PORT_B);
		}

		/* Before G4X SDVOC doesn't have its own detect register */

		if (intel_de_read(dev_priv, GEN3_SDVOB) & SDVO_DETECTED) {
			drm_dbg_kms(&dev_priv->drm, "probing SDVOC\n");
			found = intel_sdvo_init(dev_priv, GEN3_SDVOC, PORT_C);
		}

		if (!found && (intel_de_read(dev_priv, GEN3_SDVOC) & SDVO_DETECTED)) {

			if (IS_G4X(dev_priv)) {
				drm_dbg_kms(&dev_priv->drm,
					    "probing HDMI on SDVOC\n");
				g4x_hdmi_init(dev_priv, GEN4_HDMIC, PORT_C);
			}
			if (IS_G4X(dev_priv))
				g4x_dp_init(dev_priv, DP_C, PORT_C);
		}

		if (IS_G4X(dev_priv) && (intel_de_read(dev_priv, DP_D) & DP_DETECTED))
			g4x_dp_init(dev_priv, DP_D, PORT_D);

		if (SUPPORTS_TV(dev_priv))
			intel_tv_init(dev_priv);
	} else if (DISPLAY_VER(dev_priv) == 2) {
		if (IS_I85X(dev_priv))
			intel_lvds_init(dev_priv);

		intel_crt_init(dev_priv);
		intel_dvo_init(dev_priv);
	}

	for_each_intel_encoder(&dev_priv->drm, encoder) {
		encoder->base.possible_crtcs =
			intel_encoder_possible_crtcs(encoder);
		encoder->base.possible_clones =
			intel_encoder_possible_clones(encoder);
	}

	intel_init_pch_refclk(dev_priv);

	drm_helper_move_panel_connectors_to_head(&dev_priv->drm);
}

static int max_dotclock(struct drm_i915_private *i915)
{
	int max_dotclock = i915->max_dotclk_freq;

	/* icl+ might use bigjoiner */
	if (DISPLAY_VER(i915) >= 11)
		max_dotclock *= 2;

	return max_dotclock;
}

enum drm_mode_status intel_mode_valid(struct drm_device *dev,
				      const struct drm_display_mode *mode)
{
	struct drm_i915_private *dev_priv = to_i915(dev);
	int hdisplay_max, htotal_max;
	int vdisplay_max, vtotal_max;

	/*
	 * Can't reject DBLSCAN here because Xorg ddxen can add piles
	 * of DBLSCAN modes to the output's mode list when they detect
	 * the scaling mode property on the connector. And they don't
	 * ask the kernel to validate those modes in any way until
	 * modeset time at which point the client gets a protocol error.
	 * So in order to not upset those clients we silently ignore the
	 * DBLSCAN flag on such connectors. For other connectors we will
	 * reject modes with the DBLSCAN flag in encoder->compute_config().
	 * And we always reject DBLSCAN modes in connector->mode_valid()
	 * as we never want such modes on the connector's mode list.
	 */

	if (mode->vscan > 1)
		return MODE_NO_VSCAN;

	if (mode->flags & DRM_MODE_FLAG_HSKEW)
		return MODE_H_ILLEGAL;

	if (mode->flags & (DRM_MODE_FLAG_CSYNC |
			   DRM_MODE_FLAG_NCSYNC |
			   DRM_MODE_FLAG_PCSYNC))
		return MODE_HSYNC;

	if (mode->flags & (DRM_MODE_FLAG_BCAST |
			   DRM_MODE_FLAG_PIXMUX |
			   DRM_MODE_FLAG_CLKDIV2))
		return MODE_BAD;

	/*
	 * Reject clearly excessive dotclocks early to
	 * avoid having to worry about huge integers later.
	 */
	if (mode->clock > max_dotclock(dev_priv))
		return MODE_CLOCK_HIGH;

	/* Transcoder timing limits */
	if (DISPLAY_VER(dev_priv) >= 11) {
		hdisplay_max = 16384;
		vdisplay_max = 8192;
		htotal_max = 16384;
		vtotal_max = 8192;
	} else if (DISPLAY_VER(dev_priv) >= 9 ||
		   IS_BROADWELL(dev_priv) || IS_HASWELL(dev_priv)) {
		hdisplay_max = 8192; /* FDI max 4096 handled elsewhere */
		vdisplay_max = 4096;
		htotal_max = 8192;
		vtotal_max = 8192;
	} else if (DISPLAY_VER(dev_priv) >= 3) {
		hdisplay_max = 4096;
		vdisplay_max = 4096;
		htotal_max = 8192;
		vtotal_max = 8192;
	} else {
		hdisplay_max = 2048;
		vdisplay_max = 2048;
		htotal_max = 4096;
		vtotal_max = 4096;
	}

	if (mode->hdisplay > hdisplay_max ||
	    mode->hsync_start > htotal_max ||
	    mode->hsync_end > htotal_max ||
	    mode->htotal > htotal_max)
		return MODE_H_ILLEGAL;

	if (mode->vdisplay > vdisplay_max ||
	    mode->vsync_start > vtotal_max ||
	    mode->vsync_end > vtotal_max ||
	    mode->vtotal > vtotal_max)
		return MODE_V_ILLEGAL;

	if (DISPLAY_VER(dev_priv) >= 5) {
		if (mode->hdisplay < 64 ||
		    mode->htotal - mode->hdisplay < 32)
			return MODE_H_ILLEGAL;

		if (mode->vtotal - mode->vdisplay < 5)
			return MODE_V_ILLEGAL;
	} else {
		if (mode->htotal - mode->hdisplay < 32)
			return MODE_H_ILLEGAL;

		if (mode->vtotal - mode->vdisplay < 3)
			return MODE_V_ILLEGAL;
	}

	/*
	 * Cantiga+ cannot handle modes with a hsync front porch of 0.
	 * WaPruneModeWithIncorrectHsyncOffset:ctg,elk,ilk,snb,ivb,vlv,hsw.
	 */
	if ((DISPLAY_VER(dev_priv) > 4 || IS_G4X(dev_priv)) &&
	    mode->hsync_start == mode->hdisplay)
		return MODE_H_ILLEGAL;

	return MODE_OK;
}

enum drm_mode_status
intel_mode_valid_max_plane_size(struct drm_i915_private *dev_priv,
				const struct drm_display_mode *mode,
				bool bigjoiner)
{
	int plane_width_max, plane_height_max;

	/*
	 * intel_mode_valid() should be
	 * sufficient on older platforms.
	 */
	if (DISPLAY_VER(dev_priv) < 9)
		return MODE_OK;

	/*
	 * Most people will probably want a fullscreen
	 * plane so let's not advertize modes that are
	 * too big for that.
	 */
	if (DISPLAY_VER(dev_priv) >= 11) {
		plane_width_max = 5120 << bigjoiner;
		plane_height_max = 4320;
	} else {
		plane_width_max = 5120;
		plane_height_max = 4096;
	}

	if (mode->hdisplay > plane_width_max)
		return MODE_H_ILLEGAL;

	if (mode->vdisplay > plane_height_max)
		return MODE_V_ILLEGAL;

	return MODE_OK;
}

static const struct intel_display_funcs skl_display_funcs = {
	.get_pipe_config = hsw_get_pipe_config,
	.crtc_enable = hsw_crtc_enable,
	.crtc_disable = hsw_crtc_disable,
	.commit_modeset_enables = skl_commit_modeset_enables,
	.get_initial_plane_config = skl_get_initial_plane_config,
};

static const struct intel_display_funcs ddi_display_funcs = {
	.get_pipe_config = hsw_get_pipe_config,
	.crtc_enable = hsw_crtc_enable,
	.crtc_disable = hsw_crtc_disable,
	.commit_modeset_enables = intel_commit_modeset_enables,
	.get_initial_plane_config = i9xx_get_initial_plane_config,
};

static const struct intel_display_funcs pch_split_display_funcs = {
	.get_pipe_config = ilk_get_pipe_config,
	.crtc_enable = ilk_crtc_enable,
	.crtc_disable = ilk_crtc_disable,
	.commit_modeset_enables = intel_commit_modeset_enables,
	.get_initial_plane_config = i9xx_get_initial_plane_config,
};

static const struct intel_display_funcs vlv_display_funcs = {
	.get_pipe_config = i9xx_get_pipe_config,
	.crtc_enable = valleyview_crtc_enable,
	.crtc_disable = i9xx_crtc_disable,
	.commit_modeset_enables = intel_commit_modeset_enables,
	.get_initial_plane_config = i9xx_get_initial_plane_config,
};

static const struct intel_display_funcs i9xx_display_funcs = {
	.get_pipe_config = i9xx_get_pipe_config,
	.crtc_enable = i9xx_crtc_enable,
	.crtc_disable = i9xx_crtc_disable,
	.commit_modeset_enables = intel_commit_modeset_enables,
	.get_initial_plane_config = i9xx_get_initial_plane_config,
};

/**
 * intel_init_display_hooks - initialize the display modesetting hooks
 * @dev_priv: device private
 */
void intel_init_display_hooks(struct drm_i915_private *dev_priv)
{
	if (DISPLAY_VER(dev_priv) >= 9) {
		dev_priv->display.funcs.display = &skl_display_funcs;
	} else if (HAS_DDI(dev_priv)) {
		dev_priv->display.funcs.display = &ddi_display_funcs;
	} else if (HAS_PCH_SPLIT(dev_priv)) {
		dev_priv->display.funcs.display = &pch_split_display_funcs;
	} else if (IS_CHERRYVIEW(dev_priv) ||
		   IS_VALLEYVIEW(dev_priv)) {
		dev_priv->display.funcs.display = &vlv_display_funcs;
	} else {
		dev_priv->display.funcs.display = &i9xx_display_funcs;
	}
}

int intel_initial_commit(struct drm_device *dev)
{
	struct drm_atomic_state *state = NULL;
	struct drm_modeset_acquire_ctx ctx;
	struct intel_crtc *crtc;
	int ret = 0;

	state = drm_atomic_state_alloc(dev);
	if (!state)
		return -ENOMEM;

	drm_modeset_acquire_init(&ctx, 0);

	state->acquire_ctx = &ctx;
	to_intel_atomic_state(state)->internal = true;

retry:
	for_each_intel_crtc(dev, crtc) {
		struct intel_crtc_state *crtc_state =
			intel_atomic_get_crtc_state(state, crtc);

		if (IS_ERR(crtc_state)) {
			ret = PTR_ERR(crtc_state);
			goto out;
		}

		if (crtc_state->hw.active) {
			struct intel_encoder *encoder;

			ret = drm_atomic_add_affected_planes(state, &crtc->base);
			if (ret)
				goto out;

			/*
			 * FIXME hack to force a LUT update to avoid the
			 * plane update forcing the pipe gamma on without
			 * having a proper LUT loaded. Remove once we
			 * have readout for pipe gamma enable.
			 */
			crtc_state->uapi.color_mgmt_changed = true;

			for_each_intel_encoder_mask(dev, encoder,
						    crtc_state->uapi.encoder_mask) {
				if (encoder->initial_fastset_check &&
				    !encoder->initial_fastset_check(encoder, crtc_state)) {
					ret = drm_atomic_add_affected_connectors(state,
										 &crtc->base);
					if (ret)
						goto out;
				}
			}
		}
	}

	ret = drm_atomic_commit(state);

out:
	if (ret == -EDEADLK) {
		drm_atomic_state_clear(state);
		drm_modeset_backoff(&ctx);
		goto retry;
	}

	drm_atomic_state_put(state);

	drm_modeset_drop_locks(&ctx);
	drm_modeset_acquire_fini(&ctx);

	return ret;
}

void i830_enable_pipe(struct drm_i915_private *dev_priv, enum pipe pipe)
{
	struct intel_crtc *crtc = intel_crtc_for_pipe(dev_priv, pipe);
	enum transcoder cpu_transcoder = (enum transcoder)pipe;
	/* 640x480@60Hz, ~25175 kHz */
	struct dpll clock = {
		.m1 = 18,
		.m2 = 7,
		.p1 = 13,
		.p2 = 4,
		.n = 2,
	};
	u32 dpll, fp;
	int i;

	drm_WARN_ON(&dev_priv->drm,
		    i9xx_calc_dpll_params(48000, &clock) != 25154);

	drm_dbg_kms(&dev_priv->drm,
		    "enabling pipe %c due to force quirk (vco=%d dot=%d)\n",
		    pipe_name(pipe), clock.vco, clock.dot);

	fp = i9xx_dpll_compute_fp(&clock);
	dpll = DPLL_DVO_2X_MODE |
		DPLL_VGA_MODE_DIS |
		((clock.p1 - 2) << DPLL_FPA01_P1_POST_DIV_SHIFT) |
		PLL_P2_DIVIDE_BY_4 |
		PLL_REF_INPUT_DREFCLK |
		DPLL_VCO_ENABLE;

	intel_de_write(dev_priv, TRANS_HTOTAL(cpu_transcoder),
		       HACTIVE(640 - 1) | HTOTAL(800 - 1));
	intel_de_write(dev_priv, TRANS_HBLANK(cpu_transcoder),
		       HBLANK_START(640 - 1) | HBLANK_END(800 - 1));
	intel_de_write(dev_priv, TRANS_HSYNC(cpu_transcoder),
		       HSYNC_START(656 - 1) | HSYNC_END(752 - 1));
	intel_de_write(dev_priv, TRANS_VTOTAL(cpu_transcoder),
		       VACTIVE(480 - 1) | VTOTAL(525 - 1));
	intel_de_write(dev_priv, TRANS_VBLANK(cpu_transcoder),
		       VBLANK_START(480 - 1) | VBLANK_END(525 - 1));
	intel_de_write(dev_priv, TRANS_VSYNC(cpu_transcoder),
		       VSYNC_START(490 - 1) | VSYNC_END(492 - 1));
	intel_de_write(dev_priv, PIPESRC(pipe),
		       PIPESRC_WIDTH(640 - 1) | PIPESRC_HEIGHT(480 - 1));

	intel_de_write(dev_priv, FP0(pipe), fp);
	intel_de_write(dev_priv, FP1(pipe), fp);

	/*
	 * Apparently we need to have VGA mode enabled prior to changing
	 * the P1/P2 dividers. Otherwise the DPLL will keep using the old
	 * dividers, even though the register value does change.
	 */
	intel_de_write(dev_priv, DPLL(pipe), dpll & ~DPLL_VGA_MODE_DIS);
	intel_de_write(dev_priv, DPLL(pipe), dpll);

	/* Wait for the clocks to stabilize. */
	intel_de_posting_read(dev_priv, DPLL(pipe));
	udelay(150);

	/* The pixel multiplier can only be updated once the
	 * DPLL is enabled and the clocks are stable.
	 *
	 * So write it again.
	 */
	intel_de_write(dev_priv, DPLL(pipe), dpll);

	/* We do this three times for luck */
	for (i = 0; i < 3 ; i++) {
		intel_de_write(dev_priv, DPLL(pipe), dpll);
		intel_de_posting_read(dev_priv, DPLL(pipe));
		udelay(150); /* wait for warmup */
	}

	intel_de_write(dev_priv, TRANSCONF(pipe), TRANSCONF_ENABLE);
	intel_de_posting_read(dev_priv, TRANSCONF(pipe));

	intel_wait_for_pipe_scanline_moving(crtc);
}

void i830_disable_pipe(struct drm_i915_private *dev_priv, enum pipe pipe)
{
	struct intel_crtc *crtc = intel_crtc_for_pipe(dev_priv, pipe);

	drm_dbg_kms(&dev_priv->drm, "disabling pipe %c due to force quirk\n",
		    pipe_name(pipe));

	drm_WARN_ON(&dev_priv->drm,
		    intel_de_read(dev_priv, DSPCNTR(PLANE_A)) & DISP_ENABLE);
	drm_WARN_ON(&dev_priv->drm,
		    intel_de_read(dev_priv, DSPCNTR(PLANE_B)) & DISP_ENABLE);
	drm_WARN_ON(&dev_priv->drm,
		    intel_de_read(dev_priv, DSPCNTR(PLANE_C)) & DISP_ENABLE);
	drm_WARN_ON(&dev_priv->drm,
		    intel_de_read(dev_priv, CURCNTR(PIPE_A)) & MCURSOR_MODE_MASK);
	drm_WARN_ON(&dev_priv->drm,
		    intel_de_read(dev_priv, CURCNTR(PIPE_B)) & MCURSOR_MODE_MASK);

	intel_de_write(dev_priv, TRANSCONF(pipe), 0);
	intel_de_posting_read(dev_priv, TRANSCONF(pipe));

	intel_wait_for_pipe_scanline_stopped(crtc);

	intel_de_write(dev_priv, DPLL(pipe), DPLL_VGA_MODE_DIS);
	intel_de_posting_read(dev_priv, DPLL(pipe));
}

void intel_hpd_poll_fini(struct drm_i915_private *i915)
{
	struct intel_connector *connector;
	struct drm_connector_list_iter conn_iter;

	/* Kill all the work that may have been queued by hpd. */
	drm_connector_list_iter_begin(&i915->drm, &conn_iter);
	for_each_intel_connector_iter(connector, &conn_iter) {
		if (connector->modeset_retry_work.func)
			cancel_work_sync(&connector->modeset_retry_work);
		if (connector->hdcp.shim) {
			cancel_delayed_work_sync(&connector->hdcp.check_work);
			cancel_work_sync(&connector->hdcp.prop_work);
		}
	}
	drm_connector_list_iter_end(&conn_iter);
}

bool intel_scanout_needs_vtd_wa(struct drm_i915_private *i915)
{
	return DISPLAY_VER(i915) >= 6 && i915_vtd_active(i915);
}<|MERGE_RESOLUTION|>--- conflicted
+++ resolved
@@ -53,10 +53,6 @@
 #include "i915_utils.h"
 #include "i9xx_plane.h"
 #include "i9xx_wm.h"
-<<<<<<< HEAD
-#include "icl_dsi.h"
-=======
->>>>>>> da8103da
 #include "intel_atomic.h"
 #include "intel_atomic_plane.h"
 #include "intel_audio.h"
@@ -7398,15 +7394,12 @@
 	return true;
 }
 
-<<<<<<< HEAD
-=======
 bool assert_port_valid(struct drm_i915_private *i915, enum port port)
 {
 	return !drm_WARN(&i915->drm, !(DISPLAY_RUNTIME_INFO(i915)->port_mask & BIT(port)),
 			 "Platform does not support port %c\n", port_name(port));
 }
 
->>>>>>> da8103da
 void intel_setup_outputs(struct drm_i915_private *dev_priv)
 {
 	struct intel_encoder *encoder;
@@ -7417,80 +7410,7 @@
 	if (!HAS_DISPLAY(dev_priv))
 		return;
 
-<<<<<<< HEAD
-	if (IS_METEORLAKE(dev_priv)) {
-		intel_ddi_init(dev_priv, PORT_A);
-		intel_ddi_init(dev_priv, PORT_B);
-		intel_ddi_init(dev_priv, PORT_TC1);
-		intel_ddi_init(dev_priv, PORT_TC2);
-		intel_ddi_init(dev_priv, PORT_TC3);
-		intel_ddi_init(dev_priv, PORT_TC4);
-	} else if (IS_DG2(dev_priv)) {
-		intel_ddi_init(dev_priv, PORT_A);
-		intel_ddi_init(dev_priv, PORT_B);
-		intel_ddi_init(dev_priv, PORT_C);
-		intel_ddi_init(dev_priv, PORT_D_XELPD);
-		intel_ddi_init(dev_priv, PORT_TC1);
-	} else if (IS_ALDERLAKE_P(dev_priv)) {
-		intel_ddi_init(dev_priv, PORT_A);
-		intel_ddi_init(dev_priv, PORT_B);
-		intel_ddi_init(dev_priv, PORT_TC1);
-		intel_ddi_init(dev_priv, PORT_TC2);
-		intel_ddi_init(dev_priv, PORT_TC3);
-		intel_ddi_init(dev_priv, PORT_TC4);
-		icl_dsi_init(dev_priv);
-	} else if (IS_ALDERLAKE_S(dev_priv)) {
-		intel_ddi_init(dev_priv, PORT_A);
-		intel_ddi_init(dev_priv, PORT_TC1);
-		intel_ddi_init(dev_priv, PORT_TC2);
-		intel_ddi_init(dev_priv, PORT_TC3);
-		intel_ddi_init(dev_priv, PORT_TC4);
-	} else if (IS_DG1(dev_priv) || IS_ROCKETLAKE(dev_priv)) {
-		intel_ddi_init(dev_priv, PORT_A);
-		intel_ddi_init(dev_priv, PORT_B);
-		intel_ddi_init(dev_priv, PORT_TC1);
-		intel_ddi_init(dev_priv, PORT_TC2);
-	} else if (DISPLAY_VER(dev_priv) >= 12) {
-		intel_ddi_init(dev_priv, PORT_A);
-		intel_ddi_init(dev_priv, PORT_B);
-		intel_ddi_init(dev_priv, PORT_TC1);
-		intel_ddi_init(dev_priv, PORT_TC2);
-		intel_ddi_init(dev_priv, PORT_TC3);
-		intel_ddi_init(dev_priv, PORT_TC4);
-		intel_ddi_init(dev_priv, PORT_TC5);
-		intel_ddi_init(dev_priv, PORT_TC6);
-		icl_dsi_init(dev_priv);
-	} else if (IS_JSL_EHL(dev_priv)) {
-		intel_ddi_init(dev_priv, PORT_A);
-		intel_ddi_init(dev_priv, PORT_B);
-		intel_ddi_init(dev_priv, PORT_C);
-		intel_ddi_init(dev_priv, PORT_D);
-		icl_dsi_init(dev_priv);
-	} else if (DISPLAY_VER(dev_priv) == 11) {
-		intel_ddi_init(dev_priv, PORT_A);
-		intel_ddi_init(dev_priv, PORT_B);
-		intel_ddi_init(dev_priv, PORT_C);
-		intel_ddi_init(dev_priv, PORT_D);
-		intel_ddi_init(dev_priv, PORT_E);
-		intel_ddi_init(dev_priv, PORT_F);
-		icl_dsi_init(dev_priv);
-	} else if (IS_GEMINILAKE(dev_priv) || IS_BROXTON(dev_priv)) {
-		intel_ddi_init(dev_priv, PORT_A);
-		intel_ddi_init(dev_priv, PORT_B);
-		intel_ddi_init(dev_priv, PORT_C);
-		vlv_dsi_init(dev_priv);
-	} else if (DISPLAY_VER(dev_priv) >= 9) {
-		intel_ddi_init(dev_priv, PORT_A);
-		intel_ddi_init(dev_priv, PORT_B);
-		intel_ddi_init(dev_priv, PORT_C);
-		intel_ddi_init(dev_priv, PORT_D);
-		intel_ddi_init(dev_priv, PORT_E);
-	} else if (HAS_DDI(dev_priv)) {
-		u32 found;
-
-=======
 	if (HAS_DDI(dev_priv)) {
->>>>>>> da8103da
 		if (intel_ddi_crt_present(dev_priv))
 			intel_crt_init(dev_priv);
 
