/*
 * Copyright © 2014 Red Hat
 *
 * Permission to use, copy, modify, distribute, and sell this software and its
 * documentation for any purpose is hereby granted without fee, provided that
 * the above copyright notice appear in all copies and that both that copyright
 * notice and this permission notice appear in supporting documentation, and
 * that the name of the copyright holders not be used in advertising or
 * publicity pertaining to distribution of the software without specific,
 * written prior permission.  The copyright holders make no representations
 * about the suitability of this software for any purpose.  It is provided "as
 * is" without express or implied warranty.
 *
 * THE COPYRIGHT HOLDERS DISCLAIM ALL WARRANTIES WITH REGARD TO THIS SOFTWARE,
 * INCLUDING ALL IMPLIED WARRANTIES OF MERCHANTABILITY AND FITNESS, IN NO
 * EVENT SHALL THE COPYRIGHT HOLDERS BE LIABLE FOR ANY SPECIAL, INDIRECT OR
 * CONSEQUENTIAL DAMAGES OR ANY DAMAGES WHATSOEVER RESULTING FROM LOSS OF USE,
 * DATA OR PROFITS, WHETHER IN AN ACTION OF CONTRACT, NEGLIGENCE OR OTHER
 * TORTIOUS ACTION, ARISING OUT OF OR IN CONNECTION WITH THE USE OR PERFORMANCE
 * OF THIS SOFTWARE.
 */

#include <linux/bitfield.h>
#include <linux/delay.h>
#include <linux/errno.h>
#include <linux/i2c.h>
#include <linux/init.h>
#include <linux/kernel.h>
#include <linux/random.h>
#include <linux/sched.h>
#include <linux/seq_file.h>
#include <linux/iopoll.h>

#if IS_ENABLED(CONFIG_DRM_DEBUG_DP_MST_TOPOLOGY_REFS)
#include <linux/stacktrace.h>
#include <linux/sort.h>
#include <linux/timekeeping.h>
#include <linux/math64.h>
#endif

#include <drm/display/drm_dp_mst_helper.h>
#include <drm/drm_atomic.h>
#include <drm/drm_atomic_helper.h>
#include <drm/drm_drv.h>
#include <drm/drm_edid.h>
#include <drm/drm_print.h>
#include <drm/drm_probe_helper.h>

#include "drm_dp_helper_internal.h"
#include "drm_dp_mst_topology_internal.h"

/**
 * DOC: dp mst helper
 *
 * These functions contain parts of the DisplayPort 1.2a MultiStream Transport
 * protocol. The helpers contain a topology manager and bandwidth manager.
 * The helpers encapsulate the sending and received of sideband msgs.
 */
struct drm_dp_pending_up_req {
	struct drm_dp_sideband_msg_hdr hdr;
	struct drm_dp_sideband_msg_req_body msg;
	struct list_head next;
};

static bool dump_dp_payload_table(struct drm_dp_mst_topology_mgr *mgr,
				  char *buf);

static void drm_dp_mst_topology_put_port(struct drm_dp_mst_port *port);

static int drm_dp_dpcd_write_payload(struct drm_dp_mst_topology_mgr *mgr,
				     int id, u8 start_slot, u8 num_slots);

static int drm_dp_send_dpcd_read(struct drm_dp_mst_topology_mgr *mgr,
				 struct drm_dp_mst_port *port,
				 int offset, int size, u8 *bytes);
static int drm_dp_send_dpcd_write(struct drm_dp_mst_topology_mgr *mgr,
				  struct drm_dp_mst_port *port,
				  int offset, int size, u8 *bytes);

static int drm_dp_send_link_address(struct drm_dp_mst_topology_mgr *mgr,
				    struct drm_dp_mst_branch *mstb);

static void
drm_dp_send_clear_payload_id_table(struct drm_dp_mst_topology_mgr *mgr,
				   struct drm_dp_mst_branch *mstb);

static int drm_dp_send_enum_path_resources(struct drm_dp_mst_topology_mgr *mgr,
					   struct drm_dp_mst_branch *mstb,
					   struct drm_dp_mst_port *port);
static bool drm_dp_validate_guid(struct drm_dp_mst_topology_mgr *mgr,
				 u8 *guid);

static int drm_dp_mst_register_i2c_bus(struct drm_dp_mst_port *port);
static void drm_dp_mst_unregister_i2c_bus(struct drm_dp_mst_port *port);
static void drm_dp_mst_kick_tx(struct drm_dp_mst_topology_mgr *mgr);

static bool drm_dp_mst_port_downstream_of_branch(struct drm_dp_mst_port *port,
						 struct drm_dp_mst_branch *branch);

#define DBG_PREFIX "[dp_mst]"

#define DP_STR(x) [DP_ ## x] = #x

static const char *drm_dp_mst_req_type_str(u8 req_type)
{
	static const char * const req_type_str[] = {
		DP_STR(GET_MSG_TRANSACTION_VERSION),
		DP_STR(LINK_ADDRESS),
		DP_STR(CONNECTION_STATUS_NOTIFY),
		DP_STR(ENUM_PATH_RESOURCES),
		DP_STR(ALLOCATE_PAYLOAD),
		DP_STR(QUERY_PAYLOAD),
		DP_STR(RESOURCE_STATUS_NOTIFY),
		DP_STR(CLEAR_PAYLOAD_ID_TABLE),
		DP_STR(REMOTE_DPCD_READ),
		DP_STR(REMOTE_DPCD_WRITE),
		DP_STR(REMOTE_I2C_READ),
		DP_STR(REMOTE_I2C_WRITE),
		DP_STR(POWER_UP_PHY),
		DP_STR(POWER_DOWN_PHY),
		DP_STR(SINK_EVENT_NOTIFY),
		DP_STR(QUERY_STREAM_ENC_STATUS),
	};

	if (req_type >= ARRAY_SIZE(req_type_str) ||
	    !req_type_str[req_type])
		return "unknown";

	return req_type_str[req_type];
}

#undef DP_STR
#define DP_STR(x) [DP_NAK_ ## x] = #x

static const char *drm_dp_mst_nak_reason_str(u8 nak_reason)
{
	static const char * const nak_reason_str[] = {
		DP_STR(WRITE_FAILURE),
		DP_STR(INVALID_READ),
		DP_STR(CRC_FAILURE),
		DP_STR(BAD_PARAM),
		DP_STR(DEFER),
		DP_STR(LINK_FAILURE),
		DP_STR(NO_RESOURCES),
		DP_STR(DPCD_FAIL),
		DP_STR(I2C_NAK),
		DP_STR(ALLOCATE_FAIL),
	};

	if (nak_reason >= ARRAY_SIZE(nak_reason_str) ||
	    !nak_reason_str[nak_reason])
		return "unknown";

	return nak_reason_str[nak_reason];
}

#undef DP_STR
#define DP_STR(x) [DRM_DP_SIDEBAND_TX_ ## x] = #x

static const char *drm_dp_mst_sideband_tx_state_str(int state)
{
	static const char * const sideband_reason_str[] = {
		DP_STR(QUEUED),
		DP_STR(START_SEND),
		DP_STR(SENT),
		DP_STR(RX),
		DP_STR(TIMEOUT),
	};

	if (state >= ARRAY_SIZE(sideband_reason_str) ||
	    !sideband_reason_str[state])
		return "unknown";

	return sideband_reason_str[state];
}

static int
drm_dp_mst_rad_to_str(const u8 rad[8], u8 lct, char *out, size_t len)
{
	int i;
	u8 unpacked_rad[16];

	for (i = 0; i < lct; i++) {
		if (i % 2)
			unpacked_rad[i] = rad[i / 2] >> 4;
		else
			unpacked_rad[i] = rad[i / 2] & BIT_MASK(4);
	}

	/* TODO: Eventually add something to printk so we can format the rad
	 * like this: 1.2.3
	 */
	return snprintf(out, len, "%*phC", lct, unpacked_rad);
}

/* sideband msg handling */
static u8 drm_dp_msg_header_crc4(const uint8_t *data, size_t num_nibbles)
{
	u8 bitmask = 0x80;
	u8 bitshift = 7;
	u8 array_index = 0;
	int number_of_bits = num_nibbles * 4;
	u8 remainder = 0;

	while (number_of_bits != 0) {
		number_of_bits--;
		remainder <<= 1;
		remainder |= (data[array_index] & bitmask) >> bitshift;
		bitmask >>= 1;
		bitshift--;
		if (bitmask == 0) {
			bitmask = 0x80;
			bitshift = 7;
			array_index++;
		}
		if ((remainder & 0x10) == 0x10)
			remainder ^= 0x13;
	}

	number_of_bits = 4;
	while (number_of_bits != 0) {
		number_of_bits--;
		remainder <<= 1;
		if ((remainder & 0x10) != 0)
			remainder ^= 0x13;
	}

	return remainder;
}

static u8 drm_dp_msg_data_crc4(const uint8_t *data, u8 number_of_bytes)
{
	u8 bitmask = 0x80;
	u8 bitshift = 7;
	u8 array_index = 0;
	int number_of_bits = number_of_bytes * 8;
	u16 remainder = 0;

	while (number_of_bits != 0) {
		number_of_bits--;
		remainder <<= 1;
		remainder |= (data[array_index] & bitmask) >> bitshift;
		bitmask >>= 1;
		bitshift--;
		if (bitmask == 0) {
			bitmask = 0x80;
			bitshift = 7;
			array_index++;
		}
		if ((remainder & 0x100) == 0x100)
			remainder ^= 0xd5;
	}

	number_of_bits = 8;
	while (number_of_bits != 0) {
		number_of_bits--;
		remainder <<= 1;
		if ((remainder & 0x100) != 0)
			remainder ^= 0xd5;
	}

	return remainder & 0xff;
}
static inline u8 drm_dp_calc_sb_hdr_size(struct drm_dp_sideband_msg_hdr *hdr)
{
	u8 size = 3;

	size += (hdr->lct / 2);
	return size;
}

static void drm_dp_encode_sideband_msg_hdr(struct drm_dp_sideband_msg_hdr *hdr,
					   u8 *buf, int *len)
{
	int idx = 0;
	int i;
	u8 crc4;

	buf[idx++] = ((hdr->lct & 0xf) << 4) | (hdr->lcr & 0xf);
	for (i = 0; i < (hdr->lct / 2); i++)
		buf[idx++] = hdr->rad[i];
	buf[idx++] = (hdr->broadcast << 7) | (hdr->path_msg << 6) |
		(hdr->msg_len & 0x3f);
	buf[idx++] = (hdr->somt << 7) | (hdr->eomt << 6) | (hdr->seqno << 4);

	crc4 = drm_dp_msg_header_crc4(buf, (idx * 2) - 1);
	buf[idx - 1] |= (crc4 & 0xf);

	*len = idx;
}

static bool drm_dp_decode_sideband_msg_hdr(const struct drm_dp_mst_topology_mgr *mgr,
					   struct drm_dp_sideband_msg_hdr *hdr,
					   u8 *buf, int buflen, u8 *hdrlen)
{
	u8 crc4;
	u8 len;
	int i;
	u8 idx;

	if (buf[0] == 0)
		return false;
	len = 3;
	len += ((buf[0] & 0xf0) >> 4) / 2;
	if (len > buflen)
		return false;
	crc4 = drm_dp_msg_header_crc4(buf, (len * 2) - 1);

	if ((crc4 & 0xf) != (buf[len - 1] & 0xf)) {
		drm_dbg_kms(mgr->dev, "crc4 mismatch 0x%x 0x%x\n", crc4, buf[len - 1]);
		return false;
	}

	hdr->lct = (buf[0] & 0xf0) >> 4;
	hdr->lcr = (buf[0] & 0xf);
	idx = 1;
	for (i = 0; i < (hdr->lct / 2); i++)
		hdr->rad[i] = buf[idx++];
	hdr->broadcast = (buf[idx] >> 7) & 0x1;
	hdr->path_msg = (buf[idx] >> 6) & 0x1;
	hdr->msg_len = buf[idx] & 0x3f;
	idx++;
	hdr->somt = (buf[idx] >> 7) & 0x1;
	hdr->eomt = (buf[idx] >> 6) & 0x1;
	hdr->seqno = (buf[idx] >> 4) & 0x1;
	idx++;
	*hdrlen = idx;
	return true;
}

void
drm_dp_encode_sideband_req(const struct drm_dp_sideband_msg_req_body *req,
			   struct drm_dp_sideband_msg_tx *raw)
{
	int idx = 0;
	int i;
	u8 *buf = raw->msg;

	buf[idx++] = req->req_type & 0x7f;

	switch (req->req_type) {
	case DP_ENUM_PATH_RESOURCES:
	case DP_POWER_DOWN_PHY:
	case DP_POWER_UP_PHY:
		buf[idx] = (req->u.port_num.port_number & 0xf) << 4;
		idx++;
		break;
	case DP_ALLOCATE_PAYLOAD:
		buf[idx] = (req->u.allocate_payload.port_number & 0xf) << 4 |
			(req->u.allocate_payload.number_sdp_streams & 0xf);
		idx++;
		buf[idx] = (req->u.allocate_payload.vcpi & 0x7f);
		idx++;
		buf[idx] = (req->u.allocate_payload.pbn >> 8);
		idx++;
		buf[idx] = (req->u.allocate_payload.pbn & 0xff);
		idx++;
		for (i = 0; i < req->u.allocate_payload.number_sdp_streams / 2; i++) {
			buf[idx] = ((req->u.allocate_payload.sdp_stream_sink[i * 2] & 0xf) << 4) |
				(req->u.allocate_payload.sdp_stream_sink[i * 2 + 1] & 0xf);
			idx++;
		}
		if (req->u.allocate_payload.number_sdp_streams & 1) {
			i = req->u.allocate_payload.number_sdp_streams - 1;
			buf[idx] = (req->u.allocate_payload.sdp_stream_sink[i] & 0xf) << 4;
			idx++;
		}
		break;
	case DP_QUERY_PAYLOAD:
		buf[idx] = (req->u.query_payload.port_number & 0xf) << 4;
		idx++;
		buf[idx] = (req->u.query_payload.vcpi & 0x7f);
		idx++;
		break;
	case DP_REMOTE_DPCD_READ:
		buf[idx] = (req->u.dpcd_read.port_number & 0xf) << 4;
		buf[idx] |= ((req->u.dpcd_read.dpcd_address & 0xf0000) >> 16) & 0xf;
		idx++;
		buf[idx] = (req->u.dpcd_read.dpcd_address & 0xff00) >> 8;
		idx++;
		buf[idx] = (req->u.dpcd_read.dpcd_address & 0xff);
		idx++;
		buf[idx] = (req->u.dpcd_read.num_bytes);
		idx++;
		break;

	case DP_REMOTE_DPCD_WRITE:
		buf[idx] = (req->u.dpcd_write.port_number & 0xf) << 4;
		buf[idx] |= ((req->u.dpcd_write.dpcd_address & 0xf0000) >> 16) & 0xf;
		idx++;
		buf[idx] = (req->u.dpcd_write.dpcd_address & 0xff00) >> 8;
		idx++;
		buf[idx] = (req->u.dpcd_write.dpcd_address & 0xff);
		idx++;
		buf[idx] = (req->u.dpcd_write.num_bytes);
		idx++;
		memcpy(&buf[idx], req->u.dpcd_write.bytes, req->u.dpcd_write.num_bytes);
		idx += req->u.dpcd_write.num_bytes;
		break;
	case DP_REMOTE_I2C_READ:
		buf[idx] = (req->u.i2c_read.port_number & 0xf) << 4;
		buf[idx] |= (req->u.i2c_read.num_transactions & 0x3);
		idx++;
		for (i = 0; i < (req->u.i2c_read.num_transactions & 0x3); i++) {
			buf[idx] = req->u.i2c_read.transactions[i].i2c_dev_id & 0x7f;
			idx++;
			buf[idx] = req->u.i2c_read.transactions[i].num_bytes;
			idx++;
			memcpy(&buf[idx], req->u.i2c_read.transactions[i].bytes, req->u.i2c_read.transactions[i].num_bytes);
			idx += req->u.i2c_read.transactions[i].num_bytes;

			buf[idx] = (req->u.i2c_read.transactions[i].no_stop_bit & 0x1) << 4;
			buf[idx] |= (req->u.i2c_read.transactions[i].i2c_transaction_delay & 0xf);
			idx++;
		}
		buf[idx] = (req->u.i2c_read.read_i2c_device_id) & 0x7f;
		idx++;
		buf[idx] = (req->u.i2c_read.num_bytes_read);
		idx++;
		break;

	case DP_REMOTE_I2C_WRITE:
		buf[idx] = (req->u.i2c_write.port_number & 0xf) << 4;
		idx++;
		buf[idx] = (req->u.i2c_write.write_i2c_device_id) & 0x7f;
		idx++;
		buf[idx] = (req->u.i2c_write.num_bytes);
		idx++;
		memcpy(&buf[idx], req->u.i2c_write.bytes, req->u.i2c_write.num_bytes);
		idx += req->u.i2c_write.num_bytes;
		break;
	case DP_QUERY_STREAM_ENC_STATUS: {
		const struct drm_dp_query_stream_enc_status *msg;

		msg = &req->u.enc_status;
		buf[idx] = msg->stream_id;
		idx++;
		memcpy(&buf[idx], msg->client_id, sizeof(msg->client_id));
		idx += sizeof(msg->client_id);
		buf[idx] = 0;
		buf[idx] |= FIELD_PREP(GENMASK(1, 0), msg->stream_event);
		buf[idx] |= msg->valid_stream_event ? BIT(2) : 0;
		buf[idx] |= FIELD_PREP(GENMASK(4, 3), msg->stream_behavior);
		buf[idx] |= msg->valid_stream_behavior ? BIT(5) : 0;
		idx++;
		}
		break;
	}
	raw->cur_len = idx;
}
EXPORT_SYMBOL_FOR_TESTS_ONLY(drm_dp_encode_sideband_req);

/* Decode a sideband request we've encoded, mainly used for debugging */
int
drm_dp_decode_sideband_req(const struct drm_dp_sideband_msg_tx *raw,
			   struct drm_dp_sideband_msg_req_body *req)
{
	const u8 *buf = raw->msg;
	int i, idx = 0;

	req->req_type = buf[idx++] & 0x7f;
	switch (req->req_type) {
	case DP_ENUM_PATH_RESOURCES:
	case DP_POWER_DOWN_PHY:
	case DP_POWER_UP_PHY:
		req->u.port_num.port_number = (buf[idx] >> 4) & 0xf;
		break;
	case DP_ALLOCATE_PAYLOAD:
		{
			struct drm_dp_allocate_payload *a =
				&req->u.allocate_payload;

			a->number_sdp_streams = buf[idx] & 0xf;
			a->port_number = (buf[idx] >> 4) & 0xf;

			WARN_ON(buf[++idx] & 0x80);
			a->vcpi = buf[idx] & 0x7f;

			a->pbn = buf[++idx] << 8;
			a->pbn |= buf[++idx];

			idx++;
			for (i = 0; i < a->number_sdp_streams; i++) {
				a->sdp_stream_sink[i] =
					(buf[idx + (i / 2)] >> ((i % 2) ? 0 : 4)) & 0xf;
			}
		}
		break;
	case DP_QUERY_PAYLOAD:
		req->u.query_payload.port_number = (buf[idx] >> 4) & 0xf;
		WARN_ON(buf[++idx] & 0x80);
		req->u.query_payload.vcpi = buf[idx] & 0x7f;
		break;
	case DP_REMOTE_DPCD_READ:
		{
			struct drm_dp_remote_dpcd_read *r = &req->u.dpcd_read;

			r->port_number = (buf[idx] >> 4) & 0xf;

			r->dpcd_address = (buf[idx] << 16) & 0xf0000;
			r->dpcd_address |= (buf[++idx] << 8) & 0xff00;
			r->dpcd_address |= buf[++idx] & 0xff;

			r->num_bytes = buf[++idx];
		}
		break;
	case DP_REMOTE_DPCD_WRITE:
		{
			struct drm_dp_remote_dpcd_write *w =
				&req->u.dpcd_write;

			w->port_number = (buf[idx] >> 4) & 0xf;

			w->dpcd_address = (buf[idx] << 16) & 0xf0000;
			w->dpcd_address |= (buf[++idx] << 8) & 0xff00;
			w->dpcd_address |= buf[++idx] & 0xff;

			w->num_bytes = buf[++idx];

			w->bytes = kmemdup(&buf[++idx], w->num_bytes,
					   GFP_KERNEL);
			if (!w->bytes)
				return -ENOMEM;
		}
		break;
	case DP_REMOTE_I2C_READ:
		{
			struct drm_dp_remote_i2c_read *r = &req->u.i2c_read;
			struct drm_dp_remote_i2c_read_tx *tx;
			bool failed = false;

			r->num_transactions = buf[idx] & 0x3;
			r->port_number = (buf[idx] >> 4) & 0xf;
			for (i = 0; i < r->num_transactions; i++) {
				tx = &r->transactions[i];

				tx->i2c_dev_id = buf[++idx] & 0x7f;
				tx->num_bytes = buf[++idx];
				tx->bytes = kmemdup(&buf[++idx],
						    tx->num_bytes,
						    GFP_KERNEL);
				if (!tx->bytes) {
					failed = true;
					break;
				}
				idx += tx->num_bytes;
				tx->no_stop_bit = (buf[idx] >> 5) & 0x1;
				tx->i2c_transaction_delay = buf[idx] & 0xf;
			}

			if (failed) {
				for (i = 0; i < r->num_transactions; i++) {
					tx = &r->transactions[i];
					kfree(tx->bytes);
				}
				return -ENOMEM;
			}

			r->read_i2c_device_id = buf[++idx] & 0x7f;
			r->num_bytes_read = buf[++idx];
		}
		break;
	case DP_REMOTE_I2C_WRITE:
		{
			struct drm_dp_remote_i2c_write *w = &req->u.i2c_write;

			w->port_number = (buf[idx] >> 4) & 0xf;
			w->write_i2c_device_id = buf[++idx] & 0x7f;
			w->num_bytes = buf[++idx];
			w->bytes = kmemdup(&buf[++idx], w->num_bytes,
					   GFP_KERNEL);
			if (!w->bytes)
				return -ENOMEM;
		}
		break;
	case DP_QUERY_STREAM_ENC_STATUS:
		req->u.enc_status.stream_id = buf[idx++];
		for (i = 0; i < sizeof(req->u.enc_status.client_id); i++)
			req->u.enc_status.client_id[i] = buf[idx++];

		req->u.enc_status.stream_event = FIELD_GET(GENMASK(1, 0),
							   buf[idx]);
		req->u.enc_status.valid_stream_event = FIELD_GET(BIT(2),
								 buf[idx]);
		req->u.enc_status.stream_behavior = FIELD_GET(GENMASK(4, 3),
							      buf[idx]);
		req->u.enc_status.valid_stream_behavior = FIELD_GET(BIT(5),
								    buf[idx]);
		break;
	}

	return 0;
}
EXPORT_SYMBOL_FOR_TESTS_ONLY(drm_dp_decode_sideband_req);

void
drm_dp_dump_sideband_msg_req_body(const struct drm_dp_sideband_msg_req_body *req,
				  int indent, struct drm_printer *printer)
{
	int i;

#define P(f, ...) drm_printf_indent(printer, indent, f, ##__VA_ARGS__)
	if (req->req_type == DP_LINK_ADDRESS) {
		/* No contents to print */
		P("type=%s\n", drm_dp_mst_req_type_str(req->req_type));
		return;
	}

	P("type=%s contents:\n", drm_dp_mst_req_type_str(req->req_type));
	indent++;

	switch (req->req_type) {
	case DP_ENUM_PATH_RESOURCES:
	case DP_POWER_DOWN_PHY:
	case DP_POWER_UP_PHY:
		P("port=%d\n", req->u.port_num.port_number);
		break;
	case DP_ALLOCATE_PAYLOAD:
		P("port=%d vcpi=%d pbn=%d sdp_streams=%d %*ph\n",
		  req->u.allocate_payload.port_number,
		  req->u.allocate_payload.vcpi, req->u.allocate_payload.pbn,
		  req->u.allocate_payload.number_sdp_streams,
		  req->u.allocate_payload.number_sdp_streams,
		  req->u.allocate_payload.sdp_stream_sink);
		break;
	case DP_QUERY_PAYLOAD:
		P("port=%d vcpi=%d\n",
		  req->u.query_payload.port_number,
		  req->u.query_payload.vcpi);
		break;
	case DP_REMOTE_DPCD_READ:
		P("port=%d dpcd_addr=%05x len=%d\n",
		  req->u.dpcd_read.port_number, req->u.dpcd_read.dpcd_address,
		  req->u.dpcd_read.num_bytes);
		break;
	case DP_REMOTE_DPCD_WRITE:
		P("port=%d addr=%05x len=%d: %*ph\n",
		  req->u.dpcd_write.port_number,
		  req->u.dpcd_write.dpcd_address,
		  req->u.dpcd_write.num_bytes, req->u.dpcd_write.num_bytes,
		  req->u.dpcd_write.bytes);
		break;
	case DP_REMOTE_I2C_READ:
		P("port=%d num_tx=%d id=%d size=%d:\n",
		  req->u.i2c_read.port_number,
		  req->u.i2c_read.num_transactions,
		  req->u.i2c_read.read_i2c_device_id,
		  req->u.i2c_read.num_bytes_read);

		indent++;
		for (i = 0; i < req->u.i2c_read.num_transactions; i++) {
			const struct drm_dp_remote_i2c_read_tx *rtx =
				&req->u.i2c_read.transactions[i];

			P("%d: id=%03d size=%03d no_stop_bit=%d tx_delay=%03d: %*ph\n",
			  i, rtx->i2c_dev_id, rtx->num_bytes,
			  rtx->no_stop_bit, rtx->i2c_transaction_delay,
			  rtx->num_bytes, rtx->bytes);
		}
		break;
	case DP_REMOTE_I2C_WRITE:
		P("port=%d id=%d size=%d: %*ph\n",
		  req->u.i2c_write.port_number,
		  req->u.i2c_write.write_i2c_device_id,
		  req->u.i2c_write.num_bytes, req->u.i2c_write.num_bytes,
		  req->u.i2c_write.bytes);
		break;
	case DP_QUERY_STREAM_ENC_STATUS:
		P("stream_id=%u client_id=%*ph stream_event=%x "
		  "valid_event=%d stream_behavior=%x valid_behavior=%d",
		  req->u.enc_status.stream_id,
		  (int)ARRAY_SIZE(req->u.enc_status.client_id),
		  req->u.enc_status.client_id, req->u.enc_status.stream_event,
		  req->u.enc_status.valid_stream_event,
		  req->u.enc_status.stream_behavior,
		  req->u.enc_status.valid_stream_behavior);
		break;
	default:
		P("???\n");
		break;
	}
#undef P
}
EXPORT_SYMBOL_FOR_TESTS_ONLY(drm_dp_dump_sideband_msg_req_body);

static inline void
drm_dp_mst_dump_sideband_msg_tx(struct drm_printer *p,
				const struct drm_dp_sideband_msg_tx *txmsg)
{
	struct drm_dp_sideband_msg_req_body req;
	char buf[64];
	int ret;
	int i;

	drm_dp_mst_rad_to_str(txmsg->dst->rad, txmsg->dst->lct, buf,
			      sizeof(buf));
	drm_printf(p, "txmsg cur_offset=%x cur_len=%x seqno=%x state=%s path_msg=%d dst=%s\n",
		   txmsg->cur_offset, txmsg->cur_len, txmsg->seqno,
		   drm_dp_mst_sideband_tx_state_str(txmsg->state),
		   txmsg->path_msg, buf);

	ret = drm_dp_decode_sideband_req(txmsg, &req);
	if (ret) {
		drm_printf(p, "<failed to decode sideband req: %d>\n", ret);
		return;
	}
	drm_dp_dump_sideband_msg_req_body(&req, 1, p);

	switch (req.req_type) {
	case DP_REMOTE_DPCD_WRITE:
		kfree(req.u.dpcd_write.bytes);
		break;
	case DP_REMOTE_I2C_READ:
		for (i = 0; i < req.u.i2c_read.num_transactions; i++)
			kfree(req.u.i2c_read.transactions[i].bytes);
		break;
	case DP_REMOTE_I2C_WRITE:
		kfree(req.u.i2c_write.bytes);
		break;
	}
}

static void drm_dp_crc_sideband_chunk_req(u8 *msg, u8 len)
{
	u8 crc4;

	crc4 = drm_dp_msg_data_crc4(msg, len);
	msg[len] = crc4;
}

static void drm_dp_encode_sideband_reply(struct drm_dp_sideband_msg_reply_body *rep,
					 struct drm_dp_sideband_msg_tx *raw)
{
	int idx = 0;
	u8 *buf = raw->msg;

	buf[idx++] = (rep->reply_type & 0x1) << 7 | (rep->req_type & 0x7f);

	raw->cur_len = idx;
}

static int drm_dp_sideband_msg_set_header(struct drm_dp_sideband_msg_rx *msg,
					  struct drm_dp_sideband_msg_hdr *hdr,
					  u8 hdrlen)
{
	/*
	 * ignore out-of-order messages or messages that are part of a
	 * failed transaction
	 */
	if (!hdr->somt && !msg->have_somt)
		return false;

	/* get length contained in this portion */
	msg->curchunk_idx = 0;
	msg->curchunk_len = hdr->msg_len;
	msg->curchunk_hdrlen = hdrlen;

	/* we have already gotten an somt - don't bother parsing */
	if (hdr->somt && msg->have_somt)
		return false;

	if (hdr->somt) {
		memcpy(&msg->initial_hdr, hdr,
		       sizeof(struct drm_dp_sideband_msg_hdr));
		msg->have_somt = true;
	}
	if (hdr->eomt)
		msg->have_eomt = true;

	return true;
}

/* this adds a chunk of msg to the builder to get the final msg */
static bool drm_dp_sideband_append_payload(struct drm_dp_sideband_msg_rx *msg,
					   u8 *replybuf, u8 replybuflen)
{
	u8 crc4;

	memcpy(&msg->chunk[msg->curchunk_idx], replybuf, replybuflen);
	msg->curchunk_idx += replybuflen;

	if (msg->curchunk_idx >= msg->curchunk_len) {
		/* do CRC */
		crc4 = drm_dp_msg_data_crc4(msg->chunk, msg->curchunk_len - 1);
		if (crc4 != msg->chunk[msg->curchunk_len - 1])
			print_hex_dump(KERN_DEBUG, "wrong crc",
				       DUMP_PREFIX_NONE, 16, 1,
				       msg->chunk,  msg->curchunk_len, false);
		/* copy chunk into bigger msg */
		memcpy(&msg->msg[msg->curlen], msg->chunk, msg->curchunk_len - 1);
		msg->curlen += msg->curchunk_len - 1;
	}
	return true;
}

static bool drm_dp_sideband_parse_link_address(const struct drm_dp_mst_topology_mgr *mgr,
					       struct drm_dp_sideband_msg_rx *raw,
					       struct drm_dp_sideband_msg_reply_body *repmsg)
{
	int idx = 1;
	int i;

	memcpy(repmsg->u.link_addr.guid, &raw->msg[idx], 16);
	idx += 16;
	repmsg->u.link_addr.nports = raw->msg[idx] & 0xf;
	idx++;
	if (idx > raw->curlen)
		goto fail_len;
	for (i = 0; i < repmsg->u.link_addr.nports; i++) {
		if (raw->msg[idx] & 0x80)
			repmsg->u.link_addr.ports[i].input_port = 1;

		repmsg->u.link_addr.ports[i].peer_device_type = (raw->msg[idx] >> 4) & 0x7;
		repmsg->u.link_addr.ports[i].port_number = (raw->msg[idx] & 0xf);

		idx++;
		if (idx > raw->curlen)
			goto fail_len;
		repmsg->u.link_addr.ports[i].mcs = (raw->msg[idx] >> 7) & 0x1;
		repmsg->u.link_addr.ports[i].ddps = (raw->msg[idx] >> 6) & 0x1;
		if (repmsg->u.link_addr.ports[i].input_port == 0)
			repmsg->u.link_addr.ports[i].legacy_device_plug_status = (raw->msg[idx] >> 5) & 0x1;
		idx++;
		if (idx > raw->curlen)
			goto fail_len;
		if (repmsg->u.link_addr.ports[i].input_port == 0) {
			repmsg->u.link_addr.ports[i].dpcd_revision = (raw->msg[idx]);
			idx++;
			if (idx > raw->curlen)
				goto fail_len;
			memcpy(repmsg->u.link_addr.ports[i].peer_guid, &raw->msg[idx], 16);
			idx += 16;
			if (idx > raw->curlen)
				goto fail_len;
			repmsg->u.link_addr.ports[i].num_sdp_streams = (raw->msg[idx] >> 4) & 0xf;
			repmsg->u.link_addr.ports[i].num_sdp_stream_sinks = (raw->msg[idx] & 0xf);
			idx++;

		}
		if (idx > raw->curlen)
			goto fail_len;
	}

	return true;
fail_len:
	DRM_DEBUG_KMS("link address reply parse length fail %d %d\n", idx, raw->curlen);
	return false;
}

static bool drm_dp_sideband_parse_remote_dpcd_read(struct drm_dp_sideband_msg_rx *raw,
						   struct drm_dp_sideband_msg_reply_body *repmsg)
{
	int idx = 1;

	repmsg->u.remote_dpcd_read_ack.port_number = raw->msg[idx] & 0xf;
	idx++;
	if (idx > raw->curlen)
		goto fail_len;
	repmsg->u.remote_dpcd_read_ack.num_bytes = raw->msg[idx];
	idx++;
	if (idx > raw->curlen)
		goto fail_len;

	memcpy(repmsg->u.remote_dpcd_read_ack.bytes, &raw->msg[idx], repmsg->u.remote_dpcd_read_ack.num_bytes);
	return true;
fail_len:
	DRM_DEBUG_KMS("link address reply parse length fail %d %d\n", idx, raw->curlen);
	return false;
}

static bool drm_dp_sideband_parse_remote_dpcd_write(struct drm_dp_sideband_msg_rx *raw,
						      struct drm_dp_sideband_msg_reply_body *repmsg)
{
	int idx = 1;

	repmsg->u.remote_dpcd_write_ack.port_number = raw->msg[idx] & 0xf;
	idx++;
	if (idx > raw->curlen)
		goto fail_len;
	return true;
fail_len:
	DRM_DEBUG_KMS("parse length fail %d %d\n", idx, raw->curlen);
	return false;
}

static bool drm_dp_sideband_parse_remote_i2c_read_ack(struct drm_dp_sideband_msg_rx *raw,
						      struct drm_dp_sideband_msg_reply_body *repmsg)
{
	int idx = 1;

	repmsg->u.remote_i2c_read_ack.port_number = (raw->msg[idx] & 0xf);
	idx++;
	if (idx > raw->curlen)
		goto fail_len;
	repmsg->u.remote_i2c_read_ack.num_bytes = raw->msg[idx];
	idx++;
	/* TODO check */
	memcpy(repmsg->u.remote_i2c_read_ack.bytes, &raw->msg[idx], repmsg->u.remote_i2c_read_ack.num_bytes);
	return true;
fail_len:
	DRM_DEBUG_KMS("remote i2c reply parse length fail %d %d\n", idx, raw->curlen);
	return false;
}

static bool drm_dp_sideband_parse_enum_path_resources_ack(struct drm_dp_sideband_msg_rx *raw,
							  struct drm_dp_sideband_msg_reply_body *repmsg)
{
	int idx = 1;

	repmsg->u.path_resources.port_number = (raw->msg[idx] >> 4) & 0xf;
	repmsg->u.path_resources.fec_capable = raw->msg[idx] & 0x1;
	idx++;
	if (idx > raw->curlen)
		goto fail_len;
	repmsg->u.path_resources.full_payload_bw_number = (raw->msg[idx] << 8) | (raw->msg[idx+1]);
	idx += 2;
	if (idx > raw->curlen)
		goto fail_len;
	repmsg->u.path_resources.avail_payload_bw_number = (raw->msg[idx] << 8) | (raw->msg[idx+1]);
	idx += 2;
	if (idx > raw->curlen)
		goto fail_len;
	return true;
fail_len:
	DRM_DEBUG_KMS("enum resource parse length fail %d %d\n", idx, raw->curlen);
	return false;
}

static bool drm_dp_sideband_parse_allocate_payload_ack(struct drm_dp_sideband_msg_rx *raw,
							  struct drm_dp_sideband_msg_reply_body *repmsg)
{
	int idx = 1;

	repmsg->u.allocate_payload.port_number = (raw->msg[idx] >> 4) & 0xf;
	idx++;
	if (idx > raw->curlen)
		goto fail_len;
	repmsg->u.allocate_payload.vcpi = raw->msg[idx];
	idx++;
	if (idx > raw->curlen)
		goto fail_len;
	repmsg->u.allocate_payload.allocated_pbn = (raw->msg[idx] << 8) | (raw->msg[idx+1]);
	idx += 2;
	if (idx > raw->curlen)
		goto fail_len;
	return true;
fail_len:
	DRM_DEBUG_KMS("allocate payload parse length fail %d %d\n", idx, raw->curlen);
	return false;
}

static bool drm_dp_sideband_parse_query_payload_ack(struct drm_dp_sideband_msg_rx *raw,
						    struct drm_dp_sideband_msg_reply_body *repmsg)
{
	int idx = 1;

	repmsg->u.query_payload.port_number = (raw->msg[idx] >> 4) & 0xf;
	idx++;
	if (idx > raw->curlen)
		goto fail_len;
	repmsg->u.query_payload.allocated_pbn = (raw->msg[idx] << 8) | (raw->msg[idx + 1]);
	idx += 2;
	if (idx > raw->curlen)
		goto fail_len;
	return true;
fail_len:
	DRM_DEBUG_KMS("query payload parse length fail %d %d\n", idx, raw->curlen);
	return false;
}

static bool drm_dp_sideband_parse_power_updown_phy_ack(struct drm_dp_sideband_msg_rx *raw,
						       struct drm_dp_sideband_msg_reply_body *repmsg)
{
	int idx = 1;

	repmsg->u.port_number.port_number = (raw->msg[idx] >> 4) & 0xf;
	idx++;
	if (idx > raw->curlen) {
		DRM_DEBUG_KMS("power up/down phy parse length fail %d %d\n",
			      idx, raw->curlen);
		return false;
	}
	return true;
}

static bool
drm_dp_sideband_parse_query_stream_enc_status(
				struct drm_dp_sideband_msg_rx *raw,
				struct drm_dp_sideband_msg_reply_body *repmsg)
{
	struct drm_dp_query_stream_enc_status_ack_reply *reply;

	reply = &repmsg->u.enc_status;

	reply->stream_id = raw->msg[3];

	reply->reply_signed = raw->msg[2] & BIT(0);

	/*
	 * NOTE: It's my impression from reading the spec that the below parsing
	 * is correct. However I noticed while testing with an HDCP 1.4 display
	 * through an HDCP 2.2 hub that only bit 3 was set. In that case, I
	 * would expect both bits to be set. So keep the parsing following the
	 * spec, but beware reality might not match the spec (at least for some
	 * configurations).
	 */
	reply->hdcp_1x_device_present = raw->msg[2] & BIT(4);
	reply->hdcp_2x_device_present = raw->msg[2] & BIT(3);

	reply->query_capable_device_present = raw->msg[2] & BIT(5);
	reply->legacy_device_present = raw->msg[2] & BIT(6);
	reply->unauthorizable_device_present = raw->msg[2] & BIT(7);

	reply->auth_completed = !!(raw->msg[1] & BIT(3));
	reply->encryption_enabled = !!(raw->msg[1] & BIT(4));
	reply->repeater_present = !!(raw->msg[1] & BIT(5));
	reply->state = (raw->msg[1] & GENMASK(7, 6)) >> 6;

	return true;
}

static bool drm_dp_sideband_parse_reply(const struct drm_dp_mst_topology_mgr *mgr,
					struct drm_dp_sideband_msg_rx *raw,
					struct drm_dp_sideband_msg_reply_body *msg)
{
	memset(msg, 0, sizeof(*msg));
	msg->reply_type = (raw->msg[0] & 0x80) >> 7;
	msg->req_type = (raw->msg[0] & 0x7f);

	if (msg->reply_type == DP_SIDEBAND_REPLY_NAK) {
		memcpy(msg->u.nak.guid, &raw->msg[1], 16);
		msg->u.nak.reason = raw->msg[17];
		msg->u.nak.nak_data = raw->msg[18];
		return false;
	}

	switch (msg->req_type) {
	case DP_LINK_ADDRESS:
		return drm_dp_sideband_parse_link_address(mgr, raw, msg);
	case DP_QUERY_PAYLOAD:
		return drm_dp_sideband_parse_query_payload_ack(raw, msg);
	case DP_REMOTE_DPCD_READ:
		return drm_dp_sideband_parse_remote_dpcd_read(raw, msg);
	case DP_REMOTE_DPCD_WRITE:
		return drm_dp_sideband_parse_remote_dpcd_write(raw, msg);
	case DP_REMOTE_I2C_READ:
		return drm_dp_sideband_parse_remote_i2c_read_ack(raw, msg);
	case DP_REMOTE_I2C_WRITE:
		return true; /* since there's nothing to parse */
	case DP_ENUM_PATH_RESOURCES:
		return drm_dp_sideband_parse_enum_path_resources_ack(raw, msg);
	case DP_ALLOCATE_PAYLOAD:
		return drm_dp_sideband_parse_allocate_payload_ack(raw, msg);
	case DP_POWER_DOWN_PHY:
	case DP_POWER_UP_PHY:
		return drm_dp_sideband_parse_power_updown_phy_ack(raw, msg);
	case DP_CLEAR_PAYLOAD_ID_TABLE:
		return true; /* since there's nothing to parse */
	case DP_QUERY_STREAM_ENC_STATUS:
		return drm_dp_sideband_parse_query_stream_enc_status(raw, msg);
	default:
		drm_err(mgr->dev, "Got unknown reply 0x%02x (%s)\n",
			msg->req_type, drm_dp_mst_req_type_str(msg->req_type));
		return false;
	}
}

static bool
drm_dp_sideband_parse_connection_status_notify(const struct drm_dp_mst_topology_mgr *mgr,
					       struct drm_dp_sideband_msg_rx *raw,
					       struct drm_dp_sideband_msg_req_body *msg)
{
	int idx = 1;

	msg->u.conn_stat.port_number = (raw->msg[idx] & 0xf0) >> 4;
	idx++;
	if (idx > raw->curlen)
		goto fail_len;

	memcpy(msg->u.conn_stat.guid, &raw->msg[idx], 16);
	idx += 16;
	if (idx > raw->curlen)
		goto fail_len;

	msg->u.conn_stat.legacy_device_plug_status = (raw->msg[idx] >> 6) & 0x1;
	msg->u.conn_stat.displayport_device_plug_status = (raw->msg[idx] >> 5) & 0x1;
	msg->u.conn_stat.message_capability_status = (raw->msg[idx] >> 4) & 0x1;
	msg->u.conn_stat.input_port = (raw->msg[idx] >> 3) & 0x1;
	msg->u.conn_stat.peer_device_type = (raw->msg[idx] & 0x7);
	idx++;
	return true;
fail_len:
	drm_dbg_kms(mgr->dev, "connection status reply parse length fail %d %d\n",
		    idx, raw->curlen);
	return false;
}

static bool drm_dp_sideband_parse_resource_status_notify(const struct drm_dp_mst_topology_mgr *mgr,
							 struct drm_dp_sideband_msg_rx *raw,
							 struct drm_dp_sideband_msg_req_body *msg)
{
	int idx = 1;

	msg->u.resource_stat.port_number = (raw->msg[idx] & 0xf0) >> 4;
	idx++;
	if (idx > raw->curlen)
		goto fail_len;

	memcpy(msg->u.resource_stat.guid, &raw->msg[idx], 16);
	idx += 16;
	if (idx > raw->curlen)
		goto fail_len;

	msg->u.resource_stat.available_pbn = (raw->msg[idx] << 8) | (raw->msg[idx + 1]);
	idx++;
	return true;
fail_len:
	drm_dbg_kms(mgr->dev, "resource status reply parse length fail %d %d\n", idx, raw->curlen);
	return false;
}

static bool drm_dp_sideband_parse_req(const struct drm_dp_mst_topology_mgr *mgr,
				      struct drm_dp_sideband_msg_rx *raw,
				      struct drm_dp_sideband_msg_req_body *msg)
{
	memset(msg, 0, sizeof(*msg));
	msg->req_type = (raw->msg[0] & 0x7f);

	switch (msg->req_type) {
	case DP_CONNECTION_STATUS_NOTIFY:
		return drm_dp_sideband_parse_connection_status_notify(mgr, raw, msg);
	case DP_RESOURCE_STATUS_NOTIFY:
		return drm_dp_sideband_parse_resource_status_notify(mgr, raw, msg);
	default:
		drm_err(mgr->dev, "Got unknown request 0x%02x (%s)\n",
			msg->req_type, drm_dp_mst_req_type_str(msg->req_type));
		return false;
	}
}

static void build_dpcd_write(struct drm_dp_sideband_msg_tx *msg,
			     u8 port_num, u32 offset, u8 num_bytes, u8 *bytes)
{
	struct drm_dp_sideband_msg_req_body req;

	req.req_type = DP_REMOTE_DPCD_WRITE;
	req.u.dpcd_write.port_number = port_num;
	req.u.dpcd_write.dpcd_address = offset;
	req.u.dpcd_write.num_bytes = num_bytes;
	req.u.dpcd_write.bytes = bytes;
	drm_dp_encode_sideband_req(&req, msg);
}

static void build_link_address(struct drm_dp_sideband_msg_tx *msg)
{
	struct drm_dp_sideband_msg_req_body req;

	req.req_type = DP_LINK_ADDRESS;
	drm_dp_encode_sideband_req(&req, msg);
}

static void build_clear_payload_id_table(struct drm_dp_sideband_msg_tx *msg)
{
	struct drm_dp_sideband_msg_req_body req;

	req.req_type = DP_CLEAR_PAYLOAD_ID_TABLE;
	drm_dp_encode_sideband_req(&req, msg);
	msg->path_msg = true;
}

static int build_enum_path_resources(struct drm_dp_sideband_msg_tx *msg,
				     int port_num)
{
	struct drm_dp_sideband_msg_req_body req;

	req.req_type = DP_ENUM_PATH_RESOURCES;
	req.u.port_num.port_number = port_num;
	drm_dp_encode_sideband_req(&req, msg);
	msg->path_msg = true;
	return 0;
}

static void build_allocate_payload(struct drm_dp_sideband_msg_tx *msg,
				   int port_num,
				   u8 vcpi, uint16_t pbn,
				   u8 number_sdp_streams,
				   u8 *sdp_stream_sink)
{
	struct drm_dp_sideband_msg_req_body req;

	memset(&req, 0, sizeof(req));
	req.req_type = DP_ALLOCATE_PAYLOAD;
	req.u.allocate_payload.port_number = port_num;
	req.u.allocate_payload.vcpi = vcpi;
	req.u.allocate_payload.pbn = pbn;
	req.u.allocate_payload.number_sdp_streams = number_sdp_streams;
	memcpy(req.u.allocate_payload.sdp_stream_sink, sdp_stream_sink,
		   number_sdp_streams);
	drm_dp_encode_sideband_req(&req, msg);
	msg->path_msg = true;
}

static void build_power_updown_phy(struct drm_dp_sideband_msg_tx *msg,
				   int port_num, bool power_up)
{
	struct drm_dp_sideband_msg_req_body req;

	if (power_up)
		req.req_type = DP_POWER_UP_PHY;
	else
		req.req_type = DP_POWER_DOWN_PHY;

	req.u.port_num.port_number = port_num;
	drm_dp_encode_sideband_req(&req, msg);
	msg->path_msg = true;
}

static int
build_query_stream_enc_status(struct drm_dp_sideband_msg_tx *msg, u8 stream_id,
			      u8 *q_id)
{
	struct drm_dp_sideband_msg_req_body req;

	req.req_type = DP_QUERY_STREAM_ENC_STATUS;
	req.u.enc_status.stream_id = stream_id;
	memcpy(req.u.enc_status.client_id, q_id,
	       sizeof(req.u.enc_status.client_id));
	req.u.enc_status.stream_event = 0;
	req.u.enc_status.valid_stream_event = false;
	req.u.enc_status.stream_behavior = 0;
	req.u.enc_status.valid_stream_behavior = false;

	drm_dp_encode_sideband_req(&req, msg);
	return 0;
}

static bool check_txmsg_state(struct drm_dp_mst_topology_mgr *mgr,
			      struct drm_dp_sideband_msg_tx *txmsg)
{
	unsigned int state;

	/*
	 * All updates to txmsg->state are protected by mgr->qlock, and the two
	 * cases we check here are terminal states. For those the barriers
	 * provided by the wake_up/wait_event pair are enough.
	 */
	state = READ_ONCE(txmsg->state);
	return (state == DRM_DP_SIDEBAND_TX_RX ||
		state == DRM_DP_SIDEBAND_TX_TIMEOUT);
}

static int drm_dp_mst_wait_tx_reply(struct drm_dp_mst_branch *mstb,
				    struct drm_dp_sideband_msg_tx *txmsg)
{
	struct drm_dp_mst_topology_mgr *mgr = mstb->mgr;
	unsigned long wait_timeout = msecs_to_jiffies(4000);
	unsigned long wait_expires = jiffies + wait_timeout;
	int ret;

	for (;;) {
		/*
		 * If the driver provides a way for this, change to
		 * poll-waiting for the MST reply interrupt if we didn't receive
		 * it for 50 msec. This would cater for cases where the HPD
		 * pulse signal got lost somewhere, even though the sink raised
		 * the corresponding MST interrupt correctly. One example is the
		 * Club 3D CAC-1557 TypeC -> DP adapter which for some reason
		 * filters out short pulses with a duration less than ~540 usec.
		 *
		 * The poll period is 50 msec to avoid missing an interrupt
		 * after the sink has cleared it (after a 110msec timeout
		 * since it raised the interrupt).
		 */
		ret = wait_event_timeout(mgr->tx_waitq,
					 check_txmsg_state(mgr, txmsg),
					 mgr->cbs->poll_hpd_irq ?
						msecs_to_jiffies(50) :
						wait_timeout);

		if (ret || !mgr->cbs->poll_hpd_irq ||
		    time_after(jiffies, wait_expires))
			break;

		mgr->cbs->poll_hpd_irq(mgr);
	}

	mutex_lock(&mgr->qlock);
	if (ret > 0) {
		if (txmsg->state == DRM_DP_SIDEBAND_TX_TIMEOUT) {
			ret = -EIO;
			goto out;
		}
	} else {
		drm_dbg_kms(mgr->dev, "timedout msg send %p %d %d\n",
			    txmsg, txmsg->state, txmsg->seqno);

		/* dump some state */
		ret = -EIO;

		/* remove from q */
		if (txmsg->state == DRM_DP_SIDEBAND_TX_QUEUED ||
		    txmsg->state == DRM_DP_SIDEBAND_TX_START_SEND ||
		    txmsg->state == DRM_DP_SIDEBAND_TX_SENT)
			list_del(&txmsg->next);
	}
out:
	if (unlikely(ret == -EIO) && drm_debug_enabled(DRM_UT_DP)) {
		struct drm_printer p = drm_debug_printer(DBG_PREFIX);

		drm_dp_mst_dump_sideband_msg_tx(&p, txmsg);
	}
	mutex_unlock(&mgr->qlock);

	drm_dp_mst_kick_tx(mgr);
	return ret;
}

static struct drm_dp_mst_branch *drm_dp_add_mst_branch_device(u8 lct, u8 *rad)
{
	struct drm_dp_mst_branch *mstb;

	mstb = kzalloc(sizeof(*mstb), GFP_KERNEL);
	if (!mstb)
		return NULL;

	mstb->lct = lct;
	if (lct > 1)
		memcpy(mstb->rad, rad, lct / 2);
	INIT_LIST_HEAD(&mstb->ports);
	kref_init(&mstb->topology_kref);
	kref_init(&mstb->malloc_kref);
	return mstb;
}

static void drm_dp_free_mst_branch_device(struct kref *kref)
{
	struct drm_dp_mst_branch *mstb =
		container_of(kref, struct drm_dp_mst_branch, malloc_kref);

	if (mstb->port_parent)
		drm_dp_mst_put_port_malloc(mstb->port_parent);

	kfree(mstb);
}

/**
 * DOC: Branch device and port refcounting
 *
 * Topology refcount overview
 * ~~~~~~~~~~~~~~~~~~~~~~~~~~
 *
 * The refcounting schemes for &struct drm_dp_mst_branch and &struct
 * drm_dp_mst_port are somewhat unusual. Both ports and branch devices have
 * two different kinds of refcounts: topology refcounts, and malloc refcounts.
 *
 * Topology refcounts are not exposed to drivers, and are handled internally
 * by the DP MST helpers. The helpers use them in order to prevent the
 * in-memory topology state from being changed in the middle of critical
 * operations like changing the internal state of payload allocations. This
 * means each branch and port will be considered to be connected to the rest
 * of the topology until its topology refcount reaches zero. Additionally,
 * for ports this means that their associated &struct drm_connector will stay
 * registered with userspace until the port's refcount reaches 0.
 *
 * Malloc refcount overview
 * ~~~~~~~~~~~~~~~~~~~~~~~~
 *
 * Malloc references are used to keep a &struct drm_dp_mst_port or &struct
 * drm_dp_mst_branch allocated even after all of its topology references have
 * been dropped, so that the driver or MST helpers can safely access each
 * branch's last known state before it was disconnected from the topology.
 * When the malloc refcount of a port or branch reaches 0, the memory
 * allocation containing the &struct drm_dp_mst_branch or &struct
 * drm_dp_mst_port respectively will be freed.
 *
 * For &struct drm_dp_mst_branch, malloc refcounts are not currently exposed
 * to drivers. As of writing this documentation, there are no drivers that
 * have a usecase for accessing &struct drm_dp_mst_branch outside of the MST
 * helpers. Exposing this API to drivers in a race-free manner would take more
 * tweaking of the refcounting scheme, however patches are welcome provided
 * there is a legitimate driver usecase for this.
 *
 * Refcount relationships in a topology
 * ~~~~~~~~~~~~~~~~~~~~~~~~~~~~~~~~~~~~
 *
 * Let's take a look at why the relationship between topology and malloc
 * refcounts is designed the way it is.
 *
 * .. kernel-figure:: dp-mst/topology-figure-1.dot
 *
 *    An example of topology and malloc refs in a DP MST topology with two
 *    active payloads. Topology refcount increments are indicated by solid
 *    lines, and malloc refcount increments are indicated by dashed lines.
 *    Each starts from the branch which incremented the refcount, and ends at
 *    the branch to which the refcount belongs to, i.e. the arrow points the
 *    same way as the C pointers used to reference a structure.
 *
 * As you can see in the above figure, every branch increments the topology
 * refcount of its children, and increments the malloc refcount of its
 * parent. Additionally, every payload increments the malloc refcount of its
 * assigned port by 1.
 *
 * So, what would happen if MSTB #3 from the above figure was unplugged from
 * the system, but the driver hadn't yet removed payload #2 from port #3? The
 * topology would start to look like the figure below.
 *
 * .. kernel-figure:: dp-mst/topology-figure-2.dot
 *
 *    Ports and branch devices which have been released from memory are
 *    colored grey, and references which have been removed are colored red.
 *
 * Whenever a port or branch device's topology refcount reaches zero, it will
 * decrement the topology refcounts of all its children, the malloc refcount
 * of its parent, and finally its own malloc refcount. For MSTB #4 and port
 * #4, this means they both have been disconnected from the topology and freed
 * from memory. But, because payload #2 is still holding a reference to port
 * #3, port #3 is removed from the topology but its &struct drm_dp_mst_port
 * is still accessible from memory. This also means port #3 has not yet
 * decremented the malloc refcount of MSTB #3, so its &struct
 * drm_dp_mst_branch will also stay allocated in memory until port #3's
 * malloc refcount reaches 0.
 *
 * This relationship is necessary because in order to release payload #2, we
 * need to be able to figure out the last relative of port #3 that's still
 * connected to the topology. In this case, we would travel up the topology as
 * shown below.
 *
 * .. kernel-figure:: dp-mst/topology-figure-3.dot
 *
 * And finally, remove payload #2 by communicating with port #2 through
 * sideband transactions.
 */

/**
 * drm_dp_mst_get_mstb_malloc() - Increment the malloc refcount of a branch
 * device
 * @mstb: The &struct drm_dp_mst_branch to increment the malloc refcount of
 *
 * Increments &drm_dp_mst_branch.malloc_kref. When
 * &drm_dp_mst_branch.malloc_kref reaches 0, the memory allocation for @mstb
 * will be released and @mstb may no longer be used.
 *
 * See also: drm_dp_mst_put_mstb_malloc()
 */
static void
drm_dp_mst_get_mstb_malloc(struct drm_dp_mst_branch *mstb)
{
	kref_get(&mstb->malloc_kref);
	drm_dbg(mstb->mgr->dev, "mstb %p (%d)\n", mstb, kref_read(&mstb->malloc_kref));
}

/**
 * drm_dp_mst_put_mstb_malloc() - Decrement the malloc refcount of a branch
 * device
 * @mstb: The &struct drm_dp_mst_branch to decrement the malloc refcount of
 *
 * Decrements &drm_dp_mst_branch.malloc_kref. When
 * &drm_dp_mst_branch.malloc_kref reaches 0, the memory allocation for @mstb
 * will be released and @mstb may no longer be used.
 *
 * See also: drm_dp_mst_get_mstb_malloc()
 */
static void
drm_dp_mst_put_mstb_malloc(struct drm_dp_mst_branch *mstb)
{
	drm_dbg(mstb->mgr->dev, "mstb %p (%d)\n", mstb, kref_read(&mstb->malloc_kref) - 1);
	kref_put(&mstb->malloc_kref, drm_dp_free_mst_branch_device);
}

static void drm_dp_free_mst_port(struct kref *kref)
{
	struct drm_dp_mst_port *port =
		container_of(kref, struct drm_dp_mst_port, malloc_kref);

	drm_dp_mst_put_mstb_malloc(port->parent);
	kfree(port);
}

/**
 * drm_dp_mst_get_port_malloc() - Increment the malloc refcount of an MST port
 * @port: The &struct drm_dp_mst_port to increment the malloc refcount of
 *
 * Increments &drm_dp_mst_port.malloc_kref. When &drm_dp_mst_port.malloc_kref
 * reaches 0, the memory allocation for @port will be released and @port may
 * no longer be used.
 *
 * Because @port could potentially be freed at any time by the DP MST helpers
 * if &drm_dp_mst_port.malloc_kref reaches 0, including during a call to this
 * function, drivers that which to make use of &struct drm_dp_mst_port should
 * ensure that they grab at least one main malloc reference to their MST ports
 * in &drm_dp_mst_topology_cbs.add_connector. This callback is called before
 * there is any chance for &drm_dp_mst_port.malloc_kref to reach 0.
 *
 * See also: drm_dp_mst_put_port_malloc()
 */
void
drm_dp_mst_get_port_malloc(struct drm_dp_mst_port *port)
{
	kref_get(&port->malloc_kref);
	drm_dbg(port->mgr->dev, "port %p (%d)\n", port, kref_read(&port->malloc_kref));
}
EXPORT_SYMBOL(drm_dp_mst_get_port_malloc);

/**
 * drm_dp_mst_put_port_malloc() - Decrement the malloc refcount of an MST port
 * @port: The &struct drm_dp_mst_port to decrement the malloc refcount of
 *
 * Decrements &drm_dp_mst_port.malloc_kref. When &drm_dp_mst_port.malloc_kref
 * reaches 0, the memory allocation for @port will be released and @port may
 * no longer be used.
 *
 * See also: drm_dp_mst_get_port_malloc()
 */
void
drm_dp_mst_put_port_malloc(struct drm_dp_mst_port *port)
{
	drm_dbg(port->mgr->dev, "port %p (%d)\n", port, kref_read(&port->malloc_kref) - 1);
	kref_put(&port->malloc_kref, drm_dp_free_mst_port);
}
EXPORT_SYMBOL(drm_dp_mst_put_port_malloc);

#if IS_ENABLED(CONFIG_DRM_DEBUG_DP_MST_TOPOLOGY_REFS)

#define STACK_DEPTH 8

static noinline void
__topology_ref_save(struct drm_dp_mst_topology_mgr *mgr,
		    struct drm_dp_mst_topology_ref_history *history,
		    enum drm_dp_mst_topology_ref_type type)
{
	struct drm_dp_mst_topology_ref_entry *entry = NULL;
	depot_stack_handle_t backtrace;
	ulong stack_entries[STACK_DEPTH];
	uint n;
	int i;

	n = stack_trace_save(stack_entries, ARRAY_SIZE(stack_entries), 1);
	backtrace = stack_depot_save(stack_entries, n, GFP_KERNEL);
	if (!backtrace)
		return;

	/* Try to find an existing entry for this backtrace */
	for (i = 0; i < history->len; i++) {
		if (history->entries[i].backtrace == backtrace) {
			entry = &history->entries[i];
			break;
		}
	}

	/* Otherwise add one */
	if (!entry) {
		struct drm_dp_mst_topology_ref_entry *new;
		int new_len = history->len + 1;

		new = krealloc(history->entries, sizeof(*new) * new_len,
			       GFP_KERNEL);
		if (!new)
			return;

		entry = &new[history->len];
		history->len = new_len;
		history->entries = new;

		entry->backtrace = backtrace;
		entry->type = type;
		entry->count = 0;
	}
	entry->count++;
	entry->ts_nsec = ktime_get_ns();
}

static int
topology_ref_history_cmp(const void *a, const void *b)
{
	const struct drm_dp_mst_topology_ref_entry *entry_a = a, *entry_b = b;

	if (entry_a->ts_nsec > entry_b->ts_nsec)
		return 1;
	else if (entry_a->ts_nsec < entry_b->ts_nsec)
		return -1;
	else
		return 0;
}

static inline const char *
topology_ref_type_to_str(enum drm_dp_mst_topology_ref_type type)
{
	if (type == DRM_DP_MST_TOPOLOGY_REF_GET)
		return "get";
	else
		return "put";
}

static void
__dump_topology_ref_history(struct drm_dp_mst_topology_ref_history *history,
			    void *ptr, const char *type_str)
{
	struct drm_printer p = drm_debug_printer(DBG_PREFIX);
	char *buf = kzalloc(PAGE_SIZE, GFP_KERNEL);
	int i;

	if (!buf)
		return;

	if (!history->len)
		goto out;

	/* First, sort the list so that it goes from oldest to newest
	 * reference entry
	 */
	sort(history->entries, history->len, sizeof(*history->entries),
	     topology_ref_history_cmp, NULL);

	drm_printf(&p, "%s (%p) topology count reached 0, dumping history:\n",
		   type_str, ptr);

	for (i = 0; i < history->len; i++) {
		const struct drm_dp_mst_topology_ref_entry *entry =
			&history->entries[i];
		u64 ts_nsec = entry->ts_nsec;
		u32 rem_nsec = do_div(ts_nsec, 1000000000);

		stack_depot_snprint(entry->backtrace, buf, PAGE_SIZE, 4);

		drm_printf(&p, "  %d %ss (last at %5llu.%06u):\n%s",
			   entry->count,
			   topology_ref_type_to_str(entry->type),
			   ts_nsec, rem_nsec / 1000, buf);
	}

	/* Now free the history, since this is the only time we expose it */
	kfree(history->entries);
out:
	kfree(buf);
}

static __always_inline void
drm_dp_mst_dump_mstb_topology_history(struct drm_dp_mst_branch *mstb)
{
	__dump_topology_ref_history(&mstb->topology_ref_history, mstb,
				    "MSTB");
}

static __always_inline void
drm_dp_mst_dump_port_topology_history(struct drm_dp_mst_port *port)
{
	__dump_topology_ref_history(&port->topology_ref_history, port,
				    "Port");
}

static __always_inline void
save_mstb_topology_ref(struct drm_dp_mst_branch *mstb,
		       enum drm_dp_mst_topology_ref_type type)
{
	__topology_ref_save(mstb->mgr, &mstb->topology_ref_history, type);
}

static __always_inline void
save_port_topology_ref(struct drm_dp_mst_port *port,
		       enum drm_dp_mst_topology_ref_type type)
{
	__topology_ref_save(port->mgr, &port->topology_ref_history, type);
}

static inline void
topology_ref_history_lock(struct drm_dp_mst_topology_mgr *mgr)
{
	mutex_lock(&mgr->topology_ref_history_lock);
}

static inline void
topology_ref_history_unlock(struct drm_dp_mst_topology_mgr *mgr)
{
	mutex_unlock(&mgr->topology_ref_history_lock);
}
#else
static inline void
topology_ref_history_lock(struct drm_dp_mst_topology_mgr *mgr) {}
static inline void
topology_ref_history_unlock(struct drm_dp_mst_topology_mgr *mgr) {}
static inline void
drm_dp_mst_dump_mstb_topology_history(struct drm_dp_mst_branch *mstb) {}
static inline void
drm_dp_mst_dump_port_topology_history(struct drm_dp_mst_port *port) {}
#define save_mstb_topology_ref(mstb, type)
#define save_port_topology_ref(port, type)
#endif

struct drm_dp_mst_atomic_payload *
drm_atomic_get_mst_payload_state(struct drm_dp_mst_topology_state *state,
				 struct drm_dp_mst_port *port)
{
	struct drm_dp_mst_atomic_payload *payload;

	list_for_each_entry(payload, &state->payloads, next)
		if (payload->port == port)
			return payload;

	return NULL;
}
EXPORT_SYMBOL(drm_atomic_get_mst_payload_state);

static void drm_dp_destroy_mst_branch_device(struct kref *kref)
{
	struct drm_dp_mst_branch *mstb =
		container_of(kref, struct drm_dp_mst_branch, topology_kref);
	struct drm_dp_mst_topology_mgr *mgr = mstb->mgr;

	drm_dp_mst_dump_mstb_topology_history(mstb);

	INIT_LIST_HEAD(&mstb->destroy_next);

	/*
	 * This can get called under mgr->mutex, so we need to perform the
	 * actual destruction of the mstb in another worker
	 */
	mutex_lock(&mgr->delayed_destroy_lock);
	list_add(&mstb->destroy_next, &mgr->destroy_branch_device_list);
	mutex_unlock(&mgr->delayed_destroy_lock);
	queue_work(mgr->delayed_destroy_wq, &mgr->delayed_destroy_work);
}

/**
 * drm_dp_mst_topology_try_get_mstb() - Increment the topology refcount of a
 * branch device unless it's zero
 * @mstb: &struct drm_dp_mst_branch to increment the topology refcount of
 *
 * Attempts to grab a topology reference to @mstb, if it hasn't yet been
 * removed from the topology (e.g. &drm_dp_mst_branch.topology_kref has
 * reached 0). Holding a topology reference implies that a malloc reference
 * will be held to @mstb as long as the user holds the topology reference.
 *
 * Care should be taken to ensure that the user has at least one malloc
 * reference to @mstb. If you already have a topology reference to @mstb, you
 * should use drm_dp_mst_topology_get_mstb() instead.
 *
 * See also:
 * drm_dp_mst_topology_get_mstb()
 * drm_dp_mst_topology_put_mstb()
 *
 * Returns:
 * * 1: A topology reference was grabbed successfully
 * * 0: @port is no longer in the topology, no reference was grabbed
 */
static int __must_check
drm_dp_mst_topology_try_get_mstb(struct drm_dp_mst_branch *mstb)
{
	int ret;

	topology_ref_history_lock(mstb->mgr);
	ret = kref_get_unless_zero(&mstb->topology_kref);
	if (ret) {
		drm_dbg(mstb->mgr->dev, "mstb %p (%d)\n", mstb, kref_read(&mstb->topology_kref));
		save_mstb_topology_ref(mstb, DRM_DP_MST_TOPOLOGY_REF_GET);
	}

	topology_ref_history_unlock(mstb->mgr);

	return ret;
}

/**
 * drm_dp_mst_topology_get_mstb() - Increment the topology refcount of a
 * branch device
 * @mstb: The &struct drm_dp_mst_branch to increment the topology refcount of
 *
 * Increments &drm_dp_mst_branch.topology_refcount without checking whether or
 * not it's already reached 0. This is only valid to use in scenarios where
 * you are already guaranteed to have at least one active topology reference
 * to @mstb. Otherwise, drm_dp_mst_topology_try_get_mstb() must be used.
 *
 * See also:
 * drm_dp_mst_topology_try_get_mstb()
 * drm_dp_mst_topology_put_mstb()
 */
static void drm_dp_mst_topology_get_mstb(struct drm_dp_mst_branch *mstb)
{
	topology_ref_history_lock(mstb->mgr);

	save_mstb_topology_ref(mstb, DRM_DP_MST_TOPOLOGY_REF_GET);
	WARN_ON(kref_read(&mstb->topology_kref) == 0);
	kref_get(&mstb->topology_kref);
	drm_dbg(mstb->mgr->dev, "mstb %p (%d)\n", mstb, kref_read(&mstb->topology_kref));

	topology_ref_history_unlock(mstb->mgr);
}

/**
 * drm_dp_mst_topology_put_mstb() - release a topology reference to a branch
 * device
 * @mstb: The &struct drm_dp_mst_branch to release the topology reference from
 *
 * Releases a topology reference from @mstb by decrementing
 * &drm_dp_mst_branch.topology_kref.
 *
 * See also:
 * drm_dp_mst_topology_try_get_mstb()
 * drm_dp_mst_topology_get_mstb()
 */
static void
drm_dp_mst_topology_put_mstb(struct drm_dp_mst_branch *mstb)
{
	topology_ref_history_lock(mstb->mgr);

	drm_dbg(mstb->mgr->dev, "mstb %p (%d)\n", mstb, kref_read(&mstb->topology_kref) - 1);
	save_mstb_topology_ref(mstb, DRM_DP_MST_TOPOLOGY_REF_PUT);

	topology_ref_history_unlock(mstb->mgr);
	kref_put(&mstb->topology_kref, drm_dp_destroy_mst_branch_device);
}

static void drm_dp_destroy_port(struct kref *kref)
{
	struct drm_dp_mst_port *port =
		container_of(kref, struct drm_dp_mst_port, topology_kref);
	struct drm_dp_mst_topology_mgr *mgr = port->mgr;

	drm_dp_mst_dump_port_topology_history(port);

	/* There's nothing that needs locking to destroy an input port yet */
	if (port->input) {
		drm_dp_mst_put_port_malloc(port);
		return;
	}

	drm_edid_free(port->cached_edid);

	/*
	 * we can't destroy the connector here, as we might be holding the
	 * mode_config.mutex from an EDID retrieval
	 */
	mutex_lock(&mgr->delayed_destroy_lock);
	list_add(&port->next, &mgr->destroy_port_list);
	mutex_unlock(&mgr->delayed_destroy_lock);
	queue_work(mgr->delayed_destroy_wq, &mgr->delayed_destroy_work);
}

/**
 * drm_dp_mst_topology_try_get_port() - Increment the topology refcount of a
 * port unless it's zero
 * @port: &struct drm_dp_mst_port to increment the topology refcount of
 *
 * Attempts to grab a topology reference to @port, if it hasn't yet been
 * removed from the topology (e.g. &drm_dp_mst_port.topology_kref has reached
 * 0). Holding a topology reference implies that a malloc reference will be
 * held to @port as long as the user holds the topology reference.
 *
 * Care should be taken to ensure that the user has at least one malloc
 * reference to @port. If you already have a topology reference to @port, you
 * should use drm_dp_mst_topology_get_port() instead.
 *
 * See also:
 * drm_dp_mst_topology_get_port()
 * drm_dp_mst_topology_put_port()
 *
 * Returns:
 * * 1: A topology reference was grabbed successfully
 * * 0: @port is no longer in the topology, no reference was grabbed
 */
static int __must_check
drm_dp_mst_topology_try_get_port(struct drm_dp_mst_port *port)
{
	int ret;

	topology_ref_history_lock(port->mgr);
	ret = kref_get_unless_zero(&port->topology_kref);
	if (ret) {
		drm_dbg(port->mgr->dev, "port %p (%d)\n", port, kref_read(&port->topology_kref));
		save_port_topology_ref(port, DRM_DP_MST_TOPOLOGY_REF_GET);
	}

	topology_ref_history_unlock(port->mgr);
	return ret;
}

/**
 * drm_dp_mst_topology_get_port() - Increment the topology refcount of a port
 * @port: The &struct drm_dp_mst_port to increment the topology refcount of
 *
 * Increments &drm_dp_mst_port.topology_refcount without checking whether or
 * not it's already reached 0. This is only valid to use in scenarios where
 * you are already guaranteed to have at least one active topology reference
 * to @port. Otherwise, drm_dp_mst_topology_try_get_port() must be used.
 *
 * See also:
 * drm_dp_mst_topology_try_get_port()
 * drm_dp_mst_topology_put_port()
 */
static void drm_dp_mst_topology_get_port(struct drm_dp_mst_port *port)
{
	topology_ref_history_lock(port->mgr);

	WARN_ON(kref_read(&port->topology_kref) == 0);
	kref_get(&port->topology_kref);
	drm_dbg(port->mgr->dev, "port %p (%d)\n", port, kref_read(&port->topology_kref));
	save_port_topology_ref(port, DRM_DP_MST_TOPOLOGY_REF_GET);

	topology_ref_history_unlock(port->mgr);
}

/**
 * drm_dp_mst_topology_put_port() - release a topology reference to a port
 * @port: The &struct drm_dp_mst_port to release the topology reference from
 *
 * Releases a topology reference from @port by decrementing
 * &drm_dp_mst_port.topology_kref.
 *
 * See also:
 * drm_dp_mst_topology_try_get_port()
 * drm_dp_mst_topology_get_port()
 */
static void drm_dp_mst_topology_put_port(struct drm_dp_mst_port *port)
{
	topology_ref_history_lock(port->mgr);

	drm_dbg(port->mgr->dev, "port %p (%d)\n", port, kref_read(&port->topology_kref) - 1);
	save_port_topology_ref(port, DRM_DP_MST_TOPOLOGY_REF_PUT);

	topology_ref_history_unlock(port->mgr);
	kref_put(&port->topology_kref, drm_dp_destroy_port);
}

static struct drm_dp_mst_branch *
drm_dp_mst_topology_get_mstb_validated_locked(struct drm_dp_mst_branch *mstb,
					      struct drm_dp_mst_branch *to_find)
{
	struct drm_dp_mst_port *port;
	struct drm_dp_mst_branch *rmstb;

	if (to_find == mstb)
		return mstb;

	list_for_each_entry(port, &mstb->ports, next) {
		if (port->mstb) {
			rmstb = drm_dp_mst_topology_get_mstb_validated_locked(
			    port->mstb, to_find);
			if (rmstb)
				return rmstb;
		}
	}
	return NULL;
}

static struct drm_dp_mst_branch *
drm_dp_mst_topology_get_mstb_validated(struct drm_dp_mst_topology_mgr *mgr,
				       struct drm_dp_mst_branch *mstb)
{
	struct drm_dp_mst_branch *rmstb = NULL;

	mutex_lock(&mgr->lock);
	if (mgr->mst_primary) {
		rmstb = drm_dp_mst_topology_get_mstb_validated_locked(
		    mgr->mst_primary, mstb);

		if (rmstb && !drm_dp_mst_topology_try_get_mstb(rmstb))
			rmstb = NULL;
	}
	mutex_unlock(&mgr->lock);
	return rmstb;
}

static struct drm_dp_mst_port *
drm_dp_mst_topology_get_port_validated_locked(struct drm_dp_mst_branch *mstb,
					      struct drm_dp_mst_port *to_find)
{
	struct drm_dp_mst_port *port, *mport;

	list_for_each_entry(port, &mstb->ports, next) {
		if (port == to_find)
			return port;

		if (port->mstb) {
			mport = drm_dp_mst_topology_get_port_validated_locked(
			    port->mstb, to_find);
			if (mport)
				return mport;
		}
	}
	return NULL;
}

static struct drm_dp_mst_port *
drm_dp_mst_topology_get_port_validated(struct drm_dp_mst_topology_mgr *mgr,
				       struct drm_dp_mst_port *port)
{
	struct drm_dp_mst_port *rport = NULL;

	mutex_lock(&mgr->lock);
	if (mgr->mst_primary) {
		rport = drm_dp_mst_topology_get_port_validated_locked(
		    mgr->mst_primary, port);

		if (rport && !drm_dp_mst_topology_try_get_port(rport))
			rport = NULL;
	}
	mutex_unlock(&mgr->lock);
	return rport;
}

static struct drm_dp_mst_port *drm_dp_get_port(struct drm_dp_mst_branch *mstb, u8 port_num)
{
	struct drm_dp_mst_port *port;
	int ret;

	list_for_each_entry(port, &mstb->ports, next) {
		if (port->port_num == port_num) {
			ret = drm_dp_mst_topology_try_get_port(port);
			return ret ? port : NULL;
		}
	}

	return NULL;
}

/*
 * calculate a new RAD for this MST branch device
 * if parent has an LCT of 2 then it has 1 nibble of RAD,
 * if parent has an LCT of 3 then it has 2 nibbles of RAD,
 */
static u8 drm_dp_calculate_rad(struct drm_dp_mst_port *port,
				 u8 *rad)
{
	int parent_lct = port->parent->lct;
	int shift = 4;
	int idx = (parent_lct - 1) / 2;

	if (parent_lct > 1) {
		memcpy(rad, port->parent->rad, idx + 1);
		shift = (parent_lct % 2) ? 4 : 0;
	} else
		rad[0] = 0;

	rad[idx] |= port->port_num << shift;
	return parent_lct + 1;
}

static bool drm_dp_mst_is_end_device(u8 pdt, bool mcs)
{
	switch (pdt) {
	case DP_PEER_DEVICE_DP_LEGACY_CONV:
	case DP_PEER_DEVICE_SST_SINK:
		return true;
	case DP_PEER_DEVICE_MST_BRANCHING:
		/* For sst branch device */
		if (!mcs)
			return true;

		return false;
	}
	return true;
}

static int
drm_dp_port_set_pdt(struct drm_dp_mst_port *port, u8 new_pdt,
		    bool new_mcs)
{
	struct drm_dp_mst_topology_mgr *mgr = port->mgr;
	struct drm_dp_mst_branch *mstb;
	u8 rad[8], lct;
	int ret = 0;

	if (port->pdt == new_pdt && port->mcs == new_mcs)
		return 0;

	/* Teardown the old pdt, if there is one */
	if (port->pdt != DP_PEER_DEVICE_NONE) {
		if (drm_dp_mst_is_end_device(port->pdt, port->mcs)) {
			/*
			 * If the new PDT would also have an i2c bus,
			 * don't bother with reregistering it
			 */
			if (new_pdt != DP_PEER_DEVICE_NONE &&
			    drm_dp_mst_is_end_device(new_pdt, new_mcs)) {
				port->pdt = new_pdt;
				port->mcs = new_mcs;
				return 0;
			}

			/* remove i2c over sideband */
			drm_dp_mst_unregister_i2c_bus(port);
		} else {
			mutex_lock(&mgr->lock);
			drm_dp_mst_topology_put_mstb(port->mstb);
			port->mstb = NULL;
			mutex_unlock(&mgr->lock);
		}
	}

	port->pdt = new_pdt;
	port->mcs = new_mcs;

	if (port->pdt != DP_PEER_DEVICE_NONE) {
		if (drm_dp_mst_is_end_device(port->pdt, port->mcs)) {
			/* add i2c over sideband */
			ret = drm_dp_mst_register_i2c_bus(port);
		} else {
			lct = drm_dp_calculate_rad(port, rad);
			mstb = drm_dp_add_mst_branch_device(lct, rad);
			if (!mstb) {
				ret = -ENOMEM;
				drm_err(mgr->dev, "Failed to create MSTB for port %p", port);
				goto out;
			}

			mutex_lock(&mgr->lock);
			port->mstb = mstb;
			mstb->mgr = port->mgr;
			mstb->port_parent = port;

			/*
			 * Make sure this port's memory allocation stays
			 * around until its child MSTB releases it
			 */
			drm_dp_mst_get_port_malloc(port);
			mutex_unlock(&mgr->lock);

			/* And make sure we send a link address for this */
			ret = 1;
		}
	}

out:
	if (ret < 0)
		port->pdt = DP_PEER_DEVICE_NONE;
	return ret;
}

/**
 * drm_dp_mst_dpcd_read() - read a series of bytes from the DPCD via sideband
 * @aux: Fake sideband AUX CH
 * @offset: address of the (first) register to read
 * @buffer: buffer to store the register values
 * @size: number of bytes in @buffer
 *
 * Performs the same functionality for remote devices via
 * sideband messaging as drm_dp_dpcd_read() does for local
 * devices via actual AUX CH.
 *
 * Return: Number of bytes read, or negative error code on failure.
 */
ssize_t drm_dp_mst_dpcd_read(struct drm_dp_aux *aux,
			     unsigned int offset, void *buffer, size_t size)
{
	struct drm_dp_mst_port *port = container_of(aux, struct drm_dp_mst_port,
						    aux);

	return drm_dp_send_dpcd_read(port->mgr, port,
				     offset, size, buffer);
}

/**
 * drm_dp_mst_dpcd_write() - write a series of bytes to the DPCD via sideband
 * @aux: Fake sideband AUX CH
 * @offset: address of the (first) register to write
 * @buffer: buffer containing the values to write
 * @size: number of bytes in @buffer
 *
 * Performs the same functionality for remote devices via
 * sideband messaging as drm_dp_dpcd_write() does for local
 * devices via actual AUX CH.
 *
 * Return: number of bytes written on success, negative error code on failure.
 */
ssize_t drm_dp_mst_dpcd_write(struct drm_dp_aux *aux,
			      unsigned int offset, void *buffer, size_t size)
{
	struct drm_dp_mst_port *port = container_of(aux, struct drm_dp_mst_port,
						    aux);

	return drm_dp_send_dpcd_write(port->mgr, port,
				      offset, size, buffer);
}

static int drm_dp_check_mstb_guid(struct drm_dp_mst_branch *mstb, u8 *guid)
{
	int ret = 0;

	memcpy(mstb->guid, guid, 16);

	if (!drm_dp_validate_guid(mstb->mgr, mstb->guid)) {
		if (mstb->port_parent) {
			ret = drm_dp_send_dpcd_write(mstb->mgr,
						     mstb->port_parent,
						     DP_GUID, 16, mstb->guid);
		} else {
			ret = drm_dp_dpcd_write(mstb->mgr->aux,
						DP_GUID, mstb->guid, 16);
		}
	}

	if (ret < 16 && ret > 0)
		return -EPROTO;

	return ret == 16 ? 0 : ret;
}

static void build_mst_prop_path(const struct drm_dp_mst_branch *mstb,
				int pnum,
				char *proppath,
				size_t proppath_size)
{
	int i;
	char temp[8];

	snprintf(proppath, proppath_size, "mst:%d", mstb->mgr->conn_base_id);
	for (i = 0; i < (mstb->lct - 1); i++) {
		int shift = (i % 2) ? 0 : 4;
		int port_num = (mstb->rad[i / 2] >> shift) & 0xf;

		snprintf(temp, sizeof(temp), "-%d", port_num);
		strlcat(proppath, temp, proppath_size);
	}
	snprintf(temp, sizeof(temp), "-%d", pnum);
	strlcat(proppath, temp, proppath_size);
}

/**
 * drm_dp_mst_connector_late_register() - Late MST connector registration
 * @connector: The MST connector
 * @port: The MST port for this connector
 *
 * Helper to register the remote aux device for this MST port. Drivers should
 * call this from their mst connector's late_register hook to enable MST aux
 * devices.
 *
 * Return: 0 on success, negative error code on failure.
 */
int drm_dp_mst_connector_late_register(struct drm_connector *connector,
				       struct drm_dp_mst_port *port)
{
	drm_dbg_kms(port->mgr->dev, "registering %s remote bus for %s\n",
		    port->aux.name, connector->kdev->kobj.name);

	port->aux.dev = connector->kdev;
	return drm_dp_aux_register_devnode(&port->aux);
}
EXPORT_SYMBOL(drm_dp_mst_connector_late_register);

/**
 * drm_dp_mst_connector_early_unregister() - Early MST connector unregistration
 * @connector: The MST connector
 * @port: The MST port for this connector
 *
 * Helper to unregister the remote aux device for this MST port, registered by
 * drm_dp_mst_connector_late_register(). Drivers should call this from their mst
 * connector's early_unregister hook.
 */
void drm_dp_mst_connector_early_unregister(struct drm_connector *connector,
					   struct drm_dp_mst_port *port)
{
	drm_dbg_kms(port->mgr->dev, "unregistering %s remote bus for %s\n",
		    port->aux.name, connector->kdev->kobj.name);
	drm_dp_aux_unregister_devnode(&port->aux);
}
EXPORT_SYMBOL(drm_dp_mst_connector_early_unregister);

static void
drm_dp_mst_port_add_connector(struct drm_dp_mst_branch *mstb,
			      struct drm_dp_mst_port *port)
{
	struct drm_dp_mst_topology_mgr *mgr = port->mgr;
	char proppath[255];
	int ret;

	build_mst_prop_path(mstb, port->port_num, proppath, sizeof(proppath));
	port->connector = mgr->cbs->add_connector(mgr, port, proppath);
	if (!port->connector) {
		ret = -ENOMEM;
		goto error;
	}

	if (port->pdt != DP_PEER_DEVICE_NONE &&
	    drm_dp_mst_is_end_device(port->pdt, port->mcs) &&
	    port->port_num >= DP_MST_LOGICAL_PORT_0)
		port->cached_edid = drm_edid_read_ddc(port->connector,
						      &port->aux.ddc);

	drm_connector_register(port->connector);
	return;

error:
	drm_err(mgr->dev, "Failed to create connector for port %p: %d\n", port, ret);
}

/*
 * Drop a topology reference, and unlink the port from the in-memory topology
 * layout
 */
static void
drm_dp_mst_topology_unlink_port(struct drm_dp_mst_topology_mgr *mgr,
				struct drm_dp_mst_port *port)
{
	mutex_lock(&mgr->lock);
	port->parent->num_ports--;
	list_del(&port->next);
	mutex_unlock(&mgr->lock);
	drm_dp_mst_topology_put_port(port);
}

static struct drm_dp_mst_port *
drm_dp_mst_add_port(struct drm_device *dev,
		    struct drm_dp_mst_topology_mgr *mgr,
		    struct drm_dp_mst_branch *mstb, u8 port_number)
{
	struct drm_dp_mst_port *port = kzalloc(sizeof(*port), GFP_KERNEL);

	if (!port)
		return NULL;

	kref_init(&port->topology_kref);
	kref_init(&port->malloc_kref);
	port->parent = mstb;
	port->port_num = port_number;
	port->mgr = mgr;
	port->aux.name = "DPMST";
	port->aux.dev = dev->dev;
	port->aux.is_remote = true;

	/* initialize the MST downstream port's AUX crc work queue */
	port->aux.drm_dev = dev;
	drm_dp_remote_aux_init(&port->aux);

	/*
	 * Make sure the memory allocation for our parent branch stays
	 * around until our own memory allocation is released
	 */
	drm_dp_mst_get_mstb_malloc(mstb);

	return port;
}

static int
drm_dp_mst_handle_link_address_port(struct drm_dp_mst_branch *mstb,
				    struct drm_device *dev,
				    struct drm_dp_link_addr_reply_port *port_msg)
{
	struct drm_dp_mst_topology_mgr *mgr = mstb->mgr;
	struct drm_dp_mst_port *port;
	int old_ddps = 0, ret;
	u8 new_pdt = DP_PEER_DEVICE_NONE;
	bool new_mcs = 0;
	bool created = false, send_link_addr = false, changed = false;

	port = drm_dp_get_port(mstb, port_msg->port_number);
	if (!port) {
		port = drm_dp_mst_add_port(dev, mgr, mstb,
					   port_msg->port_number);
		if (!port)
			return -ENOMEM;
		created = true;
		changed = true;
	} else if (!port->input && port_msg->input_port && port->connector) {
		/* Since port->connector can't be changed here, we create a
		 * new port if input_port changes from 0 to 1
		 */
		drm_dp_mst_topology_unlink_port(mgr, port);
		drm_dp_mst_topology_put_port(port);
		port = drm_dp_mst_add_port(dev, mgr, mstb,
					   port_msg->port_number);
		if (!port)
			return -ENOMEM;
		changed = true;
		created = true;
	} else if (port->input && !port_msg->input_port) {
		changed = true;
	} else if (port->connector) {
		/* We're updating a port that's exposed to userspace, so do it
		 * under lock
		 */
		drm_modeset_lock(&mgr->base.lock, NULL);

		old_ddps = port->ddps;
		changed = port->ddps != port_msg->ddps ||
			(port->ddps &&
			 (port->ldps != port_msg->legacy_device_plug_status ||
			  port->dpcd_rev != port_msg->dpcd_revision ||
			  port->mcs != port_msg->mcs ||
			  port->pdt != port_msg->peer_device_type ||
			  port->num_sdp_stream_sinks !=
			  port_msg->num_sdp_stream_sinks));
	}

	port->input = port_msg->input_port;
	if (!port->input)
		new_pdt = port_msg->peer_device_type;
	new_mcs = port_msg->mcs;
	port->ddps = port_msg->ddps;
	port->ldps = port_msg->legacy_device_plug_status;
	port->dpcd_rev = port_msg->dpcd_revision;
	port->num_sdp_streams = port_msg->num_sdp_streams;
	port->num_sdp_stream_sinks = port_msg->num_sdp_stream_sinks;

	/* manage mstb port lists with mgr lock - take a reference
	   for this list */
	if (created) {
		mutex_lock(&mgr->lock);
		drm_dp_mst_topology_get_port(port);
		list_add(&port->next, &mstb->ports);
		mstb->num_ports++;
		mutex_unlock(&mgr->lock);
	}

	/*
	 * Reprobe PBN caps on both hotplug, and when re-probing the link
	 * for our parent mstb
	 */
	if (old_ddps != port->ddps || !created) {
		if (port->ddps && !port->input) {
			ret = drm_dp_send_enum_path_resources(mgr, mstb,
							      port);
			if (ret == 1)
				changed = true;
		} else {
			port->full_pbn = 0;
		}
	}

	ret = drm_dp_port_set_pdt(port, new_pdt, new_mcs);
	if (ret == 1) {
		send_link_addr = true;
	} else if (ret < 0) {
		drm_err(dev, "Failed to change PDT on port %p: %d\n", port, ret);
		goto fail;
	}

	/*
	 * If this port wasn't just created, then we're reprobing because
	 * we're coming out of suspend. In this case, always resend the link
	 * address if there's an MSTB on this port
	 */
	if (!created && port->pdt == DP_PEER_DEVICE_MST_BRANCHING &&
	    port->mcs)
		send_link_addr = true;

	if (port->connector)
		drm_modeset_unlock(&mgr->base.lock);
	else if (!port->input)
		drm_dp_mst_port_add_connector(mstb, port);

	if (send_link_addr && port->mstb) {
		ret = drm_dp_send_link_address(mgr, port->mstb);
		if (ret == 1) /* MSTB below us changed */
			changed = true;
		else if (ret < 0)
			goto fail_put;
	}

	/* put reference to this port */
	drm_dp_mst_topology_put_port(port);
	return changed;

fail:
	drm_dp_mst_topology_unlink_port(mgr, port);
	if (port->connector)
		drm_modeset_unlock(&mgr->base.lock);
fail_put:
	drm_dp_mst_topology_put_port(port);
	return ret;
}

static int
drm_dp_mst_handle_conn_stat(struct drm_dp_mst_branch *mstb,
			    struct drm_dp_connection_status_notify *conn_stat)
{
	struct drm_dp_mst_topology_mgr *mgr = mstb->mgr;
	struct drm_dp_mst_port *port;
	int old_ddps, ret;
	u8 new_pdt;
	bool new_mcs;
	bool dowork = false, create_connector = false;

	port = drm_dp_get_port(mstb, conn_stat->port_number);
	if (!port)
		return 0;

	if (port->connector) {
		if (!port->input && conn_stat->input_port) {
			/*
			 * We can't remove a connector from an already exposed
			 * port, so just throw the port out and make sure we
			 * reprobe the link address of it's parent MSTB
			 */
			drm_dp_mst_topology_unlink_port(mgr, port);
			mstb->link_address_sent = false;
			dowork = true;
			goto out;
		}

		/* Locking is only needed if the port's exposed to userspace */
		drm_modeset_lock(&mgr->base.lock, NULL);
	} else if (port->input && !conn_stat->input_port) {
		create_connector = true;
		/* Reprobe link address so we get num_sdp_streams */
		mstb->link_address_sent = false;
		dowork = true;
	}

	old_ddps = port->ddps;
	port->input = conn_stat->input_port;
	port->ldps = conn_stat->legacy_device_plug_status;
	port->ddps = conn_stat->displayport_device_plug_status;

	if (old_ddps != port->ddps) {
		if (port->ddps && !port->input)
			drm_dp_send_enum_path_resources(mgr, mstb, port);
		else
			port->full_pbn = 0;
	}

	new_pdt = port->input ? DP_PEER_DEVICE_NONE : conn_stat->peer_device_type;
	new_mcs = conn_stat->message_capability_status;
	ret = drm_dp_port_set_pdt(port, new_pdt, new_mcs);
	if (ret == 1) {
		dowork = true;
	} else if (ret < 0) {
		drm_err(mgr->dev, "Failed to change PDT for port %p: %d\n", port, ret);
		dowork = false;
	}

	if (port->connector)
		drm_modeset_unlock(&mgr->base.lock);
	else if (create_connector)
		drm_dp_mst_port_add_connector(mstb, port);

out:
	drm_dp_mst_topology_put_port(port);
	return dowork;
}

static struct drm_dp_mst_branch *drm_dp_get_mst_branch_device(struct drm_dp_mst_topology_mgr *mgr,
							       u8 lct, u8 *rad)
{
	struct drm_dp_mst_branch *mstb;
	struct drm_dp_mst_port *port;
	int i, ret;
	/* find the port by iterating down */

	mutex_lock(&mgr->lock);
	mstb = mgr->mst_primary;

	if (!mstb)
		goto out;

	for (i = 0; i < lct - 1; i++) {
		int shift = (i % 2) ? 0 : 4;
		int port_num = (rad[i / 2] >> shift) & 0xf;

		list_for_each_entry(port, &mstb->ports, next) {
			if (port->port_num == port_num) {
				mstb = port->mstb;
				if (!mstb) {
					drm_err(mgr->dev,
						"failed to lookup MSTB with lct %d, rad %02x\n",
						lct, rad[0]);
					goto out;
				}

				break;
			}
		}
	}
	ret = drm_dp_mst_topology_try_get_mstb(mstb);
	if (!ret)
		mstb = NULL;
out:
	mutex_unlock(&mgr->lock);
	return mstb;
}

static struct drm_dp_mst_branch *get_mst_branch_device_by_guid_helper(
	struct drm_dp_mst_branch *mstb,
	const uint8_t *guid)
{
	struct drm_dp_mst_branch *found_mstb;
	struct drm_dp_mst_port *port;

	if (memcmp(mstb->guid, guid, 16) == 0)
		return mstb;


	list_for_each_entry(port, &mstb->ports, next) {
		if (!port->mstb)
			continue;

		found_mstb = get_mst_branch_device_by_guid_helper(port->mstb, guid);

		if (found_mstb)
			return found_mstb;
	}

	return NULL;
}

static struct drm_dp_mst_branch *
drm_dp_get_mst_branch_device_by_guid(struct drm_dp_mst_topology_mgr *mgr,
				     const uint8_t *guid)
{
	struct drm_dp_mst_branch *mstb;
	int ret;

	/* find the port by iterating down */
	mutex_lock(&mgr->lock);

	mstb = get_mst_branch_device_by_guid_helper(mgr->mst_primary, guid);
	if (mstb) {
		ret = drm_dp_mst_topology_try_get_mstb(mstb);
		if (!ret)
			mstb = NULL;
	}

	mutex_unlock(&mgr->lock);
	return mstb;
}

static int drm_dp_check_and_send_link_address(struct drm_dp_mst_topology_mgr *mgr,
					       struct drm_dp_mst_branch *mstb)
{
	struct drm_dp_mst_port *port;
	int ret;
	bool changed = false;

	if (!mstb->link_address_sent) {
		ret = drm_dp_send_link_address(mgr, mstb);
		if (ret == 1)
			changed = true;
		else if (ret < 0)
			return ret;
	}

	list_for_each_entry(port, &mstb->ports, next) {
		if (port->input || !port->ddps || !port->mstb)
			continue;

		ret = drm_dp_check_and_send_link_address(mgr, port->mstb);
		if (ret == 1)
			changed = true;
		else if (ret < 0)
			return ret;
	}

	return changed;
}

static void drm_dp_mst_link_probe_work(struct work_struct *work)
{
	struct drm_dp_mst_topology_mgr *mgr =
		container_of(work, struct drm_dp_mst_topology_mgr, work);
	struct drm_device *dev = mgr->dev;
	struct drm_dp_mst_branch *mstb;
	int ret;
	bool clear_payload_id_table;

	mutex_lock(&mgr->probe_lock);

	mutex_lock(&mgr->lock);
	clear_payload_id_table = !mgr->payload_id_table_cleared;
	mgr->payload_id_table_cleared = true;

	mstb = mgr->mst_primary;
	if (mstb) {
		ret = drm_dp_mst_topology_try_get_mstb(mstb);
		if (!ret)
			mstb = NULL;
	}
	mutex_unlock(&mgr->lock);
	if (!mstb) {
		mutex_unlock(&mgr->probe_lock);
		return;
	}

	/*
	 * Certain branch devices seem to incorrectly report an available_pbn
	 * of 0 on downstream sinks, even after clearing the
	 * DP_PAYLOAD_ALLOCATE_* registers in
	 * drm_dp_mst_topology_mgr_set_mst(). Namely, the CableMatters USB-C
	 * 2x DP hub. Sending a CLEAR_PAYLOAD_ID_TABLE message seems to make
	 * things work again.
	 */
	if (clear_payload_id_table) {
		drm_dbg_kms(dev, "Clearing payload ID table\n");
		drm_dp_send_clear_payload_id_table(mgr, mstb);
	}

	ret = drm_dp_check_and_send_link_address(mgr, mstb);
	drm_dp_mst_topology_put_mstb(mstb);

	mutex_unlock(&mgr->probe_lock);
	if (ret > 0)
		drm_kms_helper_hotplug_event(dev);
}

static bool drm_dp_validate_guid(struct drm_dp_mst_topology_mgr *mgr,
				 u8 *guid)
{
	u64 salt;

	if (memchr_inv(guid, 0, 16))
		return true;

	salt = get_jiffies_64();

	memcpy(&guid[0], &salt, sizeof(u64));
	memcpy(&guid[8], &salt, sizeof(u64));

	return false;
}

static void build_dpcd_read(struct drm_dp_sideband_msg_tx *msg,
			    u8 port_num, u32 offset, u8 num_bytes)
{
	struct drm_dp_sideband_msg_req_body req;

	req.req_type = DP_REMOTE_DPCD_READ;
	req.u.dpcd_read.port_number = port_num;
	req.u.dpcd_read.dpcd_address = offset;
	req.u.dpcd_read.num_bytes = num_bytes;
	drm_dp_encode_sideband_req(&req, msg);
}

static int drm_dp_send_sideband_msg(struct drm_dp_mst_topology_mgr *mgr,
				    bool up, u8 *msg, int len)
{
	int ret;
	int regbase = up ? DP_SIDEBAND_MSG_UP_REP_BASE : DP_SIDEBAND_MSG_DOWN_REQ_BASE;
	int tosend, total, offset;
	int retries = 0;

retry:
	total = len;
	offset = 0;
	do {
		tosend = min3(mgr->max_dpcd_transaction_bytes, 16, total);

		ret = drm_dp_dpcd_write(mgr->aux, regbase + offset,
					&msg[offset],
					tosend);
		if (ret != tosend) {
			if (ret == -EIO && retries < 5) {
				retries++;
				goto retry;
			}
			drm_dbg_kms(mgr->dev, "failed to dpcd write %d %d\n", tosend, ret);

			return -EIO;
		}
		offset += tosend;
		total -= tosend;
	} while (total > 0);
	return 0;
}

static int set_hdr_from_dst_qlock(struct drm_dp_sideband_msg_hdr *hdr,
				  struct drm_dp_sideband_msg_tx *txmsg)
{
	struct drm_dp_mst_branch *mstb = txmsg->dst;
	u8 req_type;

	req_type = txmsg->msg[0] & 0x7f;
	if (req_type == DP_CONNECTION_STATUS_NOTIFY ||
		req_type == DP_RESOURCE_STATUS_NOTIFY ||
		req_type == DP_CLEAR_PAYLOAD_ID_TABLE)
		hdr->broadcast = 1;
	else
		hdr->broadcast = 0;
	hdr->path_msg = txmsg->path_msg;
	if (hdr->broadcast) {
		hdr->lct = 1;
		hdr->lcr = 6;
	} else {
		hdr->lct = mstb->lct;
		hdr->lcr = mstb->lct - 1;
	}

	memcpy(hdr->rad, mstb->rad, hdr->lct / 2);

	return 0;
}
/*
 * process a single block of the next message in the sideband queue
 */
static int process_single_tx_qlock(struct drm_dp_mst_topology_mgr *mgr,
				   struct drm_dp_sideband_msg_tx *txmsg,
				   bool up)
{
	u8 chunk[48];
	struct drm_dp_sideband_msg_hdr hdr;
	int len, space, idx, tosend;
	int ret;

	if (txmsg->state == DRM_DP_SIDEBAND_TX_SENT)
		return 0;

	memset(&hdr, 0, sizeof(struct drm_dp_sideband_msg_hdr));

	if (txmsg->state == DRM_DP_SIDEBAND_TX_QUEUED)
		txmsg->state = DRM_DP_SIDEBAND_TX_START_SEND;

	/* make hdr from dst mst */
	ret = set_hdr_from_dst_qlock(&hdr, txmsg);
	if (ret < 0)
		return ret;

	/* amount left to send in this message */
	len = txmsg->cur_len - txmsg->cur_offset;

	/* 48 - sideband msg size - 1 byte for data CRC, x header bytes */
	space = 48 - 1 - drm_dp_calc_sb_hdr_size(&hdr);

	tosend = min(len, space);
	if (len == txmsg->cur_len)
		hdr.somt = 1;
	if (space >= len)
		hdr.eomt = 1;


	hdr.msg_len = tosend + 1;
	drm_dp_encode_sideband_msg_hdr(&hdr, chunk, &idx);
	memcpy(&chunk[idx], &txmsg->msg[txmsg->cur_offset], tosend);
	/* add crc at end */
	drm_dp_crc_sideband_chunk_req(&chunk[idx], tosend);
	idx += tosend + 1;

	ret = drm_dp_send_sideband_msg(mgr, up, chunk, idx);
	if (ret) {
		if (drm_debug_enabled(DRM_UT_DP)) {
			struct drm_printer p = drm_debug_printer(DBG_PREFIX);

			drm_printf(&p, "sideband msg failed to send\n");
			drm_dp_mst_dump_sideband_msg_tx(&p, txmsg);
		}
		return ret;
	}

	txmsg->cur_offset += tosend;
	if (txmsg->cur_offset == txmsg->cur_len) {
		txmsg->state = DRM_DP_SIDEBAND_TX_SENT;
		return 1;
	}
	return 0;
}

static void process_single_down_tx_qlock(struct drm_dp_mst_topology_mgr *mgr)
{
	struct drm_dp_sideband_msg_tx *txmsg;
	int ret;

	WARN_ON(!mutex_is_locked(&mgr->qlock));

	/* construct a chunk from the first msg in the tx_msg queue */
	if (list_empty(&mgr->tx_msg_downq))
		return;

	txmsg = list_first_entry(&mgr->tx_msg_downq,
				 struct drm_dp_sideband_msg_tx, next);
	ret = process_single_tx_qlock(mgr, txmsg, false);
	if (ret < 0) {
		drm_dbg_kms(mgr->dev, "failed to send msg in q %d\n", ret);
		list_del(&txmsg->next);
		txmsg->state = DRM_DP_SIDEBAND_TX_TIMEOUT;
		wake_up_all(&mgr->tx_waitq);
	}
}

static void drm_dp_queue_down_tx(struct drm_dp_mst_topology_mgr *mgr,
				 struct drm_dp_sideband_msg_tx *txmsg)
{
	mutex_lock(&mgr->qlock);
	list_add_tail(&txmsg->next, &mgr->tx_msg_downq);

	if (drm_debug_enabled(DRM_UT_DP)) {
		struct drm_printer p = drm_debug_printer(DBG_PREFIX);

		drm_dp_mst_dump_sideband_msg_tx(&p, txmsg);
	}

	if (list_is_singular(&mgr->tx_msg_downq))
		process_single_down_tx_qlock(mgr);
	mutex_unlock(&mgr->qlock);
}

static void
drm_dp_dump_link_address(const struct drm_dp_mst_topology_mgr *mgr,
			 struct drm_dp_link_address_ack_reply *reply)
{
	struct drm_dp_link_addr_reply_port *port_reply;
	int i;

	for (i = 0; i < reply->nports; i++) {
		port_reply = &reply->ports[i];
		drm_dbg_kms(mgr->dev,
			    "port %d: input %d, pdt: %d, pn: %d, dpcd_rev: %02x, mcs: %d, ddps: %d, ldps %d, sdp %d/%d\n",
			    i,
			    port_reply->input_port,
			    port_reply->peer_device_type,
			    port_reply->port_number,
			    port_reply->dpcd_revision,
			    port_reply->mcs,
			    port_reply->ddps,
			    port_reply->legacy_device_plug_status,
			    port_reply->num_sdp_streams,
			    port_reply->num_sdp_stream_sinks);
	}
}

static int drm_dp_send_link_address(struct drm_dp_mst_topology_mgr *mgr,
				     struct drm_dp_mst_branch *mstb)
{
	struct drm_dp_sideband_msg_tx *txmsg;
	struct drm_dp_link_address_ack_reply *reply;
	struct drm_dp_mst_port *port, *tmp;
	int i, ret, port_mask = 0;
	bool changed = false;

	txmsg = kzalloc(sizeof(*txmsg), GFP_KERNEL);
	if (!txmsg)
		return -ENOMEM;

	txmsg->dst = mstb;
	build_link_address(txmsg);

	mstb->link_address_sent = true;
	drm_dp_queue_down_tx(mgr, txmsg);

	/* FIXME: Actually do some real error handling here */
	ret = drm_dp_mst_wait_tx_reply(mstb, txmsg);
	if (ret <= 0) {
		drm_err(mgr->dev, "Sending link address failed with %d\n", ret);
		goto out;
	}
	if (txmsg->reply.reply_type == DP_SIDEBAND_REPLY_NAK) {
		drm_err(mgr->dev, "link address NAK received\n");
		ret = -EIO;
		goto out;
	}

	reply = &txmsg->reply.u.link_addr;
	drm_dbg_kms(mgr->dev, "link address reply: %d\n", reply->nports);
	drm_dp_dump_link_address(mgr, reply);

	ret = drm_dp_check_mstb_guid(mstb, reply->guid);
	if (ret) {
		char buf[64];

		drm_dp_mst_rad_to_str(mstb->rad, mstb->lct, buf, sizeof(buf));
		drm_err(mgr->dev, "GUID check on %s failed: %d\n", buf, ret);
		goto out;
	}

	for (i = 0; i < reply->nports; i++) {
		port_mask |= BIT(reply->ports[i].port_number);
		ret = drm_dp_mst_handle_link_address_port(mstb, mgr->dev,
							  &reply->ports[i]);
		if (ret == 1)
			changed = true;
		else if (ret < 0)
			goto out;
	}

	/* Prune any ports that are currently a part of mstb in our in-memory
	 * topology, but were not seen in this link address. Usually this
	 * means that they were removed while the topology was out of sync,
	 * e.g. during suspend/resume
	 */
	mutex_lock(&mgr->lock);
	list_for_each_entry_safe(port, tmp, &mstb->ports, next) {
		if (port_mask & BIT(port->port_num))
			continue;

		drm_dbg_kms(mgr->dev, "port %d was not in link address, removing\n",
			    port->port_num);
		list_del(&port->next);
		drm_dp_mst_topology_put_port(port);
		changed = true;
	}
	mutex_unlock(&mgr->lock);

out:
	if (ret <= 0)
		mstb->link_address_sent = false;
	kfree(txmsg);
	return ret < 0 ? ret : changed;
}

static void
drm_dp_send_clear_payload_id_table(struct drm_dp_mst_topology_mgr *mgr,
				   struct drm_dp_mst_branch *mstb)
{
	struct drm_dp_sideband_msg_tx *txmsg;
	int ret;

	txmsg = kzalloc(sizeof(*txmsg), GFP_KERNEL);
	if (!txmsg)
		return;

	txmsg->dst = mstb;
	build_clear_payload_id_table(txmsg);

	drm_dp_queue_down_tx(mgr, txmsg);

	ret = drm_dp_mst_wait_tx_reply(mstb, txmsg);
	if (ret > 0 && txmsg->reply.reply_type == DP_SIDEBAND_REPLY_NAK)
		drm_dbg_kms(mgr->dev, "clear payload table id nak received\n");

	kfree(txmsg);
}

static int
drm_dp_send_enum_path_resources(struct drm_dp_mst_topology_mgr *mgr,
				struct drm_dp_mst_branch *mstb,
				struct drm_dp_mst_port *port)
{
	struct drm_dp_enum_path_resources_ack_reply *path_res;
	struct drm_dp_sideband_msg_tx *txmsg;
	int ret;

	txmsg = kzalloc(sizeof(*txmsg), GFP_KERNEL);
	if (!txmsg)
		return -ENOMEM;

	txmsg->dst = mstb;
	build_enum_path_resources(txmsg, port->port_num);

	drm_dp_queue_down_tx(mgr, txmsg);

	ret = drm_dp_mst_wait_tx_reply(mstb, txmsg);
	if (ret > 0) {
		ret = 0;
		path_res = &txmsg->reply.u.path_resources;

		if (txmsg->reply.reply_type == DP_SIDEBAND_REPLY_NAK) {
			drm_dbg_kms(mgr->dev, "enum path resources nak received\n");
		} else {
			if (port->port_num != path_res->port_number)
				DRM_ERROR("got incorrect port in response\n");

			drm_dbg_kms(mgr->dev, "enum path resources %d: %d %d\n",
				    path_res->port_number,
				    path_res->full_payload_bw_number,
				    path_res->avail_payload_bw_number);

			/*
			 * If something changed, make sure we send a
			 * hotplug
			 */
			if (port->full_pbn != path_res->full_payload_bw_number ||
			    port->fec_capable != path_res->fec_capable)
				ret = 1;

			port->full_pbn = path_res->full_payload_bw_number;
			port->fec_capable = path_res->fec_capable;
		}
	}

	kfree(txmsg);
	return ret;
}

static struct drm_dp_mst_port *drm_dp_get_last_connected_port_to_mstb(struct drm_dp_mst_branch *mstb)
{
	if (!mstb->port_parent)
		return NULL;

	if (mstb->port_parent->mstb != mstb)
		return mstb->port_parent;

	return drm_dp_get_last_connected_port_to_mstb(mstb->port_parent->parent);
}

/*
 * Searches upwards in the topology starting from mstb to try to find the
 * closest available parent of mstb that's still connected to the rest of the
 * topology. This can be used in order to perform operations like releasing
 * payloads, where the branch device which owned the payload may no longer be
 * around and thus would require that the payload on the last living relative
 * be freed instead.
 */
static struct drm_dp_mst_branch *
drm_dp_get_last_connected_port_and_mstb(struct drm_dp_mst_topology_mgr *mgr,
					struct drm_dp_mst_branch *mstb,
					int *port_num)
{
	struct drm_dp_mst_branch *rmstb = NULL;
	struct drm_dp_mst_port *found_port;

	mutex_lock(&mgr->lock);
	if (!mgr->mst_primary)
		goto out;

	do {
		found_port = drm_dp_get_last_connected_port_to_mstb(mstb);
		if (!found_port)
			break;

		if (drm_dp_mst_topology_try_get_mstb(found_port->parent)) {
			rmstb = found_port->parent;
			*port_num = found_port->port_num;
		} else {
			/* Search again, starting from this parent */
			mstb = found_port->parent;
		}
	} while (!rmstb);
out:
	mutex_unlock(&mgr->lock);
	return rmstb;
}

static int drm_dp_payload_send_msg(struct drm_dp_mst_topology_mgr *mgr,
				   struct drm_dp_mst_port *port,
				   int id,
				   int pbn)
{
	struct drm_dp_sideband_msg_tx *txmsg;
	struct drm_dp_mst_branch *mstb;
	int ret, port_num;
	u8 sinks[DRM_DP_MAX_SDP_STREAMS];
	int i;

	port_num = port->port_num;
	mstb = drm_dp_mst_topology_get_mstb_validated(mgr, port->parent);
	if (!mstb) {
		mstb = drm_dp_get_last_connected_port_and_mstb(mgr,
							       port->parent,
							       &port_num);

		if (!mstb)
			return -EINVAL;
	}

	txmsg = kzalloc(sizeof(*txmsg), GFP_KERNEL);
	if (!txmsg) {
		ret = -ENOMEM;
		goto fail_put;
	}

	for (i = 0; i < port->num_sdp_streams; i++)
		sinks[i] = i;

	txmsg->dst = mstb;
	build_allocate_payload(txmsg, port_num,
			       id,
			       pbn, port->num_sdp_streams, sinks);

	drm_dp_queue_down_tx(mgr, txmsg);

	/*
	 * FIXME: there is a small chance that between getting the last
	 * connected mstb and sending the payload message, the last connected
	 * mstb could also be removed from the topology. In the future, this
	 * needs to be fixed by restarting the
	 * drm_dp_get_last_connected_port_and_mstb() search in the event of a
	 * timeout if the topology is still connected to the system.
	 */
	ret = drm_dp_mst_wait_tx_reply(mstb, txmsg);
	if (ret > 0) {
		if (txmsg->reply.reply_type == DP_SIDEBAND_REPLY_NAK)
			ret = -EINVAL;
		else
			ret = 0;
	}
	kfree(txmsg);
fail_put:
	drm_dp_mst_topology_put_mstb(mstb);
	return ret;
}

int drm_dp_send_power_updown_phy(struct drm_dp_mst_topology_mgr *mgr,
				 struct drm_dp_mst_port *port, bool power_up)
{
	struct drm_dp_sideband_msg_tx *txmsg;
	int ret;

	port = drm_dp_mst_topology_get_port_validated(mgr, port);
	if (!port)
		return -EINVAL;

	txmsg = kzalloc(sizeof(*txmsg), GFP_KERNEL);
	if (!txmsg) {
		drm_dp_mst_topology_put_port(port);
		return -ENOMEM;
	}

	txmsg->dst = port->parent;
	build_power_updown_phy(txmsg, port->port_num, power_up);
	drm_dp_queue_down_tx(mgr, txmsg);

	ret = drm_dp_mst_wait_tx_reply(port->parent, txmsg);
	if (ret > 0) {
		if (txmsg->reply.reply_type == DP_SIDEBAND_REPLY_NAK)
			ret = -EINVAL;
		else
			ret = 0;
	}
	kfree(txmsg);
	drm_dp_mst_topology_put_port(port);

	return ret;
}
EXPORT_SYMBOL(drm_dp_send_power_updown_phy);

int drm_dp_send_query_stream_enc_status(struct drm_dp_mst_topology_mgr *mgr,
		struct drm_dp_mst_port *port,
		struct drm_dp_query_stream_enc_status_ack_reply *status)
{
	struct drm_dp_mst_topology_state *state;
	struct drm_dp_mst_atomic_payload *payload;
	struct drm_dp_sideband_msg_tx *txmsg;
	u8 nonce[7];
	int ret;

	txmsg = kzalloc(sizeof(*txmsg), GFP_KERNEL);
	if (!txmsg)
		return -ENOMEM;

	port = drm_dp_mst_topology_get_port_validated(mgr, port);
	if (!port) {
		ret = -EINVAL;
		goto out_get_port;
	}

	get_random_bytes(nonce, sizeof(nonce));

	drm_modeset_lock(&mgr->base.lock, NULL);
	state = to_drm_dp_mst_topology_state(mgr->base.state);
	payload = drm_atomic_get_mst_payload_state(state, port);

	/*
	 * "Source device targets the QUERY_STREAM_ENCRYPTION_STATUS message
	 *  transaction at the MST Branch device directly connected to the
	 *  Source"
	 */
	txmsg->dst = mgr->mst_primary;

	build_query_stream_enc_status(txmsg, payload->vcpi, nonce);

	drm_dp_queue_down_tx(mgr, txmsg);

	ret = drm_dp_mst_wait_tx_reply(mgr->mst_primary, txmsg);
	if (ret < 0) {
		goto out;
	} else if (txmsg->reply.reply_type == DP_SIDEBAND_REPLY_NAK) {
		drm_dbg_kms(mgr->dev, "query encryption status nak received\n");
		ret = -ENXIO;
		goto out;
	}

	ret = 0;
	memcpy(status, &txmsg->reply.u.enc_status, sizeof(*status));

out:
	drm_modeset_unlock(&mgr->base.lock);
	drm_dp_mst_topology_put_port(port);
out_get_port:
	kfree(txmsg);
	return ret;
}
EXPORT_SYMBOL(drm_dp_send_query_stream_enc_status);

static int drm_dp_create_payload_at_dfp(struct drm_dp_mst_topology_mgr *mgr,
					struct drm_dp_mst_atomic_payload *payload)
{
	return drm_dp_dpcd_write_payload(mgr, payload->vcpi, payload->vc_start_slot,
					 payload->time_slots);
}

static int drm_dp_create_payload_to_remote(struct drm_dp_mst_topology_mgr *mgr,
					   struct drm_dp_mst_atomic_payload *payload)
{
	int ret;
	struct drm_dp_mst_port *port = drm_dp_mst_topology_get_port_validated(mgr, payload->port);

	if (!port)
		return -EIO;

	ret = drm_dp_payload_send_msg(mgr, port, payload->vcpi, payload->pbn);
	drm_dp_mst_topology_put_port(port);
	return ret;
}

static void drm_dp_destroy_payload_at_remote_and_dfp(struct drm_dp_mst_topology_mgr *mgr,
						     struct drm_dp_mst_topology_state *mst_state,
						     struct drm_dp_mst_atomic_payload *payload)
{
	drm_dbg_kms(mgr->dev, "\n");

	/* it's okay for these to fail */
	if (payload->payload_allocation_status == DRM_DP_MST_PAYLOAD_ALLOCATION_REMOTE) {
		drm_dp_payload_send_msg(mgr, payload->port, payload->vcpi, 0);
		payload->payload_allocation_status = DRM_DP_MST_PAYLOAD_ALLOCATION_DFP;
	}

	if (payload->payload_allocation_status == DRM_DP_MST_PAYLOAD_ALLOCATION_DFP)
		drm_dp_dpcd_write_payload(mgr, payload->vcpi, payload->vc_start_slot, 0);
}

/**
 * drm_dp_add_payload_part1() - Execute payload update part 1
 * @mgr: Manager to use.
 * @mst_state: The MST atomic state
 * @payload: The payload to write
 *
 * Determines the starting time slot for the given payload, and programs the VCPI for this payload
 * into the DPCD of DPRX. After calling this, the driver should generate ACT and payload packets.
 *
 * Returns: 0 on success, error code on failure.
 */
int drm_dp_add_payload_part1(struct drm_dp_mst_topology_mgr *mgr,
			     struct drm_dp_mst_topology_state *mst_state,
			     struct drm_dp_mst_atomic_payload *payload)
{
	struct drm_dp_mst_port *port;
	int ret = 0;
	bool allocate = true;

	/* Update mst mgr info */
	if (mgr->payload_count == 0)
		mgr->next_start_slot = mst_state->start_slot;

	payload->vc_start_slot = mgr->next_start_slot;

	mgr->payload_count++;
	mgr->next_start_slot += payload->time_slots;

<<<<<<< HEAD
=======
	/* Update mst mgr info */
	if (mgr->payload_count == 0)
		mgr->next_start_slot = mst_state->start_slot;

	payload->vc_start_slot = mgr->next_start_slot;

	mgr->payload_count++;
	mgr->next_start_slot += payload->time_slots;

	payload->payload_allocation_status = DRM_DP_MST_PAYLOAD_ALLOCATION_LOCAL;

>>>>>>> 221a3ad5
	/* Allocate payload to immediate downstream facing port */
	port = drm_dp_mst_topology_get_port_validated(mgr, payload->port);
	if (!port) {
		drm_dbg_kms(mgr->dev,
			    "VCPI %d for port %p not in topology, not creating a payload to remote\n",
			    payload->vcpi, payload->port);
<<<<<<< HEAD
		allocate = false;
	}

	if (allocate) {
		ret = drm_dp_create_payload_at_dfp(mgr, payload);
		if (ret < 0)
			drm_warn(mgr->dev, "Failed to create MST payload for port %p: %d\n",
				 payload->port, ret);

	}

	payload->payload_allocation_status =
		(!allocate || ret < 0) ? DRM_DP_MST_PAYLOAD_ALLOCATION_LOCAL :
								DRM_DP_MST_PAYLOAD_ALLOCATION_DFP;

=======
		return -EIO;
	}

	ret = drm_dp_create_payload_at_dfp(mgr, payload);
	if (ret < 0) {
		drm_dbg_kms(mgr->dev, "Failed to create MST payload for port %p: %d\n",
			    payload->port, ret);
		goto put_port;
	}

	payload->payload_allocation_status = DRM_DP_MST_PAYLOAD_ALLOCATION_DFP;

put_port:
>>>>>>> 221a3ad5
	drm_dp_mst_topology_put_port(port);

	return ret;
}
EXPORT_SYMBOL(drm_dp_add_payload_part1);

/**
 * drm_dp_remove_payload_part1() - Remove an MST payload along the virtual channel
 * @mgr: Manager to use.
 * @mst_state: The MST atomic state
 * @payload: The payload to remove
 *
 * Removes a payload along the virtual channel if it was successfully allocated.
 * After calling this, the driver should set HW to generate ACT and then switch to new
 * payload allocation state.
 */
void drm_dp_remove_payload_part1(struct drm_dp_mst_topology_mgr *mgr,
				 struct drm_dp_mst_topology_state *mst_state,
				 struct drm_dp_mst_atomic_payload *payload)
{
	/* Remove remote payload allocation */
	bool send_remove = false;

	mutex_lock(&mgr->lock);
	send_remove = drm_dp_mst_port_downstream_of_branch(payload->port, mgr->mst_primary);
	mutex_unlock(&mgr->lock);

	if (send_remove)
		drm_dp_destroy_payload_at_remote_and_dfp(mgr, mst_state, payload);
	else
		drm_dbg_kms(mgr->dev, "Payload for VCPI %d not in topology, not sending remove\n",
			    payload->vcpi);

	payload->payload_allocation_status = DRM_DP_MST_PAYLOAD_ALLOCATION_LOCAL;
}
EXPORT_SYMBOL(drm_dp_remove_payload_part1);

/**
 * drm_dp_remove_payload_part2() - Remove an MST payload locally
 * @mgr: Manager to use.
 * @mst_state: The MST atomic state
 * @old_payload: The payload with its old state
 * @new_payload: The payload with its latest state
 *
 * Updates the starting time slots of all other payloads which would have been shifted towards
 * the start of the payload ID table as a result of removing a payload. Driver should call this
 * function whenever it removes a payload in its HW. It's independent to the result of payload
 * allocation/deallocation at branch devices along the virtual channel.
 */
void drm_dp_remove_payload_part2(struct drm_dp_mst_topology_mgr *mgr,
				 struct drm_dp_mst_topology_state *mst_state,
				 const struct drm_dp_mst_atomic_payload *old_payload,
				 struct drm_dp_mst_atomic_payload *new_payload)
{
	struct drm_dp_mst_atomic_payload *pos;

	/* Remove local payload allocation */
	list_for_each_entry(pos, &mst_state->payloads, next) {
		if (pos != new_payload && pos->vc_start_slot > new_payload->vc_start_slot)
			pos->vc_start_slot -= old_payload->time_slots;
	}
	new_payload->vc_start_slot = -1;

	mgr->payload_count--;
	mgr->next_start_slot -= old_payload->time_slots;

	if (new_payload->delete)
		drm_dp_mst_put_port_malloc(new_payload->port);

	new_payload->payload_allocation_status = DRM_DP_MST_PAYLOAD_ALLOCATION_NONE;
}
EXPORT_SYMBOL(drm_dp_remove_payload_part2);
/**
 * drm_dp_add_payload_part2() - Execute payload update part 2
 * @mgr: Manager to use.
 * @state: The global atomic state
 * @payload: The payload to update
 *
 * If @payload was successfully assigned a starting time slot by drm_dp_add_payload_part1(), this
 * function will send the sideband messages to finish allocating this payload.
 *
 * Returns: 0 on success, negative error code on failure.
 */
int drm_dp_add_payload_part2(struct drm_dp_mst_topology_mgr *mgr,
			     struct drm_atomic_state *state,
			     struct drm_dp_mst_atomic_payload *payload)
{
	int ret = 0;

	/* Skip failed payloads */
	if (payload->payload_allocation_status != DRM_DP_MST_PAYLOAD_ALLOCATION_DFP) {
		drm_dbg_kms(state->dev, "Part 1 of payload creation for %s failed, skipping part 2\n",
			    payload->port->connector->name);
		return -EIO;
	}

	/* Allocate payload to remote end */
	ret = drm_dp_create_payload_to_remote(mgr, payload);
	if (ret < 0)
		drm_err(mgr->dev, "Step 2 of creating MST payload for %p failed: %d\n",
			payload->port, ret);
	else
		payload->payload_allocation_status = DRM_DP_MST_PAYLOAD_ALLOCATION_REMOTE;

	return ret;
}
EXPORT_SYMBOL(drm_dp_add_payload_part2);

static int drm_dp_send_dpcd_read(struct drm_dp_mst_topology_mgr *mgr,
				 struct drm_dp_mst_port *port,
				 int offset, int size, u8 *bytes)
{
	int ret = 0;
	struct drm_dp_sideband_msg_tx *txmsg;
	struct drm_dp_mst_branch *mstb;

	mstb = drm_dp_mst_topology_get_mstb_validated(mgr, port->parent);
	if (!mstb)
		return -EINVAL;

	txmsg = kzalloc(sizeof(*txmsg), GFP_KERNEL);
	if (!txmsg) {
		ret = -ENOMEM;
		goto fail_put;
	}

	build_dpcd_read(txmsg, port->port_num, offset, size);
	txmsg->dst = port->parent;

	drm_dp_queue_down_tx(mgr, txmsg);

	ret = drm_dp_mst_wait_tx_reply(mstb, txmsg);
	if (ret < 0)
		goto fail_free;

	if (txmsg->reply.reply_type == 1) {
		drm_dbg_kms(mgr->dev, "mstb %p port %d: DPCD read on addr 0x%x for %d bytes NAKed\n",
			    mstb, port->port_num, offset, size);
		ret = -EIO;
		goto fail_free;
	}

	if (txmsg->reply.u.remote_dpcd_read_ack.num_bytes != size) {
		ret = -EPROTO;
		goto fail_free;
	}

	ret = min_t(size_t, txmsg->reply.u.remote_dpcd_read_ack.num_bytes,
		    size);
	memcpy(bytes, txmsg->reply.u.remote_dpcd_read_ack.bytes, ret);

fail_free:
	kfree(txmsg);
fail_put:
	drm_dp_mst_topology_put_mstb(mstb);

	return ret;
}

static int drm_dp_send_dpcd_write(struct drm_dp_mst_topology_mgr *mgr,
				  struct drm_dp_mst_port *port,
				  int offset, int size, u8 *bytes)
{
	int ret;
	struct drm_dp_sideband_msg_tx *txmsg;
	struct drm_dp_mst_branch *mstb;

	mstb = drm_dp_mst_topology_get_mstb_validated(mgr, port->parent);
	if (!mstb)
		return -EINVAL;

	txmsg = kzalloc(sizeof(*txmsg), GFP_KERNEL);
	if (!txmsg) {
		ret = -ENOMEM;
		goto fail_put;
	}

	build_dpcd_write(txmsg, port->port_num, offset, size, bytes);
	txmsg->dst = mstb;

	drm_dp_queue_down_tx(mgr, txmsg);

	ret = drm_dp_mst_wait_tx_reply(mstb, txmsg);
	if (ret > 0) {
		if (txmsg->reply.reply_type == DP_SIDEBAND_REPLY_NAK)
			ret = -EIO;
		else
			ret = size;
	}

	kfree(txmsg);
fail_put:
	drm_dp_mst_topology_put_mstb(mstb);
	return ret;
}

static int drm_dp_encode_up_ack_reply(struct drm_dp_sideband_msg_tx *msg, u8 req_type)
{
	struct drm_dp_sideband_msg_reply_body reply;

	reply.reply_type = DP_SIDEBAND_REPLY_ACK;
	reply.req_type = req_type;
	drm_dp_encode_sideband_reply(&reply, msg);
	return 0;
}

static int drm_dp_send_up_ack_reply(struct drm_dp_mst_topology_mgr *mgr,
				    struct drm_dp_mst_branch *mstb,
				    int req_type, bool broadcast)
{
	struct drm_dp_sideband_msg_tx *txmsg;

	txmsg = kzalloc(sizeof(*txmsg), GFP_KERNEL);
	if (!txmsg)
		return -ENOMEM;

	txmsg->dst = mstb;
	drm_dp_encode_up_ack_reply(txmsg, req_type);

	mutex_lock(&mgr->qlock);
	/* construct a chunk from the first msg in the tx_msg queue */
	process_single_tx_qlock(mgr, txmsg, true);
	mutex_unlock(&mgr->qlock);

	kfree(txmsg);
	return 0;
}

/**
 * drm_dp_get_vc_payload_bw - get the VC payload BW for an MST link
 * @mgr: The &drm_dp_mst_topology_mgr to use
 * @link_rate: link rate in 10kbits/s units
 * @link_lane_count: lane count
 *
 * Calculate the total bandwidth of a MultiStream Transport link. The returned
 * value is in units of PBNs/(timeslots/1 MTP). This value can be used to
 * convert the number of PBNs required for a given stream to the number of
 * timeslots this stream requires in each MTP.
 */
int drm_dp_get_vc_payload_bw(const struct drm_dp_mst_topology_mgr *mgr,
			     int link_rate, int link_lane_count)
{
	if (link_rate == 0 || link_lane_count == 0)
		drm_dbg_kms(mgr->dev, "invalid link rate/lane count: (%d / %d)\n",
			    link_rate, link_lane_count);

	/* See DP v2.0 2.6.4.2, VCPayload_Bandwidth_for_OneTimeSlotPer_MTP_Allocation */
	return link_rate * link_lane_count / 54000;
}
EXPORT_SYMBOL(drm_dp_get_vc_payload_bw);

/**
 * drm_dp_read_mst_cap() - check whether or not a sink supports MST
 * @aux: The DP AUX channel to use
 * @dpcd: A cached copy of the DPCD capabilities for this sink
 *
 * Returns: %True if the sink supports MST, %false otherwise
 */
bool drm_dp_read_mst_cap(struct drm_dp_aux *aux,
			 const u8 dpcd[DP_RECEIVER_CAP_SIZE])
{
	u8 mstm_cap;

	if (dpcd[DP_DPCD_REV] < DP_DPCD_REV_12)
		return false;

	if (drm_dp_dpcd_readb(aux, DP_MSTM_CAP, &mstm_cap) != 1)
		return false;

	return mstm_cap & DP_MST_CAP;
}
EXPORT_SYMBOL(drm_dp_read_mst_cap);

/**
 * drm_dp_mst_topology_mgr_set_mst() - Set the MST state for a topology manager
 * @mgr: manager to set state for
 * @mst_state: true to enable MST on this connector - false to disable.
 *
 * This is called by the driver when it detects an MST capable device plugged
 * into a DP MST capable port, or when a DP MST capable device is unplugged.
 */
int drm_dp_mst_topology_mgr_set_mst(struct drm_dp_mst_topology_mgr *mgr, bool mst_state)
{
	int ret = 0;
	struct drm_dp_mst_branch *mstb = NULL;

	mutex_lock(&mgr->lock);
	if (mst_state == mgr->mst_state)
		goto out_unlock;

	mgr->mst_state = mst_state;
	/* set the device into MST mode */
	if (mst_state) {
		WARN_ON(mgr->mst_primary);

		/* get dpcd info */
		ret = drm_dp_read_dpcd_caps(mgr->aux, mgr->dpcd);
		if (ret < 0) {
			drm_dbg_kms(mgr->dev, "%s: failed to read DPCD, ret %d\n",
				    mgr->aux->name, ret);
			goto out_unlock;
		}

		/* add initial branch device at LCT 1 */
		mstb = drm_dp_add_mst_branch_device(1, NULL);
		if (mstb == NULL) {
			ret = -ENOMEM;
			goto out_unlock;
		}
		mstb->mgr = mgr;

		/* give this the main reference */
		mgr->mst_primary = mstb;
		drm_dp_mst_topology_get_mstb(mgr->mst_primary);

		ret = drm_dp_dpcd_writeb(mgr->aux, DP_MSTM_CTRL,
					 DP_MST_EN |
					 DP_UP_REQ_EN |
					 DP_UPSTREAM_IS_SRC);
		if (ret < 0)
			goto out_unlock;

		/* Write reset payload */
		drm_dp_dpcd_write_payload(mgr, 0, 0, 0x3f);

		queue_work(system_long_wq, &mgr->work);

		ret = 0;
	} else {
		/* disable MST on the device */
		mstb = mgr->mst_primary;
		mgr->mst_primary = NULL;
		/* this can fail if the device is gone */
		drm_dp_dpcd_writeb(mgr->aux, DP_MSTM_CTRL, 0);
		ret = 0;
		mgr->payload_id_table_cleared = false;

		memset(&mgr->down_rep_recv, 0, sizeof(mgr->down_rep_recv));
		memset(&mgr->up_req_recv, 0, sizeof(mgr->up_req_recv));
	}

out_unlock:
	mutex_unlock(&mgr->lock);
	if (mstb)
		drm_dp_mst_topology_put_mstb(mstb);
	return ret;

}
EXPORT_SYMBOL(drm_dp_mst_topology_mgr_set_mst);

static void
drm_dp_mst_topology_mgr_invalidate_mstb(struct drm_dp_mst_branch *mstb)
{
	struct drm_dp_mst_port *port;

	/* The link address will need to be re-sent on resume */
	mstb->link_address_sent = false;

	list_for_each_entry(port, &mstb->ports, next)
		if (port->mstb)
			drm_dp_mst_topology_mgr_invalidate_mstb(port->mstb);
}

/**
 * drm_dp_mst_topology_mgr_suspend() - suspend the MST manager
 * @mgr: manager to suspend
 *
 * This function tells the MST device that we can't handle UP messages
 * anymore. This should stop it from sending any since we are suspended.
 */
void drm_dp_mst_topology_mgr_suspend(struct drm_dp_mst_topology_mgr *mgr)
{
	mutex_lock(&mgr->lock);
	drm_dp_dpcd_writeb(mgr->aux, DP_MSTM_CTRL,
			   DP_MST_EN | DP_UPSTREAM_IS_SRC);
	mutex_unlock(&mgr->lock);
	flush_work(&mgr->up_req_work);
	flush_work(&mgr->work);
	flush_work(&mgr->delayed_destroy_work);

	mutex_lock(&mgr->lock);
	if (mgr->mst_state && mgr->mst_primary)
		drm_dp_mst_topology_mgr_invalidate_mstb(mgr->mst_primary);
	mutex_unlock(&mgr->lock);
}
EXPORT_SYMBOL(drm_dp_mst_topology_mgr_suspend);

/**
 * drm_dp_mst_topology_mgr_resume() - resume the MST manager
 * @mgr: manager to resume
 * @sync: whether or not to perform topology reprobing synchronously
 *
 * This will fetch DPCD and see if the device is still there,
 * if it is, it will rewrite the MSTM control bits, and return.
 *
 * If the device fails this returns -1, and the driver should do
 * a full MST reprobe, in case we were undocked.
 *
 * During system resume (where it is assumed that the driver will be calling
 * drm_atomic_helper_resume()) this function should be called beforehand with
 * @sync set to true. In contexts like runtime resume where the driver is not
 * expected to be calling drm_atomic_helper_resume(), this function should be
 * called with @sync set to false in order to avoid deadlocking.
 *
 * Returns: -1 if the MST topology was removed while we were suspended, 0
 * otherwise.
 */
int drm_dp_mst_topology_mgr_resume(struct drm_dp_mst_topology_mgr *mgr,
				   bool sync)
{
	int ret;
	u8 guid[16];

	mutex_lock(&mgr->lock);
	if (!mgr->mst_primary)
		goto out_fail;

	if (drm_dp_read_dpcd_caps(mgr->aux, mgr->dpcd) < 0) {
		drm_dbg_kms(mgr->dev, "dpcd read failed - undocked during suspend?\n");
		goto out_fail;
	}

	ret = drm_dp_dpcd_writeb(mgr->aux, DP_MSTM_CTRL,
				 DP_MST_EN |
				 DP_UP_REQ_EN |
				 DP_UPSTREAM_IS_SRC);
	if (ret < 0) {
		drm_dbg_kms(mgr->dev, "mst write failed - undocked during suspend?\n");
		goto out_fail;
	}

	/* Some hubs forget their guids after they resume */
	ret = drm_dp_dpcd_read(mgr->aux, DP_GUID, guid, 16);
	if (ret != 16) {
		drm_dbg_kms(mgr->dev, "dpcd read failed - undocked during suspend?\n");
		goto out_fail;
	}

	ret = drm_dp_check_mstb_guid(mgr->mst_primary, guid);
	if (ret) {
		drm_dbg_kms(mgr->dev, "check mstb failed - undocked during suspend?\n");
		goto out_fail;
	}

	/*
	 * For the final step of resuming the topology, we need to bring the
	 * state of our in-memory topology back into sync with reality. So,
	 * restart the probing process as if we're probing a new hub
	 */
	queue_work(system_long_wq, &mgr->work);
	mutex_unlock(&mgr->lock);

	if (sync) {
		drm_dbg_kms(mgr->dev,
			    "Waiting for link probe work to finish re-syncing topology...\n");
		flush_work(&mgr->work);
	}

	return 0;

out_fail:
	mutex_unlock(&mgr->lock);
	return -1;
}
EXPORT_SYMBOL(drm_dp_mst_topology_mgr_resume);

static bool
drm_dp_get_one_sb_msg(struct drm_dp_mst_topology_mgr *mgr, bool up,
		      struct drm_dp_mst_branch **mstb)
{
	int len;
	u8 replyblock[32];
	int replylen, curreply;
	int ret;
	u8 hdrlen;
	struct drm_dp_sideband_msg_hdr hdr;
	struct drm_dp_sideband_msg_rx *msg =
		up ? &mgr->up_req_recv : &mgr->down_rep_recv;
	int basereg = up ? DP_SIDEBAND_MSG_UP_REQ_BASE :
			   DP_SIDEBAND_MSG_DOWN_REP_BASE;

	if (!up)
		*mstb = NULL;

	len = min(mgr->max_dpcd_transaction_bytes, 16);
	ret = drm_dp_dpcd_read(mgr->aux, basereg, replyblock, len);
	if (ret != len) {
		drm_dbg_kms(mgr->dev, "failed to read DPCD down rep %d %d\n", len, ret);
		return false;
	}

	ret = drm_dp_decode_sideband_msg_hdr(mgr, &hdr, replyblock, len, &hdrlen);
	if (ret == false) {
		print_hex_dump(KERN_DEBUG, "failed hdr", DUMP_PREFIX_NONE, 16,
			       1, replyblock, len, false);
		drm_dbg_kms(mgr->dev, "ERROR: failed header\n");
		return false;
	}

	if (!up) {
		/* Caller is responsible for giving back this reference */
		*mstb = drm_dp_get_mst_branch_device(mgr, hdr.lct, hdr.rad);
		if (!*mstb) {
			drm_dbg_kms(mgr->dev, "Got MST reply from unknown device %d\n", hdr.lct);
			return false;
		}
	}

	if (!drm_dp_sideband_msg_set_header(msg, &hdr, hdrlen)) {
		drm_dbg_kms(mgr->dev, "sideband msg set header failed %d\n", replyblock[0]);
		return false;
	}

	replylen = min(msg->curchunk_len, (u8)(len - hdrlen));
	ret = drm_dp_sideband_append_payload(msg, replyblock + hdrlen, replylen);
	if (!ret) {
		drm_dbg_kms(mgr->dev, "sideband msg build failed %d\n", replyblock[0]);
		return false;
	}

	replylen = msg->curchunk_len + msg->curchunk_hdrlen - len;
	curreply = len;
	while (replylen > 0) {
		len = min3(replylen, mgr->max_dpcd_transaction_bytes, 16);
		ret = drm_dp_dpcd_read(mgr->aux, basereg + curreply,
				    replyblock, len);
		if (ret != len) {
			drm_dbg_kms(mgr->dev, "failed to read a chunk (len %d, ret %d)\n",
				    len, ret);
			return false;
		}

		ret = drm_dp_sideband_append_payload(msg, replyblock, len);
		if (!ret) {
			drm_dbg_kms(mgr->dev, "failed to build sideband msg\n");
			return false;
		}

		curreply += len;
		replylen -= len;
	}
	return true;
}

static int drm_dp_mst_handle_down_rep(struct drm_dp_mst_topology_mgr *mgr)
{
	struct drm_dp_sideband_msg_tx *txmsg;
	struct drm_dp_mst_branch *mstb = NULL;
	struct drm_dp_sideband_msg_rx *msg = &mgr->down_rep_recv;

	if (!drm_dp_get_one_sb_msg(mgr, false, &mstb))
		goto out_clear_reply;

	/* Multi-packet message transmission, don't clear the reply */
	if (!msg->have_eomt)
		goto out;

	/* find the message */
	mutex_lock(&mgr->qlock);
	txmsg = list_first_entry_or_null(&mgr->tx_msg_downq,
					 struct drm_dp_sideband_msg_tx, next);
	mutex_unlock(&mgr->qlock);

	/* Were we actually expecting a response, and from this mstb? */
	if (!txmsg || txmsg->dst != mstb) {
		struct drm_dp_sideband_msg_hdr *hdr;

		hdr = &msg->initial_hdr;
		drm_dbg_kms(mgr->dev, "Got MST reply with no msg %p %d %d %02x %02x\n",
			    mstb, hdr->seqno, hdr->lct, hdr->rad[0], msg->msg[0]);
		goto out_clear_reply;
	}

	drm_dp_sideband_parse_reply(mgr, msg, &txmsg->reply);

	if (txmsg->reply.reply_type == DP_SIDEBAND_REPLY_NAK) {
		drm_dbg_kms(mgr->dev,
			    "Got NAK reply: req 0x%02x (%s), reason 0x%02x (%s), nak data 0x%02x\n",
			    txmsg->reply.req_type,
			    drm_dp_mst_req_type_str(txmsg->reply.req_type),
			    txmsg->reply.u.nak.reason,
			    drm_dp_mst_nak_reason_str(txmsg->reply.u.nak.reason),
			    txmsg->reply.u.nak.nak_data);
	}

	memset(msg, 0, sizeof(struct drm_dp_sideband_msg_rx));
	drm_dp_mst_topology_put_mstb(mstb);

	mutex_lock(&mgr->qlock);
	txmsg->state = DRM_DP_SIDEBAND_TX_RX;
	list_del(&txmsg->next);
	mutex_unlock(&mgr->qlock);

	wake_up_all(&mgr->tx_waitq);

	return 0;

out_clear_reply:
	memset(msg, 0, sizeof(struct drm_dp_sideband_msg_rx));
out:
	if (mstb)
		drm_dp_mst_topology_put_mstb(mstb);

	return 0;
}

static inline bool
drm_dp_mst_process_up_req(struct drm_dp_mst_topology_mgr *mgr,
			  struct drm_dp_pending_up_req *up_req)
{
	struct drm_dp_mst_branch *mstb = NULL;
	struct drm_dp_sideband_msg_req_body *msg = &up_req->msg;
	struct drm_dp_sideband_msg_hdr *hdr = &up_req->hdr;
	bool hotplug = false, dowork = false;

	if (hdr->broadcast) {
		const u8 *guid = NULL;

		if (msg->req_type == DP_CONNECTION_STATUS_NOTIFY)
			guid = msg->u.conn_stat.guid;
		else if (msg->req_type == DP_RESOURCE_STATUS_NOTIFY)
			guid = msg->u.resource_stat.guid;

		if (guid)
			mstb = drm_dp_get_mst_branch_device_by_guid(mgr, guid);
	} else {
		mstb = drm_dp_get_mst_branch_device(mgr, hdr->lct, hdr->rad);
	}

	if (!mstb) {
		drm_dbg_kms(mgr->dev, "Got MST reply from unknown device %d\n", hdr->lct);
		return false;
	}

	/* TODO: Add missing handler for DP_RESOURCE_STATUS_NOTIFY events */
	if (msg->req_type == DP_CONNECTION_STATUS_NOTIFY) {
		dowork = drm_dp_mst_handle_conn_stat(mstb, &msg->u.conn_stat);
		hotplug = true;
	}

	drm_dp_mst_topology_put_mstb(mstb);

	if (dowork)
		queue_work(system_long_wq, &mgr->work);
	return hotplug;
}

static void drm_dp_mst_up_req_work(struct work_struct *work)
{
	struct drm_dp_mst_topology_mgr *mgr =
		container_of(work, struct drm_dp_mst_topology_mgr,
			     up_req_work);
	struct drm_dp_pending_up_req *up_req;
	bool send_hotplug = false;

	mutex_lock(&mgr->probe_lock);
	while (true) {
		mutex_lock(&mgr->up_req_lock);
		up_req = list_first_entry_or_null(&mgr->up_req_list,
						  struct drm_dp_pending_up_req,
						  next);
		if (up_req)
			list_del(&up_req->next);
		mutex_unlock(&mgr->up_req_lock);

		if (!up_req)
			break;

		send_hotplug |= drm_dp_mst_process_up_req(mgr, up_req);
		kfree(up_req);
	}
	mutex_unlock(&mgr->probe_lock);

	if (send_hotplug)
		drm_kms_helper_hotplug_event(mgr->dev);
}

static int drm_dp_mst_handle_up_req(struct drm_dp_mst_topology_mgr *mgr)
{
	struct drm_dp_pending_up_req *up_req;

	if (!drm_dp_get_one_sb_msg(mgr, true, NULL))
		goto out;

	if (!mgr->up_req_recv.have_eomt)
		return 0;

	up_req = kzalloc(sizeof(*up_req), GFP_KERNEL);
	if (!up_req)
		return -ENOMEM;

	INIT_LIST_HEAD(&up_req->next);

	drm_dp_sideband_parse_req(mgr, &mgr->up_req_recv, &up_req->msg);

	if (up_req->msg.req_type != DP_CONNECTION_STATUS_NOTIFY &&
	    up_req->msg.req_type != DP_RESOURCE_STATUS_NOTIFY) {
		drm_dbg_kms(mgr->dev, "Received unknown up req type, ignoring: %x\n",
			    up_req->msg.req_type);
		kfree(up_req);
		goto out;
	}

	drm_dp_send_up_ack_reply(mgr, mgr->mst_primary, up_req->msg.req_type,
				 false);

	if (up_req->msg.req_type == DP_CONNECTION_STATUS_NOTIFY) {
		const struct drm_dp_connection_status_notify *conn_stat =
			&up_req->msg.u.conn_stat;

		drm_dbg_kms(mgr->dev, "Got CSN: pn: %d ldps:%d ddps: %d mcs: %d ip: %d pdt: %d\n",
			    conn_stat->port_number,
			    conn_stat->legacy_device_plug_status,
			    conn_stat->displayport_device_plug_status,
			    conn_stat->message_capability_status,
			    conn_stat->input_port,
			    conn_stat->peer_device_type);
	} else if (up_req->msg.req_type == DP_RESOURCE_STATUS_NOTIFY) {
		const struct drm_dp_resource_status_notify *res_stat =
			&up_req->msg.u.resource_stat;

		drm_dbg_kms(mgr->dev, "Got RSN: pn: %d avail_pbn %d\n",
			    res_stat->port_number,
			    res_stat->available_pbn);
	}

	up_req->hdr = mgr->up_req_recv.initial_hdr;
	mutex_lock(&mgr->up_req_lock);
	list_add_tail(&up_req->next, &mgr->up_req_list);
	mutex_unlock(&mgr->up_req_lock);
	queue_work(system_long_wq, &mgr->up_req_work);

out:
	memset(&mgr->up_req_recv, 0, sizeof(struct drm_dp_sideband_msg_rx));
	return 0;
}

/**
 * drm_dp_mst_hpd_irq_handle_event() - MST hotplug IRQ handle MST event
 * @mgr: manager to notify irq for.
 * @esi: 4 bytes from SINK_COUNT_ESI
 * @ack: 4 bytes used to ack events starting from SINK_COUNT_ESI
 * @handled: whether the hpd interrupt was consumed or not
 *
 * This should be called from the driver when it detects a HPD IRQ,
 * along with the value of the DEVICE_SERVICE_IRQ_VECTOR_ESI0. The
 * topology manager will process the sideband messages received
 * as indicated in the DEVICE_SERVICE_IRQ_VECTOR_ESI0 and set the
 * corresponding flags that Driver has to ack the DP receiver later.
 *
 * Note that driver shall also call
 * drm_dp_mst_hpd_irq_send_new_request() if the 'handled' is set
 * after calling this function, to try to kick off a new request in
 * the queue if the previous message transaction is completed.
 *
 * See also:
 * drm_dp_mst_hpd_irq_send_new_request()
 */
int drm_dp_mst_hpd_irq_handle_event(struct drm_dp_mst_topology_mgr *mgr, const u8 *esi,
				    u8 *ack, bool *handled)
{
	int ret = 0;
	int sc;
	*handled = false;
	sc = DP_GET_SINK_COUNT(esi[0]);

	if (sc != mgr->sink_count) {
		mgr->sink_count = sc;
		*handled = true;
	}

	if (esi[1] & DP_DOWN_REP_MSG_RDY) {
		ret = drm_dp_mst_handle_down_rep(mgr);
		*handled = true;
		ack[1] |= DP_DOWN_REP_MSG_RDY;
	}

	if (esi[1] & DP_UP_REQ_MSG_RDY) {
		ret |= drm_dp_mst_handle_up_req(mgr);
		*handled = true;
		ack[1] |= DP_UP_REQ_MSG_RDY;
	}

	return ret;
}
EXPORT_SYMBOL(drm_dp_mst_hpd_irq_handle_event);

/**
 * drm_dp_mst_hpd_irq_send_new_request() - MST hotplug IRQ kick off new request
 * @mgr: manager to notify irq for.
 *
 * This should be called from the driver when mst irq event is handled
 * and acked. Note that new down request should only be sent when
 * previous message transaction is completed. Source is not supposed to generate
 * interleaved message transactions.
 */
void drm_dp_mst_hpd_irq_send_new_request(struct drm_dp_mst_topology_mgr *mgr)
{
	struct drm_dp_sideband_msg_tx *txmsg;
	bool kick = true;

	mutex_lock(&mgr->qlock);
	txmsg = list_first_entry_or_null(&mgr->tx_msg_downq,
					 struct drm_dp_sideband_msg_tx, next);
	/* If last transaction is not completed yet*/
	if (!txmsg ||
	    txmsg->state == DRM_DP_SIDEBAND_TX_START_SEND ||
	    txmsg->state == DRM_DP_SIDEBAND_TX_SENT)
		kick = false;
	mutex_unlock(&mgr->qlock);

	if (kick)
		drm_dp_mst_kick_tx(mgr);
}
EXPORT_SYMBOL(drm_dp_mst_hpd_irq_send_new_request);
/**
 * drm_dp_mst_detect_port() - get connection status for an MST port
 * @connector: DRM connector for this port
 * @ctx: The acquisition context to use for grabbing locks
 * @mgr: manager for this port
 * @port: pointer to a port
 *
 * This returns the current connection state for a port.
 */
int
drm_dp_mst_detect_port(struct drm_connector *connector,
		       struct drm_modeset_acquire_ctx *ctx,
		       struct drm_dp_mst_topology_mgr *mgr,
		       struct drm_dp_mst_port *port)
{
	int ret;

	/* we need to search for the port in the mgr in case it's gone */
	port = drm_dp_mst_topology_get_port_validated(mgr, port);
	if (!port)
		return connector_status_disconnected;

	ret = drm_modeset_lock(&mgr->base.lock, ctx);
	if (ret)
		goto out;

	ret = connector_status_disconnected;

	if (!port->ddps)
		goto out;

	switch (port->pdt) {
	case DP_PEER_DEVICE_NONE:
		break;
	case DP_PEER_DEVICE_MST_BRANCHING:
		if (!port->mcs)
			ret = connector_status_connected;
		break;

	case DP_PEER_DEVICE_SST_SINK:
		ret = connector_status_connected;
		/* for logical ports - cache the EDID */
		if (port->port_num >= DP_MST_LOGICAL_PORT_0 && !port->cached_edid)
			port->cached_edid = drm_edid_read_ddc(connector, &port->aux.ddc);
		break;
	case DP_PEER_DEVICE_DP_LEGACY_CONV:
		if (port->ldps)
			ret = connector_status_connected;
		break;
	}
out:
	drm_dp_mst_topology_put_port(port);
	return ret;
}
EXPORT_SYMBOL(drm_dp_mst_detect_port);

/**
 * drm_dp_mst_edid_read() - get EDID for an MST port
 * @connector: toplevel connector to get EDID for
 * @mgr: manager for this port
 * @port: unverified pointer to a port.
 *
 * This returns an EDID for the port connected to a connector,
 * It validates the pointer still exists so the caller doesn't require a
 * reference.
 */
const struct drm_edid *drm_dp_mst_edid_read(struct drm_connector *connector,
					    struct drm_dp_mst_topology_mgr *mgr,
					    struct drm_dp_mst_port *port)
{
	const struct drm_edid *drm_edid;

	/* we need to search for the port in the mgr in case it's gone */
	port = drm_dp_mst_topology_get_port_validated(mgr, port);
	if (!port)
		return NULL;

	if (port->cached_edid)
		drm_edid = drm_edid_dup(port->cached_edid);
	else
		drm_edid = drm_edid_read_ddc(connector, &port->aux.ddc);

	drm_dp_mst_topology_put_port(port);

	return drm_edid;
}
EXPORT_SYMBOL(drm_dp_mst_edid_read);

/**
 * drm_dp_mst_get_edid() - get EDID for an MST port
 * @connector: toplevel connector to get EDID for
 * @mgr: manager for this port
 * @port: unverified pointer to a port.
 *
 * This function is deprecated; please use drm_dp_mst_edid_read() instead.
 *
 * This returns an EDID for the port connected to a connector,
 * It validates the pointer still exists so the caller doesn't require a
 * reference.
 */
struct edid *drm_dp_mst_get_edid(struct drm_connector *connector,
				 struct drm_dp_mst_topology_mgr *mgr,
				 struct drm_dp_mst_port *port)
{
	const struct drm_edid *drm_edid;
	struct edid *edid;

	drm_edid = drm_dp_mst_edid_read(connector, mgr, port);

	edid = drm_edid_duplicate(drm_edid_raw(drm_edid));

	drm_edid_free(drm_edid);

	return edid;
}
EXPORT_SYMBOL(drm_dp_mst_get_edid);

/**
 * drm_dp_atomic_find_time_slots() - Find and add time slots to the state
 * @state: global atomic state
 * @mgr: MST topology manager for the port
 * @port: port to find time slots for
 * @pbn: bandwidth required for the mode in PBN
 *
 * Allocates time slots to @port, replacing any previous time slot allocations it may
 * have had. Any atomic drivers which support MST must call this function in
 * their &drm_encoder_helper_funcs.atomic_check() callback unconditionally to
 * change the current time slot allocation for the new state, and ensure the MST
 * atomic state is added whenever the state of payloads in the topology changes.
 *
 * Allocations set by this function are not checked against the bandwidth
 * restraints of @mgr until the driver calls drm_dp_mst_atomic_check().
 *
 * Additionally, it is OK to call this function multiple times on the same
 * @port as needed. It is not OK however, to call this function and
 * drm_dp_atomic_release_time_slots() in the same atomic check phase.
 *
 * See also:
 * drm_dp_atomic_release_time_slots()
 * drm_dp_mst_atomic_check()
 *
 * Returns:
 * Total slots in the atomic state assigned for this port, or a negative error
 * code if the port no longer exists
 */
int drm_dp_atomic_find_time_slots(struct drm_atomic_state *state,
				  struct drm_dp_mst_topology_mgr *mgr,
				  struct drm_dp_mst_port *port, int pbn)
{
	struct drm_dp_mst_topology_state *topology_state;
	struct drm_dp_mst_atomic_payload *payload = NULL;
	struct drm_connector_state *conn_state;
	int prev_slots = 0, prev_bw = 0, req_slots;

	topology_state = drm_atomic_get_mst_topology_state(state, mgr);
	if (IS_ERR(topology_state))
		return PTR_ERR(topology_state);

	conn_state = drm_atomic_get_new_connector_state(state, port->connector);
	topology_state->pending_crtc_mask |= drm_crtc_mask(conn_state->crtc);

	/* Find the current allocation for this port, if any */
	payload = drm_atomic_get_mst_payload_state(topology_state, port);
	if (payload) {
		prev_slots = payload->time_slots;
		prev_bw = payload->pbn;

		/*
		 * This should never happen, unless the driver tries
		 * releasing and allocating the same timeslot allocation,
		 * which is an error
		 */
		if (drm_WARN_ON(mgr->dev, payload->delete)) {
			drm_err(mgr->dev,
				"cannot allocate and release time slots on [MST PORT:%p] in the same state\n",
				port);
			return -EINVAL;
		}
	}

	req_slots = DIV_ROUND_UP(pbn, topology_state->pbn_div);

	drm_dbg_atomic(mgr->dev, "[CONNECTOR:%d:%s] [MST PORT:%p] TU %d -> %d\n",
		       port->connector->base.id, port->connector->name,
		       port, prev_slots, req_slots);
	drm_dbg_atomic(mgr->dev, "[CONNECTOR:%d:%s] [MST PORT:%p] PBN %d -> %d\n",
		       port->connector->base.id, port->connector->name,
		       port, prev_bw, pbn);

	/* Add the new allocation to the state, note the VCPI isn't assigned until the end */
	if (!payload) {
		payload = kzalloc(sizeof(*payload), GFP_KERNEL);
		if (!payload)
			return -ENOMEM;

		drm_dp_mst_get_port_malloc(port);
		payload->port = port;
		payload->vc_start_slot = -1;
		payload->payload_allocation_status = DRM_DP_MST_PAYLOAD_ALLOCATION_NONE;
		list_add(&payload->next, &topology_state->payloads);
	}
	payload->time_slots = req_slots;
	payload->pbn = pbn;

	return req_slots;
}
EXPORT_SYMBOL(drm_dp_atomic_find_time_slots);

/**
 * drm_dp_atomic_release_time_slots() - Release allocated time slots
 * @state: global atomic state
 * @mgr: MST topology manager for the port
 * @port: The port to release the time slots from
 *
 * Releases any time slots that have been allocated to a port in the atomic
 * state. Any atomic drivers which support MST must call this function
 * unconditionally in their &drm_connector_helper_funcs.atomic_check() callback.
 * This helper will check whether time slots would be released by the new state and
 * respond accordingly, along with ensuring the MST state is always added to the
 * atomic state whenever a new state would modify the state of payloads on the
 * topology.
 *
 * It is OK to call this even if @port has been removed from the system.
 * Additionally, it is OK to call this function multiple times on the same
 * @port as needed. It is not OK however, to call this function and
 * drm_dp_atomic_find_time_slots() on the same @port in a single atomic check
 * phase.
 *
 * See also:
 * drm_dp_atomic_find_time_slots()
 * drm_dp_mst_atomic_check()
 *
 * Returns:
 * 0 on success, negative error code otherwise
 */
int drm_dp_atomic_release_time_slots(struct drm_atomic_state *state,
				     struct drm_dp_mst_topology_mgr *mgr,
				     struct drm_dp_mst_port *port)
{
	struct drm_dp_mst_topology_state *topology_state;
	struct drm_dp_mst_atomic_payload *payload;
	struct drm_connector_state *old_conn_state, *new_conn_state;
	bool update_payload = true;

	old_conn_state = drm_atomic_get_old_connector_state(state, port->connector);
	if (!old_conn_state->crtc)
		return 0;

	/* If the CRTC isn't disabled by this state, don't release it's payload */
	new_conn_state = drm_atomic_get_new_connector_state(state, port->connector);
	if (new_conn_state->crtc) {
		struct drm_crtc_state *crtc_state =
			drm_atomic_get_new_crtc_state(state, new_conn_state->crtc);

		/* No modeset means no payload changes, so it's safe to not pull in the MST state */
		if (!crtc_state || !drm_atomic_crtc_needs_modeset(crtc_state))
			return 0;

		if (!crtc_state->mode_changed && !crtc_state->connectors_changed)
			update_payload = false;
	}

	topology_state = drm_atomic_get_mst_topology_state(state, mgr);
	if (IS_ERR(topology_state))
		return PTR_ERR(topology_state);

	topology_state->pending_crtc_mask |= drm_crtc_mask(old_conn_state->crtc);
	if (!update_payload)
		return 0;

	payload = drm_atomic_get_mst_payload_state(topology_state, port);
	if (WARN_ON(!payload)) {
		drm_err(mgr->dev, "No payload for [MST PORT:%p] found in mst state %p\n",
			port, &topology_state->base);
		return -EINVAL;
	}

	if (new_conn_state->crtc)
		return 0;

	drm_dbg_atomic(mgr->dev, "[MST PORT:%p] TU %d -> 0\n", port, payload->time_slots);
	if (!payload->delete) {
		payload->pbn = 0;
		payload->delete = true;
		topology_state->payload_mask &= ~BIT(payload->vcpi - 1);
	}

	return 0;
}
EXPORT_SYMBOL(drm_dp_atomic_release_time_slots);

/**
 * drm_dp_mst_atomic_setup_commit() - setup_commit hook for MST helpers
 * @state: global atomic state
 *
 * This function saves all of the &drm_crtc_commit structs in an atomic state that touch any CRTCs
 * currently assigned to an MST topology. Drivers must call this hook from their
 * &drm_mode_config_helper_funcs.atomic_commit_setup hook.
 *
 * Returns:
 * 0 if all CRTC commits were retrieved successfully, negative error code otherwise
 */
int drm_dp_mst_atomic_setup_commit(struct drm_atomic_state *state)
{
	struct drm_dp_mst_topology_mgr *mgr;
	struct drm_dp_mst_topology_state *mst_state;
	struct drm_crtc *crtc;
	struct drm_crtc_state *crtc_state;
	int i, j, commit_idx, num_commit_deps;

	for_each_new_mst_mgr_in_state(state, mgr, mst_state, i) {
		if (!mst_state->pending_crtc_mask)
			continue;

		num_commit_deps = hweight32(mst_state->pending_crtc_mask);
		mst_state->commit_deps = kmalloc_array(num_commit_deps,
						       sizeof(*mst_state->commit_deps), GFP_KERNEL);
		if (!mst_state->commit_deps)
			return -ENOMEM;
		mst_state->num_commit_deps = num_commit_deps;

		commit_idx = 0;
		for_each_new_crtc_in_state(state, crtc, crtc_state, j) {
			if (mst_state->pending_crtc_mask & drm_crtc_mask(crtc)) {
				mst_state->commit_deps[commit_idx++] =
					drm_crtc_commit_get(crtc_state->commit);
			}
		}
	}

	return 0;
}
EXPORT_SYMBOL(drm_dp_mst_atomic_setup_commit);

/**
 * drm_dp_mst_atomic_wait_for_dependencies() - Wait for all pending commits on MST topologies,
 * prepare new MST state for commit
 * @state: global atomic state
 *
 * Goes through any MST topologies in this atomic state, and waits for any pending commits which
 * touched CRTCs that were/are on an MST topology to be programmed to hardware and flipped to before
 * returning. This is to prevent multiple non-blocking commits affecting an MST topology from racing
 * with eachother by forcing them to be executed sequentially in situations where the only resources
 * the modeset objects in these commits share are an MST topology.
 *
 * This function also prepares the new MST state for commit by performing some state preparation
 * which can't be done until this point, such as reading back the final VC start slots (which are
 * determined at commit-time) from the previous state.
 *
 * All MST drivers must call this function after calling drm_atomic_helper_wait_for_dependencies(),
 * or whatever their equivalent of that is.
 */
void drm_dp_mst_atomic_wait_for_dependencies(struct drm_atomic_state *state)
{
	struct drm_dp_mst_topology_state *old_mst_state, *new_mst_state;
	struct drm_dp_mst_topology_mgr *mgr;
	struct drm_dp_mst_atomic_payload *old_payload, *new_payload;
	int i, j, ret;

	for_each_oldnew_mst_mgr_in_state(state, mgr, old_mst_state, new_mst_state, i) {
		for (j = 0; j < old_mst_state->num_commit_deps; j++) {
			ret = drm_crtc_commit_wait(old_mst_state->commit_deps[j]);
			if (ret < 0)
				drm_err(state->dev, "Failed to wait for %s: %d\n",
					old_mst_state->commit_deps[j]->crtc->name, ret);
		}

		/* Now that previous state is committed, it's safe to copy over the start slot
		 * and allocation status assignments
		 */
		list_for_each_entry(old_payload, &old_mst_state->payloads, next) {
			if (old_payload->delete)
				continue;

			new_payload = drm_atomic_get_mst_payload_state(new_mst_state,
								       old_payload->port);
			new_payload->vc_start_slot = old_payload->vc_start_slot;
			new_payload->payload_allocation_status =
							old_payload->payload_allocation_status;
		}
	}
}
EXPORT_SYMBOL(drm_dp_mst_atomic_wait_for_dependencies);

/**
 * drm_dp_mst_root_conn_atomic_check() - Serialize CRTC commits on MST-capable connectors operating
 * in SST mode
 * @new_conn_state: The new connector state of the &drm_connector
 * @mgr: The MST topology manager for the &drm_connector
 *
 * Since MST uses fake &drm_encoder structs, the generic atomic modesetting code isn't able to
 * serialize non-blocking commits happening on the real DP connector of an MST topology switching
 * into/away from MST mode - as the CRTC on the real DP connector and the CRTCs on the connector's
 * MST topology will never share the same &drm_encoder.
 *
 * This function takes care of this serialization issue, by checking a root MST connector's atomic
 * state to determine if it is about to have a modeset - and then pulling in the MST topology state
 * if so, along with adding any relevant CRTCs to &drm_dp_mst_topology_state.pending_crtc_mask.
 *
 * Drivers implementing MST must call this function from the
 * &drm_connector_helper_funcs.atomic_check hook of any physical DP &drm_connector capable of
 * driving MST sinks.
 *
 * Returns:
 * 0 on success, negative error code otherwise
 */
int drm_dp_mst_root_conn_atomic_check(struct drm_connector_state *new_conn_state,
				      struct drm_dp_mst_topology_mgr *mgr)
{
	struct drm_atomic_state *state = new_conn_state->state;
	struct drm_connector_state *old_conn_state =
		drm_atomic_get_old_connector_state(state, new_conn_state->connector);
	struct drm_crtc_state *crtc_state;
	struct drm_dp_mst_topology_state *mst_state = NULL;

	if (new_conn_state->crtc) {
		crtc_state = drm_atomic_get_new_crtc_state(state, new_conn_state->crtc);
		if (crtc_state && drm_atomic_crtc_needs_modeset(crtc_state)) {
			mst_state = drm_atomic_get_mst_topology_state(state, mgr);
			if (IS_ERR(mst_state))
				return PTR_ERR(mst_state);

			mst_state->pending_crtc_mask |= drm_crtc_mask(new_conn_state->crtc);
		}
	}

	if (old_conn_state->crtc) {
		crtc_state = drm_atomic_get_new_crtc_state(state, old_conn_state->crtc);
		if (crtc_state && drm_atomic_crtc_needs_modeset(crtc_state)) {
			if (!mst_state) {
				mst_state = drm_atomic_get_mst_topology_state(state, mgr);
				if (IS_ERR(mst_state))
					return PTR_ERR(mst_state);
			}

			mst_state->pending_crtc_mask |= drm_crtc_mask(old_conn_state->crtc);
		}
	}

	return 0;
}
EXPORT_SYMBOL(drm_dp_mst_root_conn_atomic_check);

/**
 * drm_dp_mst_update_slots() - updates the slot info depending on the DP ecoding format
 * @mst_state: mst_state to update
 * @link_encoding_cap: the ecoding format on the link
 */
void drm_dp_mst_update_slots(struct drm_dp_mst_topology_state *mst_state, uint8_t link_encoding_cap)
{
	if (link_encoding_cap == DP_CAP_ANSI_128B132B) {
		mst_state->total_avail_slots = 64;
		mst_state->start_slot = 0;
	} else {
		mst_state->total_avail_slots = 63;
		mst_state->start_slot = 1;
	}

	DRM_DEBUG_KMS("%s encoding format on mst_state 0x%p\n",
		      (link_encoding_cap == DP_CAP_ANSI_128B132B) ? "128b/132b":"8b/10b",
		      mst_state);
}
EXPORT_SYMBOL(drm_dp_mst_update_slots);

static int drm_dp_dpcd_write_payload(struct drm_dp_mst_topology_mgr *mgr,
				     int id, u8 start_slot, u8 num_slots)
{
	u8 payload_alloc[3], status;
	int ret;
	int retries = 0;

	drm_dp_dpcd_writeb(mgr->aux, DP_PAYLOAD_TABLE_UPDATE_STATUS,
			   DP_PAYLOAD_TABLE_UPDATED);

	payload_alloc[0] = id;
	payload_alloc[1] = start_slot;
	payload_alloc[2] = num_slots;

	ret = drm_dp_dpcd_write(mgr->aux, DP_PAYLOAD_ALLOCATE_SET, payload_alloc, 3);
	if (ret != 3) {
		drm_dbg_kms(mgr->dev, "failed to write payload allocation %d\n", ret);
		goto fail;
	}

retry:
	ret = drm_dp_dpcd_readb(mgr->aux, DP_PAYLOAD_TABLE_UPDATE_STATUS, &status);
	if (ret < 0) {
		drm_dbg_kms(mgr->dev, "failed to read payload table status %d\n", ret);
		goto fail;
	}

	if (!(status & DP_PAYLOAD_TABLE_UPDATED)) {
		retries++;
		if (retries < 20) {
			usleep_range(10000, 20000);
			goto retry;
		}
		drm_dbg_kms(mgr->dev, "status not set after read payload table status %d\n",
			    status);
		ret = -EINVAL;
		goto fail;
	}
	ret = 0;
fail:
	return ret;
}

static int do_get_act_status(struct drm_dp_aux *aux)
{
	int ret;
	u8 status;

	ret = drm_dp_dpcd_readb(aux, DP_PAYLOAD_TABLE_UPDATE_STATUS, &status);
	if (ret < 0)
		return ret;

	return status;
}

/**
 * drm_dp_check_act_status() - Polls for ACT handled status.
 * @mgr: manager to use
 *
 * Tries waiting for the MST hub to finish updating it's payload table by
 * polling for the ACT handled bit for up to 3 seconds (yes-some hubs really
 * take that long).
 *
 * Returns:
 * 0 if the ACT was handled in time, negative error code on failure.
 */
int drm_dp_check_act_status(struct drm_dp_mst_topology_mgr *mgr)
{
	/*
	 * There doesn't seem to be any recommended retry count or timeout in
	 * the MST specification. Since some hubs have been observed to take
	 * over 1 second to update their payload allocations under certain
	 * conditions, we use a rather large timeout value.
	 */
	const int timeout_ms = 3000;
	int ret, status;

	ret = readx_poll_timeout(do_get_act_status, mgr->aux, status,
				 status & DP_PAYLOAD_ACT_HANDLED || status < 0,
				 200, timeout_ms * USEC_PER_MSEC);
	if (ret < 0 && status >= 0) {
		drm_err(mgr->dev, "Failed to get ACT after %dms, last status: %02x\n",
			timeout_ms, status);
		return -EINVAL;
	} else if (status < 0) {
		/*
		 * Failure here isn't unexpected - the hub may have
		 * just been unplugged
		 */
		drm_dbg_kms(mgr->dev, "Failed to read payload table status: %d\n", status);
		return status;
	}

	return 0;
}
EXPORT_SYMBOL(drm_dp_check_act_status);

/**
 * drm_dp_calc_pbn_mode() - Calculate the PBN for a mode.
 * @clock: dot clock for the mode
 * @bpp: bpp for the mode.
 * @dsc: DSC mode. If true, bpp has units of 1/16 of a bit per pixel
 *
 * This uses the formula in the spec to calculate the PBN value for a mode.
 */
int drm_dp_calc_pbn_mode(int clock, int bpp, bool dsc)
{
	/*
	 * margin 5300ppm + 300ppm ~ 0.6% as per spec, factor is 1.006
	 * The unit of 54/64Mbytes/sec is an arbitrary unit chosen based on
	 * common multiplier to render an integer PBN for all link rate/lane
	 * counts combinations
	 * calculate
	 * peak_kbps *= (1006/1000)
	 * peak_kbps *= (64/54)
	 * peak_kbps *= 8    convert to bytes
	 *
	 * If the bpp is in units of 1/16, further divide by 16. Put this
	 * factor in the numerator rather than the denominator to avoid
	 * integer overflow
	 */

	if (dsc)
		return DIV_ROUND_UP_ULL(mul_u32_u32(clock * (bpp / 16), 64 * 1006),
					8 * 54 * 1000 * 1000);

	return DIV_ROUND_UP_ULL(mul_u32_u32(clock * bpp, 64 * 1006),
				8 * 54 * 1000 * 1000);
}
EXPORT_SYMBOL(drm_dp_calc_pbn_mode);

/* we want to kick the TX after we've ack the up/down IRQs. */
static void drm_dp_mst_kick_tx(struct drm_dp_mst_topology_mgr *mgr)
{
	queue_work(system_long_wq, &mgr->tx_work);
}

/*
 * Helper function for parsing DP device types into convenient strings
 * for use with dp_mst_topology
 */
static const char *pdt_to_string(u8 pdt)
{
	switch (pdt) {
	case DP_PEER_DEVICE_NONE:
		return "NONE";
	case DP_PEER_DEVICE_SOURCE_OR_SST:
		return "SOURCE OR SST";
	case DP_PEER_DEVICE_MST_BRANCHING:
		return "MST BRANCHING";
	case DP_PEER_DEVICE_SST_SINK:
		return "SST SINK";
	case DP_PEER_DEVICE_DP_LEGACY_CONV:
		return "DP LEGACY CONV";
	default:
		return "ERR";
	}
}

static void drm_dp_mst_dump_mstb(struct seq_file *m,
				 struct drm_dp_mst_branch *mstb)
{
	struct drm_dp_mst_port *port;
	int tabs = mstb->lct;
	char prefix[10];
	int i;

	for (i = 0; i < tabs; i++)
		prefix[i] = '\t';
	prefix[i] = '\0';

	seq_printf(m, "%smstb - [%p]: num_ports: %d\n", prefix, mstb, mstb->num_ports);
	list_for_each_entry(port, &mstb->ports, next) {
		seq_printf(m, "%sport %d - [%p] (%s - %s): ddps: %d, ldps: %d, sdp: %d/%d, fec: %s, conn: %p\n",
			   prefix,
			   port->port_num,
			   port,
			   port->input ? "input" : "output",
			   pdt_to_string(port->pdt),
			   port->ddps,
			   port->ldps,
			   port->num_sdp_streams,
			   port->num_sdp_stream_sinks,
			   port->fec_capable ? "true" : "false",
			   port->connector);
		if (port->mstb)
			drm_dp_mst_dump_mstb(m, port->mstb);
	}
}

#define DP_PAYLOAD_TABLE_SIZE		64

static bool dump_dp_payload_table(struct drm_dp_mst_topology_mgr *mgr,
				  char *buf)
{
	int i;

	for (i = 0; i < DP_PAYLOAD_TABLE_SIZE; i += 16) {
		if (drm_dp_dpcd_read(mgr->aux,
				     DP_PAYLOAD_TABLE_UPDATE_STATUS + i,
				     &buf[i], 16) != 16)
			return false;
	}
	return true;
}

static void fetch_monitor_name(struct drm_dp_mst_topology_mgr *mgr,
			       struct drm_dp_mst_port *port, char *name,
			       int namelen)
{
	struct edid *mst_edid;

	mst_edid = drm_dp_mst_get_edid(port->connector, mgr, port);
	drm_edid_get_monitor_name(mst_edid, name, namelen);
	kfree(mst_edid);
}

/**
 * drm_dp_mst_dump_topology(): dump topology to seq file.
 * @m: seq_file to dump output to
 * @mgr: manager to dump current topology for.
 *
 * helper to dump MST topology to a seq file for debugfs.
 */
void drm_dp_mst_dump_topology(struct seq_file *m,
			      struct drm_dp_mst_topology_mgr *mgr)
{
	struct drm_dp_mst_topology_state *state;
	struct drm_dp_mst_atomic_payload *payload;
	int i, ret;

	static const char *const status[] = {
		"None",
		"Local",
		"DFP",
		"Remote",
	};

	mutex_lock(&mgr->lock);
	if (mgr->mst_primary)
		drm_dp_mst_dump_mstb(m, mgr->mst_primary);

	/* dump VCPIs */
	mutex_unlock(&mgr->lock);

	ret = drm_modeset_lock_single_interruptible(&mgr->base.lock);
	if (ret < 0)
		return;

	state = to_drm_dp_mst_topology_state(mgr->base.state);
	seq_printf(m, "\n*** Atomic state info ***\n");
	seq_printf(m, "payload_mask: %x, max_payloads: %d, start_slot: %u, pbn_div: %d\n",
		   state->payload_mask, mgr->max_payloads, state->start_slot, state->pbn_div);

	seq_printf(m, "\n| idx | port | vcpi | slots | pbn | dsc | status |     sink name     |\n");
	for (i = 0; i < mgr->max_payloads; i++) {
		list_for_each_entry(payload, &state->payloads, next) {
			char name[14];

			if (payload->vcpi != i || payload->delete)
				continue;

			fetch_monitor_name(mgr, payload->port, name, sizeof(name));
			seq_printf(m, " %5d %6d %6d %02d - %02d %5d %5s %8s %19s\n",
				   i,
				   payload->port->port_num,
				   payload->vcpi,
				   payload->vc_start_slot,
				   payload->vc_start_slot + payload->time_slots - 1,
				   payload->pbn,
				   payload->dsc_enabled ? "Y" : "N",
				   status[payload->payload_allocation_status],
				   (*name != 0) ? name : "Unknown");
		}
	}

	seq_printf(m, "\n*** DPCD Info ***\n");
	mutex_lock(&mgr->lock);
	if (mgr->mst_primary) {
		u8 buf[DP_PAYLOAD_TABLE_SIZE];
		int ret;

		if (drm_dp_read_dpcd_caps(mgr->aux, buf) < 0) {
			seq_printf(m, "dpcd read failed\n");
			goto out;
		}
		seq_printf(m, "dpcd: %*ph\n", DP_RECEIVER_CAP_SIZE, buf);

		ret = drm_dp_dpcd_read(mgr->aux, DP_FAUX_CAP, buf, 2);
		if (ret != 2) {
			seq_printf(m, "faux/mst read failed\n");
			goto out;
		}
		seq_printf(m, "faux/mst: %*ph\n", 2, buf);

		ret = drm_dp_dpcd_read(mgr->aux, DP_MSTM_CTRL, buf, 1);
		if (ret != 1) {
			seq_printf(m, "mst ctrl read failed\n");
			goto out;
		}
		seq_printf(m, "mst ctrl: %*ph\n", 1, buf);

		/* dump the standard OUI branch header */
		ret = drm_dp_dpcd_read(mgr->aux, DP_BRANCH_OUI, buf, DP_BRANCH_OUI_HEADER_SIZE);
		if (ret != DP_BRANCH_OUI_HEADER_SIZE) {
			seq_printf(m, "branch oui read failed\n");
			goto out;
		}
		seq_printf(m, "branch oui: %*phN devid: ", 3, buf);

		for (i = 0x3; i < 0x8 && buf[i]; i++)
			seq_printf(m, "%c", buf[i]);
		seq_printf(m, " revision: hw: %x.%x sw: %x.%x\n",
			   buf[0x9] >> 4, buf[0x9] & 0xf, buf[0xa], buf[0xb]);
		if (dump_dp_payload_table(mgr, buf))
			seq_printf(m, "payload table: %*ph\n", DP_PAYLOAD_TABLE_SIZE, buf);
	}

out:
	mutex_unlock(&mgr->lock);
	drm_modeset_unlock(&mgr->base.lock);
}
EXPORT_SYMBOL(drm_dp_mst_dump_topology);

static void drm_dp_tx_work(struct work_struct *work)
{
	struct drm_dp_mst_topology_mgr *mgr = container_of(work, struct drm_dp_mst_topology_mgr, tx_work);

	mutex_lock(&mgr->qlock);
	if (!list_empty(&mgr->tx_msg_downq))
		process_single_down_tx_qlock(mgr);
	mutex_unlock(&mgr->qlock);
}

static inline void
drm_dp_delayed_destroy_port(struct drm_dp_mst_port *port)
{
	drm_dp_port_set_pdt(port, DP_PEER_DEVICE_NONE, port->mcs);

	if (port->connector) {
		drm_connector_unregister(port->connector);
		drm_connector_put(port->connector);
	}

	drm_dp_mst_put_port_malloc(port);
}

static inline void
drm_dp_delayed_destroy_mstb(struct drm_dp_mst_branch *mstb)
{
	struct drm_dp_mst_topology_mgr *mgr = mstb->mgr;
	struct drm_dp_mst_port *port, *port_tmp;
	struct drm_dp_sideband_msg_tx *txmsg, *txmsg_tmp;
	bool wake_tx = false;

	mutex_lock(&mgr->lock);
	list_for_each_entry_safe(port, port_tmp, &mstb->ports, next) {
		list_del(&port->next);
		drm_dp_mst_topology_put_port(port);
	}
	mutex_unlock(&mgr->lock);

	/* drop any tx slot msg */
	mutex_lock(&mstb->mgr->qlock);
	list_for_each_entry_safe(txmsg, txmsg_tmp, &mgr->tx_msg_downq, next) {
		if (txmsg->dst != mstb)
			continue;

		txmsg->state = DRM_DP_SIDEBAND_TX_TIMEOUT;
		list_del(&txmsg->next);
		wake_tx = true;
	}
	mutex_unlock(&mstb->mgr->qlock);

	if (wake_tx)
		wake_up_all(&mstb->mgr->tx_waitq);

	drm_dp_mst_put_mstb_malloc(mstb);
}

static void drm_dp_delayed_destroy_work(struct work_struct *work)
{
	struct drm_dp_mst_topology_mgr *mgr =
		container_of(work, struct drm_dp_mst_topology_mgr,
			     delayed_destroy_work);
	bool send_hotplug = false, go_again;

	/*
	 * Not a regular list traverse as we have to drop the destroy
	 * connector lock before destroying the mstb/port, to avoid AB->BA
	 * ordering between this lock and the config mutex.
	 */
	do {
		go_again = false;

		for (;;) {
			struct drm_dp_mst_branch *mstb;

			mutex_lock(&mgr->delayed_destroy_lock);
			mstb = list_first_entry_or_null(&mgr->destroy_branch_device_list,
							struct drm_dp_mst_branch,
							destroy_next);
			if (mstb)
				list_del(&mstb->destroy_next);
			mutex_unlock(&mgr->delayed_destroy_lock);

			if (!mstb)
				break;

			drm_dp_delayed_destroy_mstb(mstb);
			go_again = true;
		}

		for (;;) {
			struct drm_dp_mst_port *port;

			mutex_lock(&mgr->delayed_destroy_lock);
			port = list_first_entry_or_null(&mgr->destroy_port_list,
							struct drm_dp_mst_port,
							next);
			if (port)
				list_del(&port->next);
			mutex_unlock(&mgr->delayed_destroy_lock);

			if (!port)
				break;

			drm_dp_delayed_destroy_port(port);
			send_hotplug = true;
			go_again = true;
		}
	} while (go_again);

	if (send_hotplug)
		drm_kms_helper_hotplug_event(mgr->dev);
}

static struct drm_private_state *
drm_dp_mst_duplicate_state(struct drm_private_obj *obj)
{
	struct drm_dp_mst_topology_state *state, *old_state =
		to_dp_mst_topology_state(obj->state);
	struct drm_dp_mst_atomic_payload *pos, *payload;

	state = kmemdup(old_state, sizeof(*state), GFP_KERNEL);
	if (!state)
		return NULL;

	__drm_atomic_helper_private_obj_duplicate_state(obj, &state->base);

	INIT_LIST_HEAD(&state->payloads);
	state->commit_deps = NULL;
	state->num_commit_deps = 0;
	state->pending_crtc_mask = 0;

	list_for_each_entry(pos, &old_state->payloads, next) {
		/* Prune leftover freed timeslot allocations */
		if (pos->delete)
			continue;

		payload = kmemdup(pos, sizeof(*payload), GFP_KERNEL);
		if (!payload)
			goto fail;

		drm_dp_mst_get_port_malloc(payload->port);
		list_add(&payload->next, &state->payloads);
	}

	return &state->base;

fail:
	list_for_each_entry_safe(pos, payload, &state->payloads, next) {
		drm_dp_mst_put_port_malloc(pos->port);
		kfree(pos);
	}
	kfree(state);

	return NULL;
}

static void drm_dp_mst_destroy_state(struct drm_private_obj *obj,
				     struct drm_private_state *state)
{
	struct drm_dp_mst_topology_state *mst_state =
		to_dp_mst_topology_state(state);
	struct drm_dp_mst_atomic_payload *pos, *tmp;
	int i;

	list_for_each_entry_safe(pos, tmp, &mst_state->payloads, next) {
		/* We only keep references to ports with active payloads */
		if (!pos->delete)
			drm_dp_mst_put_port_malloc(pos->port);
		kfree(pos);
	}

	for (i = 0; i < mst_state->num_commit_deps; i++)
		drm_crtc_commit_put(mst_state->commit_deps[i]);

	kfree(mst_state->commit_deps);
	kfree(mst_state);
}

static bool drm_dp_mst_port_downstream_of_branch(struct drm_dp_mst_port *port,
						 struct drm_dp_mst_branch *branch)
{
	while (port->parent) {
		if (port->parent == branch)
			return true;

		if (port->parent->port_parent)
			port = port->parent->port_parent;
		else
			break;
	}
	return false;
}

static int
drm_dp_mst_atomic_check_port_bw_limit(struct drm_dp_mst_port *port,
				      struct drm_dp_mst_topology_state *state);

static int
drm_dp_mst_atomic_check_mstb_bw_limit(struct drm_dp_mst_branch *mstb,
				      struct drm_dp_mst_topology_state *state)
{
	struct drm_dp_mst_atomic_payload *payload;
	struct drm_dp_mst_port *port;
	int pbn_used = 0, ret;
	bool found = false;

	/* Check that we have at least one port in our state that's downstream
	 * of this branch, otherwise we can skip this branch
	 */
	list_for_each_entry(payload, &state->payloads, next) {
		if (!payload->pbn ||
		    !drm_dp_mst_port_downstream_of_branch(payload->port, mstb))
			continue;

		found = true;
		break;
	}
	if (!found)
		return 0;

	if (mstb->port_parent)
		drm_dbg_atomic(mstb->mgr->dev,
			       "[MSTB:%p] [MST PORT:%p] Checking bandwidth limits on [MSTB:%p]\n",
			       mstb->port_parent->parent, mstb->port_parent, mstb);
	else
		drm_dbg_atomic(mstb->mgr->dev, "[MSTB:%p] Checking bandwidth limits\n", mstb);

	list_for_each_entry(port, &mstb->ports, next) {
		ret = drm_dp_mst_atomic_check_port_bw_limit(port, state);
		if (ret < 0)
			return ret;

		pbn_used += ret;
	}

	return pbn_used;
}

static int
drm_dp_mst_atomic_check_port_bw_limit(struct drm_dp_mst_port *port,
				      struct drm_dp_mst_topology_state *state)
{
	struct drm_dp_mst_atomic_payload *payload;
	int pbn_used = 0;

	if (port->pdt == DP_PEER_DEVICE_NONE)
		return 0;

	if (drm_dp_mst_is_end_device(port->pdt, port->mcs)) {
		payload = drm_atomic_get_mst_payload_state(state, port);
		if (!payload)
			return 0;

		/*
		 * This could happen if the sink deasserted its HPD line, but
		 * the branch device still reports it as attached (PDT != NONE).
		 */
		if (!port->full_pbn) {
			drm_dbg_atomic(port->mgr->dev,
				       "[MSTB:%p] [MST PORT:%p] no BW available for the port\n",
				       port->parent, port);
			return -EINVAL;
		}

		pbn_used = payload->pbn;
	} else {
		pbn_used = drm_dp_mst_atomic_check_mstb_bw_limit(port->mstb,
								 state);
		if (pbn_used <= 0)
			return pbn_used;
	}

	if (pbn_used > port->full_pbn) {
		drm_dbg_atomic(port->mgr->dev,
			       "[MSTB:%p] [MST PORT:%p] required PBN of %d exceeds port limit of %d\n",
			       port->parent, port, pbn_used, port->full_pbn);
		return -ENOSPC;
	}

	drm_dbg_atomic(port->mgr->dev, "[MSTB:%p] [MST PORT:%p] uses %d out of %d PBN\n",
		       port->parent, port, pbn_used, port->full_pbn);

	return pbn_used;
}

static inline int
drm_dp_mst_atomic_check_payload_alloc_limits(struct drm_dp_mst_topology_mgr *mgr,
					     struct drm_dp_mst_topology_state *mst_state)
{
	struct drm_dp_mst_atomic_payload *payload;
	int avail_slots = mst_state->total_avail_slots, payload_count = 0;

	list_for_each_entry(payload, &mst_state->payloads, next) {
		/* Releasing payloads is always OK-even if the port is gone */
		if (payload->delete) {
			drm_dbg_atomic(mgr->dev, "[MST PORT:%p] releases all time slots\n",
				       payload->port);
			continue;
		}

		drm_dbg_atomic(mgr->dev, "[MST PORT:%p] requires %d time slots\n",
			       payload->port, payload->time_slots);

		avail_slots -= payload->time_slots;
		if (avail_slots < 0) {
			drm_dbg_atomic(mgr->dev,
				       "[MST PORT:%p] not enough time slots in mst state %p (avail=%d)\n",
				       payload->port, mst_state, avail_slots + payload->time_slots);
			return -ENOSPC;
		}

		if (++payload_count > mgr->max_payloads) {
			drm_dbg_atomic(mgr->dev,
				       "[MST MGR:%p] state %p has too many payloads (max=%d)\n",
				       mgr, mst_state, mgr->max_payloads);
			return -EINVAL;
		}

		/* Assign a VCPI */
		if (!payload->vcpi) {
			payload->vcpi = ffz(mst_state->payload_mask) + 1;
			drm_dbg_atomic(mgr->dev, "[MST PORT:%p] assigned VCPI #%d\n",
				       payload->port, payload->vcpi);
			mst_state->payload_mask |= BIT(payload->vcpi - 1);
		}
	}

	if (!payload_count)
		mst_state->pbn_div = 0;

	drm_dbg_atomic(mgr->dev, "[MST MGR:%p] mst state %p TU pbn_div=%d avail=%d used=%d\n",
		       mgr, mst_state, mst_state->pbn_div, avail_slots,
		       mst_state->total_avail_slots - avail_slots);

	return 0;
}

/**
 * drm_dp_mst_add_affected_dsc_crtcs
 * @state: Pointer to the new struct drm_dp_mst_topology_state
 * @mgr: MST topology manager
 *
 * Whenever there is a change in mst topology
 * DSC configuration would have to be recalculated
 * therefore we need to trigger modeset on all affected
 * CRTCs in that topology
 *
 * See also:
 * drm_dp_mst_atomic_enable_dsc()
 */
int drm_dp_mst_add_affected_dsc_crtcs(struct drm_atomic_state *state, struct drm_dp_mst_topology_mgr *mgr)
{
	struct drm_dp_mst_topology_state *mst_state;
	struct drm_dp_mst_atomic_payload *pos;
	struct drm_connector *connector;
	struct drm_connector_state *conn_state;
	struct drm_crtc *crtc;
	struct drm_crtc_state *crtc_state;

	mst_state = drm_atomic_get_mst_topology_state(state, mgr);

	if (IS_ERR(mst_state))
		return PTR_ERR(mst_state);

	list_for_each_entry(pos, &mst_state->payloads, next) {

		connector = pos->port->connector;

		if (!connector)
			return -EINVAL;

		conn_state = drm_atomic_get_connector_state(state, connector);

		if (IS_ERR(conn_state))
			return PTR_ERR(conn_state);

		crtc = conn_state->crtc;

		if (!crtc)
			continue;

		if (!drm_dp_mst_dsc_aux_for_port(pos->port))
			continue;

		crtc_state = drm_atomic_get_crtc_state(mst_state->base.state, crtc);

		if (IS_ERR(crtc_state))
			return PTR_ERR(crtc_state);

		drm_dbg_atomic(mgr->dev, "[MST MGR:%p] Setting mode_changed flag on CRTC %p\n",
			       mgr, crtc);

		crtc_state->mode_changed = true;
	}
	return 0;
}
EXPORT_SYMBOL(drm_dp_mst_add_affected_dsc_crtcs);

/**
 * drm_dp_mst_atomic_enable_dsc - Set DSC Enable Flag to On/Off
 * @state: Pointer to the new drm_atomic_state
 * @port: Pointer to the affected MST Port
 * @pbn: Newly recalculated bw required for link with DSC enabled
 * @enable: Boolean flag to enable or disable DSC on the port
 *
 * This function enables DSC on the given Port
 * by recalculating its vcpi from pbn provided
 * and sets dsc_enable flag to keep track of which
 * ports have DSC enabled
 *
 */
int drm_dp_mst_atomic_enable_dsc(struct drm_atomic_state *state,
				 struct drm_dp_mst_port *port,
				 int pbn, bool enable)
{
	struct drm_dp_mst_topology_state *mst_state;
	struct drm_dp_mst_atomic_payload *payload;
	int time_slots = 0;

	mst_state = drm_atomic_get_mst_topology_state(state, port->mgr);
	if (IS_ERR(mst_state))
		return PTR_ERR(mst_state);

	payload = drm_atomic_get_mst_payload_state(mst_state, port);
	if (!payload) {
		drm_dbg_atomic(state->dev,
			       "[MST PORT:%p] Couldn't find payload in mst state %p\n",
			       port, mst_state);
		return -EINVAL;
	}

	if (payload->dsc_enabled == enable) {
		drm_dbg_atomic(state->dev,
			       "[MST PORT:%p] DSC flag is already set to %d, returning %d time slots\n",
			       port, enable, payload->time_slots);
		time_slots = payload->time_slots;
	}

	if (enable) {
		time_slots = drm_dp_atomic_find_time_slots(state, port->mgr, port, pbn);
		drm_dbg_atomic(state->dev,
			       "[MST PORT:%p] Enabling DSC flag, reallocating %d time slots on the port\n",
			       port, time_slots);
		if (time_slots < 0)
			return -EINVAL;
	}

	payload->dsc_enabled = enable;

	return time_slots;
}
EXPORT_SYMBOL(drm_dp_mst_atomic_enable_dsc);

/**
 * drm_dp_mst_atomic_check - Check that the new state of an MST topology in an
 * atomic update is valid
 * @state: Pointer to the new &struct drm_dp_mst_topology_state
 *
 * Checks the given topology state for an atomic update to ensure that it's
 * valid. This includes checking whether there's enough bandwidth to support
 * the new timeslot allocations in the atomic update.
 *
 * Any atomic drivers supporting DP MST must make sure to call this after
 * checking the rest of their state in their
 * &drm_mode_config_funcs.atomic_check() callback.
 *
 * See also:
 * drm_dp_atomic_find_time_slots()
 * drm_dp_atomic_release_time_slots()
 *
 * Returns:
 *
 * 0 if the new state is valid, negative error code otherwise.
 */
int drm_dp_mst_atomic_check(struct drm_atomic_state *state)
{
	struct drm_dp_mst_topology_mgr *mgr;
	struct drm_dp_mst_topology_state *mst_state;
	int i, ret = 0;

	for_each_new_mst_mgr_in_state(state, mgr, mst_state, i) {
		if (!mgr->mst_state)
			continue;

		ret = drm_dp_mst_atomic_check_payload_alloc_limits(mgr, mst_state);
		if (ret)
			break;

		mutex_lock(&mgr->lock);
		ret = drm_dp_mst_atomic_check_mstb_bw_limit(mgr->mst_primary,
							    mst_state);
		mutex_unlock(&mgr->lock);
		if (ret < 0)
			break;
		else
			ret = 0;
	}

	return ret;
}
EXPORT_SYMBOL(drm_dp_mst_atomic_check);

const struct drm_private_state_funcs drm_dp_mst_topology_state_funcs = {
	.atomic_duplicate_state = drm_dp_mst_duplicate_state,
	.atomic_destroy_state = drm_dp_mst_destroy_state,
};
EXPORT_SYMBOL(drm_dp_mst_topology_state_funcs);

/**
 * drm_atomic_get_mst_topology_state: get MST topology state
 * @state: global atomic state
 * @mgr: MST topology manager, also the private object in this case
 *
 * This function wraps drm_atomic_get_priv_obj_state() passing in the MST atomic
 * state vtable so that the private object state returned is that of a MST
 * topology object.
 *
 * RETURNS:
 *
 * The MST topology state or error pointer.
 */
struct drm_dp_mst_topology_state *drm_atomic_get_mst_topology_state(struct drm_atomic_state *state,
								    struct drm_dp_mst_topology_mgr *mgr)
{
	return to_dp_mst_topology_state(drm_atomic_get_private_obj_state(state, &mgr->base));
}
EXPORT_SYMBOL(drm_atomic_get_mst_topology_state);

/**
 * drm_atomic_get_old_mst_topology_state: get old MST topology state in atomic state, if any
 * @state: global atomic state
 * @mgr: MST topology manager, also the private object in this case
 *
 * This function wraps drm_atomic_get_old_private_obj_state() passing in the MST atomic
 * state vtable so that the private object state returned is that of a MST
 * topology object.
 *
 * Returns:
 *
 * The old MST topology state, or NULL if there's no topology state for this MST mgr
 * in the global atomic state
 */
struct drm_dp_mst_topology_state *
drm_atomic_get_old_mst_topology_state(struct drm_atomic_state *state,
				      struct drm_dp_mst_topology_mgr *mgr)
{
	struct drm_private_state *old_priv_state =
		drm_atomic_get_old_private_obj_state(state, &mgr->base);

	return old_priv_state ? to_dp_mst_topology_state(old_priv_state) : NULL;
}
EXPORT_SYMBOL(drm_atomic_get_old_mst_topology_state);

/**
 * drm_atomic_get_new_mst_topology_state: get new MST topology state in atomic state, if any
 * @state: global atomic state
 * @mgr: MST topology manager, also the private object in this case
 *
 * This function wraps drm_atomic_get_new_private_obj_state() passing in the MST atomic
 * state vtable so that the private object state returned is that of a MST
 * topology object.
 *
 * Returns:
 *
 * The new MST topology state, or NULL if there's no topology state for this MST mgr
 * in the global atomic state
 */
struct drm_dp_mst_topology_state *
drm_atomic_get_new_mst_topology_state(struct drm_atomic_state *state,
				      struct drm_dp_mst_topology_mgr *mgr)
{
	struct drm_private_state *new_priv_state =
		drm_atomic_get_new_private_obj_state(state, &mgr->base);

	return new_priv_state ? to_dp_mst_topology_state(new_priv_state) : NULL;
}
EXPORT_SYMBOL(drm_atomic_get_new_mst_topology_state);

/**
 * drm_dp_mst_topology_mgr_init - initialise a topology manager
 * @mgr: manager struct to initialise
 * @dev: device providing this structure - for i2c addition.
 * @aux: DP helper aux channel to talk to this device
 * @max_dpcd_transaction_bytes: hw specific DPCD transaction limit
 * @max_payloads: maximum number of payloads this GPU can source
 * @conn_base_id: the connector object ID the MST device is connected to.
 *
 * Return 0 for success, or negative error code on failure
 */
int drm_dp_mst_topology_mgr_init(struct drm_dp_mst_topology_mgr *mgr,
				 struct drm_device *dev, struct drm_dp_aux *aux,
				 int max_dpcd_transaction_bytes, int max_payloads,
				 int conn_base_id)
{
	struct drm_dp_mst_topology_state *mst_state;

	mutex_init(&mgr->lock);
	mutex_init(&mgr->qlock);
	mutex_init(&mgr->delayed_destroy_lock);
	mutex_init(&mgr->up_req_lock);
	mutex_init(&mgr->probe_lock);
#if IS_ENABLED(CONFIG_DRM_DEBUG_DP_MST_TOPOLOGY_REFS)
	mutex_init(&mgr->topology_ref_history_lock);
	stack_depot_init();
#endif
	INIT_LIST_HEAD(&mgr->tx_msg_downq);
	INIT_LIST_HEAD(&mgr->destroy_port_list);
	INIT_LIST_HEAD(&mgr->destroy_branch_device_list);
	INIT_LIST_HEAD(&mgr->up_req_list);

	/*
	 * delayed_destroy_work will be queued on a dedicated WQ, so that any
	 * requeuing will be also flushed when deiniting the topology manager.
	 */
	mgr->delayed_destroy_wq = alloc_ordered_workqueue("drm_dp_mst_wq", 0);
	if (mgr->delayed_destroy_wq == NULL)
		return -ENOMEM;

	INIT_WORK(&mgr->work, drm_dp_mst_link_probe_work);
	INIT_WORK(&mgr->tx_work, drm_dp_tx_work);
	INIT_WORK(&mgr->delayed_destroy_work, drm_dp_delayed_destroy_work);
	INIT_WORK(&mgr->up_req_work, drm_dp_mst_up_req_work);
	init_waitqueue_head(&mgr->tx_waitq);
	mgr->dev = dev;
	mgr->aux = aux;
	mgr->max_dpcd_transaction_bytes = max_dpcd_transaction_bytes;
	mgr->max_payloads = max_payloads;
	mgr->conn_base_id = conn_base_id;

	mst_state = kzalloc(sizeof(*mst_state), GFP_KERNEL);
	if (mst_state == NULL)
		return -ENOMEM;

	mst_state->total_avail_slots = 63;
	mst_state->start_slot = 1;

	mst_state->mgr = mgr;
	INIT_LIST_HEAD(&mst_state->payloads);

	drm_atomic_private_obj_init(dev, &mgr->base,
				    &mst_state->base,
				    &drm_dp_mst_topology_state_funcs);

	return 0;
}
EXPORT_SYMBOL(drm_dp_mst_topology_mgr_init);

/**
 * drm_dp_mst_topology_mgr_destroy() - destroy topology manager.
 * @mgr: manager to destroy
 */
void drm_dp_mst_topology_mgr_destroy(struct drm_dp_mst_topology_mgr *mgr)
{
	drm_dp_mst_topology_mgr_set_mst(mgr, false);
	flush_work(&mgr->work);
	/* The following will also drain any requeued work on the WQ. */
	if (mgr->delayed_destroy_wq) {
		destroy_workqueue(mgr->delayed_destroy_wq);
		mgr->delayed_destroy_wq = NULL;
	}
	mgr->dev = NULL;
	mgr->aux = NULL;
	drm_atomic_private_obj_fini(&mgr->base);
	mgr->funcs = NULL;

	mutex_destroy(&mgr->delayed_destroy_lock);
	mutex_destroy(&mgr->qlock);
	mutex_destroy(&mgr->lock);
	mutex_destroy(&mgr->up_req_lock);
	mutex_destroy(&mgr->probe_lock);
#if IS_ENABLED(CONFIG_DRM_DEBUG_DP_MST_TOPOLOGY_REFS)
	mutex_destroy(&mgr->topology_ref_history_lock);
#endif
}
EXPORT_SYMBOL(drm_dp_mst_topology_mgr_destroy);

static bool remote_i2c_read_ok(const struct i2c_msg msgs[], int num)
{
	int i;

	if (num - 1 > DP_REMOTE_I2C_READ_MAX_TRANSACTIONS)
		return false;

	for (i = 0; i < num - 1; i++) {
		if (msgs[i].flags & I2C_M_RD ||
		    msgs[i].len > 0xff)
			return false;
	}

	return msgs[num - 1].flags & I2C_M_RD &&
		msgs[num - 1].len <= 0xff;
}

static bool remote_i2c_write_ok(const struct i2c_msg msgs[], int num)
{
	int i;

	for (i = 0; i < num - 1; i++) {
		if (msgs[i].flags & I2C_M_RD || !(msgs[i].flags & I2C_M_STOP) ||
		    msgs[i].len > 0xff)
			return false;
	}

	return !(msgs[num - 1].flags & I2C_M_RD) && msgs[num - 1].len <= 0xff;
}

static int drm_dp_mst_i2c_read(struct drm_dp_mst_branch *mstb,
			       struct drm_dp_mst_port *port,
			       struct i2c_msg *msgs, int num)
{
	struct drm_dp_mst_topology_mgr *mgr = port->mgr;
	unsigned int i;
	struct drm_dp_sideband_msg_req_body msg;
	struct drm_dp_sideband_msg_tx *txmsg = NULL;
	int ret;

	memset(&msg, 0, sizeof(msg));
	msg.req_type = DP_REMOTE_I2C_READ;
	msg.u.i2c_read.num_transactions = num - 1;
	msg.u.i2c_read.port_number = port->port_num;
	for (i = 0; i < num - 1; i++) {
		msg.u.i2c_read.transactions[i].i2c_dev_id = msgs[i].addr;
		msg.u.i2c_read.transactions[i].num_bytes = msgs[i].len;
		msg.u.i2c_read.transactions[i].bytes = msgs[i].buf;
		msg.u.i2c_read.transactions[i].no_stop_bit = !(msgs[i].flags & I2C_M_STOP);
	}
	msg.u.i2c_read.read_i2c_device_id = msgs[num - 1].addr;
	msg.u.i2c_read.num_bytes_read = msgs[num - 1].len;

	txmsg = kzalloc(sizeof(*txmsg), GFP_KERNEL);
	if (!txmsg) {
		ret = -ENOMEM;
		goto out;
	}

	txmsg->dst = mstb;
	drm_dp_encode_sideband_req(&msg, txmsg);

	drm_dp_queue_down_tx(mgr, txmsg);

	ret = drm_dp_mst_wait_tx_reply(mstb, txmsg);
	if (ret > 0) {

		if (txmsg->reply.reply_type == DP_SIDEBAND_REPLY_NAK) {
			ret = -EREMOTEIO;
			goto out;
		}
		if (txmsg->reply.u.remote_i2c_read_ack.num_bytes != msgs[num - 1].len) {
			ret = -EIO;
			goto out;
		}
		memcpy(msgs[num - 1].buf, txmsg->reply.u.remote_i2c_read_ack.bytes, msgs[num - 1].len);
		ret = num;
	}
out:
	kfree(txmsg);
	return ret;
}

static int drm_dp_mst_i2c_write(struct drm_dp_mst_branch *mstb,
				struct drm_dp_mst_port *port,
				struct i2c_msg *msgs, int num)
{
	struct drm_dp_mst_topology_mgr *mgr = port->mgr;
	unsigned int i;
	struct drm_dp_sideband_msg_req_body msg;
	struct drm_dp_sideband_msg_tx *txmsg = NULL;
	int ret;

	txmsg = kzalloc(sizeof(*txmsg), GFP_KERNEL);
	if (!txmsg) {
		ret = -ENOMEM;
		goto out;
	}
	for (i = 0; i < num; i++) {
		memset(&msg, 0, sizeof(msg));
		msg.req_type = DP_REMOTE_I2C_WRITE;
		msg.u.i2c_write.port_number = port->port_num;
		msg.u.i2c_write.write_i2c_device_id = msgs[i].addr;
		msg.u.i2c_write.num_bytes = msgs[i].len;
		msg.u.i2c_write.bytes = msgs[i].buf;

		memset(txmsg, 0, sizeof(*txmsg));
		txmsg->dst = mstb;

		drm_dp_encode_sideband_req(&msg, txmsg);
		drm_dp_queue_down_tx(mgr, txmsg);

		ret = drm_dp_mst_wait_tx_reply(mstb, txmsg);
		if (ret > 0) {
			if (txmsg->reply.reply_type == DP_SIDEBAND_REPLY_NAK) {
				ret = -EREMOTEIO;
				goto out;
			}
		} else {
			goto out;
		}
	}
	ret = num;
out:
	kfree(txmsg);
	return ret;
}

/* I2C device */
static int drm_dp_mst_i2c_xfer(struct i2c_adapter *adapter,
			       struct i2c_msg *msgs, int num)
{
	struct drm_dp_aux *aux = adapter->algo_data;
	struct drm_dp_mst_port *port =
		container_of(aux, struct drm_dp_mst_port, aux);
	struct drm_dp_mst_branch *mstb;
	struct drm_dp_mst_topology_mgr *mgr = port->mgr;
	int ret;

	mstb = drm_dp_mst_topology_get_mstb_validated(mgr, port->parent);
	if (!mstb)
		return -EREMOTEIO;

	if (remote_i2c_read_ok(msgs, num)) {
		ret = drm_dp_mst_i2c_read(mstb, port, msgs, num);
	} else if (remote_i2c_write_ok(msgs, num)) {
		ret = drm_dp_mst_i2c_write(mstb, port, msgs, num);
	} else {
		drm_dbg_kms(mgr->dev, "Unsupported I2C transaction for MST device\n");
		ret = -EIO;
	}

	drm_dp_mst_topology_put_mstb(mstb);
	return ret;
}

static u32 drm_dp_mst_i2c_functionality(struct i2c_adapter *adapter)
{
	return I2C_FUNC_I2C | I2C_FUNC_SMBUS_EMUL |
	       I2C_FUNC_SMBUS_READ_BLOCK_DATA |
	       I2C_FUNC_SMBUS_BLOCK_PROC_CALL |
	       I2C_FUNC_10BIT_ADDR;
}

static const struct i2c_algorithm drm_dp_mst_i2c_algo = {
	.functionality = drm_dp_mst_i2c_functionality,
	.master_xfer = drm_dp_mst_i2c_xfer,
};

/**
 * drm_dp_mst_register_i2c_bus() - register an I2C adapter for I2C-over-AUX
 * @port: The port to add the I2C bus on
 *
 * Returns 0 on success or a negative error code on failure.
 */
static int drm_dp_mst_register_i2c_bus(struct drm_dp_mst_port *port)
{
	struct drm_dp_aux *aux = &port->aux;
	struct device *parent_dev = port->mgr->dev->dev;

	aux->ddc.algo = &drm_dp_mst_i2c_algo;
	aux->ddc.algo_data = aux;
	aux->ddc.retries = 3;

	aux->ddc.class = I2C_CLASS_DDC;
	aux->ddc.owner = THIS_MODULE;
	/* FIXME: set the kdev of the port's connector as parent */
	aux->ddc.dev.parent = parent_dev;
	aux->ddc.dev.of_node = parent_dev->of_node;

	strscpy(aux->ddc.name, aux->name ? aux->name : dev_name(parent_dev),
		sizeof(aux->ddc.name));

	return i2c_add_adapter(&aux->ddc);
}

/**
 * drm_dp_mst_unregister_i2c_bus() - unregister an I2C-over-AUX adapter
 * @port: The port to remove the I2C bus from
 */
static void drm_dp_mst_unregister_i2c_bus(struct drm_dp_mst_port *port)
{
	i2c_del_adapter(&port->aux.ddc);
}

/**
 * drm_dp_mst_is_virtual_dpcd() - Is the given port a virtual DP Peer Device
 * @port: The port to check
 *
 * A single physical MST hub object can be represented in the topology
 * by multiple branches, with virtual ports between those branches.
 *
 * As of DP1.4, An MST hub with internal (virtual) ports must expose
 * certain DPCD registers over those ports. See sections 2.6.1.1.1
 * and 2.6.1.1.2 of Display Port specification v1.4 for details.
 *
 * May acquire mgr->lock
 *
 * Returns:
 * true if the port is a virtual DP peer device, false otherwise
 */
static bool drm_dp_mst_is_virtual_dpcd(struct drm_dp_mst_port *port)
{
	struct drm_dp_mst_port *downstream_port;

	if (!port || port->dpcd_rev < DP_DPCD_REV_14)
		return false;

	/* Virtual DP Sink (Internal Display Panel) */
	if (port->port_num >= 8)
		return true;

	/* DP-to-HDMI Protocol Converter */
	if (port->pdt == DP_PEER_DEVICE_DP_LEGACY_CONV &&
	    !port->mcs &&
	    port->ldps)
		return true;

	/* DP-to-DP */
	mutex_lock(&port->mgr->lock);
	if (port->pdt == DP_PEER_DEVICE_MST_BRANCHING &&
	    port->mstb &&
	    port->mstb->num_ports == 2) {
		list_for_each_entry(downstream_port, &port->mstb->ports, next) {
			if (downstream_port->pdt == DP_PEER_DEVICE_SST_SINK &&
			    !downstream_port->input) {
				mutex_unlock(&port->mgr->lock);
				return true;
			}
		}
	}
	mutex_unlock(&port->mgr->lock);

	return false;
}

/**
 * drm_dp_mst_dsc_aux_for_port() - Find the correct aux for DSC
 * @port: The port to check. A leaf of the MST tree with an attached display.
 *
 * Depending on the situation, DSC may be enabled via the endpoint aux,
 * the immediately upstream aux, or the connector's physical aux.
 *
 * This is both the correct aux to read DSC_CAPABILITY and the
 * correct aux to write DSC_ENABLED.
 *
 * This operation can be expensive (up to four aux reads), so
 * the caller should cache the return.
 *
 * Returns:
 * NULL if DSC cannot be enabled on this port, otherwise the aux device
 */
struct drm_dp_aux *drm_dp_mst_dsc_aux_for_port(struct drm_dp_mst_port *port)
{
	struct drm_dp_mst_port *immediate_upstream_port;
	struct drm_dp_mst_port *fec_port;
	struct drm_dp_desc desc = {};
	u8 endpoint_fec;
	u8 endpoint_dsc;

	if (!port)
		return NULL;

	if (port->parent->port_parent)
		immediate_upstream_port = port->parent->port_parent;
	else
		immediate_upstream_port = NULL;

	fec_port = immediate_upstream_port;
	while (fec_port) {
		/*
		 * Each physical link (i.e. not a virtual port) between the
		 * output and the primary device must support FEC
		 */
		if (!drm_dp_mst_is_virtual_dpcd(fec_port) &&
		    !fec_port->fec_capable)
			return NULL;

		fec_port = fec_port->parent->port_parent;
	}

	/* DP-to-DP peer device */
	if (drm_dp_mst_is_virtual_dpcd(immediate_upstream_port)) {
		u8 upstream_dsc;

		if (drm_dp_dpcd_read(&port->aux,
				     DP_DSC_SUPPORT, &endpoint_dsc, 1) != 1)
			return NULL;
		if (drm_dp_dpcd_read(&port->aux,
				     DP_FEC_CAPABILITY, &endpoint_fec, 1) != 1)
			return NULL;
		if (drm_dp_dpcd_read(&immediate_upstream_port->aux,
				     DP_DSC_SUPPORT, &upstream_dsc, 1) != 1)
			return NULL;

		/* Enpoint decompression with DP-to-DP peer device */
		if ((endpoint_dsc & DP_DSC_DECOMPRESSION_IS_SUPPORTED) &&
		    (endpoint_fec & DP_FEC_CAPABLE) &&
		    (upstream_dsc & DP_DSC_PASSTHROUGH_IS_SUPPORTED)) {
			port->passthrough_aux = &immediate_upstream_port->aux;
			return &port->aux;
		}

		/* Virtual DPCD decompression with DP-to-DP peer device */
		return &immediate_upstream_port->aux;
	}

	/* Virtual DPCD decompression with DP-to-HDMI or Virtual DP Sink */
	if (drm_dp_mst_is_virtual_dpcd(port))
		return &port->aux;

	/*
	 * Synaptics quirk
	 * Applies to ports for which:
	 * - Physical aux has Synaptics OUI
	 * - DPv1.4 or higher
	 * - Port is on primary branch device
	 * - Not a VGA adapter (DP_DWN_STRM_PORT_TYPE_ANALOG)
	 */
	if (drm_dp_read_desc(port->mgr->aux, &desc, true))
		return NULL;

	if (drm_dp_has_quirk(&desc, DP_DPCD_QUIRK_DSC_WITHOUT_VIRTUAL_DPCD) &&
	    port->mgr->dpcd[DP_DPCD_REV] >= DP_DPCD_REV_14 &&
	    port->parent == port->mgr->mst_primary) {
		u8 dpcd_ext[DP_RECEIVER_CAP_SIZE];

		if (drm_dp_read_dpcd_caps(port->mgr->aux, dpcd_ext) < 0)
			return NULL;

		if ((dpcd_ext[DP_DOWNSTREAMPORT_PRESENT] & DP_DWN_STRM_PORT_PRESENT) &&
		    ((dpcd_ext[DP_DOWNSTREAMPORT_PRESENT] & DP_DWN_STRM_PORT_TYPE_MASK)
		     != DP_DWN_STRM_PORT_TYPE_ANALOG))
			return port->mgr->aux;
	}

	/*
	 * The check below verifies if the MST sink
	 * connected to the GPU is capable of DSC -
	 * therefore the endpoint needs to be
	 * both DSC and FEC capable.
	 */
	if (drm_dp_dpcd_read(&port->aux,
	   DP_DSC_SUPPORT, &endpoint_dsc, 1) != 1)
		return NULL;
	if (drm_dp_dpcd_read(&port->aux,
	   DP_FEC_CAPABILITY, &endpoint_fec, 1) != 1)
		return NULL;
	if ((endpoint_dsc & DP_DSC_DECOMPRESSION_IS_SUPPORTED) &&
	   (endpoint_fec & DP_FEC_CAPABLE))
		return &port->aux;

	return NULL;
}
EXPORT_SYMBOL(drm_dp_mst_dsc_aux_for_port);<|MERGE_RESOLUTION|>--- conflicted
+++ resolved
@@ -3308,8 +3308,7 @@
 			     struct drm_dp_mst_atomic_payload *payload)
 {
 	struct drm_dp_mst_port *port;
-	int ret = 0;
-	bool allocate = true;
+	int ret;
 
 	/* Update mst mgr info */
 	if (mgr->payload_count == 0)
@@ -3320,43 +3319,14 @@
 	mgr->payload_count++;
 	mgr->next_start_slot += payload->time_slots;
 
-<<<<<<< HEAD
-=======
-	/* Update mst mgr info */
-	if (mgr->payload_count == 0)
-		mgr->next_start_slot = mst_state->start_slot;
-
-	payload->vc_start_slot = mgr->next_start_slot;
-
-	mgr->payload_count++;
-	mgr->next_start_slot += payload->time_slots;
-
 	payload->payload_allocation_status = DRM_DP_MST_PAYLOAD_ALLOCATION_LOCAL;
 
->>>>>>> 221a3ad5
 	/* Allocate payload to immediate downstream facing port */
 	port = drm_dp_mst_topology_get_port_validated(mgr, payload->port);
 	if (!port) {
 		drm_dbg_kms(mgr->dev,
 			    "VCPI %d for port %p not in topology, not creating a payload to remote\n",
 			    payload->vcpi, payload->port);
-<<<<<<< HEAD
-		allocate = false;
-	}
-
-	if (allocate) {
-		ret = drm_dp_create_payload_at_dfp(mgr, payload);
-		if (ret < 0)
-			drm_warn(mgr->dev, "Failed to create MST payload for port %p: %d\n",
-				 payload->port, ret);
-
-	}
-
-	payload->payload_allocation_status =
-		(!allocate || ret < 0) ? DRM_DP_MST_PAYLOAD_ALLOCATION_LOCAL :
-								DRM_DP_MST_PAYLOAD_ALLOCATION_DFP;
-
-=======
 		return -EIO;
 	}
 
@@ -3370,7 +3340,6 @@
 	payload->payload_allocation_status = DRM_DP_MST_PAYLOAD_ALLOCATION_DFP;
 
 put_port:
->>>>>>> 221a3ad5
 	drm_dp_mst_topology_put_port(port);
 
 	return ret;
