# SPDX-License-Identifier: GPL-2.0-only
config ARM64
	def_bool y
	select ACPI_APMT if ACPI
	select ACPI_CCA_REQUIRED if ACPI
	select ACPI_GENERIC_GSI if ACPI
	select ACPI_GTDT if ACPI
	select ACPI_IORT if ACPI
	select ACPI_REDUCED_HARDWARE_ONLY if ACPI
	select ACPI_MCFG if (ACPI && PCI)
	select ACPI_SPCR_TABLE if ACPI
	select ACPI_PPTT if ACPI
	select ARCH_HAS_DEBUG_WX
	select ARCH_BINFMT_ELF_EXTRA_PHDRS
	select ARCH_BINFMT_ELF_STATE
	select ARCH_CORRECT_STACKTRACE_ON_KRETPROBE
	select ARCH_ENABLE_HUGEPAGE_MIGRATION if HUGETLB_PAGE && MIGRATION
	select ARCH_ENABLE_MEMORY_HOTPLUG
	select ARCH_ENABLE_MEMORY_HOTREMOVE
	select ARCH_ENABLE_SPLIT_PMD_PTLOCK if PGTABLE_LEVELS > 2
	select ARCH_ENABLE_THP_MIGRATION if TRANSPARENT_HUGEPAGE
	select ARCH_HAS_CACHE_LINE_SIZE
	select ARCH_HAS_CURRENT_STACK_POINTER
	select ARCH_HAS_DEBUG_VIRTUAL
	select ARCH_HAS_DEBUG_VM_PGTABLE
	select ARCH_HAS_DMA_PREP_COHERENT
	select ARCH_HAS_ACPI_TABLE_UPGRADE if ACPI
	select ARCH_HAS_FAST_MULTIPLIER
	select ARCH_HAS_FORTIFY_SOURCE
	select ARCH_HAS_GCOV_PROFILE_ALL
	select ARCH_HAS_GIGANTIC_PAGE
	select ARCH_HAS_KCOV
	select ARCH_HAS_KEEPINITRD
	select ARCH_HAS_MEMBARRIER_SYNC_CORE
	select ARCH_HAS_NMI_SAFE_THIS_CPU_OPS
	select ARCH_HAS_NON_OVERLAPPING_ADDRESS_SPACE
	select ARCH_HAS_PTE_DEVMAP
	select ARCH_HAS_PTE_SPECIAL
	select ARCH_HAS_SETUP_DMA_OPS
	select ARCH_HAS_SET_DIRECT_MAP
	select ARCH_HAS_SET_MEMORY
	select ARCH_STACKWALK
	select ARCH_HAS_STRICT_KERNEL_RWX
	select ARCH_HAS_STRICT_MODULE_RWX
	select ARCH_HAS_SYNC_DMA_FOR_DEVICE
	select ARCH_HAS_SYNC_DMA_FOR_CPU
	select ARCH_HAS_SYSCALL_WRAPPER
	select ARCH_HAS_TEARDOWN_DMA_OPS if IOMMU_SUPPORT
	select ARCH_HAS_TICK_BROADCAST if GENERIC_CLOCKEVENTS_BROADCAST
	select ARCH_HAS_ZONE_DMA_SET if EXPERT
	select ARCH_HAVE_ELF_PROT
	select ARCH_HAVE_NMI_SAFE_CMPXCHG
	select ARCH_HAVE_TRACE_MMIO_ACCESS
	select ARCH_INLINE_READ_LOCK if !PREEMPTION
	select ARCH_INLINE_READ_LOCK_BH if !PREEMPTION
	select ARCH_INLINE_READ_LOCK_IRQ if !PREEMPTION
	select ARCH_INLINE_READ_LOCK_IRQSAVE if !PREEMPTION
	select ARCH_INLINE_READ_UNLOCK if !PREEMPTION
	select ARCH_INLINE_READ_UNLOCK_BH if !PREEMPTION
	select ARCH_INLINE_READ_UNLOCK_IRQ if !PREEMPTION
	select ARCH_INLINE_READ_UNLOCK_IRQRESTORE if !PREEMPTION
	select ARCH_INLINE_WRITE_LOCK if !PREEMPTION
	select ARCH_INLINE_WRITE_LOCK_BH if !PREEMPTION
	select ARCH_INLINE_WRITE_LOCK_IRQ if !PREEMPTION
	select ARCH_INLINE_WRITE_LOCK_IRQSAVE if !PREEMPTION
	select ARCH_INLINE_WRITE_UNLOCK if !PREEMPTION
	select ARCH_INLINE_WRITE_UNLOCK_BH if !PREEMPTION
	select ARCH_INLINE_WRITE_UNLOCK_IRQ if !PREEMPTION
	select ARCH_INLINE_WRITE_UNLOCK_IRQRESTORE if !PREEMPTION
	select ARCH_INLINE_SPIN_TRYLOCK if !PREEMPTION
	select ARCH_INLINE_SPIN_TRYLOCK_BH if !PREEMPTION
	select ARCH_INLINE_SPIN_LOCK if !PREEMPTION
	select ARCH_INLINE_SPIN_LOCK_BH if !PREEMPTION
	select ARCH_INLINE_SPIN_LOCK_IRQ if !PREEMPTION
	select ARCH_INLINE_SPIN_LOCK_IRQSAVE if !PREEMPTION
	select ARCH_INLINE_SPIN_UNLOCK if !PREEMPTION
	select ARCH_INLINE_SPIN_UNLOCK_BH if !PREEMPTION
	select ARCH_INLINE_SPIN_UNLOCK_IRQ if !PREEMPTION
	select ARCH_INLINE_SPIN_UNLOCK_IRQRESTORE if !PREEMPTION
	select ARCH_KEEP_MEMBLOCK
	select ARCH_USE_CMPXCHG_LOCKREF
	select ARCH_USE_GNU_PROPERTY
	select ARCH_USE_MEMTEST
	select ARCH_USE_QUEUED_RWLOCKS
	select ARCH_USE_QUEUED_SPINLOCKS
	select ARCH_USE_SYM_ANNOTATIONS
	select ARCH_SUPPORTS_DEBUG_PAGEALLOC
	select ARCH_SUPPORTS_HUGETLBFS
	select ARCH_SUPPORTS_MEMORY_FAILURE
	select ARCH_SUPPORTS_SHADOW_CALL_STACK if CC_HAVE_SHADOW_CALL_STACK
	select ARCH_SUPPORTS_LTO_CLANG if CPU_LITTLE_ENDIAN
	select ARCH_SUPPORTS_LTO_CLANG_THIN
	select ARCH_SUPPORTS_CFI_CLANG
	select ARCH_SUPPORTS_ATOMIC_RMW
	select ARCH_SUPPORTS_INT128 if CC_HAS_INT128
	select ARCH_SUPPORTS_NUMA_BALANCING
	select ARCH_SUPPORTS_PAGE_TABLE_CHECK
	select ARCH_SUPPORTS_PER_VMA_LOCK
	select ARCH_WANT_COMPAT_IPC_PARSE_VERSION if COMPAT
	select ARCH_WANT_DEFAULT_BPF_JIT
	select ARCH_WANT_DEFAULT_TOPDOWN_MMAP_LAYOUT
	select ARCH_WANT_FRAME_POINTERS
	select ARCH_WANT_HUGE_PMD_SHARE if ARM64_4K_PAGES || (ARM64_16K_PAGES && !ARM64_VA_BITS_36)
	select ARCH_WANT_LD_ORPHAN_WARN
	select ARCH_WANTS_NO_INSTR
	select ARCH_WANTS_THP_SWAP if ARM64_4K_PAGES
	select ARCH_HAS_UBSAN_SANITIZE_ALL
	select ARM_AMBA
	select ARM_ARCH_TIMER
	select ARM_GIC
	select AUDIT_ARCH_COMPAT_GENERIC
	select ARM_GIC_V2M if PCI
	select ARM_GIC_V3
	select ARM_GIC_V3_ITS if PCI
	select ARM_PSCI_FW
	select BUILDTIME_TABLE_SORT
	select CLONE_BACKWARDS
	select COMMON_CLK
	select CPU_PM if (SUSPEND || CPU_IDLE)
	select CRC32
	select DCACHE_WORD_ACCESS
	select DYNAMIC_FTRACE if FUNCTION_TRACER
	select DMA_BOUNCE_UNALIGNED_KMALLOC
	select DMA_DIRECT_REMAP
	select EDAC_SUPPORT
	select FRAME_POINTER
	select FUNCTION_ALIGNMENT_4B
	select FUNCTION_ALIGNMENT_8B if DYNAMIC_FTRACE_WITH_CALL_OPS
	select GENERIC_ALLOCATOR
	select GENERIC_ARCH_TOPOLOGY
	select GENERIC_CLOCKEVENTS_BROADCAST
	select GENERIC_CPU_AUTOPROBE
	select GENERIC_CPU_VULNERABILITIES
	select GENERIC_EARLY_IOREMAP
	select GENERIC_IDLE_POLL_SETUP
	select GENERIC_IOREMAP
	select GENERIC_IRQ_IPI
	select GENERIC_IRQ_PROBE
	select GENERIC_IRQ_SHOW
	select GENERIC_IRQ_SHOW_LEVEL
	select GENERIC_LIB_DEVMEM_IS_ALLOWED
	select GENERIC_PCI_IOMAP
	select GENERIC_PTDUMP
	select GENERIC_SCHED_CLOCK
	select GENERIC_SMP_IDLE_THREAD
	select GENERIC_TIME_VSYSCALL
	select GENERIC_GETTIMEOFDAY
	select GENERIC_VDSO_TIME_NS
	select HARDIRQS_SW_RESEND
	select HAS_IOPORT
	select HAVE_MOVE_PMD
	select HAVE_MOVE_PUD
	select HAVE_PCI
	select HAVE_ACPI_APEI if (ACPI && EFI)
	select HAVE_ALIGNED_STRUCT_PAGE if SLUB
	select HAVE_ARCH_AUDITSYSCALL
	select HAVE_ARCH_BITREVERSE
	select HAVE_ARCH_COMPILER_H
	select HAVE_ARCH_HUGE_VMALLOC
	select HAVE_ARCH_HUGE_VMAP
	select HAVE_ARCH_JUMP_LABEL
	select HAVE_ARCH_JUMP_LABEL_RELATIVE
	select HAVE_ARCH_KASAN if !(ARM64_16K_PAGES && ARM64_VA_BITS_48)
	select HAVE_ARCH_KASAN_VMALLOC if HAVE_ARCH_KASAN
	select HAVE_ARCH_KASAN_SW_TAGS if HAVE_ARCH_KASAN
	select HAVE_ARCH_KASAN_HW_TAGS if (HAVE_ARCH_KASAN && ARM64_MTE)
	# Some instrumentation may be unsound, hence EXPERT
	select HAVE_ARCH_KCSAN if EXPERT
	select HAVE_ARCH_KFENCE
	select HAVE_ARCH_KGDB
	select HAVE_ARCH_MMAP_RND_BITS
	select HAVE_ARCH_MMAP_RND_COMPAT_BITS if COMPAT
	select HAVE_ARCH_PREL32_RELOCATIONS
	select HAVE_ARCH_RANDOMIZE_KSTACK_OFFSET
	select HAVE_ARCH_SECCOMP_FILTER
	select HAVE_ARCH_STACKLEAK
	select HAVE_ARCH_THREAD_STRUCT_WHITELIST
	select HAVE_ARCH_TRACEHOOK
	select HAVE_ARCH_TRANSPARENT_HUGEPAGE
	select HAVE_ARCH_VMAP_STACK
	select HAVE_ARM_SMCCC
	select HAVE_ASM_MODVERSIONS
	select HAVE_EBPF_JIT
	select HAVE_C_RECORDMCOUNT
	select HAVE_CMPXCHG_DOUBLE
	select HAVE_CMPXCHG_LOCAL
	select HAVE_CONTEXT_TRACKING_USER
	select HAVE_DEBUG_KMEMLEAK
	select HAVE_DMA_CONTIGUOUS
	select HAVE_DYNAMIC_FTRACE
	select HAVE_DYNAMIC_FTRACE_WITH_ARGS \
		if $(cc-option,-fpatchable-function-entry=2)
	select HAVE_DYNAMIC_FTRACE_WITH_DIRECT_CALLS \
		if DYNAMIC_FTRACE_WITH_ARGS && DYNAMIC_FTRACE_WITH_CALL_OPS
	select HAVE_DYNAMIC_FTRACE_WITH_CALL_OPS \
		if (DYNAMIC_FTRACE_WITH_ARGS && !CFI_CLANG && \
		    !CC_OPTIMIZE_FOR_SIZE)
	select FTRACE_MCOUNT_USE_PATCHABLE_FUNCTION_ENTRY \
		if DYNAMIC_FTRACE_WITH_ARGS
	select HAVE_EFFICIENT_UNALIGNED_ACCESS
	select HAVE_FAST_GUP
	select HAVE_FTRACE_MCOUNT_RECORD
	select HAVE_FUNCTION_TRACER
	select HAVE_FUNCTION_ERROR_INJECTION
	select HAVE_FUNCTION_GRAPH_RETVAL if HAVE_FUNCTION_GRAPH_TRACER
	select HAVE_FUNCTION_GRAPH_TRACER
	select HAVE_GCC_PLUGINS
	select HAVE_HARDLOCKUP_DETECTOR_PERF if PERF_EVENTS && \
		HW_PERF_EVENTS && HAVE_PERF_EVENTS_NMI
	select HAVE_HW_BREAKPOINT if PERF_EVENTS
	select HAVE_IOREMAP_PROT
	select HAVE_IRQ_TIME_ACCOUNTING
	select HAVE_KVM
	select HAVE_MOD_ARCH_SPECIFIC
	select HAVE_NMI
	select HAVE_PERF_EVENTS
	select HAVE_PERF_EVENTS_NMI if ARM64_PSEUDO_NMI
	select HAVE_PERF_REGS
	select HAVE_PERF_USER_STACK_DUMP
	select HAVE_PREEMPT_DYNAMIC_KEY
	select HAVE_REGS_AND_STACK_ACCESS_API
	select HAVE_POSIX_CPU_TIMERS_TASK_WORK
	select HAVE_FUNCTION_ARG_ACCESS_API
	select MMU_GATHER_RCU_TABLE_FREE
	select HAVE_RSEQ
	select HAVE_STACKPROTECTOR
	select HAVE_SYSCALL_TRACEPOINTS
	select HAVE_KPROBES
	select HAVE_KRETPROBES
	select HAVE_GENERIC_VDSO
	select HOTPLUG_CORE_SYNC_DEAD if HOTPLUG_CPU
	select IRQ_DOMAIN
	select IRQ_FORCED_THREADING
	select KASAN_VMALLOC if KASAN
	select LOCK_MM_AND_FIND_VMA
	select MODULES_USE_ELF_RELA
	select NEED_DMA_MAP_STATE
	select NEED_SG_DMA_LENGTH
	select OF
	select OF_EARLY_FLATTREE
	select PCI_DOMAINS_GENERIC if PCI
	select PCI_ECAM if (ACPI && PCI)
	select PCI_SYSCALL if PCI
	select POWER_RESET
	select POWER_SUPPLY
	select SPARSE_IRQ
	select SWIOTLB
	select SYSCTL_EXCEPTION_TRACE
	select THREAD_INFO_IN_TASK
	select HAVE_ARCH_USERFAULTFD_MINOR if USERFAULTFD
	select TRACE_IRQFLAGS_SUPPORT
	select TRACE_IRQFLAGS_NMI_SUPPORT
	select HAVE_SOFTIRQ_ON_OWN_STACK
	help
	  ARM 64-bit (AArch64) Linux support.

config CLANG_SUPPORTS_DYNAMIC_FTRACE_WITH_ARGS
	def_bool CC_IS_CLANG
	# https://github.com/ClangBuiltLinux/linux/issues/1507
	depends on AS_IS_GNU || (AS_IS_LLVM && (LD_IS_LLD || LD_VERSION >= 23600))
	select HAVE_DYNAMIC_FTRACE_WITH_ARGS

config GCC_SUPPORTS_DYNAMIC_FTRACE_WITH_ARGS
	def_bool CC_IS_GCC
	depends on $(cc-option,-fpatchable-function-entry=2)
	select HAVE_DYNAMIC_FTRACE_WITH_ARGS

config 64BIT
	def_bool y

config MMU
	def_bool y

config ARM64_PAGE_SHIFT
	int
	default 16 if ARM64_64K_PAGES
	default 14 if ARM64_16K_PAGES
	default 12

config ARM64_CONT_PTE_SHIFT
	int
	default 5 if ARM64_64K_PAGES
	default 7 if ARM64_16K_PAGES
	default 4

config ARM64_CONT_PMD_SHIFT
	int
	default 5 if ARM64_64K_PAGES
	default 5 if ARM64_16K_PAGES
	default 4

config ARCH_MMAP_RND_BITS_MIN
	default 14 if ARM64_64K_PAGES
	default 16 if ARM64_16K_PAGES
	default 18

# max bits determined by the following formula:
#  VA_BITS - PAGE_SHIFT - 3
config ARCH_MMAP_RND_BITS_MAX
	default 19 if ARM64_VA_BITS=36
	default 24 if ARM64_VA_BITS=39
	default 27 if ARM64_VA_BITS=42
	default 30 if ARM64_VA_BITS=47
	default 29 if ARM64_VA_BITS=48 && ARM64_64K_PAGES
	default 31 if ARM64_VA_BITS=48 && ARM64_16K_PAGES
	default 33 if ARM64_VA_BITS=48
	default 14 if ARM64_64K_PAGES
	default 16 if ARM64_16K_PAGES
	default 18

config ARCH_MMAP_RND_COMPAT_BITS_MIN
	default 7 if ARM64_64K_PAGES
	default 9 if ARM64_16K_PAGES
	default 11

config ARCH_MMAP_RND_COMPAT_BITS_MAX
	default 16

config NO_IOPORT_MAP
	def_bool y if !PCI

config STACKTRACE_SUPPORT
	def_bool y

config ILLEGAL_POINTER_VALUE
	hex
	default 0xdead000000000000

config LOCKDEP_SUPPORT
	def_bool y

config GENERIC_BUG
	def_bool y
	depends on BUG

config GENERIC_BUG_RELATIVE_POINTERS
	def_bool y
	depends on GENERIC_BUG

config GENERIC_HWEIGHT
	def_bool y

config GENERIC_CSUM
	def_bool y

config GENERIC_CALIBRATE_DELAY
	def_bool y

config ARCH_MHP_MEMMAP_ON_MEMORY_ENABLE
	def_bool y

config SMP
	def_bool y

config KERNEL_MODE_NEON
	def_bool y

config FIX_EARLYCON_MEM
	def_bool y

config PGTABLE_LEVELS
	int
	default 2 if ARM64_16K_PAGES && ARM64_VA_BITS_36
	default 2 if ARM64_64K_PAGES && ARM64_VA_BITS_42
	default 3 if ARM64_64K_PAGES && (ARM64_VA_BITS_48 || ARM64_VA_BITS_52)
	default 3 if ARM64_4K_PAGES && ARM64_VA_BITS_39
	default 3 if ARM64_16K_PAGES && ARM64_VA_BITS_47
	default 4 if !ARM64_64K_PAGES && ARM64_VA_BITS_48

config ARCH_SUPPORTS_UPROBES
	def_bool y

config ARCH_PROC_KCORE_TEXT
	def_bool y

config BROKEN_GAS_INST
	def_bool !$(as-instr,1:\n.inst 0\n.rept . - 1b\n\nnop\n.endr\n)

config BUILTIN_RETURN_ADDRESS_STRIPS_PAC
	bool
	# Clang's __builtin_return_adddress() strips the PAC since 12.0.0
	# https://reviews.llvm.org/D75044
	default y if CC_IS_CLANG && (CLANG_VERSION >= 120000)
	# GCC's __builtin_return_address() strips the PAC since 11.1.0,
	# and this was backported to 10.2.0, 9.4.0, 8.5.0, but not earlier
	# https://gcc.gnu.org/bugzilla/show_bug.cgi?id=94891
	default y if CC_IS_GCC && (GCC_VERSION >= 110100)
	default y if CC_IS_GCC && (GCC_VERSION >= 100200) && (GCC_VERSION < 110000)
	default y if CC_IS_GCC && (GCC_VERSION >=  90400) && (GCC_VERSION < 100000)
	default y if CC_IS_GCC && (GCC_VERSION >=  80500) && (GCC_VERSION <  90000)
	default n

config KASAN_SHADOW_OFFSET
	hex
	depends on KASAN_GENERIC || KASAN_SW_TAGS
	default 0xdfff800000000000 if (ARM64_VA_BITS_48 || ARM64_VA_BITS_52) && !KASAN_SW_TAGS
	default 0xdfffc00000000000 if ARM64_VA_BITS_47 && !KASAN_SW_TAGS
	default 0xdffffe0000000000 if ARM64_VA_BITS_42 && !KASAN_SW_TAGS
	default 0xdfffffc000000000 if ARM64_VA_BITS_39 && !KASAN_SW_TAGS
	default 0xdffffff800000000 if ARM64_VA_BITS_36 && !KASAN_SW_TAGS
	default 0xefff800000000000 if (ARM64_VA_BITS_48 || ARM64_VA_BITS_52) && KASAN_SW_TAGS
	default 0xefffc00000000000 if ARM64_VA_BITS_47 && KASAN_SW_TAGS
	default 0xeffffe0000000000 if ARM64_VA_BITS_42 && KASAN_SW_TAGS
	default 0xefffffc000000000 if ARM64_VA_BITS_39 && KASAN_SW_TAGS
	default 0xeffffff800000000 if ARM64_VA_BITS_36 && KASAN_SW_TAGS
	default 0xffffffffffffffff

config UNWIND_TABLES
	bool

source "arch/arm64/Kconfig.platforms"

menu "Kernel Features"

menu "ARM errata workarounds via the alternatives framework"

config AMPERE_ERRATUM_AC03_CPU_38
        bool "AmpereOne: AC03_CPU_38: Certain bits in the Virtualization Translation Control Register and Translation Control Registers do not follow RES0 semantics"
	default y
	help
	  This option adds an alternative code sequence to work around Ampere
	  erratum AC03_CPU_38 on AmpereOne.

	  The affected design reports FEAT_HAFDBS as not implemented in
	  ID_AA64MMFR1_EL1.HAFDBS, but (V)TCR_ELx.{HA,HD} are not RES0
	  as required by the architecture. The unadvertised HAFDBS
	  implementation suffers from an additional erratum where hardware
	  A/D updates can occur after a PTE has been marked invalid.

	  The workaround forces KVM to explicitly set VTCR_EL2.HA to 0,
	  which avoids enabling unadvertised hardware Access Flag management
	  at stage-2.

	  If unsure, say Y.

config ARM64_WORKAROUND_CLEAN_CACHE
	bool

config ARM64_ERRATUM_826319
	bool "Cortex-A53: 826319: System might deadlock if a write cannot complete until read data is accepted"
	default y
	select ARM64_WORKAROUND_CLEAN_CACHE
	help
	  This option adds an alternative code sequence to work around ARM
	  erratum 826319 on Cortex-A53 parts up to r0p2 with an AMBA 4 ACE or
	  AXI master interface and an L2 cache.

	  If a Cortex-A53 uses an AMBA AXI4 ACE interface to other processors
	  and is unable to accept a certain write via this interface, it will
	  not progress on read data presented on the read data channel and the
	  system can deadlock.

	  The workaround promotes data cache clean instructions to
	  data cache clean-and-invalidate.
	  Please note that this does not necessarily enable the workaround,
	  as it depends on the alternative framework, which will only patch
	  the kernel if an affected CPU is detected.

	  If unsure, say Y.

config ARM64_ERRATUM_827319
	bool "Cortex-A53: 827319: Data cache clean instructions might cause overlapping transactions to the interconnect"
	default y
	select ARM64_WORKAROUND_CLEAN_CACHE
	help
	  This option adds an alternative code sequence to work around ARM
	  erratum 827319 on Cortex-A53 parts up to r0p2 with an AMBA 5 CHI
	  master interface and an L2 cache.

	  Under certain conditions this erratum can cause a clean line eviction
	  to occur at the same time as another transaction to the same address
	  on the AMBA 5 CHI interface, which can cause data corruption if the
	  interconnect reorders the two transactions.

	  The workaround promotes data cache clean instructions to
	  data cache clean-and-invalidate.
	  Please note that this does not necessarily enable the workaround,
	  as it depends on the alternative framework, which will only patch
	  the kernel if an affected CPU is detected.

	  If unsure, say Y.

config ARM64_ERRATUM_824069
	bool "Cortex-A53: 824069: Cache line might not be marked as clean after a CleanShared snoop"
	default y
	select ARM64_WORKAROUND_CLEAN_CACHE
	help
	  This option adds an alternative code sequence to work around ARM
	  erratum 824069 on Cortex-A53 parts up to r0p2 when it is connected
	  to a coherent interconnect.

	  If a Cortex-A53 processor is executing a store or prefetch for
	  write instruction at the same time as a processor in another
	  cluster is executing a cache maintenance operation to the same
	  address, then this erratum might cause a clean cache line to be
	  incorrectly marked as dirty.

	  The workaround promotes data cache clean instructions to
	  data cache clean-and-invalidate.
	  Please note that this option does not necessarily enable the
	  workaround, as it depends on the alternative framework, which will
	  only patch the kernel if an affected CPU is detected.

	  If unsure, say Y.

config ARM64_ERRATUM_819472
	bool "Cortex-A53: 819472: Store exclusive instructions might cause data corruption"
	default y
	select ARM64_WORKAROUND_CLEAN_CACHE
	help
	  This option adds an alternative code sequence to work around ARM
	  erratum 819472 on Cortex-A53 parts up to r0p1 with an L2 cache
	  present when it is connected to a coherent interconnect.

	  If the processor is executing a load and store exclusive sequence at
	  the same time as a processor in another cluster is executing a cache
	  maintenance operation to the same address, then this erratum might
	  cause data corruption.

	  The workaround promotes data cache clean instructions to
	  data cache clean-and-invalidate.
	  Please note that this does not necessarily enable the workaround,
	  as it depends on the alternative framework, which will only patch
	  the kernel if an affected CPU is detected.

	  If unsure, say Y.

config ARM64_ERRATUM_832075
	bool "Cortex-A57: 832075: possible deadlock on mixing exclusive memory accesses with device loads"
	default y
	help
	  This option adds an alternative code sequence to work around ARM
	  erratum 832075 on Cortex-A57 parts up to r1p2.

	  Affected Cortex-A57 parts might deadlock when exclusive load/store
	  instructions to Write-Back memory are mixed with Device loads.

	  The workaround is to promote device loads to use Load-Acquire
	  semantics.
	  Please note that this does not necessarily enable the workaround,
	  as it depends on the alternative framework, which will only patch
	  the kernel if an affected CPU is detected.

	  If unsure, say Y.

config ARM64_ERRATUM_834220
	bool "Cortex-A57: 834220: Stage 2 translation fault might be incorrectly reported in presence of a Stage 1 fault"
	depends on KVM
	default y
	help
	  This option adds an alternative code sequence to work around ARM
	  erratum 834220 on Cortex-A57 parts up to r1p2.

	  Affected Cortex-A57 parts might report a Stage 2 translation
	  fault as the result of a Stage 1 fault for load crossing a
	  page boundary when there is a permission or device memory
	  alignment fault at Stage 1 and a translation fault at Stage 2.

	  The workaround is to verify that the Stage 1 translation
	  doesn't generate a fault before handling the Stage 2 fault.
	  Please note that this does not necessarily enable the workaround,
	  as it depends on the alternative framework, which will only patch
	  the kernel if an affected CPU is detected.

	  If unsure, say Y.

config ARM64_ERRATUM_1742098
	bool "Cortex-A57/A72: 1742098: ELR recorded incorrectly on interrupt taken between cryptographic instructions in a sequence"
	depends on COMPAT
	default y
	help
	  This option removes the AES hwcap for aarch32 user-space to
	  workaround erratum 1742098 on Cortex-A57 and Cortex-A72.

	  Affected parts may corrupt the AES state if an interrupt is
	  taken between a pair of AES instructions. These instructions
	  are only present if the cryptography extensions are present.
	  All software should have a fallback implementation for CPUs
	  that don't implement the cryptography extensions.

	  If unsure, say Y.

config ARM64_ERRATUM_845719
	bool "Cortex-A53: 845719: a load might read incorrect data"
	depends on COMPAT
	default y
	help
	  This option adds an alternative code sequence to work around ARM
	  erratum 845719 on Cortex-A53 parts up to r0p4.

	  When running a compat (AArch32) userspace on an affected Cortex-A53
	  part, a load at EL0 from a virtual address that matches the bottom 32
	  bits of the virtual address used by a recent load at (AArch64) EL1
	  might return incorrect data.

	  The workaround is to write the contextidr_el1 register on exception
	  return to a 32-bit task.
	  Please note that this does not necessarily enable the workaround,
	  as it depends on the alternative framework, which will only patch
	  the kernel if an affected CPU is detected.

	  If unsure, say Y.

config ARM64_ERRATUM_843419
	bool "Cortex-A53: 843419: A load or store might access an incorrect address"
	default y
	help
	  This option links the kernel with '--fix-cortex-a53-843419' and
	  enables PLT support to replace certain ADRP instructions, which can
	  cause subsequent memory accesses to use an incorrect address on
	  Cortex-A53 parts up to r0p4.

	  If unsure, say Y.

config ARM64_LD_HAS_FIX_ERRATUM_843419
	def_bool $(ld-option,--fix-cortex-a53-843419)

config ARM64_ERRATUM_1024718
	bool "Cortex-A55: 1024718: Update of DBM/AP bits without break before make might result in incorrect update"
	default y
	help
	  This option adds a workaround for ARM Cortex-A55 Erratum 1024718.

	  Affected Cortex-A55 cores (all revisions) could cause incorrect
	  update of the hardware dirty bit when the DBM/AP bits are updated
	  without a break-before-make. The workaround is to disable the usage
	  of hardware DBM locally on the affected cores. CPUs not affected by
	  this erratum will continue to use the feature.

	  If unsure, say Y.

config ARM64_ERRATUM_1418040
	bool "Cortex-A76/Neoverse-N1: MRC read following MRRC read of specific Generic Timer in AArch32 might give incorrect result"
	default y
	depends on COMPAT
	help
	  This option adds a workaround for ARM Cortex-A76/Neoverse-N1
	  errata 1188873 and 1418040.

	  Affected Cortex-A76/Neoverse-N1 cores (r0p0 to r3p1) could
	  cause register corruption when accessing the timer registers
	  from AArch32 userspace.

	  If unsure, say Y.

config ARM64_WORKAROUND_SPECULATIVE_AT
	bool

config ARM64_ERRATUM_1165522
	bool "Cortex-A76: 1165522: Speculative AT instruction using out-of-context translation regime could cause subsequent request to generate an incorrect translation"
	default y
	select ARM64_WORKAROUND_SPECULATIVE_AT
	help
	  This option adds a workaround for ARM Cortex-A76 erratum 1165522.

	  Affected Cortex-A76 cores (r0p0, r1p0, r2p0) could end-up with
	  corrupted TLBs by speculating an AT instruction during a guest
	  context switch.

	  If unsure, say Y.

config ARM64_ERRATUM_1319367
	bool "Cortex-A57/A72: 1319537: Speculative AT instruction using out-of-context translation regime could cause subsequent request to generate an incorrect translation"
	default y
	select ARM64_WORKAROUND_SPECULATIVE_AT
	help
	  This option adds work arounds for ARM Cortex-A57 erratum 1319537
	  and A72 erratum 1319367

	  Cortex-A57 and A72 cores could end-up with corrupted TLBs by
	  speculating an AT instruction during a guest context switch.

	  If unsure, say Y.

config ARM64_ERRATUM_1530923
	bool "Cortex-A55: 1530923: Speculative AT instruction using out-of-context translation regime could cause subsequent request to generate an incorrect translation"
	default y
	select ARM64_WORKAROUND_SPECULATIVE_AT
	help
	  This option adds a workaround for ARM Cortex-A55 erratum 1530923.

	  Affected Cortex-A55 cores (r0p0, r0p1, r1p0, r2p0) could end-up with
	  corrupted TLBs by speculating an AT instruction during a guest
	  context switch.

	  If unsure, say Y.

config ARM64_WORKAROUND_REPEAT_TLBI
	bool

config ARM64_ERRATUM_2441007
	bool "Cortex-A55: Completion of affected memory accesses might not be guaranteed by completion of a TLBI"
	default y
	select ARM64_WORKAROUND_REPEAT_TLBI
	help
	  This option adds a workaround for ARM Cortex-A55 erratum #2441007.

	  Under very rare circumstances, affected Cortex-A55 CPUs
	  may not handle a race between a break-before-make sequence on one
	  CPU, and another CPU accessing the same page. This could allow a
	  store to a page that has been unmapped.

	  Work around this by adding the affected CPUs to the list that needs
	  TLB sequences to be done twice.

	  If unsure, say Y.

config ARM64_ERRATUM_1286807
	bool "Cortex-A76: Modification of the translation table for a virtual address might lead to read-after-read ordering violation"
	default y
	select ARM64_WORKAROUND_REPEAT_TLBI
	help
	  This option adds a workaround for ARM Cortex-A76 erratum 1286807.

	  On the affected Cortex-A76 cores (r0p0 to r3p0), if a virtual
	  address for a cacheable mapping of a location is being
	  accessed by a core while another core is remapping the virtual
	  address to a new physical page using the recommended
	  break-before-make sequence, then under very rare circumstances
	  TLBI+DSB completes before a read using the translation being
	  invalidated has been observed by other observers. The
	  workaround repeats the TLBI+DSB operation.

config ARM64_ERRATUM_1463225
	bool "Cortex-A76: Software Step might prevent interrupt recognition"
	default y
	help
	  This option adds a workaround for Arm Cortex-A76 erratum 1463225.

	  On the affected Cortex-A76 cores (r0p0 to r3p1), software stepping
	  of a system call instruction (SVC) can prevent recognition of
	  subsequent interrupts when software stepping is disabled in the
	  exception handler of the system call and either kernel debugging
	  is enabled or VHE is in use.

	  Work around the erratum by triggering a dummy step exception
	  when handling a system call from a task that is being stepped
	  in a VHE configuration of the kernel.

	  If unsure, say Y.

config ARM64_ERRATUM_1542419
	bool "Neoverse-N1: workaround mis-ordering of instruction fetches"
	default y
	help
	  This option adds a workaround for ARM Neoverse-N1 erratum
	  1542419.

	  Affected Neoverse-N1 cores could execute a stale instruction when
	  modified by another CPU. The workaround depends on a firmware
	  counterpart.

	  Workaround the issue by hiding the DIC feature from EL0. This
	  forces user-space to perform cache maintenance.

	  If unsure, say Y.

config ARM64_ERRATUM_1508412
	bool "Cortex-A77: 1508412: workaround deadlock on sequence of NC/Device load and store exclusive or PAR read"
	default y
	help
	  This option adds a workaround for Arm Cortex-A77 erratum 1508412.

	  Affected Cortex-A77 cores (r0p0, r1p0) could deadlock on a sequence
	  of a store-exclusive or read of PAR_EL1 and a load with device or
	  non-cacheable memory attributes. The workaround depends on a firmware
	  counterpart.

	  KVM guests must also have the workaround implemented or they can
	  deadlock the system.

	  Work around the issue by inserting DMB SY barriers around PAR_EL1
	  register reads and warning KVM users. The DMB barrier is sufficient
	  to prevent a speculative PAR_EL1 read.

	  If unsure, say Y.

config ARM64_WORKAROUND_TRBE_OVERWRITE_FILL_MODE
	bool

config ARM64_ERRATUM_2051678
	bool "Cortex-A510: 2051678: disable Hardware Update of the page table dirty bit"
	default y
	help
	  This options adds the workaround for ARM Cortex-A510 erratum ARM64_ERRATUM_2051678.
	  Affected Cortex-A510 might not respect the ordering rules for
	  hardware update of the page table's dirty bit. The workaround
	  is to not enable the feature on affected CPUs.

	  If unsure, say Y.

config ARM64_ERRATUM_2077057
	bool "Cortex-A510: 2077057: workaround software-step corrupting SPSR_EL2"
	default y
	help
	  This option adds the workaround for ARM Cortex-A510 erratum 2077057.
	  Affected Cortex-A510 may corrupt SPSR_EL2 when the a step exception is
	  expected, but a Pointer Authentication trap is taken instead. The
	  erratum causes SPSR_EL1 to be copied to SPSR_EL2, which could allow
	  EL1 to cause a return to EL2 with a guest controlled ELR_EL2.

	  This can only happen when EL2 is stepping EL1.

	  When these conditions occur, the SPSR_EL2 value is unchanged from the
	  previous guest entry, and can be restored from the in-memory copy.

	  If unsure, say Y.

config ARM64_ERRATUM_2658417
	bool "Cortex-A510: 2658417: remove BF16 support due to incorrect result"
	default y
	help
	  This option adds the workaround for ARM Cortex-A510 erratum 2658417.
	  Affected Cortex-A510 (r0p0 to r1p1) may produce the wrong result for
	  BFMMLA or VMMLA instructions in rare circumstances when a pair of
	  A510 CPUs are using shared neon hardware. As the sharing is not
	  discoverable by the kernel, hide the BF16 HWCAP to indicate that
	  user-space should not be using these instructions.

	  If unsure, say Y.

config ARM64_ERRATUM_2119858
	bool "Cortex-A710/X2: 2119858: workaround TRBE overwriting trace data in FILL mode"
	default y
	depends on CORESIGHT_TRBE
	select ARM64_WORKAROUND_TRBE_OVERWRITE_FILL_MODE
	help
	  This option adds the workaround for ARM Cortex-A710/X2 erratum 2119858.

	  Affected Cortex-A710/X2 cores could overwrite up to 3 cache lines of trace
	  data at the base of the buffer (pointed to by TRBASER_EL1) in FILL mode in
	  the event of a WRAP event.

	  Work around the issue by always making sure we move the TRBPTR_EL1 by
	  256 bytes before enabling the buffer and filling the first 256 bytes of
	  the buffer with ETM ignore packets upon disabling.

	  If unsure, say Y.

config ARM64_ERRATUM_2139208
	bool "Neoverse-N2: 2139208: workaround TRBE overwriting trace data in FILL mode"
	default y
	depends on CORESIGHT_TRBE
	select ARM64_WORKAROUND_TRBE_OVERWRITE_FILL_MODE
	help
	  This option adds the workaround for ARM Neoverse-N2 erratum 2139208.

	  Affected Neoverse-N2 cores could overwrite up to 3 cache lines of trace
	  data at the base of the buffer (pointed to by TRBASER_EL1) in FILL mode in
	  the event of a WRAP event.

	  Work around the issue by always making sure we move the TRBPTR_EL1 by
	  256 bytes before enabling the buffer and filling the first 256 bytes of
	  the buffer with ETM ignore packets upon disabling.

	  If unsure, say Y.

config ARM64_WORKAROUND_TSB_FLUSH_FAILURE
	bool

config ARM64_ERRATUM_2054223
	bool "Cortex-A710: 2054223: workaround TSB instruction failing to flush trace"
	default y
	select ARM64_WORKAROUND_TSB_FLUSH_FAILURE
	help
	  Enable workaround for ARM Cortex-A710 erratum 2054223

	  Affected cores may fail to flush the trace data on a TSB instruction, when
	  the PE is in trace prohibited state. This will cause losing a few bytes
	  of the trace cached.

	  Workaround is to issue two TSB consecutively on affected cores.

	  If unsure, say Y.

config ARM64_ERRATUM_2067961
	bool "Neoverse-N2: 2067961: workaround TSB instruction failing to flush trace"
	default y
	select ARM64_WORKAROUND_TSB_FLUSH_FAILURE
	help
	  Enable workaround for ARM Neoverse-N2 erratum 2067961

	  Affected cores may fail to flush the trace data on a TSB instruction, when
	  the PE is in trace prohibited state. This will cause losing a few bytes
	  of the trace cached.

	  Workaround is to issue two TSB consecutively on affected cores.

	  If unsure, say Y.

config ARM64_WORKAROUND_TRBE_WRITE_OUT_OF_RANGE
	bool

config ARM64_ERRATUM_2253138
	bool "Neoverse-N2: 2253138: workaround TRBE writing to address out-of-range"
	depends on CORESIGHT_TRBE
	default y
	select ARM64_WORKAROUND_TRBE_WRITE_OUT_OF_RANGE
	help
	  This option adds the workaround for ARM Neoverse-N2 erratum 2253138.

	  Affected Neoverse-N2 cores might write to an out-of-range address, not reserved
	  for TRBE. Under some conditions, the TRBE might generate a write to the next
	  virtually addressed page following the last page of the TRBE address space
	  (i.e., the TRBLIMITR_EL1.LIMIT), instead of wrapping around to the base.

	  Work around this in the driver by always making sure that there is a
	  page beyond the TRBLIMITR_EL1.LIMIT, within the space allowed for the TRBE.

	  If unsure, say Y.

config ARM64_ERRATUM_2224489
	bool "Cortex-A710/X2: 2224489: workaround TRBE writing to address out-of-range"
	depends on CORESIGHT_TRBE
	default y
	select ARM64_WORKAROUND_TRBE_WRITE_OUT_OF_RANGE
	help
	  This option adds the workaround for ARM Cortex-A710/X2 erratum 2224489.

	  Affected Cortex-A710/X2 cores might write to an out-of-range address, not reserved
	  for TRBE. Under some conditions, the TRBE might generate a write to the next
	  virtually addressed page following the last page of the TRBE address space
	  (i.e., the TRBLIMITR_EL1.LIMIT), instead of wrapping around to the base.

	  Work around this in the driver by always making sure that there is a
	  page beyond the TRBLIMITR_EL1.LIMIT, within the space allowed for the TRBE.

	  If unsure, say Y.

config ARM64_ERRATUM_2441009
	bool "Cortex-A510: Completion of affected memory accesses might not be guaranteed by completion of a TLBI"
	default y
	select ARM64_WORKAROUND_REPEAT_TLBI
	help
	  This option adds a workaround for ARM Cortex-A510 erratum #2441009.

	  Under very rare circumstances, affected Cortex-A510 CPUs
	  may not handle a race between a break-before-make sequence on one
	  CPU, and another CPU accessing the same page. This could allow a
	  store to a page that has been unmapped.

	  Work around this by adding the affected CPUs to the list that needs
	  TLB sequences to be done twice.

	  If unsure, say Y.

config ARM64_ERRATUM_2064142
	bool "Cortex-A510: 2064142: workaround TRBE register writes while disabled"
	depends on CORESIGHT_TRBE
	default y
	help
	  This option adds the workaround for ARM Cortex-A510 erratum 2064142.

	  Affected Cortex-A510 core might fail to write into system registers after the
	  TRBE has been disabled. Under some conditions after the TRBE has been disabled
	  writes into TRBE registers TRBLIMITR_EL1, TRBPTR_EL1, TRBBASER_EL1, TRBSR_EL1,
	  and TRBTRG_EL1 will be ignored and will not be effected.

	  Work around this in the driver by executing TSB CSYNC and DSB after collection
	  is stopped and before performing a system register write to one of the affected
	  registers.

	  If unsure, say Y.

config ARM64_ERRATUM_2038923
	bool "Cortex-A510: 2038923: workaround TRBE corruption with enable"
	depends on CORESIGHT_TRBE
	default y
	help
	  This option adds the workaround for ARM Cortex-A510 erratum 2038923.

	  Affected Cortex-A510 core might cause an inconsistent view on whether trace is
	  prohibited within the CPU. As a result, the trace buffer or trace buffer state
	  might be corrupted. This happens after TRBE buffer has been enabled by setting
	  TRBLIMITR_EL1.E, followed by just a single context synchronization event before
	  execution changes from a context, in which trace is prohibited to one where it
	  isn't, or vice versa. In these mentioned conditions, the view of whether trace
	  is prohibited is inconsistent between parts of the CPU, and the trace buffer or
	  the trace buffer state might be corrupted.

	  Work around this in the driver by preventing an inconsistent view of whether the
	  trace is prohibited or not based on TRBLIMITR_EL1.E by immediately following a
	  change to TRBLIMITR_EL1.E with at least one ISB instruction before an ERET, or
	  two ISB instructions if no ERET is to take place.

	  If unsure, say Y.

config ARM64_ERRATUM_1902691
	bool "Cortex-A510: 1902691: workaround TRBE trace corruption"
	depends on CORESIGHT_TRBE
	default y
	help
	  This option adds the workaround for ARM Cortex-A510 erratum 1902691.

	  Affected Cortex-A510 core might cause trace data corruption, when being written
	  into the memory. Effectively TRBE is broken and hence cannot be used to capture
	  trace data.

	  Work around this problem in the driver by just preventing TRBE initialization on
	  affected cpus. The firmware must have disabled the access to TRBE for the kernel
	  on such implementations. This will cover the kernel for any firmware that doesn't
	  do this already.

	  If unsure, say Y.

config ARM64_ERRATUM_2457168
	bool "Cortex-A510: 2457168: workaround for AMEVCNTR01 incrementing incorrectly"
	depends on ARM64_AMU_EXTN
	default y
	help
	  This option adds the workaround for ARM Cortex-A510 erratum 2457168.

	  The AMU counter AMEVCNTR01 (constant counter) should increment at the same rate
	  as the system counter. On affected Cortex-A510 cores AMEVCNTR01 increments
	  incorrectly giving a significantly higher output value.

	  Work around this problem by returning 0 when reading the affected counter in
	  key locations that results in disabling all users of this counter. This effect
	  is the same to firmware disabling affected counters.

	  If unsure, say Y.

config ARM64_ERRATUM_2645198
	bool "Cortex-A715: 2645198: Workaround possible [ESR|FAR]_ELx corruption"
	default y
	help
	  This option adds the workaround for ARM Cortex-A715 erratum 2645198.

	  If a Cortex-A715 cpu sees a page mapping permissions change from executable
	  to non-executable, it may corrupt the ESR_ELx and FAR_ELx registers on the
	  next instruction abort caused by permission fault.

	  Only user-space does executable to non-executable permission transition via
	  mprotect() system call. Workaround the problem by doing a break-before-make
	  TLB invalidation, for all changes to executable user space mappings.

	  If unsure, say Y.

config CAVIUM_ERRATUM_22375
	bool "Cavium erratum 22375, 24313"
	default y
	help
	  Enable workaround for errata 22375 and 24313.

	  This implements two gicv3-its errata workarounds for ThunderX. Both
	  with a small impact affecting only ITS table allocation.

	    erratum 22375: only alloc 8MB table size
	    erratum 24313: ignore memory access type

	  The fixes are in ITS initialization and basically ignore memory access
	  type and table size provided by the TYPER and BASER registers.

	  If unsure, say Y.

config CAVIUM_ERRATUM_23144
	bool "Cavium erratum 23144: ITS SYNC hang on dual socket system"
	depends on NUMA
	default y
	help
	  ITS SYNC command hang for cross node io and collections/cpu mapping.

	  If unsure, say Y.

config CAVIUM_ERRATUM_23154
	bool "Cavium errata 23154 and 38545: GICv3 lacks HW synchronisation"
	default y
	help
	  The ThunderX GICv3 implementation requires a modified version for
	  reading the IAR status to ensure data synchronization
	  (access to icc_iar1_el1 is not sync'ed before and after).

	  It also suffers from erratum 38545 (also present on Marvell's
	  OcteonTX and OcteonTX2), resulting in deactivated interrupts being
	  spuriously presented to the CPU interface.

	  If unsure, say Y.

config CAVIUM_ERRATUM_27456
	bool "Cavium erratum 27456: Broadcast TLBI instructions may cause icache corruption"
	default y
	help
	  On ThunderX T88 pass 1.x through 2.1 parts, broadcast TLBI
	  instructions may cause the icache to become corrupted if it
	  contains data for a non-current ASID.  The fix is to
	  invalidate the icache when changing the mm context.

	  If unsure, say Y.

config CAVIUM_ERRATUM_30115
	bool "Cavium erratum 30115: Guest may disable interrupts in host"
	default y
	help
	  On ThunderX T88 pass 1.x through 2.2, T81 pass 1.0 through
	  1.2, and T83 Pass 1.0, KVM guest execution may disable
	  interrupts in host. Trapping both GICv3 group-0 and group-1
	  accesses sidesteps the issue.

	  If unsure, say Y.

config CAVIUM_TX2_ERRATUM_219
	bool "Cavium ThunderX2 erratum 219: PRFM between TTBR change and ISB fails"
	default y
	help
	  On Cavium ThunderX2, a load, store or prefetch instruction between a
	  TTBR update and the corresponding context synchronizing operation can
	  cause a spurious Data Abort to be delivered to any hardware thread in
	  the CPU core.

	  Work around the issue by avoiding the problematic code sequence and
	  trapping KVM guest TTBRx_EL1 writes to EL2 when SMT is enabled. The
	  trap handler performs the corresponding register access, skips the
	  instruction and ensures context synchronization by virtue of the
	  exception return.

	  If unsure, say Y.

config FUJITSU_ERRATUM_010001
	bool "Fujitsu-A64FX erratum E#010001: Undefined fault may occur wrongly"
	default y
	help
	  This option adds a workaround for Fujitsu-A64FX erratum E#010001.
	  On some variants of the Fujitsu-A64FX cores ver(1.0, 1.1), memory
	  accesses may cause undefined fault (Data abort, DFSC=0b111111).
	  This fault occurs under a specific hardware condition when a
	  load/store instruction performs an address translation using:
	  case-1  TTBR0_EL1 with TCR_EL1.NFD0 == 1.
	  case-2  TTBR0_EL2 with TCR_EL2.NFD0 == 1.
	  case-3  TTBR1_EL1 with TCR_EL1.NFD1 == 1.
	  case-4  TTBR1_EL2 with TCR_EL2.NFD1 == 1.

	  The workaround is to ensure these bits are clear in TCR_ELx.
	  The workaround only affects the Fujitsu-A64FX.

	  If unsure, say Y.

config HISILICON_ERRATUM_161600802
	bool "Hip07 161600802: Erroneous redistributor VLPI base"
	default y
	help
	  The HiSilicon Hip07 SoC uses the wrong redistributor base
	  when issued ITS commands such as VMOVP and VMAPP, and requires
	  a 128kB offset to be applied to the target address in this commands.

	  If unsure, say Y.

config QCOM_FALKOR_ERRATUM_1003
	bool "Falkor E1003: Incorrect translation due to ASID change"
	default y
	help
	  On Falkor v1, an incorrect ASID may be cached in the TLB when ASID
	  and BADDR are changed together in TTBRx_EL1. Since we keep the ASID
	  in TTBR1_EL1, this situation only occurs in the entry trampoline and
	  then only for entries in the walk cache, since the leaf translation
	  is unchanged. Work around the erratum by invalidating the walk cache
	  entries for the trampoline before entering the kernel proper.

config QCOM_FALKOR_ERRATUM_1009
	bool "Falkor E1009: Prematurely complete a DSB after a TLBI"
	default y
	select ARM64_WORKAROUND_REPEAT_TLBI
	help
	  On Falkor v1, the CPU may prematurely complete a DSB following a
	  TLBI xxIS invalidate maintenance operation. Repeat the TLBI operation
	  one more time to fix the issue.

	  If unsure, say Y.

config QCOM_QDF2400_ERRATUM_0065
	bool "QDF2400 E0065: Incorrect GITS_TYPER.ITT_Entry_size"
	default y
	help
	  On Qualcomm Datacenter Technologies QDF2400 SoC, ITS hardware reports
	  ITE size incorrectly. The GITS_TYPER.ITT_Entry_size field should have
	  been indicated as 16Bytes (0xf), not 8Bytes (0x7).

	  If unsure, say Y.

config QCOM_FALKOR_ERRATUM_E1041
	bool "Falkor E1041: Speculative instruction fetches might cause errant memory access"
	default y
	help
	  Falkor CPU may speculatively fetch instructions from an improper
	  memory location when MMU translation is changed from SCTLR_ELn[M]=1
	  to SCTLR_ELn[M]=0. Prefix an ISB instruction to fix the problem.

	  If unsure, say Y.

config NVIDIA_CARMEL_CNP_ERRATUM
	bool "NVIDIA Carmel CNP: CNP on Carmel semantically different than ARM cores"
	default y
	help
	  If CNP is enabled on Carmel cores, non-sharable TLBIs on a core will not
	  invalidate shared TLB entries installed by a different core, as it would
	  on standard ARM cores.

	  If unsure, say Y.

config ROCKCHIP_ERRATUM_3588001
	bool "Rockchip 3588001: GIC600 can not support shareability attributes"
	default y
	help
	  The Rockchip RK3588 GIC600 SoC integration does not support ACE/ACE-lite.
	  This means, that its sharability feature may not be used, even though it
	  is supported by the IP itself.

	  If unsure, say Y.

config SOCIONEXT_SYNQUACER_PREITS
	bool "Socionext Synquacer: Workaround for GICv3 pre-ITS"
	default y
	help
	  Socionext Synquacer SoCs implement a separate h/w block to generate
	  MSI doorbell writes with non-zero values for the device ID.

	  If unsure, say Y.

endmenu # "ARM errata workarounds via the alternatives framework"

choice
	prompt "Page size"
	default ARM64_4K_PAGES
	help
	  Page size (translation granule) configuration.

config ARM64_4K_PAGES
	bool "4KB"
	help
	  This feature enables 4KB pages support.

config ARM64_16K_PAGES
	bool "16KB"
	help
	  The system will use 16KB pages support. AArch32 emulation
	  requires applications compiled with 16K (or a multiple of 16K)
	  aligned segments.

config ARM64_64K_PAGES
	bool "64KB"
	help
	  This feature enables 64KB pages support (4KB by default)
	  allowing only two levels of page tables and faster TLB
	  look-up. AArch32 emulation requires applications compiled
	  with 64K aligned segments.

endchoice

choice
	prompt "Virtual address space size"
	default ARM64_VA_BITS_39 if ARM64_4K_PAGES
	default ARM64_VA_BITS_47 if ARM64_16K_PAGES
	default ARM64_VA_BITS_42 if ARM64_64K_PAGES
	help
	  Allows choosing one of multiple possible virtual address
	  space sizes. The level of translation table is determined by
	  a combination of page size and virtual address space size.

config ARM64_VA_BITS_36
	bool "36-bit" if EXPERT
	depends on ARM64_16K_PAGES

config ARM64_VA_BITS_39
	bool "39-bit"
	depends on ARM64_4K_PAGES

config ARM64_VA_BITS_42
	bool "42-bit"
	depends on ARM64_64K_PAGES

config ARM64_VA_BITS_47
	bool "47-bit"
	depends on ARM64_16K_PAGES

config ARM64_VA_BITS_48
	bool "48-bit"

config ARM64_VA_BITS_52
	bool "52-bit"
	depends on ARM64_64K_PAGES && (ARM64_PAN || !ARM64_SW_TTBR0_PAN)
	help
	  Enable 52-bit virtual addressing for userspace when explicitly
	  requested via a hint to mmap(). The kernel will also use 52-bit
	  virtual addresses for its own mappings (provided HW support for
	  this feature is available, otherwise it reverts to 48-bit).

	  NOTE: Enabling 52-bit virtual addressing in conjunction with
	  ARMv8.3 Pointer Authentication will result in the PAC being
	  reduced from 7 bits to 3 bits, which may have a significant
	  impact on its susceptibility to brute-force attacks.

	  If unsure, select 48-bit virtual addressing instead.

endchoice

config ARM64_FORCE_52BIT
	bool "Force 52-bit virtual addresses for userspace"
	depends on ARM64_VA_BITS_52 && EXPERT
	help
	  For systems with 52-bit userspace VAs enabled, the kernel will attempt
	  to maintain compatibility with older software by providing 48-bit VAs
	  unless a hint is supplied to mmap.

	  This configuration option disables the 48-bit compatibility logic, and
	  forces all userspace addresses to be 52-bit on HW that supports it. One
	  should only enable this configuration option for stress testing userspace
	  memory management code. If unsure say N here.

config ARM64_VA_BITS
	int
	default 36 if ARM64_VA_BITS_36
	default 39 if ARM64_VA_BITS_39
	default 42 if ARM64_VA_BITS_42
	default 47 if ARM64_VA_BITS_47
	default 48 if ARM64_VA_BITS_48
	default 52 if ARM64_VA_BITS_52

choice
	prompt "Physical address space size"
	default ARM64_PA_BITS_48
	help
	  Choose the maximum physical address range that the kernel will
	  support.

config ARM64_PA_BITS_48
	bool "48-bit"

config ARM64_PA_BITS_52
	bool "52-bit (ARMv8.2)"
	depends on ARM64_64K_PAGES
	depends on ARM64_PAN || !ARM64_SW_TTBR0_PAN
	help
	  Enable support for a 52-bit physical address space, introduced as
	  part of the ARMv8.2-LPA extension.

	  With this enabled, the kernel will also continue to work on CPUs that
	  do not support ARMv8.2-LPA, but with some added memory overhead (and
	  minor performance overhead).

endchoice

config ARM64_PA_BITS
	int
	default 48 if ARM64_PA_BITS_48
	default 52 if ARM64_PA_BITS_52

choice
	prompt "Endianness"
	default CPU_LITTLE_ENDIAN
	help
	  Select the endianness of data accesses performed by the CPU. Userspace
	  applications will need to be compiled and linked for the endianness
	  that is selected here.

config CPU_BIG_ENDIAN
	bool "Build big-endian kernel"
	depends on !LD_IS_LLD || LLD_VERSION >= 130000
	help
	  Say Y if you plan on running a kernel with a big-endian userspace.

config CPU_LITTLE_ENDIAN
	bool "Build little-endian kernel"
	help
	  Say Y if you plan on running a kernel with a little-endian userspace.
	  This is usually the case for distributions targeting arm64.

endchoice

config SCHED_MC
	bool "Multi-core scheduler support"
	help
	  Multi-core scheduler support improves the CPU scheduler's decision
	  making when dealing with multi-core CPU chips at a cost of slightly
	  increased overhead in some places. If unsure say N here.

config SCHED_CLUSTER
	bool "Cluster scheduler support"
	help
	  Cluster scheduler support improves the CPU scheduler's decision
	  making when dealing with machines that have clusters of CPUs.
	  Cluster usually means a couple of CPUs which are placed closely
	  by sharing mid-level caches, last-level cache tags or internal
	  busses.

config SCHED_SMT
	bool "SMT scheduler support"
	help
	  Improves the CPU scheduler's decision making when dealing with
	  MultiThreading at a cost of slightly increased overhead in some
	  places. If unsure say N here.

config NR_CPUS
	int "Maximum number of CPUs (2-4096)"
	range 2 4096
	default "256"

config HOTPLUG_CPU
	bool "Support for hot-pluggable CPUs"
	select GENERIC_IRQ_MIGRATION
	help
	  Say Y here to experiment with turning CPUs off and on.  CPUs
	  can be controlled through /sys/devices/system/cpu.

# Common NUMA Features
config NUMA
	bool "NUMA Memory Allocation and Scheduler Support"
	select GENERIC_ARCH_NUMA
	select ACPI_NUMA if ACPI
	select OF_NUMA
	select HAVE_SETUP_PER_CPU_AREA
	select NEED_PER_CPU_EMBED_FIRST_CHUNK
	select NEED_PER_CPU_PAGE_FIRST_CHUNK
	select USE_PERCPU_NUMA_NODE_ID
	help
	  Enable NUMA (Non-Uniform Memory Access) support.

	  The kernel will try to allocate memory used by a CPU on the
	  local memory of the CPU and add some more
	  NUMA awareness to the kernel.

config NODES_SHIFT
	int "Maximum NUMA Nodes (as a power of 2)"
	range 1 10
	default "4"
	depends on NUMA
	help
	  Specify the maximum number of NUMA Nodes available on the target
	  system.  Increases memory reserved to accommodate various tables.

source "kernel/Kconfig.hz"

config ARCH_SPARSEMEM_ENABLE
	def_bool y
	select SPARSEMEM_VMEMMAP_ENABLE
	select SPARSEMEM_VMEMMAP

config HW_PERF_EVENTS
	def_bool y
	depends on ARM_PMU

# Supported by clang >= 7.0 or GCC >= 12.0.0
config CC_HAVE_SHADOW_CALL_STACK
	def_bool $(cc-option, -fsanitize=shadow-call-stack -ffixed-x18)

config PARAVIRT
	bool "Enable paravirtualization code"
	help
	  This changes the kernel so it can modify itself when it is run
	  under a hypervisor, potentially improving performance significantly
	  over full virtualization.

config PARAVIRT_TIME_ACCOUNTING
	bool "Paravirtual steal time accounting"
	select PARAVIRT
	help
	  Select this option to enable fine granularity task steal time
	  accounting. Time spent executing other tasks in parallel with
	  the current vCPU is discounted from the vCPU power. To account for
	  that, there can be a small performance impact.

	  If in doubt, say N here.

config ARCH_SUPPORTS_KEXEC
	def_bool PM_SLEEP_SMP

config ARCH_SUPPORTS_KEXEC_FILE
	def_bool y

config ARCH_SELECTS_KEXEC_FILE
	def_bool y
	depends on KEXEC_FILE
	select HAVE_IMA_KEXEC if IMA
<<<<<<< HEAD
=======

config ARCH_SUPPORTS_KEXEC_SIG
	def_bool y

config ARCH_SUPPORTS_KEXEC_IMAGE_VERIFY_SIG
	def_bool y
>>>>>>> da8103da

config ARCH_DEFAULT_KEXEC_IMAGE_VERIFY_SIG
	def_bool y

config ARCH_SUPPORTS_CRASH_DUMP
	def_bool y

config TRANS_TABLE
	def_bool y
	depends on HIBERNATION || KEXEC_CORE

config XEN_DOM0
	def_bool y
	depends on XEN

config XEN
	bool "Xen guest support on ARM64"
	depends on ARM64 && OF
	select SWIOTLB_XEN
	select PARAVIRT
	help
	  Say Y if you want to run Linux in a Virtual Machine on Xen on ARM64.

# include/linux/mmzone.h requires the following to be true:
#
#   MAX_ORDER + PAGE_SHIFT <= SECTION_SIZE_BITS
#
# so the maximum value of MAX_ORDER is SECTION_SIZE_BITS - PAGE_SHIFT:
#
#     | SECTION_SIZE_BITS |  PAGE_SHIFT  |  max MAX_ORDER  |  default MAX_ORDER |
# ----+-------------------+--------------+-----------------+--------------------+
# 4K  |       27          |      12      |       15        |         10         |
# 16K |       27          |      14      |       13        |         11         |
# 64K |       29          |      16      |       13        |         13         |
config ARCH_FORCE_MAX_ORDER
	int
	default "13" if ARM64_64K_PAGES
	default "11" if ARM64_16K_PAGES
	default "10"
	help
	  The kernel page allocator limits the size of maximal physically
	  contiguous allocations. The limit is called MAX_ORDER and it
	  defines the maximal power of two of number of pages that can be
	  allocated as a single contiguous block. This option allows
	  overriding the default setting when ability to allocate very
	  large blocks of physically contiguous memory is required.

	  The maximal size of allocation cannot exceed the size of the
	  section, so the value of MAX_ORDER should satisfy

	    MAX_ORDER + PAGE_SHIFT <= SECTION_SIZE_BITS

	  Don't change if unsure.

config UNMAP_KERNEL_AT_EL0
	bool "Unmap kernel when running in userspace (aka \"KAISER\")" if EXPERT
	default y
	help
	  Speculation attacks against some high-performance processors can
	  be used to bypass MMU permission checks and leak kernel data to
	  userspace. This can be defended against by unmapping the kernel
	  when running in userspace, mapping it back in on exception entry
	  via a trampoline page in the vector table.

	  If unsure, say Y.

config MITIGATE_SPECTRE_BRANCH_HISTORY
	bool "Mitigate Spectre style attacks against branch history" if EXPERT
	default y
	help
	  Speculation attacks against some high-performance processors can
	  make use of branch history to influence future speculation.
	  When taking an exception from user-space, a sequence of branches
	  or a firmware call overwrites the branch history.

config RODATA_FULL_DEFAULT_ENABLED
	bool "Apply r/o permissions of VM areas also to their linear aliases"
	default y
	help
	  Apply read-only attributes of VM areas to the linear alias of
	  the backing pages as well. This prevents code or read-only data
	  from being modified (inadvertently or intentionally) via another
	  mapping of the same memory page. This additional enhancement can
	  be turned off at runtime by passing rodata=[off|on] (and turned on
	  with rodata=full if this option is set to 'n')

	  This requires the linear region to be mapped down to pages,
	  which may adversely affect performance in some cases.

config ARM64_SW_TTBR0_PAN
	bool "Emulate Privileged Access Never using TTBR0_EL1 switching"
	help
	  Enabling this option prevents the kernel from accessing
	  user-space memory directly by pointing TTBR0_EL1 to a reserved
	  zeroed area and reserved ASID. The user access routines
	  restore the valid TTBR0_EL1 temporarily.

config ARM64_TAGGED_ADDR_ABI
	bool "Enable the tagged user addresses syscall ABI"
	default y
	help
	  When this option is enabled, user applications can opt in to a
	  relaxed ABI via prctl() allowing tagged addresses to be passed
	  to system calls as pointer arguments. For details, see
	  Documentation/arch/arm64/tagged-address-abi.rst.

menuconfig COMPAT
	bool "Kernel support for 32-bit EL0"
	depends on ARM64_4K_PAGES || EXPERT
	select HAVE_UID16
	select OLD_SIGSUSPEND3
	select COMPAT_OLD_SIGACTION
	help
	  This option enables support for a 32-bit EL0 running under a 64-bit
	  kernel at EL1. AArch32-specific components such as system calls,
	  the user helper functions, VFP support and the ptrace interface are
	  handled appropriately by the kernel.

	  If you use a page size other than 4KB (i.e, 16KB or 64KB), please be aware
	  that you will only be able to execute AArch32 binaries that were compiled
	  with page size aligned segments.

	  If you want to execute 32-bit userspace applications, say Y.

if COMPAT

config KUSER_HELPERS
	bool "Enable kuser helpers page for 32-bit applications"
	default y
	help
	  Warning: disabling this option may break 32-bit user programs.

	  Provide kuser helpers to compat tasks. The kernel provides
	  helper code to userspace in read only form at a fixed location
	  to allow userspace to be independent of the CPU type fitted to
	  the system. This permits binaries to be run on ARMv4 through
	  to ARMv8 without modification.

	  See Documentation/arch/arm/kernel_user_helpers.rst for details.

	  However, the fixed address nature of these helpers can be used
	  by ROP (return orientated programming) authors when creating
	  exploits.

	  If all of the binaries and libraries which run on your platform
	  are built specifically for your platform, and make no use of
	  these helpers, then you can turn this option off to hinder
	  such exploits. However, in that case, if a binary or library
	  relying on those helpers is run, it will not function correctly.

	  Say N here only if you are absolutely certain that you do not
	  need these helpers; otherwise, the safe option is to say Y.

config COMPAT_VDSO
	bool "Enable vDSO for 32-bit applications"
	depends on !CPU_BIG_ENDIAN
	depends on (CC_IS_CLANG && LD_IS_LLD) || "$(CROSS_COMPILE_COMPAT)" != ""
	select GENERIC_COMPAT_VDSO
	default y
	help
	  Place in the process address space of 32-bit applications an
	  ELF shared object providing fast implementations of gettimeofday
	  and clock_gettime.

	  You must have a 32-bit build of glibc 2.22 or later for programs
	  to seamlessly take advantage of this.

config THUMB2_COMPAT_VDSO
	bool "Compile the 32-bit vDSO for Thumb-2 mode" if EXPERT
	depends on COMPAT_VDSO
	default y
	help
	  Compile the compat vDSO with '-mthumb -fomit-frame-pointer' if y,
	  otherwise with '-marm'.

config COMPAT_ALIGNMENT_FIXUPS
	bool "Fix up misaligned multi-word loads and stores in user space"

menuconfig ARMV8_DEPRECATED
	bool "Emulate deprecated/obsolete ARMv8 instructions"
	depends on SYSCTL
	help
	  Legacy software support may require certain instructions
	  that have been deprecated or obsoleted in the architecture.

	  Enable this config to enable selective emulation of these
	  features.

	  If unsure, say Y

if ARMV8_DEPRECATED

config SWP_EMULATION
	bool "Emulate SWP/SWPB instructions"
	help
	  ARMv8 obsoletes the use of A32 SWP/SWPB instructions such that
	  they are always undefined. Say Y here to enable software
	  emulation of these instructions for userspace using LDXR/STXR.
	  This feature can be controlled at runtime with the abi.swp
	  sysctl which is disabled by default.

	  In some older versions of glibc [<=2.8] SWP is used during futex
	  trylock() operations with the assumption that the code will not
	  be preempted. This invalid assumption may be more likely to fail
	  with SWP emulation enabled, leading to deadlock of the user
	  application.

	  NOTE: when accessing uncached shared regions, LDXR/STXR rely
	  on an external transaction monitoring block called a global
	  monitor to maintain update atomicity. If your system does not
	  implement a global monitor, this option can cause programs that
	  perform SWP operations to uncached memory to deadlock.

	  If unsure, say Y

config CP15_BARRIER_EMULATION
	bool "Emulate CP15 Barrier instructions"
	help
	  The CP15 barrier instructions - CP15ISB, CP15DSB, and
	  CP15DMB - are deprecated in ARMv8 (and ARMv7). It is
	  strongly recommended to use the ISB, DSB, and DMB
	  instructions instead.

	  Say Y here to enable software emulation of these
	  instructions for AArch32 userspace code. When this option is
	  enabled, CP15 barrier usage is traced which can help
	  identify software that needs updating. This feature can be
	  controlled at runtime with the abi.cp15_barrier sysctl.

	  If unsure, say Y

config SETEND_EMULATION
	bool "Emulate SETEND instruction"
	help
	  The SETEND instruction alters the data-endianness of the
	  AArch32 EL0, and is deprecated in ARMv8.

	  Say Y here to enable software emulation of the instruction
	  for AArch32 userspace code. This feature can be controlled
	  at runtime with the abi.setend sysctl.

	  Note: All the cpus on the system must have mixed endian support at EL0
	  for this feature to be enabled. If a new CPU - which doesn't support mixed
	  endian - is hotplugged in after this feature has been enabled, there could
	  be unexpected results in the applications.

	  If unsure, say Y
endif # ARMV8_DEPRECATED

endif # COMPAT

menu "ARMv8.1 architectural features"

config ARM64_HW_AFDBM
	bool "Support for hardware updates of the Access and Dirty page flags"
	default y
	help
	  The ARMv8.1 architecture extensions introduce support for
	  hardware updates of the access and dirty information in page
	  table entries. When enabled in TCR_EL1 (HA and HD bits) on
	  capable processors, accesses to pages with PTE_AF cleared will
	  set this bit instead of raising an access flag fault.
	  Similarly, writes to read-only pages with the DBM bit set will
	  clear the read-only bit (AP[2]) instead of raising a
	  permission fault.

	  Kernels built with this configuration option enabled continue
	  to work on pre-ARMv8.1 hardware and the performance impact is
	  minimal. If unsure, say Y.

config ARM64_PAN
	bool "Enable support for Privileged Access Never (PAN)"
	default y
	help
	  Privileged Access Never (PAN; part of the ARMv8.1 Extensions)
	  prevents the kernel or hypervisor from accessing user-space (EL0)
	  memory directly.

	  Choosing this option will cause any unprotected (not using
	  copy_to_user et al) memory access to fail with a permission fault.

	  The feature is detected at runtime, and will remain as a 'nop'
	  instruction if the cpu does not implement the feature.

config AS_HAS_LDAPR
	def_bool $(as-instr,.arch_extension rcpc)

config AS_HAS_LSE_ATOMICS
	def_bool $(as-instr,.arch_extension lse)

config ARM64_LSE_ATOMICS
	bool
	default ARM64_USE_LSE_ATOMICS
	depends on AS_HAS_LSE_ATOMICS

config ARM64_USE_LSE_ATOMICS
	bool "Atomic instructions"
	default y
	help
	  As part of the Large System Extensions, ARMv8.1 introduces new
	  atomic instructions that are designed specifically to scale in
	  very large systems.

	  Say Y here to make use of these instructions for the in-kernel
	  atomic routines. This incurs a small overhead on CPUs that do
	  not support these instructions and requires the kernel to be
	  built with binutils >= 2.25 in order for the new instructions
	  to be used.

endmenu # "ARMv8.1 architectural features"

menu "ARMv8.2 architectural features"

config AS_HAS_ARMV8_2
	def_bool $(cc-option,-Wa$(comma)-march=armv8.2-a)

config AS_HAS_SHA3
	def_bool $(as-instr,.arch armv8.2-a+sha3)

config ARM64_PMEM
	bool "Enable support for persistent memory"
	select ARCH_HAS_PMEM_API
	select ARCH_HAS_UACCESS_FLUSHCACHE
	help
	  Say Y to enable support for the persistent memory API based on the
	  ARMv8.2 DCPoP feature.

	  The feature is detected at runtime, and the kernel will use DC CVAC
	  operations if DC CVAP is not supported (following the behaviour of
	  DC CVAP itself if the system does not define a point of persistence).

config ARM64_RAS_EXTN
	bool "Enable support for RAS CPU Extensions"
	default y
	help
	  CPUs that support the Reliability, Availability and Serviceability
	  (RAS) Extensions, part of ARMv8.2 are able to track faults and
	  errors, classify them and report them to software.

	  On CPUs with these extensions system software can use additional
	  barriers to determine if faults are pending and read the
	  classification from a new set of registers.

	  Selecting this feature will allow the kernel to use these barriers
	  and access the new registers if the system supports the extension.
	  Platform RAS features may additionally depend on firmware support.

config ARM64_CNP
	bool "Enable support for Common Not Private (CNP) translations"
	default y
	depends on ARM64_PAN || !ARM64_SW_TTBR0_PAN
	help
	  Common Not Private (CNP) allows translation table entries to
	  be shared between different PEs in the same inner shareable
	  domain, so the hardware can use this fact to optimise the
	  caching of such entries in the TLB.

	  Selecting this option allows the CNP feature to be detected
	  at runtime, and does not affect PEs that do not implement
	  this feature.

endmenu # "ARMv8.2 architectural features"

menu "ARMv8.3 architectural features"

config ARM64_PTR_AUTH
	bool "Enable support for pointer authentication"
	default y
	help
	  Pointer authentication (part of the ARMv8.3 Extensions) provides
	  instructions for signing and authenticating pointers against secret
	  keys, which can be used to mitigate Return Oriented Programming (ROP)
	  and other attacks.

	  This option enables these instructions at EL0 (i.e. for userspace).
	  Choosing this option will cause the kernel to initialise secret keys
	  for each process at exec() time, with these keys being
	  context-switched along with the process.

	  The feature is detected at runtime. If the feature is not present in
	  hardware it will not be advertised to userspace/KVM guest nor will it
	  be enabled.

	  If the feature is present on the boot CPU but not on a late CPU, then
	  the late CPU will be parked. Also, if the boot CPU does not have
	  address auth and the late CPU has then the late CPU will still boot
	  but with the feature disabled. On such a system, this option should
	  not be selected.

config ARM64_PTR_AUTH_KERNEL
	bool "Use pointer authentication for kernel"
	default y
	depends on ARM64_PTR_AUTH
	depends on (CC_HAS_SIGN_RETURN_ADDRESS || CC_HAS_BRANCH_PROT_PAC_RET) && AS_HAS_ARMV8_3
	# Modern compilers insert a .note.gnu.property section note for PAC
	# which is only understood by binutils starting with version 2.33.1.
	depends on LD_IS_LLD || LD_VERSION >= 23301 || (CC_IS_GCC && GCC_VERSION < 90100)
	depends on !CC_IS_CLANG || AS_HAS_CFI_NEGATE_RA_STATE
	depends on (!FUNCTION_GRAPH_TRACER || DYNAMIC_FTRACE_WITH_ARGS)
	help
	  If the compiler supports the -mbranch-protection or
	  -msign-return-address flag (e.g. GCC 7 or later), then this option
	  will cause the kernel itself to be compiled with return address
	  protection. In this case, and if the target hardware is known to
	  support pointer authentication, then CONFIG_STACKPROTECTOR can be
	  disabled with minimal loss of protection.

	  This feature works with FUNCTION_GRAPH_TRACER option only if
	  DYNAMIC_FTRACE_WITH_ARGS is enabled.

config CC_HAS_BRANCH_PROT_PAC_RET
	# GCC 9 or later, clang 8 or later
	def_bool $(cc-option,-mbranch-protection=pac-ret+leaf)

config CC_HAS_SIGN_RETURN_ADDRESS
	# GCC 7, 8
	def_bool $(cc-option,-msign-return-address=all)

config AS_HAS_ARMV8_3
	def_bool $(cc-option,-Wa$(comma)-march=armv8.3-a)

config AS_HAS_CFI_NEGATE_RA_STATE
	def_bool $(as-instr,.cfi_startproc\n.cfi_negate_ra_state\n.cfi_endproc\n)

endmenu # "ARMv8.3 architectural features"

menu "ARMv8.4 architectural features"

config ARM64_AMU_EXTN
	bool "Enable support for the Activity Monitors Unit CPU extension"
	default y
	help
	  The activity monitors extension is an optional extension introduced
	  by the ARMv8.4 CPU architecture. This enables support for version 1
	  of the activity monitors architecture, AMUv1.

	  To enable the use of this extension on CPUs that implement it, say Y.

	  Note that for architectural reasons, firmware _must_ implement AMU
	  support when running on CPUs that present the activity monitors
	  extension. The required support is present in:
	    * Version 1.5 and later of the ARM Trusted Firmware

	  For kernels that have this configuration enabled but boot with broken
	  firmware, you may need to say N here until the firmware is fixed.
	  Otherwise you may experience firmware panics or lockups when
	  accessing the counter registers. Even if you are not observing these
	  symptoms, the values returned by the register reads might not
	  correctly reflect reality. Most commonly, the value read will be 0,
	  indicating that the counter is not enabled.

config AS_HAS_ARMV8_4
	def_bool $(cc-option,-Wa$(comma)-march=armv8.4-a)

config ARM64_TLB_RANGE
	bool "Enable support for tlbi range feature"
	default y
	depends on AS_HAS_ARMV8_4
	help
	  ARMv8.4-TLBI provides TLBI invalidation instruction that apply to a
	  range of input addresses.

	  The feature introduces new assembly instructions, and they were
	  support when binutils >= 2.30.

endmenu # "ARMv8.4 architectural features"

menu "ARMv8.5 architectural features"

config AS_HAS_ARMV8_5
	def_bool $(cc-option,-Wa$(comma)-march=armv8.5-a)

config ARM64_BTI
	bool "Branch Target Identification support"
	default y
	help
	  Branch Target Identification (part of the ARMv8.5 Extensions)
	  provides a mechanism to limit the set of locations to which computed
	  branch instructions such as BR or BLR can jump.

	  To make use of BTI on CPUs that support it, say Y.

	  BTI is intended to provide complementary protection to other control
	  flow integrity protection mechanisms, such as the Pointer
	  authentication mechanism provided as part of the ARMv8.3 Extensions.
	  For this reason, it does not make sense to enable this option without
	  also enabling support for pointer authentication.  Thus, when
	  enabling this option you should also select ARM64_PTR_AUTH=y.

	  Userspace binaries must also be specifically compiled to make use of
	  this mechanism.  If you say N here or the hardware does not support
	  BTI, such binaries can still run, but you get no additional
	  enforcement of branch destinations.

config ARM64_BTI_KERNEL
	bool "Use Branch Target Identification for kernel"
	default y
	depends on ARM64_BTI
	depends on ARM64_PTR_AUTH_KERNEL
	depends on CC_HAS_BRANCH_PROT_PAC_RET_BTI
	# https://gcc.gnu.org/bugzilla/show_bug.cgi?id=94697
	depends on !CC_IS_GCC || GCC_VERSION >= 100100
	# https://gcc.gnu.org/bugzilla/show_bug.cgi?id=106671
	depends on !CC_IS_GCC
	# https://github.com/llvm/llvm-project/commit/a88c722e687e6780dcd6a58718350dc76fcc4cc9
	depends on !CC_IS_CLANG || CLANG_VERSION >= 120000
	depends on (!FUNCTION_GRAPH_TRACER || DYNAMIC_FTRACE_WITH_ARGS)
	help
	  Build the kernel with Branch Target Identification annotations
	  and enable enforcement of this for kernel code. When this option
	  is enabled and the system supports BTI all kernel code including
	  modular code must have BTI enabled.

config CC_HAS_BRANCH_PROT_PAC_RET_BTI
	# GCC 9 or later, clang 8 or later
	def_bool $(cc-option,-mbranch-protection=pac-ret+leaf+bti)

config ARM64_E0PD
	bool "Enable support for E0PD"
	default y
	help
	  E0PD (part of the ARMv8.5 extensions) allows us to ensure
	  that EL0 accesses made via TTBR1 always fault in constant time,
	  providing similar benefits to KASLR as those provided by KPTI, but
	  with lower overhead and without disrupting legitimate access to
	  kernel memory such as SPE.

	  This option enables E0PD for TTBR1 where available.

config ARM64_AS_HAS_MTE
	# Initial support for MTE went in binutils 2.32.0, checked with
	# ".arch armv8.5-a+memtag" below. However, this was incomplete
	# as a late addition to the final architecture spec (LDGM/STGM)
	# is only supported in the newer 2.32.x and 2.33 binutils
	# versions, hence the extra "stgm" instruction check below.
	def_bool $(as-instr,.arch armv8.5-a+memtag\nstgm xzr$(comma)[x0])

config ARM64_MTE
	bool "Memory Tagging Extension support"
	default y
	depends on ARM64_AS_HAS_MTE && ARM64_TAGGED_ADDR_ABI
	depends on AS_HAS_ARMV8_5
	depends on AS_HAS_LSE_ATOMICS
	# Required for tag checking in the uaccess routines
	depends on ARM64_PAN
	select ARCH_HAS_SUBPAGE_FAULTS
	select ARCH_USES_HIGH_VMA_FLAGS
	select ARCH_USES_PG_ARCH_X
	help
	  Memory Tagging (part of the ARMv8.5 Extensions) provides
	  architectural support for run-time, always-on detection of
	  various classes of memory error to aid with software debugging
	  to eliminate vulnerabilities arising from memory-unsafe
	  languages.

	  This option enables the support for the Memory Tagging
	  Extension at EL0 (i.e. for userspace).

	  Selecting this option allows the feature to be detected at
	  runtime. Any secondary CPU not implementing this feature will
	  not be allowed a late bring-up.

	  Userspace binaries that want to use this feature must
	  explicitly opt in. The mechanism for the userspace is
	  described in:

	  Documentation/arch/arm64/memory-tagging-extension.rst.

endmenu # "ARMv8.5 architectural features"

menu "ARMv8.7 architectural features"

config ARM64_EPAN
	bool "Enable support for Enhanced Privileged Access Never (EPAN)"
	default y
	depends on ARM64_PAN
	help
	  Enhanced Privileged Access Never (EPAN) allows Privileged
	  Access Never to be used with Execute-only mappings.

	  The feature is detected at runtime, and will remain disabled
	  if the cpu does not implement the feature.
endmenu # "ARMv8.7 architectural features"

config ARM64_SVE
	bool "ARM Scalable Vector Extension support"
	default y
	help
	  The Scalable Vector Extension (SVE) is an extension to the AArch64
	  execution state which complements and extends the SIMD functionality
	  of the base architecture to support much larger vectors and to enable
	  additional vectorisation opportunities.

	  To enable use of this extension on CPUs that implement it, say Y.

	  On CPUs that support the SVE2 extensions, this option will enable
	  those too.

	  Note that for architectural reasons, firmware _must_ implement SVE
	  support when running on SVE capable hardware.  The required support
	  is present in:

	    * version 1.5 and later of the ARM Trusted Firmware
	    * the AArch64 boot wrapper since commit 5e1261e08abf
	      ("bootwrapper: SVE: Enable SVE for EL2 and below").

	  For other firmware implementations, consult the firmware documentation
	  or vendor.

	  If you need the kernel to boot on SVE-capable hardware with broken
	  firmware, you may need to say N here until you get your firmware
	  fixed.  Otherwise, you may experience firmware panics or lockups when
	  booting the kernel.  If unsure and you are not observing these
	  symptoms, you should assume that it is safe to say Y.

config ARM64_SME
	bool "ARM Scalable Matrix Extension support"
	default y
	depends on ARM64_SVE
	help
	  The Scalable Matrix Extension (SME) is an extension to the AArch64
	  execution state which utilises a substantial subset of the SVE
	  instruction set, together with the addition of new architectural
	  register state capable of holding two dimensional matrix tiles to
	  enable various matrix operations.

config ARM64_PSEUDO_NMI
	bool "Support for NMI-like interrupts"
	select ARM_GIC_V3
	help
	  Adds support for mimicking Non-Maskable Interrupts through the use of
	  GIC interrupt priority. This support requires version 3 or later of
	  ARM GIC.

	  This high priority configuration for interrupts needs to be
	  explicitly enabled by setting the kernel parameter
	  "irqchip.gicv3_pseudo_nmi" to 1.

	  If unsure, say N

if ARM64_PSEUDO_NMI
config ARM64_DEBUG_PRIORITY_MASKING
	bool "Debug interrupt priority masking"
	help
	  This adds runtime checks to functions enabling/disabling
	  interrupts when using priority masking. The additional checks verify
	  the validity of ICC_PMR_EL1 when calling concerned functions.

	  If unsure, say N
endif # ARM64_PSEUDO_NMI

config RELOCATABLE
	bool "Build a relocatable kernel image" if EXPERT
	select ARCH_HAS_RELR
	default y
	help
	  This builds the kernel as a Position Independent Executable (PIE),
	  which retains all relocation metadata required to relocate the
	  kernel binary at runtime to a different virtual address than the
	  address it was linked at.
	  Since AArch64 uses the RELA relocation format, this requires a
	  relocation pass at runtime even if the kernel is loaded at the
	  same address it was linked at.

config RANDOMIZE_BASE
	bool "Randomize the address of the kernel image"
	select RELOCATABLE
	help
	  Randomizes the virtual address at which the kernel image is
	  loaded, as a security feature that deters exploit attempts
	  relying on knowledge of the location of kernel internals.

	  It is the bootloader's job to provide entropy, by passing a
	  random u64 value in /chosen/kaslr-seed at kernel entry.

	  When booting via the UEFI stub, it will invoke the firmware's
	  EFI_RNG_PROTOCOL implementation (if available) to supply entropy
	  to the kernel proper. In addition, it will randomise the physical
	  location of the kernel Image as well.

	  If unsure, say N.

config RANDOMIZE_MODULE_REGION_FULL
	bool "Randomize the module region over a 2 GB range"
	depends on RANDOMIZE_BASE
	default y
	help
	  Randomizes the location of the module region inside a 2 GB window
	  covering the core kernel. This way, it is less likely for modules
	  to leak information about the location of core kernel data structures
	  but it does imply that function calls between modules and the core
	  kernel will need to be resolved via veneers in the module PLT.

	  When this option is not set, the module region will be randomized over
	  a limited range that contains the [_stext, _etext] interval of the
	  core kernel, so branch relocations are almost always in range unless
	  the region is exhausted. In this particular case of region
	  exhaustion, modules might be able to fall back to a larger 2GB area.

config CC_HAVE_STACKPROTECTOR_SYSREG
	def_bool $(cc-option,-mstack-protector-guard=sysreg -mstack-protector-guard-reg=sp_el0 -mstack-protector-guard-offset=0)

config STACKPROTECTOR_PER_TASK
	def_bool y
	depends on STACKPROTECTOR && CC_HAVE_STACKPROTECTOR_SYSREG

config UNWIND_PATCH_PAC_INTO_SCS
	bool "Enable shadow call stack dynamically using code patching"
	# needs Clang with https://reviews.llvm.org/D111780 incorporated
	depends on CC_IS_CLANG && CLANG_VERSION >= 150000
	depends on ARM64_PTR_AUTH_KERNEL && CC_HAS_BRANCH_PROT_PAC_RET
	depends on SHADOW_CALL_STACK
	select UNWIND_TABLES
	select DYNAMIC_SCS

endmenu # "Kernel Features"

menu "Boot options"

config ARM64_ACPI_PARKING_PROTOCOL
	bool "Enable support for the ARM64 ACPI parking protocol"
	depends on ACPI
	help
	  Enable support for the ARM64 ACPI parking protocol. If disabled
	  the kernel will not allow booting through the ARM64 ACPI parking
	  protocol even if the corresponding data is present in the ACPI
	  MADT table.

config CMDLINE
	string "Default kernel command string"
	default ""
	help
	  Provide a set of default command-line options at build time by
	  entering them here. As a minimum, you should specify the the
	  root device (e.g. root=/dev/nfs).

choice
	prompt "Kernel command line type" if CMDLINE != ""
	default CMDLINE_FROM_BOOTLOADER
	help
	  Choose how the kernel will handle the provided default kernel
	  command line string.

config CMDLINE_FROM_BOOTLOADER
	bool "Use bootloader kernel arguments if available"
	help
	  Uses the command-line options passed by the boot loader. If
	  the boot loader doesn't provide any, the default kernel command
	  string provided in CMDLINE will be used.

config CMDLINE_FORCE
	bool "Always use the default kernel command string"
	help
	  Always use the default kernel command string, even if the boot
	  loader passes other arguments to the kernel.
	  This is useful if you cannot or don't want to change the
	  command-line options your boot loader passes to the kernel.

endchoice

config EFI_STUB
	bool

config EFI
	bool "UEFI runtime support"
	depends on OF && !CPU_BIG_ENDIAN
	depends on KERNEL_MODE_NEON
	select ARCH_SUPPORTS_ACPI
	select LIBFDT
	select UCS2_STRING
	select EFI_PARAMS_FROM_FDT
	select EFI_RUNTIME_WRAPPERS
	select EFI_STUB
	select EFI_GENERIC_STUB
	imply IMA_SECURE_AND_OR_TRUSTED_BOOT
	default y
	help
	  This option provides support for runtime services provided
	  by UEFI firmware (such as non-volatile variables, realtime
	  clock, and platform reset). A UEFI stub is also provided to
	  allow the kernel to be booted as an EFI application. This
	  is only useful on systems that have UEFI firmware.

config DMI
	bool "Enable support for SMBIOS (DMI) tables"
	depends on EFI
	default y
	help
	  This enables SMBIOS/DMI feature for systems.

	  This option is only useful on systems that have UEFI firmware.
	  However, even with this option, the resultant kernel should
	  continue to boot on existing non-UEFI platforms.

endmenu # "Boot options"

menu "Power management options"

source "kernel/power/Kconfig"

config ARCH_HIBERNATION_POSSIBLE
	def_bool y
	depends on CPU_PM

config ARCH_HIBERNATION_HEADER
	def_bool y
	depends on HIBERNATION

config ARCH_SUSPEND_POSSIBLE
	def_bool y

endmenu # "Power management options"

menu "CPU Power Management"

source "drivers/cpuidle/Kconfig"

source "drivers/cpufreq/Kconfig"

endmenu # "CPU Power Management"

source "drivers/acpi/Kconfig"

source "arch/arm64/kvm/Kconfig"
<|MERGE_RESOLUTION|>--- conflicted
+++ resolved
@@ -1469,15 +1469,12 @@
 	def_bool y
 	depends on KEXEC_FILE
 	select HAVE_IMA_KEXEC if IMA
-<<<<<<< HEAD
-=======
 
 config ARCH_SUPPORTS_KEXEC_SIG
 	def_bool y
 
 config ARCH_SUPPORTS_KEXEC_IMAGE_VERIFY_SIG
 	def_bool y
->>>>>>> da8103da
 
 config ARCH_DEFAULT_KEXEC_IMAGE_VERIFY_SIG
 	def_bool y
