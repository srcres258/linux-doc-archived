--- conflicted
+++ resolved
@@ -82,10 +82,7 @@
 	tristate "AMD Vangogh support for NAU8821/CS35L41/MAX98388"
 	select SND_SOC_NAU8821
 	select SND_SOC_CS35L41_SPI
-<<<<<<< HEAD
-=======
 	select SND_SOC_MAX98388
->>>>>>> da8103da
 	select SND_AMD_ACP_CONFIG
 	depends on SND_SOC_AMD_ACP5x && I2C && SPI_MASTER
 	help
