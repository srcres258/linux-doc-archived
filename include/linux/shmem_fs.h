--- conflicted
+++ resolved
@@ -165,17 +165,10 @@
 				  unsigned long dst_addr,
 				  unsigned long src_addr,
 				  uffd_flags_t flags,
-<<<<<<< HEAD
-				  struct page **pagep);
-#else /* !CONFIG_SHMEM */
-#define shmem_mfill_atomic_pte(dst_pmd, dst_vma, dst_addr, \
-			       src_addr, flags, pagep) ({ BUG(); 0; })
-=======
 				  struct folio **foliop);
 #else /* !CONFIG_SHMEM */
 #define shmem_mfill_atomic_pte(dst_pmd, dst_vma, dst_addr, \
 			       src_addr, flags, foliop) ({ BUG(); 0; })
->>>>>>> c6077f4d
 #endif /* CONFIG_SHMEM */
 #endif /* CONFIG_USERFAULTFD */
 
