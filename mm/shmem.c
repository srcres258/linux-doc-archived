/*
 * Resizable virtual memory filesystem for Linux.
 *
 * Copyright (C) 2000 Linus Torvalds.
 *		 2000 Transmeta Corp.
 *		 2000-2001 Christoph Rohland
 *		 2000-2001 SAP AG
 *		 2002 Red Hat Inc.
 * Copyright (C) 2002-2011 Hugh Dickins.
 * Copyright (C) 2011 Google Inc.
 * Copyright (C) 2002-2005 VERITAS Software Corporation.
 * Copyright (C) 2004 Andi Kleen, SuSE Labs
 *
 * Extended attribute support for tmpfs:
 * Copyright (c) 2004, Luke Kenneth Casson Leighton <lkcl@lkcl.net>
 * Copyright (c) 2004 Red Hat, Inc., James Morris <jmorris@redhat.com>
 *
 * tiny-shmem:
 * Copyright (c) 2004, 2008 Matt Mackall <mpm@selenic.com>
 *
 * This file is released under the GPL.
 */

#include <linux/fs.h>
#include <linux/init.h>
#include <linux/vfs.h>
#include <linux/mount.h>
#include <linux/ramfs.h>
#include <linux/pagemap.h>
#include <linux/file.h>
#include <linux/fileattr.h>
#include <linux/mm.h>
#include <linux/random.h>
#include <linux/sched/signal.h>
#include <linux/export.h>
#include <linux/shmem_fs.h>
#include <linux/swap.h>
#include <linux/uio.h>
#include <linux/hugetlb.h>
#include <linux/fs_parser.h>
#include <linux/swapfile.h>
#include <linux/iversion.h>
#include "swap.h"

static struct vfsmount *shm_mnt;

#ifdef CONFIG_SHMEM
/*
 * This virtual memory filesystem is heavily based on the ramfs. It
 * extends ramfs by the ability to use swap and honor resource limits
 * which makes it a completely usable filesystem.
 */

#include <linux/xattr.h>
#include <linux/exportfs.h>
#include <linux/posix_acl.h>
#include <linux/posix_acl_xattr.h>
#include <linux/mman.h>
#include <linux/string.h>
#include <linux/slab.h>
#include <linux/backing-dev.h>
#include <linux/writeback.h>
#include <linux/pagevec.h>
#include <linux/percpu_counter.h>
#include <linux/falloc.h>
#include <linux/splice.h>
#include <linux/security.h>
#include <linux/swapops.h>
#include <linux/mempolicy.h>
#include <linux/namei.h>
#include <linux/ctype.h>
#include <linux/migrate.h>
#include <linux/highmem.h>
#include <linux/seq_file.h>
#include <linux/magic.h>
#include <linux/syscalls.h>
#include <linux/fcntl.h>
#include <uapi/linux/memfd.h>
#include <linux/rmap.h>
#include <linux/uuid.h>
#include <linux/quotaops.h>

#include <linux/uaccess.h>

#include "internal.h"

#define BLOCKS_PER_PAGE  (PAGE_SIZE/512)
#define VM_ACCT(size)    (PAGE_ALIGN(size) >> PAGE_SHIFT)

/* Pretend that each entry is of this size in directory's i_size */
#define BOGO_DIRENT_SIZE 20

/* Pretend that one inode + its dentry occupy this much memory */
#define BOGO_INODE_SIZE 1024

/* Symlink up to this size is kmalloc'ed instead of using a swappable page */
#define SHORT_SYMLINK_LEN 128

/*
 * shmem_fallocate communicates with shmem_fault or shmem_writepage via
 * inode->i_private (with i_rwsem making sure that it has only one user at
 * a time): we would prefer not to enlarge the shmem inode just for that.
 */
struct shmem_falloc {
	wait_queue_head_t *waitq; /* faults into hole wait for punch to end */
	pgoff_t start;		/* start of range currently being fallocated */
	pgoff_t next;		/* the next page offset to be fallocated */
	pgoff_t nr_falloced;	/* how many new pages have been fallocated */
	pgoff_t nr_unswapped;	/* how often writepage refused to swap out */
};

struct shmem_options {
	unsigned long long blocks;
	unsigned long long inodes;
	struct mempolicy *mpol;
	kuid_t uid;
	kgid_t gid;
	umode_t mode;
	bool full_inums;
	int huge;
	int seen;
	bool noswap;
	unsigned short quota_types;
	struct shmem_quota_limits qlimits;
#define SHMEM_SEEN_BLOCKS 1
#define SHMEM_SEEN_INODES 2
#define SHMEM_SEEN_HUGE 4
#define SHMEM_SEEN_INUMS 8
#define SHMEM_SEEN_NOSWAP 16
#define SHMEM_SEEN_QUOTA 32
};

#ifdef CONFIG_TMPFS
static unsigned long shmem_default_max_blocks(void)
{
	return totalram_pages() / 2;
}

static unsigned long shmem_default_max_inodes(void)
{
	unsigned long nr_pages = totalram_pages();

	return min3(nr_pages - totalhigh_pages(), nr_pages / 2,
			ULONG_MAX / BOGO_INODE_SIZE);
}
#endif

static int shmem_swapin_folio(struct inode *inode, pgoff_t index,
			     struct folio **foliop, enum sgp_type sgp,
			     gfp_t gfp, struct vm_area_struct *vma,
			     vm_fault_t *fault_type);

static inline struct shmem_sb_info *SHMEM_SB(struct super_block *sb)
{
	return sb->s_fs_info;
}

/*
 * shmem_file_setup pre-accounts the whole fixed size of a VM object,
 * for shared memory and for shared anonymous (/dev/zero) mappings
 * (unless MAP_NORESERVE and sysctl_overcommit_memory <= 1),
 * consistent with the pre-accounting of private mappings ...
 */
static inline int shmem_acct_size(unsigned long flags, loff_t size)
{
	return (flags & VM_NORESERVE) ?
		0 : security_vm_enough_memory_mm(current->mm, VM_ACCT(size));
}

static inline void shmem_unacct_size(unsigned long flags, loff_t size)
{
	if (!(flags & VM_NORESERVE))
		vm_unacct_memory(VM_ACCT(size));
}

static inline int shmem_reacct_size(unsigned long flags,
		loff_t oldsize, loff_t newsize)
{
	if (!(flags & VM_NORESERVE)) {
		if (VM_ACCT(newsize) > VM_ACCT(oldsize))
			return security_vm_enough_memory_mm(current->mm,
					VM_ACCT(newsize) - VM_ACCT(oldsize));
		else if (VM_ACCT(newsize) < VM_ACCT(oldsize))
			vm_unacct_memory(VM_ACCT(oldsize) - VM_ACCT(newsize));
	}
	return 0;
}

/*
 * ... whereas tmpfs objects are accounted incrementally as
 * pages are allocated, in order to allow large sparse files.
 * shmem_get_folio reports shmem_acct_block failure as -ENOSPC not -ENOMEM,
 * so that a failure on a sparse tmpfs mapping will give SIGBUS not OOM.
 */
static inline int shmem_acct_block(unsigned long flags, long pages)
{
	if (!(flags & VM_NORESERVE))
		return 0;

	return security_vm_enough_memory_mm(current->mm,
			pages * VM_ACCT(PAGE_SIZE));
}

static inline void shmem_unacct_blocks(unsigned long flags, long pages)
{
	if (flags & VM_NORESERVE)
		vm_unacct_memory(pages * VM_ACCT(PAGE_SIZE));
}

static int shmem_inode_acct_block(struct inode *inode, long pages)
{
	struct shmem_inode_info *info = SHMEM_I(inode);
	struct shmem_sb_info *sbinfo = SHMEM_SB(inode->i_sb);
	int err = -ENOSPC;

	if (shmem_acct_block(info->flags, pages))
		return err;

	might_sleep();	/* when quotas */
	if (sbinfo->max_blocks) {
		if (percpu_counter_compare(&sbinfo->used_blocks,
					   sbinfo->max_blocks - pages) > 0)
			goto unacct;

		err = dquot_alloc_block_nodirty(inode, pages);
		if (err)
			goto unacct;

		percpu_counter_add(&sbinfo->used_blocks, pages);
	} else {
		err = dquot_alloc_block_nodirty(inode, pages);
		if (err)
			goto unacct;
	}

	return 0;

unacct:
	shmem_unacct_blocks(info->flags, pages);
	return err;
}

static void shmem_inode_unacct_blocks(struct inode *inode, long pages)
{
	struct shmem_inode_info *info = SHMEM_I(inode);
	struct shmem_sb_info *sbinfo = SHMEM_SB(inode->i_sb);

	might_sleep();	/* when quotas */
	dquot_free_block_nodirty(inode, pages);

	if (sbinfo->max_blocks)
		percpu_counter_sub(&sbinfo->used_blocks, pages);
	shmem_unacct_blocks(info->flags, pages);
}

static const struct super_operations shmem_ops;
const struct address_space_operations shmem_aops;
static const struct file_operations shmem_file_operations;
static const struct inode_operations shmem_inode_operations;
static const struct inode_operations shmem_dir_inode_operations;
static const struct inode_operations shmem_special_inode_operations;
static const struct vm_operations_struct shmem_vm_ops;
static const struct vm_operations_struct shmem_anon_vm_ops;
static struct file_system_type shmem_fs_type;

bool vma_is_anon_shmem(struct vm_area_struct *vma)
{
	return vma->vm_ops == &shmem_anon_vm_ops;
}

bool vma_is_shmem(struct vm_area_struct *vma)
{
	return vma_is_anon_shmem(vma) || vma->vm_ops == &shmem_vm_ops;
}

static LIST_HEAD(shmem_swaplist);
static DEFINE_MUTEX(shmem_swaplist_mutex);

#ifdef CONFIG_TMPFS_QUOTA

static int shmem_enable_quotas(struct super_block *sb,
			       unsigned short quota_types)
{
	int type, err = 0;

	sb_dqopt(sb)->flags |= DQUOT_QUOTA_SYS_FILE | DQUOT_NOLIST_DIRTY;
	for (type = 0; type < SHMEM_MAXQUOTAS; type++) {
		if (!(quota_types & (1 << type)))
			continue;
		err = dquot_load_quota_sb(sb, type, QFMT_SHMEM,
					  DQUOT_USAGE_ENABLED |
					  DQUOT_LIMITS_ENABLED);
		if (err)
			goto out_err;
	}
	return 0;

out_err:
	pr_warn("tmpfs: failed to enable quota tracking (type=%d, err=%d)\n",
		type, err);
	for (type--; type >= 0; type--)
		dquot_quota_off(sb, type);
	return err;
}

static void shmem_disable_quotas(struct super_block *sb)
{
	int type;

	for (type = 0; type < SHMEM_MAXQUOTAS; type++)
		dquot_quota_off(sb, type);
}

static struct dquot **shmem_get_dquots(struct inode *inode)
{
	return SHMEM_I(inode)->i_dquot;
}
#endif /* CONFIG_TMPFS_QUOTA */

/*
 * shmem_reserve_inode() performs bookkeeping to reserve a shmem inode, and
 * produces a novel ino for the newly allocated inode.
 *
 * It may also be called when making a hard link to permit the space needed by
 * each dentry. However, in that case, no new inode number is needed since that
 * internally draws from another pool of inode numbers (currently global
 * get_next_ino()). This case is indicated by passing NULL as inop.
 */
#define SHMEM_INO_BATCH 1024
static int shmem_reserve_inode(struct super_block *sb, ino_t *inop)
{
	struct shmem_sb_info *sbinfo = SHMEM_SB(sb);
	ino_t ino;

	if (!(sb->s_flags & SB_KERNMOUNT)) {
		raw_spin_lock(&sbinfo->stat_lock);
		if (sbinfo->max_inodes) {
			if (sbinfo->free_ispace < BOGO_INODE_SIZE) {
				raw_spin_unlock(&sbinfo->stat_lock);
				return -ENOSPC;
			}
			sbinfo->free_ispace -= BOGO_INODE_SIZE;
		}
		if (inop) {
			ino = sbinfo->next_ino++;
			if (unlikely(is_zero_ino(ino)))
				ino = sbinfo->next_ino++;
			if (unlikely(!sbinfo->full_inums &&
				     ino > UINT_MAX)) {
				/*
				 * Emulate get_next_ino uint wraparound for
				 * compatibility
				 */
				if (IS_ENABLED(CONFIG_64BIT))
					pr_warn("%s: inode number overflow on device %d, consider using inode64 mount option\n",
						__func__, MINOR(sb->s_dev));
				sbinfo->next_ino = 1;
				ino = sbinfo->next_ino++;
			}
			*inop = ino;
		}
		raw_spin_unlock(&sbinfo->stat_lock);
	} else if (inop) {
		/*
		 * __shmem_file_setup, one of our callers, is lock-free: it
		 * doesn't hold stat_lock in shmem_reserve_inode since
		 * max_inodes is always 0, and is called from potentially
		 * unknown contexts. As such, use a per-cpu batched allocator
		 * which doesn't require the per-sb stat_lock unless we are at
		 * the batch boundary.
		 *
		 * We don't need to worry about inode{32,64} since SB_KERNMOUNT
		 * shmem mounts are not exposed to userspace, so we don't need
		 * to worry about things like glibc compatibility.
		 */
		ino_t *next_ino;

		next_ino = per_cpu_ptr(sbinfo->ino_batch, get_cpu());
		ino = *next_ino;
		if (unlikely(ino % SHMEM_INO_BATCH == 0)) {
			raw_spin_lock(&sbinfo->stat_lock);
			ino = sbinfo->next_ino;
			sbinfo->next_ino += SHMEM_INO_BATCH;
			raw_spin_unlock(&sbinfo->stat_lock);
			if (unlikely(is_zero_ino(ino)))
				ino++;
		}
		*inop = ino;
		*next_ino = ++ino;
		put_cpu();
	}

	return 0;
}

static void shmem_free_inode(struct super_block *sb, size_t freed_ispace)
{
	struct shmem_sb_info *sbinfo = SHMEM_SB(sb);
	if (sbinfo->max_inodes) {
		raw_spin_lock(&sbinfo->stat_lock);
		sbinfo->free_ispace += BOGO_INODE_SIZE + freed_ispace;
		raw_spin_unlock(&sbinfo->stat_lock);
	}
}

/**
 * shmem_recalc_inode - recalculate the block usage of an inode
 * @inode: inode to recalc
 * @alloced: the change in number of pages allocated to inode
 * @swapped: the change in number of pages swapped from inode
 *
 * We have to calculate the free blocks since the mm can drop
 * undirtied hole pages behind our back.
 *
 * But normally   info->alloced == inode->i_mapping->nrpages + info->swapped
 * So mm freed is info->alloced - (inode->i_mapping->nrpages + info->swapped)
 */
static void shmem_recalc_inode(struct inode *inode, long alloced, long swapped)
{
	struct shmem_inode_info *info = SHMEM_I(inode);
	long freed;

	spin_lock(&info->lock);
	info->alloced += alloced;
	info->swapped += swapped;
	freed = info->alloced - info->swapped -
		READ_ONCE(inode->i_mapping->nrpages);
	/*
	 * Special case: whereas normally shmem_recalc_inode() is called
	 * after i_mapping->nrpages has already been adjusted (up or down),
	 * shmem_writepage() has to raise swapped before nrpages is lowered -
	 * to stop a racing shmem_recalc_inode() from thinking that a page has
	 * been freed.  Compensate here, to avoid the need for a followup call.
	 */
	if (swapped > 0)
		freed += swapped;
	if (freed > 0)
		info->alloced -= freed;
	spin_unlock(&info->lock);

	/* The quota case may block */
	if (freed > 0)
		shmem_inode_unacct_blocks(inode, freed);
}

bool shmem_charge(struct inode *inode, long pages)
{
	struct address_space *mapping = inode->i_mapping;

	if (shmem_inode_acct_block(inode, pages))
		return false;

	/* nrpages adjustment first, then shmem_recalc_inode() when balanced */
	xa_lock_irq(&mapping->i_pages);
	mapping->nrpages += pages;
	xa_unlock_irq(&mapping->i_pages);

	shmem_recalc_inode(inode, pages, 0);
	return true;
}

void shmem_uncharge(struct inode *inode, long pages)
{
	/* pages argument is currently unused: keep it to help debugging */
	/* nrpages adjustment done by __filemap_remove_folio() or caller */

	shmem_recalc_inode(inode, 0, 0);
}

/*
 * Replace item expected in xarray by a new item, while holding xa_lock.
 */
static int shmem_replace_entry(struct address_space *mapping,
			pgoff_t index, void *expected, void *replacement)
{
	XA_STATE(xas, &mapping->i_pages, index);
	void *item;

	VM_BUG_ON(!expected);
	VM_BUG_ON(!replacement);
	item = xas_load(&xas);
	if (item != expected)
		return -ENOENT;
	xas_store(&xas, replacement);
	return 0;
}

/*
 * Sometimes, before we decide whether to proceed or to fail, we must check
 * that an entry was not already brought back from swap by a racing thread.
 *
 * Checking page is not enough: by the time a SwapCache page is locked, it
 * might be reused, and again be SwapCache, using the same swap as before.
 */
static bool shmem_confirm_swap(struct address_space *mapping,
			       pgoff_t index, swp_entry_t swap)
{
	return xa_load(&mapping->i_pages, index) == swp_to_radix_entry(swap);
}

/*
 * Definitions for "huge tmpfs": tmpfs mounted with the huge= option
 *
 * SHMEM_HUGE_NEVER:
 *	disables huge pages for the mount;
 * SHMEM_HUGE_ALWAYS:
 *	enables huge pages for the mount;
 * SHMEM_HUGE_WITHIN_SIZE:
 *	only allocate huge pages if the page will be fully within i_size,
 *	also respect fadvise()/madvise() hints;
 * SHMEM_HUGE_ADVISE:
 *	only allocate huge pages if requested with fadvise()/madvise();
 */

#define SHMEM_HUGE_NEVER	0
#define SHMEM_HUGE_ALWAYS	1
#define SHMEM_HUGE_WITHIN_SIZE	2
#define SHMEM_HUGE_ADVISE	3

/*
 * Special values.
 * Only can be set via /sys/kernel/mm/transparent_hugepage/shmem_enabled:
 *
 * SHMEM_HUGE_DENY:
 *	disables huge on shm_mnt and all mounts, for emergency use;
 * SHMEM_HUGE_FORCE:
 *	enables huge on shm_mnt and all mounts, w/o needing option, for testing;
 *
 */
#define SHMEM_HUGE_DENY		(-1)
#define SHMEM_HUGE_FORCE	(-2)

#ifdef CONFIG_TRANSPARENT_HUGEPAGE
/* ifdef here to avoid bloating shmem.o when not necessary */

static int shmem_huge __read_mostly = SHMEM_HUGE_NEVER;

bool shmem_is_huge(struct inode *inode, pgoff_t index, bool shmem_huge_force,
		   struct mm_struct *mm, unsigned long vm_flags)
{
	loff_t i_size;

	if (!S_ISREG(inode->i_mode))
		return false;
	if (mm && ((vm_flags & VM_NOHUGEPAGE) || test_bit(MMF_DISABLE_THP, &mm->flags)))
		return false;
	if (shmem_huge == SHMEM_HUGE_DENY)
		return false;
	if (shmem_huge_force || shmem_huge == SHMEM_HUGE_FORCE)
		return true;

	switch (SHMEM_SB(inode->i_sb)->huge) {
	case SHMEM_HUGE_ALWAYS:
		return true;
	case SHMEM_HUGE_WITHIN_SIZE:
		index = round_up(index + 1, HPAGE_PMD_NR);
		i_size = round_up(i_size_read(inode), PAGE_SIZE);
		if (i_size >> PAGE_SHIFT >= index)
			return true;
		fallthrough;
	case SHMEM_HUGE_ADVISE:
		if (mm && (vm_flags & VM_HUGEPAGE))
			return true;
		fallthrough;
	default:
		return false;
	}
}

#if defined(CONFIG_SYSFS)
static int shmem_parse_huge(const char *str)
{
	if (!strcmp(str, "never"))
		return SHMEM_HUGE_NEVER;
	if (!strcmp(str, "always"))
		return SHMEM_HUGE_ALWAYS;
	if (!strcmp(str, "within_size"))
		return SHMEM_HUGE_WITHIN_SIZE;
	if (!strcmp(str, "advise"))
		return SHMEM_HUGE_ADVISE;
	if (!strcmp(str, "deny"))
		return SHMEM_HUGE_DENY;
	if (!strcmp(str, "force"))
		return SHMEM_HUGE_FORCE;
	return -EINVAL;
}
#endif

#if defined(CONFIG_SYSFS) || defined(CONFIG_TMPFS)
static const char *shmem_format_huge(int huge)
{
	switch (huge) {
	case SHMEM_HUGE_NEVER:
		return "never";
	case SHMEM_HUGE_ALWAYS:
		return "always";
	case SHMEM_HUGE_WITHIN_SIZE:
		return "within_size";
	case SHMEM_HUGE_ADVISE:
		return "advise";
	case SHMEM_HUGE_DENY:
		return "deny";
	case SHMEM_HUGE_FORCE:
		return "force";
	default:
		VM_BUG_ON(1);
		return "bad_val";
	}
}
#endif

static unsigned long shmem_unused_huge_shrink(struct shmem_sb_info *sbinfo,
		struct shrink_control *sc, unsigned long nr_to_split)
{
	LIST_HEAD(list), *pos, *next;
	LIST_HEAD(to_remove);
	struct inode *inode;
	struct shmem_inode_info *info;
	struct folio *folio;
	unsigned long batch = sc ? sc->nr_to_scan : 128;
	int split = 0;

	if (list_empty(&sbinfo->shrinklist))
		return SHRINK_STOP;

	spin_lock(&sbinfo->shrinklist_lock);
	list_for_each_safe(pos, next, &sbinfo->shrinklist) {
		info = list_entry(pos, struct shmem_inode_info, shrinklist);

		/* pin the inode */
		inode = igrab(&info->vfs_inode);

		/* inode is about to be evicted */
		if (!inode) {
			list_del_init(&info->shrinklist);
			goto next;
		}

		/* Check if there's anything to gain */
		if (round_up(inode->i_size, PAGE_SIZE) ==
				round_up(inode->i_size, HPAGE_PMD_SIZE)) {
			list_move(&info->shrinklist, &to_remove);
			goto next;
		}

		list_move(&info->shrinklist, &list);
next:
		sbinfo->shrinklist_len--;
		if (!--batch)
			break;
	}
	spin_unlock(&sbinfo->shrinklist_lock);

	list_for_each_safe(pos, next, &to_remove) {
		info = list_entry(pos, struct shmem_inode_info, shrinklist);
		inode = &info->vfs_inode;
		list_del_init(&info->shrinklist);
		iput(inode);
	}

	list_for_each_safe(pos, next, &list) {
		int ret;
		pgoff_t index;

		info = list_entry(pos, struct shmem_inode_info, shrinklist);
		inode = &info->vfs_inode;

		if (nr_to_split && split >= nr_to_split)
			goto move_back;

		index = (inode->i_size & HPAGE_PMD_MASK) >> PAGE_SHIFT;
		folio = filemap_get_folio(inode->i_mapping, index);
		if (IS_ERR(folio))
			goto drop;

		/* No huge page at the end of the file: nothing to split */
		if (!folio_test_large(folio)) {
			folio_put(folio);
			goto drop;
		}

		/*
		 * Move the inode on the list back to shrinklist if we failed
		 * to lock the page at this time.
		 *
		 * Waiting for the lock may lead to deadlock in the
		 * reclaim path.
		 */
		if (!folio_trylock(folio)) {
			folio_put(folio);
			goto move_back;
		}

		ret = split_folio(folio);
		folio_unlock(folio);
		folio_put(folio);

		/* If split failed move the inode on the list back to shrinklist */
		if (ret)
			goto move_back;

		split++;
drop:
		list_del_init(&info->shrinklist);
		goto put;
move_back:
		/*
		 * Make sure the inode is either on the global list or deleted
		 * from any local list before iput() since it could be deleted
		 * in another thread once we put the inode (then the local list
		 * is corrupted).
		 */
		spin_lock(&sbinfo->shrinklist_lock);
		list_move(&info->shrinklist, &sbinfo->shrinklist);
		sbinfo->shrinklist_len++;
		spin_unlock(&sbinfo->shrinklist_lock);
put:
		iput(inode);
	}

	return split;
}

static long shmem_unused_huge_scan(struct super_block *sb,
		struct shrink_control *sc)
{
	struct shmem_sb_info *sbinfo = SHMEM_SB(sb);

	if (!READ_ONCE(sbinfo->shrinklist_len))
		return SHRINK_STOP;

	return shmem_unused_huge_shrink(sbinfo, sc, 0);
}

static long shmem_unused_huge_count(struct super_block *sb,
		struct shrink_control *sc)
{
	struct shmem_sb_info *sbinfo = SHMEM_SB(sb);
	return READ_ONCE(sbinfo->shrinklist_len);
}
#else /* !CONFIG_TRANSPARENT_HUGEPAGE */

#define shmem_huge SHMEM_HUGE_DENY

bool shmem_is_huge(struct inode *inode, pgoff_t index, bool shmem_huge_force,
		   struct mm_struct *mm, unsigned long vm_flags)
{
	return false;
}

static unsigned long shmem_unused_huge_shrink(struct shmem_sb_info *sbinfo,
		struct shrink_control *sc, unsigned long nr_to_split)
{
	return 0;
}
#endif /* CONFIG_TRANSPARENT_HUGEPAGE */

/*
 * Like filemap_add_folio, but error if expected item has gone.
 */
static int shmem_add_to_page_cache(struct folio *folio,
				   struct address_space *mapping,
				   pgoff_t index, void *expected, gfp_t gfp,
				   struct mm_struct *charge_mm)
{
	XA_STATE_ORDER(xas, &mapping->i_pages, index, folio_order(folio));
	long nr = folio_nr_pages(folio);
	int error;

	VM_BUG_ON_FOLIO(index != round_down(index, nr), folio);
	VM_BUG_ON_FOLIO(!folio_test_locked(folio), folio);
	VM_BUG_ON_FOLIO(!folio_test_swapbacked(folio), folio);
	VM_BUG_ON(expected && folio_test_large(folio));

	folio_ref_add(folio, nr);
	folio->mapping = mapping;
	folio->index = index;

	if (!folio_test_swapcache(folio)) {
		error = mem_cgroup_charge(folio, charge_mm, gfp);
		if (error) {
			if (folio_test_pmd_mappable(folio)) {
				count_vm_event(THP_FILE_FALLBACK);
				count_vm_event(THP_FILE_FALLBACK_CHARGE);
			}
			goto error;
		}
	}
	folio_throttle_swaprate(folio, gfp);

	do {
		xas_lock_irq(&xas);
		if (expected != xas_find_conflict(&xas)) {
			xas_set_err(&xas, -EEXIST);
			goto unlock;
		}
		if (expected && xas_find_conflict(&xas)) {
			xas_set_err(&xas, -EEXIST);
			goto unlock;
		}
		xas_store(&xas, folio);
		if (xas_error(&xas))
			goto unlock;
		if (folio_test_pmd_mappable(folio)) {
			count_vm_event(THP_FILE_ALLOC);
			__lruvec_stat_mod_folio(folio, NR_SHMEM_THPS, nr);
		}
		mapping->nrpages += nr;
		__lruvec_stat_mod_folio(folio, NR_FILE_PAGES, nr);
		__lruvec_stat_mod_folio(folio, NR_SHMEM, nr);
unlock:
		xas_unlock_irq(&xas);
	} while (xas_nomem(&xas, gfp));

	if (xas_error(&xas)) {
		error = xas_error(&xas);
		goto error;
	}

	return 0;
error:
	folio->mapping = NULL;
	folio_ref_sub(folio, nr);
	return error;
}

/*
 * Like delete_from_page_cache, but substitutes swap for @folio.
 */
static void shmem_delete_from_page_cache(struct folio *folio, void *radswap)
{
	struct address_space *mapping = folio->mapping;
	long nr = folio_nr_pages(folio);
	int error;

	xa_lock_irq(&mapping->i_pages);
	error = shmem_replace_entry(mapping, folio->index, folio, radswap);
	folio->mapping = NULL;
	mapping->nrpages -= nr;
	__lruvec_stat_mod_folio(folio, NR_FILE_PAGES, -nr);
	__lruvec_stat_mod_folio(folio, NR_SHMEM, -nr);
	xa_unlock_irq(&mapping->i_pages);
	folio_put(folio);
	BUG_ON(error);
}

/*
 * Remove swap entry from page cache, free the swap and its page cache.
 */
static int shmem_free_swap(struct address_space *mapping,
			   pgoff_t index, void *radswap)
{
	void *old;

	old = xa_cmpxchg_irq(&mapping->i_pages, index, radswap, NULL, 0);
	if (old != radswap)
		return -ENOENT;
	free_swap_and_cache(radix_to_swp_entry(radswap));
	return 0;
}

/*
 * Determine (in bytes) how many of the shmem object's pages mapped by the
 * given offsets are swapped out.
 *
 * This is safe to call without i_rwsem or the i_pages lock thanks to RCU,
 * as long as the inode doesn't go away and racy results are not a problem.
 */
unsigned long shmem_partial_swap_usage(struct address_space *mapping,
						pgoff_t start, pgoff_t end)
{
	XA_STATE(xas, &mapping->i_pages, start);
	struct page *page;
	unsigned long swapped = 0;
	unsigned long max = end - 1;

	rcu_read_lock();
	xas_for_each(&xas, page, max) {
		if (xas_retry(&xas, page))
			continue;
		if (xa_is_value(page))
			swapped++;
		if (xas.xa_index == max)
			break;
		if (need_resched()) {
			xas_pause(&xas);
			cond_resched_rcu();
		}
	}

	rcu_read_unlock();

	return swapped << PAGE_SHIFT;
}

/*
 * Determine (in bytes) how many of the shmem object's pages mapped by the
 * given vma is swapped out.
 *
 * This is safe to call without i_rwsem or the i_pages lock thanks to RCU,
 * as long as the inode doesn't go away and racy results are not a problem.
 */
unsigned long shmem_swap_usage(struct vm_area_struct *vma)
{
	struct inode *inode = file_inode(vma->vm_file);
	struct shmem_inode_info *info = SHMEM_I(inode);
	struct address_space *mapping = inode->i_mapping;
	unsigned long swapped;

	/* Be careful as we don't hold info->lock */
	swapped = READ_ONCE(info->swapped);

	/*
	 * The easier cases are when the shmem object has nothing in swap, or
	 * the vma maps it whole. Then we can simply use the stats that we
	 * already track.
	 */
	if (!swapped)
		return 0;

	if (!vma->vm_pgoff && vma->vm_end - vma->vm_start >= inode->i_size)
		return swapped << PAGE_SHIFT;

	/* Here comes the more involved part */
	return shmem_partial_swap_usage(mapping, vma->vm_pgoff,
					vma->vm_pgoff + vma_pages(vma));
}

/*
 * SysV IPC SHM_UNLOCK restore Unevictable pages to their evictable lists.
 */
void shmem_unlock_mapping(struct address_space *mapping)
{
	struct folio_batch fbatch;
	pgoff_t index = 0;

	folio_batch_init(&fbatch);
	/*
	 * Minor point, but we might as well stop if someone else SHM_LOCKs it.
	 */
	while (!mapping_unevictable(mapping) &&
	       filemap_get_folios(mapping, &index, ~0UL, &fbatch)) {
		check_move_unevictable_folios(&fbatch);
		folio_batch_release(&fbatch);
		cond_resched();
	}
}

static struct folio *shmem_get_partial_folio(struct inode *inode, pgoff_t index)
{
	struct folio *folio;

	/*
	 * At first avoid shmem_get_folio(,,,SGP_READ): that fails
	 * beyond i_size, and reports fallocated folios as holes.
	 */
	folio = filemap_get_entry(inode->i_mapping, index);
	if (!folio)
		return folio;
	if (!xa_is_value(folio)) {
		folio_lock(folio);
		if (folio->mapping == inode->i_mapping)
			return folio;
		/* The folio has been swapped out */
		folio_unlock(folio);
		folio_put(folio);
	}
	/*
	 * But read a folio back from swap if any of it is within i_size
	 * (although in some cases this is just a waste of time).
	 */
	folio = NULL;
	shmem_get_folio(inode, index, &folio, SGP_READ);
	return folio;
}

/*
 * Remove range of pages and swap entries from page cache, and free them.
 * If !unfalloc, truncate or punch hole; if unfalloc, undo failed fallocate.
 */
static void shmem_undo_range(struct inode *inode, loff_t lstart, loff_t lend,
								 bool unfalloc)
{
	struct address_space *mapping = inode->i_mapping;
	struct shmem_inode_info *info = SHMEM_I(inode);
	pgoff_t start = (lstart + PAGE_SIZE - 1) >> PAGE_SHIFT;
	pgoff_t end = (lend + 1) >> PAGE_SHIFT;
	struct folio_batch fbatch;
	pgoff_t indices[PAGEVEC_SIZE];
	struct folio *folio;
	bool same_folio;
	long nr_swaps_freed = 0;
	pgoff_t index;
	int i;

	if (lend == -1)
		end = -1;	/* unsigned, so actually very big */

	if (info->fallocend > start && info->fallocend <= end && !unfalloc)
		info->fallocend = start;

	folio_batch_init(&fbatch);
	index = start;
	while (index < end && find_lock_entries(mapping, &index, end - 1,
			&fbatch, indices)) {
		for (i = 0; i < folio_batch_count(&fbatch); i++) {
			folio = fbatch.folios[i];

			if (xa_is_value(folio)) {
				if (unfalloc)
					continue;
				nr_swaps_freed += !shmem_free_swap(mapping,
							indices[i], folio);
				continue;
			}

			if (!unfalloc || !folio_test_uptodate(folio))
				truncate_inode_folio(mapping, folio);
			folio_unlock(folio);
		}
		folio_batch_remove_exceptionals(&fbatch);
		folio_batch_release(&fbatch);
		cond_resched();
	}

	/*
	 * When undoing a failed fallocate, we want none of the partial folio
	 * zeroing and splitting below, but shall want to truncate the whole
	 * folio when !uptodate indicates that it was added by this fallocate,
	 * even when [lstart, lend] covers only a part of the folio.
	 */
	if (unfalloc)
		goto whole_folios;

	same_folio = (lstart >> PAGE_SHIFT) == (lend >> PAGE_SHIFT);
	folio = shmem_get_partial_folio(inode, lstart >> PAGE_SHIFT);
	if (folio) {
		same_folio = lend < folio_pos(folio) + folio_size(folio);
		folio_mark_dirty(folio);
		if (!truncate_inode_partial_folio(folio, lstart, lend)) {
			start = folio_next_index(folio);
			if (same_folio)
				end = folio->index;
		}
		folio_unlock(folio);
		folio_put(folio);
		folio = NULL;
	}

	if (!same_folio)
		folio = shmem_get_partial_folio(inode, lend >> PAGE_SHIFT);
	if (folio) {
		folio_mark_dirty(folio);
		if (!truncate_inode_partial_folio(folio, lstart, lend))
			end = folio->index;
		folio_unlock(folio);
		folio_put(folio);
	}

whole_folios:

	index = start;
	while (index < end) {
		cond_resched();

		if (!find_get_entries(mapping, &index, end - 1, &fbatch,
				indices)) {
			/* If all gone or hole-punch or unfalloc, we're done */
			if (index == start || end != -1)
				break;
			/* But if truncating, restart to make sure all gone */
			index = start;
			continue;
		}
		for (i = 0; i < folio_batch_count(&fbatch); i++) {
			folio = fbatch.folios[i];

			if (xa_is_value(folio)) {
				if (unfalloc)
					continue;
				if (shmem_free_swap(mapping, indices[i], folio)) {
					/* Swap was replaced by page: retry */
					index = indices[i];
					break;
				}
				nr_swaps_freed++;
				continue;
			}

			folio_lock(folio);

			if (!unfalloc || !folio_test_uptodate(folio)) {
				if (folio_mapping(folio) != mapping) {
					/* Page was replaced by swap: retry */
					folio_unlock(folio);
					index = indices[i];
					break;
				}
				VM_BUG_ON_FOLIO(folio_test_writeback(folio),
						folio);

				if (!folio_test_large(folio)) {
					truncate_inode_folio(mapping, folio);
				} else if (truncate_inode_partial_folio(folio, lstart, lend)) {
					/*
					 * If we split a page, reset the loop so
					 * that we pick up the new sub pages.
					 * Otherwise the THP was entirely
					 * dropped or the target range was
					 * zeroed, so just continue the loop as
					 * is.
					 */
					if (!folio_test_large(folio)) {
						folio_unlock(folio);
						index = start;
						break;
					}
				}
			}
			folio_unlock(folio);
		}
		folio_batch_remove_exceptionals(&fbatch);
		folio_batch_release(&fbatch);
	}

	shmem_recalc_inode(inode, 0, -nr_swaps_freed);
}

void shmem_truncate_range(struct inode *inode, loff_t lstart, loff_t lend)
{
	shmem_undo_range(inode, lstart, lend, false);
	inode->i_mtime = inode_set_ctime_current(inode);
	inode_inc_iversion(inode);
}
EXPORT_SYMBOL_GPL(shmem_truncate_range);

static int shmem_getattr(struct mnt_idmap *idmap,
			 const struct path *path, struct kstat *stat,
			 u32 request_mask, unsigned int query_flags)
{
	struct inode *inode = path->dentry->d_inode;
	struct shmem_inode_info *info = SHMEM_I(inode);

	if (info->alloced - info->swapped != inode->i_mapping->nrpages)
		shmem_recalc_inode(inode, 0, 0);

	if (info->fsflags & FS_APPEND_FL)
		stat->attributes |= STATX_ATTR_APPEND;
	if (info->fsflags & FS_IMMUTABLE_FL)
		stat->attributes |= STATX_ATTR_IMMUTABLE;
	if (info->fsflags & FS_NODUMP_FL)
		stat->attributes |= STATX_ATTR_NODUMP;
	stat->attributes_mask |= (STATX_ATTR_APPEND |
			STATX_ATTR_IMMUTABLE |
			STATX_ATTR_NODUMP);
	generic_fillattr(idmap, request_mask, inode, stat);

	if (shmem_is_huge(inode, 0, false, NULL, 0))
		stat->blksize = HPAGE_PMD_SIZE;

	if (request_mask & STATX_BTIME) {
		stat->result_mask |= STATX_BTIME;
		stat->btime.tv_sec = info->i_crtime.tv_sec;
		stat->btime.tv_nsec = info->i_crtime.tv_nsec;
	}

	return 0;
}

static int shmem_setattr(struct mnt_idmap *idmap,
			 struct dentry *dentry, struct iattr *attr)
{
	struct inode *inode = d_inode(dentry);
	struct shmem_inode_info *info = SHMEM_I(inode);
	int error;
	bool update_mtime = false;
	bool update_ctime = true;

	error = setattr_prepare(idmap, dentry, attr);
	if (error)
		return error;

	if ((info->seals & F_SEAL_EXEC) && (attr->ia_valid & ATTR_MODE)) {
		if ((inode->i_mode ^ attr->ia_mode) & 0111) {
			return -EPERM;
		}
	}

	if (S_ISREG(inode->i_mode) && (attr->ia_valid & ATTR_SIZE)) {
		loff_t oldsize = inode->i_size;
		loff_t newsize = attr->ia_size;

		/* protected by i_rwsem */
		if ((newsize < oldsize && (info->seals & F_SEAL_SHRINK)) ||
		    (newsize > oldsize && (info->seals & F_SEAL_GROW)))
			return -EPERM;

		if (newsize != oldsize) {
			error = shmem_reacct_size(SHMEM_I(inode)->flags,
					oldsize, newsize);
			if (error)
				return error;
			i_size_write(inode, newsize);
			update_mtime = true;
		} else {
			update_ctime = false;
		}
		if (newsize <= oldsize) {
			loff_t holebegin = round_up(newsize, PAGE_SIZE);
			if (oldsize > holebegin)
				unmap_mapping_range(inode->i_mapping,
							holebegin, 0, 1);
			if (info->alloced)
				shmem_truncate_range(inode,
							newsize, (loff_t)-1);
			/* unmap again to remove racily COWed private pages */
			if (oldsize > holebegin)
				unmap_mapping_range(inode->i_mapping,
							holebegin, 0, 1);
		}
	}

	if (is_quota_modification(idmap, inode, attr)) {
		error = dquot_initialize(inode);
		if (error)
			return error;
	}

	/* Transfer quota accounting */
	if (i_uid_needs_update(idmap, attr, inode) ||
	    i_gid_needs_update(idmap, attr, inode)) {
		error = dquot_transfer(idmap, inode, attr);

		if (error)
			return error;
	}

	setattr_copy(idmap, inode, attr);
	if (attr->ia_valid & ATTR_MODE)
		error = posix_acl_chmod(idmap, dentry, inode->i_mode);
	if (!error && update_ctime) {
		inode_set_ctime_current(inode);
		if (update_mtime)
			inode->i_mtime = inode_get_ctime(inode);
		inode_inc_iversion(inode);
	}
	return error;
}

static void shmem_evict_inode(struct inode *inode)
{
	struct shmem_inode_info *info = SHMEM_I(inode);
	struct shmem_sb_info *sbinfo = SHMEM_SB(inode->i_sb);
	size_t freed = 0;

	if (shmem_mapping(inode->i_mapping)) {
		shmem_unacct_size(info->flags, inode->i_size);
		inode->i_size = 0;
		mapping_set_exiting(inode->i_mapping);
		shmem_truncate_range(inode, 0, (loff_t)-1);
		if (!list_empty(&info->shrinklist)) {
			spin_lock(&sbinfo->shrinklist_lock);
			if (!list_empty(&info->shrinklist)) {
				list_del_init(&info->shrinklist);
				sbinfo->shrinklist_len--;
			}
			spin_unlock(&sbinfo->shrinklist_lock);
		}
		while (!list_empty(&info->swaplist)) {
			/* Wait while shmem_unuse() is scanning this inode... */
			wait_var_event(&info->stop_eviction,
				       !atomic_read(&info->stop_eviction));
			mutex_lock(&shmem_swaplist_mutex);
			/* ...but beware of the race if we peeked too early */
			if (!atomic_read(&info->stop_eviction))
				list_del_init(&info->swaplist);
			mutex_unlock(&shmem_swaplist_mutex);
		}
	}

	simple_xattrs_free(&info->xattrs, sbinfo->max_inodes ? &freed : NULL);
	shmem_free_inode(inode->i_sb, freed);
	WARN_ON(inode->i_blocks);
	clear_inode(inode);
#ifdef CONFIG_TMPFS_QUOTA
	dquot_free_inode(inode);
	dquot_drop(inode);
#endif
}

static int shmem_find_swap_entries(struct address_space *mapping,
				   pgoff_t start, struct folio_batch *fbatch,
				   pgoff_t *indices, unsigned int type)
{
	XA_STATE(xas, &mapping->i_pages, start);
	struct folio *folio;
	swp_entry_t entry;

	rcu_read_lock();
	xas_for_each(&xas, folio, ULONG_MAX) {
		if (xas_retry(&xas, folio))
			continue;

		if (!xa_is_value(folio))
			continue;

		entry = radix_to_swp_entry(folio);
		/*
		 * swapin error entries can be found in the mapping. But they're
		 * deliberately ignored here as we've done everything we can do.
		 */
		if (swp_type(entry) != type)
			continue;

		indices[folio_batch_count(fbatch)] = xas.xa_index;
		if (!folio_batch_add(fbatch, folio))
			break;

		if (need_resched()) {
			xas_pause(&xas);
			cond_resched_rcu();
		}
	}
	rcu_read_unlock();

	return xas.xa_index;
}

/*
 * Move the swapped pages for an inode to page cache. Returns the count
 * of pages swapped in, or the error in case of failure.
 */
static int shmem_unuse_swap_entries(struct inode *inode,
		struct folio_batch *fbatch, pgoff_t *indices)
{
	int i = 0;
	int ret = 0;
	int error = 0;
	struct address_space *mapping = inode->i_mapping;

	for (i = 0; i < folio_batch_count(fbatch); i++) {
		struct folio *folio = fbatch->folios[i];

		if (!xa_is_value(folio))
			continue;
		error = shmem_swapin_folio(inode, indices[i],
					  &folio, SGP_CACHE,
					  mapping_gfp_mask(mapping),
					  NULL, NULL);
		if (error == 0) {
			folio_unlock(folio);
			folio_put(folio);
			ret++;
		}
		if (error == -ENOMEM)
			break;
		error = 0;
	}
	return error ? error : ret;
}

/*
 * If swap found in inode, free it and move page from swapcache to filecache.
 */
static int shmem_unuse_inode(struct inode *inode, unsigned int type)
{
	struct address_space *mapping = inode->i_mapping;
	pgoff_t start = 0;
	struct folio_batch fbatch;
	pgoff_t indices[PAGEVEC_SIZE];
	int ret = 0;

	do {
		folio_batch_init(&fbatch);
		shmem_find_swap_entries(mapping, start, &fbatch, indices, type);
		if (folio_batch_count(&fbatch) == 0) {
			ret = 0;
			break;
		}

		ret = shmem_unuse_swap_entries(inode, &fbatch, indices);
		if (ret < 0)
			break;

		start = indices[folio_batch_count(&fbatch) - 1];
	} while (true);

	return ret;
}

/*
 * Read all the shared memory data that resides in the swap
 * device 'type' back into memory, so the swap device can be
 * unused.
 */
int shmem_unuse(unsigned int type)
{
	struct shmem_inode_info *info, *next;
	int error = 0;

	if (list_empty(&shmem_swaplist))
		return 0;

	mutex_lock(&shmem_swaplist_mutex);
	list_for_each_entry_safe(info, next, &shmem_swaplist, swaplist) {
		if (!info->swapped) {
			list_del_init(&info->swaplist);
			continue;
		}
		/*
		 * Drop the swaplist mutex while searching the inode for swap;
		 * but before doing so, make sure shmem_evict_inode() will not
		 * remove placeholder inode from swaplist, nor let it be freed
		 * (igrab() would protect from unlink, but not from unmount).
		 */
		atomic_inc(&info->stop_eviction);
		mutex_unlock(&shmem_swaplist_mutex);

		error = shmem_unuse_inode(&info->vfs_inode, type);
		cond_resched();

		mutex_lock(&shmem_swaplist_mutex);
		next = list_next_entry(info, swaplist);
		if (!info->swapped)
			list_del_init(&info->swaplist);
		if (atomic_dec_and_test(&info->stop_eviction))
			wake_up_var(&info->stop_eviction);
		if (error)
			break;
	}
	mutex_unlock(&shmem_swaplist_mutex);

	return error;
}

/*
 * Move the page from the page cache to the swap cache.
 */
static int shmem_writepage(struct page *page, struct writeback_control *wbc)
{
	struct folio *folio = page_folio(page);
	struct address_space *mapping = folio->mapping;
	struct inode *inode = mapping->host;
	struct shmem_inode_info *info = SHMEM_I(inode);
	struct shmem_sb_info *sbinfo = SHMEM_SB(inode->i_sb);
	swp_entry_t swap;
	pgoff_t index;

	/*
	 * Our capabilities prevent regular writeback or sync from ever calling
	 * shmem_writepage; but a stacking filesystem might use ->writepage of
	 * its underlying filesystem, in which case tmpfs should write out to
	 * swap only in response to memory pressure, and not for the writeback
	 * threads or sync.
	 */
	if (WARN_ON_ONCE(!wbc->for_reclaim))
		goto redirty;

	if (WARN_ON_ONCE((info->flags & VM_LOCKED) || sbinfo->noswap))
		goto redirty;

	if (!total_swap_pages)
		goto redirty;

	/*
	 * If /sys/kernel/mm/transparent_hugepage/shmem_enabled is "always" or
	 * "force", drivers/gpu/drm/i915/gem/i915_gem_shmem.c gets huge pages,
	 * and its shmem_writeback() needs them to be split when swapping.
	 */
	if (folio_test_large(folio)) {
		/* Ensure the subpages are still dirty */
		folio_test_set_dirty(folio);
		if (split_huge_page(page) < 0)
			goto redirty;
		folio = page_folio(page);
		folio_clear_dirty(folio);
	}

	index = folio->index;

	/*
	 * This is somewhat ridiculous, but without plumbing a SWAP_MAP_FALLOC
	 * value into swapfile.c, the only way we can correctly account for a
	 * fallocated folio arriving here is now to initialize it and write it.
	 *
	 * That's okay for a folio already fallocated earlier, but if we have
	 * not yet completed the fallocation, then (a) we want to keep track
	 * of this folio in case we have to undo it, and (b) it may not be a
	 * good idea to continue anyway, once we're pushing into swap.  So
	 * reactivate the folio, and let shmem_fallocate() quit when too many.
	 */
	if (!folio_test_uptodate(folio)) {
		if (inode->i_private) {
			struct shmem_falloc *shmem_falloc;
			spin_lock(&inode->i_lock);
			shmem_falloc = inode->i_private;
			if (shmem_falloc &&
			    !shmem_falloc->waitq &&
			    index >= shmem_falloc->start &&
			    index < shmem_falloc->next)
				shmem_falloc->nr_unswapped++;
			else
				shmem_falloc = NULL;
			spin_unlock(&inode->i_lock);
			if (shmem_falloc)
				goto redirty;
		}
		folio_zero_range(folio, 0, folio_size(folio));
		flush_dcache_folio(folio);
		folio_mark_uptodate(folio);
	}

	swap = folio_alloc_swap(folio);
	if (!swap.val)
		goto redirty;

	/*
	 * Add inode to shmem_unuse()'s list of swapped-out inodes,
	 * if it's not already there.  Do it now before the folio is
	 * moved to swap cache, when its pagelock no longer protects
	 * the inode from eviction.  But don't unlock the mutex until
	 * we've incremented swapped, because shmem_unuse_inode() will
	 * prune a !swapped inode from the swaplist under this mutex.
	 */
	mutex_lock(&shmem_swaplist_mutex);
	if (list_empty(&info->swaplist))
		list_add(&info->swaplist, &shmem_swaplist);

	if (add_to_swap_cache(folio, swap,
			__GFP_HIGH | __GFP_NOMEMALLOC | __GFP_NOWARN,
			NULL) == 0) {
		shmem_recalc_inode(inode, 0, 1);
		swap_shmem_alloc(swap);
		shmem_delete_from_page_cache(folio, swp_to_radix_entry(swap));

		mutex_unlock(&shmem_swaplist_mutex);
		BUG_ON(folio_mapped(folio));
		swap_writepage(&folio->page, wbc);
		return 0;
	}

	mutex_unlock(&shmem_swaplist_mutex);
	put_swap_folio(folio, swap);
redirty:
	folio_mark_dirty(folio);
	if (wbc->for_reclaim)
		return AOP_WRITEPAGE_ACTIVATE;	/* Return with folio locked */
	folio_unlock(folio);
	return 0;
}

#if defined(CONFIG_NUMA) && defined(CONFIG_TMPFS)
static void shmem_show_mpol(struct seq_file *seq, struct mempolicy *mpol)
{
	char buffer[64];

	if (!mpol || mpol->mode == MPOL_DEFAULT)
		return;		/* show nothing */

	mpol_to_str(buffer, sizeof(buffer), mpol);

	seq_printf(seq, ",mpol=%s", buffer);
}

static struct mempolicy *shmem_get_sbmpol(struct shmem_sb_info *sbinfo)
{
	struct mempolicy *mpol = NULL;
	if (sbinfo->mpol) {
		raw_spin_lock(&sbinfo->stat_lock);	/* prevent replace/use races */
		mpol = sbinfo->mpol;
		mpol_get(mpol);
		raw_spin_unlock(&sbinfo->stat_lock);
	}
	return mpol;
}
#else /* !CONFIG_NUMA || !CONFIG_TMPFS */
static inline void shmem_show_mpol(struct seq_file *seq, struct mempolicy *mpol)
{
}
static inline struct mempolicy *shmem_get_sbmpol(struct shmem_sb_info *sbinfo)
{
	return NULL;
}
#endif /* CONFIG_NUMA && CONFIG_TMPFS */
#ifndef CONFIG_NUMA
#define vm_policy vm_private_data
#endif

static void shmem_pseudo_vma_init(struct vm_area_struct *vma,
		struct shmem_inode_info *info, pgoff_t index)
{
	/* Create a pseudo vma that just contains the policy */
	vma_init(vma, NULL);
	/* Bias interleave by inode number to distribute better across nodes */
	vma->vm_pgoff = index + info->vfs_inode.i_ino;
	vma->vm_policy = mpol_shared_policy_lookup(&info->policy, index);
}

static void shmem_pseudo_vma_destroy(struct vm_area_struct *vma)
{
	/* Drop reference taken by mpol_shared_policy_lookup() */
	mpol_cond_put(vma->vm_policy);
}

static struct folio *shmem_swapin(swp_entry_t swap, gfp_t gfp,
			struct shmem_inode_info *info, pgoff_t index)
{
	struct vm_area_struct pvma;
	struct page *page;
	struct vm_fault vmf = {
		.vma = &pvma,
	};

	shmem_pseudo_vma_init(&pvma, info, index);
	page = swap_cluster_readahead(swap, gfp, &vmf);
	shmem_pseudo_vma_destroy(&pvma);

	if (!page)
		return NULL;
	return page_folio(page);
}

/*
 * Make sure huge_gfp is always more limited than limit_gfp.
 * Some of the flags set permissions, while others set limitations.
 */
static gfp_t limit_gfp_mask(gfp_t huge_gfp, gfp_t limit_gfp)
{
	gfp_t allowflags = __GFP_IO | __GFP_FS | __GFP_RECLAIM;
	gfp_t denyflags = __GFP_NOWARN | __GFP_NORETRY;
	gfp_t zoneflags = limit_gfp & GFP_ZONEMASK;
	gfp_t result = huge_gfp & ~(allowflags | GFP_ZONEMASK);

	/* Allow allocations only from the originally specified zones. */
	result |= zoneflags;

	/*
	 * Minimize the result gfp by taking the union with the deny flags,
	 * and the intersection of the allow flags.
	 */
	result |= (limit_gfp & denyflags);
	result |= (huge_gfp & limit_gfp) & allowflags;

	return result;
}

static struct folio *shmem_alloc_hugefolio(gfp_t gfp,
		struct shmem_inode_info *info, pgoff_t index)
{
	struct vm_area_struct pvma;
	struct address_space *mapping = info->vfs_inode.i_mapping;
	pgoff_t hindex;
	struct folio *folio;

	hindex = round_down(index, HPAGE_PMD_NR);
	if (xa_find(&mapping->i_pages, &hindex, hindex + HPAGE_PMD_NR - 1,
								XA_PRESENT))
		return NULL;

	shmem_pseudo_vma_init(&pvma, info, hindex);
	folio = vma_alloc_folio(gfp, HPAGE_PMD_ORDER, &pvma, 0, true);
	shmem_pseudo_vma_destroy(&pvma);
	if (!folio)
		count_vm_event(THP_FILE_FALLBACK);
	return folio;
}

static struct folio *shmem_alloc_folio(gfp_t gfp,
			struct shmem_inode_info *info, pgoff_t index)
{
	struct vm_area_struct pvma;
	struct folio *folio;

	shmem_pseudo_vma_init(&pvma, info, index);
	folio = vma_alloc_folio(gfp, 0, &pvma, 0, false);
	shmem_pseudo_vma_destroy(&pvma);

	return folio;
}

static struct folio *shmem_alloc_and_acct_folio(gfp_t gfp, struct inode *inode,
		pgoff_t index, bool huge)
{
	struct shmem_inode_info *info = SHMEM_I(inode);
	struct folio *folio;
	int nr;
	int err;

	if (!IS_ENABLED(CONFIG_TRANSPARENT_HUGEPAGE))
		huge = false;
	nr = huge ? HPAGE_PMD_NR : 1;

	err = shmem_inode_acct_block(inode, nr);
	if (err)
		goto failed;

	if (huge)
		folio = shmem_alloc_hugefolio(gfp, info, index);
	else
		folio = shmem_alloc_folio(gfp, info, index);
	if (folio) {
		__folio_set_locked(folio);
		__folio_set_swapbacked(folio);
		return folio;
	}

	err = -ENOMEM;
	shmem_inode_unacct_blocks(inode, nr);
failed:
	return ERR_PTR(err);
}

/*
 * When a page is moved from swapcache to shmem filecache (either by the
 * usual swapin of shmem_get_folio_gfp(), or by the less common swapoff of
 * shmem_unuse_inode()), it may have been read in earlier from swap, in
 * ignorance of the mapping it belongs to.  If that mapping has special
 * constraints (like the gma500 GEM driver, which requires RAM below 4GB),
 * we may need to copy to a suitable page before moving to filecache.
 *
 * In a future release, this may well be extended to respect cpuset and
 * NUMA mempolicy, and applied also to anonymous pages in do_swap_page();
 * but for now it is a simple matter of zone.
 */
static bool shmem_should_replace_folio(struct folio *folio, gfp_t gfp)
{
	return folio_zonenum(folio) > gfp_zone(gfp);
}

static int shmem_replace_folio(struct folio **foliop, gfp_t gfp,
				struct shmem_inode_info *info, pgoff_t index)
{
	struct folio *old, *new;
	struct address_space *swap_mapping;
	swp_entry_t entry;
	pgoff_t swap_index;
	int error;

	old = *foliop;
	entry = old->swap;
	swap_index = swp_offset(entry);
	swap_mapping = swap_address_space(entry);

	/*
	 * We have arrived here because our zones are constrained, so don't
	 * limit chance of success by further cpuset and node constraints.
	 */
	gfp &= ~GFP_CONSTRAINT_MASK;
	VM_BUG_ON_FOLIO(folio_test_large(old), old);
	new = shmem_alloc_folio(gfp, info, index);
	if (!new)
		return -ENOMEM;

	folio_get(new);
	folio_copy(new, old);
	flush_dcache_folio(new);

	__folio_set_locked(new);
	__folio_set_swapbacked(new);
	folio_mark_uptodate(new);
	new->swap = entry;
	folio_set_swapcache(new);

	/*
	 * Our caller will very soon move newpage out of swapcache, but it's
	 * a nice clean interface for us to replace oldpage by newpage there.
	 */
	xa_lock_irq(&swap_mapping->i_pages);
	error = shmem_replace_entry(swap_mapping, swap_index, old, new);
	if (!error) {
		mem_cgroup_migrate(old, new);
		__lruvec_stat_mod_folio(new, NR_FILE_PAGES, 1);
		__lruvec_stat_mod_folio(new, NR_SHMEM, 1);
		__lruvec_stat_mod_folio(old, NR_FILE_PAGES, -1);
		__lruvec_stat_mod_folio(old, NR_SHMEM, -1);
	}
	xa_unlock_irq(&swap_mapping->i_pages);

	if (unlikely(error)) {
		/*
		 * Is this possible?  I think not, now that our callers check
		 * both PageSwapCache and page_private after getting page lock;
		 * but be defensive.  Reverse old to newpage for clear and free.
		 */
		old = new;
	} else {
		folio_add_lru(new);
		*foliop = new;
	}

	folio_clear_swapcache(old);
	old->private = NULL;

	folio_unlock(old);
	folio_put_refs(old, 2);
	return error;
}

static void shmem_set_folio_swapin_error(struct inode *inode, pgoff_t index,
					 struct folio *folio, swp_entry_t swap)
{
	struct address_space *mapping = inode->i_mapping;
	swp_entry_t swapin_error;
	void *old;

	swapin_error = make_poisoned_swp_entry();
	old = xa_cmpxchg_irq(&mapping->i_pages, index,
			     swp_to_radix_entry(swap),
			     swp_to_radix_entry(swapin_error), 0);
	if (old != swp_to_radix_entry(swap))
		return;

	folio_wait_writeback(folio);
	delete_from_swap_cache(folio);
	/*
	 * Don't treat swapin error folio as alloced. Otherwise inode->i_blocks
	 * won't be 0 when inode is released and thus trigger WARN_ON(i_blocks)
	 * in shmem_evict_inode().
	 */
	shmem_recalc_inode(inode, -1, -1);
	swap_free(swap);
}

/*
 * Swap in the folio pointed to by *foliop.
 * Caller has to make sure that *foliop contains a valid swapped folio.
 * Returns 0 and the folio in foliop if success. On failure, returns the
 * error code and NULL in *foliop.
 */
static int shmem_swapin_folio(struct inode *inode, pgoff_t index,
			     struct folio **foliop, enum sgp_type sgp,
			     gfp_t gfp, struct vm_area_struct *vma,
			     vm_fault_t *fault_type)
{
	struct address_space *mapping = inode->i_mapping;
	struct shmem_inode_info *info = SHMEM_I(inode);
	struct mm_struct *charge_mm = vma ? vma->vm_mm : NULL;
	struct swap_info_struct *si;
	struct folio *folio = NULL;
	swp_entry_t swap;
	int error;

	VM_BUG_ON(!*foliop || !xa_is_value(*foliop));
	swap = radix_to_swp_entry(*foliop);
	*foliop = NULL;

	if (is_poisoned_swp_entry(swap))
		return -EIO;

	si = get_swap_device(swap);
	if (!si) {
		if (!shmem_confirm_swap(mapping, index, swap))
			return -EEXIST;
		else
			return -EINVAL;
	}

	/* Look it up and read it in.. */
	folio = swap_cache_get_folio(swap, NULL, 0);
	if (!folio) {
		/* Or update major stats only when swapin succeeds?? */
		if (fault_type) {
			*fault_type |= VM_FAULT_MAJOR;
			count_vm_event(PGMAJFAULT);
			count_memcg_event_mm(charge_mm, PGMAJFAULT);
		}
		/* Here we actually start the io */
		folio = shmem_swapin(swap, gfp, info, index);
		if (!folio) {
			error = -ENOMEM;
			goto failed;
		}
	}

	/* We have to do this with folio locked to prevent races */
	folio_lock(folio);
	if (!folio_test_swapcache(folio) ||
	    folio->swap.val != swap.val ||
	    !shmem_confirm_swap(mapping, index, swap)) {
		error = -EEXIST;
		goto unlock;
	}
	if (!folio_test_uptodate(folio)) {
		error = -EIO;
		goto failed;
	}
	folio_wait_writeback(folio);

	/*
	 * Some architectures may have to restore extra metadata to the
	 * folio after reading from swap.
	 */
	arch_swap_restore(swap, folio);

	if (shmem_should_replace_folio(folio, gfp)) {
		error = shmem_replace_folio(&folio, gfp, info, index);
		if (error)
			goto failed;
	}

	error = shmem_add_to_page_cache(folio, mapping, index,
					swp_to_radix_entry(swap), gfp,
					charge_mm);
	if (error)
		goto failed;

	shmem_recalc_inode(inode, 0, -1);

	if (sgp == SGP_WRITE)
		folio_mark_accessed(folio);

	delete_from_swap_cache(folio);
	folio_mark_dirty(folio);
	swap_free(swap);
	put_swap_device(si);

	*foliop = folio;
	return 0;
failed:
	if (!shmem_confirm_swap(mapping, index, swap))
		error = -EEXIST;
	if (error == -EIO)
		shmem_set_folio_swapin_error(inode, index, folio, swap);
unlock:
	if (folio) {
		folio_unlock(folio);
		folio_put(folio);
	}
	put_swap_device(si);

	return error;
}

/*
 * shmem_get_folio_gfp - find page in cache, or get from swap, or allocate
 *
 * If we allocate a new one we do not mark it dirty. That's up to the
 * vm. If we swap it in we mark it dirty since we also free the swap
 * entry since a page cannot live in both the swap and page cache.
 *
 * vma, vmf, and fault_type are only supplied by shmem_fault:
 * otherwise they are NULL.
 */
static int shmem_get_folio_gfp(struct inode *inode, pgoff_t index,
		struct folio **foliop, enum sgp_type sgp, gfp_t gfp,
		struct vm_area_struct *vma, struct vm_fault *vmf,
		vm_fault_t *fault_type)
{
	struct address_space *mapping = inode->i_mapping;
	struct shmem_inode_info *info = SHMEM_I(inode);
	struct shmem_sb_info *sbinfo;
	struct mm_struct *charge_mm;
	struct folio *folio;
	pgoff_t hindex;
	gfp_t huge_gfp;
	int error;
	int once = 0;
	int alloced = 0;

	if (index > (MAX_LFS_FILESIZE >> PAGE_SHIFT))
		return -EFBIG;
repeat:
	if (sgp <= SGP_CACHE &&
	    ((loff_t)index << PAGE_SHIFT) >= i_size_read(inode)) {
		return -EINVAL;
	}

	sbinfo = SHMEM_SB(inode->i_sb);
	charge_mm = vma ? vma->vm_mm : NULL;

	folio = filemap_get_entry(mapping, index);
	if (folio && vma && userfaultfd_minor(vma)) {
		if (!xa_is_value(folio))
			folio_put(folio);
		*fault_type = handle_userfault(vmf, VM_UFFD_MINOR);
		return 0;
	}

	if (xa_is_value(folio)) {
		error = shmem_swapin_folio(inode, index, &folio,
					  sgp, gfp, vma, fault_type);
		if (error == -EEXIST)
			goto repeat;

		*foliop = folio;
		return error;
	}

	if (folio) {
		folio_lock(folio);

		/* Has the folio been truncated or swapped out? */
		if (unlikely(folio->mapping != mapping)) {
			folio_unlock(folio);
			folio_put(folio);
			goto repeat;
		}
		if (sgp == SGP_WRITE)
			folio_mark_accessed(folio);
		if (folio_test_uptodate(folio))
			goto out;
		/* fallocated folio */
		if (sgp != SGP_READ)
			goto clear;
		folio_unlock(folio);
		folio_put(folio);
	}

	/*
	 * SGP_READ: succeed on hole, with NULL folio, letting caller zero.
	 * SGP_NOALLOC: fail on hole, with NULL folio, letting caller fail.
	 */
	*foliop = NULL;
	if (sgp == SGP_READ)
		return 0;
	if (sgp == SGP_NOALLOC)
		return -ENOENT;

	/*
	 * Fast cache lookup and swap lookup did not find it: allocate.
	 */

	if (vma && userfaultfd_missing(vma)) {
		*fault_type = handle_userfault(vmf, VM_UFFD_MISSING);
		return 0;
	}

	if (!shmem_is_huge(inode, index, false,
			   vma ? vma->vm_mm : NULL, vma ? vma->vm_flags : 0))
		goto alloc_nohuge;

	huge_gfp = vma_thp_gfp_mask(vma);
	huge_gfp = limit_gfp_mask(huge_gfp, gfp);
	folio = shmem_alloc_and_acct_folio(huge_gfp, inode, index, true);
	if (IS_ERR(folio)) {
alloc_nohuge:
		folio = shmem_alloc_and_acct_folio(gfp, inode, index, false);
	}
	if (IS_ERR(folio)) {
		int retry = 5;

		error = PTR_ERR(folio);
		folio = NULL;
		if (error != -ENOSPC)
			goto unlock;
		/*
		 * Try to reclaim some space by splitting a large folio
		 * beyond i_size on the filesystem.
		 */
		while (retry--) {
			int ret;

			ret = shmem_unused_huge_shrink(sbinfo, NULL, 1);
			if (ret == SHRINK_STOP)
				break;
			if (ret)
				goto alloc_nohuge;
		}
		goto unlock;
	}

	hindex = round_down(index, folio_nr_pages(folio));

	if (sgp == SGP_WRITE)
		__folio_set_referenced(folio);

	error = shmem_add_to_page_cache(folio, mapping, hindex,
					NULL, gfp & GFP_RECLAIM_MASK,
					charge_mm);
	if (error)
		goto unacct;

	folio_add_lru(folio);
	shmem_recalc_inode(inode, folio_nr_pages(folio), 0);
	alloced = true;

	if (folio_test_pmd_mappable(folio) &&
	    DIV_ROUND_UP(i_size_read(inode), PAGE_SIZE) <
					folio_next_index(folio) - 1) {
		/*
		 * Part of the large folio is beyond i_size: subject
		 * to shrink under memory pressure.
		 */
		spin_lock(&sbinfo->shrinklist_lock);
		/*
		 * _careful to defend against unlocked access to
		 * ->shrink_list in shmem_unused_huge_shrink()
		 */
		if (list_empty_careful(&info->shrinklist)) {
			list_add_tail(&info->shrinklist,
				      &sbinfo->shrinklist);
			sbinfo->shrinklist_len++;
		}
		spin_unlock(&sbinfo->shrinklist_lock);
	}

	/*
	 * Let SGP_FALLOC use the SGP_WRITE optimization on a new folio.
	 */
	if (sgp == SGP_FALLOC)
		sgp = SGP_WRITE;
clear:
	/*
	 * Let SGP_WRITE caller clear ends if write does not fill folio;
	 * but SGP_FALLOC on a folio fallocated earlier must initialize
	 * it now, lest undo on failure cancel our earlier guarantee.
	 */
	if (sgp != SGP_WRITE && !folio_test_uptodate(folio)) {
		long i, n = folio_nr_pages(folio);

		for (i = 0; i < n; i++)
			clear_highpage(folio_page(folio, i));
		flush_dcache_folio(folio);
		folio_mark_uptodate(folio);
	}

	/* Perhaps the file has been truncated since we checked */
	if (sgp <= SGP_CACHE &&
	    ((loff_t)index << PAGE_SHIFT) >= i_size_read(inode)) {
		if (alloced) {
			folio_clear_dirty(folio);
			filemap_remove_folio(folio);
			shmem_recalc_inode(inode, 0, 0);
		}
		error = -EINVAL;
		goto unlock;
	}
out:
	*foliop = folio;
	return 0;

	/*
	 * Error recovery.
	 */
unacct:
	shmem_inode_unacct_blocks(inode, folio_nr_pages(folio));

	if (folio_test_large(folio)) {
		folio_unlock(folio);
		folio_put(folio);
		goto alloc_nohuge;
	}
unlock:
	if (folio) {
		folio_unlock(folio);
		folio_put(folio);
	}
	if (error == -ENOSPC && !once++) {
		shmem_recalc_inode(inode, 0, 0);
		goto repeat;
	}
	if (error == -EEXIST)
		goto repeat;
	return error;
}

int shmem_get_folio(struct inode *inode, pgoff_t index, struct folio **foliop,
		enum sgp_type sgp)
{
	return shmem_get_folio_gfp(inode, index, foliop, sgp,
			mapping_gfp_mask(inode->i_mapping), NULL, NULL, NULL);
}

/*
 * This is like autoremove_wake_function, but it removes the wait queue
 * entry unconditionally - even if something else had already woken the
 * target.
 */
static int synchronous_wake_function(wait_queue_entry_t *wait, unsigned mode, int sync, void *key)
{
	int ret = default_wake_function(wait, mode, sync, key);
	list_del_init(&wait->entry);
	return ret;
}

static vm_fault_t shmem_fault(struct vm_fault *vmf)
{
	struct vm_area_struct *vma = vmf->vma;
	struct inode *inode = file_inode(vma->vm_file);
	gfp_t gfp = mapping_gfp_mask(inode->i_mapping);
	struct folio *folio = NULL;
	int err;
	vm_fault_t ret = VM_FAULT_LOCKED;

	/*
	 * Trinity finds that probing a hole which tmpfs is punching can
	 * prevent the hole-punch from ever completing: which in turn
	 * locks writers out with its hold on i_rwsem.  So refrain from
	 * faulting pages into the hole while it's being punched.  Although
	 * shmem_undo_range() does remove the additions, it may be unable to
	 * keep up, as each new page needs its own unmap_mapping_range() call,
	 * and the i_mmap tree grows ever slower to scan if new vmas are added.
	 *
	 * It does not matter if we sometimes reach this check just before the
	 * hole-punch begins, so that one fault then races with the punch:
	 * we just need to make racing faults a rare case.
	 *
	 * The implementation below would be much simpler if we just used a
	 * standard mutex or completion: but we cannot take i_rwsem in fault,
	 * and bloating every shmem inode for this unlikely case would be sad.
	 */
	if (unlikely(inode->i_private)) {
		struct shmem_falloc *shmem_falloc;

		spin_lock(&inode->i_lock);
		shmem_falloc = inode->i_private;
		if (shmem_falloc &&
		    shmem_falloc->waitq &&
		    vmf->pgoff >= shmem_falloc->start &&
		    vmf->pgoff < shmem_falloc->next) {
			struct file *fpin;
			wait_queue_head_t *shmem_falloc_waitq;
			DEFINE_WAIT_FUNC(shmem_fault_wait, synchronous_wake_function);

			ret = VM_FAULT_NOPAGE;
			fpin = maybe_unlock_mmap_for_io(vmf, NULL);
			if (fpin)
				ret = VM_FAULT_RETRY;

			shmem_falloc_waitq = shmem_falloc->waitq;
			prepare_to_wait(shmem_falloc_waitq, &shmem_fault_wait,
					TASK_UNINTERRUPTIBLE);
			spin_unlock(&inode->i_lock);
			schedule();

			/*
			 * shmem_falloc_waitq points into the shmem_fallocate()
			 * stack of the hole-punching task: shmem_falloc_waitq
			 * is usually invalid by the time we reach here, but
			 * finish_wait() does not dereference it in that case;
			 * though i_lock needed lest racing with wake_up_all().
			 */
			spin_lock(&inode->i_lock);
			finish_wait(shmem_falloc_waitq, &shmem_fault_wait);
			spin_unlock(&inode->i_lock);

			if (fpin)
				fput(fpin);
			return ret;
		}
		spin_unlock(&inode->i_lock);
	}

	err = shmem_get_folio_gfp(inode, vmf->pgoff, &folio, SGP_CACHE,
				  gfp, vma, vmf, &ret);
	if (err)
		return vmf_error(err);
	if (folio)
		vmf->page = folio_file_page(folio, vmf->pgoff);
	return ret;
}

unsigned long shmem_get_unmapped_area(struct file *file,
				      unsigned long uaddr, unsigned long len,
				      unsigned long pgoff, unsigned long flags)
{
	unsigned long (*get_area)(struct file *,
		unsigned long, unsigned long, unsigned long, unsigned long);
	unsigned long addr;
	unsigned long offset;
	unsigned long inflated_len;
	unsigned long inflated_addr;
	unsigned long inflated_offset;

	if (len > TASK_SIZE)
		return -ENOMEM;

	get_area = current->mm->get_unmapped_area;
	addr = get_area(file, uaddr, len, pgoff, flags);

	if (!IS_ENABLED(CONFIG_TRANSPARENT_HUGEPAGE))
		return addr;
	if (IS_ERR_VALUE(addr))
		return addr;
	if (addr & ~PAGE_MASK)
		return addr;
	if (addr > TASK_SIZE - len)
		return addr;

	if (shmem_huge == SHMEM_HUGE_DENY)
		return addr;
	if (len < HPAGE_PMD_SIZE)
		return addr;
	if (flags & MAP_FIXED)
		return addr;
	/*
	 * Our priority is to support MAP_SHARED mapped hugely;
	 * and support MAP_PRIVATE mapped hugely too, until it is COWed.
	 * But if caller specified an address hint and we allocated area there
	 * successfully, respect that as before.
	 */
	if (uaddr == addr)
		return addr;

	if (shmem_huge != SHMEM_HUGE_FORCE) {
		struct super_block *sb;

		if (file) {
			VM_BUG_ON(file->f_op != &shmem_file_operations);
			sb = file_inode(file)->i_sb;
		} else {
			/*
			 * Called directly from mm/mmap.c, or drivers/char/mem.c
			 * for "/dev/zero", to create a shared anonymous object.
			 */
			if (IS_ERR(shm_mnt))
				return addr;
			sb = shm_mnt->mnt_sb;
		}
		if (SHMEM_SB(sb)->huge == SHMEM_HUGE_NEVER)
			return addr;
	}

	offset = (pgoff << PAGE_SHIFT) & (HPAGE_PMD_SIZE-1);
	if (offset && offset + len < 2 * HPAGE_PMD_SIZE)
		return addr;
	if ((addr & (HPAGE_PMD_SIZE-1)) == offset)
		return addr;

	inflated_len = len + HPAGE_PMD_SIZE - PAGE_SIZE;
	if (inflated_len > TASK_SIZE)
		return addr;
	if (inflated_len < len)
		return addr;

	inflated_addr = get_area(NULL, uaddr, inflated_len, 0, flags);
	if (IS_ERR_VALUE(inflated_addr))
		return addr;
	if (inflated_addr & ~PAGE_MASK)
		return addr;

	inflated_offset = inflated_addr & (HPAGE_PMD_SIZE-1);
	inflated_addr += offset - inflated_offset;
	if (inflated_offset > offset)
		inflated_addr += HPAGE_PMD_SIZE;

	if (inflated_addr > TASK_SIZE - len)
		return addr;
	return inflated_addr;
}

#ifdef CONFIG_NUMA
static int shmem_set_policy(struct vm_area_struct *vma, struct mempolicy *mpol)
{
	struct inode *inode = file_inode(vma->vm_file);
	return mpol_set_shared_policy(&SHMEM_I(inode)->policy, vma, mpol);
}

static struct mempolicy *shmem_get_policy(struct vm_area_struct *vma,
					  unsigned long addr)
{
	struct inode *inode = file_inode(vma->vm_file);
	pgoff_t index;

	index = ((addr - vma->vm_start) >> PAGE_SHIFT) + vma->vm_pgoff;
	return mpol_shared_policy_lookup(&SHMEM_I(inode)->policy, index);
}
#endif

int shmem_lock(struct file *file, int lock, struct ucounts *ucounts)
{
	struct inode *inode = file_inode(file);
	struct shmem_inode_info *info = SHMEM_I(inode);
	int retval = -ENOMEM;

	/*
	 * What serializes the accesses to info->flags?
	 * ipc_lock_object() when called from shmctl_do_lock(),
	 * no serialization needed when called from shm_destroy().
	 */
	if (lock && !(info->flags & VM_LOCKED)) {
		if (!user_shm_lock(inode->i_size, ucounts))
			goto out_nomem;
		info->flags |= VM_LOCKED;
		mapping_set_unevictable(file->f_mapping);
	}
	if (!lock && (info->flags & VM_LOCKED) && ucounts) {
		user_shm_unlock(inode->i_size, ucounts);
		info->flags &= ~VM_LOCKED;
		mapping_clear_unevictable(file->f_mapping);
	}
	retval = 0;

out_nomem:
	return retval;
}

static int shmem_mmap(struct file *file, struct vm_area_struct *vma)
{
	struct inode *inode = file_inode(file);
	struct shmem_inode_info *info = SHMEM_I(inode);
	int ret;

	ret = seal_check_future_write(info->seals, vma);
	if (ret)
		return ret;

	/* arm64 - allow memory tagging on RAM-based files */
	vm_flags_set(vma, VM_MTE_ALLOWED);

	file_accessed(file);
	/* This is anonymous shared memory if it is unlinked at the time of mmap */
	if (inode->i_nlink)
		vma->vm_ops = &shmem_vm_ops;
	else
		vma->vm_ops = &shmem_anon_vm_ops;
	return 0;
}

static int shmem_file_open(struct inode *inode, struct file *file)
{
	file->f_mode |= FMODE_CAN_ODIRECT;
	return generic_file_open(inode, file);
}

#ifdef CONFIG_TMPFS_XATTR
static int shmem_initxattrs(struct inode *, const struct xattr *, void *);

/*
 * chattr's fsflags are unrelated to extended attributes,
 * but tmpfs has chosen to enable them under the same config option.
 */
static void shmem_set_inode_flags(struct inode *inode, unsigned int fsflags)
{
	unsigned int i_flags = 0;

	if (fsflags & FS_NOATIME_FL)
		i_flags |= S_NOATIME;
	if (fsflags & FS_APPEND_FL)
		i_flags |= S_APPEND;
	if (fsflags & FS_IMMUTABLE_FL)
		i_flags |= S_IMMUTABLE;
	/*
	 * But FS_NODUMP_FL does not require any action in i_flags.
	 */
	inode_set_flags(inode, i_flags, S_NOATIME | S_APPEND | S_IMMUTABLE);
}
#else
static void shmem_set_inode_flags(struct inode *inode, unsigned int fsflags)
{
}
#define shmem_initxattrs NULL
#endif

static struct offset_ctx *shmem_get_offset_ctx(struct inode *inode)
{
	return &SHMEM_I(inode)->dir_offsets;
}

static struct inode *__shmem_get_inode(struct mnt_idmap *idmap,
					     struct super_block *sb,
					     struct inode *dir, umode_t mode,
					     dev_t dev, unsigned long flags)
{
	struct inode *inode;
	struct shmem_inode_info *info;
	struct shmem_sb_info *sbinfo = SHMEM_SB(sb);
	ino_t ino;
	int err;

	err = shmem_reserve_inode(sb, &ino);
	if (err)
		return ERR_PTR(err);


	inode = new_inode(sb);
	if (!inode) {
		shmem_free_inode(sb, 0);
		return ERR_PTR(-ENOSPC);
	}

	inode->i_ino = ino;
	inode_init_owner(idmap, inode, dir, mode);
	inode->i_blocks = 0;
	inode->i_atime = inode->i_mtime = inode_set_ctime_current(inode);
	inode->i_generation = get_random_u32();
	info = SHMEM_I(inode);
	memset(info, 0, (char *)inode - (char *)info);
	spin_lock_init(&info->lock);
	atomic_set(&info->stop_eviction, 0);
	info->seals = F_SEAL_SEAL;
	info->flags = flags & VM_NORESERVE;
	info->i_crtime = inode->i_mtime;
	info->fsflags = (dir == NULL) ? 0 :
		SHMEM_I(dir)->fsflags & SHMEM_FL_INHERITED;
	if (info->fsflags)
		shmem_set_inode_flags(inode, info->fsflags);
	INIT_LIST_HEAD(&info->shrinklist);
	INIT_LIST_HEAD(&info->swaplist);
	INIT_LIST_HEAD(&info->swaplist);
	if (sbinfo->noswap)
		mapping_set_unevictable(inode->i_mapping);
	simple_xattrs_init(&info->xattrs);
	cache_no_acl(inode);
	mapping_set_large_folios(inode->i_mapping);

	switch (mode & S_IFMT) {
	default:
		inode->i_op = &shmem_special_inode_operations;
		init_special_inode(inode, mode, dev);
		break;
	case S_IFREG:
		inode->i_mapping->a_ops = &shmem_aops;
		inode->i_op = &shmem_inode_operations;
		inode->i_fop = &shmem_file_operations;
		mpol_shared_policy_init(&info->policy,
					 shmem_get_sbmpol(sbinfo));
		break;
	case S_IFDIR:
		inc_nlink(inode);
		/* Some things misbehave if size == 0 on a directory */
		inode->i_size = 2 * BOGO_DIRENT_SIZE;
		inode->i_op = &shmem_dir_inode_operations;
		inode->i_fop = &simple_offset_dir_operations;
		simple_offset_init(shmem_get_offset_ctx(inode));
		break;
	case S_IFLNK:
		/*
		 * Must not load anything in the rbtree,
		 * mpol_free_shared_policy will not be called.
		 */
		mpol_shared_policy_init(&info->policy, NULL);
		break;
	}

	lockdep_annotate_inode_mutex_key(inode);
	return inode;
}

#ifdef CONFIG_TMPFS_QUOTA
static struct inode *shmem_get_inode(struct mnt_idmap *idmap,
				     struct super_block *sb, struct inode *dir,
				     umode_t mode, dev_t dev, unsigned long flags)
{
	int err;
	struct inode *inode;

	inode = __shmem_get_inode(idmap, sb, dir, mode, dev, flags);
	if (IS_ERR(inode))
		return inode;

	err = dquot_initialize(inode);
	if (err)
		goto errout;

	err = dquot_alloc_inode(inode);
	if (err) {
		dquot_drop(inode);
		goto errout;
	}
	return inode;

errout:
	inode->i_flags |= S_NOQUOTA;
	iput(inode);
	return ERR_PTR(err);
}
#else
static inline struct inode *shmem_get_inode(struct mnt_idmap *idmap,
				     struct super_block *sb, struct inode *dir,
				     umode_t mode, dev_t dev, unsigned long flags)
{
	return __shmem_get_inode(idmap, sb, dir, mode, dev, flags);
}
#endif /* CONFIG_TMPFS_QUOTA */

#ifdef CONFIG_USERFAULTFD
int shmem_mfill_atomic_pte(pmd_t *dst_pmd,
			   struct vm_area_struct *dst_vma,
			   unsigned long dst_addr,
			   unsigned long src_addr,
			   uffd_flags_t flags,
			   struct folio **foliop)
{
	struct inode *inode = file_inode(dst_vma->vm_file);
	struct shmem_inode_info *info = SHMEM_I(inode);
	struct address_space *mapping = inode->i_mapping;
	gfp_t gfp = mapping_gfp_mask(mapping);
	pgoff_t pgoff = linear_page_index(dst_vma, dst_addr);
	void *page_kaddr;
	struct folio *folio;
	int ret;
	pgoff_t max_off;

	if (shmem_inode_acct_block(inode, 1)) {
		/*
		 * We may have got a page, returned -ENOENT triggering a retry,
		 * and now we find ourselves with -ENOMEM. Release the page, to
		 * avoid a BUG_ON in our caller.
		 */
		if (unlikely(*foliop)) {
			folio_put(*foliop);
			*foliop = NULL;
		}
		return -ENOMEM;
	}

	if (!*foliop) {
		ret = -ENOMEM;
		folio = shmem_alloc_folio(gfp, info, pgoff);
		if (!folio)
			goto out_unacct_blocks;

		if (uffd_flags_mode_is(flags, MFILL_ATOMIC_COPY)) {
			page_kaddr = kmap_local_folio(folio, 0);
			/*
			 * The read mmap_lock is held here.  Despite the
			 * mmap_lock being read recursive a deadlock is still
			 * possible if a writer has taken a lock.  For example:
			 *
			 * process A thread 1 takes read lock on own mmap_lock
			 * process A thread 2 calls mmap, blocks taking write lock
			 * process B thread 1 takes page fault, read lock on own mmap lock
			 * process B thread 2 calls mmap, blocks taking write lock
			 * process A thread 1 blocks taking read lock on process B
			 * process B thread 1 blocks taking read lock on process A
			 *
			 * Disable page faults to prevent potential deadlock
			 * and retry the copy outside the mmap_lock.
			 */
			pagefault_disable();
			ret = copy_from_user(page_kaddr,
					     (const void __user *)src_addr,
					     PAGE_SIZE);
			pagefault_enable();
			kunmap_local(page_kaddr);

			/* fallback to copy_from_user outside mmap_lock */
			if (unlikely(ret)) {
				*foliop = folio;
				ret = -ENOENT;
				/* don't free the page */
				goto out_unacct_blocks;
			}

			flush_dcache_folio(folio);
		} else {		/* ZEROPAGE */
			clear_user_highpage(&folio->page, dst_addr);
		}
	} else {
		folio = *foliop;
		VM_BUG_ON_FOLIO(folio_test_large(folio), folio);
		*foliop = NULL;
	}

	VM_BUG_ON(folio_test_locked(folio));
	VM_BUG_ON(folio_test_swapbacked(folio));
	__folio_set_locked(folio);
	__folio_set_swapbacked(folio);
	__folio_mark_uptodate(folio);

	ret = -EFAULT;
	max_off = DIV_ROUND_UP(i_size_read(inode), PAGE_SIZE);
	if (unlikely(pgoff >= max_off))
		goto out_release;

	ret = shmem_add_to_page_cache(folio, mapping, pgoff, NULL,
				      gfp & GFP_RECLAIM_MASK, dst_vma->vm_mm);
	if (ret)
		goto out_release;

	ret = mfill_atomic_install_pte(dst_pmd, dst_vma, dst_addr,
				       &folio->page, true, flags);
	if (ret)
		goto out_delete_from_cache;

	shmem_recalc_inode(inode, 1, 0);
	folio_unlock(folio);
	return 0;
out_delete_from_cache:
	filemap_remove_folio(folio);
out_release:
	folio_unlock(folio);
	folio_put(folio);
out_unacct_blocks:
	shmem_inode_unacct_blocks(inode, 1);
	return ret;
}
#endif /* CONFIG_USERFAULTFD */

#ifdef CONFIG_TMPFS
static const struct inode_operations shmem_symlink_inode_operations;
static const struct inode_operations shmem_short_symlink_operations;

static int
shmem_write_begin(struct file *file, struct address_space *mapping,
			loff_t pos, unsigned len,
			struct page **pagep, void **fsdata)
{
	struct inode *inode = mapping->host;
	struct shmem_inode_info *info = SHMEM_I(inode);
	pgoff_t index = pos >> PAGE_SHIFT;
	struct folio *folio;
	int ret = 0;

	/* i_rwsem is held by caller */
	if (unlikely(info->seals & (F_SEAL_GROW |
				   F_SEAL_WRITE | F_SEAL_FUTURE_WRITE))) {
		if (info->seals & (F_SEAL_WRITE | F_SEAL_FUTURE_WRITE))
			return -EPERM;
		if ((info->seals & F_SEAL_GROW) && pos + len > inode->i_size)
			return -EPERM;
	}

	ret = shmem_get_folio(inode, index, &folio, SGP_WRITE);

	if (ret)
		return ret;

	*pagep = folio_file_page(folio, index);
	if (PageHWPoison(*pagep)) {
		folio_unlock(folio);
		folio_put(folio);
		*pagep = NULL;
		return -EIO;
	}

	return 0;
}

static int
shmem_write_end(struct file *file, struct address_space *mapping,
			loff_t pos, unsigned len, unsigned copied,
			struct page *page, void *fsdata)
{
	struct folio *folio = page_folio(page);
	struct inode *inode = mapping->host;

	if (pos + copied > inode->i_size)
		i_size_write(inode, pos + copied);

	if (!folio_test_uptodate(folio)) {
		if (copied < folio_size(folio)) {
			size_t from = offset_in_folio(folio, pos);
			folio_zero_segments(folio, 0, from,
					from + copied, folio_size(folio));
		}
		folio_mark_uptodate(folio);
	}
	folio_mark_dirty(folio);
	folio_unlock(folio);
	folio_put(folio);

	return copied;
}

static ssize_t shmem_file_read_iter(struct kiocb *iocb, struct iov_iter *to)
{
	struct file *file = iocb->ki_filp;
	struct inode *inode = file_inode(file);
	struct address_space *mapping = inode->i_mapping;
	pgoff_t index;
	unsigned long offset;
	int error = 0;
	ssize_t retval = 0;
	loff_t *ppos = &iocb->ki_pos;

	index = *ppos >> PAGE_SHIFT;
	offset = *ppos & ~PAGE_MASK;

	for (;;) {
		struct folio *folio = NULL;
		struct page *page = NULL;
		pgoff_t end_index;
		unsigned long nr, ret;
		loff_t i_size = i_size_read(inode);

		end_index = i_size >> PAGE_SHIFT;
		if (index > end_index)
			break;
		if (index == end_index) {
			nr = i_size & ~PAGE_MASK;
			if (nr <= offset)
				break;
		}

		error = shmem_get_folio(inode, index, &folio, SGP_READ);
		if (error) {
			if (error == -EINVAL)
				error = 0;
			break;
		}
		if (folio) {
			folio_unlock(folio);

			page = folio_file_page(folio, index);
			if (PageHWPoison(page)) {
				folio_put(folio);
				error = -EIO;
				break;
			}
		}

		/*
		 * We must evaluate after, since reads (unlike writes)
		 * are called without i_rwsem protection against truncate
		 */
		nr = PAGE_SIZE;
		i_size = i_size_read(inode);
		end_index = i_size >> PAGE_SHIFT;
		if (index == end_index) {
			nr = i_size & ~PAGE_MASK;
			if (nr <= offset) {
				if (folio)
					folio_put(folio);
				break;
			}
		}
		nr -= offset;

		if (folio) {
			/*
			 * If users can be writing to this page using arbitrary
			 * virtual addresses, take care about potential aliasing
			 * before reading the page on the kernel side.
			 */
			if (mapping_writably_mapped(mapping))
				flush_dcache_page(page);
			/*
			 * Mark the page accessed if we read the beginning.
			 */
			if (!offset)
				folio_mark_accessed(folio);
			/*
			 * Ok, we have the page, and it's up-to-date, so
			 * now we can copy it to user space...
			 */
			ret = copy_page_to_iter(page, offset, nr, to);
			folio_put(folio);

		} else if (user_backed_iter(to)) {
			/*
			 * Copy to user tends to be so well optimized, but
			 * clear_user() not so much, that it is noticeably
			 * faster to copy the zero page instead of clearing.
			 */
			ret = copy_page_to_iter(ZERO_PAGE(0), offset, nr, to);
		} else {
			/*
			 * But submitting the same page twice in a row to
			 * splice() - or others? - can result in confusion:
			 * so don't attempt that optimization on pipes etc.
			 */
			ret = iov_iter_zero(nr, to);
		}

		retval += ret;
		offset += ret;
		index += offset >> PAGE_SHIFT;
		offset &= ~PAGE_MASK;

		if (!iov_iter_count(to))
			break;
		if (ret < nr) {
			error = -EFAULT;
			break;
		}
		cond_resched();
	}

	*ppos = ((loff_t) index << PAGE_SHIFT) + offset;
	file_accessed(file);
	return retval ? retval : error;
}

static ssize_t shmem_file_write_iter(struct kiocb *iocb, struct iov_iter *from)
{
	struct file *file = iocb->ki_filp;
	struct inode *inode = file->f_mapping->host;
	ssize_t ret;

	inode_lock(inode);
	ret = generic_write_checks(iocb, from);
	if (ret <= 0)
		goto unlock;
	ret = file_remove_privs(file);
	if (ret)
		goto unlock;
	ret = file_update_time(file);
	if (ret)
		goto unlock;
	ret = generic_perform_write(iocb, from);
unlock:
	inode_unlock(inode);
	return ret;
}

static bool zero_pipe_buf_get(struct pipe_inode_info *pipe,
			      struct pipe_buffer *buf)
{
	return true;
}

static void zero_pipe_buf_release(struct pipe_inode_info *pipe,
				  struct pipe_buffer *buf)
{
}

static bool zero_pipe_buf_try_steal(struct pipe_inode_info *pipe,
				    struct pipe_buffer *buf)
{
	return false;
}

static const struct pipe_buf_operations zero_pipe_buf_ops = {
	.release	= zero_pipe_buf_release,
	.try_steal	= zero_pipe_buf_try_steal,
	.get		= zero_pipe_buf_get,
};

static size_t splice_zeropage_into_pipe(struct pipe_inode_info *pipe,
					loff_t fpos, size_t size)
{
	size_t offset = fpos & ~PAGE_MASK;

	size = min_t(size_t, size, PAGE_SIZE - offset);

	if (!pipe_full(pipe->head, pipe->tail, pipe->max_usage)) {
		struct pipe_buffer *buf = pipe_head_buf(pipe);

		*buf = (struct pipe_buffer) {
			.ops	= &zero_pipe_buf_ops,
			.page	= ZERO_PAGE(0),
			.offset	= offset,
			.len	= size,
		};
		pipe->head++;
	}

	return size;
}

static ssize_t shmem_file_splice_read(struct file *in, loff_t *ppos,
				      struct pipe_inode_info *pipe,
				      size_t len, unsigned int flags)
{
	struct inode *inode = file_inode(in);
	struct address_space *mapping = inode->i_mapping;
	struct folio *folio = NULL;
	size_t total_spliced = 0, used, npages, n, part;
	loff_t isize;
	int error = 0;

	/* Work out how much data we can actually add into the pipe */
	used = pipe_occupancy(pipe->head, pipe->tail);
	npages = max_t(ssize_t, pipe->max_usage - used, 0);
	len = min_t(size_t, len, npages * PAGE_SIZE);

	do {
		if (*ppos >= i_size_read(inode))
			break;

		error = shmem_get_folio(inode, *ppos / PAGE_SIZE, &folio,
					SGP_READ);
		if (error) {
			if (error == -EINVAL)
				error = 0;
			break;
		}
		if (folio) {
			folio_unlock(folio);

			if (folio_test_hwpoison(folio) ||
			    (folio_test_large(folio) &&
			     folio_test_has_hwpoisoned(folio))) {
				error = -EIO;
				break;
			}
		}

		/*
		 * i_size must be checked after we know the pages are Uptodate.
		 *
		 * Checking i_size after the check allows us to calculate
		 * the correct value for "nr", which means the zero-filled
		 * part of the page is not copied back to userspace (unless
		 * another truncate extends the file - this is desired though).
		 */
		isize = i_size_read(inode);
		if (unlikely(*ppos >= isize))
			break;
		part = min_t(loff_t, isize - *ppos, len);

		if (folio) {
			/*
			 * If users can be writing to this page using arbitrary
			 * virtual addresses, take care about potential aliasing
			 * before reading the page on the kernel side.
			 */
			if (mapping_writably_mapped(mapping))
				flush_dcache_folio(folio);
			folio_mark_accessed(folio);
			/*
			 * Ok, we have the page, and it's up-to-date, so we can
			 * now splice it into the pipe.
			 */
			n = splice_folio_into_pipe(pipe, folio, *ppos, part);
			folio_put(folio);
			folio = NULL;
		} else {
			n = splice_zeropage_into_pipe(pipe, *ppos, part);
		}

		if (!n)
			break;
		len -= n;
		total_spliced += n;
		*ppos += n;
		in->f_ra.prev_pos = *ppos;
		if (pipe_full(pipe->head, pipe->tail, pipe->max_usage))
			break;

		cond_resched();
	} while (len);

	if (folio)
		folio_put(folio);

	file_accessed(in);
	return total_spliced ? total_spliced : error;
}

static loff_t shmem_file_llseek(struct file *file, loff_t offset, int whence)
{
	struct address_space *mapping = file->f_mapping;
	struct inode *inode = mapping->host;

	if (whence != SEEK_DATA && whence != SEEK_HOLE)
		return generic_file_llseek_size(file, offset, whence,
					MAX_LFS_FILESIZE, i_size_read(inode));
	if (offset < 0)
		return -ENXIO;

	inode_lock(inode);
	/* We're holding i_rwsem so we can access i_size directly */
	offset = mapping_seek_hole_data(mapping, offset, inode->i_size, whence);
	if (offset >= 0)
		offset = vfs_setpos(file, offset, MAX_LFS_FILESIZE);
	inode_unlock(inode);
	return offset;
}

static long shmem_fallocate(struct file *file, int mode, loff_t offset,
							 loff_t len)
{
	struct inode *inode = file_inode(file);
	struct shmem_sb_info *sbinfo = SHMEM_SB(inode->i_sb);
	struct shmem_inode_info *info = SHMEM_I(inode);
	struct shmem_falloc shmem_falloc;
	pgoff_t start, index, end, undo_fallocend;
	int error;

	if (mode & ~(FALLOC_FL_KEEP_SIZE | FALLOC_FL_PUNCH_HOLE))
		return -EOPNOTSUPP;

	inode_lock(inode);

	if (mode & FALLOC_FL_PUNCH_HOLE) {
		struct address_space *mapping = file->f_mapping;
		loff_t unmap_start = round_up(offset, PAGE_SIZE);
		loff_t unmap_end = round_down(offset + len, PAGE_SIZE) - 1;
		DECLARE_WAIT_QUEUE_HEAD_ONSTACK(shmem_falloc_waitq);

		/* protected by i_rwsem */
		if (info->seals & (F_SEAL_WRITE | F_SEAL_FUTURE_WRITE)) {
			error = -EPERM;
			goto out;
		}

		shmem_falloc.waitq = &shmem_falloc_waitq;
		shmem_falloc.start = (u64)unmap_start >> PAGE_SHIFT;
		shmem_falloc.next = (unmap_end + 1) >> PAGE_SHIFT;
		spin_lock(&inode->i_lock);
		inode->i_private = &shmem_falloc;
		spin_unlock(&inode->i_lock);

		if ((u64)unmap_end > (u64)unmap_start)
			unmap_mapping_range(mapping, unmap_start,
					    1 + unmap_end - unmap_start, 0);
		shmem_truncate_range(inode, offset, offset + len - 1);
		/* No need to unmap again: hole-punching leaves COWed pages */

		spin_lock(&inode->i_lock);
		inode->i_private = NULL;
		wake_up_all(&shmem_falloc_waitq);
		WARN_ON_ONCE(!list_empty(&shmem_falloc_waitq.head));
		spin_unlock(&inode->i_lock);
		error = 0;
		goto out;
	}

	/* We need to check rlimit even when FALLOC_FL_KEEP_SIZE */
	error = inode_newsize_ok(inode, offset + len);
	if (error)
		goto out;

	if ((info->seals & F_SEAL_GROW) && offset + len > inode->i_size) {
		error = -EPERM;
		goto out;
	}

	start = offset >> PAGE_SHIFT;
	end = (offset + len + PAGE_SIZE - 1) >> PAGE_SHIFT;
	/* Try to avoid a swapstorm if len is impossible to satisfy */
	if (sbinfo->max_blocks && end - start > sbinfo->max_blocks) {
		error = -ENOSPC;
		goto out;
	}

	shmem_falloc.waitq = NULL;
	shmem_falloc.start = start;
	shmem_falloc.next  = start;
	shmem_falloc.nr_falloced = 0;
	shmem_falloc.nr_unswapped = 0;
	spin_lock(&inode->i_lock);
	inode->i_private = &shmem_falloc;
	spin_unlock(&inode->i_lock);

	/*
	 * info->fallocend is only relevant when huge pages might be
	 * involved: to prevent split_huge_page() freeing fallocated
	 * pages when FALLOC_FL_KEEP_SIZE committed beyond i_size.
	 */
	undo_fallocend = info->fallocend;
	if (info->fallocend < end)
		info->fallocend = end;

	for (index = start; index < end; ) {
		struct folio *folio;

		/*
		 * Good, the fallocate(2) manpage permits EINTR: we may have
		 * been interrupted because we are using up too much memory.
		 */
		if (signal_pending(current))
			error = -EINTR;
		else if (shmem_falloc.nr_unswapped > shmem_falloc.nr_falloced)
			error = -ENOMEM;
		else
			error = shmem_get_folio(inode, index, &folio,
						SGP_FALLOC);
		if (error) {
			info->fallocend = undo_fallocend;
			/* Remove the !uptodate folios we added */
			if (index > start) {
				shmem_undo_range(inode,
				    (loff_t)start << PAGE_SHIFT,
				    ((loff_t)index << PAGE_SHIFT) - 1, true);
			}
			goto undone;
		}

		/*
		 * Here is a more important optimization than it appears:
		 * a second SGP_FALLOC on the same large folio will clear it,
		 * making it uptodate and un-undoable if we fail later.
		 */
		index = folio_next_index(folio);
		/* Beware 32-bit wraparound */
		if (!index)
			index--;

		/*
		 * Inform shmem_writepage() how far we have reached.
		 * No need for lock or barrier: we have the page lock.
		 */
		if (!folio_test_uptodate(folio))
			shmem_falloc.nr_falloced += index - shmem_falloc.next;
		shmem_falloc.next = index;

		/*
		 * If !uptodate, leave it that way so that freeable folios
		 * can be recognized if we need to rollback on error later.
		 * But mark it dirty so that memory pressure will swap rather
		 * than free the folios we are allocating (and SGP_CACHE folios
		 * might still be clean: we now need to mark those dirty too).
		 */
		folio_mark_dirty(folio);
		folio_unlock(folio);
		folio_put(folio);
		cond_resched();
	}

	if (!(mode & FALLOC_FL_KEEP_SIZE) && offset + len > inode->i_size)
		i_size_write(inode, offset + len);
undone:
	spin_lock(&inode->i_lock);
	inode->i_private = NULL;
	spin_unlock(&inode->i_lock);
out:
	if (!error)
		file_modified(file);
	inode_unlock(inode);
	return error;
}

static int shmem_statfs(struct dentry *dentry, struct kstatfs *buf)
{
	struct shmem_sb_info *sbinfo = SHMEM_SB(dentry->d_sb);

	buf->f_type = TMPFS_MAGIC;
	buf->f_bsize = PAGE_SIZE;
	buf->f_namelen = NAME_MAX;
	if (sbinfo->max_blocks) {
		buf->f_blocks = sbinfo->max_blocks;
		buf->f_bavail =
		buf->f_bfree  = sbinfo->max_blocks -
				percpu_counter_sum(&sbinfo->used_blocks);
	}
	if (sbinfo->max_inodes) {
		buf->f_files = sbinfo->max_inodes;
		buf->f_ffree = sbinfo->free_ispace / BOGO_INODE_SIZE;
	}
	/* else leave those fields 0 like simple_statfs */

	buf->f_fsid = uuid_to_fsid(dentry->d_sb->s_uuid.b);

	return 0;
}

/*
 * File creation. Allocate an inode, and we're done..
 */
static int
shmem_mknod(struct mnt_idmap *idmap, struct inode *dir,
	    struct dentry *dentry, umode_t mode, dev_t dev)
{
	struct inode *inode;
	int error;

	inode = shmem_get_inode(idmap, dir->i_sb, dir, mode, dev, VM_NORESERVE);
	if (IS_ERR(inode))
		return PTR_ERR(inode);

	error = simple_acl_create(dir, inode);
	if (error)
		goto out_iput;
	error = security_inode_init_security(inode, dir,
					     &dentry->d_name,
					     shmem_initxattrs, NULL);
	if (error && error != -EOPNOTSUPP)
		goto out_iput;

	error = simple_offset_add(shmem_get_offset_ctx(dir), dentry);
	if (error)
		goto out_iput;

	dir->i_size += BOGO_DIRENT_SIZE;
	dir->i_mtime = inode_set_ctime_current(dir);
	inode_inc_iversion(dir);
	d_instantiate(dentry, inode);
	dget(dentry); /* Extra count - pin the dentry in core */
	return error;

out_iput:
	iput(inode);
	return error;
}

static int
shmem_tmpfile(struct mnt_idmap *idmap, struct inode *dir,
	      struct file *file, umode_t mode)
{
	struct inode *inode;
	int error;

	inode = shmem_get_inode(idmap, dir->i_sb, dir, mode, 0, VM_NORESERVE);

	if (IS_ERR(inode)) {
		error = PTR_ERR(inode);
		goto err_out;
	}

	error = security_inode_init_security(inode, dir,
					     NULL,
					     shmem_initxattrs, NULL);
	if (error && error != -EOPNOTSUPP)
		goto out_iput;
	error = simple_acl_create(dir, inode);
	if (error)
		goto out_iput;
	d_tmpfile(file, inode);

err_out:
	return finish_open_simple(file, error);
out_iput:
	iput(inode);
	return error;
}

static int shmem_mkdir(struct mnt_idmap *idmap, struct inode *dir,
		       struct dentry *dentry, umode_t mode)
{
	int error;

	error = shmem_mknod(idmap, dir, dentry, mode | S_IFDIR, 0);
	if (error)
		return error;
	inc_nlink(dir);
	return 0;
}

static int shmem_create(struct mnt_idmap *idmap, struct inode *dir,
			struct dentry *dentry, umode_t mode, bool excl)
{
	return shmem_mknod(idmap, dir, dentry, mode | S_IFREG, 0);
}

/*
 * Link a file..
 */
static int shmem_link(struct dentry *old_dentry, struct inode *dir, struct dentry *dentry)
{
	struct inode *inode = d_inode(old_dentry);
	int ret = 0;

	/*
	 * No ordinary (disk based) filesystem counts links as inodes;
	 * but each new link needs a new dentry, pinning lowmem, and
	 * tmpfs dentries cannot be pruned until they are unlinked.
	 * But if an O_TMPFILE file is linked into the tmpfs, the
	 * first link must skip that, to get the accounting right.
	 */
	if (inode->i_nlink) {
		ret = shmem_reserve_inode(inode->i_sb, NULL);
		if (ret)
			goto out;
	}

	ret = simple_offset_add(shmem_get_offset_ctx(dir), dentry);
	if (ret) {
		if (inode->i_nlink)
			shmem_free_inode(inode->i_sb, 0);
		goto out;
	}

	dir->i_size += BOGO_DIRENT_SIZE;
	dir->i_mtime = inode_set_ctime_to_ts(dir,
					     inode_set_ctime_current(inode));
	inode_inc_iversion(dir);
	inc_nlink(inode);
	ihold(inode);	/* New dentry reference */
	dget(dentry);		/* Extra pinning count for the created dentry */
	d_instantiate(dentry, inode);
out:
	return ret;
}

static int shmem_unlink(struct inode *dir, struct dentry *dentry)
{
	struct inode *inode = d_inode(dentry);

	if (inode->i_nlink > 1 && !S_ISDIR(inode->i_mode))
		shmem_free_inode(inode->i_sb, 0);

	simple_offset_remove(shmem_get_offset_ctx(dir), dentry);

	dir->i_size -= BOGO_DIRENT_SIZE;
	dir->i_mtime = inode_set_ctime_to_ts(dir,
					     inode_set_ctime_current(inode));
	inode_inc_iversion(dir);
	drop_nlink(inode);
	dput(dentry);	/* Undo the count from "create" - this does all the work */
	return 0;
}

static int shmem_rmdir(struct inode *dir, struct dentry *dentry)
{
	if (!simple_empty(dentry))
		return -ENOTEMPTY;

	drop_nlink(d_inode(dentry));
	drop_nlink(dir);
	return shmem_unlink(dir, dentry);
}

static int shmem_whiteout(struct mnt_idmap *idmap,
			  struct inode *old_dir, struct dentry *old_dentry)
{
	struct dentry *whiteout;
	int error;

	whiteout = d_alloc(old_dentry->d_parent, &old_dentry->d_name);
	if (!whiteout)
		return -ENOMEM;

	error = shmem_mknod(idmap, old_dir, whiteout,
			    S_IFCHR | WHITEOUT_MODE, WHITEOUT_DEV);
	dput(whiteout);
	if (error)
		return error;

	/*
	 * Cheat and hash the whiteout while the old dentry is still in
	 * place, instead of playing games with FS_RENAME_DOES_D_MOVE.
	 *
	 * d_lookup() will consistently find one of them at this point,
	 * not sure which one, but that isn't even important.
	 */
	d_rehash(whiteout);
	return 0;
}

/*
 * The VFS layer already does all the dentry stuff for rename,
 * we just have to decrement the usage count for the target if
 * it exists so that the VFS layer correctly free's it when it
 * gets overwritten.
 */
static int shmem_rename2(struct mnt_idmap *idmap,
			 struct inode *old_dir, struct dentry *old_dentry,
			 struct inode *new_dir, struct dentry *new_dentry,
			 unsigned int flags)
{
	struct inode *inode = d_inode(old_dentry);
	int they_are_dirs = S_ISDIR(inode->i_mode);
	int error;

	if (flags & ~(RENAME_NOREPLACE | RENAME_EXCHANGE | RENAME_WHITEOUT))
		return -EINVAL;

	if (flags & RENAME_EXCHANGE)
		return simple_offset_rename_exchange(old_dir, old_dentry,
						     new_dir, new_dentry);

	if (!simple_empty(new_dentry))
		return -ENOTEMPTY;

	if (flags & RENAME_WHITEOUT) {
		error = shmem_whiteout(idmap, old_dir, old_dentry);
		if (error)
			return error;
	}

	simple_offset_remove(shmem_get_offset_ctx(old_dir), old_dentry);
	error = simple_offset_add(shmem_get_offset_ctx(new_dir), old_dentry);
	if (error)
		return error;

	if (d_really_is_positive(new_dentry)) {
		(void) shmem_unlink(new_dir, new_dentry);
		if (they_are_dirs) {
			drop_nlink(d_inode(new_dentry));
			drop_nlink(old_dir);
		}
	} else if (they_are_dirs) {
		drop_nlink(old_dir);
		inc_nlink(new_dir);
	}

	old_dir->i_size -= BOGO_DIRENT_SIZE;
	new_dir->i_size += BOGO_DIRENT_SIZE;
	simple_rename_timestamp(old_dir, old_dentry, new_dir, new_dentry);
	inode_inc_iversion(old_dir);
	inode_inc_iversion(new_dir);
	return 0;
}

static int shmem_symlink(struct mnt_idmap *idmap, struct inode *dir,
			 struct dentry *dentry, const char *symname)
{
	int error;
	int len;
	struct inode *inode;
	struct folio *folio;

	len = strlen(symname) + 1;
	if (len > PAGE_SIZE)
		return -ENAMETOOLONG;

	inode = shmem_get_inode(idmap, dir->i_sb, dir, S_IFLNK | 0777, 0,
				VM_NORESERVE);

	if (IS_ERR(inode))
		return PTR_ERR(inode);

	error = security_inode_init_security(inode, dir, &dentry->d_name,
					     shmem_initxattrs, NULL);
	if (error && error != -EOPNOTSUPP)
		goto out_iput;

	error = simple_offset_add(shmem_get_offset_ctx(dir), dentry);
	if (error)
		goto out_iput;

	inode->i_size = len-1;
	if (len <= SHORT_SYMLINK_LEN) {
		inode->i_link = kmemdup(symname, len, GFP_KERNEL);
		if (!inode->i_link) {
			error = -ENOMEM;
			goto out_remove_offset;
		}
		inode->i_op = &shmem_short_symlink_operations;
	} else {
		inode_nohighmem(inode);
		error = shmem_get_folio(inode, 0, &folio, SGP_WRITE);
		if (error)
			goto out_remove_offset;
		inode->i_mapping->a_ops = &shmem_aops;
		inode->i_op = &shmem_symlink_inode_operations;
		memcpy(folio_address(folio), symname, len);
		folio_mark_uptodate(folio);
		folio_mark_dirty(folio);
		folio_unlock(folio);
		folio_put(folio);
	}
	dir->i_size += BOGO_DIRENT_SIZE;
	dir->i_mtime = inode_set_ctime_current(dir);
	inode_inc_iversion(dir);
	d_instantiate(dentry, inode);
	dget(dentry);
	return 0;

out_remove_offset:
	simple_offset_remove(shmem_get_offset_ctx(dir), dentry);
out_iput:
	iput(inode);
	return error;
}

static void shmem_put_link(void *arg)
{
	folio_mark_accessed(arg);
	folio_put(arg);
}

static const char *shmem_get_link(struct dentry *dentry,
				  struct inode *inode,
				  struct delayed_call *done)
{
	struct folio *folio = NULL;
	int error;

	if (!dentry) {
		folio = filemap_get_folio(inode->i_mapping, 0);
		if (IS_ERR(folio))
			return ERR_PTR(-ECHILD);
		if (PageHWPoison(folio_page(folio, 0)) ||
		    !folio_test_uptodate(folio)) {
			folio_put(folio);
			return ERR_PTR(-ECHILD);
		}
	} else {
		error = shmem_get_folio(inode, 0, &folio, SGP_READ);
		if (error)
			return ERR_PTR(error);
		if (!folio)
			return ERR_PTR(-ECHILD);
		if (PageHWPoison(folio_page(folio, 0))) {
			folio_unlock(folio);
			folio_put(folio);
			return ERR_PTR(-ECHILD);
		}
		folio_unlock(folio);
	}
	set_delayed_call(done, shmem_put_link, folio);
	return folio_address(folio);
}

#ifdef CONFIG_TMPFS_XATTR

static int shmem_fileattr_get(struct dentry *dentry, struct fileattr *fa)
{
	struct shmem_inode_info *info = SHMEM_I(d_inode(dentry));

	fileattr_fill_flags(fa, info->fsflags & SHMEM_FL_USER_VISIBLE);

	return 0;
}

static int shmem_fileattr_set(struct mnt_idmap *idmap,
			      struct dentry *dentry, struct fileattr *fa)
{
	struct inode *inode = d_inode(dentry);
	struct shmem_inode_info *info = SHMEM_I(inode);

	if (fileattr_has_fsx(fa))
		return -EOPNOTSUPP;
	if (fa->flags & ~SHMEM_FL_USER_MODIFIABLE)
		return -EOPNOTSUPP;

	info->fsflags = (info->fsflags & ~SHMEM_FL_USER_MODIFIABLE) |
		(fa->flags & SHMEM_FL_USER_MODIFIABLE);

	shmem_set_inode_flags(inode, info->fsflags);
	inode_set_ctime_current(inode);
	inode_inc_iversion(inode);
	return 0;
}

/*
 * Superblocks without xattr inode operations may get some security.* xattr
 * support from the LSM "for free". As soon as we have any other xattrs
 * like ACLs, we also need to implement the security.* handlers at
 * filesystem level, though.
 */

/*
 * Callback for security_inode_init_security() for acquiring xattrs.
 */
static int shmem_initxattrs(struct inode *inode,
			    const struct xattr *xattr_array,
			    void *fs_info)
{
	struct shmem_inode_info *info = SHMEM_I(inode);
	struct shmem_sb_info *sbinfo = SHMEM_SB(inode->i_sb);
	const struct xattr *xattr;
	struct simple_xattr *new_xattr;
	size_t ispace = 0;
	size_t len;

	if (sbinfo->max_inodes) {
		for (xattr = xattr_array; xattr->name != NULL; xattr++) {
			ispace += simple_xattr_space(xattr->name,
				xattr->value_len + XATTR_SECURITY_PREFIX_LEN);
		}
		if (ispace) {
			raw_spin_lock(&sbinfo->stat_lock);
			if (sbinfo->free_ispace < ispace)
				ispace = 0;
			else
				sbinfo->free_ispace -= ispace;
			raw_spin_unlock(&sbinfo->stat_lock);
			if (!ispace)
				return -ENOSPC;
		}
	}

	for (xattr = xattr_array; xattr->name != NULL; xattr++) {
		new_xattr = simple_xattr_alloc(xattr->value, xattr->value_len);
		if (!new_xattr)
			break;

		len = strlen(xattr->name) + 1;
		new_xattr->name = kmalloc(XATTR_SECURITY_PREFIX_LEN + len,
					  GFP_KERNEL_ACCOUNT);
		if (!new_xattr->name) {
			kvfree(new_xattr);
			break;
		}

		memcpy(new_xattr->name, XATTR_SECURITY_PREFIX,
		       XATTR_SECURITY_PREFIX_LEN);
		memcpy(new_xattr->name + XATTR_SECURITY_PREFIX_LEN,
		       xattr->name, len);

		simple_xattr_add(&info->xattrs, new_xattr);
	}

	if (xattr->name != NULL) {
		if (ispace) {
			raw_spin_lock(&sbinfo->stat_lock);
			sbinfo->free_ispace += ispace;
			raw_spin_unlock(&sbinfo->stat_lock);
		}
		simple_xattrs_free(&info->xattrs, NULL);
		return -ENOMEM;
	}

	return 0;
}

static int shmem_xattr_handler_get(const struct xattr_handler *handler,
				   struct dentry *unused, struct inode *inode,
				   const char *name, void *buffer, size_t size)
{
	struct shmem_inode_info *info = SHMEM_I(inode);

	name = xattr_full_name(handler, name);
	return simple_xattr_get(&info->xattrs, name, buffer, size);
}

static int shmem_xattr_handler_set(const struct xattr_handler *handler,
				   struct mnt_idmap *idmap,
				   struct dentry *unused, struct inode *inode,
				   const char *name, const void *value,
				   size_t size, int flags)
{
	struct shmem_inode_info *info = SHMEM_I(inode);
	struct shmem_sb_info *sbinfo = SHMEM_SB(inode->i_sb);
	struct simple_xattr *old_xattr;
	size_t ispace = 0;

	name = xattr_full_name(handler, name);
	if (value && sbinfo->max_inodes) {
		ispace = simple_xattr_space(name, size);
		raw_spin_lock(&sbinfo->stat_lock);
		if (sbinfo->free_ispace < ispace)
			ispace = 0;
		else
			sbinfo->free_ispace -= ispace;
		raw_spin_unlock(&sbinfo->stat_lock);
		if (!ispace)
			return -ENOSPC;
	}

	old_xattr = simple_xattr_set(&info->xattrs, name, value, size, flags);
	if (!IS_ERR(old_xattr)) {
		ispace = 0;
		if (old_xattr && sbinfo->max_inodes)
			ispace = simple_xattr_space(old_xattr->name,
						    old_xattr->size);
		simple_xattr_free(old_xattr);
		old_xattr = NULL;
		inode_set_ctime_current(inode);
		inode_inc_iversion(inode);
	}
	if (ispace) {
		raw_spin_lock(&sbinfo->stat_lock);
		sbinfo->free_ispace += ispace;
		raw_spin_unlock(&sbinfo->stat_lock);
	}
	return PTR_ERR(old_xattr);
}

static const struct xattr_handler shmem_security_xattr_handler = {
	.prefix = XATTR_SECURITY_PREFIX,
	.get = shmem_xattr_handler_get,
	.set = shmem_xattr_handler_set,
};

static const struct xattr_handler shmem_trusted_xattr_handler = {
	.prefix = XATTR_TRUSTED_PREFIX,
	.get = shmem_xattr_handler_get,
	.set = shmem_xattr_handler_set,
};

static const struct xattr_handler shmem_user_xattr_handler = {
	.prefix = XATTR_USER_PREFIX,
	.get = shmem_xattr_handler_get,
	.set = shmem_xattr_handler_set,
};

static const struct xattr_handler *shmem_xattr_handlers[] = {
	&shmem_security_xattr_handler,
	&shmem_trusted_xattr_handler,
	&shmem_user_xattr_handler,
	NULL
};

static ssize_t shmem_listxattr(struct dentry *dentry, char *buffer, size_t size)
{
	struct shmem_inode_info *info = SHMEM_I(d_inode(dentry));
	return simple_xattr_list(d_inode(dentry), &info->xattrs, buffer, size);
}
#endif /* CONFIG_TMPFS_XATTR */

static const struct inode_operations shmem_short_symlink_operations = {
	.getattr	= shmem_getattr,
	.setattr	= shmem_setattr,
	.get_link	= simple_get_link,
#ifdef CONFIG_TMPFS_XATTR
	.listxattr	= shmem_listxattr,
#endif
};

static const struct inode_operations shmem_symlink_inode_operations = {
	.getattr	= shmem_getattr,
	.setattr	= shmem_setattr,
	.get_link	= shmem_get_link,
#ifdef CONFIG_TMPFS_XATTR
	.listxattr	= shmem_listxattr,
#endif
};

static struct dentry *shmem_get_parent(struct dentry *child)
{
	return ERR_PTR(-ESTALE);
}

static int shmem_match(struct inode *ino, void *vfh)
{
	__u32 *fh = vfh;
	__u64 inum = fh[2];
	inum = (inum << 32) | fh[1];
	return ino->i_ino == inum && fh[0] == ino->i_generation;
}

/* Find any alias of inode, but prefer a hashed alias */
static struct dentry *shmem_find_alias(struct inode *inode)
{
	struct dentry *alias = d_find_alias(inode);

	return alias ?: d_find_any_alias(inode);
}


static struct dentry *shmem_fh_to_dentry(struct super_block *sb,
		struct fid *fid, int fh_len, int fh_type)
{
	struct inode *inode;
	struct dentry *dentry = NULL;
	u64 inum;

	if (fh_len < 3)
		return NULL;

	inum = fid->raw[2];
	inum = (inum << 32) | fid->raw[1];

	inode = ilookup5(sb, (unsigned long)(inum + fid->raw[0]),
			shmem_match, fid->raw);
	if (inode) {
		dentry = shmem_find_alias(inode);
		iput(inode);
	}

	return dentry;
}

static int shmem_encode_fh(struct inode *inode, __u32 *fh, int *len,
				struct inode *parent)
{
	if (*len < 3) {
		*len = 3;
		return FILEID_INVALID;
	}

	if (inode_unhashed(inode)) {
		/* Unfortunately insert_inode_hash is not idempotent,
		 * so as we hash inodes here rather than at creation
		 * time, we need a lock to ensure we only try
		 * to do it once
		 */
		static DEFINE_SPINLOCK(lock);
		spin_lock(&lock);
		if (inode_unhashed(inode))
			__insert_inode_hash(inode,
					    inode->i_ino + inode->i_generation);
		spin_unlock(&lock);
	}

	fh[0] = inode->i_generation;
	fh[1] = inode->i_ino;
	fh[2] = ((__u64)inode->i_ino) >> 32;

	*len = 3;
	return 1;
}

static const struct export_operations shmem_export_ops = {
	.get_parent     = shmem_get_parent,
	.encode_fh      = shmem_encode_fh,
	.fh_to_dentry	= shmem_fh_to_dentry,
};

enum shmem_param {
	Opt_gid,
	Opt_huge,
	Opt_mode,
	Opt_mpol,
	Opt_nr_blocks,
	Opt_nr_inodes,
	Opt_size,
	Opt_uid,
	Opt_inode32,
	Opt_inode64,
	Opt_noswap,
	Opt_quota,
	Opt_usrquota,
	Opt_grpquota,
	Opt_usrquota_block_hardlimit,
	Opt_usrquota_inode_hardlimit,
	Opt_grpquota_block_hardlimit,
	Opt_grpquota_inode_hardlimit,
};

static const struct constant_table shmem_param_enums_huge[] = {
	{"never",	SHMEM_HUGE_NEVER },
	{"always",	SHMEM_HUGE_ALWAYS },
	{"within_size",	SHMEM_HUGE_WITHIN_SIZE },
	{"advise",	SHMEM_HUGE_ADVISE },
	{}
};

const struct fs_parameter_spec shmem_fs_parameters[] = {
	fsparam_u32   ("gid",		Opt_gid),
	fsparam_enum  ("huge",		Opt_huge,  shmem_param_enums_huge),
	fsparam_u32oct("mode",		Opt_mode),
	fsparam_string("mpol",		Opt_mpol),
	fsparam_string("nr_blocks",	Opt_nr_blocks),
	fsparam_string("nr_inodes",	Opt_nr_inodes),
	fsparam_string("size",		Opt_size),
	fsparam_u32   ("uid",		Opt_uid),
	fsparam_flag  ("inode32",	Opt_inode32),
	fsparam_flag  ("inode64",	Opt_inode64),
	fsparam_flag  ("noswap",	Opt_noswap),
#ifdef CONFIG_TMPFS_QUOTA
	fsparam_flag  ("quota",		Opt_quota),
	fsparam_flag  ("usrquota",	Opt_usrquota),
	fsparam_flag  ("grpquota",	Opt_grpquota),
	fsparam_string("usrquota_block_hardlimit", Opt_usrquota_block_hardlimit),
	fsparam_string("usrquota_inode_hardlimit", Opt_usrquota_inode_hardlimit),
	fsparam_string("grpquota_block_hardlimit", Opt_grpquota_block_hardlimit),
	fsparam_string("grpquota_inode_hardlimit", Opt_grpquota_inode_hardlimit),
#endif
	{}
};

static int shmem_parse_one(struct fs_context *fc, struct fs_parameter *param)
{
	struct shmem_options *ctx = fc->fs_private;
	struct fs_parse_result result;
	unsigned long long size;
	char *rest;
	int opt;
	kuid_t kuid;
	kgid_t kgid;

	opt = fs_parse(fc, shmem_fs_parameters, param, &result);
	if (opt < 0)
		return opt;

	switch (opt) {
	case Opt_size:
		size = memparse(param->string, &rest);
		if (*rest == '%') {
			size <<= PAGE_SHIFT;
			size *= totalram_pages();
			do_div(size, 100);
			rest++;
		}
		if (*rest)
			goto bad_value;
		ctx->blocks = DIV_ROUND_UP(size, PAGE_SIZE);
		ctx->seen |= SHMEM_SEEN_BLOCKS;
		break;
	case Opt_nr_blocks:
		ctx->blocks = memparse(param->string, &rest);
		if (*rest || ctx->blocks > LONG_MAX)
			goto bad_value;
		ctx->seen |= SHMEM_SEEN_BLOCKS;
		break;
	case Opt_nr_inodes:
		ctx->inodes = memparse(param->string, &rest);
		if (*rest || ctx->inodes > ULONG_MAX / BOGO_INODE_SIZE)
			goto bad_value;
		ctx->seen |= SHMEM_SEEN_INODES;
		break;
	case Opt_mode:
		ctx->mode = result.uint_32 & 07777;
		break;
	case Opt_uid:
		kuid = make_kuid(current_user_ns(), result.uint_32);
		if (!uid_valid(kuid))
			goto bad_value;

		/*
		 * The requested uid must be representable in the
		 * filesystem's idmapping.
		 */
		if (!kuid_has_mapping(fc->user_ns, kuid))
			goto bad_value;

		ctx->uid = kuid;
		break;
	case Opt_gid:
		kgid = make_kgid(current_user_ns(), result.uint_32);
		if (!gid_valid(kgid))
			goto bad_value;

		/*
		 * The requested gid must be representable in the
		 * filesystem's idmapping.
		 */
		if (!kgid_has_mapping(fc->user_ns, kgid))
			goto bad_value;

		ctx->gid = kgid;
		break;
	case Opt_huge:
		ctx->huge = result.uint_32;
		if (ctx->huge != SHMEM_HUGE_NEVER &&
		    !(IS_ENABLED(CONFIG_TRANSPARENT_HUGEPAGE) &&
		      has_transparent_hugepage()))
			goto unsupported_parameter;
		ctx->seen |= SHMEM_SEEN_HUGE;
		break;
	case Opt_mpol:
		if (IS_ENABLED(CONFIG_NUMA)) {
			mpol_put(ctx->mpol);
			ctx->mpol = NULL;
			if (mpol_parse_str(param->string, &ctx->mpol))
				goto bad_value;
			break;
		}
		goto unsupported_parameter;
	case Opt_inode32:
		ctx->full_inums = false;
		ctx->seen |= SHMEM_SEEN_INUMS;
		break;
	case Opt_inode64:
		if (sizeof(ino_t) < 8) {
			return invalfc(fc,
				       "Cannot use inode64 with <64bit inums in kernel\n");
		}
		ctx->full_inums = true;
		ctx->seen |= SHMEM_SEEN_INUMS;
		break;
	case Opt_noswap:
		if ((fc->user_ns != &init_user_ns) || !capable(CAP_SYS_ADMIN)) {
			return invalfc(fc,
				       "Turning off swap in unprivileged tmpfs mounts unsupported");
		}
		ctx->noswap = true;
		ctx->seen |= SHMEM_SEEN_NOSWAP;
		break;
	case Opt_quota:
		if (fc->user_ns != &init_user_ns)
			return invalfc(fc, "Quotas in unprivileged tmpfs mounts are unsupported");
		ctx->seen |= SHMEM_SEEN_QUOTA;
		ctx->quota_types |= (QTYPE_MASK_USR | QTYPE_MASK_GRP);
		break;
	case Opt_usrquota:
		if (fc->user_ns != &init_user_ns)
			return invalfc(fc, "Quotas in unprivileged tmpfs mounts are unsupported");
		ctx->seen |= SHMEM_SEEN_QUOTA;
		ctx->quota_types |= QTYPE_MASK_USR;
		break;
	case Opt_grpquota:
		if (fc->user_ns != &init_user_ns)
			return invalfc(fc, "Quotas in unprivileged tmpfs mounts are unsupported");
		ctx->seen |= SHMEM_SEEN_QUOTA;
		ctx->quota_types |= QTYPE_MASK_GRP;
		break;
	case Opt_usrquota_block_hardlimit:
		size = memparse(param->string, &rest);
		if (*rest || !size)
			goto bad_value;
		if (size > SHMEM_QUOTA_MAX_SPC_LIMIT)
			return invalfc(fc,
				       "User quota block hardlimit too large.");
		ctx->qlimits.usrquota_bhardlimit = size;
		break;
	case Opt_grpquota_block_hardlimit:
		size = memparse(param->string, &rest);
		if (*rest || !size)
			goto bad_value;
		if (size > SHMEM_QUOTA_MAX_SPC_LIMIT)
			return invalfc(fc,
				       "Group quota block hardlimit too large.");
		ctx->qlimits.grpquota_bhardlimit = size;
		break;
	case Opt_usrquota_inode_hardlimit:
		size = memparse(param->string, &rest);
		if (*rest || !size)
			goto bad_value;
		if (size > SHMEM_QUOTA_MAX_INO_LIMIT)
			return invalfc(fc,
				       "User quota inode hardlimit too large.");
		ctx->qlimits.usrquota_ihardlimit = size;
		break;
	case Opt_grpquota_inode_hardlimit:
		size = memparse(param->string, &rest);
		if (*rest || !size)
			goto bad_value;
		if (size > SHMEM_QUOTA_MAX_INO_LIMIT)
			return invalfc(fc,
				       "Group quota inode hardlimit too large.");
		ctx->qlimits.grpquota_ihardlimit = size;
		break;
	}
	return 0;

unsupported_parameter:
	return invalfc(fc, "Unsupported parameter '%s'", param->key);
bad_value:
	return invalfc(fc, "Bad value for '%s'", param->key);
}

static int shmem_parse_options(struct fs_context *fc, void *data)
{
	char *options = data;

	if (options) {
		int err = security_sb_eat_lsm_opts(options, &fc->security);
		if (err)
			return err;
	}

	while (options != NULL) {
		char *this_char = options;
		for (;;) {
			/*
			 * NUL-terminate this option: unfortunately,
			 * mount options form a comma-separated list,
			 * but mpol's nodelist may also contain commas.
			 */
			options = strchr(options, ',');
			if (options == NULL)
				break;
			options++;
			if (!isdigit(*options)) {
				options[-1] = '\0';
				break;
			}
		}
		if (*this_char) {
			char *value = strchr(this_char, '=');
			size_t len = 0;
			int err;

			if (value) {
				*value++ = '\0';
				len = strlen(value);
			}
			err = vfs_parse_fs_string(fc, this_char, value, len);
			if (err < 0)
				return err;
		}
	}
	return 0;
}

/*
 * Reconfigure a shmem filesystem.
 */
static int shmem_reconfigure(struct fs_context *fc)
{
	struct shmem_options *ctx = fc->fs_private;
	struct shmem_sb_info *sbinfo = SHMEM_SB(fc->root->d_sb);
	unsigned long used_isp;
	struct mempolicy *mpol = NULL;
	const char *err;

	raw_spin_lock(&sbinfo->stat_lock);
	used_isp = sbinfo->max_inodes * BOGO_INODE_SIZE - sbinfo->free_ispace;

	if ((ctx->seen & SHMEM_SEEN_BLOCKS) && ctx->blocks) {
		if (!sbinfo->max_blocks) {
			err = "Cannot retroactively limit size";
			goto out;
		}
		if (percpu_counter_compare(&sbinfo->used_blocks,
					   ctx->blocks) > 0) {
			err = "Too small a size for current use";
			goto out;
		}
	}
	if ((ctx->seen & SHMEM_SEEN_INODES) && ctx->inodes) {
		if (!sbinfo->max_inodes) {
			err = "Cannot retroactively limit inodes";
			goto out;
		}
		if (ctx->inodes * BOGO_INODE_SIZE < used_isp) {
			err = "Too few inodes for current use";
			goto out;
		}
	}

	if ((ctx->seen & SHMEM_SEEN_INUMS) && !ctx->full_inums &&
	    sbinfo->next_ino > UINT_MAX) {
		err = "Current inum too high to switch to 32-bit inums";
		goto out;
	}
	if ((ctx->seen & SHMEM_SEEN_NOSWAP) && ctx->noswap && !sbinfo->noswap) {
		err = "Cannot disable swap on remount";
		goto out;
	}
	if (!(ctx->seen & SHMEM_SEEN_NOSWAP) && !ctx->noswap && sbinfo->noswap) {
		err = "Cannot enable swap on remount if it was disabled on first mount";
		goto out;
	}

	if (ctx->seen & SHMEM_SEEN_QUOTA &&
	    !sb_any_quota_loaded(fc->root->d_sb)) {
		err = "Cannot enable quota on remount";
		goto out;
	}

#ifdef CONFIG_TMPFS_QUOTA
#define CHANGED_LIMIT(name)						\
	(ctx->qlimits.name## hardlimit &&				\
	(ctx->qlimits.name## hardlimit != sbinfo->qlimits.name## hardlimit))

	if (CHANGED_LIMIT(usrquota_b) || CHANGED_LIMIT(usrquota_i) ||
	    CHANGED_LIMIT(grpquota_b) || CHANGED_LIMIT(grpquota_i)) {
		err = "Cannot change global quota limit on remount";
		goto out;
	}
#endif /* CONFIG_TMPFS_QUOTA */

	if (ctx->seen & SHMEM_SEEN_HUGE)
		sbinfo->huge = ctx->huge;
	if (ctx->seen & SHMEM_SEEN_INUMS)
		sbinfo->full_inums = ctx->full_inums;
	if (ctx->seen & SHMEM_SEEN_BLOCKS)
		sbinfo->max_blocks  = ctx->blocks;
	if (ctx->seen & SHMEM_SEEN_INODES) {
		sbinfo->max_inodes  = ctx->inodes;
		sbinfo->free_ispace = ctx->inodes * BOGO_INODE_SIZE - used_isp;
	}

	/*
	 * Preserve previous mempolicy unless mpol remount option was specified.
	 */
	if (ctx->mpol) {
		mpol = sbinfo->mpol;
		sbinfo->mpol = ctx->mpol;	/* transfers initial ref */
		ctx->mpol = NULL;
	}

	if (ctx->noswap)
		sbinfo->noswap = true;

	raw_spin_unlock(&sbinfo->stat_lock);
	mpol_put(mpol);
	return 0;
out:
	raw_spin_unlock(&sbinfo->stat_lock);
	return invalfc(fc, "%s", err);
}

static int shmem_show_options(struct seq_file *seq, struct dentry *root)
{
	struct shmem_sb_info *sbinfo = SHMEM_SB(root->d_sb);
	struct mempolicy *mpol;

	if (sbinfo->max_blocks != shmem_default_max_blocks())
		seq_printf(seq, ",size=%luk", K(sbinfo->max_blocks));
	if (sbinfo->max_inodes != shmem_default_max_inodes())
		seq_printf(seq, ",nr_inodes=%lu", sbinfo->max_inodes);
	if (sbinfo->mode != (0777 | S_ISVTX))
		seq_printf(seq, ",mode=%03ho", sbinfo->mode);
	if (!uid_eq(sbinfo->uid, GLOBAL_ROOT_UID))
		seq_printf(seq, ",uid=%u",
				from_kuid_munged(&init_user_ns, sbinfo->uid));
	if (!gid_eq(sbinfo->gid, GLOBAL_ROOT_GID))
		seq_printf(seq, ",gid=%u",
				from_kgid_munged(&init_user_ns, sbinfo->gid));

	/*
	 * Showing inode{64,32} might be useful even if it's the system default,
	 * since then people don't have to resort to checking both here and
	 * /proc/config.gz to confirm 64-bit inums were successfully applied
	 * (which may not even exist if IKCONFIG_PROC isn't enabled).
	 *
	 * We hide it when inode64 isn't the default and we are using 32-bit
	 * inodes, since that probably just means the feature isn't even under
	 * consideration.
	 *
	 * As such:
	 *
	 *                     +-----------------+-----------------+
	 *                     | TMPFS_INODE64=y | TMPFS_INODE64=n |
	 *  +------------------+-----------------+-----------------+
	 *  | full_inums=true  | show            | show            |
	 *  | full_inums=false | show            | hide            |
	 *  +------------------+-----------------+-----------------+
	 *
	 */
	if (IS_ENABLED(CONFIG_TMPFS_INODE64) || sbinfo->full_inums)
		seq_printf(seq, ",inode%d", (sbinfo->full_inums ? 64 : 32));
#ifdef CONFIG_TRANSPARENT_HUGEPAGE
	/* Rightly or wrongly, show huge mount option unmasked by shmem_huge */
	if (sbinfo->huge)
		seq_printf(seq, ",huge=%s", shmem_format_huge(sbinfo->huge));
#endif
	mpol = shmem_get_sbmpol(sbinfo);
	shmem_show_mpol(seq, mpol);
	mpol_put(mpol);
	if (sbinfo->noswap)
		seq_printf(seq, ",noswap");
	return 0;
}

#endif /* CONFIG_TMPFS */

static void shmem_put_super(struct super_block *sb)
{
	struct shmem_sb_info *sbinfo = SHMEM_SB(sb);

#ifdef CONFIG_TMPFS_QUOTA
	shmem_disable_quotas(sb);
#endif
	free_percpu(sbinfo->ino_batch);
	percpu_counter_destroy(&sbinfo->used_blocks);
	mpol_put(sbinfo->mpol);
	kfree(sbinfo);
	sb->s_fs_info = NULL;
}

static int shmem_fill_super(struct super_block *sb, struct fs_context *fc)
{
	struct shmem_options *ctx = fc->fs_private;
	struct inode *inode;
	struct shmem_sb_info *sbinfo;
	int error = -ENOMEM;

	/* Round up to L1_CACHE_BYTES to resist false sharing */
	sbinfo = kzalloc(max((int)sizeof(struct shmem_sb_info),
				L1_CACHE_BYTES), GFP_KERNEL);
	if (!sbinfo)
		return error;

	sb->s_fs_info = sbinfo;

#ifdef CONFIG_TMPFS
	/*
	 * Per default we only allow half of the physical ram per
	 * tmpfs instance, limiting inodes to one per page of lowmem;
	 * but the internal instance is left unlimited.
	 */
	if (!(sb->s_flags & SB_KERNMOUNT)) {
		if (!(ctx->seen & SHMEM_SEEN_BLOCKS))
			ctx->blocks = shmem_default_max_blocks();
		if (!(ctx->seen & SHMEM_SEEN_INODES))
			ctx->inodes = shmem_default_max_inodes();
		if (!(ctx->seen & SHMEM_SEEN_INUMS))
			ctx->full_inums = IS_ENABLED(CONFIG_TMPFS_INODE64);
		sbinfo->noswap = ctx->noswap;
	} else {
		sb->s_flags |= SB_NOUSER;
	}
	sb->s_export_op = &shmem_export_ops;
	sb->s_flags |= SB_NOSEC | SB_I_VERSION;
#else
	sb->s_flags |= SB_NOUSER;
#endif
	sbinfo->max_blocks = ctx->blocks;
	sbinfo->max_inodes = ctx->inodes;
	sbinfo->free_ispace = sbinfo->max_inodes * BOGO_INODE_SIZE;
	if (sb->s_flags & SB_KERNMOUNT) {
		sbinfo->ino_batch = alloc_percpu(ino_t);
		if (!sbinfo->ino_batch)
			goto failed;
	}
	sbinfo->uid = ctx->uid;
	sbinfo->gid = ctx->gid;
	sbinfo->full_inums = ctx->full_inums;
	sbinfo->mode = ctx->mode;
	sbinfo->huge = ctx->huge;
	sbinfo->mpol = ctx->mpol;
	ctx->mpol = NULL;

	raw_spin_lock_init(&sbinfo->stat_lock);
	if (percpu_counter_init(&sbinfo->used_blocks, 0, GFP_KERNEL))
		goto failed;
	spin_lock_init(&sbinfo->shrinklist_lock);
	INIT_LIST_HEAD(&sbinfo->shrinklist);

	sb->s_maxbytes = MAX_LFS_FILESIZE;
	sb->s_blocksize = PAGE_SIZE;
	sb->s_blocksize_bits = PAGE_SHIFT;
	sb->s_magic = TMPFS_MAGIC;
	sb->s_op = &shmem_ops;
	sb->s_time_gran = 1;
#ifdef CONFIG_TMPFS_XATTR
	sb->s_xattr = shmem_xattr_handlers;
#endif
#ifdef CONFIG_TMPFS_POSIX_ACL
	sb->s_flags |= SB_POSIXACL;
#endif
	uuid_gen(&sb->s_uuid);

#ifdef CONFIG_TMPFS_QUOTA
	if (ctx->seen & SHMEM_SEEN_QUOTA) {
		sb->dq_op = &shmem_quota_operations;
		sb->s_qcop = &dquot_quotactl_sysfile_ops;
		sb->s_quota_types = QTYPE_MASK_USR | QTYPE_MASK_GRP;

		/* Copy the default limits from ctx into sbinfo */
		memcpy(&sbinfo->qlimits, &ctx->qlimits,
		       sizeof(struct shmem_quota_limits));

		if (shmem_enable_quotas(sb, ctx->quota_types))
			goto failed;
	}
#endif /* CONFIG_TMPFS_QUOTA */

	inode = shmem_get_inode(&nop_mnt_idmap, sb, NULL, S_IFDIR | sbinfo->mode, 0,
				VM_NORESERVE);
	if (IS_ERR(inode)) {
		error = PTR_ERR(inode);
		goto failed;
	}
	inode->i_uid = sbinfo->uid;
	inode->i_gid = sbinfo->gid;
	sb->s_root = d_make_root(inode);
	if (!sb->s_root)
		goto failed;
	return 0;

failed:
	shmem_put_super(sb);
	return error;
}

static int shmem_get_tree(struct fs_context *fc)
{
	return get_tree_nodev(fc, shmem_fill_super);
}

static void shmem_free_fc(struct fs_context *fc)
{
	struct shmem_options *ctx = fc->fs_private;

	if (ctx) {
		mpol_put(ctx->mpol);
		kfree(ctx);
	}
}

static const struct fs_context_operations shmem_fs_context_ops = {
	.free			= shmem_free_fc,
	.get_tree		= shmem_get_tree,
#ifdef CONFIG_TMPFS
	.parse_monolithic	= shmem_parse_options,
	.parse_param		= shmem_parse_one,
	.reconfigure		= shmem_reconfigure,
#endif
};

static struct kmem_cache *shmem_inode_cachep;

static struct inode *shmem_alloc_inode(struct super_block *sb)
{
	struct shmem_inode_info *info;
	info = alloc_inode_sb(sb, shmem_inode_cachep, GFP_KERNEL);
	if (!info)
		return NULL;
	return &info->vfs_inode;
}

static void shmem_free_in_core_inode(struct inode *inode)
{
	if (S_ISLNK(inode->i_mode))
		kfree(inode->i_link);
	kmem_cache_free(shmem_inode_cachep, SHMEM_I(inode));
}

static void shmem_destroy_inode(struct inode *inode)
{
	if (S_ISREG(inode->i_mode))
		mpol_free_shared_policy(&SHMEM_I(inode)->policy);
	if (S_ISDIR(inode->i_mode))
		simple_offset_destroy(shmem_get_offset_ctx(inode));
}

static void shmem_init_inode(void *foo)
{
	struct shmem_inode_info *info = foo;
	inode_init_once(&info->vfs_inode);
}

static void shmem_init_inodecache(void)
{
	shmem_inode_cachep = kmem_cache_create("shmem_inode_cache",
				sizeof(struct shmem_inode_info),
				0, SLAB_PANIC|SLAB_ACCOUNT, shmem_init_inode);
}

static void shmem_destroy_inodecache(void)
{
	kmem_cache_destroy(shmem_inode_cachep);
}

/* Keep the page in page cache instead of truncating it */
static int shmem_error_remove_page(struct address_space *mapping,
				   struct page *page)
{
	return 0;
}

const struct address_space_operations shmem_aops = {
	.writepage	= shmem_writepage,
	.dirty_folio	= noop_dirty_folio,
#ifdef CONFIG_TMPFS
	.write_begin	= shmem_write_begin,
	.write_end	= shmem_write_end,
#endif
#ifdef CONFIG_MIGRATION
	.migrate_folio	= migrate_folio,
#endif
	.error_remove_page = shmem_error_remove_page,
};
EXPORT_SYMBOL(shmem_aops);

static const struct file_operations shmem_file_operations = {
	.mmap		= shmem_mmap,
	.open		= shmem_file_open,
	.get_unmapped_area = shmem_get_unmapped_area,
#ifdef CONFIG_TMPFS
	.llseek		= shmem_file_llseek,
	.read_iter	= shmem_file_read_iter,
	.write_iter	= shmem_file_write_iter,
	.fsync		= noop_fsync,
	.splice_read	= shmem_file_splice_read,
	.splice_write	= iter_file_splice_write,
	.fallocate	= shmem_fallocate,
#endif
};

static const struct inode_operations shmem_inode_operations = {
	.getattr	= shmem_getattr,
	.setattr	= shmem_setattr,
#ifdef CONFIG_TMPFS_XATTR
	.listxattr	= shmem_listxattr,
	.set_acl	= simple_set_acl,
	.fileattr_get	= shmem_fileattr_get,
	.fileattr_set	= shmem_fileattr_set,
#endif
};

static const struct inode_operations shmem_dir_inode_operations = {
#ifdef CONFIG_TMPFS
	.getattr	= shmem_getattr,
	.create		= shmem_create,
	.lookup		= simple_lookup,
	.link		= shmem_link,
	.unlink		= shmem_unlink,
	.symlink	= shmem_symlink,
	.mkdir		= shmem_mkdir,
	.rmdir		= shmem_rmdir,
	.mknod		= shmem_mknod,
	.rename		= shmem_rename2,
	.tmpfile	= shmem_tmpfile,
	.get_offset_ctx	= shmem_get_offset_ctx,
#endif
#ifdef CONFIG_TMPFS_XATTR
	.listxattr	= shmem_listxattr,
	.fileattr_get	= shmem_fileattr_get,
	.fileattr_set	= shmem_fileattr_set,
#endif
#ifdef CONFIG_TMPFS_POSIX_ACL
	.setattr	= shmem_setattr,
	.set_acl	= simple_set_acl,
#endif
};

static const struct inode_operations shmem_special_inode_operations = {
	.getattr	= shmem_getattr,
#ifdef CONFIG_TMPFS_XATTR
	.listxattr	= shmem_listxattr,
#endif
#ifdef CONFIG_TMPFS_POSIX_ACL
	.setattr	= shmem_setattr,
	.set_acl	= simple_set_acl,
#endif
};

static const struct super_operations shmem_ops = {
	.alloc_inode	= shmem_alloc_inode,
	.free_inode	= shmem_free_in_core_inode,
	.destroy_inode	= shmem_destroy_inode,
#ifdef CONFIG_TMPFS
	.statfs		= shmem_statfs,
	.show_options	= shmem_show_options,
#endif
#ifdef CONFIG_TMPFS_QUOTA
	.get_dquots	= shmem_get_dquots,
#endif
	.evict_inode	= shmem_evict_inode,
	.drop_inode	= generic_delete_inode,
	.put_super	= shmem_put_super,
#ifdef CONFIG_TRANSPARENT_HUGEPAGE
	.nr_cached_objects	= shmem_unused_huge_count,
	.free_cached_objects	= shmem_unused_huge_scan,
#endif
};

static const struct vm_operations_struct shmem_vm_ops = {
	.fault		= shmem_fault,
	.map_pages	= filemap_map_pages,
#ifdef CONFIG_NUMA
	.set_policy     = shmem_set_policy,
	.get_policy     = shmem_get_policy,
#endif
};

static const struct vm_operations_struct shmem_anon_vm_ops = {
	.fault		= shmem_fault,
	.map_pages	= filemap_map_pages,
#ifdef CONFIG_NUMA
	.set_policy     = shmem_set_policy,
	.get_policy     = shmem_get_policy,
#endif
};

int shmem_init_fs_context(struct fs_context *fc)
{
	struct shmem_options *ctx;

	ctx = kzalloc(sizeof(struct shmem_options), GFP_KERNEL);
	if (!ctx)
		return -ENOMEM;

	ctx->mode = 0777 | S_ISVTX;
	ctx->uid = current_fsuid();
	ctx->gid = current_fsgid();

	fc->fs_private = ctx;
	fc->ops = &shmem_fs_context_ops;
	return 0;
}

static struct file_system_type shmem_fs_type = {
	.owner		= THIS_MODULE,
	.name		= "tmpfs",
	.init_fs_context = shmem_init_fs_context,
#ifdef CONFIG_TMPFS
	.parameters	= shmem_fs_parameters,
#endif
	.kill_sb	= kill_litter_super,
<<<<<<< HEAD
	.fs_flags	= FS_USERNS_MOUNT | FS_ALLOW_IDMAP | FS_MGTIME,
=======
	.fs_flags	= FS_USERNS_MOUNT | FS_ALLOW_IDMAP,
>>>>>>> 154d9c60
};

void __init shmem_init(void)
{
	int error;

	shmem_init_inodecache();

#ifdef CONFIG_TMPFS_QUOTA
	error = register_quota_format(&shmem_quota_format);
	if (error < 0) {
		pr_err("Could not register quota format\n");
		goto out3;
	}
#endif

	error = register_filesystem(&shmem_fs_type);
	if (error) {
		pr_err("Could not register tmpfs\n");
		goto out2;
	}

	shm_mnt = kern_mount(&shmem_fs_type);
	if (IS_ERR(shm_mnt)) {
		error = PTR_ERR(shm_mnt);
		pr_err("Could not kern_mount tmpfs\n");
		goto out1;
	}

#ifdef CONFIG_TRANSPARENT_HUGEPAGE
	if (has_transparent_hugepage() && shmem_huge > SHMEM_HUGE_DENY)
		SHMEM_SB(shm_mnt->mnt_sb)->huge = shmem_huge;
	else
		shmem_huge = SHMEM_HUGE_NEVER; /* just in case it was patched */
#endif
	return;

out1:
	unregister_filesystem(&shmem_fs_type);
out2:
#ifdef CONFIG_TMPFS_QUOTA
	unregister_quota_format(&shmem_quota_format);
out3:
#endif
	shmem_destroy_inodecache();
	shm_mnt = ERR_PTR(error);
}

#if defined(CONFIG_TRANSPARENT_HUGEPAGE) && defined(CONFIG_SYSFS)
static ssize_t shmem_enabled_show(struct kobject *kobj,
				  struct kobj_attribute *attr, char *buf)
{
	static const int values[] = {
		SHMEM_HUGE_ALWAYS,
		SHMEM_HUGE_WITHIN_SIZE,
		SHMEM_HUGE_ADVISE,
		SHMEM_HUGE_NEVER,
		SHMEM_HUGE_DENY,
		SHMEM_HUGE_FORCE,
	};
	int len = 0;
	int i;

	for (i = 0; i < ARRAY_SIZE(values); i++) {
		len += sysfs_emit_at(buf, len,
				     shmem_huge == values[i] ? "%s[%s]" : "%s%s",
				     i ? " " : "",
				     shmem_format_huge(values[i]));
	}

	len += sysfs_emit_at(buf, len, "\n");

	return len;
}

static ssize_t shmem_enabled_store(struct kobject *kobj,
		struct kobj_attribute *attr, const char *buf, size_t count)
{
	char tmp[16];
	int huge;

	if (count + 1 > sizeof(tmp))
		return -EINVAL;
	memcpy(tmp, buf, count);
	tmp[count] = '\0';
	if (count && tmp[count - 1] == '\n')
		tmp[count - 1] = '\0';

	huge = shmem_parse_huge(tmp);
	if (huge == -EINVAL)
		return -EINVAL;
	if (!has_transparent_hugepage() &&
			huge != SHMEM_HUGE_NEVER && huge != SHMEM_HUGE_DENY)
		return -EINVAL;

	shmem_huge = huge;
	if (shmem_huge > SHMEM_HUGE_DENY)
		SHMEM_SB(shm_mnt->mnt_sb)->huge = shmem_huge;
	return count;
}

struct kobj_attribute shmem_enabled_attr = __ATTR_RW(shmem_enabled);
#endif /* CONFIG_TRANSPARENT_HUGEPAGE && CONFIG_SYSFS */

#else /* !CONFIG_SHMEM */

/*
 * tiny-shmem: simple shmemfs and tmpfs using ramfs code
 *
 * This is intended for small system where the benefits of the full
 * shmem code (swap-backed and resource-limited) are outweighed by
 * their complexity. On systems without swap this code should be
 * effectively equivalent, but much lighter weight.
 */

static struct file_system_type shmem_fs_type = {
	.name		= "tmpfs",
	.init_fs_context = ramfs_init_fs_context,
	.parameters	= ramfs_fs_parameters,
	.kill_sb	= ramfs_kill_sb,
	.fs_flags	= FS_USERNS_MOUNT,
};

void __init shmem_init(void)
{
	BUG_ON(register_filesystem(&shmem_fs_type) != 0);

	shm_mnt = kern_mount(&shmem_fs_type);
	BUG_ON(IS_ERR(shm_mnt));
}

int shmem_unuse(unsigned int type)
{
	return 0;
}

int shmem_lock(struct file *file, int lock, struct ucounts *ucounts)
{
	return 0;
}

void shmem_unlock_mapping(struct address_space *mapping)
{
}

#ifdef CONFIG_MMU
unsigned long shmem_get_unmapped_area(struct file *file,
				      unsigned long addr, unsigned long len,
				      unsigned long pgoff, unsigned long flags)
{
	return current->mm->get_unmapped_area(file, addr, len, pgoff, flags);
}
#endif

void shmem_truncate_range(struct inode *inode, loff_t lstart, loff_t lend)
{
	truncate_inode_pages_range(inode->i_mapping, lstart, lend);
}
EXPORT_SYMBOL_GPL(shmem_truncate_range);

#define shmem_vm_ops				generic_file_vm_ops
#define shmem_anon_vm_ops			generic_file_vm_ops
#define shmem_file_operations			ramfs_file_operations
#define shmem_acct_size(flags, size)		0
#define shmem_unacct_size(flags, size)		do {} while (0)

static inline struct inode *shmem_get_inode(struct mnt_idmap *idmap, struct super_block *sb, struct inode *dir,
					    umode_t mode, dev_t dev, unsigned long flags)
{
	struct inode *inode = ramfs_get_inode(sb, dir, mode, dev);
	return inode ? inode : ERR_PTR(-ENOSPC);
}

#endif /* CONFIG_SHMEM */

/* common code */

static struct file *__shmem_file_setup(struct vfsmount *mnt, const char *name, loff_t size,
				       unsigned long flags, unsigned int i_flags)
{
	struct inode *inode;
	struct file *res;

	if (IS_ERR(mnt))
		return ERR_CAST(mnt);

	if (size < 0 || size > MAX_LFS_FILESIZE)
		return ERR_PTR(-EINVAL);

	if (shmem_acct_size(flags, size))
		return ERR_PTR(-ENOMEM);

	if (is_idmapped_mnt(mnt))
		return ERR_PTR(-EINVAL);

	inode = shmem_get_inode(&nop_mnt_idmap, mnt->mnt_sb, NULL,
				S_IFREG | S_IRWXUGO, 0, flags);

	if (IS_ERR(inode)) {
		shmem_unacct_size(flags, size);
		return ERR_CAST(inode);
	}
	inode->i_flags |= i_flags;
	inode->i_size = size;
	clear_nlink(inode);	/* It is unlinked */
	res = ERR_PTR(ramfs_nommu_expand_for_mapping(inode, size));
	if (!IS_ERR(res))
		res = alloc_file_pseudo(inode, mnt, name, O_RDWR,
				&shmem_file_operations);
	if (IS_ERR(res))
		iput(inode);
	return res;
}

/**
 * shmem_kernel_file_setup - get an unlinked file living in tmpfs which must be
 * 	kernel internal.  There will be NO LSM permission checks against the
 * 	underlying inode.  So users of this interface must do LSM checks at a
 *	higher layer.  The users are the big_key and shm implementations.  LSM
 *	checks are provided at the key or shm level rather than the inode.
 * @name: name for dentry (to be seen in /proc/<pid>/maps
 * @size: size to be set for the file
 * @flags: VM_NORESERVE suppresses pre-accounting of the entire object size
 */
struct file *shmem_kernel_file_setup(const char *name, loff_t size, unsigned long flags)
{
	return __shmem_file_setup(shm_mnt, name, size, flags, S_PRIVATE);
}

/**
 * shmem_file_setup - get an unlinked file living in tmpfs
 * @name: name for dentry (to be seen in /proc/<pid>/maps
 * @size: size to be set for the file
 * @flags: VM_NORESERVE suppresses pre-accounting of the entire object size
 */
struct file *shmem_file_setup(const char *name, loff_t size, unsigned long flags)
{
	return __shmem_file_setup(shm_mnt, name, size, flags, 0);
}
EXPORT_SYMBOL_GPL(shmem_file_setup);

/**
 * shmem_file_setup_with_mnt - get an unlinked file living in tmpfs
 * @mnt: the tmpfs mount where the file will be created
 * @name: name for dentry (to be seen in /proc/<pid>/maps
 * @size: size to be set for the file
 * @flags: VM_NORESERVE suppresses pre-accounting of the entire object size
 */
struct file *shmem_file_setup_with_mnt(struct vfsmount *mnt, const char *name,
				       loff_t size, unsigned long flags)
{
	return __shmem_file_setup(mnt, name, size, flags, 0);
}
EXPORT_SYMBOL_GPL(shmem_file_setup_with_mnt);

/**
 * shmem_zero_setup - setup a shared anonymous mapping
 * @vma: the vma to be mmapped is prepared by do_mmap
 */
int shmem_zero_setup(struct vm_area_struct *vma)
{
	struct file *file;
	loff_t size = vma->vm_end - vma->vm_start;

	/*
	 * Cloning a new file under mmap_lock leads to a lock ordering conflict
	 * between XFS directory reading and selinux: since this file is only
	 * accessible to the user through its mapping, use S_PRIVATE flag to
	 * bypass file security, in the same way as shmem_kernel_file_setup().
	 */
	file = shmem_kernel_file_setup("dev/zero", size, vma->vm_flags);
	if (IS_ERR(file))
		return PTR_ERR(file);

	if (vma->vm_file)
		fput(vma->vm_file);
	vma->vm_file = file;
	vma->vm_ops = &shmem_anon_vm_ops;

	return 0;
}

/**
 * shmem_read_folio_gfp - read into page cache, using specified page allocation flags.
 * @mapping:	the folio's address_space
 * @index:	the folio index
 * @gfp:	the page allocator flags to use if allocating
 *
 * This behaves as a tmpfs "read_cache_page_gfp(mapping, index, gfp)",
 * with any new page allocations done using the specified allocation flags.
 * But read_cache_page_gfp() uses the ->read_folio() method: which does not
 * suit tmpfs, since it may have pages in swapcache, and needs to find those
 * for itself; although drivers/gpu/drm i915 and ttm rely upon this support.
 *
 * i915_gem_object_get_pages_gtt() mixes __GFP_NORETRY | __GFP_NOWARN in
 * with the mapping_gfp_mask(), to avoid OOMing the machine unnecessarily.
 */
struct folio *shmem_read_folio_gfp(struct address_space *mapping,
		pgoff_t index, gfp_t gfp)
{
#ifdef CONFIG_SHMEM
	struct inode *inode = mapping->host;
	struct folio *folio;
	int error;

	BUG_ON(!shmem_mapping(mapping));
	error = shmem_get_folio_gfp(inode, index, &folio, SGP_CACHE,
				  gfp, NULL, NULL, NULL);
	if (error)
		return ERR_PTR(error);

	folio_unlock(folio);
	return folio;
#else
	/*
	 * The tiny !SHMEM case uses ramfs without swap
	 */
	return mapping_read_folio_gfp(mapping, index, gfp);
#endif
}
EXPORT_SYMBOL_GPL(shmem_read_folio_gfp);

struct page *shmem_read_mapping_page_gfp(struct address_space *mapping,
					 pgoff_t index, gfp_t gfp)
{
	struct folio *folio = shmem_read_folio_gfp(mapping, index, gfp);
	struct page *page;

	if (IS_ERR(folio))
		return &folio->page;

	page = folio_file_page(folio, index);
	if (PageHWPoison(page)) {
		folio_put(folio);
		return ERR_PTR(-EIO);
	}

	return page;
}
EXPORT_SYMBOL_GPL(shmem_read_mapping_page_gfp);<|MERGE_RESOLUTION|>--- conflicted
+++ resolved
@@ -4602,11 +4602,7 @@
 	.parameters	= shmem_fs_parameters,
 #endif
 	.kill_sb	= kill_litter_super,
-<<<<<<< HEAD
-	.fs_flags	= FS_USERNS_MOUNT | FS_ALLOW_IDMAP | FS_MGTIME,
-=======
 	.fs_flags	= FS_USERNS_MOUNT | FS_ALLOW_IDMAP,
->>>>>>> 154d9c60
 };
 
 void __init shmem_init(void)
