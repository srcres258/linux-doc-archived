--- conflicted
+++ resolved
@@ -239,21 +239,13 @@
 	GEN4_FEATURES,
 	PLATFORM(INTEL_GM45),
 	.is_mobile = 1,
-<<<<<<< HEAD
-	.__runtime.platform_engine_mask = BIT(RCS0) | BIT(VCS0),
-=======
 	.platform_engine_mask = BIT(RCS0) | BIT(VCS0),
->>>>>>> da8103da
 	.gpu_reset_clobbers_display = false,
 };
 
 #define GEN5_FEATURES \
 	GEN(5), \
-<<<<<<< HEAD
-	.__runtime.platform_engine_mask = BIT(RCS0) | BIT(VCS0), \
-=======
 	.platform_engine_mask = BIT(RCS0) | BIT(VCS0), \
->>>>>>> da8103da
 	.has_3d_pipeline = 1, \
 	.has_snoop = true, \
 	.has_coherent_ggtt = true, \
@@ -279,11 +271,7 @@
 
 #define GEN6_FEATURES \
 	GEN(6), \
-<<<<<<< HEAD
-	.__runtime.platform_engine_mask = BIT(RCS0) | BIT(VCS0) | BIT(BCS0), \
-=======
 	.platform_engine_mask = BIT(RCS0) | BIT(VCS0) | BIT(BCS0), \
->>>>>>> da8103da
 	.has_3d_pipeline = 1, \
 	.has_coherent_ggtt = true, \
 	.has_llc = 1, \
@@ -331,11 +319,7 @@
 
 #define GEN7_FEATURES  \
 	GEN(7), \
-<<<<<<< HEAD
-	.__runtime.platform_engine_mask = BIT(RCS0) | BIT(VCS0) | BIT(BCS0), \
-=======
 	.platform_engine_mask = BIT(RCS0) | BIT(VCS0) | BIT(BCS0), \
->>>>>>> da8103da
 	.has_3d_pipeline = 1, \
 	.has_coherent_ggtt = true, \
 	.has_llc = 1, \
@@ -403,11 +387,7 @@
 	.__runtime.ppgtt_size = 31,
 	.has_snoop = true,
 	.has_coherent_ggtt = false,
-<<<<<<< HEAD
-	.__runtime.platform_engine_mask = BIT(RCS0) | BIT(VCS0) | BIT(BCS0),
-=======
 	.platform_engine_mask = BIT(RCS0) | BIT(VCS0) | BIT(BCS0),
->>>>>>> da8103da
 	GEN_DEFAULT_PAGE_SIZES,
 	GEN_DEFAULT_REGIONS,
 	LEGACY_CACHELEVEL,
@@ -415,11 +395,7 @@
 
 #define G75_FEATURES  \
 	GEN7_FEATURES, \
-<<<<<<< HEAD
-	.__runtime.platform_engine_mask = BIT(RCS0) | BIT(VCS0) | BIT(BCS0) | BIT(VECS0), \
-=======
 	.platform_engine_mask = BIT(RCS0) | BIT(VCS0) | BIT(BCS0) | BIT(VECS0), \
->>>>>>> da8103da
 	.has_rc6p = 0 /* RC6p removed-by HSW */, \
 	.has_runtime_pm = 1
 
@@ -546,11 +522,7 @@
 #define GEN9_LP_FEATURES \
 	GEN(9), \
 	.is_lp = 1, \
-<<<<<<< HEAD
-	.__runtime.platform_engine_mask = BIT(RCS0) | BIT(VCS0) | BIT(BCS0) | BIT(VECS0), \
-=======
 	.platform_engine_mask = BIT(RCS0) | BIT(VCS0) | BIT(BCS0) | BIT(VECS0), \
->>>>>>> da8103da
 	.has_3d_pipeline = 1, \
 	.has_64bit_reloc = 1, \
 	.has_runtime_pm = 1, \
@@ -686,11 +658,7 @@
 static const struct intel_device_info rkl_info = {
 	GEN12_FEATURES,
 	PLATFORM(INTEL_ROCKETLAKE),
-<<<<<<< HEAD
-	.__runtime.platform_engine_mask =
-=======
 	.platform_engine_mask =
->>>>>>> da8103da
 		BIT(RCS0) | BIT(BCS0) | BIT(VECS0) | BIT(VCS0),
 };
 
@@ -718,11 +686,7 @@
 static const struct intel_device_info adl_s_info = {
 	GEN12_FEATURES,
 	PLATFORM(INTEL_ALDERLAKE_S),
-<<<<<<< HEAD
-	.__runtime.platform_engine_mask =
-=======
 	.platform_engine_mask =
->>>>>>> da8103da
 		BIT(RCS0) | BIT(BCS0) | BIT(VECS0) | BIT(VCS0) | BIT(VCS2),
 	.dma_mask_size = 39,
 };
@@ -730,11 +694,7 @@
 static const struct intel_device_info adl_p_info = {
 	GEN12_FEATURES,
 	PLATFORM(INTEL_ALDERLAKE_P),
-<<<<<<< HEAD
-	.__runtime.platform_engine_mask =
-=======
 	.platform_engine_mask =
->>>>>>> da8103da
 		BIT(RCS0) | BIT(BCS0) | BIT(VECS0) | BIT(VCS0) | BIT(VCS2),
 	.__runtime.ppgtt_size = 48,
 	.dma_mask_size = 39,
@@ -806,11 +766,7 @@
 	.has_guc_deprivilege = 1, \
 	.has_heci_pxp = 1, \
 	.has_media_ratio_mode = 1, \
-<<<<<<< HEAD
-	.__runtime.platform_engine_mask = \
-=======
 	.platform_engine_mask = \
->>>>>>> da8103da
 		BIT(RCS0) | BIT(BCS0) | \
 		BIT(VECS0) | BIT(VECS1) | \
 		BIT(VCS0) | BIT(VCS2) | \
@@ -845,11 +801,7 @@
 	PLATFORM(INTEL_PONTEVECCHIO),
 	.has_flat_ccs = 0,
 	.max_pat_index = 7,
-<<<<<<< HEAD
-	.__runtime.platform_engine_mask =
-=======
 	.platform_engine_mask =
->>>>>>> da8103da
 		BIT(BCS0) |
 		BIT(VCS0) |
 		BIT(CCS0) | BIT(CCS1) | BIT(CCS2) | BIT(CCS3),
@@ -886,13 +838,8 @@
 	.has_snoop = 1,
 	.max_pat_index = 4,
 	.has_pxp = 1,
-<<<<<<< HEAD
-	.__runtime.memory_regions = REGION_SMEM | REGION_STOLEN_LMEM,
-	.__runtime.platform_engine_mask = BIT(RCS0) | BIT(BCS0) | BIT(CCS0),
-=======
 	.memory_regions = REGION_SMEM | REGION_STOLEN_LMEM,
 	.platform_engine_mask = BIT(RCS0) | BIT(BCS0) | BIT(CCS0),
->>>>>>> da8103da
 	.require_force_probe = 1,
 	MTL_CACHELEVEL,
 };
