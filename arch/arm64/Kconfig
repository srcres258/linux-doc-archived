# SPDX-License-Identifier: GPL-2.0-only
config ARM64
	def_bool y
	select ACPI_APMT if ACPI
	select ACPI_CCA_REQUIRED if ACPI
	select ACPI_GENERIC_GSI if ACPI
	select ACPI_GTDT if ACPI
	select ACPI_IORT if ACPI
	select ACPI_REDUCED_HARDWARE_ONLY if ACPI
	select ACPI_MCFG if (ACPI && PCI)
	select ACPI_SPCR_TABLE if ACPI
	select ACPI_PPTT if ACPI
	select ARCH_HAS_DEBUG_WX
	select ARCH_BINFMT_ELF_EXTRA_PHDRS
	select ARCH_BINFMT_ELF_STATE
	select ARCH_CORRECT_STACKTRACE_ON_KRETPROBE
	select ARCH_ENABLE_HUGEPAGE_MIGRATION if HUGETLB_PAGE && MIGRATION
	select ARCH_ENABLE_MEMORY_HOTPLUG
	select ARCH_ENABLE_MEMORY_HOTREMOVE
	select ARCH_ENABLE_SPLIT_PMD_PTLOCK if PGTABLE_LEVELS > 2
	select ARCH_ENABLE_THP_MIGRATION if TRANSPARENT_HUGEPAGE
	select ARCH_HAS_CACHE_LINE_SIZE
	select ARCH_HAS_CURRENT_STACK_POINTER
	select ARCH_HAS_DEBUG_VIRTUAL
	select ARCH_HAS_DEBUG_VM_PGTABLE
	select ARCH_HAS_DMA_PREP_COHERENT
	select ARCH_HAS_ACPI_TABLE_UPGRADE if ACPI
	select ARCH_HAS_FAST_MULTIPLIER
	select ARCH_HAS_FORTIFY_SOURCE
	select ARCH_HAS_GCOV_PROFILE_ALL
	select ARCH_HAS_GIGANTIC_PAGE
	select ARCH_HAS_KCOV
	select ARCH_HAS_KEEPINITRD
	select ARCH_HAS_MEMBARRIER_SYNC_CORE
	select ARCH_HAS_NMI_SAFE_THIS_CPU_OPS
	select ARCH_HAS_NON_OVERLAPPING_ADDRESS_SPACE
	select ARCH_HAS_PTE_DEVMAP
	select ARCH_HAS_PTE_SPECIAL
	select ARCH_HAS_SETUP_DMA_OPS
	select ARCH_HAS_SET_DIRECT_MAP
	select ARCH_HAS_SET_MEMORY
	select ARCH_STACKWALK
	select ARCH_HAS_STRICT_KERNEL_RWX
	select ARCH_HAS_STRICT_MODULE_RWX
	select ARCH_HAS_SYNC_DMA_FOR_DEVICE
	select ARCH_HAS_SYNC_DMA_FOR_CPU
	select ARCH_HAS_SYSCALL_WRAPPER
	select ARCH_HAS_TEARDOWN_DMA_OPS if IOMMU_SUPPORT
	select ARCH_HAS_TICK_BROADCAST if GENERIC_CLOCKEVENTS_BROADCAST
	select ARCH_HAS_ZONE_DMA_SET if EXPERT
	select ARCH_HAVE_ELF_PROT
	select ARCH_HAVE_NMI_SAFE_CMPXCHG
	select ARCH_HAVE_TRACE_MMIO_ACCESS
	select ARCH_INLINE_READ_LOCK if !PREEMPTION
	select ARCH_INLINE_READ_LOCK_BH if !PREEMPTION
	select ARCH_INLINE_READ_LOCK_IRQ if !PREEMPTION
	select ARCH_INLINE_READ_LOCK_IRQSAVE if !PREEMPTION
	select ARCH_INLINE_READ_UNLOCK if !PREEMPTION
	select ARCH_INLINE_READ_UNLOCK_BH if !PREEMPTION
	select ARCH_INLINE_READ_UNLOCK_IRQ if !PREEMPTION
	select ARCH_INLINE_READ_UNLOCK_IRQRESTORE if !PREEMPTION
	select ARCH_INLINE_WRITE_LOCK if !PREEMPTION
	select ARCH_INLINE_WRITE_LOCK_BH if !PREEMPTION
	select ARCH_INLINE_WRITE_LOCK_IRQ if !PREEMPTION
	select ARCH_INLINE_WRITE_LOCK_IRQSAVE if !PREEMPTION
	select ARCH_INLINE_WRITE_UNLOCK if !PREEMPTION
	select ARCH_INLINE_WRITE_UNLOCK_BH if !PREEMPTION
	select ARCH_INLINE_WRITE_UNLOCK_IRQ if !PREEMPTION
	select ARCH_INLINE_WRITE_UNLOCK_IRQRESTORE if !PREEMPTION
	select ARCH_INLINE_SPIN_TRYLOCK if !PREEMPTION
	select ARCH_INLINE_SPIN_TRYLOCK_BH if !PREEMPTION
	select ARCH_INLINE_SPIN_LOCK if !PREEMPTION
	select ARCH_INLINE_SPIN_LOCK_BH if !PREEMPTION
	select ARCH_INLINE_SPIN_LOCK_IRQ if !PREEMPTION
	select ARCH_INLINE_SPIN_LOCK_IRQSAVE if !PREEMPTION
	select ARCH_INLINE_SPIN_UNLOCK if !PREEMPTION
	select ARCH_INLINE_SPIN_UNLOCK_BH if !PREEMPTION
	select ARCH_INLINE_SPIN_UNLOCK_IRQ if !PREEMPTION
	select ARCH_INLINE_SPIN_UNLOCK_IRQRESTORE if !PREEMPTION
	select ARCH_KEEP_MEMBLOCK
	select ARCH_USE_CMPXCHG_LOCKREF
	select ARCH_USE_GNU_PROPERTY
	select ARCH_USE_MEMTEST
	select ARCH_USE_QUEUED_RWLOCKS
	select ARCH_USE_QUEUED_SPINLOCKS
	select ARCH_USE_SYM_ANNOTATIONS
	select ARCH_SUPPORTS_DEBUG_PAGEALLOC
	select ARCH_SUPPORTS_HUGETLBFS
	select ARCH_SUPPORTS_MEMORY_FAILURE
	select ARCH_SUPPORTS_SHADOW_CALL_STACK if CC_HAVE_SHADOW_CALL_STACK
	select ARCH_SUPPORTS_LTO_CLANG if CPU_LITTLE_ENDIAN
	select ARCH_SUPPORTS_LTO_CLANG_THIN
	select ARCH_SUPPORTS_CFI_CLANG
	select ARCH_SUPPORTS_ATOMIC_RMW
	select ARCH_SUPPORTS_INT128 if CC_HAS_INT128
	select ARCH_SUPPORTS_NUMA_BALANCING
	select ARCH_SUPPORTS_PAGE_TABLE_CHECK
	select ARCH_SUPPORTS_PER_VMA_LOCK
	select ARCH_WANT_COMPAT_IPC_PARSE_VERSION if COMPAT
	select ARCH_WANT_DEFAULT_BPF_JIT
	select ARCH_WANT_DEFAULT_TOPDOWN_MMAP_LAYOUT
	select ARCH_WANT_FRAME_POINTERS
	select ARCH_WANT_HUGE_PMD_SHARE if ARM64_4K_PAGES || (ARM64_16K_PAGES && !ARM64_VA_BITS_36)
	select ARCH_WANT_LD_ORPHAN_WARN
	select ARCH_WANTS_NO_INSTR
	select ARCH_WANTS_THP_SWAP if ARM64_4K_PAGES
	select ARCH_HAS_UBSAN_SANITIZE_ALL
	select ARM_AMBA
	select ARM_ARCH_TIMER
	select ARM_GIC
	select AUDIT_ARCH_COMPAT_GENERIC
	select ARM_GIC_V2M if PCI
	select ARM_GIC_V3
	select ARM_GIC_V3_ITS if PCI
	select ARM_PSCI_FW
	select BUILDTIME_TABLE_SORT
	select CLONE_BACKWARDS
	select COMMON_CLK
	select CPU_PM if (SUSPEND || CPU_IDLE)
	select CRC32
	select DCACHE_WORD_ACCESS
	select DYNAMIC_FTRACE if FUNCTION_TRACER
	select DMA_BOUNCE_UNALIGNED_KMALLOC
	select DMA_DIRECT_REMAP
	select EDAC_SUPPORT
	select FRAME_POINTER
	select FUNCTION_ALIGNMENT_4B
	select FUNCTION_ALIGNMENT_8B if DYNAMIC_FTRACE_WITH_CALL_OPS
	select GENERIC_ALLOCATOR
	select GENERIC_ARCH_TOPOLOGY
	select GENERIC_CLOCKEVENTS_BROADCAST
	select GENERIC_CPU_AUTOPROBE
	select GENERIC_CPU_VULNERABILITIES
	select GENERIC_EARLY_IOREMAP
	select GENERIC_IDLE_POLL_SETUP
	select GENERIC_IOREMAP
	select GENERIC_IRQ_IPI
	select GENERIC_IRQ_PROBE
	select GENERIC_IRQ_SHOW
	select GENERIC_IRQ_SHOW_LEVEL
	select GENERIC_LIB_DEVMEM_IS_ALLOWED
	select GENERIC_PCI_IOMAP
	select GENERIC_PTDUMP
	select GENERIC_SCHED_CLOCK
	select GENERIC_SMP_IDLE_THREAD
	select GENERIC_TIME_VSYSCALL
	select GENERIC_GETTIMEOFDAY
	select GENERIC_VDSO_TIME_NS
	select HARDIRQS_SW_RESEND
	select HAS_IOPORT
	select HAVE_MOVE_PMD
	select HAVE_MOVE_PUD
	select HAVE_PCI
	select HAVE_ACPI_APEI if (ACPI && EFI)
	select HAVE_ALIGNED_STRUCT_PAGE if SLUB
	select HAVE_ARCH_AUDITSYSCALL
	select HAVE_ARCH_BITREVERSE
	select HAVE_ARCH_COMPILER_H
	select HAVE_ARCH_HUGE_VMALLOC
	select HAVE_ARCH_HUGE_VMAP
	select HAVE_ARCH_JUMP_LABEL
	select HAVE_ARCH_JUMP_LABEL_RELATIVE
	select HAVE_ARCH_KASAN if !(ARM64_16K_PAGES && ARM64_VA_BITS_48)
	select HAVE_ARCH_KASAN_VMALLOC if HAVE_ARCH_KASAN
	select HAVE_ARCH_KASAN_SW_TAGS if HAVE_ARCH_KASAN
	select HAVE_ARCH_KASAN_HW_TAGS if (HAVE_ARCH_KASAN && ARM64_MTE)
	# Some instrumentation may be unsound, hence EXPERT
	select HAVE_ARCH_KCSAN if EXPERT
	select HAVE_ARCH_KFENCE
	select HAVE_ARCH_KGDB
	select HAVE_ARCH_MMAP_RND_BITS
	select HAVE_ARCH_MMAP_RND_COMPAT_BITS if COMPAT
	select HAVE_ARCH_PREL32_RELOCATIONS
	select HAVE_ARCH_RANDOMIZE_KSTACK_OFFSET
	select HAVE_ARCH_SECCOMP_FILTER
	select HAVE_ARCH_STACKLEAK
	select HAVE_ARCH_THREAD_STRUCT_WHITELIST
	select HAVE_ARCH_TRACEHOOK
	select HAVE_ARCH_TRANSPARENT_HUGEPAGE
	select HAVE_ARCH_VMAP_STACK
	select HAVE_ARM_SMCCC
	select HAVE_ASM_MODVERSIONS
	select HAVE_EBPF_JIT
	select HAVE_C_RECORDMCOUNT
	select HAVE_CMPXCHG_DOUBLE
	select HAVE_CMPXCHG_LOCAL
	select HAVE_CONTEXT_TRACKING_USER
	select HAVE_DEBUG_KMEMLEAK
	select HAVE_DMA_CONTIGUOUS
	select HAVE_DYNAMIC_FTRACE
	select HAVE_DYNAMIC_FTRACE_WITH_ARGS \
		if $(cc-option,-fpatchable-function-entry=2)
	select HAVE_DYNAMIC_FTRACE_WITH_DIRECT_CALLS \
		if DYNAMIC_FTRACE_WITH_ARGS && DYNAMIC_FTRACE_WITH_CALL_OPS
	select HAVE_DYNAMIC_FTRACE_WITH_CALL_OPS \
		if (DYNAMIC_FTRACE_WITH_ARGS && !CFI_CLANG && \
		    !CC_OPTIMIZE_FOR_SIZE)
	select FTRACE_MCOUNT_USE_PATCHABLE_FUNCTION_ENTRY \
		if DYNAMIC_FTRACE_WITH_ARGS
	select HAVE_SAMPLE_FTRACE_DIRECT
	select HAVE_SAMPLE_FTRACE_DIRECT_MULTI
	select HAVE_EFFICIENT_UNALIGNED_ACCESS
	select HAVE_FAST_GUP
	select HAVE_FTRACE_MCOUNT_RECORD
	select HAVE_FUNCTION_TRACER
	select HAVE_FUNCTION_ERROR_INJECTION
	select HAVE_FUNCTION_GRAPH_RETVAL if HAVE_FUNCTION_GRAPH_TRACER
	select HAVE_FUNCTION_GRAPH_TRACER
	select HAVE_GCC_PLUGINS
	select HAVE_HARDLOCKUP_DETECTOR_PERF if PERF_EVENTS && \
		HW_PERF_EVENTS && HAVE_PERF_EVENTS_NMI
	select HAVE_HW_BREAKPOINT if PERF_EVENTS
	select HAVE_IOREMAP_PROT
	select HAVE_IRQ_TIME_ACCOUNTING
	select HAVE_KVM
	select HAVE_MOD_ARCH_SPECIFIC
	select HAVE_NMI
	select HAVE_PERF_EVENTS
	select HAVE_PERF_EVENTS_NMI if ARM64_PSEUDO_NMI
	select HAVE_PERF_REGS
	select HAVE_PERF_USER_STACK_DUMP
	select HAVE_PREEMPT_DYNAMIC_KEY
	select HAVE_REGS_AND_STACK_ACCESS_API
	select HAVE_POSIX_CPU_TIMERS_TASK_WORK
	select HAVE_FUNCTION_ARG_ACCESS_API
	select MMU_GATHER_RCU_TABLE_FREE
	select HAVE_RSEQ
	select HAVE_STACKPROTECTOR
	select HAVE_SYSCALL_TRACEPOINTS
	select HAVE_KPROBES
	select HAVE_KRETPROBES
	select HAVE_GENERIC_VDSO
	select HOTPLUG_CORE_SYNC_DEAD if HOTPLUG_CPU
	select IRQ_DOMAIN
	select IRQ_FORCED_THREADING
	select KASAN_VMALLOC if KASAN
	select LOCK_MM_AND_FIND_VMA
	select MODULES_USE_ELF_RELA
	select NEED_DMA_MAP_STATE
	select NEED_SG_DMA_LENGTH
	select OF
	select OF_EARLY_FLATTREE
	select PCI_DOMAINS_GENERIC if PCI
	select PCI_ECAM if (ACPI && PCI)
	select PCI_SYSCALL if PCI
	select POWER_RESET
	select POWER_SUPPLY
	select SPARSE_IRQ
	select SWIOTLB
	select SYSCTL_EXCEPTION_TRACE
	select THREAD_INFO_IN_TASK
	select HAVE_ARCH_USERFAULTFD_MINOR if USERFAULTFD
	select TRACE_IRQFLAGS_SUPPORT
	select TRACE_IRQFLAGS_NMI_SUPPORT
	select HAVE_SOFTIRQ_ON_OWN_STACK
	help
	  ARM 64-bit (AArch64) Linux support.

config CLANG_SUPPORTS_DYNAMIC_FTRACE_WITH_ARGS
	def_bool CC_IS_CLANG
	# https://github.com/ClangBuiltLinux/linux/issues/1507
	depends on AS_IS_GNU || (AS_IS_LLVM && (LD_IS_LLD || LD_VERSION >= 23600))
	select HAVE_DYNAMIC_FTRACE_WITH_ARGS

config GCC_SUPPORTS_DYNAMIC_FTRACE_WITH_ARGS
	def_bool CC_IS_GCC
	depends on $(cc-option,-fpatchable-function-entry=2)
	select HAVE_DYNAMIC_FTRACE_WITH_ARGS

config 64BIT
	def_bool y

config MMU
	def_bool y

config ARM64_PAGE_SHIFT
	int
	default 16 if ARM64_64K_PAGES
	default 14 if ARM64_16K_PAGES
	default 12

config ARM64_CONT_PTE_SHIFT
	int
	default 5 if ARM64_64K_PAGES
	default 7 if ARM64_16K_PAGES
	default 4

config ARM64_CONT_PMD_SHIFT
	int
	default 5 if ARM64_64K_PAGES
	default 5 if ARM64_16K_PAGES
	default 4

config ARCH_MMAP_RND_BITS_MIN
	default 14 if ARM64_64K_PAGES
	default 16 if ARM64_16K_PAGES
	default 18

# max bits determined by the following formula:
#  VA_BITS - PAGE_SHIFT - 3
config ARCH_MMAP_RND_BITS_MAX
	default 19 if ARM64_VA_BITS=36
	default 24 if ARM64_VA_BITS=39
	default 27 if ARM64_VA_BITS=42
	default 30 if ARM64_VA_BITS=47
	default 29 if ARM64_VA_BITS=48 && ARM64_64K_PAGES
	default 31 if ARM64_VA_BITS=48 && ARM64_16K_PAGES
	default 33 if ARM64_VA_BITS=48
	default 14 if ARM64_64K_PAGES
	default 16 if ARM64_16K_PAGES
	default 18

config ARCH_MMAP_RND_COMPAT_BITS_MIN
	default 7 if ARM64_64K_PAGES
	default 9 if ARM64_16K_PAGES
	default 11

config ARCH_MMAP_RND_COMPAT_BITS_MAX
	default 16

config NO_IOPORT_MAP
	def_bool y if !PCI

config STACKTRACE_SUPPORT
	def_bool y

config ILLEGAL_POINTER_VALUE
	hex
	default 0xdead000000000000

config LOCKDEP_SUPPORT
	def_bool y

config GENERIC_BUG
	def_bool y
	depends on BUG

config GENERIC_BUG_RELATIVE_POINTERS
	def_bool y
	depends on GENERIC_BUG

config GENERIC_HWEIGHT
	def_bool y

config GENERIC_CSUM
	def_bool y

config GENERIC_CALIBRATE_DELAY
	def_bool y

config ARCH_MHP_MEMMAP_ON_MEMORY_ENABLE
	def_bool y

config SMP
	def_bool y

config KERNEL_MODE_NEON
	def_bool y

config FIX_EARLYCON_MEM
	def_bool y

config PGTABLE_LEVELS
	int
	default 2 if ARM64_16K_PAGES && ARM64_VA_BITS_36
	default 2 if ARM64_64K_PAGES && ARM64_VA_BITS_42
	default 3 if ARM64_64K_PAGES && (ARM64_VA_BITS_48 || ARM64_VA_BITS_52)
	default 3 if ARM64_4K_PAGES && ARM64_VA_BITS_39
	default 3 if ARM64_16K_PAGES && ARM64_VA_BITS_47
	default 4 if !ARM64_64K_PAGES && ARM64_VA_BITS_48

config ARCH_SUPPORTS_UPROBES
	def_bool y

config ARCH_PROC_KCORE_TEXT
	def_bool y

config BROKEN_GAS_INST
	def_bool !$(as-instr,1:\n.inst 0\n.rept . - 1b\n\nnop\n.endr\n)

config BUILTIN_RETURN_ADDRESS_STRIPS_PAC
	bool
	# Clang's __builtin_return_adddress() strips the PAC since 12.0.0
	# https://reviews.llvm.org/D75044
	default y if CC_IS_CLANG && (CLANG_VERSION >= 120000)
	# GCC's __builtin_return_address() strips the PAC since 11.1.0,
	# and this was backported to 10.2.0, 9.4.0, 8.5.0, but not earlier
	# https://gcc.gnu.org/bugzilla/show_bug.cgi?id=94891
	default y if CC_IS_GCC && (GCC_VERSION >= 110100)
	default y if CC_IS_GCC && (GCC_VERSION >= 100200) && (GCC_VERSION < 110000)
	default y if CC_IS_GCC && (GCC_VERSION >=  90400) && (GCC_VERSION < 100000)
	default y if CC_IS_GCC && (GCC_VERSION >=  80500) && (GCC_VERSION <  90000)
	default n

config KASAN_SHADOW_OFFSET
	hex
	depends on KASAN_GENERIC || KASAN_SW_TAGS
	default 0xdfff800000000000 if (ARM64_VA_BITS_48 || ARM64_VA_BITS_52) && !KASAN_SW_TAGS
	default 0xdfffc00000000000 if ARM64_VA_BITS_47 && !KASAN_SW_TAGS
	default 0xdffffe0000000000 if ARM64_VA_BITS_42 && !KASAN_SW_TAGS
	default 0xdfffffc000000000 if ARM64_VA_BITS_39 && !KASAN_SW_TAGS
	default 0xdffffff800000000 if ARM64_VA_BITS_36 && !KASAN_SW_TAGS
	default 0xefff800000000000 if (ARM64_VA_BITS_48 || ARM64_VA_BITS_52) && KASAN_SW_TAGS
	default 0xefffc00000000000 if ARM64_VA_BITS_47 && KASAN_SW_TAGS
	default 0xeffffe0000000000 if ARM64_VA_BITS_42 && KASAN_SW_TAGS
	default 0xefffffc000000000 if ARM64_VA_BITS_39 && KASAN_SW_TAGS
	default 0xeffffff800000000 if ARM64_VA_BITS_36 && KASAN_SW_TAGS
	default 0xffffffffffffffff

config UNWIND_TABLES
	bool

source "arch/arm64/Kconfig.platforms"

menu "Kernel Features"

menu "ARM errata workarounds via the alternatives framework"

config AMPERE_ERRATUM_AC03_CPU_38
        bool "AmpereOne: AC03_CPU_38: Certain bits in the Virtualization Translation Control Register and Translation Control Registers do not follow RES0 semantics"
	default y
	help
	  This option adds an alternative code sequence to work around Ampere
	  erratum AC03_CPU_38 on AmpereOne.

	  The affected design reports FEAT_HAFDBS as not implemented in
	  ID_AA64MMFR1_EL1.HAFDBS, but (V)TCR_ELx.{HA,HD} are not RES0
	  as required by the architecture. The unadvertised HAFDBS
	  implementation suffers from an additional erratum where hardware
	  A/D updates can occur after a PTE has been marked invalid.

	  The workaround forces KVM to explicitly set VTCR_EL2.HA to 0,
	  which avoids enabling unadvertised hardware Access Flag management
	  at stage-2.

	  If unsure, say Y.

config ARM64_WORKAROUND_CLEAN_CACHE
	bool

config ARM64_ERRATUM_826319
	bool "Cortex-A53: 826319: System might deadlock if a write cannot complete until read data is accepted"
	default y
	select ARM64_WORKAROUND_CLEAN_CACHE
	help
	  This option adds an alternative code sequence to work around ARM
	  erratum 826319 on Cortex-A53 parts up to r0p2 with an AMBA 4 ACE or
	  AXI master interface and an L2 cache.

	  If a Cortex-A53 uses an AMBA AXI4 ACE interface to other processors
	  and is unable to accept a certain write via this interface, it will
	  not progress on read data presented on the read data channel and the
	  system can deadlock.

	  The workaround promotes data cache clean instructions to
	  data cache clean-and-invalidate.
	  Please note that this does not necessarily enable the workaround,
	  as it depends on the alternative framework, which will only patch
	  the kernel if an affected CPU is detected.

	  If unsure, say Y.

config ARM64_ERRATUM_827319
	bool "Cortex-A53: 827319: Data cache clean instructions might cause overlapping transactions to the interconnect"
	default y
	select ARM64_WORKAROUND_CLEAN_CACHE
	help
	  This option adds an alternative code sequence to work around ARM
	  erratum 827319 on Cortex-A53 parts up to r0p2 with an AMBA 5 CHI
	  master interface and an L2 cache.

	  Under certain conditions this erratum can cause a clean line eviction
	  to occur at the same time as another transaction to the same address
	  on the AMBA 5 CHI interface, which can cause data corruption if the
	  interconnect reorders the two transactions.

	  The workaround promotes data cache clean instructions to
	  data cache clean-and-invalidate.
	  Please note that this does not necessarily enable the workaround,
	  as it depends on the alternative framework, which will only patch
	  the kernel if an affected CPU is detected.

	  If unsure, say Y.

config ARM64_ERRATUM_824069
	bool "Cortex-A53: 824069: Cache line might not be marked as clean after a CleanShared snoop"
	default y
	select ARM64_WORKAROUND_CLEAN_CACHE
	help
	  This option adds an alternative code sequence to work around ARM
	  erratum 824069 on Cortex-A53 parts up to r0p2 when it is connected
	  to a coherent interconnect.

	  If a Cortex-A53 processor is executing a store or prefetch for
	  write instruction at the same time as a processor in another
	  cluster is executing a cache maintenance operation to the same
	  address, then this erratum might cause a clean cache line to be
	  incorrectly marked as dirty.

	  The workaround promotes data cache clean instructions to
	  data cache clean-and-invalidate.
	  Please note that this option does not necessarily enable the
	  workaround, as it depends on the alternative framework, which will
	  only patch the kernel if an affected CPU is detected.

	  If unsure, say Y.

config ARM64_ERRATUM_819472
	bool "Cortex-A53: 819472: Store exclusive instructions might cause data corruption"
	default y
	select ARM64_WORKAROUND_CLEAN_CACHE
	help
	  This option adds an alternative code sequence to work around ARM
	  erratum 819472 on Cortex-A53 parts up to r0p1 with an L2 cache
	  present when it is connected to a coherent interconnect.

	  If the processor is executing a load and store exclusive sequence at
	  the same time as a processor in another cluster is executing a cache
	  maintenance operation to the same address, then this erratum might
	  cause data corruption.

	  The workaround promotes data cache clean instructions to
	  data cache clean-and-invalidate.
	  Please note that this does not necessarily enable the workaround,
	  as it depends on the alternative framework, which will only patch
	  the kernel if an affected CPU is detected.

	  If unsure, say Y.

config ARM64_ERRATUM_832075
	bool "Cortex-A57: 832075: possible deadlock on mixing exclusive memory accesses with device loads"
	default y
	help
	  This option adds an alternative code sequence to work around ARM
	  erratum 832075 on Cortex-A57 parts up to r1p2.

	  Affected Cortex-A57 parts might deadlock when exclusive load/store
	  instructions to Write-Back memory are mixed with Device loads.

	  The workaround is to promote device loads to use Load-Acquire
	  semantics.
	  Please note that this does not necessarily enable the workaround,
	  as it depends on the alternative framework, which will only patch
	  the kernel if an affected CPU is detected.

	  If unsure, say Y.

config ARM64_ERRATUM_834220
	bool "Cortex-A57: 834220: Stage 2 translation fault might be incorrectly reported in presence of a Stage 1 fault"
	depends on KVM
	default y
	help
	  This option adds an alternative code sequence to work around ARM
	  erratum 834220 on Cortex-A57 parts up to r1p2.

	  Affected Cortex-A57 parts might report a Stage 2 translation
	  fault as the result of a Stage 1 fault for load crossing a
	  page boundary when there is a permission or device memory
	  alignment fault at Stage 1 and a translation fault at Stage 2.

	  The workaround is to verify that the Stage 1 translation
	  doesn't generate a fault before handling the Stage 2 fault.
	  Please note that this does not necessarily enable the workaround,
	  as it depends on the alternative framework, which will only patch
	  the kernel if an affected CPU is detected.

	  If unsure, say Y.

config ARM64_ERRATUM_1742098
	bool "Cortex-A57/A72: 1742098: ELR recorded incorrectly on interrupt taken between cryptographic instructions in a sequence"
	depends on COMPAT
	default y
	help
	  This option removes the AES hwcap for aarch32 user-space to
	  workaround erratum 1742098 on Cortex-A57 and Cortex-A72.

	  Affected parts may corrupt the AES state if an interrupt is
	  taken between a pair of AES instructions. These instructions
	  are only present if the cryptography extensions are present.
	  All software should have a fallback implementation for CPUs
	  that don't implement the cryptography extensions.

	  If unsure, say Y.

config ARM64_ERRATUM_845719
	bool "Cortex-A53: 845719: a load might read incorrect data"
	depends on COMPAT
	default y
	help
	  This option adds an alternative code sequence to work around ARM
	  erratum 845719 on Cortex-A53 parts up to r0p4.

	  When running a compat (AArch32) userspace on an affected Cortex-A53
	  part, a load at EL0 from a virtual address that matches the bottom 32
	  bits of the virtual address used by a recent load at (AArch64) EL1
	  might return incorrect data.

	  The workaround is to write the contextidr_el1 register on exception
	  return to a 32-bit task.
	  Please note that this does not necessarily enable the workaround,
	  as it depends on the alternative framework, which will only patch
	  the kernel if an affected CPU is detected.

	  If unsure, say Y.

config ARM64_ERRATUM_843419
	bool "Cortex-A53: 843419: A load or store might access an incorrect address"
	default y
	help
	  This option links the kernel with '--fix-cortex-a53-843419' and
	  enables PLT support to replace certain ADRP instructions, which can
	  cause subsequent memory accesses to use an incorrect address on
	  Cortex-A53 parts up to r0p4.

	  If unsure, say Y.

config ARM64_LD_HAS_FIX_ERRATUM_843419
	def_bool $(ld-option,--fix-cortex-a53-843419)

config ARM64_ERRATUM_1024718
	bool "Cortex-A55: 1024718: Update of DBM/AP bits without break before make might result in incorrect update"
	default y
	help
	  This option adds a workaround for ARM Cortex-A55 Erratum 1024718.

	  Affected Cortex-A55 cores (all revisions) could cause incorrect
	  update of the hardware dirty bit when the DBM/AP bits are updated
	  without a break-before-make. The workaround is to disable the usage
	  of hardware DBM locally on the affected cores. CPUs not affected by
	  this erratum will continue to use the feature.

	  If unsure, say Y.

config ARM64_ERRATUM_1418040
	bool "Cortex-A76/Neoverse-N1: MRC read following MRRC read of specific Generic Timer in AArch32 might give incorrect result"
	default y
	depends on COMPAT
	help
	  This option adds a workaround for ARM Cortex-A76/Neoverse-N1
	  errata 1188873 and 1418040.

	  Affected Cortex-A76/Neoverse-N1 cores (r0p0 to r3p1) could
	  cause register corruption when accessing the timer registers
	  from AArch32 userspace.

	  If unsure, say Y.

config ARM64_WORKAROUND_SPECULATIVE_AT
	bool

config ARM64_ERRATUM_1165522
	bool "Cortex-A76: 1165522: Speculative AT instruction using out-of-context translation regime could cause subsequent request to generate an incorrect translation"
	default y
	select ARM64_WORKAROUND_SPECULATIVE_AT
	help
	  This option adds a workaround for ARM Cortex-A76 erratum 1165522.

	  Affected Cortex-A76 cores (r0p0, r1p0, r2p0) could end-up with
	  corrupted TLBs by speculating an AT instruction during a guest
	  context switch.

	  If unsure, say Y.

config ARM64_ERRATUM_1319367
	bool "Cortex-A57/A72: 1319537: Speculative AT instruction using out-of-context translation regime could cause subsequent request to generate an incorrect translation"
	default y
	select ARM64_WORKAROUND_SPECULATIVE_AT
	help
	  This option adds work arounds for ARM Cortex-A57 erratum 1319537
	  and A72 erratum 1319367

	  Cortex-A57 and A72 cores could end-up with corrupted TLBs by
	  speculating an AT instruction during a guest context switch.

	  If unsure, say Y.

config ARM64_ERRATUM_1530923
	bool "Cortex-A55: 1530923: Speculative AT instruction using out-of-context translation regime could cause subsequent request to generate an incorrect translation"
	default y
	select ARM64_WORKAROUND_SPECULATIVE_AT
	help
	  This option adds a workaround for ARM Cortex-A55 erratum 1530923.

	  Affected Cortex-A55 cores (r0p0, r0p1, r1p0, r2p0) could end-up with
	  corrupted TLBs by speculating an AT instruction during a guest
	  context switch.

	  If unsure, say Y.

config ARM64_WORKAROUND_REPEAT_TLBI
	bool

config ARM64_ERRATUM_2441007
	bool "Cortex-A55: Completion of affected memory accesses might not be guaranteed by completion of a TLBI"
	default y
	select ARM64_WORKAROUND_REPEAT_TLBI
	help
	  This option adds a workaround for ARM Cortex-A55 erratum #2441007.

	  Under very rare circumstances, affected Cortex-A55 CPUs
	  may not handle a race between a break-before-make sequence on one
	  CPU, and another CPU accessing the same page. This could allow a
	  store to a page that has been unmapped.

	  Work around this by adding the affected CPUs to the list that needs
	  TLB sequences to be done twice.

	  If unsure, say Y.

config ARM64_ERRATUM_1286807
	bool "Cortex-A76: Modification of the translation table for a virtual address might lead to read-after-read ordering violation"
	default y
	select ARM64_WORKAROUND_REPEAT_TLBI
	help
	  This option adds a workaround for ARM Cortex-A76 erratum 1286807.

	  On the affected Cortex-A76 cores (r0p0 to r3p0), if a virtual
	  address for a cacheable mapping of a location is being
	  accessed by a core while another core is remapping the virtual
	  address to a new physical page using the recommended
	  break-before-make sequence, then under very rare circumstances
	  TLBI+DSB completes before a read using the translation being
	  invalidated has been observed by other observers. The
	  workaround repeats the TLBI+DSB operation.

config ARM64_ERRATUM_1463225
	bool "Cortex-A76: Software Step might prevent interrupt recognition"
	default y
	help
	  This option adds a workaround for Arm Cortex-A76 erratum 1463225.

	  On the affected Cortex-A76 cores (r0p0 to r3p1), software stepping
	  of a system call instruction (SVC) can prevent recognition of
	  subsequent interrupts when software stepping is disabled in the
	  exception handler of the system call and either kernel debugging
	  is enabled or VHE is in use.

	  Work around the erratum by triggering a dummy step exception
	  when handling a system call from a task that is being stepped
	  in a VHE configuration of the kernel.

	  If unsure, say Y.

config ARM64_ERRATUM_1542419
	bool "Neoverse-N1: workaround mis-ordering of instruction fetches"
	default y
	help
	  This option adds a workaround for ARM Neoverse-N1 erratum
	  1542419.

	  Affected Neoverse-N1 cores could execute a stale instruction when
	  modified by another CPU. The workaround depends on a firmware
	  counterpart.

	  Workaround the issue by hiding the DIC feature from EL0. This
	  forces user-space to perform cache maintenance.

	  If unsure, say Y.

config ARM64_ERRATUM_1508412
	bool "Cortex-A77: 1508412: workaround deadlock on sequence of NC/Device load and store exclusive or PAR read"
	default y
	help
	  This option adds a workaround for Arm Cortex-A77 erratum 1508412.

	  Affected Cortex-A77 cores (r0p0, r1p0) could deadlock on a sequence
	  of a store-exclusive or read of PAR_EL1 and a load with device or
	  non-cacheable memory attributes. The workaround depends on a firmware
	  counterpart.

	  KVM guests must also have the workaround implemented or they can
	  deadlock the system.

	  Work around the issue by inserting DMB SY barriers around PAR_EL1
	  register reads and warning KVM users. The DMB barrier is sufficient
	  to prevent a speculative PAR_EL1 read.

	  If unsure, say Y.

config ARM64_WORKAROUND_TRBE_OVERWRITE_FILL_MODE
	bool

config ARM64_ERRATUM_2051678
	bool "Cortex-A510: 2051678: disable Hardware Update of the page table dirty bit"
	default y
	help
	  This options adds the workaround for ARM Cortex-A510 erratum ARM64_ERRATUM_2051678.
	  Affected Cortex-A510 might not respect the ordering rules for
	  hardware update of the page table's dirty bit. The workaround
	  is to not enable the feature on affected CPUs.

	  If unsure, say Y.

config ARM64_ERRATUM_2077057
	bool "Cortex-A510: 2077057: workaround software-step corrupting SPSR_EL2"
	default y
	help
	  This option adds the workaround for ARM Cortex-A510 erratum 2077057.
	  Affected Cortex-A510 may corrupt SPSR_EL2 when the a step exception is
	  expected, but a Pointer Authentication trap is taken instead. The
	  erratum causes SPSR_EL1 to be copied to SPSR_EL2, which could allow
	  EL1 to cause a return to EL2 with a guest controlled ELR_EL2.

	  This can only happen when EL2 is stepping EL1.

	  When these conditions occur, the SPSR_EL2 value is unchanged from the
	  previous guest entry, and can be restored from the in-memory copy.

	  If unsure, say Y.

config ARM64_ERRATUM_2658417
	bool "Cortex-A510: 2658417: remove BF16 support due to incorrect result"
	default y
	help
	  This option adds the workaround for ARM Cortex-A510 erratum 2658417.
	  Affected Cortex-A510 (r0p0 to r1p1) may produce the wrong result for
	  BFMMLA or VMMLA instructions in rare circumstances when a pair of
	  A510 CPUs are using shared neon hardware. As the sharing is not
	  discoverable by the kernel, hide the BF16 HWCAP to indicate that
	  user-space should not be using these instructions.

	  If unsure, say Y.

config ARM64_ERRATUM_2119858
	bool "Cortex-A710/X2: 2119858: workaround TRBE overwriting trace data in FILL mode"
	default y
	depends on CORESIGHT_TRBE
	select ARM64_WORKAROUND_TRBE_OVERWRITE_FILL_MODE
	help
	  This option adds the workaround for ARM Cortex-A710/X2 erratum 2119858.

	  Affected Cortex-A710/X2 cores could overwrite up to 3 cache lines of trace
	  data at the base of the buffer (pointed to by TRBASER_EL1) in FILL mode in
	  the event of a WRAP event.

	  Work around the issue by always making sure we move the TRBPTR_EL1 by
	  256 bytes before enabling the buffer and filling the first 256 bytes of
	  the buffer with ETM ignore packets upon disabling.

	  If unsure, say Y.

config ARM64_ERRATUM_2139208
	bool "Neoverse-N2: 2139208: workaround TRBE overwriting trace data in FILL mode"
	default y
	depends on CORESIGHT_TRBE
	select ARM64_WORKAROUND_TRBE_OVERWRITE_FILL_MODE
	help
	  This option adds the workaround for ARM Neoverse-N2 erratum 2139208.

	  Affected Neoverse-N2 cores could overwrite up to 3 cache lines of trace
	  data at the base of the buffer (pointed to by TRBASER_EL1) in FILL mode in
	  the event of a WRAP event.

	  Work around the issue by always making sure we move the TRBPTR_EL1 by
	  256 bytes before enabling the buffer and filling the first 256 bytes of
	  the buffer with ETM ignore packets upon disabling.

	  If unsure, say Y.

config ARM64_WORKAROUND_TSB_FLUSH_FAILURE
	bool

config ARM64_ERRATUM_2054223
	bool "Cortex-A710: 2054223: workaround TSB instruction failing to flush trace"
	default y
	select ARM64_WORKAROUND_TSB_FLUSH_FAILURE
	help
	  Enable workaround for ARM Cortex-A710 erratum 2054223

	  Affected cores may fail to flush the trace data on a TSB instruction, when
	  the PE is in trace prohibited state. This will cause losing a few bytes
	  of the trace cached.

	  Workaround is to issue two TSB consecutively on affected cores.

	  If unsure, say Y.

config ARM64_ERRATUM_2067961
	bool "Neoverse-N2: 2067961: workaround TSB instruction failing to flush trace"
	default y
	select ARM64_WORKAROUND_TSB_FLUSH_FAILURE
	help
	  Enable workaround for ARM Neoverse-N2 erratum 2067961

	  Affected cores may fail to flush the trace data on a TSB instruction, when
	  the PE is in trace prohibited state. This will cause losing a few bytes
	  of the trace cached.

	  Workaround is to issue two TSB consecutively on affected cores.

	  If unsure, say Y.

config ARM64_WORKAROUND_TRBE_WRITE_OUT_OF_RANGE
	bool

config ARM64_ERRATUM_2253138
	bool "Neoverse-N2: 2253138: workaround TRBE writing to address out-of-range"
	depends on CORESIGHT_TRBE
	default y
	select ARM64_WORKAROUND_TRBE_WRITE_OUT_OF_RANGE
	help
	  This option adds the workaround for ARM Neoverse-N2 erratum 2253138.

	  Affected Neoverse-N2 cores might write to an out-of-range address, not reserved
	  for TRBE. Under some conditions, the TRBE might generate a write to the next
	  virtually addressed page following the last page of the TRBE address space
	  (i.e., the TRBLIMITR_EL1.LIMIT), instead of wrapping around to the base.

	  Work around this in the driver by always making sure that there is a
	  page beyond the TRBLIMITR_EL1.LIMIT, within the space allowed for the TRBE.

	  If unsure, say Y.

config ARM64_ERRATUM_2224489
	bool "Cortex-A710/X2: 2224489: workaround TRBE writing to address out-of-range"
	depends on CORESIGHT_TRBE
	default y
	select ARM64_WORKAROUND_TRBE_WRITE_OUT_OF_RANGE
	help
	  This option adds the workaround for ARM Cortex-A710/X2 erratum 2224489.

	  Affected Cortex-A710/X2 cores might write to an out-of-range address, not reserved
	  for TRBE. Under some conditions, the TRBE might generate a write to the next
	  virtually addressed page following the last page of the TRBE address space
	  (i.e., the TRBLIMITR_EL1.LIMIT), instead of wrapping around to the base.

	  Work around this in the driver by always making sure that there is a
	  page beyond the TRBLIMITR_EL1.LIMIT, within the space allowed for the TRBE.

	  If unsure, say Y.

config ARM64_ERRATUM_2441009
	bool "Cortex-A510: Completion of affected memory accesses might not be guaranteed by completion of a TLBI"
	default y
	select ARM64_WORKAROUND_REPEAT_TLBI
	help
	  This option adds a workaround for ARM Cortex-A510 erratum #2441009.

	  Under very rare circumstances, affected Cortex-A510 CPUs
	  may not handle a race between a break-before-make sequence on one
	  CPU, and another CPU accessing the same page. This could allow a
	  store to a page that has been unmapped.

	  Work around this by adding the affected CPUs to the list that needs
	  TLB sequences to be done twice.

	  If unsure, say Y.

config ARM64_ERRATUM_2064142
	bool "Cortex-A510: 2064142: workaround TRBE register writes while disabled"
	depends on CORESIGHT_TRBE
	default y
	help
	  This option adds the workaround for ARM Cortex-A510 erratum 2064142.

	  Affected Cortex-A510 core might fail to write into system registers after the
	  TRBE has been disabled. Under some conditions after the TRBE has been disabled
	  writes into TRBE registers TRBLIMITR_EL1, TRBPTR_EL1, TRBBASER_EL1, TRBSR_EL1,
	  and TRBTRG_EL1 will be ignored and will not be effected.

	  Work around this in the driver by executing TSB CSYNC and DSB after collection
	  is stopped and before performing a system register write to one of the affected
	  registers.

	  If unsure, say Y.

config ARM64_ERRATUM_2038923
	bool "Cortex-A510: 2038923: workaround TRBE corruption with enable"
	depends on CORESIGHT_TRBE
	default y
	help
	  This option adds the workaround for ARM Cortex-A510 erratum 2038923.

	  Affected Cortex-A510 core might cause an inconsistent view on whether trace is
	  prohibited within the CPU. As a result, the trace buffer or trace buffer state
	  might be corrupted. This happens after TRBE buffer has been enabled by setting
	  TRBLIMITR_EL1.E, followed by just a single context synchronization event before
	  execution changes from a context, in which trace is prohibited to one where it
	  isn't, or vice versa. In these mentioned conditions, the view of whether trace
	  is prohibited is inconsistent between parts of the CPU, and the trace buffer or
	  the trace buffer state might be corrupted.

	  Work around this in the driver by preventing an inconsistent view of whether the
	  trace is prohibited or not based on TRBLIMITR_EL1.E by immediately following a
	  change to TRBLIMITR_EL1.E with at least one ISB instruction before an ERET, or
	  two ISB instructions if no ERET is to take place.

	  If unsure, say Y.

config ARM64_ERRATUM_1902691
	bool "Cortex-A510: 1902691: workaround TRBE trace corruption"
	depends on CORESIGHT_TRBE
	default y
	help
	  This option adds the workaround for ARM Cortex-A510 erratum 1902691.

	  Affected Cortex-A510 core might cause trace data corruption, when being written
	  into the memory. Effectively TRBE is broken and hence cannot be used to capture
	  trace data.

	  Work around this problem in the driver by just preventing TRBE initialization on
	  affected cpus. The firmware must have disabled the access to TRBE for the kernel
	  on such implementations. This will cover the kernel for any firmware that doesn't
	  do this already.

	  If unsure, say Y.

config ARM64_ERRATUM_2457168
	bool "Cortex-A510: 2457168: workaround for AMEVCNTR01 incrementing incorrectly"
	depends on ARM64_AMU_EXTN
	default y
	help
	  This option adds the workaround for ARM Cortex-A510 erratum 2457168.

	  The AMU counter AMEVCNTR01 (constant counter) should increment at the same rate
	  as the system counter. On affected Cortex-A510 cores AMEVCNTR01 increments
	  incorrectly giving a significantly higher output value.

	  Work around this problem by returning 0 when reading the affected counter in
	  key locations that results in disabling all users of this counter. This effect
	  is the same to firmware disabling affected counters.

	  If unsure, say Y.

config ARM64_ERRATUM_2645198
	bool "Cortex-A715: 2645198: Workaround possible [ESR|FAR]_ELx corruption"
	default y
	help
	  This option adds the workaround for ARM Cortex-A715 erratum 2645198.

	  If a Cortex-A715 cpu sees a page mapping permissions change from executable
	  to non-executable, it may corrupt the ESR_ELx and FAR_ELx registers on the
	  next instruction abort caused by permission fault.

	  Only user-space does executable to non-executable permission transition via
	  mprotect() system call. Workaround the problem by doing a break-before-make
	  TLB invalidation, for all changes to executable user space mappings.

	  If unsure, say Y.

config CAVIUM_ERRATUM_22375
	bool "Cavium erratum 22375, 24313"
	default y
	help
	  Enable workaround for errata 22375 and 24313.

	  This implements two gicv3-its errata workarounds for ThunderX. Both
	  with a small impact affecting only ITS table allocation.

	    erratum 22375: only alloc 8MB table size
	    erratum 24313: ignore memory access type

	  The fixes are in ITS initialization and basically ignore memory access
	  type and table size provided by the TYPER and BASER registers.

	  If unsure, say Y.

config CAVIUM_ERRATUM_23144
	bool "Cavium erratum 23144: ITS SYNC hang on dual socket system"
	depends on NUMA
	default y
	help
	  ITS SYNC command hang for cross node io and collections/cpu mapping.

	  If unsure, say Y.

config CAVIUM_ERRATUM_23154
	bool "Cavium errata 23154 and 38545: GICv3 lacks HW synchronisation"
	default y
	help
	  The ThunderX GICv3 implementation requires a modified version for
	  reading the IAR status to ensure data synchronization
	  (access to icc_iar1_el1 is not sync'ed before and after).

	  It also suffers from erratum 38545 (also present on Marvell's
	  OcteonTX and OcteonTX2), resulting in deactivated interrupts being
	  spuriously presented to the CPU interface.

	  If unsure, say Y.

config CAVIUM_ERRATUM_27456
	bool "Cavium erratum 27456: Broadcast TLBI instructions may cause icache corruption"
	default y
	help
	  On ThunderX T88 pass 1.x through 2.1 parts, broadcast TLBI
	  instructions may cause the icache to become corrupted if it
	  contains data for a non-current ASID.  The fix is to
	  invalidate the icache when changing the mm context.

	  If unsure, say Y.

config CAVIUM_ERRATUM_30115
	bool "Cavium erratum 30115: Guest may disable interrupts in host"
	default y
	help
	  On ThunderX T88 pass 1.x through 2.2, T81 pass 1.0 through
	  1.2, and T83 Pass 1.0, KVM guest execution may disable
	  interrupts in host. Trapping both GICv3 group-0 and group-1
	  accesses sidesteps the issue.

	  If unsure, say Y.

config CAVIUM_TX2_ERRATUM_219
	bool "Cavium ThunderX2 erratum 219: PRFM between TTBR change and ISB fails"
	default y
	help
	  On Cavium ThunderX2, a load, store or prefetch instruction between a
	  TTBR update and the corresponding context synchronizing operation can
	  cause a spurious Data Abort to be delivered to any hardware thread in
	  the CPU core.

	  Work around the issue by avoiding the problematic code sequence and
	  trapping KVM guest TTBRx_EL1 writes to EL2 when SMT is enabled. The
	  trap handler performs the corresponding register access, skips the
	  instruction and ensures context synchronization by virtue of the
	  exception return.

	  If unsure, say Y.

config FUJITSU_ERRATUM_010001
	bool "Fujitsu-A64FX erratum E#010001: Undefined fault may occur wrongly"
	default y
	help
	  This option adds a workaround for Fujitsu-A64FX erratum E#010001.
	  On some variants of the Fujitsu-A64FX cores ver(1.0, 1.1), memory
	  accesses may cause undefined fault (Data abort, DFSC=0b111111).
	  This fault occurs under a specific hardware condition when a
	  load/store instruction performs an address translation using:
	  case-1  TTBR0_EL1 with TCR_EL1.NFD0 == 1.
	  case-2  TTBR0_EL2 with TCR_EL2.NFD0 == 1.
	  case-3  TTBR1_EL1 with TCR_EL1.NFD1 == 1.
	  case-4  TTBR1_EL2 with TCR_EL2.NFD1 == 1.

	  The workaround is to ensure these bits are clear in TCR_ELx.
	  The workaround only affects the Fujitsu-A64FX.

	  If unsure, say Y.

config HISILICON_ERRATUM_161600802
	bool "Hip07 161600802: Erroneous redistributor VLPI base"
	default y
	help
	  The HiSilicon Hip07 SoC uses the wrong redistributor base
	  when issued ITS commands such as VMOVP and VMAPP, and requires
	  a 128kB offset to be applied to the target address in this commands.

	  If unsure, say Y.

config QCOM_FALKOR_ERRATUM_1003
	bool "Falkor E1003: Incorrect translation due to ASID change"
	default y
	help
	  On Falkor v1, an incorrect ASID may be cached in the TLB when ASID
	  and BADDR are changed together in TTBRx_EL1. Since we keep the ASID
	  in TTBR1_EL1, this situation only occurs in the entry trampoline and
	  then only for entries in the walk cache, since the leaf translation
	  is unchanged. Work around the erratum by invalidating the walk cache
	  entries for the trampoline before entering the kernel proper.

config QCOM_FALKOR_ERRATUM_1009
	bool "Falkor E1009: Prematurely complete a DSB after a TLBI"
	default y
	select ARM64_WORKAROUND_REPEAT_TLBI
	help
	  On Falkor v1, the CPU may prematurely complete a DSB following a
	  TLBI xxIS invalidate maintenance operation. Repeat the TLBI operation
	  one more time to fix the issue.

	  If unsure, say Y.

config QCOM_QDF2400_ERRATUM_0065
	bool "QDF2400 E0065: Incorrect GITS_TYPER.ITT_Entry_size"
	default y
	help
	  On Qualcomm Datacenter Technologies QDF2400 SoC, ITS hardware reports
	  ITE size incorrectly. The GITS_TYPER.ITT_Entry_size field should have
	  been indicated as 16Bytes (0xf), not 8Bytes (0x7).

	  If unsure, say Y.

config QCOM_FALKOR_ERRATUM_E1041
	bool "Falkor E1041: Speculative instruction fetches might cause errant memory access"
	default y
	help
	  Falkor CPU may speculatively fetch instructions from an improper
	  memory location when MMU translation is changed from SCTLR_ELn[M]=1
	  to SCTLR_ELn[M]=0. Prefix an ISB instruction to fix the problem.

	  If unsure, say Y.

config NVIDIA_CARMEL_CNP_ERRATUM
	bool "NVIDIA Carmel CNP: CNP on Carmel semantically different than ARM cores"
	default y
	help
	  If CNP is enabled on Carmel cores, non-sharable TLBIs on a core will not
	  invalidate shared TLB entries installed by a different core, as it would
	  on standard ARM cores.

	  If unsure, say Y.

config ROCKCHIP_ERRATUM_3588001
	bool "Rockchip 3588001: GIC600 can not support shareability attributes"
	default y
	help
	  The Rockchip RK3588 GIC600 SoC integration does not support ACE/ACE-lite.
	  This means, that its sharability feature may not be used, even though it
	  is supported by the IP itself.

	  If unsure, say Y.

config SOCIONEXT_SYNQUACER_PREITS
	bool "Socionext Synquacer: Workaround for GICv3 pre-ITS"
	default y
	help
	  Socionext Synquacer SoCs implement a separate h/w block to generate
	  MSI doorbell writes with non-zero values for the device ID.

	  If unsure, say Y.

endmenu # "ARM errata workarounds via the alternatives framework"

choice
	prompt "Page size"
	default ARM64_4K_PAGES
	help
	  Page size (translation granule) configuration.

config ARM64_4K_PAGES
	bool "4KB"
	help
	  This feature enables 4KB pages support.

config ARM64_16K_PAGES
	bool "16KB"
	help
	  The system will use 16KB pages support. AArch32 emulation
	  requires applications compiled with 16K (or a multiple of 16K)
	  aligned segments.

config ARM64_64K_PAGES
	bool "64KB"
	help
	  This feature enables 64KB pages support (4KB by default)
	  allowing only two levels of page tables and faster TLB
	  look-up. AArch32 emulation requires applications compiled
	  with 64K aligned segments.

endchoice

choice
	prompt "Virtual address space size"
	default ARM64_VA_BITS_39 if ARM64_4K_PAGES
	default ARM64_VA_BITS_47 if ARM64_16K_PAGES
	default ARM64_VA_BITS_42 if ARM64_64K_PAGES
	help
	  Allows choosing one of multiple possible virtual address
	  space sizes. The level of translation table is determined by
	  a combination of page size and virtual address space size.

config ARM64_VA_BITS_36
	bool "36-bit" if EXPERT
	depends on ARM64_16K_PAGES

config ARM64_VA_BITS_39
	bool "39-bit"
	depends on ARM64_4K_PAGES

config ARM64_VA_BITS_42
	bool "42-bit"
	depends on ARM64_64K_PAGES

config ARM64_VA_BITS_47
	bool "47-bit"
	depends on ARM64_16K_PAGES

config ARM64_VA_BITS_48
	bool "48-bit"

config ARM64_VA_BITS_52
	bool "52-bit"
	depends on ARM64_64K_PAGES && (ARM64_PAN || !ARM64_SW_TTBR0_PAN)
	help
	  Enable 52-bit virtual addressing for userspace when explicitly
	  requested via a hint to mmap(). The kernel will also use 52-bit
	  virtual addresses for its own mappings (provided HW support for
	  this feature is available, otherwise it reverts to 48-bit).

	  NOTE: Enabling 52-bit virtual addressing in conjunction with
	  ARMv8.3 Pointer Authentication will result in the PAC being
	  reduced from 7 bits to 3 bits, which may have a significant
	  impact on its susceptibility to brute-force attacks.

	  If unsure, select 48-bit virtual addressing instead.

endchoice

config ARM64_FORCE_52BIT
	bool "Force 52-bit virtual addresses for userspace"
	depends on ARM64_VA_BITS_52 && EXPERT
	help
	  For systems with 52-bit userspace VAs enabled, the kernel will attempt
	  to maintain compatibility with older software by providing 48-bit VAs
	  unless a hint is supplied to mmap.

	  This configuration option disables the 48-bit compatibility logic, and
	  forces all userspace addresses to be 52-bit on HW that supports it. One
	  should only enable this configuration option for stress testing userspace
	  memory management code. If unsure say N here.

config ARM64_VA_BITS
	int
	default 36 if ARM64_VA_BITS_36
	default 39 if ARM64_VA_BITS_39
	default 42 if ARM64_VA_BITS_42
	default 47 if ARM64_VA_BITS_47
	default 48 if ARM64_VA_BITS_48
	default 52 if ARM64_VA_BITS_52

choice
	prompt "Physical address space size"
	default ARM64_PA_BITS_48
	help
	  Choose the maximum physical address range that the kernel will
	  support.

config ARM64_PA_BITS_48
	bool "48-bit"

config ARM64_PA_BITS_52
	bool "52-bit (ARMv8.2)"
	depends on ARM64_64K_PAGES
	depends on ARM64_PAN || !ARM64_SW_TTBR0_PAN
	help
	  Enable support for a 52-bit physical address space, introduced as
	  part of the ARMv8.2-LPA extension.

	  With this enabled, the kernel will also continue to work on CPUs that
	  do not support ARMv8.2-LPA, but with some added memory overhead (and
	  minor performance overhead).

endchoice

config ARM64_PA_BITS
	int
	default 48 if ARM64_PA_BITS_48
	default 52 if ARM64_PA_BITS_52

choice
	prompt "Endianness"
	default CPU_LITTLE_ENDIAN
	help
	  Select the endianness of data accesses performed by the CPU. Userspace
	  applications will need to be compiled and linked for the endianness
	  that is selected here.

config CPU_BIG_ENDIAN
	bool "Build big-endian kernel"
	depends on !LD_IS_LLD || LLD_VERSION >= 130000
	help
	  Say Y if you plan on running a kernel with a big-endian userspace.

config CPU_LITTLE_ENDIAN
	bool "Build little-endian kernel"
	help
	  Say Y if you plan on running a kernel with a little-endian userspace.
	  This is usually the case for distributions targeting arm64.

endchoice

config SCHED_MC
	bool "Multi-core scheduler support"
	help
	  Multi-core scheduler support improves the CPU scheduler's decision
	  making when dealing with multi-core CPU chips at a cost of slightly
	  increased overhead in some places. If unsure say N here.

config SCHED_CLUSTER
	bool "Cluster scheduler support"
	help
	  Cluster scheduler support improves the CPU scheduler's decision
	  making when dealing with machines that have clusters of CPUs.
	  Cluster usually means a couple of CPUs which are placed closely
	  by sharing mid-level caches, last-level cache tags or internal
	  busses.

config SCHED_SMT
	bool "SMT scheduler support"
	help
	  Improves the CPU scheduler's decision making when dealing with
	  MultiThreading at a cost of slightly increased overhead in some
	  places. If unsure say N here.

config NR_CPUS
	int "Maximum number of CPUs (2-4096)"
	range 2 4096
	default "256"

config HOTPLUG_CPU
	bool "Support for hot-pluggable CPUs"
	select GENERIC_IRQ_MIGRATION
	help
	  Say Y here to experiment with turning CPUs off and on.  CPUs
	  can be controlled through /sys/devices/system/cpu.

# Common NUMA Features
config NUMA
	bool "NUMA Memory Allocation and Scheduler Support"
	select GENERIC_ARCH_NUMA
	select ACPI_NUMA if ACPI
	select OF_NUMA
	select HAVE_SETUP_PER_CPU_AREA
	select NEED_PER_CPU_EMBED_FIRST_CHUNK
	select NEED_PER_CPU_PAGE_FIRST_CHUNK
	select USE_PERCPU_NUMA_NODE_ID
	help
	  Enable NUMA (Non-Uniform Memory Access) support.

	  The kernel will try to allocate memory used by a CPU on the
	  local memory of the CPU and add some more
	  NUMA awareness to the kernel.

config NODES_SHIFT
	int "Maximum NUMA Nodes (as a power of 2)"
	range 1 10
	default "4"
	depends on NUMA
	help
	  Specify the maximum number of NUMA Nodes available on the target
	  system.  Increases memory reserved to accommodate various tables.

source "kernel/Kconfig.hz"

config ARCH_SPARSEMEM_ENABLE
	def_bool y
	select SPARSEMEM_VMEMMAP_ENABLE
	select SPARSEMEM_VMEMMAP

config HW_PERF_EVENTS
	def_bool y
	depends on ARM_PMU

# Supported by clang >= 7.0 or GCC >= 12.0.0
config CC_HAVE_SHADOW_CALL_STACK
	def_bool $(cc-option, -fsanitize=shadow-call-stack -ffixed-x18)

config PARAVIRT
	bool "Enable paravirtualization code"
	help
	  This changes the kernel so it can modify itself when it is run
	  under a hypervisor, potentially improving performance significantly
	  over full virtualization.

config PARAVIRT_TIME_ACCOUNTING
	bool "Paravirtual steal time accounting"
	select PARAVIRT
	help
	  Select this option to enable fine granularity task steal time
	  accounting. Time spent executing other tasks in parallel with
	  the current vCPU is discounted from the vCPU power. To account for
	  that, there can be a small performance impact.

	  If in doubt, say N here.

config ARCH_SUPPORTS_KEXEC
	def_bool PM_SLEEP_SMP
<<<<<<< HEAD

config ARCH_SUPPORTS_KEXEC_FILE
	def_bool y

=======

config ARCH_SUPPORTS_KEXEC_FILE
	def_bool y

>>>>>>> f0412619
config ARCH_SELECTS_KEXEC_FILE
	def_bool y
	depends on KEXEC_FILE
	select HAVE_IMA_KEXEC if IMA

config ARCH_SUPPORTS_KEXEC_SIG
	def_bool y

config ARCH_SUPPORTS_KEXEC_IMAGE_VERIFY_SIG
	def_bool y

config ARCH_DEFAULT_KEXEC_IMAGE_VERIFY_SIG
	def_bool y

config ARCH_SUPPORTS_CRASH_DUMP
	def_bool y

config TRANS_TABLE
	def_bool y
	depends on HIBERNATION || KEXEC_CORE

config XEN_DOM0
	def_bool y
	depends on XEN

config XEN
	bool "Xen guest support on ARM64"
	depends on ARM64 && OF
	select SWIOTLB_XEN
	select PARAVIRT
	help
	  Say Y if you want to run Linux in a Virtual Machine on Xen on ARM64.

# include/linux/mmzone.h requires the following to be true:
#
#   MAX_ORDER + PAGE_SHIFT <= SECTION_SIZE_BITS
#
# so the maximum value of MAX_ORDER is SECTION_SIZE_BITS - PAGE_SHIFT:
#
#     | SECTION_SIZE_BITS |  PAGE_SHIFT  |  max MAX_ORDER  |  default MAX_ORDER |
# ----+-------------------+--------------+-----------------+--------------------+
# 4K  |       27          |      12      |       15        |         10         |
# 16K |       27          |      14      |       13        |         11         |
# 64K |       29          |      16      |       13        |         13         |
config ARCH_FORCE_MAX_ORDER
	int
	default "13" if ARM64_64K_PAGES
	default "11" if ARM64_16K_PAGES
	default "10"
	help
	  The kernel page allocator limits the size of maximal physically
	  contiguous allocations. The limit is called MAX_ORDER and it
	  defines the maximal power of two of number of pages that can be
	  allocated as a single contiguous block. This option allows
	  overriding the default setting when ability to allocate very
	  large blocks of physically contiguous memory is required.

	  The maximal size of allocation cannot exceed the size of the
	  section, so the value of MAX_ORDER should satisfy

	    MAX_ORDER + PAGE_SHIFT <= SECTION_SIZE_BITS

	  Don't change if unsure.

config UNMAP_KERNEL_AT_EL0
	bool "Unmap kernel when running in userspace (aka \"KAISER\")" if EXPERT
	default y
	help
	  Speculation attacks against some high-performance processors can
	  be used to bypass MMU permission checks and leak kernel data to
	  userspace. This can be defended against by unmapping the kernel
	  when running in userspace, mapping it back in on exception entry
	  via a trampoline page in the vector table.

	  If unsure, say Y.

config MITIGATE_SPECTRE_BRANCH_HISTORY
	bool "Mitigate Spectre style attacks against branch history" if EXPERT
	default y
	help
	  Speculation attacks against some high-performance processors can
	  make use of branch history to influence future speculation.
	  When taking an exception from user-space, a sequence of branches
	  or a firmware call overwrites the branch history.

config RODATA_FULL_DEFAULT_ENABLED
	bool "Apply r/o permissions of VM areas also to their linear aliases"
	default y
	help
	  Apply read-only attributes of VM areas to the linear alias of
	  the backing pages as well. This prevents code or read-only data
	  from being modified (inadvertently or intentionally) via another
	  mapping of the same memory page. This additional enhancement can
	  be turned off at runtime by passing rodata=[off|on] (and turned on
	  with rodata=full if this option is set to 'n')

	  This requires the linear region to be mapped down to pages,
	  which may adversely affect performance in some cases.

config ARM64_SW_TTBR0_PAN
	bool "Emulate Privileged Access Never using TTBR0_EL1 switching"
	help
	  Enabling this option prevents the kernel from accessing
	  user-space memory directly by pointing TTBR0_EL1 to a reserved
	  zeroed area and reserved ASID. The user access routines
	  restore the valid TTBR0_EL1 temporarily.

config ARM64_TAGGED_ADDR_ABI
	bool "Enable the tagged user addresses syscall ABI"
	default y
	help
	  When this option is enabled, user applications can opt in to a
	  relaxed ABI via prctl() allowing tagged addresses to be passed
	  to system calls as pointer arguments. For details, see
	  Documentation/arch/arm64/tagged-address-abi.rst.

menuconfig COMPAT
	bool "Kernel support for 32-bit EL0"
	depends on ARM64_4K_PAGES || EXPERT
	select HAVE_UID16
	select OLD_SIGSUSPEND3
	select COMPAT_OLD_SIGACTION
	help
	  This option enables support for a 32-bit EL0 running under a 64-bit
	  kernel at EL1. AArch32-specific components such as system calls,
	  the user helper functions, VFP support and the ptrace interface are
	  handled appropriately by the kernel.

	  If you use a page size other than 4KB (i.e, 16KB or 64KB), please be aware
	  that you will only be able to execute AArch32 binaries that were compiled
	  with page size aligned segments.

	  If you want to execute 32-bit userspace applications, say Y.

if COMPAT

config KUSER_HELPERS
	bool "Enable kuser helpers page for 32-bit applications"
	default y
	help
	  Warning: disabling this option may break 32-bit user programs.

	  Provide kuser helpers to compat tasks. The kernel provides
	  helper code to userspace in read only form at a fixed location
	  to allow userspace to be independent of the CPU type fitted to
	  the system. This permits binaries to be run on ARMv4 through
	  to ARMv8 without modification.

	  See Documentation/arch/arm/kernel_user_helpers.rst for details.

	  However, the fixed address nature of these helpers can be used
	  by ROP (return orientated programming) authors when creating
	  exploits.

	  If all of the binaries and libraries which run on your platform
	  are built specifically for your platform, and make no use of
	  these helpers, then you can turn this option off to hinder
	  such exploits. However, in that case, if a binary or library
	  relying on those helpers is run, it will not function correctly.

	  Say N here only if you are absolutely certain that you do not
	  need these helpers; otherwise, the safe option is to say Y.

config COMPAT_VDSO
	bool "Enable vDSO for 32-bit applications"
	depends on !CPU_BIG_ENDIAN
	depends on (CC_IS_CLANG && LD_IS_LLD) || "$(CROSS_COMPILE_COMPAT)" != ""
	select GENERIC_COMPAT_VDSO
	default y
	help
	  Place in the process address space of 32-bit applications an
	  ELF shared object providing fast implementations of gettimeofday
	  and clock_gettime.

	  You must have a 32-bit build of glibc 2.22 or later for programs
	  to seamlessly take advantage of this.

config THUMB2_COMPAT_VDSO
	bool "Compile the 32-bit vDSO for Thumb-2 mode" if EXPERT
	depends on COMPAT_VDSO
	default y
	help
	  Compile the compat vDSO with '-mthumb -fomit-frame-pointer' if y,
	  otherwise with '-marm'.

config COMPAT_ALIGNMENT_FIXUPS
	bool "Fix up misaligned multi-word loads and stores in user space"

menuconfig ARMV8_DEPRECATED
	bool "Emulate deprecated/obsolete ARMv8 instructions"
	depends on SYSCTL
	help
	  Legacy software support may require certain instructions
	  that have been deprecated or obsoleted in the architecture.

	  Enable this config to enable selective emulation of these
	  features.

	  If unsure, say Y

if ARMV8_DEPRECATED

config SWP_EMULATION
	bool "Emulate SWP/SWPB instructions"
	help
	  ARMv8 obsoletes the use of A32 SWP/SWPB instructions such that
	  they are always undefined. Say Y here to enable software
	  emulation of these instructions for userspace using LDXR/STXR.
	  This feature can be controlled at runtime with the abi.swp
	  sysctl which is disabled by default.

	  In some older versions of glibc [<=2.8] SWP is used during futex
	  trylock() operations with the assumption that the code will not
	  be preempted. This invalid assumption may be more likely to fail
	  with SWP emulation enabled, leading to deadlock of the user
	  application.

	  NOTE: when accessing uncached shared regions, LDXR/STXR rely
	  on an external transaction monitoring block called a global
	  monitor to maintain update atomicity. If your system does not
	  implement a global monitor, this option can cause programs that
	  perform SWP operations to uncached memory to deadlock.

	  If unsure, say Y

config CP15_BARRIER_EMULATION
	bool "Emulate CP15 Barrier instructions"
	help
	  The CP15 barrier instructions - CP15ISB, CP15DSB, and
	  CP15DMB - are deprecated in ARMv8 (and ARMv7). It is
	  strongly recommended to use the ISB, DSB, and DMB
	  instructions instead.

	  Say Y here to enable software emulation of these
	  instructions for AArch32 userspace code. When this option is
	  enabled, CP15 barrier usage is traced which can help
	  identify software that needs updating. This feature can be
	  controlled at runtime with the abi.cp15_barrier sysctl.

	  If unsure, say Y

config SETEND_EMULATION
	bool "Emulate SETEND instruction"
	help
	  The SETEND instruction alters the data-endianness of the
	  AArch32 EL0, and is deprecated in ARMv8.

	  Say Y here to enable software emulation of the instruction
	  for AArch32 userspace code. This feature can be controlled
	  at runtime with the abi.setend sysctl.

	  Note: All the cpus on the system must have mixed endian support at EL0
	  for this feature to be enabled. If a new CPU - which doesn't support mixed
	  endian - is hotplugged in after this feature has been enabled, there could
	  be unexpected results in the applications.

	  If unsure, say Y
endif # ARMV8_DEPRECATED

endif # COMPAT

menu "ARMv8.1 architectural features"

config ARM64_HW_AFDBM
	bool "Support for hardware updates of the Access and Dirty page flags"
	default y
	help
	  The ARMv8.1 architecture extensions introduce support for
	  hardware updates of the access and dirty information in page
	  table entries. When enabled in TCR_EL1 (HA and HD bits) on
	  capable processors, accesses to pages with PTE_AF cleared will
	  set this bit instead of raising an access flag fault.
	  Similarly, writes to read-only pages with the DBM bit set will
	  clear the read-only bit (AP[2]) instead of raising a
	  permission fault.

	  Kernels built with this configuration option enabled continue
	  to work on pre-ARMv8.1 hardware and the performance impact is
	  minimal. If unsure, say Y.

config ARM64_PAN
	bool "Enable support for Privileged Access Never (PAN)"
	default y
	help
	  Privileged Access Never (PAN; part of the ARMv8.1 Extensions)
	  prevents the kernel or hypervisor from accessing user-space (EL0)
	  memory directly.

	  Choosing this option will cause any unprotected (not using
	  copy_to_user et al) memory access to fail with a permission fault.

	  The feature is detected at runtime, and will remain as a 'nop'
	  instruction if the cpu does not implement the feature.

config AS_HAS_LDAPR
	def_bool $(as-instr,.arch_extension rcpc)

config AS_HAS_LSE_ATOMICS
	def_bool $(as-instr,.arch_extension lse)

config ARM64_LSE_ATOMICS
	bool
	default ARM64_USE_LSE_ATOMICS
	depends on AS_HAS_LSE_ATOMICS

config ARM64_USE_LSE_ATOMICS
	bool "Atomic instructions"
	default y
	help
	  As part of the Large System Extensions, ARMv8.1 introduces new
	  atomic instructions that are designed specifically to scale in
	  very large systems.

	  Say Y here to make use of these instructions for the in-kernel
	  atomic routines. This incurs a small overhead on CPUs that do
	  not support these instructions and requires the kernel to be
	  built with binutils >= 2.25 in order for the new instructions
	  to be used.

endmenu # "ARMv8.1 architectural features"

menu "ARMv8.2 architectural features"

config AS_HAS_ARMV8_2
	def_bool $(cc-option,-Wa$(comma)-march=armv8.2-a)

config AS_HAS_SHA3
	def_bool $(as-instr,.arch armv8.2-a+sha3)

config ARM64_PMEM
	bool "Enable support for persistent memory"
	select ARCH_HAS_PMEM_API
	select ARCH_HAS_UACCESS_FLUSHCACHE
	help
	  Say Y to enable support for the persistent memory API based on the
	  ARMv8.2 DCPoP feature.

	  The feature is detected at runtime, and the kernel will use DC CVAC
	  operations if DC CVAP is not supported (following the behaviour of
	  DC CVAP itself if the system does not define a point of persistence).

config ARM64_RAS_EXTN
	bool "Enable support for RAS CPU Extensions"
	default y
	help
	  CPUs that support the Reliability, Availability and Serviceability
	  (RAS) Extensions, part of ARMv8.2 are able to track faults and
	  errors, classify them and report them to software.

	  On CPUs with these extensions system software can use additional
	  barriers to determine if faults are pending and read the
	  classification from a new set of registers.

	  Selecting this feature will allow the kernel to use these barriers
	  and access the new registers if the system supports the extension.
	  Platform RAS features may additionally depend on firmware support.

config ARM64_CNP
	bool "Enable support for Common Not Private (CNP) translations"
	default y
	depends on ARM64_PAN || !ARM64_SW_TTBR0_PAN
	help
	  Common Not Private (CNP) allows translation table entries to
	  be shared between different PEs in the same inner shareable
	  domain, so the hardware can use this fact to optimise the
	  caching of such entries in the TLB.

	  Selecting this option allows the CNP feature to be detected
	  at runtime, and does not affect PEs that do not implement
	  this feature.

endmenu # "ARMv8.2 architectural features"

menu "ARMv8.3 architectural features"

config ARM64_PTR_AUTH
	bool "Enable support for pointer authentication"
	default y
	help
	  Pointer authentication (part of the ARMv8.3 Extensions) provides
	  instructions for signing and authenticating pointers against secret
	  keys, which can be used to mitigate Return Oriented Programming (ROP)
	  and other attacks.

	  This option enables these instructions at EL0 (i.e. for userspace).
	  Choosing this option will cause the kernel to initialise secret keys
	  for each process at exec() time, with these keys being
	  context-switched along with the process.

	  The feature is detected at runtime. If the feature is not present in
	  hardware it will not be advertised to userspace/KVM guest nor will it
	  be enabled.

	  If the feature is present on the boot CPU but not on a late CPU, then
	  the late CPU will be parked. Also, if the boot CPU does not have
	  address auth and the late CPU has then the late CPU will still boot
	  but with the feature disabled. On such a system, this option should
	  not be selected.

config ARM64_PTR_AUTH_KERNEL
	bool "Use pointer authentication for kernel"
	default y
	depends on ARM64_PTR_AUTH
	depends on (CC_HAS_SIGN_RETURN_ADDRESS || CC_HAS_BRANCH_PROT_PAC_RET) && AS_HAS_ARMV8_3
	# Modern compilers insert a .note.gnu.property section note for PAC
	# which is only understood by binutils starting with version 2.33.1.
	depends on LD_IS_LLD || LD_VERSION >= 23301 || (CC_IS_GCC && GCC_VERSION < 90100)
	depends on !CC_IS_CLANG || AS_HAS_CFI_NEGATE_RA_STATE
	depends on (!FUNCTION_GRAPH_TRACER || DYNAMIC_FTRACE_WITH_ARGS)
	help
	  If the compiler supports the -mbranch-protection or
	  -msign-return-address flag (e.g. GCC 7 or later), then this option
	  will cause the kernel itself to be compiled with return address
	  protection. In this case, and if the target hardware is known to
	  support pointer authentication, then CONFIG_STACKPROTECTOR can be
	  disabled with minimal loss of protection.

	  This feature works with FUNCTION_GRAPH_TRACER option only if
	  DYNAMIC_FTRACE_WITH_ARGS is enabled.

config CC_HAS_BRANCH_PROT_PAC_RET
	# GCC 9 or later, clang 8 or later
	def_bool $(cc-option,-mbranch-protection=pac-ret+leaf)

config CC_HAS_SIGN_RETURN_ADDRESS
	# GCC 7, 8
	def_bool $(cc-option,-msign-return-address=all)

config AS_HAS_ARMV8_3
	def_bool $(cc-option,-Wa$(comma)-march=armv8.3-a)

config AS_HAS_CFI_NEGATE_RA_STATE
	def_bool $(as-instr,.cfi_startproc\n.cfi_negate_ra_state\n.cfi_endproc\n)

endmenu # "ARMv8.3 architectural features"

menu "ARMv8.4 architectural features"

config ARM64_AMU_EXTN
	bool "Enable support for the Activity Monitors Unit CPU extension"
	default y
	help
	  The activity monitors extension is an optional extension introduced
	  by the ARMv8.4 CPU architecture. This enables support for version 1
	  of the activity monitors architecture, AMUv1.

	  To enable the use of this extension on CPUs that implement it, say Y.

	  Note that for architectural reasons, firmware _must_ implement AMU
	  support when running on CPUs that present the activity monitors
	  extension. The required support is present in:
	    * Version 1.5 and later of the ARM Trusted Firmware

	  For kernels that have this configuration enabled but boot with broken
	  firmware, you may need to say N here until the firmware is fixed.
	  Otherwise you may experience firmware panics or lockups when
	  accessing the counter registers. Even if you are not observing these
	  symptoms, the values returned by the register reads might not
	  correctly reflect reality. Most commonly, the value read will be 0,
	  indicating that the counter is not enabled.

config AS_HAS_ARMV8_4
	def_bool $(cc-option,-Wa$(comma)-march=armv8.4-a)

config ARM64_TLB_RANGE
	bool "Enable support for tlbi range feature"
	default y
	depends on AS_HAS_ARMV8_4
	help
	  ARMv8.4-TLBI provides TLBI invalidation instruction that apply to a
	  range of input addresses.

	  The feature introduces new assembly instructions, and they were
	  support when binutils >= 2.30.

endmenu # "ARMv8.4 architectural features"

menu "ARMv8.5 architectural features"

config AS_HAS_ARMV8_5
	def_bool $(cc-option,-Wa$(comma)-march=armv8.5-a)

config ARM64_BTI
	bool "Branch Target Identification support"
	default y
	help
	  Branch Target Identification (part of the ARMv8.5 Extensions)
	  provides a mechanism to limit the set of locations to which computed
	  branch instructions such as BR or BLR can jump.

	  To make use of BTI on CPUs that support it, say Y.

	  BTI is intended to provide complementary protection to other control
	  flow integrity protection mechanisms, such as the Pointer
	  authentication mechanism provided as part of the ARMv8.3 Extensions.
	  For this reason, it does not make sense to enable this option without
	  also enabling support for pointer authentication.  Thus, when
	  enabling this option you should also select ARM64_PTR_AUTH=y.

	  Userspace binaries must also be specifically compiled to make use of
	  this mechanism.  If you say N here or the hardware does not support
	  BTI, such binaries can still run, but you get no additional
	  enforcement of branch destinations.

config ARM64_BTI_KERNEL
	bool "Use Branch Target Identification for kernel"
	default y
	depends on ARM64_BTI
	depends on ARM64_PTR_AUTH_KERNEL
	depends on CC_HAS_BRANCH_PROT_PAC_RET_BTI
	# https://gcc.gnu.org/bugzilla/show_bug.cgi?id=94697
	depends on !CC_IS_GCC || GCC_VERSION >= 100100
	# https://gcc.gnu.org/bugzilla/show_bug.cgi?id=106671
	depends on !CC_IS_GCC
	# https://github.com/llvm/llvm-project/commit/a88c722e687e6780dcd6a58718350dc76fcc4cc9
	depends on !CC_IS_CLANG || CLANG_VERSION >= 120000
	depends on (!FUNCTION_GRAPH_TRACER || DYNAMIC_FTRACE_WITH_ARGS)
	help
	  Build the kernel with Branch Target Identification annotations
	  and enable enforcement of this for kernel code. When this option
	  is enabled and the system supports BTI all kernel code including
	  modular code must have BTI enabled.

config CC_HAS_BRANCH_PROT_PAC_RET_BTI
	# GCC 9 or later, clang 8 or later
	def_bool $(cc-option,-mbranch-protection=pac-ret+leaf+bti)

config ARM64_E0PD
	bool "Enable support for E0PD"
	default y
	help
	  E0PD (part of the ARMv8.5 extensions) allows us to ensure
	  that EL0 accesses made via TTBR1 always fault in constant time,
	  providing similar benefits to KASLR as those provided by KPTI, but
	  with lower overhead and without disrupting legitimate access to
	  kernel memory such as SPE.

	  This option enables E0PD for TTBR1 where available.

config ARM64_AS_HAS_MTE
	# Initial support for MTE went in binutils 2.32.0, checked with
	# ".arch armv8.5-a+memtag" below. However, this was incomplete
	# as a late addition to the final architecture spec (LDGM/STGM)
	# is only supported in the newer 2.32.x and 2.33 binutils
	# versions, hence the extra "stgm" instruction check below.
	def_bool $(as-instr,.arch armv8.5-a+memtag\nstgm xzr$(comma)[x0])

config ARM64_MTE
	bool "Memory Tagging Extension support"
	default y
	depends on ARM64_AS_HAS_MTE && ARM64_TAGGED_ADDR_ABI
	depends on AS_HAS_ARMV8_5
	depends on AS_HAS_LSE_ATOMICS
	# Required for tag checking in the uaccess routines
	depends on ARM64_PAN
	select ARCH_HAS_SUBPAGE_FAULTS
	select ARCH_USES_HIGH_VMA_FLAGS
	select ARCH_USES_PG_ARCH_X
	help
	  Memory Tagging (part of the ARMv8.5 Extensions) provides
	  architectural support for run-time, always-on detection of
	  various classes of memory error to aid with software debugging
	  to eliminate vulnerabilities arising from memory-unsafe
	  languages.

	  This option enables the support for the Memory Tagging
	  Extension at EL0 (i.e. for userspace).

	  Selecting this option allows the feature to be detected at
	  runtime. Any secondary CPU not implementing this feature will
	  not be allowed a late bring-up.

	  Userspace binaries that want to use this feature must
	  explicitly opt in. The mechanism for the userspace is
	  described in:

	  Documentation/arch/arm64/memory-tagging-extension.rst.

endmenu # "ARMv8.5 architectural features"

menu "ARMv8.7 architectural features"

config ARM64_EPAN
	bool "Enable support for Enhanced Privileged Access Never (EPAN)"
	default y
	depends on ARM64_PAN
	help
	  Enhanced Privileged Access Never (EPAN) allows Privileged
	  Access Never to be used with Execute-only mappings.

	  The feature is detected at runtime, and will remain disabled
	  if the cpu does not implement the feature.
endmenu # "ARMv8.7 architectural features"

config ARM64_SVE
	bool "ARM Scalable Vector Extension support"
	default y
	help
	  The Scalable Vector Extension (SVE) is an extension to the AArch64
	  execution state which complements and extends the SIMD functionality
	  of the base architecture to support much larger vectors and to enable
	  additional vectorisation opportunities.

	  To enable use of this extension on CPUs that implement it, say Y.

	  On CPUs that support the SVE2 extensions, this option will enable
	  those too.

	  Note that for architectural reasons, firmware _must_ implement SVE
	  support when running on SVE capable hardware.  The required support
	  is present in:

	    * version 1.5 and later of the ARM Trusted Firmware
	    * the AArch64 boot wrapper since commit 5e1261e08abf
	      ("bootwrapper: SVE: Enable SVE for EL2 and below").

	  For other firmware implementations, consult the firmware documentation
	  or vendor.

	  If you need the kernel to boot on SVE-capable hardware with broken
	  firmware, you may need to say N here until you get your firmware
	  fixed.  Otherwise, you may experience firmware panics or lockups when
	  booting the kernel.  If unsure and you are not observing these
	  symptoms, you should assume that it is safe to say Y.

config ARM64_SME
	bool "ARM Scalable Matrix Extension support"
	default y
	depends on ARM64_SVE
	help
	  The Scalable Matrix Extension (SME) is an extension to the AArch64
	  execution state which utilises a substantial subset of the SVE
	  instruction set, together with the addition of new architectural
	  register state capable of holding two dimensional matrix tiles to
	  enable various matrix operations.

config ARM64_PSEUDO_NMI
	bool "Support for NMI-like interrupts"
	select ARM_GIC_V3
	help
	  Adds support for mimicking Non-Maskable Interrupts through the use of
	  GIC interrupt priority. This support requires version 3 or later of
	  ARM GIC.

	  This high priority configuration for interrupts needs to be
	  explicitly enabled by setting the kernel parameter
	  "irqchip.gicv3_pseudo_nmi" to 1.

	  If unsure, say N

if ARM64_PSEUDO_NMI
config ARM64_DEBUG_PRIORITY_MASKING
	bool "Debug interrupt priority masking"
	help
	  This adds runtime checks to functions enabling/disabling
	  interrupts when using priority masking. The additional checks verify
	  the validity of ICC_PMR_EL1 when calling concerned functions.

	  If unsure, say N
endif # ARM64_PSEUDO_NMI

config RELOCATABLE
	bool "Build a relocatable kernel image" if EXPERT
	select ARCH_HAS_RELR
	default y
	help
	  This builds the kernel as a Position Independent Executable (PIE),
	  which retains all relocation metadata required to relocate the
	  kernel binary at runtime to a different virtual address than the
	  address it was linked at.
	  Since AArch64 uses the RELA relocation format, this requires a
	  relocation pass at runtime even if the kernel is loaded at the
	  same address it was linked at.

config RANDOMIZE_BASE
	bool "Randomize the address of the kernel image"
	select RELOCATABLE
	help
	  Randomizes the virtual address at which the kernel image is
	  loaded, as a security feature that deters exploit attempts
	  relying on knowledge of the location of kernel internals.

	  It is the bootloader's job to provide entropy, by passing a
	  random u64 value in /chosen/kaslr-seed at kernel entry.

	  When booting via the UEFI stub, it will invoke the firmware's
	  EFI_RNG_PROTOCOL implementation (if available) to supply entropy
	  to the kernel proper. In addition, it will randomise the physical
	  location of the kernel Image as well.

	  If unsure, say N.

config RANDOMIZE_MODULE_REGION_FULL
	bool "Randomize the module region over a 2 GB range"
	depends on RANDOMIZE_BASE
	default y
	help
	  Randomizes the location of the module region inside a 2 GB window
	  covering the core kernel. This way, it is less likely for modules
	  to leak information about the location of core kernel data structures
	  but it does imply that function calls between modules and the core
	  kernel will need to be resolved via veneers in the module PLT.

	  When this option is not set, the module region will be randomized over
	  a limited range that contains the [_stext, _etext] interval of the
	  core kernel, so branch relocations are almost always in range unless
	  the region is exhausted. In this particular case of region
	  exhaustion, modules might be able to fall back to a larger 2GB area.

config CC_HAVE_STACKPROTECTOR_SYSREG
	def_bool $(cc-option,-mstack-protector-guard=sysreg -mstack-protector-guard-reg=sp_el0 -mstack-protector-guard-offset=0)

config STACKPROTECTOR_PER_TASK
	def_bool y
	depends on STACKPROTECTOR && CC_HAVE_STACKPROTECTOR_SYSREG

config UNWIND_PATCH_PAC_INTO_SCS
	bool "Enable shadow call stack dynamically using code patching"
	# needs Clang with https://reviews.llvm.org/D111780 incorporated
	depends on CC_IS_CLANG && CLANG_VERSION >= 150000
	depends on ARM64_PTR_AUTH_KERNEL && CC_HAS_BRANCH_PROT_PAC_RET
	depends on SHADOW_CALL_STACK
	select UNWIND_TABLES
	select DYNAMIC_SCS

endmenu # "Kernel Features"

menu "Boot options"

config ARM64_ACPI_PARKING_PROTOCOL
	bool "Enable support for the ARM64 ACPI parking protocol"
	depends on ACPI
	help
	  Enable support for the ARM64 ACPI parking protocol. If disabled
	  the kernel will not allow booting through the ARM64 ACPI parking
	  protocol even if the corresponding data is present in the ACPI
	  MADT table.

config CMDLINE
	string "Default kernel command string"
	default ""
	help
	  Provide a set of default command-line options at build time by
	  entering them here. As a minimum, you should specify the the
	  root device (e.g. root=/dev/nfs).

choice
	prompt "Kernel command line type" if CMDLINE != ""
	default CMDLINE_FROM_BOOTLOADER
	help
	  Choose how the kernel will handle the provided default kernel
	  command line string.

config CMDLINE_FROM_BOOTLOADER
	bool "Use bootloader kernel arguments if available"
	help
	  Uses the command-line options passed by the boot loader. If
	  the boot loader doesn't provide any, the default kernel command
	  string provided in CMDLINE will be used.

config CMDLINE_FORCE
	bool "Always use the default kernel command string"
	help
	  Always use the default kernel command string, even if the boot
	  loader passes other arguments to the kernel.
	  This is useful if you cannot or don't want to change the
	  command-line options your boot loader passes to the kernel.

endchoice

config EFI_STUB
	bool

config EFI
	bool "UEFI runtime support"
	depends on OF && !CPU_BIG_ENDIAN
	depends on KERNEL_MODE_NEON
	select ARCH_SUPPORTS_ACPI
	select LIBFDT
	select UCS2_STRING
	select EFI_PARAMS_FROM_FDT
	select EFI_RUNTIME_WRAPPERS
	select EFI_STUB
	select EFI_GENERIC_STUB
	imply IMA_SECURE_AND_OR_TRUSTED_BOOT
	default y
	help
	  This option provides support for runtime services provided
	  by UEFI firmware (such as non-volatile variables, realtime
	  clock, and platform reset). A UEFI stub is also provided to
	  allow the kernel to be booted as an EFI application. This
	  is only useful on systems that have UEFI firmware.

config DMI
	bool "Enable support for SMBIOS (DMI) tables"
	depends on EFI
	default y
	help
	  This enables SMBIOS/DMI feature for systems.

	  This option is only useful on systems that have UEFI firmware.
	  However, even with this option, the resultant kernel should
	  continue to boot on existing non-UEFI platforms.

endmenu # "Boot options"

menu "Power management options"

source "kernel/power/Kconfig"

config ARCH_HIBERNATION_POSSIBLE
	def_bool y
	depends on CPU_PM

config ARCH_HIBERNATION_HEADER
	def_bool y
	depends on HIBERNATION

config ARCH_SUSPEND_POSSIBLE
	def_bool y

endmenu # "Power management options"

menu "CPU Power Management"

source "drivers/cpuidle/Kconfig"

source "drivers/cpufreq/Kconfig"

endmenu # "CPU Power Management"

source "drivers/acpi/Kconfig"

source "arch/arm64/kvm/Kconfig"
<|MERGE_RESOLUTION|>--- conflicted
+++ resolved
@@ -1463,17 +1463,10 @@
 
 config ARCH_SUPPORTS_KEXEC
 	def_bool PM_SLEEP_SMP
-<<<<<<< HEAD
 
 config ARCH_SUPPORTS_KEXEC_FILE
 	def_bool y
 
-=======
-
-config ARCH_SUPPORTS_KEXEC_FILE
-	def_bool y
-
->>>>>>> f0412619
 config ARCH_SELECTS_KEXEC_FILE
 	def_bool y
 	depends on KEXEC_FILE
