--- conflicted
+++ resolved
@@ -76,11 +76,7 @@
 	struct expr_parse_ctx *ctx;
 	bool is_intel = false;
 	char strcmp_cpuid_buf[256];
-<<<<<<< HEAD
-	struct perf_pmu *pmu = pmu__find_core_pmu();
-=======
 	struct perf_pmu *pmu = perf_pmus__find_core_pmu();
->>>>>>> 221a3ad5
 	char *cpuid = perf_pmu__getcpuid(pmu);
 	char *escaped_cpuid1, *escaped_cpuid2;
 
