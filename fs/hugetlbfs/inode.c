--- conflicted
+++ resolved
@@ -293,20 +293,12 @@
 {
 	size_t n = 0;
 	size_t res = 0;
-<<<<<<< HEAD
-	struct folio *folio = page_folio(page);
-=======
->>>>>>> f0412619
 
 	/* First subpage to start the loop. */
 	page += offset / PAGE_SIZE;
 	offset %= PAGE_SIZE;
 	while (1) {
-<<<<<<< HEAD
-		if (is_raw_hwp_subpage(folio, page))
-=======
 		if (is_raw_hwpoison_page_in_hugepage(page))
->>>>>>> f0412619
 			break;
 
 		/* Safe to read n bytes without touching HWPOISON subpage. */
