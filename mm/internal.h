/* SPDX-License-Identifier: GPL-2.0-or-later */
/* internal.h: mm/ internal definitions
 *
 * Copyright (C) 2004 Red Hat, Inc. All Rights Reserved.
 * Written by David Howells (dhowells@redhat.com)
 */
#ifndef __MM_INTERNAL_H
#define __MM_INTERNAL_H

#include <linux/fs.h>
#include <linux/mm.h>
#include <linux/pagemap.h>
#include <linux/rmap.h>
#include <linux/tracepoint-defs.h>

struct folio_batch;

/*
 * The set of flags that only affect watermark checking and reclaim
 * behaviour. This is used by the MM to obey the caller constraints
 * about IO, FS and watermark checking while ignoring placement
 * hints such as HIGHMEM usage.
 */
#define GFP_RECLAIM_MASK (__GFP_RECLAIM|__GFP_HIGH|__GFP_IO|__GFP_FS|\
			__GFP_NOWARN|__GFP_RETRY_MAYFAIL|__GFP_NOFAIL|\
			__GFP_NORETRY|__GFP_MEMALLOC|__GFP_NOMEMALLOC|\
			__GFP_NOLOCKDEP)

/* The GFP flags allowed during early boot */
#define GFP_BOOT_MASK (__GFP_BITS_MASK & ~(__GFP_RECLAIM|__GFP_IO|__GFP_FS))

/* Control allocation cpuset and node placement constraints */
#define GFP_CONSTRAINT_MASK (__GFP_HARDWALL|__GFP_THISNODE)

/* Do not use these with a slab allocator */
#define GFP_SLAB_BUG_MASK (__GFP_DMA32|__GFP_HIGHMEM|~__GFP_BITS_MASK)

/*
 * Different from WARN_ON_ONCE(), no warning will be issued
 * when we specify __GFP_NOWARN.
 */
#define WARN_ON_ONCE_GFP(cond, gfp)	({				\
	static bool __section(".data.once") __warned;			\
	int __ret_warn_once = !!(cond);					\
									\
	if (unlikely(!(gfp & __GFP_NOWARN) && __ret_warn_once && !__warned)) { \
		__warned = true;					\
		WARN_ON(1);						\
	}								\
	unlikely(__ret_warn_once);					\
})

void page_writeback_init(void);

/*
 * If a 16GB hugetlb folio were mapped by PTEs of all of its 4kB pages,
 * its nr_pages_mapped would be 0x400000: choose the COMPOUND_MAPPED bit
 * above that range, instead of 2*(PMD_SIZE/PAGE_SIZE).  Hugetlb currently
 * leaves nr_pages_mapped at 0, but avoid surprise if it participates later.
 */
#define COMPOUND_MAPPED		0x800000
#define FOLIO_PAGES_MAPPED	(COMPOUND_MAPPED - 1)

/*
 * Flags passed to __show_mem() and show_free_areas() to suppress output in
 * various contexts.
 */
#define SHOW_MEM_FILTER_NODES		(0x0001u)	/* disallowed nodes */

/*
 * How many individual pages have an elevated _mapcount.  Excludes
 * the folio's entire_mapcount.
 */
static inline int folio_nr_pages_mapped(struct folio *folio)
{
	return atomic_read(&folio->_nr_pages_mapped) & FOLIO_PAGES_MAPPED;
}

static inline void *folio_raw_mapping(struct folio *folio)
{
	unsigned long mapping = (unsigned long)folio->mapping;

	return (void *)(mapping & ~PAGE_MAPPING_FLAGS);
}

void __acct_reclaim_writeback(pg_data_t *pgdat, struct folio *folio,
						int nr_throttled);
static inline void acct_reclaim_writeback(struct folio *folio)
{
	pg_data_t *pgdat = folio_pgdat(folio);
	int nr_throttled = atomic_read(&pgdat->nr_writeback_throttled);

	if (nr_throttled)
		__acct_reclaim_writeback(pgdat, folio, nr_throttled);
}

static inline void wake_throttle_isolated(pg_data_t *pgdat)
{
	wait_queue_head_t *wqh;

	wqh = &pgdat->reclaim_wait[VMSCAN_THROTTLE_ISOLATED];
	if (waitqueue_active(wqh))
		wake_up(wqh);
}

vm_fault_t do_swap_page(struct vm_fault *vmf);
void folio_rotate_reclaimable(struct folio *folio);
bool __folio_end_writeback(struct folio *folio);
void deactivate_file_folio(struct folio *folio);
void folio_activate(struct folio *folio);

void free_pgtables(struct mmu_gather *tlb, struct ma_state *mas,
		   struct vm_area_struct *start_vma, unsigned long floor,
		   unsigned long ceiling, bool mm_wr_locked);
void pmd_install(struct mm_struct *mm, pmd_t *pmd, pgtable_t *pte);

struct zap_details;
void unmap_page_range(struct mmu_gather *tlb,
			     struct vm_area_struct *vma,
			     unsigned long addr, unsigned long end,
			     struct zap_details *details);

void page_cache_ra_order(struct readahead_control *, struct file_ra_state *,
		unsigned int order);
void force_page_cache_ra(struct readahead_control *, unsigned long nr);
static inline void force_page_cache_readahead(struct address_space *mapping,
		struct file *file, pgoff_t index, unsigned long nr_to_read)
{
	DEFINE_READAHEAD(ractl, file, &file->f_ra, mapping, index);
	force_page_cache_ra(&ractl, nr_to_read);
}

unsigned find_lock_entries(struct address_space *mapping, pgoff_t *start,
		pgoff_t end, struct folio_batch *fbatch, pgoff_t *indices);
unsigned find_get_entries(struct address_space *mapping, pgoff_t *start,
		pgoff_t end, struct folio_batch *fbatch, pgoff_t *indices);
void filemap_free_folio(struct address_space *mapping, struct folio *folio);
int truncate_inode_folio(struct address_space *mapping, struct folio *folio);
bool truncate_inode_partial_folio(struct folio *folio, loff_t start,
		loff_t end);
long invalidate_inode_page(struct page *page);
unsigned long mapping_try_invalidate(struct address_space *mapping,
		pgoff_t start, pgoff_t end, unsigned long *nr_failed);

/**
 * folio_evictable - Test whether a folio is evictable.
 * @folio: The folio to test.
 *
 * Test whether @folio is evictable -- i.e., should be placed on
 * active/inactive lists vs unevictable list.
 *
 * Reasons folio might not be evictable:
 * 1. folio's mapping marked unevictable
 * 2. One of the pages in the folio is part of an mlocked VMA
 */
static inline bool folio_evictable(struct folio *folio)
{
	bool ret;

	/* Prevent address_space of inode and swap cache from being freed */
	rcu_read_lock();
	ret = !mapping_unevictable(folio_mapping(folio)) &&
			!folio_test_mlocked(folio);
	rcu_read_unlock();
	return ret;
}

/*
 * Turn a non-refcounted page (->_refcount == 0) into refcounted with
 * a count of one.
 */
static inline void set_page_refcounted(struct page *page)
{
	VM_BUG_ON_PAGE(PageTail(page), page);
	VM_BUG_ON_PAGE(page_ref_count(page), page);
	set_page_count(page, 1);
}

/*
 * Return true if a folio needs ->release_folio() calling upon it.
 */
static inline bool folio_needs_release(struct folio *folio)
{
	struct address_space *mapping = folio_mapping(folio);

	return folio_has_private(folio) ||
		(mapping && mapping_release_always(mapping));
}

extern unsigned long highest_memmap_pfn;

/*
 * Maximum number of reclaim retries without progress before the OOM
 * killer is consider the only way forward.
 */
#define MAX_RECLAIM_RETRIES 16

/*
 * in mm/vmscan.c:
 */
bool isolate_lru_page(struct page *page);
bool folio_isolate_lru(struct folio *folio);
void putback_lru_page(struct page *page);
void folio_putback_lru(struct folio *folio);
extern void reclaim_throttle(pg_data_t *pgdat, enum vmscan_throttle_state reason);

/*
 * in mm/rmap.c:
 */
pmd_t *mm_find_pmd(struct mm_struct *mm, unsigned long address);

/*
 * in mm/page_alloc.c
 */
#define K(x) ((x) << (PAGE_SHIFT-10))

extern char * const zone_names[MAX_NR_ZONES];

/* perform sanity checks on struct pages being allocated or freed */
DECLARE_STATIC_KEY_MAYBE(CONFIG_DEBUG_VM, check_pages_enabled);

extern int min_free_kbytes;

void setup_per_zone_wmarks(void);
void calculate_min_free_kbytes(void);
int __meminit init_per_zone_wmark_min(void);
void page_alloc_sysctl_init(void);

/*
 * Structure for holding the mostly immutable allocation parameters passed
 * between functions involved in allocations, including the alloc_pages*
 * family of functions.
 *
 * nodemask, migratetype and highest_zoneidx are initialized only once in
 * __alloc_pages() and then never change.
 *
 * zonelist, preferred_zone and highest_zoneidx are set first in
 * __alloc_pages() for the fast path, and might be later changed
 * in __alloc_pages_slowpath(). All other functions pass the whole structure
 * by a const pointer.
 */
struct alloc_context {
	struct zonelist *zonelist;
	nodemask_t *nodemask;
	struct zoneref *preferred_zoneref;
	int migratetype;

	/*
	 * highest_zoneidx represents highest usable zone index of
	 * the allocation request. Due to the nature of the zone,
	 * memory on lower zone than the highest_zoneidx will be
	 * protected by lowmem_reserve[highest_zoneidx].
	 *
	 * highest_zoneidx is also used by reclaim/compaction to limit
	 * the target zone since higher zone than this index cannot be
	 * usable for this allocation request.
	 */
	enum zone_type highest_zoneidx;
	bool spread_dirty_pages;
};

/*
 * This function returns the order of a free page in the buddy system. In
 * general, page_zone(page)->lock must be held by the caller to prevent the
 * page from being allocated in parallel and returning garbage as the order.
 * If a caller does not hold page_zone(page)->lock, it must guarantee that the
 * page cannot be allocated or merged in parallel. Alternatively, it must
 * handle invalid values gracefully, and use buddy_order_unsafe() below.
 */
static inline unsigned int buddy_order(struct page *page)
{
	/* PageBuddy() must be checked by the caller */
	return page_private(page);
}

/*
 * Like buddy_order(), but for callers who cannot afford to hold the zone lock.
 * PageBuddy() should be checked first by the caller to minimize race window,
 * and invalid values must be handled gracefully.
 *
 * READ_ONCE is used so that if the caller assigns the result into a local
 * variable and e.g. tests it for valid range before using, the compiler cannot
 * decide to remove the variable and inline the page_private(page) multiple
 * times, potentially observing different values in the tests and the actual
 * use of the result.
 */
#define buddy_order_unsafe(page)	READ_ONCE(page_private(page))

/*
 * This function checks whether a page is free && is the buddy
 * we can coalesce a page and its buddy if
 * (a) the buddy is not in a hole (check before calling!) &&
 * (b) the buddy is in the buddy system &&
 * (c) a page and its buddy have the same order &&
 * (d) a page and its buddy are in the same zone.
 *
 * For recording whether a page is in the buddy system, we set PageBuddy.
 * Setting, clearing, and testing PageBuddy is serialized by zone->lock.
 *
 * For recording page's order, we use page_private(page).
 */
static inline bool page_is_buddy(struct page *page, struct page *buddy,
				 unsigned int order)
{
	if (!page_is_guard(buddy) && !PageBuddy(buddy))
		return false;

	if (buddy_order(buddy) != order)
		return false;

	/*
	 * zone check is done late to avoid uselessly calculating
	 * zone/node ids for pages that could never merge.
	 */
	if (page_zone_id(page) != page_zone_id(buddy))
		return false;

	VM_BUG_ON_PAGE(page_count(buddy) != 0, buddy);

	return true;
}

/*
 * Locate the struct page for both the matching buddy in our
 * pair (buddy1) and the combined O(n+1) page they form (page).
 *
 * 1) Any buddy B1 will have an order O twin B2 which satisfies
 * the following equation:
 *     B2 = B1 ^ (1 << O)
 * For example, if the starting buddy (buddy2) is #8 its order
 * 1 buddy is #10:
 *     B2 = 8 ^ (1 << 1) = 8 ^ 2 = 10
 *
 * 2) Any buddy B will have an order O+1 parent P which
 * satisfies the following equation:
 *     P = B & ~(1 << O)
 *
 * Assumption: *_mem_map is contiguous at least up to MAX_ORDER
 */
static inline unsigned long
__find_buddy_pfn(unsigned long page_pfn, unsigned int order)
{
	return page_pfn ^ (1 << order);
}

/*
 * Find the buddy of @page and validate it.
 * @page: The input page
 * @pfn: The pfn of the page, it saves a call to page_to_pfn() when the
 *       function is used in the performance-critical __free_one_page().
 * @order: The order of the page
 * @buddy_pfn: The output pointer to the buddy pfn, it also saves a call to
 *             page_to_pfn().
 *
 * The found buddy can be a non PageBuddy, out of @page's zone, or its order is
 * not the same as @page. The validation is necessary before use it.
 *
 * Return: the found buddy page or NULL if not found.
 */
static inline struct page *find_buddy_page_pfn(struct page *page,
			unsigned long pfn, unsigned int order, unsigned long *buddy_pfn)
{
	unsigned long __buddy_pfn = __find_buddy_pfn(pfn, order);
	struct page *buddy;

	buddy = page + (__buddy_pfn - pfn);
	if (buddy_pfn)
		*buddy_pfn = __buddy_pfn;

	if (page_is_buddy(page, buddy, order))
		return buddy;
	return NULL;
}

extern struct page *__pageblock_pfn_to_page(unsigned long start_pfn,
				unsigned long end_pfn, struct zone *zone);

static inline struct page *pageblock_pfn_to_page(unsigned long start_pfn,
				unsigned long end_pfn, struct zone *zone)
{
	if (zone->contiguous)
		return pfn_to_page(start_pfn);

	return __pageblock_pfn_to_page(start_pfn, end_pfn, zone);
}

void set_zone_contiguous(struct zone *zone);

static inline void clear_zone_contiguous(struct zone *zone)
{
	zone->contiguous = false;
}

extern int __isolate_free_page(struct page *page, unsigned int order);
extern void __putback_isolated_page(struct page *page, unsigned int order,
				    int mt);
extern void memblock_free_pages(struct page *page, unsigned long pfn,
					unsigned int order);
extern void __free_pages_core(struct page *page, unsigned int order);

/*
 * This will have no effect, other than possibly generating a warning, if the
 * caller passes in a non-large folio.
 */
static inline void folio_set_order(struct folio *folio, unsigned int order)
{
	if (WARN_ON_ONCE(!order || !folio_test_large(folio)))
		return;

	folio->_flags_1 = (folio->_flags_1 & ~0xffUL) | order;
#ifdef CONFIG_64BIT
	folio->_folio_nr_pages = 1U << order;
#endif
}

void folio_undo_large_rmappable(struct folio *folio);

static inline void prep_compound_head(struct page *page, unsigned int order)
{
	struct folio *folio = (struct folio *)page;

	folio_set_order(folio, order);
	atomic_set(&folio->_entire_mapcount, -1);
	atomic_set(&folio->_nr_pages_mapped, 0);
	atomic_set(&folio->_pincount, 0);
}

static inline void prep_compound_tail(struct page *head, int tail_idx)
{
	struct page *p = head + tail_idx;

	if (tail_idx > TAIL_MAPPING_REUSED_MAX)
		p->mapping = TAIL_MAPPING;
	set_compound_head(p, head);
	set_page_private(p, 0);
}

extern void prep_compound_page(struct page *page, unsigned int order);

extern void post_alloc_hook(struct page *page, unsigned int order,
					gfp_t gfp_flags);
extern int user_min_free_kbytes;

extern void free_unref_page(struct page *page, unsigned int order);
extern void free_unref_page_list(struct list_head *list);

extern void zone_pcp_reset(struct zone *zone);
extern void zone_pcp_disable(struct zone *zone);
extern void zone_pcp_enable(struct zone *zone);
extern void zone_pcp_init(struct zone *zone);

extern void *memmap_alloc(phys_addr_t size, phys_addr_t align,
			  phys_addr_t min_addr,
			  int nid, bool exact_nid);

void memmap_init_range(unsigned long, int, unsigned long, unsigned long,
		unsigned long, enum meminit_context, struct vmem_altmap *, int);


int split_free_page(struct page *free_page,
			unsigned int order, unsigned long split_pfn_offset);

#if defined CONFIG_COMPACTION || defined CONFIG_CMA

/*
 * in mm/compaction.c
 */
/*
 * compact_control is used to track pages being migrated and the free pages
 * they are being migrated to during memory compaction. The free_pfn starts
 * at the end of a zone and migrate_pfn begins at the start. Movable pages
 * are moved to the end of a zone during a compaction run and the run
 * completes when free_pfn <= migrate_pfn
 */
struct compact_control {
	struct list_head freepages;	/* List of free pages to migrate to */
	struct list_head migratepages;	/* List of pages being migrated */
	unsigned int nr_freepages;	/* Number of isolated free pages */
	unsigned int nr_migratepages;	/* Number of pages to migrate */
	unsigned long free_pfn;		/* isolate_freepages search base */
	/*
	 * Acts as an in/out parameter to page isolation for migration.
	 * isolate_migratepages uses it as a search base.
	 * isolate_migratepages_block will update the value to the next pfn
	 * after the last isolated one.
	 */
	unsigned long migrate_pfn;
	unsigned long fast_start_pfn;	/* a pfn to start linear scan from */
	struct zone *zone;
	unsigned long total_migrate_scanned;
	unsigned long total_free_scanned;
	unsigned short fast_search_fail;/* failures to use free list searches */
	short search_order;		/* order to start a fast search at */
	const gfp_t gfp_mask;		/* gfp mask of a direct compactor */
	int order;			/* order a direct compactor needs */
	int migratetype;		/* migratetype of direct compactor */
	const unsigned int alloc_flags;	/* alloc flags of a direct compactor */
	const int highest_zoneidx;	/* zone index of a direct compactor */
	enum migrate_mode mode;		/* Async or sync migration mode */
	bool ignore_skip_hint;		/* Scan blocks even if marked skip */
	bool no_set_skip_hint;		/* Don't mark blocks for skipping */
	bool ignore_block_suitable;	/* Scan blocks considered unsuitable */
	bool direct_compaction;		/* False from kcompactd or /proc/... */
	bool proactive_compaction;	/* kcompactd proactive compaction */
	bool whole_zone;		/* Whole zone should/has been scanned */
	bool contended;			/* Signal lock contention */
	bool finish_pageblock;		/* Scan the remainder of a pageblock. Used
					 * when there are potentially transient
					 * isolation or migration failures to
					 * ensure forward progress.
					 */
	bool alloc_contig;		/* alloc_contig_range allocation */
};

/*
 * Used in direct compaction when a page should be taken from the freelists
 * immediately when one is created during the free path.
 */
struct capture_control {
	struct compact_control *cc;
	struct page *page;
};

unsigned long
isolate_freepages_range(struct compact_control *cc,
			unsigned long start_pfn, unsigned long end_pfn);
int
isolate_migratepages_range(struct compact_control *cc,
			   unsigned long low_pfn, unsigned long end_pfn);

int __alloc_contig_migrate_range(struct compact_control *cc,
					unsigned long start, unsigned long end);

/* Free whole pageblock and set its migration type to MIGRATE_CMA. */
void init_cma_reserved_pageblock(struct page *page);

#endif /* CONFIG_COMPACTION || CONFIG_CMA */

int find_suitable_fallback(struct free_area *area, unsigned int order,
			int migratetype, bool only_stealable, bool *can_steal);

static inline bool free_area_empty(struct free_area *area, int migratetype)
{
	return list_empty(&area->free_list[migratetype]);
}

/*
 * These three helpers classifies VMAs for virtual memory accounting.
 */

/*
 * Executable code area - executable, not writable, not stack
 */
static inline bool is_exec_mapping(vm_flags_t flags)
{
	return (flags & (VM_EXEC | VM_WRITE | VM_STACK)) == VM_EXEC;
}

/*
 * Stack area (including shadow stacks)
 *
 * VM_GROWSUP / VM_GROWSDOWN VMAs are always private anonymous:
 * do_mmap() forbids all other combinations.
 */
static inline bool is_stack_mapping(vm_flags_t flags)
{
	return ((flags & VM_STACK) == VM_STACK) || (flags & VM_SHADOW_STACK);
}

/*
 * Data area - private, writable, not stack
 */
static inline bool is_data_mapping(vm_flags_t flags)
{
	return (flags & (VM_WRITE | VM_SHARED | VM_STACK)) == VM_WRITE;
}

/* mm/util.c */
struct anon_vma *folio_anon_vma(struct folio *folio);

#ifdef CONFIG_MMU
void unmap_mapping_folio(struct folio *folio);
extern long populate_vma_page_range(struct vm_area_struct *vma,
		unsigned long start, unsigned long end, int *locked);
extern long faultin_vma_page_range(struct vm_area_struct *vma,
				   unsigned long start, unsigned long end,
				   bool write, int *locked);
extern bool mlock_future_ok(struct mm_struct *mm, unsigned long flags,
			       unsigned long bytes);

/*
 * NOTE: This function can't tell whether the folio is "fully mapped" in the
 * range.
 * "fully mapped" means all the pages of folio is associated with the page
 * table of range while this function just check whether the folio range is
 * within the range [start, end). Funcation caller nees to do page table
 * check if it cares about the page table association.
 *
 * Typical usage (like mlock or madvise) is:
 * Caller knows at least 1 page of folio is associated with page table of VMA
 * and the range [start, end) is intersect with the VMA range. Caller wants
 * to know whether the folio is fully associated with the range. It calls
 * this function to check whether the folio is in the range first. Then checks
 * the page table to know whether the folio is fully mapped to the range.
 */
static inline bool
folio_within_range(struct folio *folio, struct vm_area_struct *vma,
		unsigned long start, unsigned long end)
{
	pgoff_t pgoff, addr;
	unsigned long vma_pglen = (vma->vm_end - vma->vm_start) >> PAGE_SHIFT;

	VM_WARN_ON_FOLIO(folio_test_ksm(folio), folio);
	if (start > end)
		return false;

	if (start < vma->vm_start)
		start = vma->vm_start;

	if (end > vma->vm_end)
		end = vma->vm_end;

	pgoff = folio_pgoff(folio);

	/* if folio start address is not in vma range */
	if (!in_range(pgoff, vma->vm_pgoff, vma_pglen))
		return false;

	addr = vma->vm_start + ((pgoff - vma->vm_pgoff) << PAGE_SHIFT);

	return !(addr < start || end - addr < folio_size(folio));
}

static inline bool
folio_within_vma(struct folio *folio, struct vm_area_struct *vma)
{
	return folio_within_range(folio, vma, vma->vm_start, vma->vm_end);
}

/*
 * mlock_vma_folio() and munlock_vma_folio():
 * should be called with vma's mmap_lock held for read or write,
 * under page table lock for the pte/pmd being added or removed.
 *
 * mlock is usually called at the end of page_add_*_rmap(), munlock at
 * the end of page_remove_rmap(); but new anon folios are managed by
 * folio_add_lru_vma() calling mlock_new_folio().
 */
void mlock_folio(struct folio *folio);
static inline void mlock_vma_folio(struct folio *folio,
				struct vm_area_struct *vma)
{
	/*
	 * The VM_SPECIAL check here serves two purposes.
	 * 1) VM_IO check prevents migration from double-counting during mlock.
	 * 2) Although mmap_region() and mlock_fixup() take care that VM_LOCKED
	 *    is never left set on a VM_SPECIAL vma, there is an interval while
	 *    file->f_op->mmap() is using vm_insert_page(s), when VM_LOCKED may
	 *    still be set while VM_SPECIAL bits are added: so ignore it then.
	 */
	if (unlikely((vma->vm_flags & (VM_LOCKED|VM_SPECIAL)) == VM_LOCKED))
		mlock_folio(folio);
}

void munlock_folio(struct folio *folio);
static inline void munlock_vma_folio(struct folio *folio,
					struct vm_area_struct *vma)
{
	/*
	 * munlock if the function is called. Ideally, we should only
	 * do munlock if any page of folio is unmapped from VMA and
	 * cause folio not fully mapped to VMA.
	 *
	 * But it's not easy to confirm that's the situation. So we
	 * always munlock the folio and page reclaim will correct it
	 * if it's wrong.
	 */
	if (unlikely(vma->vm_flags & VM_LOCKED))
		munlock_folio(folio);
}

void mlock_new_folio(struct folio *folio);
bool need_mlock_drain(int cpu);
void mlock_drain_local(void);
void mlock_drain_remote(int cpu);

extern pmd_t maybe_pmd_mkwrite(pmd_t pmd, struct vm_area_struct *vma);

/*
 * Return the start of user virtual address at the specific offset within
 * a vma.
 */
static inline unsigned long
vma_pgoff_address(pgoff_t pgoff, unsigned long nr_pages,
		  struct vm_area_struct *vma)
{
	unsigned long address;

	if (pgoff >= vma->vm_pgoff) {
		address = vma->vm_start +
			((pgoff - vma->vm_pgoff) << PAGE_SHIFT);
		/* Check for address beyond vma (or wrapped through 0?) */
		if (address < vma->vm_start || address >= vma->vm_end)
			address = -EFAULT;
	} else if (pgoff + nr_pages - 1 >= vma->vm_pgoff) {
		/* Test above avoids possibility of wrap to 0 on 32-bit */
		address = vma->vm_start;
	} else {
		address = -EFAULT;
	}
	return address;
}

/*
 * Return the start of user virtual address of a page within a vma.
 * Returns -EFAULT if all of the page is outside the range of vma.
 * If page is a compound head, the entire compound page is considered.
 */
static inline unsigned long
vma_address(struct page *page, struct vm_area_struct *vma)
{
	VM_BUG_ON_PAGE(PageKsm(page), page);	/* KSM page->index unusable */
	return vma_pgoff_address(page_to_pgoff(page), compound_nr(page), vma);
}

/*
 * Then at what user virtual address will none of the range be found in vma?
 * Assumes that vma_address() already returned a good starting address.
 */
static inline unsigned long vma_address_end(struct page_vma_mapped_walk *pvmw)
{
	struct vm_area_struct *vma = pvmw->vma;
	pgoff_t pgoff;
	unsigned long address;

	/* Common case, plus ->pgoff is invalid for KSM */
	if (pvmw->nr_pages == 1)
		return pvmw->address + PAGE_SIZE;

	pgoff = pvmw->pgoff + pvmw->nr_pages;
	address = vma->vm_start + ((pgoff - vma->vm_pgoff) << PAGE_SHIFT);
	/* Check for address beyond vma (or wrapped through 0?) */
	if (address < vma->vm_start || address > vma->vm_end)
		address = vma->vm_end;
	return address;
}

static inline struct file *maybe_unlock_mmap_for_io(struct vm_fault *vmf,
						    struct file *fpin)
{
	int flags = vmf->flags;

	if (fpin)
		return fpin;

	/*
	 * FAULT_FLAG_RETRY_NOWAIT means we don't want to wait on page locks or
	 * anything, so we only pin the file and drop the mmap_lock if only
	 * FAULT_FLAG_ALLOW_RETRY is set, while this is the first attempt.
	 */
	if (fault_flag_allow_retry_first(flags) &&
	    !(flags & FAULT_FLAG_RETRY_NOWAIT)) {
		fpin = get_file(vmf->vma->vm_file);
		release_fault_lock(vmf);
	}
	return fpin;
}
#else /* !CONFIG_MMU */
static inline void unmap_mapping_folio(struct folio *folio) { }
static inline void mlock_new_folio(struct folio *folio) { }
static inline bool need_mlock_drain(int cpu) { return false; }
static inline void mlock_drain_local(void) { }
static inline void mlock_drain_remote(int cpu) { }
static inline void vunmap_range_noflush(unsigned long start, unsigned long end)
{
}
#endif /* !CONFIG_MMU */

/* Memory initialisation debug and verification */
#ifdef CONFIG_DEFERRED_STRUCT_PAGE_INIT
DECLARE_STATIC_KEY_TRUE(deferred_pages);

bool __init deferred_grow_zone(struct zone *zone, unsigned int order);
#endif /* CONFIG_DEFERRED_STRUCT_PAGE_INIT */

enum mminit_level {
	MMINIT_WARNING,
	MMINIT_VERIFY,
	MMINIT_TRACE
};

#ifdef CONFIG_DEBUG_MEMORY_INIT

extern int mminit_loglevel;

#define mminit_dprintk(level, prefix, fmt, arg...) \
do { \
	if (level < mminit_loglevel) { \
		if (level <= MMINIT_WARNING) \
			pr_warn("mminit::" prefix " " fmt, ##arg);	\
		else \
			printk(KERN_DEBUG "mminit::" prefix " " fmt, ##arg); \
	} \
} while (0)

extern void mminit_verify_pageflags_layout(void);
extern void mminit_verify_zonelist(void);
#else

static inline void mminit_dprintk(enum mminit_level level,
				const char *prefix, const char *fmt, ...)
{
}

static inline void mminit_verify_pageflags_layout(void)
{
}

static inline void mminit_verify_zonelist(void)
{
}
#endif /* CONFIG_DEBUG_MEMORY_INIT */

#define NODE_RECLAIM_NOSCAN	-2
#define NODE_RECLAIM_FULL	-1
#define NODE_RECLAIM_SOME	0
#define NODE_RECLAIM_SUCCESS	1

#ifdef CONFIG_NUMA
extern int node_reclaim(struct pglist_data *, gfp_t, unsigned int);
extern int find_next_best_node(int node, nodemask_t *used_node_mask);
#else
static inline int node_reclaim(struct pglist_data *pgdat, gfp_t mask,
				unsigned int order)
{
	return NODE_RECLAIM_NOSCAN;
}
static inline int find_next_best_node(int node, nodemask_t *used_node_mask)
{
	return NUMA_NO_NODE;
}
#endif

/*
 * mm/memory-failure.c
 */
extern int hwpoison_filter(struct page *p);

extern u32 hwpoison_filter_dev_major;
extern u32 hwpoison_filter_dev_minor;
extern u64 hwpoison_filter_flags_mask;
extern u64 hwpoison_filter_flags_value;
extern u64 hwpoison_filter_memcg;
extern u32 hwpoison_filter_enable;

extern unsigned long  __must_check vm_mmap_pgoff(struct file *, unsigned long,
        unsigned long, unsigned long,
        unsigned long, unsigned long);

extern void set_pageblock_order(void);
unsigned long reclaim_pages(struct list_head *folio_list);
unsigned int reclaim_clean_pages_from_list(struct zone *zone,
					    struct list_head *folio_list);
/* The ALLOC_WMARK bits are used as an index to zone->watermark */
#define ALLOC_WMARK_MIN		WMARK_MIN
#define ALLOC_WMARK_LOW		WMARK_LOW
#define ALLOC_WMARK_HIGH	WMARK_HIGH
#define ALLOC_NO_WATERMARKS	0x04 /* don't check watermarks at all */

/* Mask to get the watermark bits */
#define ALLOC_WMARK_MASK	(ALLOC_NO_WATERMARKS-1)

/*
 * Only MMU archs have async oom victim reclaim - aka oom_reaper so we
 * cannot assume a reduced access to memory reserves is sufficient for
 * !MMU
 */
#ifdef CONFIG_MMU
#define ALLOC_OOM		0x08
#else
#define ALLOC_OOM		ALLOC_NO_WATERMARKS
#endif

#define ALLOC_NON_BLOCK		 0x10 /* Caller cannot block. Allow access
				       * to 25% of the min watermark or
				       * 62.5% if __GFP_HIGH is set.
				       */
#define ALLOC_MIN_RESERVE	 0x20 /* __GFP_HIGH set. Allow access to 50%
				       * of the min watermark.
				       */
#define ALLOC_CPUSET		 0x40 /* check for correct cpuset */
#define ALLOC_CMA		 0x80 /* allow allocations from CMA areas */
#ifdef CONFIG_ZONE_DMA32
#define ALLOC_NOFRAGMENT	0x100 /* avoid mixing pageblock types */
#else
#define ALLOC_NOFRAGMENT	  0x0
#endif
#define ALLOC_HIGHATOMIC	0x200 /* Allows access to MIGRATE_HIGHATOMIC */
#define ALLOC_KSWAPD		0x800 /* allow waking of kswapd, __GFP_KSWAPD_RECLAIM set */

/* Flags that allow allocations below the min watermark. */
#define ALLOC_RESERVES (ALLOC_NON_BLOCK|ALLOC_MIN_RESERVE|ALLOC_HIGHATOMIC|ALLOC_OOM)

enum ttu_flags;
struct tlbflush_unmap_batch;


/*
 * only for MM internal work items which do not depend on
 * any allocations or locks which might depend on allocations
 */
extern struct workqueue_struct *mm_percpu_wq;

#ifdef CONFIG_ARCH_WANT_BATCHED_UNMAP_TLB_FLUSH
void try_to_unmap_flush(void);
void try_to_unmap_flush_dirty(void);
void flush_tlb_batched_pending(struct mm_struct *mm);
#else
static inline void try_to_unmap_flush(void)
{
}
static inline void try_to_unmap_flush_dirty(void)
{
}
static inline void flush_tlb_batched_pending(struct mm_struct *mm)
{
}
#endif /* CONFIG_ARCH_WANT_BATCHED_UNMAP_TLB_FLUSH */

extern const struct trace_print_flags pageflag_names[];
extern const struct trace_print_flags pagetype_names[];
extern const struct trace_print_flags vmaflag_names[];
extern const struct trace_print_flags gfpflag_names[];

static inline bool is_migrate_highatomic(enum migratetype migratetype)
{
	return migratetype == MIGRATE_HIGHATOMIC;
}

void setup_zone_pageset(struct zone *zone);

struct migration_target_control {
	int nid;		/* preferred node id */
	nodemask_t *nmask;
	gfp_t gfp_mask;
};

/*
 * mm/filemap.c
 */
size_t splice_folio_into_pipe(struct pipe_inode_info *pipe,
			      struct folio *folio, loff_t fpos, size_t size);

/*
 * mm/vmalloc.c
 */
#ifdef CONFIG_MMU
void __init vmalloc_init(void);
int __must_check vmap_pages_range_noflush(unsigned long addr, unsigned long end,
                pgprot_t prot, struct page **pages, unsigned int page_shift);
#else
static inline void vmalloc_init(void)
{
}

static inline
int __must_check vmap_pages_range_noflush(unsigned long addr, unsigned long end,
                pgprot_t prot, struct page **pages, unsigned int page_shift)
{
	return -EINVAL;
}
#endif

int __must_check __vmap_pages_range_noflush(unsigned long addr,
			       unsigned long end, pgprot_t prot,
			       struct page **pages, unsigned int page_shift);

void vunmap_range_noflush(unsigned long start, unsigned long end);

void __vunmap_range_noflush(unsigned long start, unsigned long end);

int numa_migrate_prep(struct page *page, struct vm_area_struct *vma,
		      unsigned long addr, int page_nid, int *flags);

void free_zone_device_page(struct page *page);
int migrate_device_coherent_page(struct page *page);

/*
 * mm/gup.c
 */
struct folio *try_grab_folio(struct page *page, int refs, unsigned int flags);
int __must_check try_grab_page(struct page *page, unsigned int flags);

/*
 * mm/huge_memory.c
 */
struct page *follow_trans_huge_pmd(struct vm_area_struct *vma,
				   unsigned long addr, pmd_t *pmd,
				   unsigned int flags);

enum {
	/* mark page accessed */
	FOLL_TOUCH = 1 << 16,
	/* a retry, previous pass started an IO */
	FOLL_TRIED = 1 << 17,
	/* we are working on non-current tsk/mm */
	FOLL_REMOTE = 1 << 18,
	/* pages must be released via unpin_user_page */
	FOLL_PIN = 1 << 19,
	/* gup_fast: prevent fall-back to slow gup */
	FOLL_FAST_ONLY = 1 << 20,
	/* allow unlocking the mmap lock */
	FOLL_UNLOCKABLE = 1 << 21,
};

/*
 * Indicates for which pages that are write-protected in the page table,
 * whether GUP has to trigger unsharing via FAULT_FLAG_UNSHARE such that the
 * GUP pin will remain consistent with the pages mapped into the page tables
 * of the MM.
 *
 * Temporary unmapping of PageAnonExclusive() pages or clearing of
 * PageAnonExclusive() has to protect against concurrent GUP:
 * * Ordinary GUP: Using the PT lock
 * * GUP-fast and fork(): mm->write_protect_seq
 * * GUP-fast and KSM or temporary unmapping (swap, migration): see
 *    page_try_share_anon_rmap()
 *
 * Must be called with the (sub)page that's actually referenced via the
 * page table entry, which might not necessarily be the head page for a
 * PTE-mapped THP.
 *
 * If the vma is NULL, we're coming from the GUP-fast path and might have
 * to fallback to the slow path just to lookup the vma.
 */
static inline bool gup_must_unshare(struct vm_area_struct *vma,
				    unsigned int flags, struct page *page)
{
	/*
	 * FOLL_WRITE is implicitly handled correctly as the page table entry
	 * has to be writable -- and if it references (part of) an anonymous
	 * folio, that part is required to be marked exclusive.
	 */
	if ((flags & (FOLL_WRITE | FOLL_PIN)) != FOLL_PIN)
		return false;
	/*
	 * Note: PageAnon(page) is stable until the page is actually getting
	 * freed.
	 */
	if (!PageAnon(page)) {
		/*
		 * We only care about R/O long-term pining: R/O short-term
		 * pinning does not have the semantics to observe successive
		 * changes through the process page tables.
		 */
		if (!(flags & FOLL_LONGTERM))
			return false;

		/* We really need the vma ... */
		if (!vma)
			return true;

		/*
		 * ... because we only care about writable private ("COW")
		 * mappings where we have to break COW early.
		 */
		return is_cow_mapping(vma->vm_flags);
	}

	/* Paired with a memory barrier in page_try_share_anon_rmap(). */
	if (IS_ENABLED(CONFIG_HAVE_FAST_GUP))
		smp_rmb();

	/*
	 * During GUP-fast we might not get called on the head page for a
	 * hugetlb page that is mapped using cont-PTE, because GUP-fast does
	 * not work with the abstracted hugetlb PTEs that always point at the
	 * head page. For hugetlb, PageAnonExclusive only applies on the head
	 * page (as it cannot be partially COW-shared), so lookup the head page.
	 */
	if (unlikely(!PageHead(page) && PageHuge(page)))
		page = compound_head(page);

	/*
	 * Note that PageKsm() pages cannot be exclusive, and consequently,
	 * cannot get pinned.
	 */
	return !PageAnonExclusive(page);
}

extern bool mirrored_kernelcore;
extern bool memblock_has_mirror(void);

static inline bool vma_soft_dirty_enabled(struct vm_area_struct *vma)
{
	/*
	 * NOTE: we must check this before VM_SOFTDIRTY on soft-dirty
	 * enablements, because when without soft-dirty being compiled in,
	 * VM_SOFTDIRTY is defined as 0x0, then !(vm_flags & VM_SOFTDIRTY)
	 * will be constantly true.
	 */
	if (!IS_ENABLED(CONFIG_MEM_SOFT_DIRTY))
		return false;

	/*
	 * Soft-dirty is kind of special: its tracking is enabled when the
	 * vma flags not set.
	 */
	return !(vma->vm_flags & VM_SOFTDIRTY);
}

static inline void vma_iter_config(struct vma_iterator *vmi,
		unsigned long index, unsigned long last)
{
	MAS_BUG_ON(&vmi->mas, vmi->mas.node != MAS_START &&
		   (vmi->mas.index > index || vmi->mas.last < index));
	__mas_set_range(&vmi->mas, index, last - 1);
}

/*
 * VMA Iterator functions shared between nommu and mmap
 */
static inline int vma_iter_prealloc(struct vma_iterator *vmi,
		struct vm_area_struct *vma)
{
	return mas_preallocate(&vmi->mas, vma, GFP_KERNEL);
}

static inline void vma_iter_clear(struct vma_iterator *vmi)
{
	mas_store_prealloc(&vmi->mas, NULL);
}

static inline int vma_iter_clear_gfp(struct vma_iterator *vmi,
			unsigned long start, unsigned long end, gfp_t gfp)
{
	__mas_set_range(&vmi->mas, start, end - 1);
	mas_store_gfp(&vmi->mas, NULL, gfp);
	if (unlikely(mas_is_err(&vmi->mas)))
		return -ENOMEM;

	return 0;
}

static inline struct vm_area_struct *vma_iter_load(struct vma_iterator *vmi)
{
	return mas_walk(&vmi->mas);
}

/* Store a VMA with preallocated memory */
static inline void vma_iter_store(struct vma_iterator *vmi,
				  struct vm_area_struct *vma)
{

#if defined(CONFIG_DEBUG_VM_MAPLE_TREE)
	if (MAS_WARN_ON(&vmi->mas, vmi->mas.node != MAS_START &&
			vmi->mas.index > vma->vm_start)) {
		pr_warn("%lx > %lx\n store vma %lx-%lx\n into slot %lx-%lx\n",
			vmi->mas.index, vma->vm_start, vma->vm_start,
			vma->vm_end, vmi->mas.index, vmi->mas.last);
	}
	if (MAS_WARN_ON(&vmi->mas, vmi->mas.node != MAS_START &&
			vmi->mas.last <  vma->vm_start)) {
		pr_warn("%lx < %lx\nstore vma %lx-%lx\ninto slot %lx-%lx\n",
		       vmi->mas.last, vma->vm_start, vma->vm_start, vma->vm_end,
		       vmi->mas.index, vmi->mas.last);
	}
#endif

	if (vmi->mas.node != MAS_START &&
	    ((vmi->mas.index > vma->vm_start) || (vmi->mas.last < vma->vm_start)))
		vma_iter_invalidate(vmi);

	__mas_set_range(&vmi->mas, vma->vm_start, vma->vm_end - 1);
	mas_store_prealloc(&vmi->mas, vma);
}

static inline int vma_iter_store_gfp(struct vma_iterator *vmi,
			struct vm_area_struct *vma, gfp_t gfp)
{
	if (vmi->mas.node != MAS_START &&
	    ((vmi->mas.index > vma->vm_start) || (vmi->mas.last < vma->vm_start)))
		vma_iter_invalidate(vmi);

	__mas_set_range(&vmi->mas, vma->vm_start, vma->vm_end - 1);
	mas_store_gfp(&vmi->mas, vma, gfp);
	if (unlikely(mas_is_err(&vmi->mas)))
		return -ENOMEM;

	return 0;
}

/*
 * VMA lock generalization
 */
struct vma_prepare {
	struct vm_area_struct *vma;
	struct vm_area_struct *adj_next;
	struct file *file;
	struct address_space *mapping;
	struct anon_vma *anon_vma;
	struct vm_area_struct *insert;
	struct vm_area_struct *remove;
	struct vm_area_struct *remove2;
};

void __meminit __init_single_page(struct page *page, unsigned long pfn,
				unsigned long zone, int nid);

/* shrinker related functions */
unsigned long shrink_slab(gfp_t gfp_mask, int nid, struct mem_cgroup *memcg,
			  int priority);

#ifdef CONFIG_SHRINKER_DEBUG
<<<<<<< HEAD
extern int shrinker_debugfs_add(struct shrinker *shrinker);
extern int shrinker_debugfs_name_alloc(struct shrinker *shrinker,
				       const char *fmt, va_list ap);
extern void shrinker_debugfs_name_free(struct shrinker *shrinker);
=======
static inline int shrinker_debugfs_name_alloc(struct shrinker *shrinker,
					      const char *fmt, va_list ap)
{
	shrinker->name = kvasprintf_const(GFP_KERNEL, fmt, ap);

	return shrinker->name ? 0 : -ENOMEM;
}

static inline void shrinker_debugfs_name_free(struct shrinker *shrinker)
{
	kfree_const(shrinker->name);
	shrinker->name = NULL;
}

extern int shrinker_debugfs_add(struct shrinker *shrinker);
>>>>>>> 154d9c60
extern struct dentry *shrinker_debugfs_detach(struct shrinker *shrinker,
					      int *debugfs_id);
extern void shrinker_debugfs_remove(struct dentry *debugfs_entry,
				    int debugfs_id);
#else /* CONFIG_SHRINKER_DEBUG */
static inline int shrinker_debugfs_add(struct shrinker *shrinker)
{
	return 0;
}
static inline int shrinker_debugfs_name_alloc(struct shrinker *shrinker,
					      const char *fmt, va_list ap)
{
	return 0;
}
static inline void shrinker_debugfs_name_free(struct shrinker *shrinker)
{
}
static inline struct dentry *shrinker_debugfs_detach(struct shrinker *shrinker,
						     int *debugfs_id)
{
	*debugfs_id = -1;
	return NULL;
}
static inline void shrinker_debugfs_remove(struct dentry *debugfs_entry,
					   int debugfs_id)
{
}
#endif /* CONFIG_SHRINKER_DEBUG */

#endif	/* __MM_INTERNAL_H */<|MERGE_RESOLUTION|>--- conflicted
+++ resolved
@@ -1212,12 +1212,6 @@
 			  int priority);
 
 #ifdef CONFIG_SHRINKER_DEBUG
-<<<<<<< HEAD
-extern int shrinker_debugfs_add(struct shrinker *shrinker);
-extern int shrinker_debugfs_name_alloc(struct shrinker *shrinker,
-				       const char *fmt, va_list ap);
-extern void shrinker_debugfs_name_free(struct shrinker *shrinker);
-=======
 static inline int shrinker_debugfs_name_alloc(struct shrinker *shrinker,
 					      const char *fmt, va_list ap)
 {
@@ -1233,7 +1227,6 @@
 }
 
 extern int shrinker_debugfs_add(struct shrinker *shrinker);
->>>>>>> 154d9c60
 extern struct dentry *shrinker_debugfs_detach(struct shrinker *shrinker,
 					      int *debugfs_id);
 extern void shrinker_debugfs_remove(struct dentry *debugfs_entry,
