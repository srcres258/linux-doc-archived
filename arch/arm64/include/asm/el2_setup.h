/* SPDX-License-Identifier: GPL-2.0-only */
/*
 * Copyright (C) 2012,2013 - ARM Ltd
 * Author: Marc Zyngier <marc.zyngier@arm.com>
 */

#ifndef __ARM_KVM_INIT_H__
#define __ARM_KVM_INIT_H__

#ifndef __ASSEMBLY__
#error Assembly-only header
#endif

#include <asm/kvm_arm.h>
#include <asm/ptrace.h>
#include <asm/sysreg.h>
#include <linux/irqchip/arm-gic-v3.h>

.macro __init_el2_sctlr
	mov_q	x0, INIT_SCTLR_EL2_MMU_OFF
	msr	sctlr_el2, x0
	isb
.endm

.macro __init_el2_hcrx
<<<<<<< HEAD
	mrs	x0, id_aa64mmfr1_el1
	ubfx	x0, x0, #ID_AA64MMFR1_EL1_HCX_SHIFT, #4
	cbz	x0, .Lskip_hcrx_\@
	mov_q	x0, HCRX_HOST_FLAGS
=======
	mrs	x1, id_aa64mmfr1_el1
	ubfx	x0, x1, #ID_AA64MMFR1_EL1_HCX_SHIFT, 4
	cbz	x0, .Lskip_hcrx_\@

	mrs_s	x0, SYS_HCRX_EL2
	orr	x0, x0, #HCRX_EL2_TCR2En
>>>>>>> 7e9a91b6
	msr_s	SYS_HCRX_EL2, x0
.Lskip_hcrx_\@:
.endm

/*
 * Allow Non-secure EL1 and EL0 to access physical timer and counter.
 * This is not necessary for VHE, since the host kernel runs in EL2,
 * and EL0 accesses are configured in the later stage of boot process.
 * Note that when HCR_EL2.E2H == 1, CNTHCTL_EL2 has the same bit layout
 * as CNTKCTL_EL1, and CNTKCTL_EL1 accessing instructions are redefined
 * to access CNTHCTL_EL2. This allows the kernel designed to run at EL1
 * to transparently mess with the EL0 bits via CNTKCTL_EL1 access in
 * EL2.
 */
.macro __init_el2_timers
	mov	x0, #3				// Enable EL1 physical timers
	msr	cnthctl_el2, x0
	msr	cntvoff_el2, xzr		// Clear virtual offset
.endm

.macro __init_el2_debug
	mrs	x1, id_aa64dfr0_el1
	sbfx	x0, x1, #ID_AA64DFR0_EL1_PMUVer_SHIFT, #4
	cmp	x0, #1
	b.lt	.Lskip_pmu_\@			// Skip if no PMU present
	mrs	x0, pmcr_el0			// Disable debug access traps
	ubfx	x0, x0, #11, #5			// to EL2 and allow access to
.Lskip_pmu_\@:
	csel	x2, xzr, x0, lt			// all PMU counters from EL1

	/* Statistical profiling */
	ubfx	x0, x1, #ID_AA64DFR0_EL1_PMSVer_SHIFT, #4
	cbz	x0, .Lskip_spe_\@		// Skip if SPE not present

	mrs_s	x0, SYS_PMBIDR_EL1              // If SPE available at EL2,
	and	x0, x0, #(1 << PMBIDR_EL1_P_SHIFT)
	cbnz	x0, .Lskip_spe_el2_\@		// then permit sampling of physical
	mov	x0, #(1 << PMSCR_EL2_PCT_SHIFT | \
		      1 << PMSCR_EL2_PA_SHIFT)
	msr_s	SYS_PMSCR_EL2, x0		// addresses and physical counter
.Lskip_spe_el2_\@:
	mov	x0, #(MDCR_EL2_E2PB_MASK << MDCR_EL2_E2PB_SHIFT)
	orr	x2, x2, x0			// If we don't have VHE, then
						// use EL1&0 translation.

.Lskip_spe_\@:
	/* Trace buffer */
	ubfx	x0, x1, #ID_AA64DFR0_EL1_TraceBuffer_SHIFT, #4
	cbz	x0, .Lskip_trace_\@		// Skip if TraceBuffer is not present

	mrs_s	x0, SYS_TRBIDR_EL1
	and	x0, x0, TRBIDR_PROG
	cbnz	x0, .Lskip_trace_\@		// If TRBE is available at EL2

	mov	x0, #(MDCR_EL2_E2TB_MASK << MDCR_EL2_E2TB_SHIFT)
	orr	x2, x2, x0			// allow the EL1&0 translation
						// to own it.

.Lskip_trace_\@:
	msr	mdcr_el2, x2			// Configure debug traps
.endm

/* LORegions */
.macro __init_el2_lor
	mrs	x1, id_aa64mmfr1_el1
	ubfx	x0, x1, #ID_AA64MMFR1_EL1_LO_SHIFT, 4
	cbz	x0, .Lskip_lor_\@
	msr_s	SYS_LORC_EL1, xzr
.Lskip_lor_\@:
.endm

/* Stage-2 translation */
.macro __init_el2_stage2
	msr	vttbr_el2, xzr
.endm

/* GICv3 system register access */
.macro __init_el2_gicv3
	mrs	x0, id_aa64pfr0_el1
	ubfx	x0, x0, #ID_AA64PFR0_EL1_GIC_SHIFT, #4
	cbz	x0, .Lskip_gicv3_\@

	mrs_s	x0, SYS_ICC_SRE_EL2
	orr	x0, x0, #ICC_SRE_EL2_SRE	// Set ICC_SRE_EL2.SRE==1
	orr	x0, x0, #ICC_SRE_EL2_ENABLE	// Set ICC_SRE_EL2.Enable==1
	msr_s	SYS_ICC_SRE_EL2, x0
	isb					// Make sure SRE is now set
	mrs_s	x0, SYS_ICC_SRE_EL2		// Read SRE back,
	tbz	x0, #0, .Lskip_gicv3_\@		// and check that it sticks
	msr_s	SYS_ICH_HCR_EL2, xzr		// Reset ICH_HCR_EL2 to defaults
.Lskip_gicv3_\@:
.endm

.macro __init_el2_hstr
	msr	hstr_el2, xzr			// Disable CP15 traps to EL2
.endm

/* Virtual CPU ID registers */
.macro __init_el2_nvhe_idregs
	mrs	x0, midr_el1
	mrs	x1, mpidr_el1
	msr	vpidr_el2, x0
	msr	vmpidr_el2, x1
.endm

/* Coprocessor traps */
.macro __init_el2_nvhe_cptr
	mov	x0, #0x33ff
	msr	cptr_el2, x0			// Disable copro. traps to EL2
.endm

/* Disable any fine grained traps */
.macro __init_el2_fgt
	mrs	x1, id_aa64mmfr0_el1
	ubfx	x1, x1, #ID_AA64MMFR0_EL1_FGT_SHIFT, #4
	cbz	x1, .Lskip_fgt_\@

	mov	x0, xzr
	mrs	x1, id_aa64dfr0_el1
	ubfx	x1, x1, #ID_AA64DFR0_EL1_PMSVer_SHIFT, #4
	cmp	x1, #3
	b.lt	.Lset_debug_fgt_\@
	/* Disable PMSNEVFR_EL1 read and write traps */
	orr	x0, x0, #(1 << 62)

.Lset_debug_fgt_\@:
	msr_s	SYS_HDFGRTR_EL2, x0
	msr_s	SYS_HDFGWTR_EL2, x0

	mov	x0, xzr
	mrs	x1, id_aa64pfr1_el1
	ubfx	x1, x1, #ID_AA64PFR1_EL1_SME_SHIFT, #4
	cbz	x1, .Lset_pie_fgt_\@

	/* Disable nVHE traps of TPIDR2 and SMPRI */
	orr	x0, x0, #HFGxTR_EL2_nSMPRI_EL1_MASK
	orr	x0, x0, #HFGxTR_EL2_nTPIDR2_EL0_MASK

.Lset_pie_fgt_\@:
	mrs_s	x1, SYS_ID_AA64MMFR3_EL1
	ubfx	x1, x1, #ID_AA64MMFR3_EL1_S1PIE_SHIFT, #4
	cbz	x1, .Lset_fgt_\@

	/* Disable trapping of PIR_EL1 / PIRE0_EL1 */
	orr	x0, x0, #HFGxTR_EL2_nPIR_EL1
	orr	x0, x0, #HFGxTR_EL2_nPIRE0_EL1

.Lset_fgt_\@:
	msr_s	SYS_HFGRTR_EL2, x0
	msr_s	SYS_HFGWTR_EL2, x0
	msr_s	SYS_HFGITR_EL2, xzr

	mrs	x1, id_aa64pfr0_el1		// AMU traps UNDEF without AMU
	ubfx	x1, x1, #ID_AA64PFR0_EL1_AMU_SHIFT, #4
	cbz	x1, .Lskip_fgt_\@

	msr_s	SYS_HAFGRTR_EL2, xzr
.Lskip_fgt_\@:
.endm

.macro __init_el2_nvhe_prepare_eret
	mov	x0, #INIT_PSTATE_EL1
	msr	spsr_el2, x0
.endm

/**
 * Initialize EL2 registers to sane values. This should be called early on all
 * cores that were booted in EL2. Note that everything gets initialised as
 * if VHE was not available. The kernel context will be upgraded to VHE
 * if possible later on in the boot process
 *
 * Regs: x0, x1 and x2 are clobbered.
 */
.macro init_el2_state
	__init_el2_sctlr
	__init_el2_hcrx
	__init_el2_timers
	__init_el2_debug
	__init_el2_lor
	__init_el2_stage2
	__init_el2_gicv3
	__init_el2_hstr
	__init_el2_nvhe_idregs
	__init_el2_nvhe_cptr
	__init_el2_fgt
	__init_el2_nvhe_prepare_eret
.endm

#ifndef __KVM_NVHE_HYPERVISOR__
// This will clobber tmp1 and tmp2, and expect tmp1 to contain
// the id register value as read from the HW
.macro __check_override idreg, fld, width, pass, fail, tmp1, tmp2
	ubfx	\tmp1, \tmp1, #\fld, #\width
	cbz	\tmp1, \fail

	adr_l	\tmp1, \idreg\()_override
	ldr	\tmp2, [\tmp1, FTR_OVR_VAL_OFFSET]
	ldr	\tmp1, [\tmp1, FTR_OVR_MASK_OFFSET]
	ubfx	\tmp2, \tmp2, #\fld, #\width
	ubfx	\tmp1, \tmp1, #\fld, #\width
	cmp	\tmp1, xzr
	and	\tmp2, \tmp2, \tmp1
	csinv	\tmp2, \tmp2, xzr, ne
	cbnz	\tmp2, \pass
	b	\fail
.endm

// This will clobber tmp1 and tmp2
.macro check_override idreg, fld, pass, fail, tmp1, tmp2
	mrs	\tmp1, \idreg\()_el1
	__check_override \idreg \fld 4 \pass \fail \tmp1 \tmp2
.endm
#else
// This will clobber tmp
.macro __check_override idreg, fld, width, pass, fail, tmp, ignore
	ldr_l	\tmp, \idreg\()_el1_sys_val
	ubfx	\tmp, \tmp, #\fld, #\width
	cbnz	\tmp, \pass
	b	\fail
.endm

.macro check_override idreg, fld, pass, fail, tmp, ignore
	__check_override \idreg \fld 4 \pass \fail \tmp \ignore
.endm
#endif

.macro finalise_el2_state
	check_override id_aa64pfr0, ID_AA64PFR0_EL1_SVE_SHIFT, .Linit_sve_\@, .Lskip_sve_\@, x1, x2

.Linit_sve_\@:	/* SVE register access */
	mrs	x0, cptr_el2			// Disable SVE traps
	bic	x0, x0, #CPTR_EL2_TZ
	msr	cptr_el2, x0
	isb
	mov	x1, #ZCR_ELx_LEN_MASK		// SVE: Enable full vector
	msr_s	SYS_ZCR_EL2, x1			// length for EL1.

.Lskip_sve_\@:
	check_override id_aa64pfr1, ID_AA64PFR1_EL1_SME_SHIFT, .Linit_sme_\@, .Lskip_sme_\@, x1, x2

.Linit_sme_\@:	/* SME register access and priority mapping */
	mrs	x0, cptr_el2			// Disable SME traps
	bic	x0, x0, #CPTR_EL2_TSM
	msr	cptr_el2, x0
	isb

	mrs	x1, sctlr_el2
	orr	x1, x1, #SCTLR_ELx_ENTP2	// Disable TPIDR2 traps
	msr	sctlr_el2, x1
	isb

	mov	x0, #0				// SMCR controls

	// Full FP in SM?
	mrs_s	x1, SYS_ID_AA64SMFR0_EL1
	__check_override id_aa64smfr0, ID_AA64SMFR0_EL1_FA64_SHIFT, 1, .Linit_sme_fa64_\@, .Lskip_sme_fa64_\@, x1, x2

.Linit_sme_fa64_\@:
	orr	x0, x0, SMCR_ELx_FA64_MASK
.Lskip_sme_fa64_\@:

	// ZT0 available?
	mrs_s	x1, SYS_ID_AA64SMFR0_EL1
	__check_override id_aa64smfr0, ID_AA64SMFR0_EL1_SMEver_SHIFT, 4, .Linit_sme_zt0_\@, .Lskip_sme_zt0_\@, x1, x2
.Linit_sme_zt0_\@:
	orr	x0, x0, SMCR_ELx_EZT0_MASK
.Lskip_sme_zt0_\@:

	orr	x0, x0, #SMCR_ELx_LEN_MASK	// Enable full SME vector
	msr_s	SYS_SMCR_EL2, x0		// length for EL1.

	mrs_s	x1, SYS_SMIDR_EL1		// Priority mapping supported?
	ubfx    x1, x1, #SMIDR_EL1_SMPS_SHIFT, #1
	cbz     x1, .Lskip_sme_\@

	msr_s	SYS_SMPRIMAP_EL2, xzr		// Make all priorities equal
.Lskip_sme_\@:
.endm

#endif /* __ARM_KVM_INIT_H__ */<|MERGE_RESOLUTION|>--- conflicted
+++ resolved
@@ -23,19 +23,10 @@
 .endm
 
 .macro __init_el2_hcrx
-<<<<<<< HEAD
 	mrs	x0, id_aa64mmfr1_el1
 	ubfx	x0, x0, #ID_AA64MMFR1_EL1_HCX_SHIFT, #4
 	cbz	x0, .Lskip_hcrx_\@
 	mov_q	x0, HCRX_HOST_FLAGS
-=======
-	mrs	x1, id_aa64mmfr1_el1
-	ubfx	x0, x1, #ID_AA64MMFR1_EL1_HCX_SHIFT, 4
-	cbz	x0, .Lskip_hcrx_\@
-
-	mrs_s	x0, SYS_HCRX_EL2
-	orr	x0, x0, #HCRX_EL2_TCR2En
->>>>>>> 7e9a91b6
 	msr_s	SYS_HCRX_EL2, x0
 .Lskip_hcrx_\@:
 .endm
