--- conflicted
+++ resolved
@@ -2642,33 +2642,21 @@
 		snoop(&dev->dev, "%s: CONTROL\n", __func__);
 		ret = proc_control(ps, p);
 		if (ret >= 0)
-<<<<<<< HEAD
-			inode->i_mtime = inode->i_ctime = current_time(inode);
-=======
 			inode->i_mtime = inode_set_ctime_current(inode);
->>>>>>> da8103da
 		break;
 
 	case USBDEVFS_BULK:
 		snoop(&dev->dev, "%s: BULK\n", __func__);
 		ret = proc_bulk(ps, p);
 		if (ret >= 0)
-<<<<<<< HEAD
-			inode->i_mtime = inode->i_ctime = current_time(inode);
-=======
 			inode->i_mtime = inode_set_ctime_current(inode);
->>>>>>> da8103da
 		break;
 
 	case USBDEVFS_RESETEP:
 		snoop(&dev->dev, "%s: RESETEP\n", __func__);
 		ret = proc_resetep(ps, p);
 		if (ret >= 0)
-<<<<<<< HEAD
-			inode->i_mtime = inode->i_ctime = current_time(inode);
-=======
 			inode->i_mtime = inode_set_ctime_current(inode);
->>>>>>> da8103da
 		break;
 
 	case USBDEVFS_RESET:
@@ -2680,11 +2668,7 @@
 		snoop(&dev->dev, "%s: CLEAR_HALT\n", __func__);
 		ret = proc_clearhalt(ps, p);
 		if (ret >= 0)
-<<<<<<< HEAD
-			inode->i_mtime = inode->i_ctime = current_time(inode);
-=======
 			inode->i_mtime = inode_set_ctime_current(inode);
->>>>>>> da8103da
 		break;
 
 	case USBDEVFS_GETDRIVER:
@@ -2711,11 +2695,7 @@
 		snoop(&dev->dev, "%s: SUBMITURB\n", __func__);
 		ret = proc_submiturb(ps, p);
 		if (ret >= 0)
-<<<<<<< HEAD
-			inode->i_mtime = inode->i_ctime = current_time(inode);
-=======
 			inode->i_mtime = inode_set_ctime_current(inode);
->>>>>>> da8103da
 		break;
 
 #ifdef CONFIG_COMPAT
@@ -2723,22 +2703,14 @@
 		snoop(&dev->dev, "%s: CONTROL32\n", __func__);
 		ret = proc_control_compat(ps, p);
 		if (ret >= 0)
-<<<<<<< HEAD
-			inode->i_mtime = inode->i_ctime = current_time(inode);
-=======
 			inode->i_mtime = inode_set_ctime_current(inode);
->>>>>>> da8103da
 		break;
 
 	case USBDEVFS_BULK32:
 		snoop(&dev->dev, "%s: BULK32\n", __func__);
 		ret = proc_bulk_compat(ps, p);
 		if (ret >= 0)
-<<<<<<< HEAD
-			inode->i_mtime = inode->i_ctime = current_time(inode);
-=======
 			inode->i_mtime = inode_set_ctime_current(inode);
->>>>>>> da8103da
 		break;
 
 	case USBDEVFS_DISCSIGNAL32:
@@ -2750,11 +2722,7 @@
 		snoop(&dev->dev, "%s: SUBMITURB32\n", __func__);
 		ret = proc_submiturb_compat(ps, p);
 		if (ret >= 0)
-<<<<<<< HEAD
-			inode->i_mtime = inode->i_ctime = current_time(inode);
-=======
 			inode->i_mtime = inode_set_ctime_current(inode);
->>>>>>> da8103da
 		break;
 
 	case USBDEVFS_IOCTL32:
