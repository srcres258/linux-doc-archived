--- conflicted
+++ resolved
@@ -1074,17 +1074,6 @@
 	return conn;
 }
 
-<<<<<<< HEAD
-static bool hci_conn_unlink(struct hci_conn *conn)
-{
-	if (!conn->link)
-		return false;
-
-	conn->link->link = NULL;
-	conn->link = NULL;
-
-	return true;
-=======
 static void hci_conn_unlink(struct hci_conn *conn)
 {
 	struct hci_dev *hdev = conn->hdev;
@@ -1118,7 +1107,6 @@
 	 */
 	if (conn->handle == HCI_CONN_HANDLE_UNSET)
 		hci_conn_del(conn);
->>>>>>> 492cf2b5
 }
 
 int hci_conn_del(struct hci_conn *conn)
@@ -1132,22 +1120,7 @@
 	cancel_delayed_work_sync(&conn->idle_work);
 
 	if (conn->type == ACL_LINK) {
-<<<<<<< HEAD
-		struct hci_conn *link = conn->link;
-
-		if (link) {
-			hci_conn_unlink(conn);
-			/* Due to race, SCO connection might be not established
-			 * yet at this point. Delete it now, otherwise it is
-			 * possible for it to be stuck and can't be deleted.
-			 */
-			if (link->handle == HCI_CONN_HANDLE_UNSET)
-				hci_conn_del(link);
-		}
-
-=======
 		hci_conn_unlink(conn);
->>>>>>> 492cf2b5
 		/* Unacked frames */
 		hdev->acl_cnt += conn->sent;
 	} else if (conn->type == LE_LINK) {
