// SPDX-License-Identifier: GPL-2.0
/*
 * CPUFreq governor based on scheduler-provided CPU utilization data.
 *
 * Copyright (C) 2016, Intel Corporation
 * Author: Rafael J. Wysocki <rafael.j.wysocki@intel.com>
 */

#define IOWAIT_BOOST_MIN	(SCHED_CAPACITY_SCALE / 8)

struct sugov_tunables {
	struct gov_attr_set	attr_set;
	unsigned int		rate_limit_us;
};

struct sugov_policy {
	struct cpufreq_policy	*policy;

	struct sugov_tunables	*tunables;
	struct list_head	tunables_hook;

	raw_spinlock_t		update_lock;
	u64			last_freq_update_time;
	s64			freq_update_delay_ns;
	unsigned int		next_freq;
	unsigned int		cached_raw_freq;

	/* max CPU capacity, which is equal for all CPUs in freq. domain */
	unsigned long		max;

	/* The next fields are only needed if fast switch cannot be used: */
	struct			irq_work irq_work;
	struct			kthread_work work;
	struct			mutex work_lock;
	struct			kthread_worker worker;
	struct task_struct	*thread;
	bool			work_in_progress;

	bool			limits_changed;
	bool			need_freq_update;
};

struct sugov_cpu {
	struct update_util_data	update_util;
	struct sugov_policy	*sg_policy;
	unsigned int		cpu;

	bool			iowait_boost_pending;
	unsigned int		iowait_boost;
	u64			last_update;

	unsigned long		util;
	unsigned long		bw_dl;

	/* The field below is for single-CPU policies only: */
#ifdef CONFIG_NO_HZ_COMMON
	unsigned long		saved_idle_calls;
#endif
};

static DEFINE_PER_CPU(struct sugov_cpu, sugov_cpu);

/************************ Governor internals ***********************/

static bool sugov_should_update_freq(struct sugov_policy *sg_policy, u64 time)
{
	s64 delta_ns;

	/*
	 * Since cpufreq_update_util() is called with rq->lock held for
	 * the @target_cpu, our per-CPU data is fully serialized.
	 *
	 * However, drivers cannot in general deal with cross-CPU
	 * requests, so while get_next_freq() will work, our
	 * sugov_update_commit() call may not for the fast switching platforms.
	 *
	 * Hence stop here for remote requests if they aren't supported
	 * by the hardware, as calculating the frequency is pointless if
	 * we cannot in fact act on it.
	 *
	 * This is needed on the slow switching platforms too to prevent CPUs
	 * going offline from leaving stale IRQ work items behind.
	 */
	if (!cpufreq_this_cpu_can_update(sg_policy->policy))
		return false;

	if (unlikely(sg_policy->limits_changed)) {
		sg_policy->limits_changed = false;
		sg_policy->need_freq_update = true;
		return true;
	}

	delta_ns = time - sg_policy->last_freq_update_time;

	return delta_ns >= sg_policy->freq_update_delay_ns;
}

static bool sugov_update_next_freq(struct sugov_policy *sg_policy, u64 time,
				   unsigned int next_freq)
{
	if (sg_policy->need_freq_update)
		sg_policy->need_freq_update = cpufreq_driver_test_flags(CPUFREQ_NEED_UPDATE_LIMITS);
	else if (sg_policy->next_freq == next_freq)
		return false;

	sg_policy->next_freq = next_freq;
	sg_policy->last_freq_update_time = time;

	return true;
}

static void sugov_deferred_update(struct sugov_policy *sg_policy)
{
	if (!sg_policy->work_in_progress) {
		sg_policy->work_in_progress = true;
		irq_work_queue(&sg_policy->irq_work);
	}
}

/**
 * get_next_freq - Compute a new frequency for a given cpufreq policy.
 * @sg_policy: schedutil policy object to compute the new frequency for.
 * @util: Current CPU utilization.
 * @max: CPU capacity.
 *
 * If the utilization is frequency-invariant, choose the new frequency to be
 * proportional to it, that is
 *
 * next_freq = C * max_freq * util / max
 *
 * Otherwise, approximate the would-be frequency-invariant utilization by
 * util_raw * (curr_freq / max_freq) which leads to
 *
 * next_freq = C * curr_freq * util_raw / max
 *
 * Take C = 1.25 for the frequency tipping point at (util / max) = 0.8.
 *
 * The lowest driver-supported frequency which is equal or greater than the raw
 * next_freq (as calculated above) is returned, subject to policy min/max and
 * cpufreq driver limitations.
 */
static unsigned int get_next_freq(struct sugov_policy *sg_policy,
				  unsigned long util, unsigned long max)
{
	struct cpufreq_policy *policy = sg_policy->policy;
	unsigned int freq = arch_scale_freq_invariant() ?
				policy->cpuinfo.max_freq : policy->cur;

	util = map_util_perf(util);
	freq = map_util_freq(util, freq, max);

	if (freq == sg_policy->cached_raw_freq && !sg_policy->need_freq_update)
		return sg_policy->next_freq;

	sg_policy->cached_raw_freq = freq;
	return cpufreq_driver_resolve_freq(policy, freq);
}

static void sugov_get_util(struct sugov_cpu *sg_cpu)
{
	struct rq *rq = cpu_rq(sg_cpu->cpu);

<<<<<<< HEAD
	sg_cpu->max = arch_scale_cpu_capacity(sg_cpu->cpu);
=======
>>>>>>> 7365df19
	sg_cpu->bw_dl = cpu_bw_dl(rq);
	sg_cpu->util = effective_cpu_util(sg_cpu->cpu, cpu_util_cfs(sg_cpu->cpu),
					  FREQUENCY_UTIL, NULL);
}

/**
 * sugov_iowait_reset() - Reset the IO boost status of a CPU.
 * @sg_cpu: the sugov data for the CPU to boost
 * @time: the update time from the caller
 * @set_iowait_boost: true if an IO boost has been requested
 *
 * The IO wait boost of a task is disabled after a tick since the last update
 * of a CPU. If a new IO wait boost is requested after more then a tick, then
 * we enable the boost starting from IOWAIT_BOOST_MIN, which improves energy
 * efficiency by ignoring sporadic wakeups from IO.
 */
static bool sugov_iowait_reset(struct sugov_cpu *sg_cpu, u64 time,
			       bool set_iowait_boost)
{
	s64 delta_ns = time - sg_cpu->last_update;

	/* Reset boost only if a tick has elapsed since last request */
	if (delta_ns <= TICK_NSEC)
		return false;

	sg_cpu->iowait_boost = set_iowait_boost ? IOWAIT_BOOST_MIN : 0;
	sg_cpu->iowait_boost_pending = set_iowait_boost;

	return true;
}

/**
 * sugov_iowait_boost() - Updates the IO boost status of a CPU.
 * @sg_cpu: the sugov data for the CPU to boost
 * @time: the update time from the caller
 * @flags: SCHED_CPUFREQ_IOWAIT if the task is waking up after an IO wait
 *
 * Each time a task wakes up after an IO operation, the CPU utilization can be
 * boosted to a certain utilization which doubles at each "frequent and
 * successive" wakeup from IO, ranging from IOWAIT_BOOST_MIN to the utilization
 * of the maximum OPP.
 *
 * To keep doubling, an IO boost has to be requested at least once per tick,
 * otherwise we restart from the utilization of the minimum OPP.
 */
static void sugov_iowait_boost(struct sugov_cpu *sg_cpu, u64 time,
			       unsigned int flags)
{
	bool set_iowait_boost = flags & SCHED_CPUFREQ_IOWAIT;

	/* Reset boost if the CPU appears to have been idle enough */
	if (sg_cpu->iowait_boost &&
	    sugov_iowait_reset(sg_cpu, time, set_iowait_boost))
		return;

	/* Boost only tasks waking up after IO */
	if (!set_iowait_boost)
		return;

	/* Ensure boost doubles only one time at each request */
	if (sg_cpu->iowait_boost_pending)
		return;
	sg_cpu->iowait_boost_pending = true;

	/* Double the boost at each request */
	if (sg_cpu->iowait_boost) {
		sg_cpu->iowait_boost =
			min_t(unsigned int, sg_cpu->iowait_boost << 1, SCHED_CAPACITY_SCALE);
		return;
	}

	/* First wakeup after IO: start with minimum boost */
	sg_cpu->iowait_boost = IOWAIT_BOOST_MIN;
}

/**
 * sugov_iowait_apply() - Apply the IO boost to a CPU.
 * @sg_cpu: the sugov data for the cpu to boost
 * @time: the update time from the caller
 *
 * A CPU running a task which woken up after an IO operation can have its
 * utilization boosted to speed up the completion of those IO operations.
 * The IO boost value is increased each time a task wakes up from IO, in
 * sugov_iowait_apply(), and it's instead decreased by this function,
 * each time an increase has not been requested (!iowait_boost_pending).
 *
 * A CPU which also appears to have been idle for at least one tick has also
 * its IO boost utilization reset.
 *
 * This mechanism is designed to boost high frequently IO waiting tasks, while
 * being more conservative on tasks which does sporadic IO operations.
 */
static void sugov_iowait_apply(struct sugov_cpu *sg_cpu, u64 time)
{
	struct sugov_policy *sg_policy = sg_cpu->sg_policy;
	unsigned long boost;

	/* No boost currently required */
	if (!sg_cpu->iowait_boost)
		return;

	/* Reset boost if the CPU appears to have been idle enough */
	if (sugov_iowait_reset(sg_cpu, time, false))
		return;

	if (!sg_cpu->iowait_boost_pending) {
		/*
		 * No boost pending; reduce the boost value.
		 */
		sg_cpu->iowait_boost >>= 1;
		if (sg_cpu->iowait_boost < IOWAIT_BOOST_MIN) {
			sg_cpu->iowait_boost = 0;
			return;
		}
	}

	sg_cpu->iowait_boost_pending = false;

	/*
	 * sg_cpu->util is already in capacity scale; convert iowait_boost
	 * into the same scale so we can compare.
	 */
	boost = sg_cpu->iowait_boost * sg_policy->max;
	boost >>= SCHED_CAPACITY_SHIFT;
	boost = uclamp_rq_util_with(cpu_rq(sg_cpu->cpu), boost, NULL);
	if (sg_cpu->util < boost)
		sg_cpu->util = boost;
}

#ifdef CONFIG_NO_HZ_COMMON
static bool sugov_cpu_is_busy(struct sugov_cpu *sg_cpu)
{
	unsigned long idle_calls = tick_nohz_get_idle_calls_cpu(sg_cpu->cpu);
	bool ret = idle_calls == sg_cpu->saved_idle_calls;

	sg_cpu->saved_idle_calls = idle_calls;
	return ret;
}
#else
static inline bool sugov_cpu_is_busy(struct sugov_cpu *sg_cpu) { return false; }
#endif /* CONFIG_NO_HZ_COMMON */

/*
 * Make sugov_should_update_freq() ignore the rate limit when DL
 * has increased the utilization.
 */
static inline void ignore_dl_rate_limit(struct sugov_cpu *sg_cpu)
{
	if (cpu_bw_dl(cpu_rq(sg_cpu->cpu)) > sg_cpu->bw_dl)
		sg_cpu->sg_policy->limits_changed = true;
}

static inline bool sugov_update_single_common(struct sugov_cpu *sg_cpu,
					      u64 time, unsigned int flags)
{
	sugov_iowait_boost(sg_cpu, time, flags);
	sg_cpu->last_update = time;

	ignore_dl_rate_limit(sg_cpu);

	if (!sugov_should_update_freq(sg_cpu->sg_policy, time))
		return false;

	sugov_get_util(sg_cpu);
	sugov_iowait_apply(sg_cpu, time);

	return true;
}

static void sugov_update_single_freq(struct update_util_data *hook, u64 time,
				     unsigned int flags)
{
	struct sugov_cpu *sg_cpu = container_of(hook, struct sugov_cpu, update_util);
	struct sugov_policy *sg_policy = sg_cpu->sg_policy;
	unsigned int cached_freq = sg_policy->cached_raw_freq;
	unsigned int next_f;

	if (!sugov_update_single_common(sg_cpu, time, flags))
		return;

	next_f = get_next_freq(sg_policy, sg_cpu->util, sg_policy->max);
	/*
	 * Do not reduce the frequency if the CPU has not been idle
	 * recently, as the reduction is likely to be premature then.
	 *
	 * Except when the rq is capped by uclamp_max.
	 */
	if (!uclamp_rq_is_capped(cpu_rq(sg_cpu->cpu)) &&
	    sugov_cpu_is_busy(sg_cpu) && next_f < sg_policy->next_freq) {
		next_f = sg_policy->next_freq;

		/* Restore cached freq as next_freq has changed */
		sg_policy->cached_raw_freq = cached_freq;
	}

	if (!sugov_update_next_freq(sg_policy, time, next_f))
		return;

	/*
	 * This code runs under rq->lock for the target CPU, so it won't run
	 * concurrently on two different CPUs for the same target and it is not
	 * necessary to acquire the lock in the fast switch case.
	 */
	if (sg_policy->policy->fast_switch_enabled) {
		cpufreq_driver_fast_switch(sg_policy->policy, next_f);
	} else {
		raw_spin_lock(&sg_policy->update_lock);
		sugov_deferred_update(sg_policy);
		raw_spin_unlock(&sg_policy->update_lock);
	}
}

static void sugov_update_single_perf(struct update_util_data *hook, u64 time,
				     unsigned int flags)
{
	struct sugov_cpu *sg_cpu = container_of(hook, struct sugov_cpu, update_util);
	struct sugov_policy *sg_policy = sg_cpu->sg_policy;
	unsigned long prev_util = sg_cpu->util;

	/*
	 * Fall back to the "frequency" path if frequency invariance is not
	 * supported, because the direct mapping between the utilization and
	 * the performance levels depends on the frequency invariance.
	 */
	if (!arch_scale_freq_invariant()) {
		sugov_update_single_freq(hook, time, flags);
		return;
	}

	if (!sugov_update_single_common(sg_cpu, time, flags))
		return;

	/*
	 * Do not reduce the target performance level if the CPU has not been
	 * idle recently, as the reduction is likely to be premature then.
	 *
	 * Except when the rq is capped by uclamp_max.
	 */
	if (!uclamp_rq_is_capped(cpu_rq(sg_cpu->cpu)) &&
	    sugov_cpu_is_busy(sg_cpu) && sg_cpu->util < prev_util)
		sg_cpu->util = prev_util;

	cpufreq_driver_adjust_perf(sg_cpu->cpu, map_util_perf(sg_cpu->bw_dl),
				   map_util_perf(sg_cpu->util),
				   sg_policy->max);

	sg_cpu->sg_policy->last_freq_update_time = time;
}

static unsigned int sugov_next_freq_shared(struct sugov_cpu *sg_cpu, u64 time)
{
	struct sugov_policy *sg_policy = sg_cpu->sg_policy;
	struct cpufreq_policy *policy = sg_policy->policy;
	unsigned long util = 0;
	unsigned int j;

	for_each_cpu(j, policy->cpus) {
		struct sugov_cpu *j_sg_cpu = &per_cpu(sugov_cpu, j);

		sugov_get_util(j_sg_cpu);
		sugov_iowait_apply(j_sg_cpu, time);

		util = max(j_sg_cpu->util, util);
	}

	return get_next_freq(sg_policy, util, sg_policy->max);
}

static void
sugov_update_shared(struct update_util_data *hook, u64 time, unsigned int flags)
{
	struct sugov_cpu *sg_cpu = container_of(hook, struct sugov_cpu, update_util);
	struct sugov_policy *sg_policy = sg_cpu->sg_policy;
	unsigned int next_f;

	raw_spin_lock(&sg_policy->update_lock);

	sugov_iowait_boost(sg_cpu, time, flags);
	sg_cpu->last_update = time;

	ignore_dl_rate_limit(sg_cpu);

	if (sugov_should_update_freq(sg_policy, time)) {
		next_f = sugov_next_freq_shared(sg_cpu, time);

		if (!sugov_update_next_freq(sg_policy, time, next_f))
			goto unlock;

		if (sg_policy->policy->fast_switch_enabled)
			cpufreq_driver_fast_switch(sg_policy->policy, next_f);
		else
			sugov_deferred_update(sg_policy);
	}
unlock:
	raw_spin_unlock(&sg_policy->update_lock);
}

static void sugov_work(struct kthread_work *work)
{
	struct sugov_policy *sg_policy = container_of(work, struct sugov_policy, work);
	unsigned int freq;
	unsigned long flags;

	/*
	 * Hold sg_policy->update_lock shortly to handle the case where:
	 * in case sg_policy->next_freq is read here, and then updated by
	 * sugov_deferred_update() just before work_in_progress is set to false
	 * here, we may miss queueing the new update.
	 *
	 * Note: If a work was queued after the update_lock is released,
	 * sugov_work() will just be called again by kthread_work code; and the
	 * request will be proceed before the sugov thread sleeps.
	 */
	raw_spin_lock_irqsave(&sg_policy->update_lock, flags);
	freq = sg_policy->next_freq;
	sg_policy->work_in_progress = false;
	raw_spin_unlock_irqrestore(&sg_policy->update_lock, flags);

	mutex_lock(&sg_policy->work_lock);
	__cpufreq_driver_target(sg_policy->policy, freq, CPUFREQ_RELATION_L);
	mutex_unlock(&sg_policy->work_lock);
}

static void sugov_irq_work(struct irq_work *irq_work)
{
	struct sugov_policy *sg_policy;

	sg_policy = container_of(irq_work, struct sugov_policy, irq_work);

	kthread_queue_work(&sg_policy->worker, &sg_policy->work);
}

/************************** sysfs interface ************************/

static struct sugov_tunables *global_tunables;
static DEFINE_MUTEX(global_tunables_lock);

static inline struct sugov_tunables *to_sugov_tunables(struct gov_attr_set *attr_set)
{
	return container_of(attr_set, struct sugov_tunables, attr_set);
}

static ssize_t rate_limit_us_show(struct gov_attr_set *attr_set, char *buf)
{
	struct sugov_tunables *tunables = to_sugov_tunables(attr_set);

	return sprintf(buf, "%u\n", tunables->rate_limit_us);
}

static ssize_t
rate_limit_us_store(struct gov_attr_set *attr_set, const char *buf, size_t count)
{
	struct sugov_tunables *tunables = to_sugov_tunables(attr_set);
	struct sugov_policy *sg_policy;
	unsigned int rate_limit_us;

	if (kstrtouint(buf, 10, &rate_limit_us))
		return -EINVAL;

	tunables->rate_limit_us = rate_limit_us;

	list_for_each_entry(sg_policy, &attr_set->policy_list, tunables_hook)
		sg_policy->freq_update_delay_ns = rate_limit_us * NSEC_PER_USEC;

	return count;
}

static struct governor_attr rate_limit_us = __ATTR_RW(rate_limit_us);

static struct attribute *sugov_attrs[] = {
	&rate_limit_us.attr,
	NULL
};
ATTRIBUTE_GROUPS(sugov);

static void sugov_tunables_free(struct kobject *kobj)
{
	struct gov_attr_set *attr_set = to_gov_attr_set(kobj);

	kfree(to_sugov_tunables(attr_set));
}

static struct kobj_type sugov_tunables_ktype = {
	.default_groups = sugov_groups,
	.sysfs_ops = &governor_sysfs_ops,
	.release = &sugov_tunables_free,
};

/********************** cpufreq governor interface *********************/

struct cpufreq_governor schedutil_gov;

static struct sugov_policy *sugov_policy_alloc(struct cpufreq_policy *policy)
{
	struct sugov_policy *sg_policy;

	sg_policy = kzalloc(sizeof(*sg_policy), GFP_KERNEL);
	if (!sg_policy)
		return NULL;

	sg_policy->policy = policy;
	raw_spin_lock_init(&sg_policy->update_lock);
	return sg_policy;
}

static void sugov_policy_free(struct sugov_policy *sg_policy)
{
	kfree(sg_policy);
}

static int sugov_kthread_create(struct sugov_policy *sg_policy)
{
	struct task_struct *thread;
	struct sched_attr attr = {
		.size		= sizeof(struct sched_attr),
		.sched_policy	= SCHED_DEADLINE,
		.sched_flags	= SCHED_FLAG_SUGOV,
		.sched_nice	= 0,
		.sched_priority	= 0,
		/*
		 * Fake (unused) bandwidth; workaround to "fix"
		 * priority inheritance.
		 */
		.sched_runtime	=  1000000,
		.sched_deadline = 10000000,
		.sched_period	= 10000000,
	};
	struct cpufreq_policy *policy = sg_policy->policy;
	int ret;

	/* kthread only required for slow path */
	if (policy->fast_switch_enabled)
		return 0;

	kthread_init_work(&sg_policy->work, sugov_work);
	kthread_init_worker(&sg_policy->worker);
	thread = kthread_create(kthread_worker_fn, &sg_policy->worker,
				"sugov:%d",
				cpumask_first(policy->related_cpus));
	if (IS_ERR(thread)) {
		pr_err("failed to create sugov thread: %ld\n", PTR_ERR(thread));
		return PTR_ERR(thread);
	}

	ret = sched_setattr_nocheck(thread, &attr);
	if (ret) {
		kthread_stop(thread);
		pr_warn("%s: failed to set SCHED_DEADLINE\n", __func__);
		return ret;
	}

	sg_policy->thread = thread;
	kthread_bind_mask(thread, policy->related_cpus);
	init_irq_work(&sg_policy->irq_work, sugov_irq_work);
	mutex_init(&sg_policy->work_lock);

	wake_up_process(thread);

	return 0;
}

static void sugov_kthread_stop(struct sugov_policy *sg_policy)
{
	/* kthread only required for slow path */
	if (sg_policy->policy->fast_switch_enabled)
		return;

	kthread_flush_worker(&sg_policy->worker);
	kthread_stop(sg_policy->thread);
	mutex_destroy(&sg_policy->work_lock);
}

static struct sugov_tunables *sugov_tunables_alloc(struct sugov_policy *sg_policy)
{
	struct sugov_tunables *tunables;

	tunables = kzalloc(sizeof(*tunables), GFP_KERNEL);
	if (tunables) {
		gov_attr_set_init(&tunables->attr_set, &sg_policy->tunables_hook);
		if (!have_governor_per_policy())
			global_tunables = tunables;
	}
	return tunables;
}

static void sugov_clear_global_tunables(void)
{
	if (!have_governor_per_policy())
		global_tunables = NULL;
}

static int sugov_init(struct cpufreq_policy *policy)
{
	struct sugov_policy *sg_policy;
	struct sugov_tunables *tunables;
	int ret = 0;

	/* State should be equivalent to EXIT */
	if (policy->governor_data)
		return -EBUSY;

	cpufreq_enable_fast_switch(policy);

	sg_policy = sugov_policy_alloc(policy);
	if (!sg_policy) {
		ret = -ENOMEM;
		goto disable_fast_switch;
	}

	ret = sugov_kthread_create(sg_policy);
	if (ret)
		goto free_sg_policy;

	mutex_lock(&global_tunables_lock);

	if (global_tunables) {
		if (WARN_ON(have_governor_per_policy())) {
			ret = -EINVAL;
			goto stop_kthread;
		}
		policy->governor_data = sg_policy;
		sg_policy->tunables = global_tunables;

		gov_attr_set_get(&global_tunables->attr_set, &sg_policy->tunables_hook);
		goto out;
	}

	tunables = sugov_tunables_alloc(sg_policy);
	if (!tunables) {
		ret = -ENOMEM;
		goto stop_kthread;
	}

	tunables->rate_limit_us = cpufreq_policy_transition_delay_us(policy);

	policy->governor_data = sg_policy;
	sg_policy->tunables = tunables;

	ret = kobject_init_and_add(&tunables->attr_set.kobj, &sugov_tunables_ktype,
				   get_governor_parent_kobj(policy), "%s",
				   schedutil_gov.name);
	if (ret)
		goto fail;

out:
	mutex_unlock(&global_tunables_lock);
	return 0;

fail:
	kobject_put(&tunables->attr_set.kobj);
	policy->governor_data = NULL;
	sugov_clear_global_tunables();

stop_kthread:
	sugov_kthread_stop(sg_policy);
	mutex_unlock(&global_tunables_lock);

free_sg_policy:
	sugov_policy_free(sg_policy);

disable_fast_switch:
	cpufreq_disable_fast_switch(policy);

	pr_err("initialization failed (error %d)\n", ret);
	return ret;
}

static void sugov_exit(struct cpufreq_policy *policy)
{
	struct sugov_policy *sg_policy = policy->governor_data;
	struct sugov_tunables *tunables = sg_policy->tunables;
	unsigned int count;

	mutex_lock(&global_tunables_lock);

	count = gov_attr_set_put(&tunables->attr_set, &sg_policy->tunables_hook);
	policy->governor_data = NULL;
	if (!count)
		sugov_clear_global_tunables();

	mutex_unlock(&global_tunables_lock);

	sugov_kthread_stop(sg_policy);
	sugov_policy_free(sg_policy);
	cpufreq_disable_fast_switch(policy);
}

static int sugov_start(struct cpufreq_policy *policy)
{
	struct sugov_policy *sg_policy = policy->governor_data;
	void (*uu)(struct update_util_data *data, u64 time, unsigned int flags);
	unsigned int cpu = cpumask_first(policy->cpus);

	sg_policy->freq_update_delay_ns	= sg_policy->tunables->rate_limit_us * NSEC_PER_USEC;
	sg_policy->last_freq_update_time	= 0;
	sg_policy->next_freq			= 0;
	sg_policy->work_in_progress		= false;
	sg_policy->limits_changed		= false;
	sg_policy->cached_raw_freq		= 0;
	sg_policy->max				= arch_scale_cpu_capacity(cpu);

	sg_policy->need_freq_update = cpufreq_driver_test_flags(CPUFREQ_NEED_UPDATE_LIMITS);

	for_each_cpu(cpu, policy->cpus) {
		struct sugov_cpu *sg_cpu = &per_cpu(sugov_cpu, cpu);

		memset(sg_cpu, 0, sizeof(*sg_cpu));
		sg_cpu->cpu			= cpu;
		sg_cpu->sg_policy		= sg_policy;
	}

	if (policy_is_shared(policy))
		uu = sugov_update_shared;
	else if (policy->fast_switch_enabled && cpufreq_driver_has_adjust_perf())
		uu = sugov_update_single_perf;
	else
		uu = sugov_update_single_freq;

	for_each_cpu(cpu, policy->cpus) {
		struct sugov_cpu *sg_cpu = &per_cpu(sugov_cpu, cpu);

		cpufreq_add_update_util_hook(cpu, &sg_cpu->update_util, uu);
	}
	return 0;
}

static void sugov_stop(struct cpufreq_policy *policy)
{
	struct sugov_policy *sg_policy = policy->governor_data;
	unsigned int cpu;

	for_each_cpu(cpu, policy->cpus)
		cpufreq_remove_update_util_hook(cpu);

	synchronize_rcu();

	if (!policy->fast_switch_enabled) {
		irq_work_sync(&sg_policy->irq_work);
		kthread_cancel_work_sync(&sg_policy->work);
	}
}

static void sugov_limits(struct cpufreq_policy *policy)
{
	struct sugov_policy *sg_policy = policy->governor_data;

	if (!policy->fast_switch_enabled) {
		mutex_lock(&sg_policy->work_lock);
		cpufreq_policy_apply_limits(policy);
		mutex_unlock(&sg_policy->work_lock);
	}

	sg_policy->limits_changed = true;
}

struct cpufreq_governor schedutil_gov = {
	.name			= "schedutil",
	.owner			= THIS_MODULE,
	.flags			= CPUFREQ_GOV_DYNAMIC_SWITCHING,
	.init			= sugov_init,
	.exit			= sugov_exit,
	.start			= sugov_start,
	.stop			= sugov_stop,
	.limits			= sugov_limits,
};

#ifdef CONFIG_CPU_FREQ_DEFAULT_GOV_SCHEDUTIL
struct cpufreq_governor *cpufreq_default_governor(void)
{
	return &schedutil_gov;
}
#endif

cpufreq_governor_init(schedutil_gov);

#ifdef CONFIG_ENERGY_MODEL
static void rebuild_sd_workfn(struct work_struct *work)
{
	rebuild_sched_domains_energy();
}
static DECLARE_WORK(rebuild_sd_work, rebuild_sd_workfn);

/*
 * EAS shouldn't be attempted without sugov, so rebuild the sched_domains
 * on governor changes to make sure the scheduler knows about it.
 */
void sched_cpufreq_governor_change(struct cpufreq_policy *policy,
				  struct cpufreq_governor *old_gov)
{
	if (old_gov == &schedutil_gov || policy->governor == &schedutil_gov) {
		/*
		 * When called from the cpufreq_register_driver() path, the
		 * cpu_hotplug_lock is already held, so use a work item to
		 * avoid nested locking in rebuild_sched_domains().
		 */
		schedule_work(&rebuild_sd_work);
	}

}
#endif<|MERGE_RESOLUTION|>--- conflicted
+++ resolved
@@ -160,10 +160,6 @@
 {
 	struct rq *rq = cpu_rq(sg_cpu->cpu);
 
-<<<<<<< HEAD
-	sg_cpu->max = arch_scale_cpu_capacity(sg_cpu->cpu);
-=======
->>>>>>> 7365df19
 	sg_cpu->bw_dl = cpu_bw_dl(rq);
 	sg_cpu->util = effective_cpu_util(sg_cpu->cpu, cpu_util_cfs(sg_cpu->cpu),
 					  FREQUENCY_UTIL, NULL);
