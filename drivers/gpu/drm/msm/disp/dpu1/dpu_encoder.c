// SPDX-License-Identifier: GPL-2.0-only
/*
 * Copyright (C) 2013 Red Hat
 * Copyright (c) 2014-2018, 2020-2021 The Linux Foundation. All rights reserved.
 * Copyright (c) 2022 Qualcomm Innovation Center, Inc. All rights reserved.
 *
 * Author: Rob Clark <robdclark@gmail.com>
 */

#define pr_fmt(fmt)	"[drm:%s:%d] " fmt, __func__, __LINE__
#include <linux/debugfs.h>
#include <linux/kthread.h>
#include <linux/seq_file.h>

#include <drm/drm_atomic.h>
#include <drm/drm_crtc.h>
#include <drm/drm_file.h>
#include <drm/drm_probe_helper.h>

#include "msm_drv.h"
#include "dpu_kms.h"
#include "dpu_hwio.h"
#include "dpu_hw_catalog.h"
#include "dpu_hw_intf.h"
#include "dpu_hw_ctl.h"
#include "dpu_hw_dspp.h"
#include "dpu_hw_dsc.h"
#include "dpu_hw_merge3d.h"
#include "dpu_formats.h"
#include "dpu_encoder_phys.h"
#include "dpu_crtc.h"
#include "dpu_trace.h"
#include "dpu_core_irq.h"
#include "disp/msm_disp_snapshot.h"

#define DPU_DEBUG_ENC(e, fmt, ...) DRM_DEBUG_ATOMIC("enc%d " fmt,\
		(e) ? (e)->base.base.id : -1, ##__VA_ARGS__)

#define DPU_ERROR_ENC(e, fmt, ...) DPU_ERROR("enc%d " fmt,\
		(e) ? (e)->base.base.id : -1, ##__VA_ARGS__)

/*
 * Two to anticipate panels that can do cmd/vid dynamic switching
 * plan is to create all possible physical encoder types, and switch between
 * them at runtime
 */
#define NUM_PHYS_ENCODER_TYPES 2

#define MAX_PHYS_ENCODERS_PER_VIRTUAL \
	(MAX_H_TILES_PER_DISPLAY * NUM_PHYS_ENCODER_TYPES)

#define MAX_CHANNELS_PER_ENC 2

#define IDLE_SHORT_TIMEOUT	1

#define MAX_HDISPLAY_SPLIT 1080

/* timeout in frames waiting for frame done */
#define DPU_ENCODER_FRAME_DONE_TIMEOUT_FRAMES 5

/**
 * enum dpu_enc_rc_events - events for resource control state machine
 * @DPU_ENC_RC_EVENT_KICKOFF:
 *	This event happens at NORMAL priority.
 *	Event that signals the start of the transfer. When this event is
 *	received, enable MDP/DSI core clocks. Regardless of the previous
 *	state, the resource should be in ON state at the end of this event.
 * @DPU_ENC_RC_EVENT_FRAME_DONE:
 *	This event happens at INTERRUPT level.
 *	Event signals the end of the data transfer after the PP FRAME_DONE
 *	event. At the end of this event, a delayed work is scheduled to go to
 *	IDLE_PC state after IDLE_TIMEOUT time.
 * @DPU_ENC_RC_EVENT_PRE_STOP:
 *	This event happens at NORMAL priority.
 *	This event, when received during the ON state, leave the RC STATE
 *	in the PRE_OFF state. It should be followed by the STOP event as
 *	part of encoder disable.
 *	If received during IDLE or OFF states, it will do nothing.
 * @DPU_ENC_RC_EVENT_STOP:
 *	This event happens at NORMAL priority.
 *	When this event is received, disable all the MDP/DSI core clocks, and
 *	disable IRQs. It should be called from the PRE_OFF or IDLE states.
 *	IDLE is expected when IDLE_PC has run, and PRE_OFF did nothing.
 *	PRE_OFF is expected when PRE_STOP was executed during the ON state.
 *	Resource state should be in OFF at the end of the event.
 * @DPU_ENC_RC_EVENT_ENTER_IDLE:
 *	This event happens at NORMAL priority from a work item.
 *	Event signals that there were no frame updates for IDLE_TIMEOUT time.
 *	This would disable MDP/DSI core clocks and change the resource state
 *	to IDLE.
 */
enum dpu_enc_rc_events {
	DPU_ENC_RC_EVENT_KICKOFF = 1,
	DPU_ENC_RC_EVENT_FRAME_DONE,
	DPU_ENC_RC_EVENT_PRE_STOP,
	DPU_ENC_RC_EVENT_STOP,
	DPU_ENC_RC_EVENT_ENTER_IDLE
};

/*
 * enum dpu_enc_rc_states - states that the resource control maintains
 * @DPU_ENC_RC_STATE_OFF: Resource is in OFF state
 * @DPU_ENC_RC_STATE_PRE_OFF: Resource is transitioning to OFF state
 * @DPU_ENC_RC_STATE_ON: Resource is in ON state
 * @DPU_ENC_RC_STATE_MODESET: Resource is in modeset state
 * @DPU_ENC_RC_STATE_IDLE: Resource is in IDLE state
 */
enum dpu_enc_rc_states {
	DPU_ENC_RC_STATE_OFF,
	DPU_ENC_RC_STATE_PRE_OFF,
	DPU_ENC_RC_STATE_ON,
	DPU_ENC_RC_STATE_IDLE
};

/**
 * struct dpu_encoder_virt - virtual encoder. Container of one or more physical
 *	encoders. Virtual encoder manages one "logical" display. Physical
 *	encoders manage one intf block, tied to a specific panel/sub-panel.
 *	Virtual encoder defers as much as possible to the physical encoders.
 *	Virtual encoder registers itself with the DRM Framework as the encoder.
 * @base:		drm_encoder base class for registration with DRM
 * @enc_spinlock:	Virtual-Encoder-Wide Spin Lock for IRQ purposes
 * @enabled:		True if the encoder is active, protected by enc_lock
 * @num_phys_encs:	Actual number of physical encoders contained.
 * @phys_encs:		Container of physical encoders managed.
 * @cur_master:		Pointer to the current master in this mode. Optimization
 *			Only valid after enable. Cleared as disable.
 * @cur_slave:		As above but for the slave encoder.
 * @hw_pp:		Handle to the pingpong blocks used for the display. No.
 *			pingpong blocks can be different than num_phys_encs.
 * @hw_dsc:		Handle to the DSC blocks used for the display.
 * @dsc_mask:		Bitmask of used DSC blocks.
 * @intfs_swapped:	Whether or not the phys_enc interfaces have been swapped
 *			for partial update right-only cases, such as pingpong
 *			split where virtual pingpong does not generate IRQs
 * @crtc:		Pointer to the currently assigned crtc. Normally you
 *			would use crtc->state->encoder_mask to determine the
 *			link between encoder/crtc. However in this case we need
 *			to track crtc in the disable() hook which is called
 *			_after_ encoder_mask is cleared.
 * @connector:		If a mode is set, cached pointer to the active connector
 * @crtc_kickoff_cb:		Callback into CRTC that will flush & start
 *				all CTL paths
 * @crtc_kickoff_cb_data:	Opaque user data given to crtc_kickoff_cb
 * @debugfs_root:		Debug file system root file node
 * @enc_lock:			Lock around physical encoder
 *				create/destroy/enable/disable
 * @frame_busy_mask:		Bitmask tracking which phys_enc we are still
 *				busy processing current command.
 *				Bit0 = phys_encs[0] etc.
 * @crtc_frame_event_cb:	callback handler for frame event
 * @crtc_frame_event_cb_data:	callback handler private data
 * @frame_done_timeout_ms:	frame done timeout in ms
 * @frame_done_timer:		watchdog timer for frame done event
 * @vsync_event_timer:		vsync timer
 * @disp_info:			local copy of msm_display_info struct
 * @idle_pc_supported:		indicate if idle power collaps is supported
 * @rc_lock:			resource control mutex lock to protect
 *				virt encoder over various state changes
 * @rc_state:			resource controller state
 * @delayed_off_work:		delayed worker to schedule disabling of
 *				clks and resources after IDLE_TIMEOUT time.
 * @vsync_event_work:		worker to handle vsync event for autorefresh
 * @topology:                   topology of the display
 * @idle_timeout:		idle timeout duration in milliseconds
 * @wide_bus_en:		wide bus is enabled on this interface
 * @dsc:			drm_dsc_config pointer, for DSC-enabled encoders
 */
struct dpu_encoder_virt {
	struct drm_encoder base;
	spinlock_t enc_spinlock;

	bool enabled;

	unsigned int num_phys_encs;
	struct dpu_encoder_phys *phys_encs[MAX_PHYS_ENCODERS_PER_VIRTUAL];
	struct dpu_encoder_phys *cur_master;
	struct dpu_encoder_phys *cur_slave;
	struct dpu_hw_pingpong *hw_pp[MAX_CHANNELS_PER_ENC];
	struct dpu_hw_dsc *hw_dsc[MAX_CHANNELS_PER_ENC];

	unsigned int dsc_mask;

	bool intfs_swapped;

	struct drm_crtc *crtc;
	struct drm_connector *connector;

	struct dentry *debugfs_root;
	struct mutex enc_lock;
	DECLARE_BITMAP(frame_busy_mask, MAX_PHYS_ENCODERS_PER_VIRTUAL);
	void (*crtc_frame_event_cb)(void *, u32 event);
	void *crtc_frame_event_cb_data;

	atomic_t frame_done_timeout_ms;
	struct timer_list frame_done_timer;
	struct timer_list vsync_event_timer;

	struct msm_display_info disp_info;

	bool idle_pc_supported;
	struct mutex rc_lock;
	enum dpu_enc_rc_states rc_state;
	struct delayed_work delayed_off_work;
	struct kthread_work vsync_event_work;
	struct msm_display_topology topology;

	u32 idle_timeout;

	bool wide_bus_en;

	/* DSC configuration */
	struct drm_dsc_config *dsc;
};

#define to_dpu_encoder_virt(x) container_of(x, struct dpu_encoder_virt, base)

static u32 dither_matrix[DITHER_MATRIX_SZ] = {
	15, 7, 13, 5, 3, 11, 1, 9, 12, 4, 14, 6, 0, 8, 2, 10
};


bool dpu_encoder_is_widebus_enabled(const struct drm_encoder *drm_enc)
{
	const struct dpu_encoder_virt *dpu_enc = to_dpu_encoder_virt(drm_enc);

	return dpu_enc->wide_bus_en;
}

int dpu_encoder_get_crc_values_cnt(const struct drm_encoder *drm_enc)
{
	struct dpu_encoder_virt *dpu_enc;
	int i, num_intf = 0;

	dpu_enc = to_dpu_encoder_virt(drm_enc);

	for (i = 0; i < dpu_enc->num_phys_encs; i++) {
		struct dpu_encoder_phys *phys = dpu_enc->phys_encs[i];

		if (phys->hw_intf && phys->hw_intf->ops.setup_misr
				&& phys->hw_intf->ops.collect_misr)
			num_intf++;
	}

	return num_intf;
}

void dpu_encoder_setup_misr(const struct drm_encoder *drm_enc)
{
	struct dpu_encoder_virt *dpu_enc;

	int i;

	dpu_enc = to_dpu_encoder_virt(drm_enc);

	for (i = 0; i < dpu_enc->num_phys_encs; i++) {
		struct dpu_encoder_phys *phys = dpu_enc->phys_encs[i];

		if (!phys->hw_intf || !phys->hw_intf->ops.setup_misr)
			continue;

		phys->hw_intf->ops.setup_misr(phys->hw_intf, true, 1);
	}
}

int dpu_encoder_get_crc(const struct drm_encoder *drm_enc, u32 *crcs, int pos)
{
	struct dpu_encoder_virt *dpu_enc;

	int i, rc = 0, entries_added = 0;

	if (!drm_enc->crtc) {
		DRM_ERROR("no crtc found for encoder %d\n", drm_enc->index);
		return -EINVAL;
	}

	dpu_enc = to_dpu_encoder_virt(drm_enc);

	for (i = 0; i < dpu_enc->num_phys_encs; i++) {
		struct dpu_encoder_phys *phys = dpu_enc->phys_encs[i];

		if (!phys->hw_intf || !phys->hw_intf->ops.collect_misr)
			continue;

		rc = phys->hw_intf->ops.collect_misr(phys->hw_intf, &crcs[pos + entries_added]);
		if (rc)
			return rc;
		entries_added++;
	}

	return entries_added;
}

static void _dpu_encoder_setup_dither(struct dpu_hw_pingpong *hw_pp, unsigned bpc)
{
	struct dpu_hw_dither_cfg dither_cfg = { 0 };

	if (!hw_pp->ops.setup_dither)
		return;

	switch (bpc) {
	case 6:
		dither_cfg.c0_bitdepth = 6;
		dither_cfg.c1_bitdepth = 6;
		dither_cfg.c2_bitdepth = 6;
		dither_cfg.c3_bitdepth = 6;
		dither_cfg.temporal_en = 0;
		break;
	default:
		hw_pp->ops.setup_dither(hw_pp, NULL);
		return;
	}

	memcpy(&dither_cfg.matrix, dither_matrix,
			sizeof(u32) * DITHER_MATRIX_SZ);

	hw_pp->ops.setup_dither(hw_pp, &dither_cfg);
}

static char *dpu_encoder_helper_get_intf_type(enum dpu_intf_mode intf_mode)
{
	switch (intf_mode) {
	case INTF_MODE_VIDEO:
		return "INTF_MODE_VIDEO";
	case INTF_MODE_CMD:
		return "INTF_MODE_CMD";
	case INTF_MODE_WB_BLOCK:
		return "INTF_MODE_WB_BLOCK";
	case INTF_MODE_WB_LINE:
		return "INTF_MODE_WB_LINE";
	default:
		return "INTF_MODE_UNKNOWN";
	}
}

void dpu_encoder_helper_report_irq_timeout(struct dpu_encoder_phys *phys_enc,
		enum dpu_intr_idx intr_idx)
{
	DRM_ERROR("irq timeout id=%u, intf_mode=%s intf=%d wb=%d, pp=%d, intr=%d\n",
			DRMID(phys_enc->parent),
			dpu_encoder_helper_get_intf_type(phys_enc->intf_mode),
			phys_enc->hw_intf ? phys_enc->hw_intf->idx - INTF_0 : -1,
			phys_enc->hw_wb ? phys_enc->hw_wb->idx - WB_0 : -1,
			phys_enc->hw_pp->idx - PINGPONG_0, intr_idx);

	dpu_encoder_frame_done_callback(phys_enc->parent, phys_enc,
				DPU_ENCODER_FRAME_EVENT_ERROR);
}

static int dpu_encoder_helper_wait_event_timeout(int32_t drm_id,
		u32 irq_idx, struct dpu_encoder_wait_info *info);

int dpu_encoder_helper_wait_for_irq(struct dpu_encoder_phys *phys_enc,
		int irq,
		void (*func)(void *arg, int irq_idx),
		struct dpu_encoder_wait_info *wait_info)
{
	u32 irq_status;
	int ret;

	if (!wait_info) {
		DPU_ERROR("invalid params\n");
		return -EINVAL;
	}
	/* note: do master / slave checking outside */

	/* return EWOULDBLOCK since we know the wait isn't necessary */
	if (phys_enc->enable_state == DPU_ENC_DISABLED) {
		DRM_ERROR("encoder is disabled id=%u, callback=%ps, irq=%d\n",
			  DRMID(phys_enc->parent), func,
			  irq);
		return -EWOULDBLOCK;
	}

	if (irq < 0) {
		DRM_DEBUG_KMS("skip irq wait id=%u, callback=%ps\n",
			      DRMID(phys_enc->parent), func);
		return 0;
	}

	DRM_DEBUG_KMS("id=%u, callback=%ps, irq=%d, pp=%d, pending_cnt=%d\n",
		      DRMID(phys_enc->parent), func,
		      irq, phys_enc->hw_pp->idx - PINGPONG_0,
		      atomic_read(wait_info->atomic_cnt));

	ret = dpu_encoder_helper_wait_event_timeout(
			DRMID(phys_enc->parent),
			irq,
			wait_info);

	if (ret <= 0) {
		irq_status = dpu_core_irq_read(phys_enc->dpu_kms, irq);
		if (irq_status) {
			unsigned long flags;

			DRM_DEBUG_KMS("irq not triggered id=%u, callback=%ps, irq=%d, pp=%d, atomic_cnt=%d\n",
				      DRMID(phys_enc->parent), func,
				      irq,
				      phys_enc->hw_pp->idx - PINGPONG_0,
				      atomic_read(wait_info->atomic_cnt));
			local_irq_save(flags);
			func(phys_enc, irq);
			local_irq_restore(flags);
			ret = 0;
		} else {
			ret = -ETIMEDOUT;
			DRM_DEBUG_KMS("irq timeout id=%u, callback=%ps, irq=%d, pp=%d, atomic_cnt=%d\n",
				      DRMID(phys_enc->parent), func,
				      irq,
				      phys_enc->hw_pp->idx - PINGPONG_0,
				      atomic_read(wait_info->atomic_cnt));
		}
	} else {
		ret = 0;
		trace_dpu_enc_irq_wait_success(DRMID(phys_enc->parent),
			func, irq,
			phys_enc->hw_pp->idx - PINGPONG_0,
			atomic_read(wait_info->atomic_cnt));
	}

	return ret;
}

int dpu_encoder_get_vsync_count(struct drm_encoder *drm_enc)
{
	struct dpu_encoder_virt *dpu_enc = to_dpu_encoder_virt(drm_enc);
	struct dpu_encoder_phys *phys = dpu_enc ? dpu_enc->cur_master : NULL;
	return phys ? atomic_read(&phys->vsync_cnt) : 0;
}

int dpu_encoder_get_linecount(struct drm_encoder *drm_enc)
{
	struct dpu_encoder_virt *dpu_enc;
	struct dpu_encoder_phys *phys;
	int linecount = 0;

	dpu_enc = to_dpu_encoder_virt(drm_enc);
	phys = dpu_enc ? dpu_enc->cur_master : NULL;

	if (phys && phys->ops.get_line_count)
		linecount = phys->ops.get_line_count(phys);

	return linecount;
}

static void dpu_encoder_destroy(struct drm_encoder *drm_enc)
{
	struct dpu_encoder_virt *dpu_enc = NULL;
	int i = 0;

	if (!drm_enc) {
		DPU_ERROR("invalid encoder\n");
		return;
	}

	dpu_enc = to_dpu_encoder_virt(drm_enc);
	DPU_DEBUG_ENC(dpu_enc, "\n");

	mutex_lock(&dpu_enc->enc_lock);

	for (i = 0; i < dpu_enc->num_phys_encs; i++) {
		struct dpu_encoder_phys *phys = dpu_enc->phys_encs[i];

		if (phys->ops.destroy) {
			phys->ops.destroy(phys);
			--dpu_enc->num_phys_encs;
			dpu_enc->phys_encs[i] = NULL;
		}
	}

	if (dpu_enc->num_phys_encs)
		DPU_ERROR_ENC(dpu_enc, "expected 0 num_phys_encs not %d\n",
				dpu_enc->num_phys_encs);
	dpu_enc->num_phys_encs = 0;
	mutex_unlock(&dpu_enc->enc_lock);

	drm_encoder_cleanup(drm_enc);
	mutex_destroy(&dpu_enc->enc_lock);
}

void dpu_encoder_helper_split_config(
		struct dpu_encoder_phys *phys_enc,
		enum dpu_intf interface)
{
	struct dpu_encoder_virt *dpu_enc;
	struct split_pipe_cfg cfg = { 0 };
	struct dpu_hw_mdp *hw_mdptop;
	struct msm_display_info *disp_info;

	if (!phys_enc->hw_mdptop || !phys_enc->parent) {
		DPU_ERROR("invalid arg(s), encoder %d\n", phys_enc != NULL);
		return;
	}

	dpu_enc = to_dpu_encoder_virt(phys_enc->parent);
	hw_mdptop = phys_enc->hw_mdptop;
	disp_info = &dpu_enc->disp_info;

	if (disp_info->intf_type != INTF_DSI)
		return;

	/**
	 * disable split modes since encoder will be operating in as the only
	 * encoder, either for the entire use case in the case of, for example,
	 * single DSI, or for this frame in the case of left/right only partial
	 * update.
	 */
	if (phys_enc->split_role == ENC_ROLE_SOLO) {
		if (hw_mdptop->ops.setup_split_pipe)
			hw_mdptop->ops.setup_split_pipe(hw_mdptop, &cfg);
		return;
	}

	cfg.en = true;
	cfg.mode = phys_enc->intf_mode;
	cfg.intf = interface;

	if (cfg.en && phys_enc->ops.needs_single_flush &&
			phys_enc->ops.needs_single_flush(phys_enc))
		cfg.split_flush_en = true;

	if (phys_enc->split_role == ENC_ROLE_MASTER) {
		DPU_DEBUG_ENC(dpu_enc, "enable %d\n", cfg.en);

		if (hw_mdptop->ops.setup_split_pipe)
			hw_mdptop->ops.setup_split_pipe(hw_mdptop, &cfg);
	}
}

bool dpu_encoder_use_dsc_merge(struct drm_encoder *drm_enc)
{
	struct dpu_encoder_virt *dpu_enc = to_dpu_encoder_virt(drm_enc);
	int i, intf_count = 0, num_dsc = 0;

	for (i = 0; i < MAX_PHYS_ENCODERS_PER_VIRTUAL; i++)
		if (dpu_enc->phys_encs[i])
			intf_count++;

	/* See dpu_encoder_get_topology, we only support 2:2:1 topology */
	if (dpu_enc->dsc)
		num_dsc = 2;

	return (num_dsc > 0) && (num_dsc > intf_count);
}

static struct drm_dsc_config *dpu_encoder_get_dsc_config(struct drm_encoder *drm_enc)
{
	struct msm_drm_private *priv = drm_enc->dev->dev_private;
	struct dpu_encoder_virt *dpu_enc = to_dpu_encoder_virt(drm_enc);
	int index = dpu_enc->disp_info.h_tile_instance[0];

	if (dpu_enc->disp_info.intf_type == INTF_DSI)
		return msm_dsi_get_dsc_config(priv->dsi[index]);

	return NULL;
}

static struct msm_display_topology dpu_encoder_get_topology(
			struct dpu_encoder_virt *dpu_enc,
			struct dpu_kms *dpu_kms,
			struct drm_display_mode *mode,
			struct drm_crtc_state *crtc_state,
			struct drm_dsc_config *dsc)
{
	struct msm_display_topology topology = {0};
	int i, intf_count = 0;

	for (i = 0; i < MAX_PHYS_ENCODERS_PER_VIRTUAL; i++)
		if (dpu_enc->phys_encs[i])
			intf_count++;

	/* Datapath topology selection
	 *
	 * Dual display
	 * 2 LM, 2 INTF ( Split display using 2 interfaces)
	 *
	 * Single display
	 * 1 LM, 1 INTF
	 * 2 LM, 1 INTF (stream merge to support high resolution interfaces)
	 *
	 * Add dspps to the reservation requirements if ctm is requested
	 */
	if (intf_count == 2)
		topology.num_lm = 2;
	else if (!dpu_kms->catalog->caps->has_3d_merge)
		topology.num_lm = 1;
	else
		topology.num_lm = (mode->hdisplay > MAX_HDISPLAY_SPLIT) ? 2 : 1;

	if (crtc_state->ctm)
		topology.num_dspp = topology.num_lm;

	topology.num_intf = intf_count;

	if (dsc) {
		/*
		 * In case of Display Stream Compression (DSC), we would use
		 * 2 DSC encoders, 2 layer mixers and 1 interface
		 * this is power optimal and can drive up to (including) 4k
		 * screens
		 */
		topology.num_dsc = 2;
		topology.num_lm = 2;
		topology.num_intf = 1;
	}

	return topology;
}

static int dpu_encoder_virt_atomic_check(
		struct drm_encoder *drm_enc,
		struct drm_crtc_state *crtc_state,
		struct drm_connector_state *conn_state)
{
	struct dpu_encoder_virt *dpu_enc;
	struct msm_drm_private *priv;
	struct dpu_kms *dpu_kms;
	struct drm_display_mode *adj_mode;
	struct msm_display_topology topology;
	struct dpu_global_state *global_state;
	struct drm_dsc_config *dsc;
	int i = 0;
	int ret = 0;

	if (!drm_enc || !crtc_state || !conn_state) {
		DPU_ERROR("invalid arg(s), drm_enc %d, crtc/conn state %d/%d\n",
				drm_enc != NULL, crtc_state != NULL, conn_state != NULL);
		return -EINVAL;
	}

	dpu_enc = to_dpu_encoder_virt(drm_enc);
	DPU_DEBUG_ENC(dpu_enc, "\n");

	priv = drm_enc->dev->dev_private;
	dpu_kms = to_dpu_kms(priv->kms);
	adj_mode = &crtc_state->adjusted_mode;
	global_state = dpu_kms_get_global_state(crtc_state->state);
	if (IS_ERR(global_state))
		return PTR_ERR(global_state);

	trace_dpu_enc_atomic_check(DRMID(drm_enc));

	/* perform atomic check on the first physical encoder (master) */
	for (i = 0; i < dpu_enc->num_phys_encs; i++) {
		struct dpu_encoder_phys *phys = dpu_enc->phys_encs[i];

		if (phys->ops.atomic_check)
			ret = phys->ops.atomic_check(phys, crtc_state,
					conn_state);
		if (ret) {
			DPU_ERROR_ENC(dpu_enc,
					"mode unsupported, phys idx %d\n", i);
			return ret;
		}
	}

	dsc = dpu_encoder_get_dsc_config(drm_enc);

	topology = dpu_encoder_get_topology(dpu_enc, dpu_kms, adj_mode, crtc_state, dsc);

	/*
	 * Release and Allocate resources on every modeset
	 * Dont allocate when active is false.
	 */
	if (drm_atomic_crtc_needs_modeset(crtc_state)) {
		dpu_rm_release(global_state, drm_enc);

		if (!crtc_state->active_changed || crtc_state->enable)
			ret = dpu_rm_reserve(&dpu_kms->rm, global_state,
					drm_enc, crtc_state, topology);
	}

	trace_dpu_enc_atomic_check_flags(DRMID(drm_enc), adj_mode->flags);

	return ret;
}

static void _dpu_encoder_update_vsync_source(struct dpu_encoder_virt *dpu_enc,
			struct msm_display_info *disp_info)
{
	struct dpu_vsync_source_cfg vsync_cfg = { 0 };
	struct msm_drm_private *priv;
	struct dpu_kms *dpu_kms;
	struct dpu_hw_mdp *hw_mdptop;
	struct drm_encoder *drm_enc;
	struct dpu_encoder_phys *phys_enc;
	int i;

	if (!dpu_enc || !disp_info) {
		DPU_ERROR("invalid param dpu_enc:%d or disp_info:%d\n",
					dpu_enc != NULL, disp_info != NULL);
		return;
	} else if (dpu_enc->num_phys_encs > ARRAY_SIZE(dpu_enc->hw_pp)) {
		DPU_ERROR("invalid num phys enc %d/%d\n",
				dpu_enc->num_phys_encs,
				(int) ARRAY_SIZE(dpu_enc->hw_pp));
		return;
	}

	drm_enc = &dpu_enc->base;
	/* this pointers are checked in virt_enable_helper */
	priv = drm_enc->dev->dev_private;

	dpu_kms = to_dpu_kms(priv->kms);
	hw_mdptop = dpu_kms->hw_mdp;
	if (!hw_mdptop) {
		DPU_ERROR("invalid mdptop\n");
		return;
	}

	if (hw_mdptop->ops.setup_vsync_source &&
			disp_info->is_cmd_mode) {
		for (i = 0; i < dpu_enc->num_phys_encs; i++)
			vsync_cfg.ppnumber[i] = dpu_enc->hw_pp[i]->idx;

		vsync_cfg.pp_count = dpu_enc->num_phys_encs;
		vsync_cfg.frame_rate = drm_mode_vrefresh(&dpu_enc->base.crtc->state->adjusted_mode);

		if (disp_info->is_te_using_watchdog_timer)
			vsync_cfg.vsync_source = DPU_VSYNC_SOURCE_WD_TIMER_0;
		else
			vsync_cfg.vsync_source = DPU_VSYNC0_SOURCE_GPIO;

		hw_mdptop->ops.setup_vsync_source(hw_mdptop, &vsync_cfg);

		for (i = 0; i < dpu_enc->num_phys_encs; i++) {
			phys_enc = dpu_enc->phys_encs[i];

			if (phys_enc->has_intf_te && phys_enc->hw_intf->ops.vsync_sel)
				phys_enc->hw_intf->ops.vsync_sel(phys_enc->hw_intf,
						vsync_cfg.vsync_source);
		}
	}
}

static void _dpu_encoder_irq_control(struct drm_encoder *drm_enc, bool enable)
{
	struct dpu_encoder_virt *dpu_enc;
	int i;

	if (!drm_enc) {
		DPU_ERROR("invalid encoder\n");
		return;
	}

	dpu_enc = to_dpu_encoder_virt(drm_enc);

	DPU_DEBUG_ENC(dpu_enc, "enable:%d\n", enable);
	for (i = 0; i < dpu_enc->num_phys_encs; i++) {
		struct dpu_encoder_phys *phys = dpu_enc->phys_encs[i];

		if (phys->ops.irq_control)
			phys->ops.irq_control(phys, enable);
	}

}

static void _dpu_encoder_resource_control_helper(struct drm_encoder *drm_enc,
		bool enable)
{
	struct msm_drm_private *priv;
	struct dpu_kms *dpu_kms;
	struct dpu_encoder_virt *dpu_enc;

	dpu_enc = to_dpu_encoder_virt(drm_enc);
	priv = drm_enc->dev->dev_private;
	dpu_kms = to_dpu_kms(priv->kms);

	trace_dpu_enc_rc_helper(DRMID(drm_enc), enable);

	if (!dpu_enc->cur_master) {
		DPU_ERROR("encoder master not set\n");
		return;
	}

	if (enable) {
		/* enable DPU core clks */
		pm_runtime_get_sync(&dpu_kms->pdev->dev);

		/* enable all the irq */
		_dpu_encoder_irq_control(drm_enc, true);

	} else {
		/* disable all the irq */
		_dpu_encoder_irq_control(drm_enc, false);

		/* disable DPU core clks */
		pm_runtime_put_sync(&dpu_kms->pdev->dev);
	}

}

static int dpu_encoder_resource_control(struct drm_encoder *drm_enc,
		u32 sw_event)
{
	struct dpu_encoder_virt *dpu_enc;
	struct msm_drm_private *priv;
	bool is_vid_mode = false;

	if (!drm_enc || !drm_enc->dev || !drm_enc->crtc) {
		DPU_ERROR("invalid parameters\n");
		return -EINVAL;
	}
	dpu_enc = to_dpu_encoder_virt(drm_enc);
	priv = drm_enc->dev->dev_private;
	is_vid_mode = !dpu_enc->disp_info.is_cmd_mode;

	/*
	 * when idle_pc is not supported, process only KICKOFF, STOP and MODESET
	 * events and return early for other events (ie wb display).
	 */
	if (!dpu_enc->idle_pc_supported &&
			(sw_event != DPU_ENC_RC_EVENT_KICKOFF &&
			sw_event != DPU_ENC_RC_EVENT_STOP &&
			sw_event != DPU_ENC_RC_EVENT_PRE_STOP))
		return 0;

	trace_dpu_enc_rc(DRMID(drm_enc), sw_event, dpu_enc->idle_pc_supported,
			 dpu_enc->rc_state, "begin");

	switch (sw_event) {
	case DPU_ENC_RC_EVENT_KICKOFF:
		/* cancel delayed off work, if any */
		if (cancel_delayed_work_sync(&dpu_enc->delayed_off_work))
			DPU_DEBUG_ENC(dpu_enc, "sw_event:%d, work cancelled\n",
					sw_event);

		mutex_lock(&dpu_enc->rc_lock);

		/* return if the resource control is already in ON state */
		if (dpu_enc->rc_state == DPU_ENC_RC_STATE_ON) {
			DRM_DEBUG_ATOMIC("id;%u, sw_event:%d, rc in ON state\n",
				      DRMID(drm_enc), sw_event);
			mutex_unlock(&dpu_enc->rc_lock);
			return 0;
		} else if (dpu_enc->rc_state != DPU_ENC_RC_STATE_OFF &&
				dpu_enc->rc_state != DPU_ENC_RC_STATE_IDLE) {
			DRM_DEBUG_ATOMIC("id;%u, sw_event:%d, rc in state %d\n",
				      DRMID(drm_enc), sw_event,
				      dpu_enc->rc_state);
			mutex_unlock(&dpu_enc->rc_lock);
			return -EINVAL;
		}

		if (is_vid_mode && dpu_enc->rc_state == DPU_ENC_RC_STATE_IDLE)
			_dpu_encoder_irq_control(drm_enc, true);
		else
			_dpu_encoder_resource_control_helper(drm_enc, true);

		dpu_enc->rc_state = DPU_ENC_RC_STATE_ON;

		trace_dpu_enc_rc(DRMID(drm_enc), sw_event,
				 dpu_enc->idle_pc_supported, dpu_enc->rc_state,
				 "kickoff");

		mutex_unlock(&dpu_enc->rc_lock);
		break;

	case DPU_ENC_RC_EVENT_FRAME_DONE:
		/*
		 * mutex lock is not used as this event happens at interrupt
		 * context. And locking is not required as, the other events
		 * like KICKOFF and STOP does a wait-for-idle before executing
		 * the resource_control
		 */
		if (dpu_enc->rc_state != DPU_ENC_RC_STATE_ON) {
			DRM_DEBUG_KMS("id:%d, sw_event:%d,rc:%d-unexpected\n",
				      DRMID(drm_enc), sw_event,
				      dpu_enc->rc_state);
			return -EINVAL;
		}

		/*
		 * schedule off work item only when there are no
		 * frames pending
		 */
		if (dpu_crtc_frame_pending(drm_enc->crtc) > 1) {
			DRM_DEBUG_KMS("id:%d skip schedule work\n",
				      DRMID(drm_enc));
			return 0;
		}

		queue_delayed_work(priv->wq, &dpu_enc->delayed_off_work,
				   msecs_to_jiffies(dpu_enc->idle_timeout));

		trace_dpu_enc_rc(DRMID(drm_enc), sw_event,
				 dpu_enc->idle_pc_supported, dpu_enc->rc_state,
				 "frame done");
		break;

	case DPU_ENC_RC_EVENT_PRE_STOP:
		/* cancel delayed off work, if any */
		if (cancel_delayed_work_sync(&dpu_enc->delayed_off_work))
			DPU_DEBUG_ENC(dpu_enc, "sw_event:%d, work cancelled\n",
					sw_event);

		mutex_lock(&dpu_enc->rc_lock);

		if (is_vid_mode &&
			  dpu_enc->rc_state == DPU_ENC_RC_STATE_IDLE) {
			_dpu_encoder_irq_control(drm_enc, true);
		}
		/* skip if is already OFF or IDLE, resources are off already */
		else if (dpu_enc->rc_state == DPU_ENC_RC_STATE_OFF ||
				dpu_enc->rc_state == DPU_ENC_RC_STATE_IDLE) {
			DRM_DEBUG_KMS("id:%u, sw_event:%d, rc in %d state\n",
				      DRMID(drm_enc), sw_event,
				      dpu_enc->rc_state);
			mutex_unlock(&dpu_enc->rc_lock);
			return 0;
		}

		dpu_enc->rc_state = DPU_ENC_RC_STATE_PRE_OFF;

		trace_dpu_enc_rc(DRMID(drm_enc), sw_event,
				 dpu_enc->idle_pc_supported, dpu_enc->rc_state,
				 "pre stop");

		mutex_unlock(&dpu_enc->rc_lock);
		break;

	case DPU_ENC_RC_EVENT_STOP:
		mutex_lock(&dpu_enc->rc_lock);

		/* return if the resource control is already in OFF state */
		if (dpu_enc->rc_state == DPU_ENC_RC_STATE_OFF) {
			DRM_DEBUG_KMS("id: %u, sw_event:%d, rc in OFF state\n",
				      DRMID(drm_enc), sw_event);
			mutex_unlock(&dpu_enc->rc_lock);
			return 0;
		} else if (dpu_enc->rc_state == DPU_ENC_RC_STATE_ON) {
			DRM_ERROR("id: %u, sw_event:%d, rc in state %d\n",
				  DRMID(drm_enc), sw_event, dpu_enc->rc_state);
			mutex_unlock(&dpu_enc->rc_lock);
			return -EINVAL;
		}

		/**
		 * expect to arrive here only if in either idle state or pre-off
		 * and in IDLE state the resources are already disabled
		 */
		if (dpu_enc->rc_state == DPU_ENC_RC_STATE_PRE_OFF)
			_dpu_encoder_resource_control_helper(drm_enc, false);

		dpu_enc->rc_state = DPU_ENC_RC_STATE_OFF;

		trace_dpu_enc_rc(DRMID(drm_enc), sw_event,
				 dpu_enc->idle_pc_supported, dpu_enc->rc_state,
				 "stop");

		mutex_unlock(&dpu_enc->rc_lock);
		break;

	case DPU_ENC_RC_EVENT_ENTER_IDLE:
		mutex_lock(&dpu_enc->rc_lock);

		if (dpu_enc->rc_state != DPU_ENC_RC_STATE_ON) {
			DRM_ERROR("id: %u, sw_event:%d, rc:%d !ON state\n",
				  DRMID(drm_enc), sw_event, dpu_enc->rc_state);
			mutex_unlock(&dpu_enc->rc_lock);
			return 0;
		}

		/*
		 * if we are in ON but a frame was just kicked off,
		 * ignore the IDLE event, it's probably a stale timer event
		 */
		if (dpu_enc->frame_busy_mask[0]) {
			DRM_ERROR("id:%u, sw_event:%d, rc:%d frame pending\n",
				  DRMID(drm_enc), sw_event, dpu_enc->rc_state);
			mutex_unlock(&dpu_enc->rc_lock);
			return 0;
		}

		if (is_vid_mode)
			_dpu_encoder_irq_control(drm_enc, false);
		else
			_dpu_encoder_resource_control_helper(drm_enc, false);

		dpu_enc->rc_state = DPU_ENC_RC_STATE_IDLE;

		trace_dpu_enc_rc(DRMID(drm_enc), sw_event,
				 dpu_enc->idle_pc_supported, dpu_enc->rc_state,
				 "idle");

		mutex_unlock(&dpu_enc->rc_lock);
		break;

	default:
		DRM_ERROR("id:%u, unexpected sw_event: %d\n", DRMID(drm_enc),
			  sw_event);
		trace_dpu_enc_rc(DRMID(drm_enc), sw_event,
				 dpu_enc->idle_pc_supported, dpu_enc->rc_state,
				 "error");
		break;
	}

	trace_dpu_enc_rc(DRMID(drm_enc), sw_event,
			 dpu_enc->idle_pc_supported, dpu_enc->rc_state,
			 "end");
	return 0;
}

void dpu_encoder_prepare_wb_job(struct drm_encoder *drm_enc,
		struct drm_writeback_job *job)
{
	struct dpu_encoder_virt *dpu_enc;
	int i;

	dpu_enc = to_dpu_encoder_virt(drm_enc);

	for (i = 0; i < dpu_enc->num_phys_encs; i++) {
		struct dpu_encoder_phys *phys = dpu_enc->phys_encs[i];

		if (phys->ops.prepare_wb_job)
			phys->ops.prepare_wb_job(phys, job);

	}
}

void dpu_encoder_cleanup_wb_job(struct drm_encoder *drm_enc,
		struct drm_writeback_job *job)
{
	struct dpu_encoder_virt *dpu_enc;
	int i;

	dpu_enc = to_dpu_encoder_virt(drm_enc);

	for (i = 0; i < dpu_enc->num_phys_encs; i++) {
		struct dpu_encoder_phys *phys = dpu_enc->phys_encs[i];

		if (phys->ops.cleanup_wb_job)
			phys->ops.cleanup_wb_job(phys, job);

	}
}

static void dpu_encoder_virt_atomic_mode_set(struct drm_encoder *drm_enc,
					     struct drm_crtc_state *crtc_state,
					     struct drm_connector_state *conn_state)
{
	struct dpu_encoder_virt *dpu_enc;
	struct msm_drm_private *priv;
	struct dpu_kms *dpu_kms;
	struct dpu_crtc_state *cstate;
	struct dpu_global_state *global_state;
	struct dpu_hw_blk *hw_pp[MAX_CHANNELS_PER_ENC];
	struct dpu_hw_blk *hw_ctl[MAX_CHANNELS_PER_ENC];
	struct dpu_hw_blk *hw_lm[MAX_CHANNELS_PER_ENC];
	struct dpu_hw_blk *hw_dspp[MAX_CHANNELS_PER_ENC] = { NULL };
	struct dpu_hw_blk *hw_dsc[MAX_CHANNELS_PER_ENC];
	int num_lm, num_ctl, num_pp, num_dsc;
	unsigned int dsc_mask = 0;
	int i;

	if (!drm_enc) {
		DPU_ERROR("invalid encoder\n");
		return;
	}

	dpu_enc = to_dpu_encoder_virt(drm_enc);
	DPU_DEBUG_ENC(dpu_enc, "\n");

	priv = drm_enc->dev->dev_private;
	dpu_kms = to_dpu_kms(priv->kms);

	global_state = dpu_kms_get_existing_global_state(dpu_kms);
	if (IS_ERR_OR_NULL(global_state)) {
		DPU_ERROR("Failed to get global state");
		return;
	}

	trace_dpu_enc_mode_set(DRMID(drm_enc));

	/* Query resource that have been reserved in atomic check step. */
	num_pp = dpu_rm_get_assigned_resources(&dpu_kms->rm, global_state,
		drm_enc->base.id, DPU_HW_BLK_PINGPONG, hw_pp,
		ARRAY_SIZE(hw_pp));
	num_ctl = dpu_rm_get_assigned_resources(&dpu_kms->rm, global_state,
		drm_enc->base.id, DPU_HW_BLK_CTL, hw_ctl, ARRAY_SIZE(hw_ctl));
	num_lm = dpu_rm_get_assigned_resources(&dpu_kms->rm, global_state,
		drm_enc->base.id, DPU_HW_BLK_LM, hw_lm, ARRAY_SIZE(hw_lm));
	dpu_rm_get_assigned_resources(&dpu_kms->rm, global_state,
		drm_enc->base.id, DPU_HW_BLK_DSPP, hw_dspp,
		ARRAY_SIZE(hw_dspp));

	for (i = 0; i < MAX_CHANNELS_PER_ENC; i++)
		dpu_enc->hw_pp[i] = i < num_pp ? to_dpu_hw_pingpong(hw_pp[i])
						: NULL;

	num_dsc = dpu_rm_get_assigned_resources(&dpu_kms->rm, global_state,
						drm_enc->base.id, DPU_HW_BLK_DSC,
						hw_dsc, ARRAY_SIZE(hw_dsc));
	for (i = 0; i < num_dsc; i++) {
		dpu_enc->hw_dsc[i] = to_dpu_hw_dsc(hw_dsc[i]);
		dsc_mask |= BIT(dpu_enc->hw_dsc[i]->idx - DSC_0);
	}

	dpu_enc->dsc_mask = dsc_mask;

	cstate = to_dpu_crtc_state(crtc_state);

	for (i = 0; i < num_lm; i++) {
		int ctl_idx = (i < num_ctl) ? i : (num_ctl-1);

		cstate->mixers[i].hw_lm = to_dpu_hw_mixer(hw_lm[i]);
		cstate->mixers[i].lm_ctl = to_dpu_hw_ctl(hw_ctl[ctl_idx]);
		cstate->mixers[i].hw_dspp = to_dpu_hw_dspp(hw_dspp[i]);
	}

	cstate->num_mixers = num_lm;

	dpu_enc->connector = conn_state->connector;

	for (i = 0; i < dpu_enc->num_phys_encs; i++) {
		struct dpu_encoder_phys *phys = dpu_enc->phys_encs[i];

		if (!dpu_enc->hw_pp[i]) {
			DPU_ERROR_ENC(dpu_enc,
				"no pp block assigned at idx: %d\n", i);
			return;
		}

		if (!hw_ctl[i]) {
			DPU_ERROR_ENC(dpu_enc,
				"no ctl block assigned at idx: %d\n", i);
			return;
		}

		phys->hw_pp = dpu_enc->hw_pp[i];
		phys->hw_ctl = to_dpu_hw_ctl(hw_ctl[i]);

		phys->cached_mode = crtc_state->adjusted_mode;
		if (phys->ops.atomic_mode_set)
			phys->ops.atomic_mode_set(phys, crtc_state, conn_state);
	}
}

static void _dpu_encoder_virt_enable_helper(struct drm_encoder *drm_enc)
{
	struct dpu_encoder_virt *dpu_enc = NULL;
	int i;

	if (!drm_enc || !drm_enc->dev) {
		DPU_ERROR("invalid parameters\n");
		return;
	}

	dpu_enc = to_dpu_encoder_virt(drm_enc);
	if (!dpu_enc || !dpu_enc->cur_master) {
		DPU_ERROR("invalid dpu encoder/master\n");
		return;
	}


	if (dpu_enc->disp_info.intf_type == INTF_DP &&
		dpu_enc->cur_master->hw_mdptop &&
		dpu_enc->cur_master->hw_mdptop->ops.intf_audio_select)
		dpu_enc->cur_master->hw_mdptop->ops.intf_audio_select(
			dpu_enc->cur_master->hw_mdptop);

	_dpu_encoder_update_vsync_source(dpu_enc, &dpu_enc->disp_info);

	if (dpu_enc->disp_info.intf_type == INTF_DSI &&
			!WARN_ON(dpu_enc->num_phys_encs == 0)) {
		unsigned bpc = dpu_enc->connector->display_info.bpc;
		for (i = 0; i < MAX_CHANNELS_PER_ENC; i++) {
			if (!dpu_enc->hw_pp[i])
				continue;
			_dpu_encoder_setup_dither(dpu_enc->hw_pp[i], bpc);
		}
	}
}

void dpu_encoder_virt_runtime_resume(struct drm_encoder *drm_enc)
{
	struct dpu_encoder_virt *dpu_enc = to_dpu_encoder_virt(drm_enc);

	mutex_lock(&dpu_enc->enc_lock);

	if (!dpu_enc->enabled)
		goto out;

	if (dpu_enc->cur_slave && dpu_enc->cur_slave->ops.restore)
		dpu_enc->cur_slave->ops.restore(dpu_enc->cur_slave);
	if (dpu_enc->cur_master && dpu_enc->cur_master->ops.restore)
		dpu_enc->cur_master->ops.restore(dpu_enc->cur_master);

	_dpu_encoder_virt_enable_helper(drm_enc);

out:
	mutex_unlock(&dpu_enc->enc_lock);
}

static void dpu_encoder_virt_atomic_enable(struct drm_encoder *drm_enc,
					struct drm_atomic_state *state)
{
	struct dpu_encoder_virt *dpu_enc = NULL;
	int ret = 0;
	struct drm_display_mode *cur_mode = NULL;

	dpu_enc = to_dpu_encoder_virt(drm_enc);

	dpu_enc->dsc = dpu_encoder_get_dsc_config(drm_enc);

	mutex_lock(&dpu_enc->enc_lock);
	cur_mode = &dpu_enc->base.crtc->state->adjusted_mode;

	trace_dpu_enc_enable(DRMID(drm_enc), cur_mode->hdisplay,
			     cur_mode->vdisplay);

	/* always enable slave encoder before master */
	if (dpu_enc->cur_slave && dpu_enc->cur_slave->ops.enable)
		dpu_enc->cur_slave->ops.enable(dpu_enc->cur_slave);

	if (dpu_enc->cur_master && dpu_enc->cur_master->ops.enable)
		dpu_enc->cur_master->ops.enable(dpu_enc->cur_master);

	ret = dpu_encoder_resource_control(drm_enc, DPU_ENC_RC_EVENT_KICKOFF);
	if (ret) {
		DPU_ERROR_ENC(dpu_enc, "dpu resource control failed: %d\n",
				ret);
		goto out;
	}

	_dpu_encoder_virt_enable_helper(drm_enc);

	dpu_enc->enabled = true;

out:
	mutex_unlock(&dpu_enc->enc_lock);
}

static void dpu_encoder_virt_atomic_disable(struct drm_encoder *drm_enc,
					struct drm_atomic_state *state)
{
	struct dpu_encoder_virt *dpu_enc = NULL;
	struct drm_crtc *crtc;
	struct drm_crtc_state *old_state = NULL;
	int i = 0;

	dpu_enc = to_dpu_encoder_virt(drm_enc);
	DPU_DEBUG_ENC(dpu_enc, "\n");

	crtc = drm_atomic_get_old_crtc_for_encoder(state, drm_enc);
	if (crtc)
		old_state = drm_atomic_get_old_crtc_state(state, crtc);

	/*
	 * The encoder is already disabled if self refresh mode was set earlier,
	 * in the old_state for the corresponding crtc.
	 */
	if (old_state && old_state->self_refresh_active)
		return;

	mutex_lock(&dpu_enc->enc_lock);
	dpu_enc->enabled = false;

	trace_dpu_enc_disable(DRMID(drm_enc));

	/* wait for idle */
	dpu_encoder_wait_for_event(drm_enc, MSM_ENC_TX_COMPLETE);

	dpu_encoder_resource_control(drm_enc, DPU_ENC_RC_EVENT_PRE_STOP);

	for (i = 0; i < dpu_enc->num_phys_encs; i++) {
		struct dpu_encoder_phys *phys = dpu_enc->phys_encs[i];

		if (phys->ops.disable)
			phys->ops.disable(phys);
	}


	/* after phys waits for frame-done, should be no more frames pending */
	if (atomic_xchg(&dpu_enc->frame_done_timeout_ms, 0)) {
		DPU_ERROR("enc%d timeout pending\n", drm_enc->base.id);
		del_timer_sync(&dpu_enc->frame_done_timer);
	}

	dpu_encoder_resource_control(drm_enc, DPU_ENC_RC_EVENT_STOP);

	dpu_enc->connector = NULL;

	DPU_DEBUG_ENC(dpu_enc, "encoder disabled\n");

	mutex_unlock(&dpu_enc->enc_lock);
}

static struct dpu_hw_intf *dpu_encoder_get_intf(const struct dpu_mdss_cfg *catalog,
		struct dpu_rm *dpu_rm,
		enum dpu_intf_type type, u32 controller_id)
{
	int i = 0;

	if (type == INTF_WB)
		return NULL;

	for (i = 0; i < catalog->intf_count; i++) {
		if (catalog->intf[i].type == type
		    && catalog->intf[i].controller_id == controller_id) {
			return dpu_rm_get_intf(dpu_rm, catalog->intf[i].id);
		}
	}

	return NULL;
}

void dpu_encoder_vblank_callback(struct drm_encoder *drm_enc,
		struct dpu_encoder_phys *phy_enc)
{
	struct dpu_encoder_virt *dpu_enc = NULL;
	unsigned long lock_flags;

	if (!drm_enc || !phy_enc)
		return;

	DPU_ATRACE_BEGIN("encoder_vblank_callback");
	dpu_enc = to_dpu_encoder_virt(drm_enc);

	atomic_inc(&phy_enc->vsync_cnt);

	spin_lock_irqsave(&dpu_enc->enc_spinlock, lock_flags);
	if (dpu_enc->crtc)
		dpu_crtc_vblank_callback(dpu_enc->crtc);
	spin_unlock_irqrestore(&dpu_enc->enc_spinlock, lock_flags);

	DPU_ATRACE_END("encoder_vblank_callback");
}

void dpu_encoder_underrun_callback(struct drm_encoder *drm_enc,
		struct dpu_encoder_phys *phy_enc)
{
	if (!phy_enc)
		return;

	DPU_ATRACE_BEGIN("encoder_underrun_callback");
	atomic_inc(&phy_enc->underrun_cnt);

	/* trigger dump only on the first underrun */
	if (atomic_read(&phy_enc->underrun_cnt) == 1)
		msm_disp_snapshot_state(drm_enc->dev);

	trace_dpu_enc_underrun_cb(DRMID(drm_enc),
				  atomic_read(&phy_enc->underrun_cnt));
	DPU_ATRACE_END("encoder_underrun_callback");
}

void dpu_encoder_assign_crtc(struct drm_encoder *drm_enc, struct drm_crtc *crtc)
{
	struct dpu_encoder_virt *dpu_enc = to_dpu_encoder_virt(drm_enc);
	unsigned long lock_flags;

	spin_lock_irqsave(&dpu_enc->enc_spinlock, lock_flags);
	/* crtc should always be cleared before re-assigning */
	WARN_ON(crtc && dpu_enc->crtc);
	dpu_enc->crtc = crtc;
	spin_unlock_irqrestore(&dpu_enc->enc_spinlock, lock_flags);
}

void dpu_encoder_toggle_vblank_for_crtc(struct drm_encoder *drm_enc,
					struct drm_crtc *crtc, bool enable)
{
	struct dpu_encoder_virt *dpu_enc = to_dpu_encoder_virt(drm_enc);
	unsigned long lock_flags;
	int i;

	trace_dpu_enc_vblank_cb(DRMID(drm_enc), enable);

	spin_lock_irqsave(&dpu_enc->enc_spinlock, lock_flags);
	if (dpu_enc->crtc != crtc) {
		spin_unlock_irqrestore(&dpu_enc->enc_spinlock, lock_flags);
		return;
	}
	spin_unlock_irqrestore(&dpu_enc->enc_spinlock, lock_flags);

	for (i = 0; i < dpu_enc->num_phys_encs; i++) {
		struct dpu_encoder_phys *phys = dpu_enc->phys_encs[i];

		if (phys->ops.control_vblank_irq)
			phys->ops.control_vblank_irq(phys, enable);
	}
}

void dpu_encoder_register_frame_event_callback(struct drm_encoder *drm_enc,
		void (*frame_event_cb)(void *, u32 event),
		void *frame_event_cb_data)
{
	struct dpu_encoder_virt *dpu_enc = to_dpu_encoder_virt(drm_enc);
	unsigned long lock_flags;
	bool enable;

	enable = frame_event_cb ? true : false;

	if (!drm_enc) {
		DPU_ERROR("invalid encoder\n");
		return;
	}
	trace_dpu_enc_frame_event_cb(DRMID(drm_enc), enable);

	spin_lock_irqsave(&dpu_enc->enc_spinlock, lock_flags);
	dpu_enc->crtc_frame_event_cb = frame_event_cb;
	dpu_enc->crtc_frame_event_cb_data = frame_event_cb_data;
	spin_unlock_irqrestore(&dpu_enc->enc_spinlock, lock_flags);
}

void dpu_encoder_frame_done_callback(
		struct drm_encoder *drm_enc,
		struct dpu_encoder_phys *ready_phys, u32 event)
{
	struct dpu_encoder_virt *dpu_enc = to_dpu_encoder_virt(drm_enc);
	unsigned int i;

	if (event & (DPU_ENCODER_FRAME_EVENT_DONE
			| DPU_ENCODER_FRAME_EVENT_ERROR
			| DPU_ENCODER_FRAME_EVENT_PANEL_DEAD)) {

		if (!dpu_enc->frame_busy_mask[0]) {
			/**
			 * suppress frame_done without waiter,
			 * likely autorefresh
			 */
			trace_dpu_enc_frame_done_cb_not_busy(DRMID(drm_enc), event,
					dpu_encoder_helper_get_intf_type(ready_phys->intf_mode),
					ready_phys->hw_intf ? ready_phys->hw_intf->idx : -1,
					ready_phys->hw_wb ? ready_phys->hw_wb->idx : -1);
			return;
		}

		/* One of the physical encoders has become idle */
		for (i = 0; i < dpu_enc->num_phys_encs; i++) {
			if (dpu_enc->phys_encs[i] == ready_phys) {
				trace_dpu_enc_frame_done_cb(DRMID(drm_enc), i,
						dpu_enc->frame_busy_mask[0]);
				clear_bit(i, dpu_enc->frame_busy_mask);
			}
		}

		if (!dpu_enc->frame_busy_mask[0]) {
			atomic_set(&dpu_enc->frame_done_timeout_ms, 0);
			del_timer(&dpu_enc->frame_done_timer);

			dpu_encoder_resource_control(drm_enc,
					DPU_ENC_RC_EVENT_FRAME_DONE);

			if (dpu_enc->crtc_frame_event_cb)
				dpu_enc->crtc_frame_event_cb(
					dpu_enc->crtc_frame_event_cb_data,
					event);
		}
	} else {
		if (dpu_enc->crtc_frame_event_cb)
			dpu_enc->crtc_frame_event_cb(
				dpu_enc->crtc_frame_event_cb_data, event);
	}
}

static void dpu_encoder_off_work(struct work_struct *work)
{
	struct dpu_encoder_virt *dpu_enc = container_of(work,
			struct dpu_encoder_virt, delayed_off_work.work);

	dpu_encoder_resource_control(&dpu_enc->base,
						DPU_ENC_RC_EVENT_ENTER_IDLE);

	dpu_encoder_frame_done_callback(&dpu_enc->base, NULL,
				DPU_ENCODER_FRAME_EVENT_IDLE);
}

/**
 * _dpu_encoder_trigger_flush - trigger flush for a physical encoder
 * @drm_enc: Pointer to drm encoder structure
 * @phys: Pointer to physical encoder structure
 * @extra_flush_bits: Additional bit mask to include in flush trigger
 */
static void _dpu_encoder_trigger_flush(struct drm_encoder *drm_enc,
		struct dpu_encoder_phys *phys, uint32_t extra_flush_bits)
{
	struct dpu_hw_ctl *ctl;
	int pending_kickoff_cnt;
	u32 ret = UINT_MAX;

	if (!phys->hw_pp) {
		DPU_ERROR("invalid pingpong hw\n");
		return;
	}

	ctl = phys->hw_ctl;
	if (!ctl->ops.trigger_flush) {
		DPU_ERROR("missing trigger cb\n");
		return;
	}

	pending_kickoff_cnt = dpu_encoder_phys_inc_pending(phys);

	if (extra_flush_bits && ctl->ops.update_pending_flush)
		ctl->ops.update_pending_flush(ctl, extra_flush_bits);

	ctl->ops.trigger_flush(ctl);

	if (ctl->ops.get_pending_flush)
		ret = ctl->ops.get_pending_flush(ctl);

	trace_dpu_enc_trigger_flush(DRMID(drm_enc),
			dpu_encoder_helper_get_intf_type(phys->intf_mode),
			phys->hw_intf ? phys->hw_intf->idx : -1,
			phys->hw_wb ? phys->hw_wb->idx : -1,
			pending_kickoff_cnt, ctl->idx,
			extra_flush_bits, ret);
}

/**
 * _dpu_encoder_trigger_start - trigger start for a physical encoder
 * @phys: Pointer to physical encoder structure
 */
static void _dpu_encoder_trigger_start(struct dpu_encoder_phys *phys)
{
	if (!phys) {
		DPU_ERROR("invalid argument(s)\n");
		return;
	}

	if (!phys->hw_pp) {
		DPU_ERROR("invalid pingpong hw\n");
		return;
	}

	if (phys->ops.trigger_start && phys->enable_state != DPU_ENC_DISABLED)
		phys->ops.trigger_start(phys);
}

void dpu_encoder_helper_trigger_start(struct dpu_encoder_phys *phys_enc)
{
	struct dpu_hw_ctl *ctl;

	ctl = phys_enc->hw_ctl;
	if (ctl->ops.trigger_start) {
		ctl->ops.trigger_start(ctl);
		trace_dpu_enc_trigger_start(DRMID(phys_enc->parent), ctl->idx);
	}
}

static int dpu_encoder_helper_wait_event_timeout(
		int32_t drm_id,
		u32 irq_idx,
		struct dpu_encoder_wait_info *info)
{
	int rc = 0;
	s64 expected_time = ktime_to_ms(ktime_get()) + info->timeout_ms;
	s64 jiffies = msecs_to_jiffies(info->timeout_ms);
	s64 time;

	do {
		rc = wait_event_timeout(*(info->wq),
				atomic_read(info->atomic_cnt) == 0, jiffies);
		time = ktime_to_ms(ktime_get());

		trace_dpu_enc_wait_event_timeout(drm_id, irq_idx, rc, time,
						 expected_time,
						 atomic_read(info->atomic_cnt));
	/* If we timed out, counter is valid and time is less, wait again */
	} while (atomic_read(info->atomic_cnt) && (rc == 0) &&
			(time < expected_time));

	return rc;
}

static void dpu_encoder_helper_hw_reset(struct dpu_encoder_phys *phys_enc)
{
	struct dpu_encoder_virt *dpu_enc;
	struct dpu_hw_ctl *ctl;
	int rc;
	struct drm_encoder *drm_enc;

	dpu_enc = to_dpu_encoder_virt(phys_enc->parent);
	ctl = phys_enc->hw_ctl;
	drm_enc = phys_enc->parent;

	if (!ctl->ops.reset)
		return;

	DRM_DEBUG_KMS("id:%u ctl %d reset\n", DRMID(drm_enc),
		      ctl->idx);

	rc = ctl->ops.reset(ctl);
	if (rc) {
		DPU_ERROR_ENC(dpu_enc, "ctl %d reset failure\n",  ctl->idx);
		msm_disp_snapshot_state(drm_enc->dev);
	}

	phys_enc->enable_state = DPU_ENC_ENABLED;
}

/**
 * _dpu_encoder_kickoff_phys - handle physical encoder kickoff
 *	Iterate through the physical encoders and perform consolidated flush
 *	and/or control start triggering as needed. This is done in the virtual
 *	encoder rather than the individual physical ones in order to handle
 *	use cases that require visibility into multiple physical encoders at
 *	a time.
 * @dpu_enc: Pointer to virtual encoder structure
 */
static void _dpu_encoder_kickoff_phys(struct dpu_encoder_virt *dpu_enc)
{
	struct dpu_hw_ctl *ctl;
	uint32_t i, pending_flush;
	unsigned long lock_flags;

	pending_flush = 0x0;

	/* update pending counts and trigger kickoff ctl flush atomically */
	spin_lock_irqsave(&dpu_enc->enc_spinlock, lock_flags);

	/* don't perform flush/start operations for slave encoders */
	for (i = 0; i < dpu_enc->num_phys_encs; i++) {
		struct dpu_encoder_phys *phys = dpu_enc->phys_encs[i];

		if (phys->enable_state == DPU_ENC_DISABLED)
			continue;

		ctl = phys->hw_ctl;

		/*
		 * This is cleared in frame_done worker, which isn't invoked
		 * for async commits. So don't set this for async, since it'll
		 * roll over to the next commit.
		 */
		if (phys->split_role != ENC_ROLE_SLAVE)
			set_bit(i, dpu_enc->frame_busy_mask);

		if (!phys->ops.needs_single_flush ||
				!phys->ops.needs_single_flush(phys))
			_dpu_encoder_trigger_flush(&dpu_enc->base, phys, 0x0);
		else if (ctl->ops.get_pending_flush)
			pending_flush |= ctl->ops.get_pending_flush(ctl);
	}

	/* for split flush, combine pending flush masks and send to master */
	if (pending_flush && dpu_enc->cur_master) {
		_dpu_encoder_trigger_flush(
				&dpu_enc->base,
				dpu_enc->cur_master,
				pending_flush);
	}

	_dpu_encoder_trigger_start(dpu_enc->cur_master);

	spin_unlock_irqrestore(&dpu_enc->enc_spinlock, lock_flags);
}

void dpu_encoder_trigger_kickoff_pending(struct drm_encoder *drm_enc)
{
	struct dpu_encoder_virt *dpu_enc;
	struct dpu_encoder_phys *phys;
	unsigned int i;
	struct dpu_hw_ctl *ctl;
	struct msm_display_info *disp_info;

	if (!drm_enc) {
		DPU_ERROR("invalid encoder\n");
		return;
	}
	dpu_enc = to_dpu_encoder_virt(drm_enc);
	disp_info = &dpu_enc->disp_info;

	for (i = 0; i < dpu_enc->num_phys_encs; i++) {
		phys = dpu_enc->phys_encs[i];

		ctl = phys->hw_ctl;
		if (ctl->ops.clear_pending_flush)
			ctl->ops.clear_pending_flush(ctl);

		/* update only for command mode primary ctl */
		if ((phys == dpu_enc->cur_master) &&
		    disp_info->is_cmd_mode
		    && ctl->ops.trigger_pending)
			ctl->ops.trigger_pending(ctl);
	}
}

static u32 _dpu_encoder_calculate_linetime(struct dpu_encoder_virt *dpu_enc,
		struct drm_display_mode *mode)
{
	u64 pclk_rate;
	u32 pclk_period;
	u32 line_time;

	/*
	 * For linetime calculation, only operate on master encoder.
	 */
	if (!dpu_enc->cur_master)
		return 0;

	if (!dpu_enc->cur_master->ops.get_line_count) {
		DPU_ERROR("get_line_count function not defined\n");
		return 0;
	}

	pclk_rate = mode->clock; /* pixel clock in kHz */
	if (pclk_rate == 0) {
		DPU_ERROR("pclk is 0, cannot calculate line time\n");
		return 0;
	}

	pclk_period = DIV_ROUND_UP_ULL(1000000000ull, pclk_rate);
	if (pclk_period == 0) {
		DPU_ERROR("pclk period is 0\n");
		return 0;
	}

	/*
	 * Line time calculation based on Pixel clock and HTOTAL.
	 * Final unit is in ns.
	 */
	line_time = (pclk_period * mode->htotal) / 1000;
	if (line_time == 0) {
		DPU_ERROR("line time calculation is 0\n");
		return 0;
	}

	DPU_DEBUG_ENC(dpu_enc,
			"clk_rate=%lldkHz, clk_period=%d, linetime=%dns\n",
			pclk_rate, pclk_period, line_time);

	return line_time;
}

int dpu_encoder_vsync_time(struct drm_encoder *drm_enc, ktime_t *wakeup_time)
{
	struct drm_display_mode *mode;
	struct dpu_encoder_virt *dpu_enc;
	u32 cur_line;
	u32 line_time;
	u32 vtotal, time_to_vsync;
	ktime_t cur_time;

	dpu_enc = to_dpu_encoder_virt(drm_enc);

	if (!drm_enc->crtc || !drm_enc->crtc->state) {
		DPU_ERROR("crtc/crtc state object is NULL\n");
		return -EINVAL;
	}
	mode = &drm_enc->crtc->state->adjusted_mode;

	line_time = _dpu_encoder_calculate_linetime(dpu_enc, mode);
	if (!line_time)
		return -EINVAL;

	cur_line = dpu_enc->cur_master->ops.get_line_count(dpu_enc->cur_master);

	vtotal = mode->vtotal;
	if (cur_line >= vtotal)
		time_to_vsync = line_time * vtotal;
	else
		time_to_vsync = line_time * (vtotal - cur_line);

	if (time_to_vsync == 0) {
		DPU_ERROR("time to vsync should not be zero, vtotal=%d\n",
				vtotal);
		return -EINVAL;
	}

	cur_time = ktime_get();
	*wakeup_time = ktime_add_ns(cur_time, time_to_vsync);

	DPU_DEBUG_ENC(dpu_enc,
			"cur_line=%u vtotal=%u time_to_vsync=%u, cur_time=%lld, wakeup_time=%lld\n",
			cur_line, vtotal, time_to_vsync,
			ktime_to_ms(cur_time),
			ktime_to_ms(*wakeup_time));
	return 0;
}

static void dpu_encoder_vsync_event_handler(struct timer_list *t)
{
	struct dpu_encoder_virt *dpu_enc = from_timer(dpu_enc, t,
			vsync_event_timer);
	struct drm_encoder *drm_enc = &dpu_enc->base;
	struct msm_drm_private *priv;
	struct msm_drm_thread *event_thread;

	if (!drm_enc->dev || !drm_enc->crtc) {
		DPU_ERROR("invalid parameters\n");
		return;
	}

	priv = drm_enc->dev->dev_private;

	if (drm_enc->crtc->index >= ARRAY_SIZE(priv->event_thread)) {
		DPU_ERROR("invalid crtc index\n");
		return;
	}
	event_thread = &priv->event_thread[drm_enc->crtc->index];
	if (!event_thread) {
		DPU_ERROR("event_thread not found for crtc:%d\n",
				drm_enc->crtc->index);
		return;
	}

	del_timer(&dpu_enc->vsync_event_timer);
}

static void dpu_encoder_vsync_event_work_handler(struct kthread_work *work)
{
	struct dpu_encoder_virt *dpu_enc = container_of(work,
			struct dpu_encoder_virt, vsync_event_work);
	ktime_t wakeup_time;

	if (dpu_encoder_vsync_time(&dpu_enc->base, &wakeup_time))
		return;

	trace_dpu_enc_vsync_event_work(DRMID(&dpu_enc->base), wakeup_time);
	mod_timer(&dpu_enc->vsync_event_timer,
			nsecs_to_jiffies(ktime_to_ns(wakeup_time)));
}

static u32
dpu_encoder_dsc_initial_line_calc(struct drm_dsc_config *dsc,
				  u32 enc_ip_width)
{
	int ssm_delay, total_pixels, soft_slice_per_enc;

	soft_slice_per_enc = enc_ip_width / dsc->slice_width;

	/*
	 * minimum number of initial line pixels is a sum of:
	 * 1. sub-stream multiplexer delay (83 groups for 8bpc,
	 *    91 for 10 bpc) * 3
	 * 2. for two soft slice cases, add extra sub-stream multiplexer * 3
	 * 3. the initial xmit delay
	 * 4. total pipeline delay through the "lock step" of encoder (47)
	 * 5. 6 additional pixels as the output of the rate buffer is
	 *    48 bits wide
	 */
	ssm_delay = ((dsc->bits_per_component < 10) ? 84 : 92);
	total_pixels = ssm_delay * 3 + dsc->initial_xmit_delay + 47;
	if (soft_slice_per_enc > 1)
		total_pixels += (ssm_delay * 3);
	return DIV_ROUND_UP(total_pixels, dsc->slice_width);
}

static void dpu_encoder_dsc_pipe_cfg(struct dpu_hw_ctl *ctl,
				     struct dpu_hw_dsc *hw_dsc,
				     struct dpu_hw_pingpong *hw_pp,
				     struct drm_dsc_config *dsc,
				     u32 common_mode,
				     u32 initial_lines)
{
	if (hw_dsc->ops.dsc_config)
		hw_dsc->ops.dsc_config(hw_dsc, dsc, common_mode, initial_lines);

	if (hw_dsc->ops.dsc_config_thresh)
		hw_dsc->ops.dsc_config_thresh(hw_dsc, dsc);

	if (hw_pp->ops.setup_dsc)
		hw_pp->ops.setup_dsc(hw_pp);

	if (hw_dsc->ops.dsc_bind_pingpong_blk)
		hw_dsc->ops.dsc_bind_pingpong_blk(hw_dsc, hw_pp->idx);

	if (hw_pp->ops.enable_dsc)
		hw_pp->ops.enable_dsc(hw_pp);

	if (ctl->ops.update_pending_flush_dsc)
		ctl->ops.update_pending_flush_dsc(ctl, hw_dsc->idx);
}

static void dpu_encoder_prep_dsc(struct dpu_encoder_virt *dpu_enc,
				 struct drm_dsc_config *dsc)
{
	/* coding only for 2LM, 2enc, 1 dsc config */
	struct dpu_encoder_phys *enc_master = dpu_enc->cur_master;
	struct dpu_hw_ctl *ctl = enc_master->hw_ctl;
	struct dpu_hw_dsc *hw_dsc[MAX_CHANNELS_PER_ENC];
	struct dpu_hw_pingpong *hw_pp[MAX_CHANNELS_PER_ENC];
	int this_frame_slices;
	int intf_ip_w, enc_ip_w;
	int dsc_common_mode;
	int pic_width;
	u32 initial_lines;
	int i;

	for (i = 0; i < MAX_CHANNELS_PER_ENC; i++) {
		hw_pp[i] = dpu_enc->hw_pp[i];
		hw_dsc[i] = dpu_enc->hw_dsc[i];

		if (!hw_pp[i] || !hw_dsc[i]) {
			DPU_ERROR_ENC(dpu_enc, "invalid params for DSC\n");
			return;
		}
	}

	dsc_common_mode = 0;
	pic_width = dsc->pic_width;

	dsc_common_mode = DSC_MODE_MULTIPLEX | DSC_MODE_SPLIT_PANEL;
	if (enc_master->intf_mode == INTF_MODE_VIDEO)
		dsc_common_mode |= DSC_MODE_VIDEO;

	this_frame_slices = pic_width / dsc->slice_width;
	intf_ip_w = this_frame_slices * dsc->slice_width;

	/*
	 * dsc merge case: when using 2 encoders for the same stream,
	 * no. of slices need to be same on both the encoders.
	 */
	enc_ip_w = intf_ip_w / 2;
	initial_lines = dpu_encoder_dsc_initial_line_calc(dsc, enc_ip_w);

	for (i = 0; i < MAX_CHANNELS_PER_ENC; i++)
		dpu_encoder_dsc_pipe_cfg(ctl, hw_dsc[i], hw_pp[i],
					 dsc, dsc_common_mode, initial_lines);
}

void dpu_encoder_prepare_for_kickoff(struct drm_encoder *drm_enc)
{
	struct dpu_encoder_virt *dpu_enc;
	struct dpu_encoder_phys *phys;
	bool needs_hw_reset = false;
	unsigned int i;

	dpu_enc = to_dpu_encoder_virt(drm_enc);

	trace_dpu_enc_prepare_kickoff(DRMID(drm_enc));

	/* prepare for next kickoff, may include waiting on previous kickoff */
	DPU_ATRACE_BEGIN("enc_prepare_for_kickoff");
	for (i = 0; i < dpu_enc->num_phys_encs; i++) {
		phys = dpu_enc->phys_encs[i];
		if (phys->ops.prepare_for_kickoff)
			phys->ops.prepare_for_kickoff(phys);
		if (phys->enable_state == DPU_ENC_ERR_NEEDS_HW_RESET)
			needs_hw_reset = true;
	}
	DPU_ATRACE_END("enc_prepare_for_kickoff");

	dpu_encoder_resource_control(drm_enc, DPU_ENC_RC_EVENT_KICKOFF);

	/* if any phys needs reset, reset all phys, in-order */
	if (needs_hw_reset) {
		trace_dpu_enc_prepare_kickoff_reset(DRMID(drm_enc));
		for (i = 0; i < dpu_enc->num_phys_encs; i++) {
			dpu_encoder_helper_hw_reset(dpu_enc->phys_encs[i]);
		}
	}

	if (dpu_enc->dsc)
		dpu_encoder_prep_dsc(dpu_enc, dpu_enc->dsc);
}

bool dpu_encoder_is_valid_for_commit(struct drm_encoder *drm_enc)
{
	struct dpu_encoder_virt *dpu_enc;
	unsigned int i;
	struct dpu_encoder_phys *phys;

	dpu_enc = to_dpu_encoder_virt(drm_enc);

	if (drm_enc->encoder_type == DRM_MODE_ENCODER_VIRTUAL) {
		for (i = 0; i < dpu_enc->num_phys_encs; i++) {
			phys = dpu_enc->phys_encs[i];
			if (phys->ops.is_valid_for_commit && !phys->ops.is_valid_for_commit(phys)) {
				DPU_DEBUG("invalid FB not kicking off\n");
				return false;
			}
		}
	}

	return true;
}

void dpu_encoder_kickoff(struct drm_encoder *drm_enc)
{
	struct dpu_encoder_virt *dpu_enc;
	struct dpu_encoder_phys *phys;
	ktime_t wakeup_time;
	unsigned long timeout_ms;
	unsigned int i;

	DPU_ATRACE_BEGIN("encoder_kickoff");
	dpu_enc = to_dpu_encoder_virt(drm_enc);

	trace_dpu_enc_kickoff(DRMID(drm_enc));

	timeout_ms = DPU_ENCODER_FRAME_DONE_TIMEOUT_FRAMES * 1000 /
			drm_mode_vrefresh(&drm_enc->crtc->state->adjusted_mode);

	atomic_set(&dpu_enc->frame_done_timeout_ms, timeout_ms);
	mod_timer(&dpu_enc->frame_done_timer,
			jiffies + msecs_to_jiffies(timeout_ms));

	/* All phys encs are ready to go, trigger the kickoff */
	_dpu_encoder_kickoff_phys(dpu_enc);

	/* allow phys encs to handle any post-kickoff business */
	for (i = 0; i < dpu_enc->num_phys_encs; i++) {
		phys = dpu_enc->phys_encs[i];
		if (phys->ops.handle_post_kickoff)
			phys->ops.handle_post_kickoff(phys);
	}

	if (dpu_enc->disp_info.intf_type == INTF_DSI &&
			!dpu_encoder_vsync_time(drm_enc, &wakeup_time)) {
		trace_dpu_enc_early_kickoff(DRMID(drm_enc),
					    ktime_to_ms(wakeup_time));
		mod_timer(&dpu_enc->vsync_event_timer,
				nsecs_to_jiffies(ktime_to_ns(wakeup_time)));
	}

	DPU_ATRACE_END("encoder_kickoff");
}

static void dpu_encoder_helper_reset_mixers(struct dpu_encoder_phys *phys_enc)
{
	struct dpu_hw_mixer_cfg mixer;
	int i, num_lm;
	struct dpu_global_state *global_state;
	struct dpu_hw_blk *hw_lm[2];
	struct dpu_hw_mixer *hw_mixer[2];
	struct dpu_hw_ctl *ctl = phys_enc->hw_ctl;

	memset(&mixer, 0, sizeof(mixer));

	/* reset all mixers for this encoder */
	if (phys_enc->hw_ctl->ops.clear_all_blendstages)
		phys_enc->hw_ctl->ops.clear_all_blendstages(phys_enc->hw_ctl);

	global_state = dpu_kms_get_existing_global_state(phys_enc->dpu_kms);

	num_lm = dpu_rm_get_assigned_resources(&phys_enc->dpu_kms->rm, global_state,
		phys_enc->parent->base.id, DPU_HW_BLK_LM, hw_lm, ARRAY_SIZE(hw_lm));

	for (i = 0; i < num_lm; i++) {
		hw_mixer[i] = to_dpu_hw_mixer(hw_lm[i]);
		if (phys_enc->hw_ctl->ops.update_pending_flush_mixer)
			phys_enc->hw_ctl->ops.update_pending_flush_mixer(ctl, hw_mixer[i]->idx);

		/* clear all blendstages */
		if (phys_enc->hw_ctl->ops.setup_blendstage)
			phys_enc->hw_ctl->ops.setup_blendstage(ctl, hw_mixer[i]->idx, NULL);
	}
}

static void dpu_encoder_dsc_pipe_clr(struct dpu_hw_ctl *ctl,
				     struct dpu_hw_dsc *hw_dsc,
				     struct dpu_hw_pingpong *hw_pp)
{
	if (hw_dsc->ops.dsc_disable)
		hw_dsc->ops.dsc_disable(hw_dsc);

	if (hw_pp->ops.disable_dsc)
		hw_pp->ops.disable_dsc(hw_pp);

	if (hw_dsc->ops.dsc_bind_pingpong_blk)
		hw_dsc->ops.dsc_bind_pingpong_blk(hw_dsc, PINGPONG_NONE);

	if (ctl->ops.update_pending_flush_dsc)
		ctl->ops.update_pending_flush_dsc(ctl, hw_dsc->idx);
}

static void dpu_encoder_unprep_dsc(struct dpu_encoder_virt *dpu_enc)
{
	/* coding only for 2LM, 2enc, 1 dsc config */
	struct dpu_encoder_phys *enc_master = dpu_enc->cur_master;
	struct dpu_hw_ctl *ctl = enc_master->hw_ctl;
	struct dpu_hw_dsc *hw_dsc[MAX_CHANNELS_PER_ENC];
	struct dpu_hw_pingpong *hw_pp[MAX_CHANNELS_PER_ENC];
	int i;

	for (i = 0; i < MAX_CHANNELS_PER_ENC; i++) {
		hw_pp[i] = dpu_enc->hw_pp[i];
		hw_dsc[i] = dpu_enc->hw_dsc[i];

		if (hw_pp[i] && hw_dsc[i])
			dpu_encoder_dsc_pipe_clr(ctl, hw_dsc[i], hw_pp[i]);
	}
}

void dpu_encoder_helper_phys_cleanup(struct dpu_encoder_phys *phys_enc)
{
	struct dpu_hw_ctl *ctl = phys_enc->hw_ctl;
	struct dpu_hw_intf_cfg intf_cfg = { 0 };
	int i;
	struct dpu_encoder_virt *dpu_enc;

	dpu_enc = to_dpu_encoder_virt(phys_enc->parent);

	phys_enc->hw_ctl->ops.reset(ctl);

	dpu_encoder_helper_reset_mixers(phys_enc);

	/*
	 * TODO: move the once-only operation like CTL flush/trigger
	 * into dpu_encoder_virt_disable() and all operations which need
	 * to be done per phys encoder into the phys_disable() op.
	 */
	if (phys_enc->hw_wb) {
		/* disable the PP block */
		if (phys_enc->hw_wb->ops.bind_pingpong_blk)
			phys_enc->hw_wb->ops.bind_pingpong_blk(phys_enc->hw_wb, PINGPONG_NONE);

		/* mark WB flush as pending */
		if (phys_enc->hw_ctl->ops.update_pending_flush_wb)
			phys_enc->hw_ctl->ops.update_pending_flush_wb(ctl, phys_enc->hw_wb->idx);
	} else {
		for (i = 0; i < dpu_enc->num_phys_encs; i++) {
			if (dpu_enc->phys_encs[i] && phys_enc->hw_intf->ops.bind_pingpong_blk)
				phys_enc->hw_intf->ops.bind_pingpong_blk(
						dpu_enc->phys_encs[i]->hw_intf,
						PINGPONG_NONE);

			/* mark INTF flush as pending */
			if (phys_enc->hw_ctl->ops.update_pending_flush_intf)
				phys_enc->hw_ctl->ops.update_pending_flush_intf(phys_enc->hw_ctl,
						dpu_enc->phys_encs[i]->hw_intf->idx);
		}
	}

	/* reset the merge 3D HW block */
	if (phys_enc->hw_pp->merge_3d) {
		phys_enc->hw_pp->merge_3d->ops.setup_3d_mode(phys_enc->hw_pp->merge_3d,
				BLEND_3D_NONE);
		if (phys_enc->hw_ctl->ops.update_pending_flush_merge_3d)
			phys_enc->hw_ctl->ops.update_pending_flush_merge_3d(ctl,
					phys_enc->hw_pp->merge_3d->idx);
	}

<<<<<<< HEAD
	if (dpu_enc->dsc)
		dpu_encoder_unprep_dsc(dpu_enc);
=======
	if (dpu_enc->dsc) {
		dpu_encoder_unprep_dsc(dpu_enc);
		dpu_enc->dsc = NULL;
	}
>>>>>>> da8103da

	intf_cfg.stream_sel = 0; /* Don't care value for video mode */
	intf_cfg.mode_3d = dpu_encoder_helper_get_3d_blend_mode(phys_enc);
	intf_cfg.dsc = dpu_encoder_helper_get_dsc(phys_enc);

	if (phys_enc->hw_intf)
		intf_cfg.intf = phys_enc->hw_intf->idx;
	if (phys_enc->hw_wb)
		intf_cfg.wb = phys_enc->hw_wb->idx;

	if (phys_enc->hw_pp->merge_3d)
		intf_cfg.merge_3d = phys_enc->hw_pp->merge_3d->idx;

	if (ctl->ops.reset_intf_cfg)
		ctl->ops.reset_intf_cfg(ctl, &intf_cfg);

	ctl->ops.trigger_flush(ctl);
	ctl->ops.trigger_start(ctl);
	ctl->ops.clear_pending_flush(ctl);
}

#ifdef CONFIG_DEBUG_FS
static int _dpu_encoder_status_show(struct seq_file *s, void *data)
{
	struct dpu_encoder_virt *dpu_enc = s->private;
	int i;

	mutex_lock(&dpu_enc->enc_lock);
	for (i = 0; i < dpu_enc->num_phys_encs; i++) {
		struct dpu_encoder_phys *phys = dpu_enc->phys_encs[i];

		seq_printf(s, "intf:%d  wb:%d  vsync:%8d     underrun:%8d    ",
				phys->hw_intf ? phys->hw_intf->idx - INTF_0 : -1,
				phys->hw_wb ? phys->hw_wb->idx - WB_0 : -1,
				atomic_read(&phys->vsync_cnt),
				atomic_read(&phys->underrun_cnt));

		seq_printf(s, "mode: %s\n", dpu_encoder_helper_get_intf_type(phys->intf_mode));
	}
	mutex_unlock(&dpu_enc->enc_lock);

	return 0;
}

DEFINE_SHOW_ATTRIBUTE(_dpu_encoder_status);

static int _dpu_encoder_init_debugfs(struct drm_encoder *drm_enc)
{
	struct dpu_encoder_virt *dpu_enc = to_dpu_encoder_virt(drm_enc);

	char name[12];

	if (!drm_enc->dev) {
		DPU_ERROR("invalid encoder or kms\n");
		return -EINVAL;
	}

	snprintf(name, sizeof(name), "encoder%u", drm_enc->base.id);

	/* create overall sub-directory for the encoder */
	dpu_enc->debugfs_root = debugfs_create_dir(name,
			drm_enc->dev->primary->debugfs_root);

	/* don't error check these */
	debugfs_create_file("status", 0600,
		dpu_enc->debugfs_root, dpu_enc, &_dpu_encoder_status_fops);

	return 0;
}
#else
static int _dpu_encoder_init_debugfs(struct drm_encoder *drm_enc)
{
	return 0;
}
#endif

static int dpu_encoder_late_register(struct drm_encoder *encoder)
{
	return _dpu_encoder_init_debugfs(encoder);
}

static void dpu_encoder_early_unregister(struct drm_encoder *encoder)
{
	struct dpu_encoder_virt *dpu_enc = to_dpu_encoder_virt(encoder);

	debugfs_remove_recursive(dpu_enc->debugfs_root);
}

static int dpu_encoder_virt_add_phys_encs(
		struct msm_display_info *disp_info,
		struct dpu_encoder_virt *dpu_enc,
		struct dpu_enc_phys_init_params *params)
{
	struct dpu_encoder_phys *enc = NULL;

	DPU_DEBUG_ENC(dpu_enc, "\n");

	/*
	 * We may create up to NUM_PHYS_ENCODER_TYPES physical encoder types
	 * in this function, check up-front.
	 */
	if (dpu_enc->num_phys_encs + NUM_PHYS_ENCODER_TYPES >=
			ARRAY_SIZE(dpu_enc->phys_encs)) {
		DPU_ERROR_ENC(dpu_enc, "too many physical encoders %d\n",
			  dpu_enc->num_phys_encs);
		return -EINVAL;
	}


	if (disp_info->intf_type == INTF_WB) {
		enc = dpu_encoder_phys_wb_init(params);

		if (IS_ERR(enc)) {
			DPU_ERROR_ENC(dpu_enc, "failed to init wb enc: %ld\n",
				PTR_ERR(enc));
			return PTR_ERR(enc);
		}

		dpu_enc->phys_encs[dpu_enc->num_phys_encs] = enc;
		++dpu_enc->num_phys_encs;
	} else if (disp_info->is_cmd_mode) {
		enc = dpu_encoder_phys_cmd_init(params);

		if (IS_ERR(enc)) {
			DPU_ERROR_ENC(dpu_enc, "failed to init cmd enc: %ld\n",
				PTR_ERR(enc));
			return PTR_ERR(enc);
		}

		dpu_enc->phys_encs[dpu_enc->num_phys_encs] = enc;
		++dpu_enc->num_phys_encs;
	} else {
		enc = dpu_encoder_phys_vid_init(params);

		if (IS_ERR(enc)) {
			DPU_ERROR_ENC(dpu_enc, "failed to init vid enc: %ld\n",
				PTR_ERR(enc));
			return PTR_ERR(enc);
		}

		dpu_enc->phys_encs[dpu_enc->num_phys_encs] = enc;
		++dpu_enc->num_phys_encs;
	}

	if (params->split_role == ENC_ROLE_SLAVE)
		dpu_enc->cur_slave = enc;
	else
		dpu_enc->cur_master = enc;

	return 0;
}

static int dpu_encoder_setup_display(struct dpu_encoder_virt *dpu_enc,
				 struct dpu_kms *dpu_kms,
				 struct msm_display_info *disp_info)
{
	int ret = 0;
	int i = 0;
	struct dpu_enc_phys_init_params phys_params;

	if (!dpu_enc) {
		DPU_ERROR("invalid arg(s), enc %d\n", dpu_enc != NULL);
		return -EINVAL;
	}

	dpu_enc->cur_master = NULL;

	memset(&phys_params, 0, sizeof(phys_params));
	phys_params.dpu_kms = dpu_kms;
	phys_params.parent = &dpu_enc->base;
	phys_params.enc_spinlock = &dpu_enc->enc_spinlock;

	WARN_ON(disp_info->num_of_h_tiles < 1);

	DPU_DEBUG("dsi_info->num_of_h_tiles %d\n", disp_info->num_of_h_tiles);

	if (disp_info->intf_type != INTF_WB)
		dpu_enc->idle_pc_supported =
				dpu_kms->catalog->caps->has_idle_pc;

	mutex_lock(&dpu_enc->enc_lock);
	for (i = 0; i < disp_info->num_of_h_tiles && !ret; i++) {
		/*
		 * Left-most tile is at index 0, content is controller id
		 * h_tile_instance_ids[2] = {0, 1}; DSI0 = left, DSI1 = right
		 * h_tile_instance_ids[2] = {1, 0}; DSI1 = left, DSI0 = right
		 */
		u32 controller_id = disp_info->h_tile_instance[i];

		if (disp_info->num_of_h_tiles > 1) {
			if (i == 0)
				phys_params.split_role = ENC_ROLE_MASTER;
			else
				phys_params.split_role = ENC_ROLE_SLAVE;
		} else {
			phys_params.split_role = ENC_ROLE_SOLO;
		}

		DPU_DEBUG("h_tile_instance %d = %d, split_role %d\n",
				i, controller_id, phys_params.split_role);

		phys_params.hw_intf = dpu_encoder_get_intf(dpu_kms->catalog, &dpu_kms->rm,
							   disp_info->intf_type,
							   controller_id);
<<<<<<< HEAD

		if (disp_info->intf_type == INTF_WB && controller_id < WB_MAX)
			phys_params.hw_wb = dpu_rm_get_wb(&dpu_kms->rm, controller_id);

=======

		if (disp_info->intf_type == INTF_WB && controller_id < WB_MAX)
			phys_params.hw_wb = dpu_rm_get_wb(&dpu_kms->rm, controller_id);

>>>>>>> da8103da
		if (!phys_params.hw_intf && !phys_params.hw_wb) {
			DPU_ERROR_ENC(dpu_enc, "no intf or wb block assigned at idx: %d\n", i);
			ret = -EINVAL;
			break;
		}

		if (phys_params.hw_intf && phys_params.hw_wb) {
			DPU_ERROR_ENC(dpu_enc,
					"invalid phys both intf and wb block at idx: %d\n", i);
			ret = -EINVAL;
			break;
		}

		ret = dpu_encoder_virt_add_phys_encs(disp_info,
				dpu_enc, &phys_params);
		if (ret) {
			DPU_ERROR_ENC(dpu_enc, "failed to add phys encs\n");
			break;
		}
	}

	mutex_unlock(&dpu_enc->enc_lock);

	return ret;
}

static void dpu_encoder_frame_done_timeout(struct timer_list *t)
{
	struct dpu_encoder_virt *dpu_enc = from_timer(dpu_enc, t,
			frame_done_timer);
	struct drm_encoder *drm_enc = &dpu_enc->base;
	u32 event;

	if (!drm_enc->dev) {
		DPU_ERROR("invalid parameters\n");
		return;
	}

	if (!dpu_enc->frame_busy_mask[0] || !dpu_enc->crtc_frame_event_cb) {
		DRM_DEBUG_KMS("id:%u invalid timeout frame_busy_mask=%lu\n",
			      DRMID(drm_enc), dpu_enc->frame_busy_mask[0]);
		return;
	} else if (!atomic_xchg(&dpu_enc->frame_done_timeout_ms, 0)) {
		DRM_DEBUG_KMS("id:%u invalid timeout\n", DRMID(drm_enc));
		return;
	}

	DPU_ERROR_ENC(dpu_enc, "frame done timeout\n");

	event = DPU_ENCODER_FRAME_EVENT_ERROR;
	trace_dpu_enc_frame_done_timeout(DRMID(drm_enc), event);
	dpu_enc->crtc_frame_event_cb(dpu_enc->crtc_frame_event_cb_data, event);
}

static const struct drm_encoder_helper_funcs dpu_encoder_helper_funcs = {
	.atomic_mode_set = dpu_encoder_virt_atomic_mode_set,
	.atomic_disable = dpu_encoder_virt_atomic_disable,
	.atomic_enable = dpu_encoder_virt_atomic_enable,
	.atomic_check = dpu_encoder_virt_atomic_check,
};

static const struct drm_encoder_funcs dpu_encoder_funcs = {
		.destroy = dpu_encoder_destroy,
		.late_register = dpu_encoder_late_register,
		.early_unregister = dpu_encoder_early_unregister,
};

struct drm_encoder *dpu_encoder_init(struct drm_device *dev,
		int drm_enc_mode,
		struct msm_display_info *disp_info)
{
	struct msm_drm_private *priv = dev->dev_private;
	struct dpu_kms *dpu_kms = to_dpu_kms(priv->kms);
	struct drm_encoder *drm_enc = NULL;
	struct dpu_encoder_virt *dpu_enc = NULL;
	int ret = 0;

	dpu_enc = devm_kzalloc(dev->dev, sizeof(*dpu_enc), GFP_KERNEL);
	if (!dpu_enc)
		return ERR_PTR(-ENOMEM);

	ret = drm_encoder_init(dev, &dpu_enc->base, &dpu_encoder_funcs,
			       drm_enc_mode, NULL);
	if (ret) {
		devm_kfree(dev->dev, dpu_enc);
		return ERR_PTR(ret);
	}

	drm_encoder_helper_add(&dpu_enc->base, &dpu_encoder_helper_funcs);

	spin_lock_init(&dpu_enc->enc_spinlock);
	dpu_enc->enabled = false;
	mutex_init(&dpu_enc->enc_lock);
	mutex_init(&dpu_enc->rc_lock);

	ret = dpu_encoder_setup_display(dpu_enc, dpu_kms, disp_info);
	if (ret)
		goto fail;

	atomic_set(&dpu_enc->frame_done_timeout_ms, 0);
	timer_setup(&dpu_enc->frame_done_timer,
			dpu_encoder_frame_done_timeout, 0);

	if (disp_info->intf_type == INTF_DSI)
		timer_setup(&dpu_enc->vsync_event_timer,
				dpu_encoder_vsync_event_handler,
				0);
	else if (disp_info->intf_type == INTF_DP)
		dpu_enc->wide_bus_en = msm_dp_wide_bus_available(
				priv->dp[disp_info->h_tile_instance[0]]);

	INIT_DELAYED_WORK(&dpu_enc->delayed_off_work,
			dpu_encoder_off_work);
	dpu_enc->idle_timeout = IDLE_TIMEOUT;

	kthread_init_work(&dpu_enc->vsync_event_work,
			dpu_encoder_vsync_event_work_handler);

	memcpy(&dpu_enc->disp_info, disp_info, sizeof(*disp_info));

	DPU_DEBUG_ENC(dpu_enc, "created\n");

	return &dpu_enc->base;

fail:
	DPU_ERROR("failed to create encoder\n");
	if (drm_enc)
		dpu_encoder_destroy(drm_enc);

	return ERR_PTR(ret);
}

int dpu_encoder_wait_for_event(struct drm_encoder *drm_enc,
	enum msm_event_wait event)
{
	int (*fn_wait)(struct dpu_encoder_phys *phys_enc) = NULL;
	struct dpu_encoder_virt *dpu_enc = NULL;
	int i, ret = 0;

	if (!drm_enc) {
		DPU_ERROR("invalid encoder\n");
		return -EINVAL;
	}
	dpu_enc = to_dpu_encoder_virt(drm_enc);
	DPU_DEBUG_ENC(dpu_enc, "\n");

	for (i = 0; i < dpu_enc->num_phys_encs; i++) {
		struct dpu_encoder_phys *phys = dpu_enc->phys_encs[i];

		switch (event) {
		case MSM_ENC_COMMIT_DONE:
			fn_wait = phys->ops.wait_for_commit_done;
			break;
		case MSM_ENC_TX_COMPLETE:
			fn_wait = phys->ops.wait_for_tx_complete;
			break;
		case MSM_ENC_VBLANK:
			fn_wait = phys->ops.wait_for_vblank;
			break;
		default:
			DPU_ERROR_ENC(dpu_enc, "unknown wait event %d\n",
					event);
			return -EINVAL;
		}

		if (fn_wait) {
			DPU_ATRACE_BEGIN("wait_for_completion_event");
			ret = fn_wait(phys);
			DPU_ATRACE_END("wait_for_completion_event");
			if (ret)
				return ret;
		}
	}

	return ret;
}

enum dpu_intf_mode dpu_encoder_get_intf_mode(struct drm_encoder *encoder)
{
	struct dpu_encoder_virt *dpu_enc = NULL;

	if (!encoder) {
		DPU_ERROR("invalid encoder\n");
		return INTF_MODE_NONE;
	}
	dpu_enc = to_dpu_encoder_virt(encoder);

	if (dpu_enc->cur_master)
		return dpu_enc->cur_master->intf_mode;

	if (dpu_enc->num_phys_encs)
		return dpu_enc->phys_encs[0]->intf_mode;

	return INTF_MODE_NONE;
}

unsigned int dpu_encoder_helper_get_dsc(struct dpu_encoder_phys *phys_enc)
{
	struct drm_encoder *encoder = phys_enc->parent;
	struct dpu_encoder_virt *dpu_enc = to_dpu_encoder_virt(encoder);

	return dpu_enc->dsc_mask;
}

void dpu_encoder_phys_init(struct dpu_encoder_phys *phys_enc,
			  struct dpu_enc_phys_init_params *p)
{
	int i;

	phys_enc->hw_mdptop = p->dpu_kms->hw_mdp;
	phys_enc->hw_intf = p->hw_intf;
	phys_enc->hw_wb = p->hw_wb;
	phys_enc->parent = p->parent;
	phys_enc->dpu_kms = p->dpu_kms;
	phys_enc->split_role = p->split_role;
	phys_enc->enc_spinlock = p->enc_spinlock;
	phys_enc->enable_state = DPU_ENC_DISABLED;

	for (i = 0; i < ARRAY_SIZE(phys_enc->irq); i++)
		phys_enc->irq[i] = -EINVAL;

	atomic_set(&phys_enc->vblank_refcount, 0);
	atomic_set(&phys_enc->pending_kickoff_cnt, 0);
	atomic_set(&phys_enc->pending_ctlstart_cnt, 0);

	atomic_set(&phys_enc->vsync_cnt, 0);
	atomic_set(&phys_enc->underrun_cnt, 0);

	init_waitqueue_head(&phys_enc->pending_kickoff_wq);
}<|MERGE_RESOLUTION|>--- conflicted
+++ resolved
@@ -2124,15 +2124,10 @@
 					phys_enc->hw_pp->merge_3d->idx);
 	}
 
-<<<<<<< HEAD
-	if (dpu_enc->dsc)
-		dpu_encoder_unprep_dsc(dpu_enc);
-=======
 	if (dpu_enc->dsc) {
 		dpu_encoder_unprep_dsc(dpu_enc);
 		dpu_enc->dsc = NULL;
 	}
->>>>>>> da8103da
 
 	intf_cfg.stream_sel = 0; /* Don't care value for video mode */
 	intf_cfg.mode_3d = dpu_encoder_helper_get_3d_blend_mode(phys_enc);
@@ -2337,17 +2332,10 @@
 		phys_params.hw_intf = dpu_encoder_get_intf(dpu_kms->catalog, &dpu_kms->rm,
 							   disp_info->intf_type,
 							   controller_id);
-<<<<<<< HEAD
 
 		if (disp_info->intf_type == INTF_WB && controller_id < WB_MAX)
 			phys_params.hw_wb = dpu_rm_get_wb(&dpu_kms->rm, controller_id);
 
-=======
-
-		if (disp_info->intf_type == INTF_WB && controller_id < WB_MAX)
-			phys_params.hw_wb = dpu_rm_get_wb(&dpu_kms->rm, controller_id);
-
->>>>>>> da8103da
 		if (!phys_params.hw_intf && !phys_params.hw_wb) {
 			DPU_ERROR_ENC(dpu_enc, "no intf or wb block assigned at idx: %d\n", i);
 			ret = -EINVAL;
