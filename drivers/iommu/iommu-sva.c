// SPDX-License-Identifier: GPL-2.0
/*
 * Helpers for IOMMU drivers implementing SVA
 */
#include <linux/mmu_context.h>
#include <linux/mutex.h>
#include <linux/sched/mm.h>
#include <linux/iommu.h>

#include "iommu-sva.h"

static DEFINE_MUTEX(iommu_sva_lock);
static DEFINE_IDA(iommu_global_pasid_ida);

/* Allocate a PASID for the mm within range (inclusive) */
static int iommu_sva_alloc_pasid(struct mm_struct *mm, ioasid_t min, ioasid_t max)
{
	int ret = 0;

	if (!pasid_valid(min) || !pasid_valid(max) ||
	    min == 0 || max < min)
		return -EINVAL;

	if (!arch_pgtable_dma_compat(mm))
		return -EBUSY;

	mutex_lock(&iommu_sva_lock);
	/* Is a PASID already associated with this mm? */
<<<<<<< HEAD
	if (pasid_valid(mm->pasid)) {
		if (mm->pasid < min || mm->pasid > max)
=======
	if (mm_valid_pasid(mm)) {
		if (mm->pasid < min || mm->pasid >= max)
>>>>>>> 37b470d6
			ret = -EOVERFLOW;
		goto out;
	}

<<<<<<< HEAD
	ret = ida_alloc_range(&iommu_global_pasid_ida, min, max, GFP_KERNEL);
	if (ret < min)
		goto out;
	mm->pasid = ret;
	ret = 0;
=======
	pasid = ioasid_alloc(&iommu_sva_pasid, min, max, mm);
	if (pasid == INVALID_IOASID)
		ret = -ENOMEM;
	else
		mm_pasid_set(mm, pasid);
>>>>>>> 37b470d6
out:
	mutex_unlock(&iommu_sva_lock);
	return ret;
}

/**
 * iommu_sva_bind_device() - Bind a process address space to a device
 * @dev: the device
 * @mm: the mm to bind, caller must hold a reference to mm_users
 *
 * Create a bond between device and address space, allowing the device to
 * access the mm using the PASID returned by iommu_sva_get_pasid(). If a
 * bond already exists between @device and @mm, an additional internal
 * reference is taken. Caller must call iommu_sva_unbind_device()
 * to release each reference.
 *
 * iommu_dev_enable_feature(dev, IOMMU_DEV_FEAT_SVA) must be called first, to
 * initialize the required SVA features.
 *
 * On error, returns an ERR_PTR value.
 */
struct iommu_sva *iommu_sva_bind_device(struct device *dev, struct mm_struct *mm)
{
	struct iommu_domain *domain;
	struct iommu_sva *handle;
	ioasid_t max_pasids;
	int ret;

	max_pasids = dev->iommu->max_pasids;
	if (!max_pasids)
		return ERR_PTR(-EOPNOTSUPP);

	/* Allocate mm->pasid if necessary. */
	ret = iommu_sva_alloc_pasid(mm, 1, max_pasids - 1);
	if (ret)
		return ERR_PTR(ret);

	handle = kzalloc(sizeof(*handle), GFP_KERNEL);
	if (!handle)
		return ERR_PTR(-ENOMEM);

	mutex_lock(&iommu_sva_lock);
	/* Search for an existing domain. */
	domain = iommu_get_domain_for_dev_pasid(dev, mm->pasid,
						IOMMU_DOMAIN_SVA);
	if (IS_ERR(domain)) {
		ret = PTR_ERR(domain);
		goto out_unlock;
	}

	if (domain) {
		domain->users++;
		goto out;
	}

	/* Allocate a new domain and set it on device pasid. */
	domain = iommu_sva_domain_alloc(dev, mm);
	if (!domain) {
		ret = -ENOMEM;
		goto out_unlock;
	}

	ret = iommu_attach_device_pasid(domain, dev, mm->pasid);
	if (ret)
		goto out_free_domain;
	domain->users = 1;
out:
	mutex_unlock(&iommu_sva_lock);
	handle->dev = dev;
	handle->domain = domain;

	return handle;

out_free_domain:
	iommu_domain_free(domain);
out_unlock:
	mutex_unlock(&iommu_sva_lock);
	kfree(handle);

	return ERR_PTR(ret);
}
EXPORT_SYMBOL_GPL(iommu_sva_bind_device);

/**
 * iommu_sva_unbind_device() - Remove a bond created with iommu_sva_bind_device
 * @handle: the handle returned by iommu_sva_bind_device()
 *
 * Put reference to a bond between device and address space. The device should
 * not be issuing any more transaction for this PASID. All outstanding page
 * requests for this PASID must have been flushed to the IOMMU.
 */
void iommu_sva_unbind_device(struct iommu_sva *handle)
{
	struct iommu_domain *domain = handle->domain;
	ioasid_t pasid = domain->mm->pasid;
	struct device *dev = handle->dev;

	mutex_lock(&iommu_sva_lock);
	if (--domain->users == 0) {
		iommu_detach_device_pasid(domain, dev, pasid);
		iommu_domain_free(domain);
	}
	mutex_unlock(&iommu_sva_lock);
	kfree(handle);
}
EXPORT_SYMBOL_GPL(iommu_sva_unbind_device);

u32 iommu_sva_get_pasid(struct iommu_sva *handle)
{
	struct iommu_domain *domain = handle->domain;

	return domain->mm->pasid;
}
EXPORT_SYMBOL_GPL(iommu_sva_get_pasid);

/*
 * I/O page fault handler for SVA
 */
enum iommu_page_response_code
iommu_sva_handle_iopf(struct iommu_fault *fault, void *data)
{
	vm_fault_t ret;
	struct vm_area_struct *vma;
	struct mm_struct *mm = data;
	unsigned int access_flags = 0;
	unsigned int fault_flags = FAULT_FLAG_REMOTE;
	struct iommu_fault_page_request *prm = &fault->prm;
	enum iommu_page_response_code status = IOMMU_PAGE_RESP_INVALID;

	if (!(prm->flags & IOMMU_FAULT_PAGE_REQUEST_PASID_VALID))
		return status;

	if (!mmget_not_zero(mm))
		return status;

	mmap_read_lock(mm);

	vma = find_extend_vma(mm, prm->addr);
	if (!vma)
		/* Unmapped area */
		goto out_put_mm;

	if (prm->perm & IOMMU_FAULT_PERM_READ)
		access_flags |= VM_READ;

	if (prm->perm & IOMMU_FAULT_PERM_WRITE) {
		access_flags |= VM_WRITE;
		fault_flags |= FAULT_FLAG_WRITE;
	}

	if (prm->perm & IOMMU_FAULT_PERM_EXEC) {
		access_flags |= VM_EXEC;
		fault_flags |= FAULT_FLAG_INSTRUCTION;
	}

	if (!(prm->perm & IOMMU_FAULT_PERM_PRIV))
		fault_flags |= FAULT_FLAG_USER;

	if (access_flags & ~vma->vm_flags)
		/* Access fault */
		goto out_put_mm;

	ret = handle_mm_fault(vma, prm->addr, fault_flags, NULL);
	status = ret & VM_FAULT_ERROR ? IOMMU_PAGE_RESP_INVALID :
		IOMMU_PAGE_RESP_SUCCESS;

out_put_mm:
	mmap_read_unlock(mm);
	mmput(mm);

	return status;
}

void mm_pasid_drop(struct mm_struct *mm)
{
	if (likely(!pasid_valid(mm->pasid)))
		return;

	ida_free(&iommu_global_pasid_ida, mm->pasid);
}<|MERGE_RESOLUTION|>--- conflicted
+++ resolved
@@ -17,7 +17,7 @@
 {
 	int ret = 0;
 
-	if (!pasid_valid(min) || !pasid_valid(max) ||
+	if (min == IOMMU_PASID_INVALID || max == IOMMU_PASID_INVALID ||
 	    min == 0 || max < min)
 		return -EINVAL;
 
@@ -26,30 +26,17 @@
 
 	mutex_lock(&iommu_sva_lock);
 	/* Is a PASID already associated with this mm? */
-<<<<<<< HEAD
-	if (pasid_valid(mm->pasid)) {
-		if (mm->pasid < min || mm->pasid > max)
-=======
 	if (mm_valid_pasid(mm)) {
 		if (mm->pasid < min || mm->pasid >= max)
->>>>>>> 37b470d6
 			ret = -EOVERFLOW;
 		goto out;
 	}
 
-<<<<<<< HEAD
 	ret = ida_alloc_range(&iommu_global_pasid_ida, min, max, GFP_KERNEL);
 	if (ret < min)
 		goto out;
 	mm->pasid = ret;
 	ret = 0;
-=======
-	pasid = ioasid_alloc(&iommu_sva_pasid, min, max, mm);
-	if (pasid == INVALID_IOASID)
-		ret = -ENOMEM;
-	else
-		mm_pasid_set(mm, pasid);
->>>>>>> 37b470d6
 out:
 	mutex_unlock(&iommu_sva_lock);
 	return ret;
@@ -225,7 +212,7 @@
 
 void mm_pasid_drop(struct mm_struct *mm)
 {
-	if (likely(!pasid_valid(mm->pasid)))
+	if (likely(!mm_valid_pasid(mm)))
 		return;
 
 	ida_free(&iommu_global_pasid_ida, mm->pasid);
