# SPDX-License-Identifier: GPL-2.0-only
config ARM64
	def_bool y
	select ACPI_APMT if ACPI
	select ACPI_CCA_REQUIRED if ACPI
	select ACPI_GENERIC_GSI if ACPI
	select ACPI_GTDT if ACPI
	select ACPI_IORT if ACPI
	select ACPI_REDUCED_HARDWARE_ONLY if ACPI
	select ACPI_MCFG if (ACPI && PCI)
	select ACPI_SPCR_TABLE if ACPI
	select ACPI_PPTT if ACPI
	select ARCH_HAS_DEBUG_WX
	select ARCH_BINFMT_ELF_EXTRA_PHDRS
	select ARCH_BINFMT_ELF_STATE
	select ARCH_CORRECT_STACKTRACE_ON_KRETPROBE
	select ARCH_ENABLE_HUGEPAGE_MIGRATION if HUGETLB_PAGE && MIGRATION
	select ARCH_ENABLE_MEMORY_HOTPLUG
	select ARCH_ENABLE_MEMORY_HOTREMOVE
	select ARCH_ENABLE_SPLIT_PMD_PTLOCK if PGTABLE_LEVELS > 2
	select ARCH_ENABLE_THP_MIGRATION if TRANSPARENT_HUGEPAGE
	select ARCH_HAS_CACHE_LINE_SIZE
	select ARCH_HAS_CURRENT_STACK_POINTER
	select ARCH_HAS_DEBUG_VIRTUAL
	select ARCH_HAS_DEBUG_VM_PGTABLE
	select ARCH_HAS_DMA_PREP_COHERENT
	select ARCH_HAS_ACPI_TABLE_UPGRADE if ACPI
	select ARCH_HAS_FAST_MULTIPLIER
	select ARCH_HAS_FORTIFY_SOURCE
	select ARCH_HAS_GCOV_PROFILE_ALL
	select ARCH_HAS_GIGANTIC_PAGE
	select ARCH_HAS_KCOV
	select ARCH_HAS_KEEPINITRD
	select ARCH_HAS_MEMBARRIER_SYNC_CORE
	select ARCH_HAS_NMI_SAFE_THIS_CPU_OPS
	select ARCH_HAS_NON_OVERLAPPING_ADDRESS_SPACE
	select ARCH_HAS_PTE_DEVMAP
	select ARCH_HAS_PTE_SPECIAL
	select ARCH_HAS_SETUP_DMA_OPS
	select ARCH_HAS_SET_DIRECT_MAP
	select ARCH_HAS_SET_MEMORY
	select ARCH_STACKWALK
	select ARCH_HAS_STRICT_KERNEL_RWX
	select ARCH_HAS_STRICT_MODULE_RWX
	select ARCH_HAS_SYNC_DMA_FOR_DEVICE
	select ARCH_HAS_SYNC_DMA_FOR_CPU
	select ARCH_HAS_SYSCALL_WRAPPER
	select ARCH_HAS_TEARDOWN_DMA_OPS if IOMMU_SUPPORT
	select ARCH_HAS_TICK_BROADCAST if GENERIC_CLOCKEVENTS_BROADCAST
	select ARCH_HAS_ZONE_DMA_SET if EXPERT
	select ARCH_HAVE_ELF_PROT
	select ARCH_HAVE_NMI_SAFE_CMPXCHG
	select ARCH_HAVE_TRACE_MMIO_ACCESS
	select ARCH_INLINE_READ_LOCK if !PREEMPTION
	select ARCH_INLINE_READ_LOCK_BH if !PREEMPTION
	select ARCH_INLINE_READ_LOCK_IRQ if !PREEMPTION
	select ARCH_INLINE_READ_LOCK_IRQSAVE if !PREEMPTION
	select ARCH_INLINE_READ_UNLOCK if !PREEMPTION
	select ARCH_INLINE_READ_UNLOCK_BH if !PREEMPTION
	select ARCH_INLINE_READ_UNLOCK_IRQ if !PREEMPTION
	select ARCH_INLINE_READ_UNLOCK_IRQRESTORE if !PREEMPTION
	select ARCH_INLINE_WRITE_LOCK if !PREEMPTION
	select ARCH_INLINE_WRITE_LOCK_BH if !PREEMPTION
	select ARCH_INLINE_WRITE_LOCK_IRQ if !PREEMPTION
	select ARCH_INLINE_WRITE_LOCK_IRQSAVE if !PREEMPTION
	select ARCH_INLINE_WRITE_UNLOCK if !PREEMPTION
	select ARCH_INLINE_WRITE_UNLOCK_BH if !PREEMPTION
	select ARCH_INLINE_WRITE_UNLOCK_IRQ if !PREEMPTION
	select ARCH_INLINE_WRITE_UNLOCK_IRQRESTORE if !PREEMPTION
	select ARCH_INLINE_SPIN_TRYLOCK if !PREEMPTION
	select ARCH_INLINE_SPIN_TRYLOCK_BH if !PREEMPTION
	select ARCH_INLINE_SPIN_LOCK if !PREEMPTION
	select ARCH_INLINE_SPIN_LOCK_BH if !PREEMPTION
	select ARCH_INLINE_SPIN_LOCK_IRQ if !PREEMPTION
	select ARCH_INLINE_SPIN_LOCK_IRQSAVE if !PREEMPTION
	select ARCH_INLINE_SPIN_UNLOCK if !PREEMPTION
	select ARCH_INLINE_SPIN_UNLOCK_BH if !PREEMPTION
	select ARCH_INLINE_SPIN_UNLOCK_IRQ if !PREEMPTION
	select ARCH_INLINE_SPIN_UNLOCK_IRQRESTORE if !PREEMPTION
	select ARCH_KEEP_MEMBLOCK
	select ARCH_USE_CMPXCHG_LOCKREF
	select ARCH_USE_GNU_PROPERTY
	select ARCH_USE_MEMTEST
	select ARCH_USE_QUEUED_RWLOCKS
	select ARCH_USE_QUEUED_SPINLOCKS
	select ARCH_USE_SYM_ANNOTATIONS
	select ARCH_SUPPORTS_DEBUG_PAGEALLOC
	select ARCH_SUPPORTS_HUGETLBFS
	select ARCH_SUPPORTS_MEMORY_FAILURE
	select ARCH_SUPPORTS_SHADOW_CALL_STACK if CC_HAVE_SHADOW_CALL_STACK
	select ARCH_SUPPORTS_LTO_CLANG if CPU_LITTLE_ENDIAN
	select ARCH_SUPPORTS_LTO_CLANG_THIN
	select ARCH_SUPPORTS_CFI_CLANG
	select ARCH_SUPPORTS_ATOMIC_RMW
	select ARCH_SUPPORTS_INT128 if CC_HAS_INT128
	select ARCH_SUPPORTS_NUMA_BALANCING
	select ARCH_SUPPORTS_PAGE_TABLE_CHECK
	select ARCH_SUPPORTS_PER_VMA_LOCK
	select ARCH_WANT_COMPAT_IPC_PARSE_VERSION if COMPAT
	select ARCH_WANT_DEFAULT_BPF_JIT
	select ARCH_WANT_DEFAULT_TOPDOWN_MMAP_LAYOUT
	select ARCH_WANT_FRAME_POINTERS
	select ARCH_WANT_HUGE_PMD_SHARE if ARM64_4K_PAGES || (ARM64_16K_PAGES && !ARM64_VA_BITS_36)
	select ARCH_WANT_LD_ORPHAN_WARN
	select ARCH_WANTS_NO_INSTR
	select ARCH_WANTS_THP_SWAP if ARM64_4K_PAGES
	select ARCH_HAS_UBSAN_SANITIZE_ALL
	select ARM_AMBA
	select ARM_ARCH_TIMER
	select ARM_GIC
	select AUDIT_ARCH_COMPAT_GENERIC
	select ARM_GIC_V2M if PCI
	select ARM_GIC_V3
	select ARM_GIC_V3_ITS if PCI
	select ARM_PSCI_FW
	select BUILDTIME_TABLE_SORT
	select CLONE_BACKWARDS
	select COMMON_CLK
	select CPU_PM if (SUSPEND || CPU_IDLE)
	select CRC32
	select DCACHE_WORD_ACCESS
	select DYNAMIC_FTRACE if FUNCTION_TRACER
	select DMA_DIRECT_REMAP
	select EDAC_SUPPORT
	select FRAME_POINTER
	select FUNCTION_ALIGNMENT_4B
	select FUNCTION_ALIGNMENT_8B if DYNAMIC_FTRACE_WITH_CALL_OPS
	select GENERIC_ALLOCATOR
	select GENERIC_ARCH_TOPOLOGY
	select GENERIC_CLOCKEVENTS_BROADCAST
	select GENERIC_CPU_AUTOPROBE
	select GENERIC_CPU_VULNERABILITIES
	select GENERIC_EARLY_IOREMAP
	select GENERIC_IDLE_POLL_SETUP
	select GENERIC_IOREMAP
	select GENERIC_IRQ_IPI
	select GENERIC_IRQ_PROBE
	select GENERIC_IRQ_SHOW
	select GENERIC_IRQ_SHOW_LEVEL
	select GENERIC_LIB_DEVMEM_IS_ALLOWED
	select GENERIC_PCI_IOMAP
	select GENERIC_PTDUMP
	select GENERIC_SCHED_CLOCK
	select GENERIC_SMP_IDLE_THREAD
	select GENERIC_TIME_VSYSCALL
	select GENERIC_GETTIMEOFDAY
	select GENERIC_VDSO_TIME_NS
	select HARDIRQS_SW_RESEND
	select HAVE_MOVE_PMD
	select HAVE_MOVE_PUD
	select HAVE_PCI
	select HAVE_ACPI_APEI if (ACPI && EFI)
	select HAVE_ALIGNED_STRUCT_PAGE if SLUB
	select HAVE_ARCH_AUDITSYSCALL
	select HAVE_ARCH_BITREVERSE
	select HAVE_ARCH_COMPILER_H
	select HAVE_ARCH_HUGE_VMALLOC
	select HAVE_ARCH_HUGE_VMAP
	select HAVE_ARCH_JUMP_LABEL
	select HAVE_ARCH_JUMP_LABEL_RELATIVE
	select HAVE_ARCH_KASAN if !(ARM64_16K_PAGES && ARM64_VA_BITS_48)
	select HAVE_ARCH_KASAN_VMALLOC if HAVE_ARCH_KASAN
	select HAVE_ARCH_KASAN_SW_TAGS if HAVE_ARCH_KASAN
	select HAVE_ARCH_KASAN_HW_TAGS if (HAVE_ARCH_KASAN && ARM64_MTE)
	# Some instrumentation may be unsound, hence EXPERT
	select HAVE_ARCH_KCSAN if EXPERT
	select HAVE_ARCH_KFENCE
	select HAVE_ARCH_KGDB
	select HAVE_ARCH_MMAP_RND_BITS
	select HAVE_ARCH_MMAP_RND_COMPAT_BITS if COMPAT
	select HAVE_ARCH_PREL32_RELOCATIONS
	select HAVE_ARCH_RANDOMIZE_KSTACK_OFFSET
	select HAVE_ARCH_SECCOMP_FILTER
	select HAVE_ARCH_STACKLEAK
	select HAVE_ARCH_THREAD_STRUCT_WHITELIST
	select HAVE_ARCH_TRACEHOOK
	select HAVE_ARCH_TRANSPARENT_HUGEPAGE
	select HAVE_ARCH_VMAP_STACK
	select HAVE_ARM_SMCCC
	select HAVE_ASM_MODVERSIONS
	select HAVE_EBPF_JIT
	select HAVE_C_RECORDMCOUNT
	select HAVE_CMPXCHG_DOUBLE
	select HAVE_CMPXCHG_LOCAL
	select HAVE_CONTEXT_TRACKING_USER
	select HAVE_DEBUG_KMEMLEAK
	select HAVE_DMA_CONTIGUOUS
	select HAVE_DYNAMIC_FTRACE
	select HAVE_DYNAMIC_FTRACE_WITH_CALL_OPS \
		if (DYNAMIC_FTRACE_WITH_ARGS && !CFI_CLANG && \
		    !CC_OPTIMIZE_FOR_SIZE)
	select FTRACE_MCOUNT_USE_PATCHABLE_FUNCTION_ENTRY \
		if DYNAMIC_FTRACE_WITH_ARGS
	select HAVE_EFFICIENT_UNALIGNED_ACCESS
	select HAVE_FAST_GUP
	select HAVE_FTRACE_MCOUNT_RECORD
	select HAVE_FUNCTION_TRACER
	select HAVE_FUNCTION_ERROR_INJECTION
	select HAVE_FUNCTION_GRAPH_TRACER
	select HAVE_GCC_PLUGINS
	select HAVE_HW_BREAKPOINT if PERF_EVENTS
	select HAVE_IOREMAP_PROT
	select HAVE_IRQ_TIME_ACCOUNTING
	select HAVE_KVM
	select HAVE_NMI
	select HAVE_PERF_EVENTS
	select HAVE_PERF_REGS
	select HAVE_PERF_USER_STACK_DUMP
	select HAVE_PREEMPT_DYNAMIC_KEY
	select HAVE_REGS_AND_STACK_ACCESS_API
	select HAVE_POSIX_CPU_TIMERS_TASK_WORK
	select HAVE_FUNCTION_ARG_ACCESS_API
	select MMU_GATHER_RCU_TABLE_FREE
	select HAVE_RSEQ
	select HAVE_STACKPROTECTOR
	select HAVE_SYSCALL_TRACEPOINTS
	select HAVE_KPROBES
	select HAVE_KRETPROBES
	select HAVE_GENERIC_VDSO
	select IRQ_DOMAIN
	select IRQ_FORCED_THREADING
	select KASAN_VMALLOC if KASAN
	select MODULES_USE_ELF_RELA
	select NEED_DMA_MAP_STATE
	select NEED_SG_DMA_LENGTH
	select OF
	select OF_EARLY_FLATTREE
	select PCI_DOMAINS_GENERIC if PCI
	select PCI_ECAM if (ACPI && PCI)
	select PCI_SYSCALL if PCI
	select POWER_RESET
	select POWER_SUPPLY
	select SPARSE_IRQ
	select SWIOTLB
	select SYSCTL_EXCEPTION_TRACE
	select THREAD_INFO_IN_TASK
	select HAVE_ARCH_USERFAULTFD_MINOR if USERFAULTFD
	select TRACE_IRQFLAGS_SUPPORT
	select TRACE_IRQFLAGS_NMI_SUPPORT
	select HAVE_SOFTIRQ_ON_OWN_STACK
	help
	  ARM 64-bit (AArch64) Linux support.

config CLANG_SUPPORTS_DYNAMIC_FTRACE_WITH_ARGS
	def_bool CC_IS_CLANG
	# https://github.com/ClangBuiltLinux/linux/issues/1507
	depends on AS_IS_GNU || (AS_IS_LLVM && (LD_IS_LLD || LD_VERSION >= 23600))
	select HAVE_DYNAMIC_FTRACE_WITH_ARGS

config GCC_SUPPORTS_DYNAMIC_FTRACE_WITH_ARGS
	def_bool CC_IS_GCC
	depends on $(cc-option,-fpatchable-function-entry=2)
	select HAVE_DYNAMIC_FTRACE_WITH_ARGS

config 64BIT
	def_bool y

config MMU
	def_bool y

config ARM64_PAGE_SHIFT
	int
	default 16 if ARM64_64K_PAGES
	default 14 if ARM64_16K_PAGES
	default 12

config ARM64_CONT_PTE_SHIFT
	int
	default 5 if ARM64_64K_PAGES
	default 7 if ARM64_16K_PAGES
	default 4

config ARM64_CONT_PMD_SHIFT
	int
	default 5 if ARM64_64K_PAGES
	default 5 if ARM64_16K_PAGES
	default 4

config ARCH_MMAP_RND_BITS_MIN
	default 14 if ARM64_64K_PAGES
	default 16 if ARM64_16K_PAGES
	default 18

# max bits determined by the following formula:
#  VA_BITS - PAGE_SHIFT - 3
config ARCH_MMAP_RND_BITS_MAX
	default 19 if ARM64_VA_BITS=36
	default 24 if ARM64_VA_BITS=39
	default 27 if ARM64_VA_BITS=42
	default 30 if ARM64_VA_BITS=47
	default 29 if ARM64_VA_BITS=48 && ARM64_64K_PAGES
	default 31 if ARM64_VA_BITS=48 && ARM64_16K_PAGES
	default 33 if ARM64_VA_BITS=48
	default 14 if ARM64_64K_PAGES
	default 16 if ARM64_16K_PAGES
	default 18

config ARCH_MMAP_RND_COMPAT_BITS_MIN
	default 7 if ARM64_64K_PAGES
	default 9 if ARM64_16K_PAGES
	default 11

config ARCH_MMAP_RND_COMPAT_BITS_MAX
	default 16

config NO_IOPORT_MAP
	def_bool y if !PCI

config STACKTRACE_SUPPORT
	def_bool y

config ILLEGAL_POINTER_VALUE
	hex
	default 0xdead000000000000

config LOCKDEP_SUPPORT
	def_bool y

config GENERIC_BUG
	def_bool y
	depends on BUG

config GENERIC_BUG_RELATIVE_POINTERS
	def_bool y
	depends on GENERIC_BUG

config GENERIC_HWEIGHT
	def_bool y

config GENERIC_CSUM
	def_bool y

config GENERIC_CALIBRATE_DELAY
	def_bool y

config ARCH_MHP_MEMMAP_ON_MEMORY_ENABLE
	def_bool y

config SMP
	def_bool y

config KERNEL_MODE_NEON
	def_bool y

config FIX_EARLYCON_MEM
	def_bool y

config PGTABLE_LEVELS
	int
	default 2 if ARM64_16K_PAGES && ARM64_VA_BITS_36
	default 2 if ARM64_64K_PAGES && ARM64_VA_BITS_42
	default 3 if ARM64_64K_PAGES && (ARM64_VA_BITS_48 || ARM64_VA_BITS_52)
	default 3 if ARM64_4K_PAGES && ARM64_VA_BITS_39
	default 3 if ARM64_16K_PAGES && ARM64_VA_BITS_47
	default 4 if !ARM64_64K_PAGES && ARM64_VA_BITS_48

config ARCH_SUPPORTS_UPROBES
	def_bool y

config ARCH_PROC_KCORE_TEXT
	def_bool y

config BROKEN_GAS_INST
	def_bool !$(as-instr,1:\n.inst 0\n.rept . - 1b\n\nnop\n.endr\n)

config KASAN_SHADOW_OFFSET
	hex
	depends on KASAN_GENERIC || KASAN_SW_TAGS
	default 0xdfff800000000000 if (ARM64_VA_BITS_48 || ARM64_VA_BITS_52) && !KASAN_SW_TAGS
	default 0xdfffc00000000000 if ARM64_VA_BITS_47 && !KASAN_SW_TAGS
	default 0xdffffe0000000000 if ARM64_VA_BITS_42 && !KASAN_SW_TAGS
	default 0xdfffffc000000000 if ARM64_VA_BITS_39 && !KASAN_SW_TAGS
	default 0xdffffff800000000 if ARM64_VA_BITS_36 && !KASAN_SW_TAGS
	default 0xefff800000000000 if (ARM64_VA_BITS_48 || ARM64_VA_BITS_52) && KASAN_SW_TAGS
	default 0xefffc00000000000 if ARM64_VA_BITS_47 && KASAN_SW_TAGS
	default 0xeffffe0000000000 if ARM64_VA_BITS_42 && KASAN_SW_TAGS
	default 0xefffffc000000000 if ARM64_VA_BITS_39 && KASAN_SW_TAGS
	default 0xeffffff800000000 if ARM64_VA_BITS_36 && KASAN_SW_TAGS
	default 0xffffffffffffffff

config UNWIND_TABLES
	bool

source "arch/arm64/Kconfig.platforms"

menu "Kernel Features"

menu "ARM errata workarounds via the alternatives framework"

config ARM64_WORKAROUND_CLEAN_CACHE
	bool

config ARM64_ERRATUM_826319
	bool "Cortex-A53: 826319: System might deadlock if a write cannot complete until read data is accepted"
	default y
	select ARM64_WORKAROUND_CLEAN_CACHE
	help
	  This option adds an alternative code sequence to work around ARM
	  erratum 826319 on Cortex-A53 parts up to r0p2 with an AMBA 4 ACE or
	  AXI master interface and an L2 cache.

	  If a Cortex-A53 uses an AMBA AXI4 ACE interface to other processors
	  and is unable to accept a certain write via this interface, it will
	  not progress on read data presented on the read data channel and the
	  system can deadlock.

	  The workaround promotes data cache clean instructions to
	  data cache clean-and-invalidate.
	  Please note that this does not necessarily enable the workaround,
	  as it depends on the alternative framework, which will only patch
	  the kernel if an affected CPU is detected.

	  If unsure, say Y.

config ARM64_ERRATUM_827319
	bool "Cortex-A53: 827319: Data cache clean instructions might cause overlapping transactions to the interconnect"
	default y
	select ARM64_WORKAROUND_CLEAN_CACHE
	help
	  This option adds an alternative code sequence to work around ARM
	  erratum 827319 on Cortex-A53 parts up to r0p2 with an AMBA 5 CHI
	  master interface and an L2 cache.

	  Under certain conditions this erratum can cause a clean line eviction
	  to occur at the same time as another transaction to the same address
	  on the AMBA 5 CHI interface, which can cause data corruption if the
	  interconnect reorders the two transactions.

	  The workaround promotes data cache clean instructions to
	  data cache clean-and-invalidate.
	  Please note that this does not necessarily enable the workaround,
	  as it depends on the alternative framework, which will only patch
	  the kernel if an affected CPU is detected.

	  If unsure, say Y.

config ARM64_ERRATUM_824069
	bool "Cortex-A53: 824069: Cache line might not be marked as clean after a CleanShared snoop"
	default y
	select ARM64_WORKAROUND_CLEAN_CACHE
	help
	  This option adds an alternative code sequence to work around ARM
	  erratum 824069 on Cortex-A53 parts up to r0p2 when it is connected
	  to a coherent interconnect.

	  If a Cortex-A53 processor is executing a store or prefetch for
	  write instruction at the same time as a processor in another
	  cluster is executing a cache maintenance operation to the same
	  address, then this erratum might cause a clean cache line to be
	  incorrectly marked as dirty.

	  The workaround promotes data cache clean instructions to
	  data cache clean-and-invalidate.
	  Please note that this option does not necessarily enable the
	  workaround, as it depends on the alternative framework, which will
	  only patch the kernel if an affected CPU is detected.

	  If unsure, say Y.

config ARM64_ERRATUM_819472
	bool "Cortex-A53: 819472: Store exclusive instructions might cause data corruption"
	default y
	select ARM64_WORKAROUND_CLEAN_CACHE
	help
	  This option adds an alternative code sequence to work around ARM
	  erratum 819472 on Cortex-A53 parts up to r0p1 with an L2 cache
	  present when it is connected to a coherent interconnect.

	  If the processor is executing a load and store exclusive sequence at
	  the same time as a processor in another cluster is executing a cache
	  maintenance operation to the same address, then this erratum might
	  cause data corruption.

	  The workaround promotes data cache clean instructions to
	  data cache clean-and-invalidate.
	  Please note that this does not necessarily enable the workaround,
	  as it depends on the alternative framework, which will only patch
	  the kernel if an affected CPU is detected.

	  If unsure, say Y.

config ARM64_ERRATUM_832075
	bool "Cortex-A57: 832075: possible deadlock on mixing exclusive memory accesses with device loads"
	default y
	help
	  This option adds an alternative code sequence to work around ARM
	  erratum 832075 on Cortex-A57 parts up to r1p2.

	  Affected Cortex-A57 parts might deadlock when exclusive load/store
	  instructions to Write-Back memory are mixed with Device loads.

	  The workaround is to promote device loads to use Load-Acquire
	  semantics.
	  Please note that this does not necessarily enable the workaround,
	  as it depends on the alternative framework, which will only patch
	  the kernel if an affected CPU is detected.

	  If unsure, say Y.

config ARM64_ERRATUM_834220
	bool "Cortex-A57: 834220: Stage 2 translation fault might be incorrectly reported in presence of a Stage 1 fault"
	depends on KVM
	default y
	help
	  This option adds an alternative code sequence to work around ARM
	  erratum 834220 on Cortex-A57 parts up to r1p2.

	  Affected Cortex-A57 parts might report a Stage 2 translation
	  fault as the result of a Stage 1 fault for load crossing a
	  page boundary when there is a permission or device memory
	  alignment fault at Stage 1 and a translation fault at Stage 2.

	  The workaround is to verify that the Stage 1 translation
	  doesn't generate a fault before handling the Stage 2 fault.
	  Please note that this does not necessarily enable the workaround,
	  as it depends on the alternative framework, which will only patch
	  the kernel if an affected CPU is detected.

	  If unsure, say Y.

config ARM64_ERRATUM_1742098
	bool "Cortex-A57/A72: 1742098: ELR recorded incorrectly on interrupt taken between cryptographic instructions in a sequence"
	depends on COMPAT
	default y
	help
	  This option removes the AES hwcap for aarch32 user-space to
	  workaround erratum 1742098 on Cortex-A57 and Cortex-A72.

	  Affected parts may corrupt the AES state if an interrupt is
	  taken between a pair of AES instructions. These instructions
	  are only present if the cryptography extensions are present.
	  All software should have a fallback implementation for CPUs
	  that don't implement the cryptography extensions.

	  If unsure, say Y.

config ARM64_ERRATUM_845719
	bool "Cortex-A53: 845719: a load might read incorrect data"
	depends on COMPAT
	default y
	help
	  This option adds an alternative code sequence to work around ARM
	  erratum 845719 on Cortex-A53 parts up to r0p4.

	  When running a compat (AArch32) userspace on an affected Cortex-A53
	  part, a load at EL0 from a virtual address that matches the bottom 32
	  bits of the virtual address used by a recent load at (AArch64) EL1
	  might return incorrect data.

	  The workaround is to write the contextidr_el1 register on exception
	  return to a 32-bit task.
	  Please note that this does not necessarily enable the workaround,
	  as it depends on the alternative framework, which will only patch
	  the kernel if an affected CPU is detected.

	  If unsure, say Y.

config ARM64_ERRATUM_843419
	bool "Cortex-A53: 843419: A load or store might access an incorrect address"
	default y
	select ARM64_MODULE_PLTS if MODULES
	help
	  This option links the kernel with '--fix-cortex-a53-843419' and
	  enables PLT support to replace certain ADRP instructions, which can
	  cause subsequent memory accesses to use an incorrect address on
	  Cortex-A53 parts up to r0p4.

	  If unsure, say Y.

config ARM64_LD_HAS_FIX_ERRATUM_843419
	def_bool $(ld-option,--fix-cortex-a53-843419)

config ARM64_ERRATUM_1024718
	bool "Cortex-A55: 1024718: Update of DBM/AP bits without break before make might result in incorrect update"
	default y
	help
	  This option adds a workaround for ARM Cortex-A55 Erratum 1024718.

	  Affected Cortex-A55 cores (all revisions) could cause incorrect
	  update of the hardware dirty bit when the DBM/AP bits are updated
	  without a break-before-make. The workaround is to disable the usage
	  of hardware DBM locally on the affected cores. CPUs not affected by
	  this erratum will continue to use the feature.

	  If unsure, say Y.

config ARM64_ERRATUM_1418040
	bool "Cortex-A76/Neoverse-N1: MRC read following MRRC read of specific Generic Timer in AArch32 might give incorrect result"
	default y
	depends on COMPAT
	help
	  This option adds a workaround for ARM Cortex-A76/Neoverse-N1
	  errata 1188873 and 1418040.

	  Affected Cortex-A76/Neoverse-N1 cores (r0p0 to r3p1) could
	  cause register corruption when accessing the timer registers
	  from AArch32 userspace.

	  If unsure, say Y.

config ARM64_WORKAROUND_SPECULATIVE_AT
	bool

config ARM64_ERRATUM_1165522
	bool "Cortex-A76: 1165522: Speculative AT instruction using out-of-context translation regime could cause subsequent request to generate an incorrect translation"
	default y
	select ARM64_WORKAROUND_SPECULATIVE_AT
	help
	  This option adds a workaround for ARM Cortex-A76 erratum 1165522.

	  Affected Cortex-A76 cores (r0p0, r1p0, r2p0) could end-up with
	  corrupted TLBs by speculating an AT instruction during a guest
	  context switch.

	  If unsure, say Y.

config ARM64_ERRATUM_1319367
	bool "Cortex-A57/A72: 1319537: Speculative AT instruction using out-of-context translation regime could cause subsequent request to generate an incorrect translation"
	default y
	select ARM64_WORKAROUND_SPECULATIVE_AT
	help
	  This option adds work arounds for ARM Cortex-A57 erratum 1319537
	  and A72 erratum 1319367

	  Cortex-A57 and A72 cores could end-up with corrupted TLBs by
	  speculating an AT instruction during a guest context switch.

	  If unsure, say Y.

config ARM64_ERRATUM_1530923
	bool "Cortex-A55: 1530923: Speculative AT instruction using out-of-context translation regime could cause subsequent request to generate an incorrect translation"
	default y
	select ARM64_WORKAROUND_SPECULATIVE_AT
	help
	  This option adds a workaround for ARM Cortex-A55 erratum 1530923.

	  Affected Cortex-A55 cores (r0p0, r0p1, r1p0, r2p0) could end-up with
	  corrupted TLBs by speculating an AT instruction during a guest
	  context switch.

	  If unsure, say Y.

config ARM64_WORKAROUND_REPEAT_TLBI
	bool

config ARM64_ERRATUM_2441007
	bool "Cortex-A55: Completion of affected memory accesses might not be guaranteed by completion of a TLBI"
	default y
	select ARM64_WORKAROUND_REPEAT_TLBI
	help
	  This option adds a workaround for ARM Cortex-A55 erratum #2441007.

	  Under very rare circumstances, affected Cortex-A55 CPUs
	  may not handle a race between a break-before-make sequence on one
	  CPU, and another CPU accessing the same page. This could allow a
	  store to a page that has been unmapped.

	  Work around this by adding the affected CPUs to the list that needs
	  TLB sequences to be done twice.

	  If unsure, say Y.

config ARM64_ERRATUM_1286807
	bool "Cortex-A76: Modification of the translation table for a virtual address might lead to read-after-read ordering violation"
	default y
	select ARM64_WORKAROUND_REPEAT_TLBI
	help
	  This option adds a workaround for ARM Cortex-A76 erratum 1286807.

	  On the affected Cortex-A76 cores (r0p0 to r3p0), if a virtual
	  address for a cacheable mapping of a location is being
	  accessed by a core while another core is remapping the virtual
	  address to a new physical page using the recommended
	  break-before-make sequence, then under very rare circumstances
	  TLBI+DSB completes before a read using the translation being
	  invalidated has been observed by other observers. The
	  workaround repeats the TLBI+DSB operation.

config ARM64_ERRATUM_1463225
	bool "Cortex-A76: Software Step might prevent interrupt recognition"
	default y
	help
	  This option adds a workaround for Arm Cortex-A76 erratum 1463225.

	  On the affected Cortex-A76 cores (r0p0 to r3p1), software stepping
	  of a system call instruction (SVC) can prevent recognition of
	  subsequent interrupts when software stepping is disabled in the
	  exception handler of the system call and either kernel debugging
	  is enabled or VHE is in use.

	  Work around the erratum by triggering a dummy step exception
	  when handling a system call from a task that is being stepped
	  in a VHE configuration of the kernel.

	  If unsure, say Y.

config ARM64_ERRATUM_1542419
	bool "Neoverse-N1: workaround mis-ordering of instruction fetches"
	default y
	help
	  This option adds a workaround for ARM Neoverse-N1 erratum
	  1542419.

	  Affected Neoverse-N1 cores could execute a stale instruction when
	  modified by another CPU. The workaround depends on a firmware
	  counterpart.

	  Workaround the issue by hiding the DIC feature from EL0. This
	  forces user-space to perform cache maintenance.

	  If unsure, say Y.

config ARM64_ERRATUM_1508412
	bool "Cortex-A77: 1508412: workaround deadlock on sequence of NC/Device load and store exclusive or PAR read"
	default y
	help
	  This option adds a workaround for Arm Cortex-A77 erratum 1508412.

	  Affected Cortex-A77 cores (r0p0, r1p0) could deadlock on a sequence
	  of a store-exclusive or read of PAR_EL1 and a load with device or
	  non-cacheable memory attributes. The workaround depends on a firmware
	  counterpart.

	  KVM guests must also have the workaround implemented or they can
	  deadlock the system.

	  Work around the issue by inserting DMB SY barriers around PAR_EL1
	  register reads and warning KVM users. The DMB barrier is sufficient
	  to prevent a speculative PAR_EL1 read.

	  If unsure, say Y.

config ARM64_WORKAROUND_TRBE_OVERWRITE_FILL_MODE
	bool

config ARM64_ERRATUM_2051678
	bool "Cortex-A510: 2051678: disable Hardware Update of the page table dirty bit"
	default y
	help
	  This options adds the workaround for ARM Cortex-A510 erratum ARM64_ERRATUM_2051678.
	  Affected Cortex-A510 might not respect the ordering rules for
	  hardware update of the page table's dirty bit. The workaround
	  is to not enable the feature on affected CPUs.

	  If unsure, say Y.

config ARM64_ERRATUM_2077057
	bool "Cortex-A510: 2077057: workaround software-step corrupting SPSR_EL2"
	default y
	help
	  This option adds the workaround for ARM Cortex-A510 erratum 2077057.
	  Affected Cortex-A510 may corrupt SPSR_EL2 when the a step exception is
	  expected, but a Pointer Authentication trap is taken instead. The
	  erratum causes SPSR_EL1 to be copied to SPSR_EL2, which could allow
	  EL1 to cause a return to EL2 with a guest controlled ELR_EL2.

	  This can only happen when EL2 is stepping EL1.

	  When these conditions occur, the SPSR_EL2 value is unchanged from the
	  previous guest entry, and can be restored from the in-memory copy.

	  If unsure, say Y.

config ARM64_ERRATUM_2658417
	bool "Cortex-A510: 2658417: remove BF16 support due to incorrect result"
	default y
	help
	  This option adds the workaround for ARM Cortex-A510 erratum 2658417.
	  Affected Cortex-A510 (r0p0 to r1p1) may produce the wrong result for
	  BFMMLA or VMMLA instructions in rare circumstances when a pair of
	  A510 CPUs are using shared neon hardware. As the sharing is not
	  discoverable by the kernel, hide the BF16 HWCAP to indicate that
	  user-space should not be using these instructions.

	  If unsure, say Y.

config ARM64_ERRATUM_2119858
	bool "Cortex-A710/X2: 2119858: workaround TRBE overwriting trace data in FILL mode"
	default y
	depends on CORESIGHT_TRBE
	select ARM64_WORKAROUND_TRBE_OVERWRITE_FILL_MODE
	help
	  This option adds the workaround for ARM Cortex-A710/X2 erratum 2119858.

	  Affected Cortex-A710/X2 cores could overwrite up to 3 cache lines of trace
	  data at the base of the buffer (pointed to by TRBASER_EL1) in FILL mode in
	  the event of a WRAP event.

	  Work around the issue by always making sure we move the TRBPTR_EL1 by
	  256 bytes before enabling the buffer and filling the first 256 bytes of
	  the buffer with ETM ignore packets upon disabling.

	  If unsure, say Y.

config ARM64_ERRATUM_2139208
	bool "Neoverse-N2: 2139208: workaround TRBE overwriting trace data in FILL mode"
	default y
	depends on CORESIGHT_TRBE
	select ARM64_WORKAROUND_TRBE_OVERWRITE_FILL_MODE
	help
	  This option adds the workaround for ARM Neoverse-N2 erratum 2139208.

	  Affected Neoverse-N2 cores could overwrite up to 3 cache lines of trace
	  data at the base of the buffer (pointed to by TRBASER_EL1) in FILL mode in
	  the event of a WRAP event.

	  Work around the issue by always making sure we move the TRBPTR_EL1 by
	  256 bytes before enabling the buffer and filling the first 256 bytes of
	  the buffer with ETM ignore packets upon disabling.

	  If unsure, say Y.

config ARM64_WORKAROUND_TSB_FLUSH_FAILURE
	bool

config ARM64_ERRATUM_2054223
	bool "Cortex-A710: 2054223: workaround TSB instruction failing to flush trace"
	default y
	select ARM64_WORKAROUND_TSB_FLUSH_FAILURE
	help
	  Enable workaround for ARM Cortex-A710 erratum 2054223

	  Affected cores may fail to flush the trace data on a TSB instruction, when
	  the PE is in trace prohibited state. This will cause losing a few bytes
	  of the trace cached.

	  Workaround is to issue two TSB consecutively on affected cores.

	  If unsure, say Y.

config ARM64_ERRATUM_2067961
	bool "Neoverse-N2: 2067961: workaround TSB instruction failing to flush trace"
	default y
	select ARM64_WORKAROUND_TSB_FLUSH_FAILURE
	help
	  Enable workaround for ARM Neoverse-N2 erratum 2067961

	  Affected cores may fail to flush the trace data on a TSB instruction, when
	  the PE is in trace prohibited state. This will cause losing a few bytes
	  of the trace cached.

	  Workaround is to issue two TSB consecutively on affected cores.

	  If unsure, say Y.

config ARM64_WORKAROUND_TRBE_WRITE_OUT_OF_RANGE
	bool

config ARM64_ERRATUM_2253138
	bool "Neoverse-N2: 2253138: workaround TRBE writing to address out-of-range"
	depends on CORESIGHT_TRBE
	default y
	select ARM64_WORKAROUND_TRBE_WRITE_OUT_OF_RANGE
	help
	  This option adds the workaround for ARM Neoverse-N2 erratum 2253138.

	  Affected Neoverse-N2 cores might write to an out-of-range address, not reserved
	  for TRBE. Under some conditions, the TRBE might generate a write to the next
	  virtually addressed page following the last page of the TRBE address space
	  (i.e., the TRBLIMITR_EL1.LIMIT), instead of wrapping around to the base.

	  Work around this in the driver by always making sure that there is a
	  page beyond the TRBLIMITR_EL1.LIMIT, within the space allowed for the TRBE.

	  If unsure, say Y.

config ARM64_ERRATUM_2224489
	bool "Cortex-A710/X2: 2224489: workaround TRBE writing to address out-of-range"
	depends on CORESIGHT_TRBE
	default y
	select ARM64_WORKAROUND_TRBE_WRITE_OUT_OF_RANGE
	help
	  This option adds the workaround for ARM Cortex-A710/X2 erratum 2224489.

	  Affected Cortex-A710/X2 cores might write to an out-of-range address, not reserved
	  for TRBE. Under some conditions, the TRBE might generate a write to the next
	  virtually addressed page following the last page of the TRBE address space
	  (i.e., the TRBLIMITR_EL1.LIMIT), instead of wrapping around to the base.

	  Work around this in the driver by always making sure that there is a
	  page beyond the TRBLIMITR_EL1.LIMIT, within the space allowed for the TRBE.

	  If unsure, say Y.

config ARM64_ERRATUM_2441009
	bool "Cortex-A510: Completion of affected memory accesses might not be guaranteed by completion of a TLBI"
	default y
	select ARM64_WORKAROUND_REPEAT_TLBI
	help
	  This option adds a workaround for ARM Cortex-A510 erratum #2441009.

	  Under very rare circumstances, affected Cortex-A510 CPUs
	  may not handle a race between a break-before-make sequence on one
	  CPU, and another CPU accessing the same page. This could allow a
	  store to a page that has been unmapped.

	  Work around this by adding the affected CPUs to the list that needs
	  TLB sequences to be done twice.

	  If unsure, say Y.

config ARM64_ERRATUM_2064142
	bool "Cortex-A510: 2064142: workaround TRBE register writes while disabled"
	depends on CORESIGHT_TRBE
	default y
	help
	  This option adds the workaround for ARM Cortex-A510 erratum 2064142.

	  Affected Cortex-A510 core might fail to write into system registers after the
	  TRBE has been disabled. Under some conditions after the TRBE has been disabled
	  writes into TRBE registers TRBLIMITR_EL1, TRBPTR_EL1, TRBBASER_EL1, TRBSR_EL1,
	  and TRBTRG_EL1 will be ignored and will not be effected.

	  Work around this in the driver by executing TSB CSYNC and DSB after collection
	  is stopped and before performing a system register write to one of the affected
	  registers.

	  If unsure, say Y.

config ARM64_ERRATUM_2038923
	bool "Cortex-A510: 2038923: workaround TRBE corruption with enable"
	depends on CORESIGHT_TRBE
	default y
	help
	  This option adds the workaround for ARM Cortex-A510 erratum 2038923.

	  Affected Cortex-A510 core might cause an inconsistent view on whether trace is
	  prohibited within the CPU. As a result, the trace buffer or trace buffer state
	  might be corrupted. This happens after TRBE buffer has been enabled by setting
	  TRBLIMITR_EL1.E, followed by just a single context synchronization event before
	  execution changes from a context, in which trace is prohibited to one where it
	  isn't, or vice versa. In these mentioned conditions, the view of whether trace
	  is prohibited is inconsistent between parts of the CPU, and the trace buffer or
	  the trace buffer state might be corrupted.

	  Work around this in the driver by preventing an inconsistent view of whether the
	  trace is prohibited or not based on TRBLIMITR_EL1.E by immediately following a
	  change to TRBLIMITR_EL1.E with at least one ISB instruction before an ERET, or
	  two ISB instructions if no ERET is to take place.

	  If unsure, say Y.

config ARM64_ERRATUM_1902691
	bool "Cortex-A510: 1902691: workaround TRBE trace corruption"
	depends on CORESIGHT_TRBE
	default y
	help
	  This option adds the workaround for ARM Cortex-A510 erratum 1902691.

	  Affected Cortex-A510 core might cause trace data corruption, when being written
	  into the memory. Effectively TRBE is broken and hence cannot be used to capture
	  trace data.

	  Work around this problem in the driver by just preventing TRBE initialization on
	  affected cpus. The firmware must have disabled the access to TRBE for the kernel
	  on such implementations. This will cover the kernel for any firmware that doesn't
	  do this already.

	  If unsure, say Y.

config ARM64_ERRATUM_2457168
	bool "Cortex-A510: 2457168: workaround for AMEVCNTR01 incrementing incorrectly"
	depends on ARM64_AMU_EXTN
	default y
	help
	  This option adds the workaround for ARM Cortex-A510 erratum 2457168.

	  The AMU counter AMEVCNTR01 (constant counter) should increment at the same rate
	  as the system counter. On affected Cortex-A510 cores AMEVCNTR01 increments
	  incorrectly giving a significantly higher output value.

	  Work around this problem by returning 0 when reading the affected counter in
	  key locations that results in disabling all users of this counter. This effect
	  is the same to firmware disabling affected counters.

	  If unsure, say Y.

config ARM64_ERRATUM_2645198
	bool "Cortex-A715: 2645198: Workaround possible [ESR|FAR]_ELx corruption"
	default y
	help
	  This option adds the workaround for ARM Cortex-A715 erratum 2645198.

	  If a Cortex-A715 cpu sees a page mapping permissions change from executable
	  to non-executable, it may corrupt the ESR_ELx and FAR_ELx registers on the
	  next instruction abort caused by permission fault.

	  Only user-space does executable to non-executable permission transition via
	  mprotect() system call. Workaround the problem by doing a break-before-make
	  TLB invalidation, for all changes to executable user space mappings.

	  If unsure, say Y.

config CAVIUM_ERRATUM_22375
	bool "Cavium erratum 22375, 24313"
	default y
	help
	  Enable workaround for errata 22375 and 24313.

	  This implements two gicv3-its errata workarounds for ThunderX. Both
	  with a small impact affecting only ITS table allocation.

	    erratum 22375: only alloc 8MB table size
	    erratum 24313: ignore memory access type

	  The fixes are in ITS initialization and basically ignore memory access
	  type and table size provided by the TYPER and BASER registers.

	  If unsure, say Y.

config CAVIUM_ERRATUM_23144
	bool "Cavium erratum 23144: ITS SYNC hang on dual socket system"
	depends on NUMA
	default y
	help
	  ITS SYNC command hang for cross node io and collections/cpu mapping.

	  If unsure, say Y.

config CAVIUM_ERRATUM_23154
	bool "Cavium errata 23154 and 38545: GICv3 lacks HW synchronisation"
	default y
	help
	  The ThunderX GICv3 implementation requires a modified version for
	  reading the IAR status to ensure data synchronization
	  (access to icc_iar1_el1 is not sync'ed before and after).

	  It also suffers from erratum 38545 (also present on Marvell's
	  OcteonTX and OcteonTX2), resulting in deactivated interrupts being
	  spuriously presented to the CPU interface.

	  If unsure, say Y.

config CAVIUM_ERRATUM_27456
	bool "Cavium erratum 27456: Broadcast TLBI instructions may cause icache corruption"
	default y
	help
	  On ThunderX T88 pass 1.x through 2.1 parts, broadcast TLBI
	  instructions may cause the icache to become corrupted if it
	  contains data for a non-current ASID.  The fix is to
	  invalidate the icache when changing the mm context.

	  If unsure, say Y.

config CAVIUM_ERRATUM_30115
	bool "Cavium erratum 30115: Guest may disable interrupts in host"
	default y
	help
	  On ThunderX T88 pass 1.x through 2.2, T81 pass 1.0 through
	  1.2, and T83 Pass 1.0, KVM guest execution may disable
	  interrupts in host. Trapping both GICv3 group-0 and group-1
	  accesses sidesteps the issue.

	  If unsure, say Y.

config CAVIUM_TX2_ERRATUM_219
	bool "Cavium ThunderX2 erratum 219: PRFM between TTBR change and ISB fails"
	default y
	help
	  On Cavium ThunderX2, a load, store or prefetch instruction between a
	  TTBR update and the corresponding context synchronizing operation can
	  cause a spurious Data Abort to be delivered to any hardware thread in
	  the CPU core.

	  Work around the issue by avoiding the problematic code sequence and
	  trapping KVM guest TTBRx_EL1 writes to EL2 when SMT is enabled. The
	  trap handler performs the corresponding register access, skips the
	  instruction and ensures context synchronization by virtue of the
	  exception return.

	  If unsure, say Y.

config FUJITSU_ERRATUM_010001
	bool "Fujitsu-A64FX erratum E#010001: Undefined fault may occur wrongly"
	default y
	help
	  This option adds a workaround for Fujitsu-A64FX erratum E#010001.
	  On some variants of the Fujitsu-A64FX cores ver(1.0, 1.1), memory
	  accesses may cause undefined fault (Data abort, DFSC=0b111111).
	  This fault occurs under a specific hardware condition when a
	  load/store instruction performs an address translation using:
	  case-1  TTBR0_EL1 with TCR_EL1.NFD0 == 1.
	  case-2  TTBR0_EL2 with TCR_EL2.NFD0 == 1.
	  case-3  TTBR1_EL1 with TCR_EL1.NFD1 == 1.
	  case-4  TTBR1_EL2 with TCR_EL2.NFD1 == 1.

	  The workaround is to ensure these bits are clear in TCR_ELx.
	  The workaround only affects the Fujitsu-A64FX.

	  If unsure, say Y.

config HISILICON_ERRATUM_161600802
	bool "Hip07 161600802: Erroneous redistributor VLPI base"
	default y
	help
	  The HiSilicon Hip07 SoC uses the wrong redistributor base
	  when issued ITS commands such as VMOVP and VMAPP, and requires
	  a 128kB offset to be applied to the target address in this commands.

	  If unsure, say Y.

config QCOM_FALKOR_ERRATUM_1003
	bool "Falkor E1003: Incorrect translation due to ASID change"
	default y
	help
	  On Falkor v1, an incorrect ASID may be cached in the TLB when ASID
	  and BADDR are changed together in TTBRx_EL1. Since we keep the ASID
	  in TTBR1_EL1, this situation only occurs in the entry trampoline and
	  then only for entries in the walk cache, since the leaf translation
	  is unchanged. Work around the erratum by invalidating the walk cache
	  entries for the trampoline before entering the kernel proper.

config QCOM_FALKOR_ERRATUM_1009
	bool "Falkor E1009: Prematurely complete a DSB after a TLBI"
	default y
	select ARM64_WORKAROUND_REPEAT_TLBI
	help
	  On Falkor v1, the CPU may prematurely complete a DSB following a
	  TLBI xxIS invalidate maintenance operation. Repeat the TLBI operation
	  one more time to fix the issue.

	  If unsure, say Y.

config QCOM_QDF2400_ERRATUM_0065
	bool "QDF2400 E0065: Incorrect GITS_TYPER.ITT_Entry_size"
	default y
	help
	  On Qualcomm Datacenter Technologies QDF2400 SoC, ITS hardware reports
	  ITE size incorrectly. The GITS_TYPER.ITT_Entry_size field should have
	  been indicated as 16Bytes (0xf), not 8Bytes (0x7).

	  If unsure, say Y.

config QCOM_FALKOR_ERRATUM_E1041
	bool "Falkor E1041: Speculative instruction fetches might cause errant memory access"
	default y
	help
	  Falkor CPU may speculatively fetch instructions from an improper
	  memory location when MMU translation is changed from SCTLR_ELn[M]=1
	  to SCTLR_ELn[M]=0. Prefix an ISB instruction to fix the problem.

	  If unsure, say Y.

config NVIDIA_CARMEL_CNP_ERRATUM
	bool "NVIDIA Carmel CNP: CNP on Carmel semantically different than ARM cores"
	default y
	help
	  If CNP is enabled on Carmel cores, non-sharable TLBIs on a core will not
	  invalidate shared TLB entries installed by a different core, as it would
	  on standard ARM cores.

	  If unsure, say Y.

config SOCIONEXT_SYNQUACER_PREITS
	bool "Socionext Synquacer: Workaround for GICv3 pre-ITS"
	default y
	help
	  Socionext Synquacer SoCs implement a separate h/w block to generate
	  MSI doorbell writes with non-zero values for the device ID.

	  If unsure, say Y.

endmenu # "ARM errata workarounds via the alternatives framework"

choice
	prompt "Page size"
	default ARM64_4K_PAGES
	help
	  Page size (translation granule) configuration.

config ARM64_4K_PAGES
	bool "4KB"
	help
	  This feature enables 4KB pages support.

config ARM64_16K_PAGES
	bool "16KB"
	help
	  The system will use 16KB pages support. AArch32 emulation
	  requires applications compiled with 16K (or a multiple of 16K)
	  aligned segments.

config ARM64_64K_PAGES
	bool "64KB"
	help
	  This feature enables 64KB pages support (4KB by default)
	  allowing only two levels of page tables and faster TLB
	  look-up. AArch32 emulation requires applications compiled
	  with 64K aligned segments.

endchoice

choice
	prompt "Virtual address space size"
	default ARM64_VA_BITS_39 if ARM64_4K_PAGES
	default ARM64_VA_BITS_47 if ARM64_16K_PAGES
	default ARM64_VA_BITS_42 if ARM64_64K_PAGES
	help
	  Allows choosing one of multiple possible virtual address
	  space sizes. The level of translation table is determined by
	  a combination of page size and virtual address space size.

config ARM64_VA_BITS_36
	bool "36-bit" if EXPERT
	depends on ARM64_16K_PAGES

config ARM64_VA_BITS_39
	bool "39-bit"
	depends on ARM64_4K_PAGES

config ARM64_VA_BITS_42
	bool "42-bit"
	depends on ARM64_64K_PAGES

config ARM64_VA_BITS_47
	bool "47-bit"
	depends on ARM64_16K_PAGES

config ARM64_VA_BITS_48
	bool "48-bit"

config ARM64_VA_BITS_52
	bool "52-bit"
	depends on ARM64_64K_PAGES && (ARM64_PAN || !ARM64_SW_TTBR0_PAN)
	help
	  Enable 52-bit virtual addressing for userspace when explicitly
	  requested via a hint to mmap(). The kernel will also use 52-bit
	  virtual addresses for its own mappings (provided HW support for
	  this feature is available, otherwise it reverts to 48-bit).

	  NOTE: Enabling 52-bit virtual addressing in conjunction with
	  ARMv8.3 Pointer Authentication will result in the PAC being
	  reduced from 7 bits to 3 bits, which may have a significant
	  impact on its susceptibility to brute-force attacks.

	  If unsure, select 48-bit virtual addressing instead.

endchoice

config ARM64_FORCE_52BIT
	bool "Force 52-bit virtual addresses for userspace"
	depends on ARM64_VA_BITS_52 && EXPERT
	help
	  For systems with 52-bit userspace VAs enabled, the kernel will attempt
	  to maintain compatibility with older software by providing 48-bit VAs
	  unless a hint is supplied to mmap.

	  This configuration option disables the 48-bit compatibility logic, and
	  forces all userspace addresses to be 52-bit on HW that supports it. One
	  should only enable this configuration option for stress testing userspace
	  memory management code. If unsure say N here.

config ARM64_VA_BITS
	int
	default 36 if ARM64_VA_BITS_36
	default 39 if ARM64_VA_BITS_39
	default 42 if ARM64_VA_BITS_42
	default 47 if ARM64_VA_BITS_47
	default 48 if ARM64_VA_BITS_48
	default 52 if ARM64_VA_BITS_52

choice
	prompt "Physical address space size"
	default ARM64_PA_BITS_48
	help
	  Choose the maximum physical address range that the kernel will
	  support.

config ARM64_PA_BITS_48
	bool "48-bit"

config ARM64_PA_BITS_52
	bool "52-bit (ARMv8.2)"
	depends on ARM64_64K_PAGES
	depends on ARM64_PAN || !ARM64_SW_TTBR0_PAN
	help
	  Enable support for a 52-bit physical address space, introduced as
	  part of the ARMv8.2-LPA extension.

	  With this enabled, the kernel will also continue to work on CPUs that
	  do not support ARMv8.2-LPA, but with some added memory overhead (and
	  minor performance overhead).

endchoice

config ARM64_PA_BITS
	int
	default 48 if ARM64_PA_BITS_48
	default 52 if ARM64_PA_BITS_52

choice
	prompt "Endianness"
	default CPU_LITTLE_ENDIAN
	help
	  Select the endianness of data accesses performed by the CPU. Userspace
	  applications will need to be compiled and linked for the endianness
	  that is selected here.

config CPU_BIG_ENDIAN
	bool "Build big-endian kernel"
	depends on !LD_IS_LLD || LLD_VERSION >= 130000
	help
	  Say Y if you plan on running a kernel with a big-endian userspace.

config CPU_LITTLE_ENDIAN
	bool "Build little-endian kernel"
	help
	  Say Y if you plan on running a kernel with a little-endian userspace.
	  This is usually the case for distributions targeting arm64.

endchoice

config SCHED_MC
	bool "Multi-core scheduler support"
	help
	  Multi-core scheduler support improves the CPU scheduler's decision
	  making when dealing with multi-core CPU chips at a cost of slightly
	  increased overhead in some places. If unsure say N here.

config SCHED_CLUSTER
	bool "Cluster scheduler support"
	help
	  Cluster scheduler support improves the CPU scheduler's decision
	  making when dealing with machines that have clusters of CPUs.
	  Cluster usually means a couple of CPUs which are placed closely
	  by sharing mid-level caches, last-level cache tags or internal
	  busses.

config SCHED_SMT
	bool "SMT scheduler support"
	help
	  Improves the CPU scheduler's decision making when dealing with
	  MultiThreading at a cost of slightly increased overhead in some
	  places. If unsure say N here.

config NR_CPUS
	int "Maximum number of CPUs (2-4096)"
	range 2 4096
	default "256"

config HOTPLUG_CPU
	bool "Support for hot-pluggable CPUs"
	select GENERIC_IRQ_MIGRATION
	help
	  Say Y here to experiment with turning CPUs off and on.  CPUs
	  can be controlled through /sys/devices/system/cpu.

# Common NUMA Features
config NUMA
	bool "NUMA Memory Allocation and Scheduler Support"
	select GENERIC_ARCH_NUMA
	select ACPI_NUMA if ACPI
	select OF_NUMA
	select HAVE_SETUP_PER_CPU_AREA
	select NEED_PER_CPU_EMBED_FIRST_CHUNK
	select NEED_PER_CPU_PAGE_FIRST_CHUNK
	select USE_PERCPU_NUMA_NODE_ID
	help
	  Enable NUMA (Non-Uniform Memory Access) support.

	  The kernel will try to allocate memory used by a CPU on the
	  local memory of the CPU and add some more
	  NUMA awareness to the kernel.

config NODES_SHIFT
	int "Maximum NUMA Nodes (as a power of 2)"
	range 1 10
	default "4"
	depends on NUMA
	help
	  Specify the maximum number of NUMA Nodes available on the target
	  system.  Increases memory reserved to accommodate various tables.

source "kernel/Kconfig.hz"

config ARCH_SPARSEMEM_ENABLE
	def_bool y
	select SPARSEMEM_VMEMMAP_ENABLE
	select SPARSEMEM_VMEMMAP

config HW_PERF_EVENTS
	def_bool y
	depends on ARM_PMU

# Supported by clang >= 7.0 or GCC >= 12.0.0
config CC_HAVE_SHADOW_CALL_STACK
	def_bool $(cc-option, -fsanitize=shadow-call-stack -ffixed-x18)

config PARAVIRT
	bool "Enable paravirtualization code"
	help
	  This changes the kernel so it can modify itself when it is run
	  under a hypervisor, potentially improving performance significantly
	  over full virtualization.

config PARAVIRT_TIME_ACCOUNTING
	bool "Paravirtual steal time accounting"
	select PARAVIRT
	help
	  Select this option to enable fine granularity task steal time
	  accounting. Time spent executing other tasks in parallel with
	  the current vCPU is discounted from the vCPU power. To account for
	  that, there can be a small performance impact.

	  If in doubt, say N here.

config KEXEC
	depends on PM_SLEEP_SMP
	select KEXEC_CORE
	bool "kexec system call"
	help
	  kexec is a system call that implements the ability to shutdown your
	  current kernel, and to start another kernel.  It is like a reboot
	  but it is independent of the system firmware.   And like a reboot
	  you can start any kernel with it, not just Linux.

config KEXEC_FILE
	bool "kexec file based system call"
	select KEXEC_CORE
	select HAVE_IMA_KEXEC if IMA
	help
	  This is new version of kexec system call. This system call is
	  file based and takes file descriptors as system call argument
	  for kernel and initramfs as opposed to list of segments as
	  accepted by previous system call.

config KEXEC_SIG
	bool "Verify kernel signature during kexec_file_load() syscall"
	depends on KEXEC_FILE
	help
	  Select this option to verify a signature with loaded kernel
	  image. If configured, any attempt of loading a image without
	  valid signature will fail.

	  In addition to that option, you need to enable signature
	  verification for the corresponding kernel image type being
	  loaded in order for this to work.

config KEXEC_IMAGE_VERIFY_SIG
	bool "Enable Image signature verification support"
	default y
	depends on KEXEC_SIG
	depends on EFI && SIGNED_PE_FILE_VERIFICATION
	help
	  Enable Image signature verification support.

comment "Support for PE file signature verification disabled"
	depends on KEXEC_SIG
	depends on !EFI || !SIGNED_PE_FILE_VERIFICATION

config CRASH_DUMP
	bool "Build kdump crash kernel"
	help
	  Generate crash dump after being started by kexec. This should
	  be normally only set in special crash dump kernels which are
	  loaded in the main kernel with kexec-tools into a specially
	  reserved region and then later executed after a crash by
	  kdump/kexec.

	  For more details see Documentation/admin-guide/kdump/kdump.rst

config TRANS_TABLE
	def_bool y
	depends on HIBERNATION || KEXEC_CORE

config XEN_DOM0
	def_bool y
	depends on XEN

config XEN
	bool "Xen guest support on ARM64"
	depends on ARM64 && OF
	select SWIOTLB_XEN
	select PARAVIRT
	help
	  Say Y if you want to run Linux in a Virtual Machine on Xen on ARM64.

# include/linux/mmzone.h requires the following to be true:
#
#   MAX_ORDER + PAGE_SHIFT <= SECTION_SIZE_BITS
#
# so the maximum value of MAX_ORDER is SECTION_SIZE_BITS - PAGE_SHIFT:
#
#     | SECTION_SIZE_BITS |  PAGE_SHIFT  |  max MAX_ORDER  |  default MAX_ORDER |
# ----+-------------------+--------------+-----------------+--------------------+
# 4K  |       27          |      12      |       15        |         10         |
# 16K |       27          |      14      |       13        |         11         |
# 64K |       29          |      16      |       13        |         13         |
config ARCH_FORCE_MAX_ORDER
<<<<<<< HEAD
	int "Maximum zone order" if ARM64_4K_PAGES || ARM64_16K_PAGES
	default "13" if ARM64_64K_PAGES
	range 11 13 if ARM64_16K_PAGES
	default "11" if ARM64_16K_PAGES
	range 10 15 if ARM64_4K_PAGES
	default "10"
	help
	  The kernel memory allocator divides physically contiguous memory
	  blocks into "zones", where each zone is a power of two number of
	  pages.  This option selects the largest power of two that the kernel
	  keeps in the memory allocator.  If you need to allocate very large
	  blocks of physically contiguous memory, then you may need to
	  increase this value.

	  We make sure that we can allocate up to a HugePage size for each configuration.
	  Hence we have :
		MAX_ORDER = PMD_SHIFT - PAGE_SHIFT  => PAGE_SHIFT - 3

	  However for 4K, we choose a higher default value, 10 as opposed to 9, giving us
	  4M allocations matching the default size used by generic code.
=======
	int "Order of maximal physically contiguous allocations" if EXPERT && (ARM64_4K_PAGES || ARM64_16K_PAGES)
	default "13" if ARM64_64K_PAGES
	default "11" if ARM64_16K_PAGES
	default "10"
	help
	  The kernel page allocator limits the size of maximal physically
	  contiguous allocations. The limit is called MAX_ORDER and it
	  defines the maximal power of two of number of pages that can be
	  allocated as a single contiguous block. This option allows
	  overriding the default setting when ability to allocate very
	  large blocks of physically contiguous memory is required.

	  The maximal size of allocation cannot exceed the size of the
	  section, so the value of MAX_ORDER should satisfy

	    MAX_ORDER + PAGE_SHIFT <= SECTION_SIZE_BITS

	  Don't change if unsure.
>>>>>>> f07833a4

config UNMAP_KERNEL_AT_EL0
	bool "Unmap kernel when running in userspace (aka \"KAISER\")" if EXPERT
	default y
	help
	  Speculation attacks against some high-performance processors can
	  be used to bypass MMU permission checks and leak kernel data to
	  userspace. This can be defended against by unmapping the kernel
	  when running in userspace, mapping it back in on exception entry
	  via a trampoline page in the vector table.

	  If unsure, say Y.

config MITIGATE_SPECTRE_BRANCH_HISTORY
	bool "Mitigate Spectre style attacks against branch history" if EXPERT
	default y
	help
	  Speculation attacks against some high-performance processors can
	  make use of branch history to influence future speculation.
	  When taking an exception from user-space, a sequence of branches
	  or a firmware call overwrites the branch history.

config RODATA_FULL_DEFAULT_ENABLED
	bool "Apply r/o permissions of VM areas also to their linear aliases"
	default y
	help
	  Apply read-only attributes of VM areas to the linear alias of
	  the backing pages as well. This prevents code or read-only data
	  from being modified (inadvertently or intentionally) via another
	  mapping of the same memory page. This additional enhancement can
	  be turned off at runtime by passing rodata=[off|on] (and turned on
	  with rodata=full if this option is set to 'n')

	  This requires the linear region to be mapped down to pages,
	  which may adversely affect performance in some cases.

config ARM64_SW_TTBR0_PAN
	bool "Emulate Privileged Access Never using TTBR0_EL1 switching"
	help
	  Enabling this option prevents the kernel from accessing
	  user-space memory directly by pointing TTBR0_EL1 to a reserved
	  zeroed area and reserved ASID. The user access routines
	  restore the valid TTBR0_EL1 temporarily.

config ARM64_TAGGED_ADDR_ABI
	bool "Enable the tagged user addresses syscall ABI"
	default y
	help
	  When this option is enabled, user applications can opt in to a
	  relaxed ABI via prctl() allowing tagged addresses to be passed
	  to system calls as pointer arguments. For details, see
	  Documentation/arm64/tagged-address-abi.rst.

menuconfig COMPAT
	bool "Kernel support for 32-bit EL0"
	depends on ARM64_4K_PAGES || EXPERT
	select HAVE_UID16
	select OLD_SIGSUSPEND3
	select COMPAT_OLD_SIGACTION
	help
	  This option enables support for a 32-bit EL0 running under a 64-bit
	  kernel at EL1. AArch32-specific components such as system calls,
	  the user helper functions, VFP support and the ptrace interface are
	  handled appropriately by the kernel.

	  If you use a page size other than 4KB (i.e, 16KB or 64KB), please be aware
	  that you will only be able to execute AArch32 binaries that were compiled
	  with page size aligned segments.

	  If you want to execute 32-bit userspace applications, say Y.

if COMPAT

config KUSER_HELPERS
	bool "Enable kuser helpers page for 32-bit applications"
	default y
	help
	  Warning: disabling this option may break 32-bit user programs.

	  Provide kuser helpers to compat tasks. The kernel provides
	  helper code to userspace in read only form at a fixed location
	  to allow userspace to be independent of the CPU type fitted to
	  the system. This permits binaries to be run on ARMv4 through
	  to ARMv8 without modification.

	  See Documentation/arm/kernel_user_helpers.rst for details.

	  However, the fixed address nature of these helpers can be used
	  by ROP (return orientated programming) authors when creating
	  exploits.

	  If all of the binaries and libraries which run on your platform
	  are built specifically for your platform, and make no use of
	  these helpers, then you can turn this option off to hinder
	  such exploits. However, in that case, if a binary or library
	  relying on those helpers is run, it will not function correctly.

	  Say N here only if you are absolutely certain that you do not
	  need these helpers; otherwise, the safe option is to say Y.

config COMPAT_VDSO
	bool "Enable vDSO for 32-bit applications"
	depends on !CPU_BIG_ENDIAN
	depends on (CC_IS_CLANG && LD_IS_LLD) || "$(CROSS_COMPILE_COMPAT)" != ""
	select GENERIC_COMPAT_VDSO
	default y
	help
	  Place in the process address space of 32-bit applications an
	  ELF shared object providing fast implementations of gettimeofday
	  and clock_gettime.

	  You must have a 32-bit build of glibc 2.22 or later for programs
	  to seamlessly take advantage of this.

config THUMB2_COMPAT_VDSO
	bool "Compile the 32-bit vDSO for Thumb-2 mode" if EXPERT
	depends on COMPAT_VDSO
	default y
	help
	  Compile the compat vDSO with '-mthumb -fomit-frame-pointer' if y,
	  otherwise with '-marm'.

config COMPAT_ALIGNMENT_FIXUPS
	bool "Fix up misaligned multi-word loads and stores in user space"

menuconfig ARMV8_DEPRECATED
	bool "Emulate deprecated/obsolete ARMv8 instructions"
	depends on SYSCTL
	help
	  Legacy software support may require certain instructions
	  that have been deprecated or obsoleted in the architecture.

	  Enable this config to enable selective emulation of these
	  features.

	  If unsure, say Y

if ARMV8_DEPRECATED

config SWP_EMULATION
	bool "Emulate SWP/SWPB instructions"
	help
	  ARMv8 obsoletes the use of A32 SWP/SWPB instructions such that
	  they are always undefined. Say Y here to enable software
	  emulation of these instructions for userspace using LDXR/STXR.
	  This feature can be controlled at runtime with the abi.swp
	  sysctl which is disabled by default.

	  In some older versions of glibc [<=2.8] SWP is used during futex
	  trylock() operations with the assumption that the code will not
	  be preempted. This invalid assumption may be more likely to fail
	  with SWP emulation enabled, leading to deadlock of the user
	  application.

	  NOTE: when accessing uncached shared regions, LDXR/STXR rely
	  on an external transaction monitoring block called a global
	  monitor to maintain update atomicity. If your system does not
	  implement a global monitor, this option can cause programs that
	  perform SWP operations to uncached memory to deadlock.

	  If unsure, say Y

config CP15_BARRIER_EMULATION
	bool "Emulate CP15 Barrier instructions"
	help
	  The CP15 barrier instructions - CP15ISB, CP15DSB, and
	  CP15DMB - are deprecated in ARMv8 (and ARMv7). It is
	  strongly recommended to use the ISB, DSB, and DMB
	  instructions instead.

	  Say Y here to enable software emulation of these
	  instructions for AArch32 userspace code. When this option is
	  enabled, CP15 barrier usage is traced which can help
	  identify software that needs updating. This feature can be
	  controlled at runtime with the abi.cp15_barrier sysctl.

	  If unsure, say Y

config SETEND_EMULATION
	bool "Emulate SETEND instruction"
	help
	  The SETEND instruction alters the data-endianness of the
	  AArch32 EL0, and is deprecated in ARMv8.

	  Say Y here to enable software emulation of the instruction
	  for AArch32 userspace code. This feature can be controlled
	  at runtime with the abi.setend sysctl.

	  Note: All the cpus on the system must have mixed endian support at EL0
	  for this feature to be enabled. If a new CPU - which doesn't support mixed
	  endian - is hotplugged in after this feature has been enabled, there could
	  be unexpected results in the applications.

	  If unsure, say Y
endif # ARMV8_DEPRECATED

endif # COMPAT

menu "ARMv8.1 architectural features"

config ARM64_HW_AFDBM
	bool "Support for hardware updates of the Access and Dirty page flags"
	default y
	help
	  The ARMv8.1 architecture extensions introduce support for
	  hardware updates of the access and dirty information in page
	  table entries. When enabled in TCR_EL1 (HA and HD bits) on
	  capable processors, accesses to pages with PTE_AF cleared will
	  set this bit instead of raising an access flag fault.
	  Similarly, writes to read-only pages with the DBM bit set will
	  clear the read-only bit (AP[2]) instead of raising a
	  permission fault.

	  Kernels built with this configuration option enabled continue
	  to work on pre-ARMv8.1 hardware and the performance impact is
	  minimal. If unsure, say Y.

config ARM64_PAN
	bool "Enable support for Privileged Access Never (PAN)"
	default y
	help
	  Privileged Access Never (PAN; part of the ARMv8.1 Extensions)
	  prevents the kernel or hypervisor from accessing user-space (EL0)
	  memory directly.

	  Choosing this option will cause any unprotected (not using
	  copy_to_user et al) memory access to fail with a permission fault.

	  The feature is detected at runtime, and will remain as a 'nop'
	  instruction if the cpu does not implement the feature.

config AS_HAS_LDAPR
	def_bool $(as-instr,.arch_extension rcpc)

config AS_HAS_LSE_ATOMICS
	def_bool $(as-instr,.arch_extension lse)

config ARM64_LSE_ATOMICS
	bool
	default ARM64_USE_LSE_ATOMICS
	depends on AS_HAS_LSE_ATOMICS

config ARM64_USE_LSE_ATOMICS
	bool "Atomic instructions"
	default y
	help
	  As part of the Large System Extensions, ARMv8.1 introduces new
	  atomic instructions that are designed specifically to scale in
	  very large systems.

	  Say Y here to make use of these instructions for the in-kernel
	  atomic routines. This incurs a small overhead on CPUs that do
	  not support these instructions and requires the kernel to be
	  built with binutils >= 2.25 in order for the new instructions
	  to be used.

endmenu # "ARMv8.1 architectural features"

menu "ARMv8.2 architectural features"

config AS_HAS_ARMV8_2
	def_bool $(cc-option,-Wa$(comma)-march=armv8.2-a)

config AS_HAS_SHA3
	def_bool $(as-instr,.arch armv8.2-a+sha3)

config ARM64_PMEM
	bool "Enable support for persistent memory"
	select ARCH_HAS_PMEM_API
	select ARCH_HAS_UACCESS_FLUSHCACHE
	help
	  Say Y to enable support for the persistent memory API based on the
	  ARMv8.2 DCPoP feature.

	  The feature is detected at runtime, and the kernel will use DC CVAC
	  operations if DC CVAP is not supported (following the behaviour of
	  DC CVAP itself if the system does not define a point of persistence).

config ARM64_RAS_EXTN
	bool "Enable support for RAS CPU Extensions"
	default y
	help
	  CPUs that support the Reliability, Availability and Serviceability
	  (RAS) Extensions, part of ARMv8.2 are able to track faults and
	  errors, classify them and report them to software.

	  On CPUs with these extensions system software can use additional
	  barriers to determine if faults are pending and read the
	  classification from a new set of registers.

	  Selecting this feature will allow the kernel to use these barriers
	  and access the new registers if the system supports the extension.
	  Platform RAS features may additionally depend on firmware support.

config ARM64_CNP
	bool "Enable support for Common Not Private (CNP) translations"
	default y
	depends on ARM64_PAN || !ARM64_SW_TTBR0_PAN
	help
	  Common Not Private (CNP) allows translation table entries to
	  be shared between different PEs in the same inner shareable
	  domain, so the hardware can use this fact to optimise the
	  caching of such entries in the TLB.

	  Selecting this option allows the CNP feature to be detected
	  at runtime, and does not affect PEs that do not implement
	  this feature.

endmenu # "ARMv8.2 architectural features"

menu "ARMv8.3 architectural features"

config ARM64_PTR_AUTH
	bool "Enable support for pointer authentication"
	default y
	help
	  Pointer authentication (part of the ARMv8.3 Extensions) provides
	  instructions for signing and authenticating pointers against secret
	  keys, which can be used to mitigate Return Oriented Programming (ROP)
	  and other attacks.

	  This option enables these instructions at EL0 (i.e. for userspace).
	  Choosing this option will cause the kernel to initialise secret keys
	  for each process at exec() time, with these keys being
	  context-switched along with the process.

	  The feature is detected at runtime. If the feature is not present in
	  hardware it will not be advertised to userspace/KVM guest nor will it
	  be enabled.

	  If the feature is present on the boot CPU but not on a late CPU, then
	  the late CPU will be parked. Also, if the boot CPU does not have
	  address auth and the late CPU has then the late CPU will still boot
	  but with the feature disabled. On such a system, this option should
	  not be selected.

config ARM64_PTR_AUTH_KERNEL
	bool "Use pointer authentication for kernel"
	default y
	depends on ARM64_PTR_AUTH
	depends on (CC_HAS_SIGN_RETURN_ADDRESS || CC_HAS_BRANCH_PROT_PAC_RET) && AS_HAS_ARMV8_3
	# Modern compilers insert a .note.gnu.property section note for PAC
	# which is only understood by binutils starting with version 2.33.1.
	depends on LD_IS_LLD || LD_VERSION >= 23301 || (CC_IS_GCC && GCC_VERSION < 90100)
	depends on !CC_IS_CLANG || AS_HAS_CFI_NEGATE_RA_STATE
	depends on (!FUNCTION_GRAPH_TRACER || DYNAMIC_FTRACE_WITH_ARGS)
	help
	  If the compiler supports the -mbranch-protection or
	  -msign-return-address flag (e.g. GCC 7 or later), then this option
	  will cause the kernel itself to be compiled with return address
	  protection. In this case, and if the target hardware is known to
	  support pointer authentication, then CONFIG_STACKPROTECTOR can be
	  disabled with minimal loss of protection.

	  This feature works with FUNCTION_GRAPH_TRACER option only if
	  DYNAMIC_FTRACE_WITH_ARGS is enabled.

config CC_HAS_BRANCH_PROT_PAC_RET
	# GCC 9 or later, clang 8 or later
	def_bool $(cc-option,-mbranch-protection=pac-ret+leaf)

config CC_HAS_SIGN_RETURN_ADDRESS
	# GCC 7, 8
	def_bool $(cc-option,-msign-return-address=all)

config AS_HAS_ARMV8_3
	def_bool $(cc-option,-Wa$(comma)-march=armv8.3-a)

config AS_HAS_CFI_NEGATE_RA_STATE
	def_bool $(as-instr,.cfi_startproc\n.cfi_negate_ra_state\n.cfi_endproc\n)

endmenu # "ARMv8.3 architectural features"

menu "ARMv8.4 architectural features"

config ARM64_AMU_EXTN
	bool "Enable support for the Activity Monitors Unit CPU extension"
	default y
	help
	  The activity monitors extension is an optional extension introduced
	  by the ARMv8.4 CPU architecture. This enables support for version 1
	  of the activity monitors architecture, AMUv1.

	  To enable the use of this extension on CPUs that implement it, say Y.

	  Note that for architectural reasons, firmware _must_ implement AMU
	  support when running on CPUs that present the activity monitors
	  extension. The required support is present in:
	    * Version 1.5 and later of the ARM Trusted Firmware

	  For kernels that have this configuration enabled but boot with broken
	  firmware, you may need to say N here until the firmware is fixed.
	  Otherwise you may experience firmware panics or lockups when
	  accessing the counter registers. Even if you are not observing these
	  symptoms, the values returned by the register reads might not
	  correctly reflect reality. Most commonly, the value read will be 0,
	  indicating that the counter is not enabled.

config AS_HAS_ARMV8_4
	def_bool $(cc-option,-Wa$(comma)-march=armv8.4-a)

config ARM64_TLB_RANGE
	bool "Enable support for tlbi range feature"
	default y
	depends on AS_HAS_ARMV8_4
	help
	  ARMv8.4-TLBI provides TLBI invalidation instruction that apply to a
	  range of input addresses.

	  The feature introduces new assembly instructions, and they were
	  support when binutils >= 2.30.

endmenu # "ARMv8.4 architectural features"

menu "ARMv8.5 architectural features"

config AS_HAS_ARMV8_5
	def_bool $(cc-option,-Wa$(comma)-march=armv8.5-a)

config ARM64_BTI
	bool "Branch Target Identification support"
	default y
	help
	  Branch Target Identification (part of the ARMv8.5 Extensions)
	  provides a mechanism to limit the set of locations to which computed
	  branch instructions such as BR or BLR can jump.

	  To make use of BTI on CPUs that support it, say Y.

	  BTI is intended to provide complementary protection to other control
	  flow integrity protection mechanisms, such as the Pointer
	  authentication mechanism provided as part of the ARMv8.3 Extensions.
	  For this reason, it does not make sense to enable this option without
	  also enabling support for pointer authentication.  Thus, when
	  enabling this option you should also select ARM64_PTR_AUTH=y.

	  Userspace binaries must also be specifically compiled to make use of
	  this mechanism.  If you say N here or the hardware does not support
	  BTI, such binaries can still run, but you get no additional
	  enforcement of branch destinations.

config ARM64_BTI_KERNEL
	bool "Use Branch Target Identification for kernel"
	default y
	depends on ARM64_BTI
	depends on ARM64_PTR_AUTH_KERNEL
	depends on CC_HAS_BRANCH_PROT_PAC_RET_BTI
	# https://gcc.gnu.org/bugzilla/show_bug.cgi?id=94697
	depends on !CC_IS_GCC || GCC_VERSION >= 100100
	# https://gcc.gnu.org/bugzilla/show_bug.cgi?id=106671
	depends on !CC_IS_GCC
	# https://github.com/llvm/llvm-project/commit/a88c722e687e6780dcd6a58718350dc76fcc4cc9
	depends on !CC_IS_CLANG || CLANG_VERSION >= 120000
	depends on (!FUNCTION_GRAPH_TRACER || DYNAMIC_FTRACE_WITH_ARGS)
	help
	  Build the kernel with Branch Target Identification annotations
	  and enable enforcement of this for kernel code. When this option
	  is enabled and the system supports BTI all kernel code including
	  modular code must have BTI enabled.

config CC_HAS_BRANCH_PROT_PAC_RET_BTI
	# GCC 9 or later, clang 8 or later
	def_bool $(cc-option,-mbranch-protection=pac-ret+leaf+bti)

config ARM64_E0PD
	bool "Enable support for E0PD"
	default y
	help
	  E0PD (part of the ARMv8.5 extensions) allows us to ensure
	  that EL0 accesses made via TTBR1 always fault in constant time,
	  providing similar benefits to KASLR as those provided by KPTI, but
	  with lower overhead and without disrupting legitimate access to
	  kernel memory such as SPE.

	  This option enables E0PD for TTBR1 where available.

config ARM64_AS_HAS_MTE
	# Initial support for MTE went in binutils 2.32.0, checked with
	# ".arch armv8.5-a+memtag" below. However, this was incomplete
	# as a late addition to the final architecture spec (LDGM/STGM)
	# is only supported in the newer 2.32.x and 2.33 binutils
	# versions, hence the extra "stgm" instruction check below.
	def_bool $(as-instr,.arch armv8.5-a+memtag\nstgm xzr$(comma)[x0])

config ARM64_MTE
	bool "Memory Tagging Extension support"
	default y
	depends on ARM64_AS_HAS_MTE && ARM64_TAGGED_ADDR_ABI
	depends on AS_HAS_ARMV8_5
	depends on AS_HAS_LSE_ATOMICS
	# Required for tag checking in the uaccess routines
	depends on ARM64_PAN
	select ARCH_HAS_SUBPAGE_FAULTS
	select ARCH_USES_HIGH_VMA_FLAGS
	select ARCH_USES_PG_ARCH_X
	help
	  Memory Tagging (part of the ARMv8.5 Extensions) provides
	  architectural support for run-time, always-on detection of
	  various classes of memory error to aid with software debugging
	  to eliminate vulnerabilities arising from memory-unsafe
	  languages.

	  This option enables the support for the Memory Tagging
	  Extension at EL0 (i.e. for userspace).

	  Selecting this option allows the feature to be detected at
	  runtime. Any secondary CPU not implementing this feature will
	  not be allowed a late bring-up.

	  Userspace binaries that want to use this feature must
	  explicitly opt in. The mechanism for the userspace is
	  described in:

	  Documentation/arm64/memory-tagging-extension.rst.

endmenu # "ARMv8.5 architectural features"

menu "ARMv8.7 architectural features"

config ARM64_EPAN
	bool "Enable support for Enhanced Privileged Access Never (EPAN)"
	default y
	depends on ARM64_PAN
	help
	  Enhanced Privileged Access Never (EPAN) allows Privileged
	  Access Never to be used with Execute-only mappings.

	  The feature is detected at runtime, and will remain disabled
	  if the cpu does not implement the feature.
endmenu # "ARMv8.7 architectural features"

config ARM64_SVE
	bool "ARM Scalable Vector Extension support"
	default y
	help
	  The Scalable Vector Extension (SVE) is an extension to the AArch64
	  execution state which complements and extends the SIMD functionality
	  of the base architecture to support much larger vectors and to enable
	  additional vectorisation opportunities.

	  To enable use of this extension on CPUs that implement it, say Y.

	  On CPUs that support the SVE2 extensions, this option will enable
	  those too.

	  Note that for architectural reasons, firmware _must_ implement SVE
	  support when running on SVE capable hardware.  The required support
	  is present in:

	    * version 1.5 and later of the ARM Trusted Firmware
	    * the AArch64 boot wrapper since commit 5e1261e08abf
	      ("bootwrapper: SVE: Enable SVE for EL2 and below").

	  For other firmware implementations, consult the firmware documentation
	  or vendor.

	  If you need the kernel to boot on SVE-capable hardware with broken
	  firmware, you may need to say N here until you get your firmware
	  fixed.  Otherwise, you may experience firmware panics or lockups when
	  booting the kernel.  If unsure and you are not observing these
	  symptoms, you should assume that it is safe to say Y.

config ARM64_SME
	bool "ARM Scalable Matrix Extension support"
	default y
	depends on ARM64_SVE
	help
	  The Scalable Matrix Extension (SME) is an extension to the AArch64
	  execution state which utilises a substantial subset of the SVE
	  instruction set, together with the addition of new architectural
	  register state capable of holding two dimensional matrix tiles to
	  enable various matrix operations.

config ARM64_MODULE_PLTS
	bool "Use PLTs to allow module memory to spill over into vmalloc area"
	depends on MODULES
	select HAVE_MOD_ARCH_SPECIFIC
	help
	  Allocate PLTs when loading modules so that jumps and calls whose
	  targets are too far away for their relative offsets to be encoded
	  in the instructions themselves can be bounced via veneers in the
	  module's PLT. This allows modules to be allocated in the generic
	  vmalloc area after the dedicated module memory area has been
	  exhausted.

	  When running with address space randomization (KASLR), the module
	  region itself may be too far away for ordinary relative jumps and
	  calls, and so in that case, module PLTs are required and cannot be
	  disabled.

	  Specific errata workaround(s) might also force module PLTs to be
	  enabled (ARM64_ERRATUM_843419).

config ARM64_PSEUDO_NMI
	bool "Support for NMI-like interrupts"
	select ARM_GIC_V3
	help
	  Adds support for mimicking Non-Maskable Interrupts through the use of
	  GIC interrupt priority. This support requires version 3 or later of
	  ARM GIC.

	  This high priority configuration for interrupts needs to be
	  explicitly enabled by setting the kernel parameter
	  "irqchip.gicv3_pseudo_nmi" to 1.

	  If unsure, say N

if ARM64_PSEUDO_NMI
config ARM64_DEBUG_PRIORITY_MASKING
	bool "Debug interrupt priority masking"
	help
	  This adds runtime checks to functions enabling/disabling
	  interrupts when using priority masking. The additional checks verify
	  the validity of ICC_PMR_EL1 when calling concerned functions.

	  If unsure, say N
endif # ARM64_PSEUDO_NMI

config RELOCATABLE
	bool "Build a relocatable kernel image" if EXPERT
	select ARCH_HAS_RELR
	default y
	help
	  This builds the kernel as a Position Independent Executable (PIE),
	  which retains all relocation metadata required to relocate the
	  kernel binary at runtime to a different virtual address than the
	  address it was linked at.
	  Since AArch64 uses the RELA relocation format, this requires a
	  relocation pass at runtime even if the kernel is loaded at the
	  same address it was linked at.

config RANDOMIZE_BASE
	bool "Randomize the address of the kernel image"
	select ARM64_MODULE_PLTS if MODULES
	select RELOCATABLE
	help
	  Randomizes the virtual address at which the kernel image is
	  loaded, as a security feature that deters exploit attempts
	  relying on knowledge of the location of kernel internals.

	  It is the bootloader's job to provide entropy, by passing a
	  random u64 value in /chosen/kaslr-seed at kernel entry.

	  When booting via the UEFI stub, it will invoke the firmware's
	  EFI_RNG_PROTOCOL implementation (if available) to supply entropy
	  to the kernel proper. In addition, it will randomise the physical
	  location of the kernel Image as well.

	  If unsure, say N.

config RANDOMIZE_MODULE_REGION_FULL
	bool "Randomize the module region over a 2 GB range"
	depends on RANDOMIZE_BASE
	default y
	help
	  Randomizes the location of the module region inside a 2 GB window
	  covering the core kernel. This way, it is less likely for modules
	  to leak information about the location of core kernel data structures
	  but it does imply that function calls between modules and the core
	  kernel will need to be resolved via veneers in the module PLT.

	  When this option is not set, the module region will be randomized over
	  a limited range that contains the [_stext, _etext] interval of the
	  core kernel, so branch relocations are almost always in range unless
	  ARM64_MODULE_PLTS is enabled and the region is exhausted. In this
	  particular case of region exhaustion, modules might be able to fall
	  back to a larger 2GB area.

config CC_HAVE_STACKPROTECTOR_SYSREG
	def_bool $(cc-option,-mstack-protector-guard=sysreg -mstack-protector-guard-reg=sp_el0 -mstack-protector-guard-offset=0)

config STACKPROTECTOR_PER_TASK
	def_bool y
	depends on STACKPROTECTOR && CC_HAVE_STACKPROTECTOR_SYSREG

config UNWIND_PATCH_PAC_INTO_SCS
	bool "Enable shadow call stack dynamically using code patching"
	# needs Clang with https://reviews.llvm.org/D111780 incorporated
	depends on CC_IS_CLANG && CLANG_VERSION >= 150000
	depends on ARM64_PTR_AUTH_KERNEL && CC_HAS_BRANCH_PROT_PAC_RET
	depends on SHADOW_CALL_STACK
	select UNWIND_TABLES
	select DYNAMIC_SCS

endmenu # "Kernel Features"

menu "Boot options"

config ARM64_ACPI_PARKING_PROTOCOL
	bool "Enable support for the ARM64 ACPI parking protocol"
	depends on ACPI
	help
	  Enable support for the ARM64 ACPI parking protocol. If disabled
	  the kernel will not allow booting through the ARM64 ACPI parking
	  protocol even if the corresponding data is present in the ACPI
	  MADT table.

config CMDLINE
	string "Default kernel command string"
	default ""
	help
	  Provide a set of default command-line options at build time by
	  entering them here. As a minimum, you should specify the the
	  root device (e.g. root=/dev/nfs).

choice
	prompt "Kernel command line type" if CMDLINE != ""
	default CMDLINE_FROM_BOOTLOADER
	help
	  Choose how the kernel will handle the provided default kernel
	  command line string.

config CMDLINE_FROM_BOOTLOADER
	bool "Use bootloader kernel arguments if available"
	help
	  Uses the command-line options passed by the boot loader. If
	  the boot loader doesn't provide any, the default kernel command
	  string provided in CMDLINE will be used.

config CMDLINE_FORCE
	bool "Always use the default kernel command string"
	help
	  Always use the default kernel command string, even if the boot
	  loader passes other arguments to the kernel.
	  This is useful if you cannot or don't want to change the
	  command-line options your boot loader passes to the kernel.

endchoice

config EFI_STUB
	bool

config EFI
	bool "UEFI runtime support"
	depends on OF && !CPU_BIG_ENDIAN
	depends on KERNEL_MODE_NEON
	select ARCH_SUPPORTS_ACPI
	select LIBFDT
	select UCS2_STRING
	select EFI_PARAMS_FROM_FDT
	select EFI_RUNTIME_WRAPPERS
	select EFI_STUB
	select EFI_GENERIC_STUB
	imply IMA_SECURE_AND_OR_TRUSTED_BOOT
	default y
	help
	  This option provides support for runtime services provided
	  by UEFI firmware (such as non-volatile variables, realtime
	  clock, and platform reset). A UEFI stub is also provided to
	  allow the kernel to be booted as an EFI application. This
	  is only useful on systems that have UEFI firmware.

config DMI
	bool "Enable support for SMBIOS (DMI) tables"
	depends on EFI
	default y
	help
	  This enables SMBIOS/DMI feature for systems.

	  This option is only useful on systems that have UEFI firmware.
	  However, even with this option, the resultant kernel should
	  continue to boot on existing non-UEFI platforms.

endmenu # "Boot options"

menu "Power management options"

source "kernel/power/Kconfig"

config ARCH_HIBERNATION_POSSIBLE
	def_bool y
	depends on CPU_PM

config ARCH_HIBERNATION_HEADER
	def_bool y
	depends on HIBERNATION

config ARCH_SUSPEND_POSSIBLE
	def_bool y

endmenu # "Power management options"

menu "CPU Power Management"

source "drivers/cpuidle/Kconfig"

source "drivers/cpufreq/Kconfig"

endmenu # "CPU Power Management"

source "drivers/acpi/Kconfig"

source "arch/arm64/kvm/Kconfig"
<|MERGE_RESOLUTION|>--- conflicted
+++ resolved
@@ -1487,28 +1487,6 @@
 # 16K |       27          |      14      |       13        |         11         |
 # 64K |       29          |      16      |       13        |         13         |
 config ARCH_FORCE_MAX_ORDER
-<<<<<<< HEAD
-	int "Maximum zone order" if ARM64_4K_PAGES || ARM64_16K_PAGES
-	default "13" if ARM64_64K_PAGES
-	range 11 13 if ARM64_16K_PAGES
-	default "11" if ARM64_16K_PAGES
-	range 10 15 if ARM64_4K_PAGES
-	default "10"
-	help
-	  The kernel memory allocator divides physically contiguous memory
-	  blocks into "zones", where each zone is a power of two number of
-	  pages.  This option selects the largest power of two that the kernel
-	  keeps in the memory allocator.  If you need to allocate very large
-	  blocks of physically contiguous memory, then you may need to
-	  increase this value.
-
-	  We make sure that we can allocate up to a HugePage size for each configuration.
-	  Hence we have :
-		MAX_ORDER = PMD_SHIFT - PAGE_SHIFT  => PAGE_SHIFT - 3
-
-	  However for 4K, we choose a higher default value, 10 as opposed to 9, giving us
-	  4M allocations matching the default size used by generic code.
-=======
 	int "Order of maximal physically contiguous allocations" if EXPERT && (ARM64_4K_PAGES || ARM64_16K_PAGES)
 	default "13" if ARM64_64K_PAGES
 	default "11" if ARM64_16K_PAGES
@@ -1527,7 +1505,6 @@
 	    MAX_ORDER + PAGE_SHIFT <= SECTION_SIZE_BITS
 
 	  Don't change if unsure.
->>>>>>> f07833a4
 
 config UNMAP_KERNEL_AT_EL0
 	bool "Unmap kernel when running in userspace (aka \"KAISER\")" if EXPERT
