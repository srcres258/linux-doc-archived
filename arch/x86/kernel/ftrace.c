// SPDX-License-Identifier: GPL-2.0
/*
 * Dynamic function tracing support.
 *
 * Copyright (C) 2007-2008 Steven Rostedt <srostedt@redhat.com>
 *
 * Thanks goes to Ingo Molnar, for suggesting the idea.
 * Mathieu Desnoyers, for suggesting postponing the modifications.
 * Arjan van de Ven, for keeping me straight, and explaining to me
 * the dangers of modifying code on the run.
 */

#define pr_fmt(fmt) KBUILD_MODNAME ": " fmt

#include <linux/spinlock.h>
#include <linux/hardirq.h>
#include <linux/uaccess.h>
#include <linux/ftrace.h>
#include <linux/percpu.h>
#include <linux/sched.h>
#include <linux/slab.h>
#include <linux/init.h>
#include <linux/list.h>
#include <linux/module.h>
#include <linux/memory.h>
#include <linux/vmalloc.h>
#include <linux/set_memory.h>
#include <linux/execmem.h>

#include <trace/syscall.h>

#include <asm/kprobes.h>
#include <asm/ftrace.h>
#include <asm/nops.h>
#include <asm/text-patching.h>

#ifdef CONFIG_DYNAMIC_FTRACE

static int ftrace_poke_late = 0;

void ftrace_arch_code_modify_prepare(void)
    __acquires(&text_mutex)
{
	/*
	 * Need to grab text_mutex to prevent a race from module loading
	 * and live kernel patching from changing the text permissions while
	 * ftrace has it set to "read/write".
	 */
	mutex_lock(&text_mutex);
	ftrace_poke_late = 1;
}

void ftrace_arch_code_modify_post_process(void)
    __releases(&text_mutex)
{
	/*
	 * ftrace_make_{call,nop}() may be called during
	 * module load, and we need to finish the text_poke_queue()
	 * that they do, here.
	 */
	text_poke_finish();
	ftrace_poke_late = 0;
	mutex_unlock(&text_mutex);
}

static const char *ftrace_nop_replace(void)
{
	return x86_nops[5];
}

static const char *ftrace_call_replace(unsigned long ip, unsigned long addr)
{
	/*
	 * No need to translate into a callthunk. The trampoline does
	 * the depth accounting itself.
	 */
	return text_gen_insn(CALL_INSN_OPCODE, (void *)ip, (void *)addr);
}

static int ftrace_verify_code(unsigned long ip, const char *old_code)
{
	char cur_code[MCOUNT_INSN_SIZE];

	/*
	 * Note:
	 * We are paranoid about modifying text, as if a bug was to happen, it
	 * could cause us to read or write to someplace that could cause harm.
	 * Carefully read and modify the code with probe_kernel_*(), and make
	 * sure what we read is what we expected it to be before modifying it.
	 */
	/* read the text we want to modify */
	if (copy_from_kernel_nofault(cur_code, (void *)ip, MCOUNT_INSN_SIZE)) {
		WARN_ON(1);
		return -EFAULT;
	}

	/* Make sure it is what we expect it to be */
	if (memcmp(cur_code, old_code, MCOUNT_INSN_SIZE) != 0) {
		ftrace_expected = old_code;
		WARN_ON(1);
		return -EINVAL;
	}

	return 0;
}

/*
 * Marked __ref because it calls text_poke_early() which is .init.text. That is
 * ok because that call will happen early, during boot, when .init sections are
 * still present.
 */
static int __ref
ftrace_modify_code_direct(unsigned long ip, const char *old_code,
			  const char *new_code)
{
	int ret = ftrace_verify_code(ip, old_code);
	if (ret)
		return ret;

	/* replace the text with the new text */
	if (ftrace_poke_late)
		text_poke_queue((void *)ip, new_code, MCOUNT_INSN_SIZE, NULL);
	else
		text_poke_early((void *)ip, new_code, MCOUNT_INSN_SIZE);
	return 0;
}

int ftrace_make_nop(struct module *mod, struct dyn_ftrace *rec, unsigned long addr)
{
	unsigned long ip = rec->ip;
	const char *new, *old;

	old = ftrace_call_replace(ip, addr);
	new = ftrace_nop_replace();

	/*
	 * On boot up, and when modules are loaded, the MCOUNT_ADDR
	 * is converted to a nop, and will never become MCOUNT_ADDR
	 * again. This code is either running before SMP (on boot up)
	 * or before the code will ever be executed (module load).
	 * We do not want to use the breakpoint version in this case,
	 * just modify the code directly.
	 */
	if (addr == MCOUNT_ADDR)
		return ftrace_modify_code_direct(ip, old, new);

	/*
	 * x86 overrides ftrace_replace_code -- this function will never be used
	 * in this case.
	 */
	WARN_ONCE(1, "invalid use of ftrace_make_nop");
	return -EINVAL;
}

int ftrace_make_call(struct dyn_ftrace *rec, unsigned long addr)
{
	unsigned long ip = rec->ip;
	const char *new, *old;

	old = ftrace_nop_replace();
	new = ftrace_call_replace(ip, addr);

	/* Should only be called when module is loaded */
	return ftrace_modify_code_direct(rec->ip, old, new);
}

/*
 * Should never be called:
 *  As it is only called by __ftrace_replace_code() which is called by
 *  ftrace_replace_code() that x86 overrides, and by ftrace_update_code()
 *  which is called to turn mcount into nops or nops into function calls
 *  but not to convert a function from not using regs to one that uses
 *  regs, which ftrace_modify_call() is for.
 */
int ftrace_modify_call(struct dyn_ftrace *rec, unsigned long old_addr,
				 unsigned long addr)
{
	WARN_ON(1);
	return -EINVAL;
}

int ftrace_update_ftrace_func(ftrace_func_t func)
{
	unsigned long ip;
	const char *new;

	ip = (unsigned long)(&ftrace_call);
	new = ftrace_call_replace(ip, (unsigned long)func);
	text_poke_bp((void *)ip, new, MCOUNT_INSN_SIZE, NULL);

	ip = (unsigned long)(&ftrace_regs_call);
	new = ftrace_call_replace(ip, (unsigned long)func);
	text_poke_bp((void *)ip, new, MCOUNT_INSN_SIZE, NULL);

	return 0;
}

void ftrace_replace_code(int enable)
{
	struct ftrace_rec_iter *iter;
	struct dyn_ftrace *rec;
	const char *new, *old;
	int ret;

	for_ftrace_rec_iter(iter) {
		rec = ftrace_rec_iter_record(iter);

		switch (ftrace_test_record(rec, enable)) {
		case FTRACE_UPDATE_IGNORE:
		default:
			continue;

		case FTRACE_UPDATE_MAKE_CALL:
			old = ftrace_nop_replace();
			break;

		case FTRACE_UPDATE_MODIFY_CALL:
		case FTRACE_UPDATE_MAKE_NOP:
			old = ftrace_call_replace(rec->ip, ftrace_get_addr_curr(rec));
			break;
		}

		ret = ftrace_verify_code(rec->ip, old);
		if (ret) {
			ftrace_expected = old;
			ftrace_bug(ret, rec);
			ftrace_expected = NULL;
			return;
		}
	}

	for_ftrace_rec_iter(iter) {
		rec = ftrace_rec_iter_record(iter);

		switch (ftrace_test_record(rec, enable)) {
		case FTRACE_UPDATE_IGNORE:
		default:
			continue;

		case FTRACE_UPDATE_MAKE_CALL:
		case FTRACE_UPDATE_MODIFY_CALL:
			new = ftrace_call_replace(rec->ip, ftrace_get_addr_new(rec));
			break;

		case FTRACE_UPDATE_MAKE_NOP:
			new = ftrace_nop_replace();
			break;
		}

		text_poke_queue((void *)rec->ip, new, MCOUNT_INSN_SIZE, NULL);
		ftrace_update_record(rec, enable);
	}
	text_poke_finish();
}

void arch_ftrace_update_code(int command)
{
	ftrace_modify_all_code(command);
}

/* Currently only x86_64 supports dynamic trampolines */
#ifdef CONFIG_X86_64

<<<<<<< HEAD
#ifdef CONFIG_MODULES
/* Module allocation simplifies allocating memory for code */
=======
>>>>>>> 154d9c60
static inline void *alloc_tramp(unsigned long size)
{
	return execmem_text_alloc(EXECMEM_FTRACE, size);
}
static inline void tramp_free(void *tramp)
{
	execmem_free(tramp);
}

/* Defined as markers to the end of the ftrace default trampolines */
extern void ftrace_regs_caller_end(void);
extern void ftrace_caller_end(void);
extern void ftrace_caller_op_ptr(void);
extern void ftrace_regs_caller_op_ptr(void);
extern void ftrace_regs_caller_jmp(void);

/* movq function_trace_op(%rip), %rdx */
/* 0x48 0x8b 0x15 <offset-to-ftrace_trace_op (4 bytes)> */
#define OP_REF_SIZE	7

/*
 * The ftrace_ops is passed to the function callback. Since the
 * trampoline only services a single ftrace_ops, we can pass in
 * that ops directly.
 *
 * The ftrace_op_code_union is used to create a pointer to the
 * ftrace_ops that will be passed to the callback function.
 */
union ftrace_op_code_union {
	char code[OP_REF_SIZE];
	struct {
		char op[3];
		int offset;
	} __attribute__((packed));
};

#define RET_SIZE		(IS_ENABLED(CONFIG_RETPOLINE) ? 5 : 1 + IS_ENABLED(CONFIG_SLS))

static unsigned long
create_trampoline(struct ftrace_ops *ops, unsigned int *tramp_size)
{
	unsigned long start_offset;
	unsigned long end_offset;
	unsigned long op_offset;
	unsigned long call_offset;
	unsigned long jmp_offset;
	unsigned long offset;
	unsigned long npages;
	unsigned long size;
	unsigned long *ptr;
	void *trampoline;
	void *ip, *dest;
	/* 48 8b 15 <offset> is movq <offset>(%rip), %rdx */
	unsigned const char op_ref[] = { 0x48, 0x8b, 0x15 };
	unsigned const char retq[] = { RET_INSN_OPCODE, INT3_INSN_OPCODE };
	union ftrace_op_code_union op_ptr;
	int ret;

	if (ops->flags & FTRACE_OPS_FL_SAVE_REGS) {
		start_offset = (unsigned long)ftrace_regs_caller;
		end_offset = (unsigned long)ftrace_regs_caller_end;
		op_offset = (unsigned long)ftrace_regs_caller_op_ptr;
		call_offset = (unsigned long)ftrace_regs_call;
		jmp_offset = (unsigned long)ftrace_regs_caller_jmp;
	} else {
		start_offset = (unsigned long)ftrace_caller;
		end_offset = (unsigned long)ftrace_caller_end;
		op_offset = (unsigned long)ftrace_caller_op_ptr;
		call_offset = (unsigned long)ftrace_call;
		jmp_offset = 0;
	}

	size = end_offset - start_offset;

	/*
	 * Allocate enough size to store the ftrace_caller code,
	 * the iret , as well as the address of the ftrace_ops this
	 * trampoline is used for.
	 */
	trampoline = alloc_tramp(size + RET_SIZE + sizeof(void *));
	if (!trampoline)
		return 0;

	*tramp_size = size + RET_SIZE + sizeof(void *);
	npages = DIV_ROUND_UP(*tramp_size, PAGE_SIZE);

	/* Copy ftrace_caller onto the trampoline memory */
	ret = copy_from_kernel_nofault(trampoline, (void *)start_offset, size);
	if (WARN_ON(ret < 0))
		goto fail;

	ip = trampoline + size;
	if (cpu_feature_enabled(X86_FEATURE_RETHUNK))
		__text_gen_insn(ip, JMP32_INSN_OPCODE, ip, x86_return_thunk, JMP32_INSN_SIZE);
	else
		memcpy(ip, retq, sizeof(retq));

	/* No need to test direct calls on created trampolines */
	if (ops->flags & FTRACE_OPS_FL_SAVE_REGS) {
		/* NOP the jnz 1f; but make sure it's a 2 byte jnz */
		ip = trampoline + (jmp_offset - start_offset);
		if (WARN_ON(*(char *)ip != 0x75))
			goto fail;
		ret = copy_from_kernel_nofault(ip, x86_nops[2], 2);
		if (ret < 0)
			goto fail;
	}

	/*
	 * The address of the ftrace_ops that is used for this trampoline
	 * is stored at the end of the trampoline. This will be used to
	 * load the third parameter for the callback. Basically, that
	 * location at the end of the trampoline takes the place of
	 * the global function_trace_op variable.
	 */

	ptr = (unsigned long *)(trampoline + size + RET_SIZE);
	*ptr = (unsigned long)ops;

	op_offset -= start_offset;
	memcpy(&op_ptr, trampoline + op_offset, OP_REF_SIZE);

	/* Are we pointing to the reference? */
	if (WARN_ON(memcmp(op_ptr.op, op_ref, 3) != 0))
		goto fail;

	/* Load the contents of ptr into the callback parameter */
	offset = (unsigned long)ptr;
	offset -= (unsigned long)trampoline + op_offset + OP_REF_SIZE;

	op_ptr.offset = offset;

	/* put in the new offset to the ftrace_ops */
	memcpy(trampoline + op_offset, &op_ptr, OP_REF_SIZE);

	/* put in the call to the function */
	mutex_lock(&text_mutex);
	call_offset -= start_offset;
	/*
	 * No need to translate into a callthunk. The trampoline does
	 * the depth accounting before the call already.
	 */
	dest = ftrace_ops_get_func(ops);
	memcpy(trampoline + call_offset,
	       text_gen_insn(CALL_INSN_OPCODE, trampoline + call_offset, dest),
	       CALL_INSN_SIZE);
	mutex_unlock(&text_mutex);

	/* ALLOC_TRAMP flags lets us know we created it */
	ops->flags |= FTRACE_OPS_FL_ALLOC_TRAMP;

	set_memory_rox((unsigned long)trampoline, npages);
	return (unsigned long)trampoline;
fail:
	tramp_free(trampoline);
	return 0;
}

void set_ftrace_ops_ro(void)
{
	struct ftrace_ops *ops;
	unsigned long start_offset;
	unsigned long end_offset;
	unsigned long npages;
	unsigned long size;

	do_for_each_ftrace_op(ops, ftrace_ops_list) {
		if (!(ops->flags & FTRACE_OPS_FL_ALLOC_TRAMP))
			continue;

		if (ops->flags & FTRACE_OPS_FL_SAVE_REGS) {
			start_offset = (unsigned long)ftrace_regs_caller;
			end_offset = (unsigned long)ftrace_regs_caller_end;
		} else {
			start_offset = (unsigned long)ftrace_caller;
			end_offset = (unsigned long)ftrace_caller_end;
		}
		size = end_offset - start_offset;
		size = size + RET_SIZE + sizeof(void *);
		npages = DIV_ROUND_UP(size, PAGE_SIZE);
		set_memory_ro((unsigned long)ops->trampoline, npages);
	} while_for_each_ftrace_op(ops);
}

static unsigned long calc_trampoline_call_offset(bool save_regs)
{
	unsigned long start_offset;
	unsigned long call_offset;

	if (save_regs) {
		start_offset = (unsigned long)ftrace_regs_caller;
		call_offset = (unsigned long)ftrace_regs_call;
	} else {
		start_offset = (unsigned long)ftrace_caller;
		call_offset = (unsigned long)ftrace_call;
	}

	return call_offset - start_offset;
}

void arch_ftrace_update_trampoline(struct ftrace_ops *ops)
{
	ftrace_func_t func;
	unsigned long offset;
	unsigned long ip;
	unsigned int size;
	const char *new;

	if (!ops->trampoline) {
		ops->trampoline = create_trampoline(ops, &size);
		if (!ops->trampoline)
			return;
		ops->trampoline_size = size;
		return;
	}

	/*
	 * The ftrace_ops caller may set up its own trampoline.
	 * In such a case, this code must not modify it.
	 */
	if (!(ops->flags & FTRACE_OPS_FL_ALLOC_TRAMP))
		return;

	offset = calc_trampoline_call_offset(ops->flags & FTRACE_OPS_FL_SAVE_REGS);
	ip = ops->trampoline + offset;
	func = ftrace_ops_get_func(ops);

	mutex_lock(&text_mutex);
	/* Do a safe modify in case the trampoline is executing */
	new = ftrace_call_replace(ip, (unsigned long)func);
	text_poke_bp((void *)ip, new, MCOUNT_INSN_SIZE, NULL);
	mutex_unlock(&text_mutex);
}

/* Return the address of the function the trampoline calls */
static void *addr_from_call(void *ptr)
{
	union text_poke_insn call;
	int ret;

	ret = copy_from_kernel_nofault(&call, ptr, CALL_INSN_SIZE);
	if (WARN_ON_ONCE(ret < 0))
		return NULL;

	/* Make sure this is a call */
	if (WARN_ON_ONCE(call.opcode != CALL_INSN_OPCODE)) {
		pr_warn("Expected E8, got %x\n", call.opcode);
		return NULL;
	}

	return ptr + CALL_INSN_SIZE + call.disp;
}

/*
 * If the ops->trampoline was not allocated, then it probably
 * has a static trampoline func, or is the ftrace caller itself.
 */
static void *static_tramp_func(struct ftrace_ops *ops, struct dyn_ftrace *rec)
{
	unsigned long offset;
	bool save_regs = rec->flags & FTRACE_FL_REGS_EN;
	void *ptr;

	if (ops && ops->trampoline) {
#if !defined(CONFIG_HAVE_DYNAMIC_FTRACE_WITH_ARGS) && \
	defined(CONFIG_FUNCTION_GRAPH_TRACER)
		/*
		 * We only know about function graph tracer setting as static
		 * trampoline.
		 */
		if (ops->trampoline == FTRACE_GRAPH_ADDR)
			return (void *)prepare_ftrace_return;
#endif
		return NULL;
	}

	offset = calc_trampoline_call_offset(save_regs);

	if (save_regs)
		ptr = (void *)FTRACE_REGS_ADDR + offset;
	else
		ptr = (void *)FTRACE_ADDR + offset;

	return addr_from_call(ptr);
}

void *arch_ftrace_trampoline_func(struct ftrace_ops *ops, struct dyn_ftrace *rec)
{
	unsigned long offset;

	/* If we didn't allocate this trampoline, consider it static */
	if (!ops || !(ops->flags & FTRACE_OPS_FL_ALLOC_TRAMP))
		return static_tramp_func(ops, rec);

	offset = calc_trampoline_call_offset(ops->flags & FTRACE_OPS_FL_SAVE_REGS);
	return addr_from_call((void *)ops->trampoline + offset);
}

void arch_ftrace_trampoline_free(struct ftrace_ops *ops)
{
	if (!ops || !(ops->flags & FTRACE_OPS_FL_ALLOC_TRAMP))
		return;

	tramp_free((void *)ops->trampoline);
	ops->trampoline = 0;
}

#endif /* CONFIG_X86_64 */
#endif /* CONFIG_DYNAMIC_FTRACE */

#ifdef CONFIG_FUNCTION_GRAPH_TRACER

#if defined(CONFIG_DYNAMIC_FTRACE) && !defined(CONFIG_HAVE_DYNAMIC_FTRACE_WITH_ARGS)
extern void ftrace_graph_call(void);
static const char *ftrace_jmp_replace(unsigned long ip, unsigned long addr)
{
	return text_gen_insn(JMP32_INSN_OPCODE, (void *)ip, (void *)addr);
}

static int ftrace_mod_jmp(unsigned long ip, void *func)
{
	const char *new;

	new = ftrace_jmp_replace(ip, (unsigned long)func);
	text_poke_bp((void *)ip, new, MCOUNT_INSN_SIZE, NULL);
	return 0;
}

int ftrace_enable_ftrace_graph_caller(void)
{
	unsigned long ip = (unsigned long)(&ftrace_graph_call);

	return ftrace_mod_jmp(ip, &ftrace_graph_caller);
}

int ftrace_disable_ftrace_graph_caller(void)
{
	unsigned long ip = (unsigned long)(&ftrace_graph_call);

	return ftrace_mod_jmp(ip, &ftrace_stub);
}
#endif /* CONFIG_DYNAMIC_FTRACE && !CONFIG_HAVE_DYNAMIC_FTRACE_WITH_ARGS */

/*
 * Hook the return address and push it in the stack of return addrs
 * in current thread info.
 */
void prepare_ftrace_return(unsigned long ip, unsigned long *parent,
			   unsigned long frame_pointer)
{
	unsigned long return_hooker = (unsigned long)&return_to_handler;
	int bit;

	/*
	 * When resuming from suspend-to-ram, this function can be indirectly
	 * called from early CPU startup code while the CPU is in real mode,
	 * which would fail miserably.  Make sure the stack pointer is a
	 * virtual address.
	 *
	 * This check isn't as accurate as virt_addr_valid(), but it should be
	 * good enough for this purpose, and it's fast.
	 */
	if (unlikely((long)__builtin_frame_address(0) >= 0))
		return;

	if (unlikely(ftrace_graph_is_dead()))
		return;

	if (unlikely(atomic_read(&current->tracing_graph_pause)))
		return;

	bit = ftrace_test_recursion_trylock(ip, *parent);
	if (bit < 0)
		return;

	if (!function_graph_enter(*parent, ip, frame_pointer, parent))
		*parent = return_hooker;

	ftrace_test_recursion_unlock(bit);
}

#ifdef CONFIG_HAVE_DYNAMIC_FTRACE_WITH_ARGS
void ftrace_graph_func(unsigned long ip, unsigned long parent_ip,
		       struct ftrace_ops *op, struct ftrace_regs *fregs)
{
	struct pt_regs *regs = &fregs->regs;
	unsigned long *stack = (unsigned long *)kernel_stack_pointer(regs);

	prepare_ftrace_return(ip, (unsigned long *)stack, 0);
}
#endif

#endif /* CONFIG_FUNCTION_GRAPH_TRACER */<|MERGE_RESOLUTION|>--- conflicted
+++ resolved
@@ -261,11 +261,6 @@
 /* Currently only x86_64 supports dynamic trampolines */
 #ifdef CONFIG_X86_64
 
-<<<<<<< HEAD
-#ifdef CONFIG_MODULES
-/* Module allocation simplifies allocating memory for code */
-=======
->>>>>>> 154d9c60
 static inline void *alloc_tramp(unsigned long size)
 {
 	return execmem_text_alloc(EXECMEM_FTRACE, size);
