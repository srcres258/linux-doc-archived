--- conflicted
+++ resolved
@@ -708,11 +708,7 @@
 			 * can't happen until after the last submission.
 			 */
 			btrfs_get_bioc(bioc);
-<<<<<<< HEAD
-			list_add_tail(&bioc->ordered_entry, &bbio->ordered->bioc_list);
-=======
 			list_add_tail(&bioc->rst_ordered_entry, &bbio->ordered->bioc_list);
->>>>>>> 221a3ad5
 		}
 
 		/*
