--- conflicted
+++ resolved
@@ -805,12 +805,6 @@
 static const struct icc_bwmon_data msm8998_bwmon_data = {
 	.sample_ms = 4,
 	.count_unit_kb = 1024,
-<<<<<<< HEAD
-	.default_highbw_kbps = 4800 * 1024, /* 4.8 GBps */
-	.default_medbw_kbps = 512 * 1024, /* 512 MBps */
-	.default_lowbw_kbps = 0,
-=======
->>>>>>> da8103da
 	.zone1_thres_count = 16,
 	.zone3_thres_count = 1,
 	.quirks = BWMON_HAS_GLOBAL_IRQ,
