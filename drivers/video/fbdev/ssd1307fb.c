--- conflicted
+++ resolved
@@ -292,46 +292,6 @@
 	return ssd1307fb_update_rect(par, 0, 0, par->width, par->height);
 }
 
-<<<<<<< HEAD
-static ssize_t ssd1307fb_write(struct fb_info *info, const char __user *buf,
-		size_t count, loff_t *ppos)
-{
-	struct ssd1307fb_par *par = info->par;
-	unsigned long total_size;
-	unsigned long p = *ppos;
-	void *dst;
-	int ret;
-
-	if (!info->screen_buffer)
-		return -ENODEV;
-
-	total_size = info->fix.smem_len;
-
-	if (p > total_size)
-		return -EINVAL;
-
-	if (count + p > total_size)
-		count = total_size - p;
-
-	if (!count)
-		return -EINVAL;
-
-	dst = info->screen_buffer + p;
-
-	if (copy_from_user(dst, buf, count))
-		return -EFAULT;
-
-	ret = ssd1307fb_update_display(par);
-	if (ret < 0)
-		return ret;
-
-	*ppos += count;
-
-	return count;
-}
-
-=======
->>>>>>> da8103da
 static int ssd1307fb_blank(int blank_mode, struct fb_info *info)
 {
 	struct ssd1307fb_par *par = info->par;
