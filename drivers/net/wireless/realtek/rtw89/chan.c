--- conflicted
+++ resolved
@@ -1297,11 +1297,7 @@
 	return 0;
 }
 
-<<<<<<< HEAD
-static int __mcc_fw_start(struct rtw89_dev *rtwdev)
-=======
 static int __mcc_fw_start(struct rtw89_dev *rtwdev, bool replace)
->>>>>>> 221a3ad5
 {
 	struct rtw89_mcc_info *mcc = &rtwdev->mcc;
 	struct rtw89_mcc_role *ref = &mcc->role_ref;
@@ -1312,15 +1308,12 @@
 	struct rtw89_fw_mcc_start_req req = {};
 	int ret;
 
-<<<<<<< HEAD
-=======
 	if (replace) {
 		req.old_group = mcc->group;
 		req.old_group_action = RTW89_FW_MCC_OLD_GROUP_ACT_REPLACE;
 		mcc->group = RTW89_MCC_NEXT_GROUP(mcc->group);
 	}
 
->>>>>>> 221a3ad5
 	req.group = mcc->group;
 
 	switch (pattern->plan) {
@@ -1389,8 +1382,6 @@
 	return 0;
 }
 
-<<<<<<< HEAD
-=======
 static int __mcc_fw_set_duration_no_bt(struct rtw89_dev *rtwdev, bool sync_changed)
 {
 	struct rtw89_mcc_info *mcc = &rtwdev->mcc;
@@ -1515,7 +1506,6 @@
 	rtw89_mcc_handle_beacon_noa(rtwdev, false);
 }
 
->>>>>>> 221a3ad5
 static int rtw89_mcc_start(struct rtw89_dev *rtwdev)
 {
 	struct rtw89_mcc_info *mcc = &rtwdev->mcc;
@@ -1547,11 +1537,7 @@
 	if (ret)
 		return ret;
 
-<<<<<<< HEAD
-	ret = __mcc_fw_start(rtwdev);
-=======
 	ret = __mcc_fw_start(rtwdev, false);
->>>>>>> 221a3ad5
 	if (ret)
 		return ret;
 
