--- conflicted
+++ resolved
@@ -635,8 +635,6 @@
 	{ USB_DEVICE(0x0489, 0xe0f6), .driver_info = BTUSB_MEDIATEK |
 						     BTUSB_WIDEBAND_SPEECH |
 						     BTUSB_VALID_LE_STATES },
-<<<<<<< HEAD
-=======
 	{ USB_DEVICE(0x0489, 0xe0f6), .driver_info = BTUSB_MEDIATEK |
 						     BTUSB_WIDEBAND_SPEECH |
 						     BTUSB_VALID_LE_STATES },
@@ -646,7 +644,6 @@
 	{ USB_DEVICE(0x04ca, 0x3804), .driver_info = BTUSB_MEDIATEK |
 						     BTUSB_WIDEBAND_SPEECH |
 						     BTUSB_VALID_LE_STATES },
->>>>>>> da8103da
 
 	/* Additional Realtek 8723AE Bluetooth devices */
 	{ USB_DEVICE(0x0930, 0x021d), .driver_info = BTUSB_REALTEK },
