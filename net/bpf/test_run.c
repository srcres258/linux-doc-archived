// SPDX-License-Identifier: GPL-2.0-only
/* Copyright (c) 2017 Facebook
 */
#include <linux/bpf.h>
#include <linux/btf.h>
#include <linux/btf_ids.h>
#include <linux/slab.h>
#include <linux/init.h>
#include <linux/vmalloc.h>
#include <linux/etherdevice.h>
#include <linux/filter.h>
#include <linux/rcupdate_trace.h>
#include <linux/sched/signal.h>
#include <net/bpf_sk_storage.h>
#include <net/sock.h>
#include <net/tcp.h>
#include <net/net_namespace.h>
#include <net/page_pool.h>
#include <linux/error-injection.h>
#include <linux/smp.h>
#include <linux/sock_diag.h>
#include <linux/netfilter.h>
#include <net/xdp.h>
#include <net/netfilter/nf_bpf_link.h>

#define CREATE_TRACE_POINTS
#include <trace/events/bpf_test_run.h>

struct bpf_test_timer {
	enum { NO_PREEMPT, NO_MIGRATE } mode;
	u32 i;
	u64 time_start, time_spent;
};

static void bpf_test_timer_enter(struct bpf_test_timer *t)
	__acquires(rcu)
{
	rcu_read_lock();
	if (t->mode == NO_PREEMPT)
		preempt_disable();
	else
		migrate_disable();

	t->time_start = ktime_get_ns();
}

static void bpf_test_timer_leave(struct bpf_test_timer *t)
	__releases(rcu)
{
	t->time_start = 0;

	if (t->mode == NO_PREEMPT)
		preempt_enable();
	else
		migrate_enable();
	rcu_read_unlock();
}

static bool bpf_test_timer_continue(struct bpf_test_timer *t, int iterations,
				    u32 repeat, int *err, u32 *duration)
	__must_hold(rcu)
{
	t->i += iterations;
	if (t->i >= repeat) {
		/* We're done. */
		t->time_spent += ktime_get_ns() - t->time_start;
		do_div(t->time_spent, t->i);
		*duration = t->time_spent > U32_MAX ? U32_MAX : (u32)t->time_spent;
		*err = 0;
		goto reset;
	}

	if (signal_pending(current)) {
		/* During iteration: we've been cancelled, abort. */
		*err = -EINTR;
		goto reset;
	}

	if (need_resched()) {
		/* During iteration: we need to reschedule between runs. */
		t->time_spent += ktime_get_ns() - t->time_start;
		bpf_test_timer_leave(t);
		cond_resched();
		bpf_test_timer_enter(t);
	}

	/* Do another round. */
	return true;

reset:
	t->i = 0;
	return false;
}

/* We put this struct at the head of each page with a context and frame
 * initialised when the page is allocated, so we don't have to do this on each
 * repetition of the test run.
 */
struct xdp_page_head {
	struct xdp_buff orig_ctx;
	struct xdp_buff ctx;
	union {
		/* ::data_hard_start starts here */
		DECLARE_FLEX_ARRAY(struct xdp_frame, frame);
		DECLARE_FLEX_ARRAY(u8, data);
	};
};

struct xdp_test_data {
	struct xdp_buff *orig_ctx;
	struct xdp_rxq_info rxq;
	struct net_device *dev;
	struct page_pool *pp;
	struct xdp_frame **frames;
	struct sk_buff **skbs;
	struct xdp_mem_info mem;
	u32 batch_size;
	u32 frame_cnt;
};

/* tools/testing/selftests/bpf/prog_tests/xdp_do_redirect.c:%MAX_PKT_SIZE
 * must be updated accordingly this gets changed, otherwise BPF selftests
 * will fail.
 */
#define TEST_XDP_FRAME_SIZE (PAGE_SIZE - sizeof(struct xdp_page_head))
#define TEST_XDP_MAX_BATCH 256

static void xdp_test_run_init_page(struct page *page, void *arg)
{
	struct xdp_page_head *head = phys_to_virt(page_to_phys(page));
	struct xdp_buff *new_ctx, *orig_ctx;
	u32 headroom = XDP_PACKET_HEADROOM;
	struct xdp_test_data *xdp = arg;
	size_t frm_len, meta_len;
	struct xdp_frame *frm;
	void *data;

	orig_ctx = xdp->orig_ctx;
	frm_len = orig_ctx->data_end - orig_ctx->data_meta;
	meta_len = orig_ctx->data - orig_ctx->data_meta;
	headroom -= meta_len;

	new_ctx = &head->ctx;
	frm = head->frame;
	data = head->data;
	memcpy(data + headroom, orig_ctx->data_meta, frm_len);

	xdp_init_buff(new_ctx, TEST_XDP_FRAME_SIZE, &xdp->rxq);
	xdp_prepare_buff(new_ctx, data, headroom, frm_len, true);
	new_ctx->data = new_ctx->data_meta + meta_len;

	xdp_update_frame_from_buff(new_ctx, frm);
	frm->mem = new_ctx->rxq->mem;

	memcpy(&head->orig_ctx, new_ctx, sizeof(head->orig_ctx));
}

static int xdp_test_run_setup(struct xdp_test_data *xdp, struct xdp_buff *orig_ctx)
{
	struct page_pool *pp;
	int err = -ENOMEM;
	struct page_pool_params pp_params = {
		.order = 0,
		.flags = 0,
		.pool_size = xdp->batch_size,
		.nid = NUMA_NO_NODE,
		.init_callback = xdp_test_run_init_page,
		.init_arg = xdp,
	};

	xdp->frames = kvmalloc_array(xdp->batch_size, sizeof(void *), GFP_KERNEL);
	if (!xdp->frames)
		return -ENOMEM;

	xdp->skbs = kvmalloc_array(xdp->batch_size, sizeof(void *), GFP_KERNEL);
	if (!xdp->skbs)
		goto err_skbs;

	pp = page_pool_create(&pp_params);
	if (IS_ERR(pp)) {
		err = PTR_ERR(pp);
		goto err_pp;
	}

	/* will copy 'mem.id' into pp->xdp_mem_id */
	err = xdp_reg_mem_model(&xdp->mem, MEM_TYPE_PAGE_POOL, pp);
	if (err)
		goto err_mmodel;

	xdp->pp = pp;

	/* We create a 'fake' RXQ referencing the original dev, but with an
	 * xdp_mem_info pointing to our page_pool
	 */
	xdp_rxq_info_reg(&xdp->rxq, orig_ctx->rxq->dev, 0, 0);
	xdp->rxq.mem.type = MEM_TYPE_PAGE_POOL;
	xdp->rxq.mem.id = pp->xdp_mem_id;
	xdp->dev = orig_ctx->rxq->dev;
	xdp->orig_ctx = orig_ctx;

	return 0;

err_mmodel:
	page_pool_destroy(pp);
err_pp:
	kvfree(xdp->skbs);
err_skbs:
	kvfree(xdp->frames);
	return err;
}

static void xdp_test_run_teardown(struct xdp_test_data *xdp)
{
	xdp_unreg_mem_model(&xdp->mem);
	page_pool_destroy(xdp->pp);
	kfree(xdp->frames);
	kfree(xdp->skbs);
}

static bool frame_was_changed(const struct xdp_page_head *head)
{
	/* xdp_scrub_frame() zeroes the data pointer, flags is the last field,
	 * i.e. has the highest chances to be overwritten. If those two are
	 * untouched, it's most likely safe to skip the context reset.
	 */
	return head->frame->data != head->orig_ctx.data ||
	       head->frame->flags != head->orig_ctx.flags;
}

static bool ctx_was_changed(struct xdp_page_head *head)
{
	return head->orig_ctx.data != head->ctx.data ||
		head->orig_ctx.data_meta != head->ctx.data_meta ||
		head->orig_ctx.data_end != head->ctx.data_end;
}

static void reset_ctx(struct xdp_page_head *head)
{
	if (likely(!frame_was_changed(head) && !ctx_was_changed(head)))
		return;

	head->ctx.data = head->orig_ctx.data;
	head->ctx.data_meta = head->orig_ctx.data_meta;
	head->ctx.data_end = head->orig_ctx.data_end;
	xdp_update_frame_from_buff(&head->ctx, head->frame);
}

static int xdp_recv_frames(struct xdp_frame **frames, int nframes,
			   struct sk_buff **skbs,
			   struct net_device *dev)
{
	gfp_t gfp = __GFP_ZERO | GFP_ATOMIC;
	int i, n;
	LIST_HEAD(list);

	n = kmem_cache_alloc_bulk(skbuff_cache, gfp, nframes, (void **)skbs);
	if (unlikely(n == 0)) {
		for (i = 0; i < nframes; i++)
			xdp_return_frame(frames[i]);
		return -ENOMEM;
	}

	for (i = 0; i < nframes; i++) {
		struct xdp_frame *xdpf = frames[i];
		struct sk_buff *skb = skbs[i];

		skb = __xdp_build_skb_from_frame(xdpf, skb, dev);
		if (!skb) {
			xdp_return_frame(xdpf);
			continue;
		}

		list_add_tail(&skb->list, &list);
	}
	netif_receive_skb_list(&list);

	return 0;
}

static int xdp_test_run_batch(struct xdp_test_data *xdp, struct bpf_prog *prog,
			      u32 repeat)
{
	struct bpf_redirect_info *ri = this_cpu_ptr(&bpf_redirect_info);
	int err = 0, act, ret, i, nframes = 0, batch_sz;
	struct xdp_frame **frames = xdp->frames;
	struct xdp_page_head *head;
	struct xdp_frame *frm;
	bool redirect = false;
	struct xdp_buff *ctx;
	struct page *page;

	batch_sz = min_t(u32, repeat, xdp->batch_size);

	local_bh_disable();
	xdp_set_return_frame_no_direct();

	for (i = 0; i < batch_sz; i++) {
		page = page_pool_dev_alloc_pages(xdp->pp);
		if (!page) {
			err = -ENOMEM;
			goto out;
		}

		head = phys_to_virt(page_to_phys(page));
		reset_ctx(head);
		ctx = &head->ctx;
		frm = head->frame;
		xdp->frame_cnt++;

		act = bpf_prog_run_xdp(prog, ctx);

		/* if program changed pkt bounds we need to update the xdp_frame */
		if (unlikely(ctx_was_changed(head))) {
			ret = xdp_update_frame_from_buff(ctx, frm);
			if (ret) {
				xdp_return_buff(ctx);
				continue;
			}
		}

		switch (act) {
		case XDP_TX:
			/* we can't do a real XDP_TX since we're not in the
			 * driver, so turn it into a REDIRECT back to the same
			 * index
			 */
			ri->tgt_index = xdp->dev->ifindex;
			ri->map_id = INT_MAX;
			ri->map_type = BPF_MAP_TYPE_UNSPEC;
			fallthrough;
		case XDP_REDIRECT:
			redirect = true;
			ret = xdp_do_redirect_frame(xdp->dev, ctx, frm, prog);
			if (ret)
				xdp_return_buff(ctx);
			break;
		case XDP_PASS:
			frames[nframes++] = frm;
			break;
		default:
			bpf_warn_invalid_xdp_action(NULL, prog, act);
			fallthrough;
		case XDP_DROP:
			xdp_return_buff(ctx);
			break;
		}
	}

out:
	if (redirect)
		xdp_do_flush();
	if (nframes) {
		ret = xdp_recv_frames(frames, nframes, xdp->skbs, xdp->dev);
		if (ret)
			err = ret;
	}

	xdp_clear_return_frame_no_direct();
	local_bh_enable();
	return err;
}

static int bpf_test_run_xdp_live(struct bpf_prog *prog, struct xdp_buff *ctx,
				 u32 repeat, u32 batch_size, u32 *time)

{
	struct xdp_test_data xdp = { .batch_size = batch_size };
	struct bpf_test_timer t = { .mode = NO_MIGRATE };
	int ret;

	if (!repeat)
		repeat = 1;

	ret = xdp_test_run_setup(&xdp, ctx);
	if (ret)
		return ret;

	bpf_test_timer_enter(&t);
	do {
		xdp.frame_cnt = 0;
		ret = xdp_test_run_batch(&xdp, prog, repeat - t.i);
		if (unlikely(ret < 0))
			break;
	} while (bpf_test_timer_continue(&t, xdp.frame_cnt, repeat, &ret, time));
	bpf_test_timer_leave(&t);

	xdp_test_run_teardown(&xdp);
	return ret;
}

static int bpf_test_run(struct bpf_prog *prog, void *ctx, u32 repeat,
			u32 *retval, u32 *time, bool xdp)
{
	struct bpf_prog_array_item item = {.prog = prog};
	struct bpf_run_ctx *old_ctx;
	struct bpf_cg_run_ctx run_ctx;
	struct bpf_test_timer t = { NO_MIGRATE };
	enum bpf_cgroup_storage_type stype;
	int ret;

	for_each_cgroup_storage_type(stype) {
		item.cgroup_storage[stype] = bpf_cgroup_storage_alloc(prog, stype);
		if (IS_ERR(item.cgroup_storage[stype])) {
			item.cgroup_storage[stype] = NULL;
			for_each_cgroup_storage_type(stype)
				bpf_cgroup_storage_free(item.cgroup_storage[stype]);
			return -ENOMEM;
		}
	}

	if (!repeat)
		repeat = 1;

	bpf_test_timer_enter(&t);
	old_ctx = bpf_set_run_ctx(&run_ctx.run_ctx);
	do {
		run_ctx.prog_item = &item;
		local_bh_disable();
		if (xdp)
			*retval = bpf_prog_run_xdp(prog, ctx);
		else
			*retval = bpf_prog_run(prog, ctx);
		local_bh_enable();
	} while (bpf_test_timer_continue(&t, 1, repeat, &ret, time));
	bpf_reset_run_ctx(old_ctx);
	bpf_test_timer_leave(&t);

	for_each_cgroup_storage_type(stype)
		bpf_cgroup_storage_free(item.cgroup_storage[stype]);

	return ret;
}

static int bpf_test_finish(const union bpf_attr *kattr,
			   union bpf_attr __user *uattr, const void *data,
			   struct skb_shared_info *sinfo, u32 size,
			   u32 retval, u32 duration)
{
	void __user *data_out = u64_to_user_ptr(kattr->test.data_out);
	int err = -EFAULT;
	u32 copy_size = size;

	/* Clamp copy if the user has provided a size hint, but copy the full
	 * buffer if not to retain old behaviour.
	 */
	if (kattr->test.data_size_out &&
	    copy_size > kattr->test.data_size_out) {
		copy_size = kattr->test.data_size_out;
		err = -ENOSPC;
	}

	if (data_out) {
		int len = sinfo ? copy_size - sinfo->xdp_frags_size : copy_size;

		if (len < 0) {
			err = -ENOSPC;
			goto out;
		}

		if (copy_to_user(data_out, data, len))
			goto out;

		if (sinfo) {
			int i, offset = len;
			u32 data_len;

			for (i = 0; i < sinfo->nr_frags; i++) {
				skb_frag_t *frag = &sinfo->frags[i];

				if (offset >= copy_size) {
					err = -ENOSPC;
					break;
				}

				data_len = min_t(u32, copy_size - offset,
						 skb_frag_size(frag));

				if (copy_to_user(data_out + offset,
						 skb_frag_address(frag),
						 data_len))
					goto out;

				offset += data_len;
			}
		}
	}

	if (copy_to_user(&uattr->test.data_size_out, &size, sizeof(size)))
		goto out;
	if (copy_to_user(&uattr->test.retval, &retval, sizeof(retval)))
		goto out;
	if (copy_to_user(&uattr->test.duration, &duration, sizeof(duration)))
		goto out;
	if (err != -ENOSPC)
		err = 0;
out:
	trace_bpf_test_finish(&err);
	return err;
}

/* Integer types of various sizes and pointer combinations cover variety of
 * architecture dependent calling conventions. 7+ can be supported in the
 * future.
 */
__diag_push();
__diag_ignore_all("-Wmissing-prototypes",
		  "Global functions as their definitions will be in vmlinux BTF");
__bpf_kfunc int bpf_fentry_test1(int a)
{
	return a + 1;
}
EXPORT_SYMBOL_GPL(bpf_fentry_test1);

int noinline bpf_fentry_test2(int a, u64 b)
{
	return a + b;
}

int noinline bpf_fentry_test3(char a, int b, u64 c)
{
	return a + b + c;
}

int noinline bpf_fentry_test4(void *a, char b, int c, u64 d)
{
	return (long)a + b + c + d;
}

int noinline bpf_fentry_test5(u64 a, void *b, short c, int d, u64 e)
{
	return a + (long)b + c + d + e;
}

int noinline bpf_fentry_test6(u64 a, void *b, short c, int d, void *e, u64 f)
{
	return a + (long)b + c + d + (long)e + f;
}

struct bpf_fentry_test_t {
	struct bpf_fentry_test_t *a;
};

int noinline bpf_fentry_test7(struct bpf_fentry_test_t *arg)
{
	return (long)arg;
}

int noinline bpf_fentry_test8(struct bpf_fentry_test_t *arg)
{
	return (long)arg->a;
}

__bpf_kfunc u32 bpf_fentry_test9(u32 *a)
{
	return *a;
}

<<<<<<< HEAD
=======
void noinline bpf_fentry_test_sinfo(struct skb_shared_info *sinfo)
{
}

>>>>>>> df50e6bf
__bpf_kfunc int bpf_modify_return_test(int a, int *b)
{
	*b += 1;
	return a + *b;
}

int noinline bpf_fentry_shadow_test(int a)
{
	return a + 1;
}

struct prog_test_member1 {
	int a;
};

struct prog_test_member {
	struct prog_test_member1 m;
	int c;
};

struct prog_test_ref_kfunc {
	int a;
	int b;
	struct prog_test_member memb;
	struct prog_test_ref_kfunc *next;
	refcount_t cnt;
};

__bpf_kfunc void bpf_kfunc_call_test_release(struct prog_test_ref_kfunc *p)
{
	refcount_dec(&p->cnt);
}

__bpf_kfunc void bpf_kfunc_call_memb_release(struct prog_test_member *p)
{
}

__diag_pop();

BTF_SET8_START(bpf_test_modify_return_ids)
BTF_ID_FLAGS(func, bpf_modify_return_test)
BTF_ID_FLAGS(func, bpf_fentry_test1, KF_SLEEPABLE)
BTF_SET8_END(bpf_test_modify_return_ids)

static const struct btf_kfunc_id_set bpf_test_modify_return_set = {
	.owner = THIS_MODULE,
	.set   = &bpf_test_modify_return_ids,
};

BTF_SET8_START(test_sk_check_kfunc_ids)
BTF_ID_FLAGS(func, bpf_kfunc_call_test_release, KF_RELEASE)
BTF_ID_FLAGS(func, bpf_kfunc_call_memb_release, KF_RELEASE)
BTF_SET8_END(test_sk_check_kfunc_ids)

static void *bpf_test_init(const union bpf_attr *kattr, u32 user_size,
			   u32 size, u32 headroom, u32 tailroom)
{
	void __user *data_in = u64_to_user_ptr(kattr->test.data_in);
	void *data;

	if (size < ETH_HLEN || size > PAGE_SIZE - headroom - tailroom)
		return ERR_PTR(-EINVAL);

	if (user_size > size)
		return ERR_PTR(-EMSGSIZE);

	size = SKB_DATA_ALIGN(size);
	data = kzalloc(size + headroom + tailroom, GFP_USER);
	if (!data)
		return ERR_PTR(-ENOMEM);

	if (copy_from_user(data + headroom, data_in, user_size)) {
		kfree(data);
		return ERR_PTR(-EFAULT);
	}

	return data;
}

int bpf_prog_test_run_tracing(struct bpf_prog *prog,
			      const union bpf_attr *kattr,
			      union bpf_attr __user *uattr)
{
	struct bpf_fentry_test_t arg = {};
	u16 side_effect = 0, ret = 0;
	int b = 2, err = -EFAULT;
	u32 retval = 0;

	if (kattr->test.flags || kattr->test.cpu || kattr->test.batch_size)
		return -EINVAL;

	switch (prog->expected_attach_type) {
	case BPF_TRACE_FENTRY:
	case BPF_TRACE_FEXIT:
		if (bpf_fentry_test1(1) != 2 ||
		    bpf_fentry_test2(2, 3) != 5 ||
		    bpf_fentry_test3(4, 5, 6) != 15 ||
		    bpf_fentry_test4((void *)7, 8, 9, 10) != 34 ||
		    bpf_fentry_test5(11, (void *)12, 13, 14, 15) != 65 ||
		    bpf_fentry_test6(16, (void *)17, 18, 19, (void *)20, 21) != 111 ||
		    bpf_fentry_test7((struct bpf_fentry_test_t *)0) != 0 ||
		    bpf_fentry_test8(&arg) != 0 ||
		    bpf_fentry_test9(&retval) != 0)
			goto out;
		break;
	case BPF_MODIFY_RETURN:
		ret = bpf_modify_return_test(1, &b);
		if (b != 2)
			side_effect = 1;
		break;
	default:
		goto out;
	}

	retval = ((u32)side_effect << 16) | ret;
	if (copy_to_user(&uattr->test.retval, &retval, sizeof(retval)))
		goto out;

	err = 0;
out:
	trace_bpf_test_finish(&err);
	return err;
}

struct bpf_raw_tp_test_run_info {
	struct bpf_prog *prog;
	void *ctx;
	u32 retval;
};

static void
__bpf_prog_test_run_raw_tp(void *data)
{
	struct bpf_raw_tp_test_run_info *info = data;

	rcu_read_lock();
	info->retval = bpf_prog_run(info->prog, info->ctx);
	rcu_read_unlock();
}

int bpf_prog_test_run_raw_tp(struct bpf_prog *prog,
			     const union bpf_attr *kattr,
			     union bpf_attr __user *uattr)
{
	void __user *ctx_in = u64_to_user_ptr(kattr->test.ctx_in);
	__u32 ctx_size_in = kattr->test.ctx_size_in;
	struct bpf_raw_tp_test_run_info info;
	int cpu = kattr->test.cpu, err = 0;
	int current_cpu;

	/* doesn't support data_in/out, ctx_out, duration, or repeat */
	if (kattr->test.data_in || kattr->test.data_out ||
	    kattr->test.ctx_out || kattr->test.duration ||
	    kattr->test.repeat || kattr->test.batch_size)
		return -EINVAL;

	if (ctx_size_in < prog->aux->max_ctx_offset ||
	    ctx_size_in > MAX_BPF_FUNC_ARGS * sizeof(u64))
		return -EINVAL;

	if ((kattr->test.flags & BPF_F_TEST_RUN_ON_CPU) == 0 && cpu != 0)
		return -EINVAL;

	if (ctx_size_in) {
		info.ctx = memdup_user(ctx_in, ctx_size_in);
		if (IS_ERR(info.ctx))
			return PTR_ERR(info.ctx);
	} else {
		info.ctx = NULL;
	}

	info.prog = prog;

	current_cpu = get_cpu();
	if ((kattr->test.flags & BPF_F_TEST_RUN_ON_CPU) == 0 ||
	    cpu == current_cpu) {
		__bpf_prog_test_run_raw_tp(&info);
	} else if (cpu >= nr_cpu_ids || !cpu_online(cpu)) {
		/* smp_call_function_single() also checks cpu_online()
		 * after csd_lock(). However, since cpu is from user
		 * space, let's do an extra quick check to filter out
		 * invalid value before smp_call_function_single().
		 */
		err = -ENXIO;
	} else {
		err = smp_call_function_single(cpu, __bpf_prog_test_run_raw_tp,
					       &info, 1);
	}
	put_cpu();

	if (!err &&
	    copy_to_user(&uattr->test.retval, &info.retval, sizeof(u32)))
		err = -EFAULT;

	kfree(info.ctx);
	return err;
}

static void *bpf_ctx_init(const union bpf_attr *kattr, u32 max_size)
{
	void __user *data_in = u64_to_user_ptr(kattr->test.ctx_in);
	void __user *data_out = u64_to_user_ptr(kattr->test.ctx_out);
	u32 size = kattr->test.ctx_size_in;
	void *data;
	int err;

	if (!data_in && !data_out)
		return NULL;

	data = kzalloc(max_size, GFP_USER);
	if (!data)
		return ERR_PTR(-ENOMEM);

	if (data_in) {
		err = bpf_check_uarg_tail_zero(USER_BPFPTR(data_in), max_size, size);
		if (err) {
			kfree(data);
			return ERR_PTR(err);
		}

		size = min_t(u32, max_size, size);
		if (copy_from_user(data, data_in, size)) {
			kfree(data);
			return ERR_PTR(-EFAULT);
		}
	}
	return data;
}

static int bpf_ctx_finish(const union bpf_attr *kattr,
			  union bpf_attr __user *uattr, const void *data,
			  u32 size)
{
	void __user *data_out = u64_to_user_ptr(kattr->test.ctx_out);
	int err = -EFAULT;
	u32 copy_size = size;

	if (!data || !data_out)
		return 0;

	if (copy_size > kattr->test.ctx_size_out) {
		copy_size = kattr->test.ctx_size_out;
		err = -ENOSPC;
	}

	if (copy_to_user(data_out, data, copy_size))
		goto out;
	if (copy_to_user(&uattr->test.ctx_size_out, &size, sizeof(size)))
		goto out;
	if (err != -ENOSPC)
		err = 0;
out:
	return err;
}

/**
 * range_is_zero - test whether buffer is initialized
 * @buf: buffer to check
 * @from: check from this position
 * @to: check up until (excluding) this position
 *
 * This function returns true if the there is a non-zero byte
 * in the buf in the range [from,to).
 */
static inline bool range_is_zero(void *buf, size_t from, size_t to)
{
	return !memchr_inv((u8 *)buf + from, 0, to - from);
}

static int convert___skb_to_skb(struct sk_buff *skb, struct __sk_buff *__skb)
{
	struct qdisc_skb_cb *cb = (struct qdisc_skb_cb *)skb->cb;

	if (!__skb)
		return 0;

	/* make sure the fields we don't use are zeroed */
	if (!range_is_zero(__skb, 0, offsetof(struct __sk_buff, mark)))
		return -EINVAL;

	/* mark is allowed */

	if (!range_is_zero(__skb, offsetofend(struct __sk_buff, mark),
			   offsetof(struct __sk_buff, priority)))
		return -EINVAL;

	/* priority is allowed */
	/* ingress_ifindex is allowed */
	/* ifindex is allowed */

	if (!range_is_zero(__skb, offsetofend(struct __sk_buff, ifindex),
			   offsetof(struct __sk_buff, cb)))
		return -EINVAL;

	/* cb is allowed */

	if (!range_is_zero(__skb, offsetofend(struct __sk_buff, cb),
			   offsetof(struct __sk_buff, tstamp)))
		return -EINVAL;

	/* tstamp is allowed */
	/* wire_len is allowed */
	/* gso_segs is allowed */

	if (!range_is_zero(__skb, offsetofend(struct __sk_buff, gso_segs),
			   offsetof(struct __sk_buff, gso_size)))
		return -EINVAL;

	/* gso_size is allowed */

	if (!range_is_zero(__skb, offsetofend(struct __sk_buff, gso_size),
			   offsetof(struct __sk_buff, hwtstamp)))
		return -EINVAL;

	/* hwtstamp is allowed */

	if (!range_is_zero(__skb, offsetofend(struct __sk_buff, hwtstamp),
			   sizeof(struct __sk_buff)))
		return -EINVAL;

	skb->mark = __skb->mark;
	skb->priority = __skb->priority;
	skb->skb_iif = __skb->ingress_ifindex;
	skb->tstamp = __skb->tstamp;
	memcpy(&cb->data, __skb->cb, QDISC_CB_PRIV_LEN);

	if (__skb->wire_len == 0) {
		cb->pkt_len = skb->len;
	} else {
		if (__skb->wire_len < skb->len ||
		    __skb->wire_len > GSO_LEGACY_MAX_SIZE)
			return -EINVAL;
		cb->pkt_len = __skb->wire_len;
	}

	if (__skb->gso_segs > GSO_MAX_SEGS)
		return -EINVAL;
	skb_shinfo(skb)->gso_segs = __skb->gso_segs;
	skb_shinfo(skb)->gso_size = __skb->gso_size;
	skb_shinfo(skb)->hwtstamps.hwtstamp = __skb->hwtstamp;

	return 0;
}

static void convert_skb_to___skb(struct sk_buff *skb, struct __sk_buff *__skb)
{
	struct qdisc_skb_cb *cb = (struct qdisc_skb_cb *)skb->cb;

	if (!__skb)
		return;

	__skb->mark = skb->mark;
	__skb->priority = skb->priority;
	__skb->ingress_ifindex = skb->skb_iif;
	__skb->ifindex = skb->dev->ifindex;
	__skb->tstamp = skb->tstamp;
	memcpy(__skb->cb, &cb->data, QDISC_CB_PRIV_LEN);
	__skb->wire_len = cb->pkt_len;
	__skb->gso_segs = skb_shinfo(skb)->gso_segs;
	__skb->hwtstamp = skb_shinfo(skb)->hwtstamps.hwtstamp;
}

static struct proto bpf_dummy_proto = {
	.name   = "bpf_dummy",
	.owner  = THIS_MODULE,
	.obj_size = sizeof(struct sock),
};

int bpf_prog_test_run_skb(struct bpf_prog *prog, const union bpf_attr *kattr,
			  union bpf_attr __user *uattr)
{
	bool is_l2 = false, is_direct_pkt_access = false;
	struct net *net = current->nsproxy->net_ns;
	struct net_device *dev = net->loopback_dev;
	u32 size = kattr->test.data_size_in;
	u32 repeat = kattr->test.repeat;
	struct __sk_buff *ctx = NULL;
	u32 retval, duration;
	int hh_len = ETH_HLEN;
	struct sk_buff *skb;
	struct sock *sk;
	void *data;
	int ret;

	if (kattr->test.flags || kattr->test.cpu || kattr->test.batch_size)
		return -EINVAL;

	data = bpf_test_init(kattr, kattr->test.data_size_in,
			     size, NET_SKB_PAD + NET_IP_ALIGN,
			     SKB_DATA_ALIGN(sizeof(struct skb_shared_info)));
	if (IS_ERR(data))
		return PTR_ERR(data);

	ctx = bpf_ctx_init(kattr, sizeof(struct __sk_buff));
	if (IS_ERR(ctx)) {
		kfree(data);
		return PTR_ERR(ctx);
	}

	switch (prog->type) {
	case BPF_PROG_TYPE_SCHED_CLS:
	case BPF_PROG_TYPE_SCHED_ACT:
		is_l2 = true;
		fallthrough;
	case BPF_PROG_TYPE_LWT_IN:
	case BPF_PROG_TYPE_LWT_OUT:
	case BPF_PROG_TYPE_LWT_XMIT:
		is_direct_pkt_access = true;
		break;
	default:
		break;
	}

	sk = sk_alloc(net, AF_UNSPEC, GFP_USER, &bpf_dummy_proto, 1);
	if (!sk) {
		kfree(data);
		kfree(ctx);
		return -ENOMEM;
	}
	sock_init_data(NULL, sk);

	skb = slab_build_skb(data);
	if (!skb) {
		kfree(data);
		kfree(ctx);
		sk_free(sk);
		return -ENOMEM;
	}
	skb->sk = sk;

	skb_reserve(skb, NET_SKB_PAD + NET_IP_ALIGN);
	__skb_put(skb, size);
	if (ctx && ctx->ifindex > 1) {
		dev = dev_get_by_index(net, ctx->ifindex);
		if (!dev) {
			ret = -ENODEV;
			goto out;
		}
	}
	skb->protocol = eth_type_trans(skb, dev);
	skb_reset_network_header(skb);

	switch (skb->protocol) {
	case htons(ETH_P_IP):
		sk->sk_family = AF_INET;
		if (sizeof(struct iphdr) <= skb_headlen(skb)) {
			sk->sk_rcv_saddr = ip_hdr(skb)->saddr;
			sk->sk_daddr = ip_hdr(skb)->daddr;
		}
		break;
#if IS_ENABLED(CONFIG_IPV6)
	case htons(ETH_P_IPV6):
		sk->sk_family = AF_INET6;
		if (sizeof(struct ipv6hdr) <= skb_headlen(skb)) {
			sk->sk_v6_rcv_saddr = ipv6_hdr(skb)->saddr;
			sk->sk_v6_daddr = ipv6_hdr(skb)->daddr;
		}
		break;
#endif
	default:
		break;
	}

	if (is_l2)
		__skb_push(skb, hh_len);
	if (is_direct_pkt_access)
		bpf_compute_data_pointers(skb);
	ret = convert___skb_to_skb(skb, ctx);
	if (ret)
		goto out;
	ret = bpf_test_run(prog, skb, repeat, &retval, &duration, false);
	if (ret)
		goto out;
	if (!is_l2) {
		if (skb_headroom(skb) < hh_len) {
			int nhead = HH_DATA_ALIGN(hh_len - skb_headroom(skb));

			if (pskb_expand_head(skb, nhead, 0, GFP_USER)) {
				ret = -ENOMEM;
				goto out;
			}
		}
		memset(__skb_push(skb, hh_len), 0, hh_len);
	}
	convert_skb_to___skb(skb, ctx);

	size = skb->len;
	/* bpf program can never convert linear skb to non-linear */
	if (WARN_ON_ONCE(skb_is_nonlinear(skb)))
		size = skb_headlen(skb);
	ret = bpf_test_finish(kattr, uattr, skb->data, NULL, size, retval,
			      duration);
	if (!ret)
		ret = bpf_ctx_finish(kattr, uattr, ctx,
				     sizeof(struct __sk_buff));
out:
	if (dev && dev != net->loopback_dev)
		dev_put(dev);
	kfree_skb(skb);
	sk_free(sk);
	kfree(ctx);
	return ret;
}

static int xdp_convert_md_to_buff(struct xdp_md *xdp_md, struct xdp_buff *xdp)
{
	unsigned int ingress_ifindex, rx_queue_index;
	struct netdev_rx_queue *rxqueue;
	struct net_device *device;

	if (!xdp_md)
		return 0;

	if (xdp_md->egress_ifindex != 0)
		return -EINVAL;

	ingress_ifindex = xdp_md->ingress_ifindex;
	rx_queue_index = xdp_md->rx_queue_index;

	if (!ingress_ifindex && rx_queue_index)
		return -EINVAL;

	if (ingress_ifindex) {
		device = dev_get_by_index(current->nsproxy->net_ns,
					  ingress_ifindex);
		if (!device)
			return -ENODEV;

		if (rx_queue_index >= device->real_num_rx_queues)
			goto free_dev;

		rxqueue = __netif_get_rx_queue(device, rx_queue_index);

		if (!xdp_rxq_info_is_reg(&rxqueue->xdp_rxq))
			goto free_dev;

		xdp->rxq = &rxqueue->xdp_rxq;
		/* The device is now tracked in the xdp->rxq for later
		 * dev_put()
		 */
	}

	xdp->data = xdp->data_meta + xdp_md->data;
	return 0;

free_dev:
	dev_put(device);
	return -EINVAL;
}

static void xdp_convert_buff_to_md(struct xdp_buff *xdp, struct xdp_md *xdp_md)
{
	if (!xdp_md)
		return;

	xdp_md->data = xdp->data - xdp->data_meta;
	xdp_md->data_end = xdp->data_end - xdp->data_meta;

	if (xdp_md->ingress_ifindex)
		dev_put(xdp->rxq->dev);
}

int bpf_prog_test_run_xdp(struct bpf_prog *prog, const union bpf_attr *kattr,
			  union bpf_attr __user *uattr)
{
	bool do_live = (kattr->test.flags & BPF_F_TEST_XDP_LIVE_FRAMES);
	u32 tailroom = SKB_DATA_ALIGN(sizeof(struct skb_shared_info));
	u32 batch_size = kattr->test.batch_size;
	u32 retval = 0, duration, max_data_sz;
	u32 size = kattr->test.data_size_in;
	u32 headroom = XDP_PACKET_HEADROOM;
	u32 repeat = kattr->test.repeat;
	struct netdev_rx_queue *rxqueue;
	struct skb_shared_info *sinfo;
	struct xdp_buff xdp = {};
	int i, ret = -EINVAL;
	struct xdp_md *ctx;
	void *data;

	if (prog->expected_attach_type == BPF_XDP_DEVMAP ||
	    prog->expected_attach_type == BPF_XDP_CPUMAP)
		return -EINVAL;

	if (kattr->test.flags & ~BPF_F_TEST_XDP_LIVE_FRAMES)
		return -EINVAL;

	if (bpf_prog_is_dev_bound(prog->aux))
		return -EINVAL;

	if (do_live) {
		if (!batch_size)
			batch_size = NAPI_POLL_WEIGHT;
		else if (batch_size > TEST_XDP_MAX_BATCH)
			return -E2BIG;

		headroom += sizeof(struct xdp_page_head);
	} else if (batch_size) {
		return -EINVAL;
	}

	ctx = bpf_ctx_init(kattr, sizeof(struct xdp_md));
	if (IS_ERR(ctx))
		return PTR_ERR(ctx);

	if (ctx) {
		/* There can't be user provided data before the meta data */
		if (ctx->data_meta || ctx->data_end != size ||
		    ctx->data > ctx->data_end ||
		    unlikely(xdp_metalen_invalid(ctx->data)) ||
		    (do_live && (kattr->test.data_out || kattr->test.ctx_out)))
			goto free_ctx;
		/* Meta data is allocated from the headroom */
		headroom -= ctx->data;
	}

	max_data_sz = 4096 - headroom - tailroom;
	if (size > max_data_sz) {
		/* disallow live data mode for jumbo frames */
		if (do_live)
			goto free_ctx;
		size = max_data_sz;
	}

	data = bpf_test_init(kattr, size, max_data_sz, headroom, tailroom);
	if (IS_ERR(data)) {
		ret = PTR_ERR(data);
		goto free_ctx;
	}

	rxqueue = __netif_get_rx_queue(current->nsproxy->net_ns->loopback_dev, 0);
	rxqueue->xdp_rxq.frag_size = headroom + max_data_sz + tailroom;
	xdp_init_buff(&xdp, rxqueue->xdp_rxq.frag_size, &rxqueue->xdp_rxq);
	xdp_prepare_buff(&xdp, data, headroom, size, true);
	sinfo = xdp_get_shared_info_from_buff(&xdp);

	ret = xdp_convert_md_to_buff(ctx, &xdp);
	if (ret)
		goto free_data;

	if (unlikely(kattr->test.data_size_in > size)) {
		void __user *data_in = u64_to_user_ptr(kattr->test.data_in);

		while (size < kattr->test.data_size_in) {
			struct page *page;
			skb_frag_t *frag;
			u32 data_len;

			if (sinfo->nr_frags == MAX_SKB_FRAGS) {
				ret = -ENOMEM;
				goto out;
			}

			page = alloc_page(GFP_KERNEL);
			if (!page) {
				ret = -ENOMEM;
				goto out;
			}

			frag = &sinfo->frags[sinfo->nr_frags++];

			data_len = min_t(u32, kattr->test.data_size_in - size,
					 PAGE_SIZE);
			skb_frag_fill_page_desc(frag, page, 0, data_len);

			if (copy_from_user(page_address(page), data_in + size,
					   data_len)) {
				ret = -EFAULT;
				goto out;
			}
			sinfo->xdp_frags_size += data_len;
			size += data_len;
		}
		xdp_buff_set_frags_flag(&xdp);
	}

	if (repeat > 1)
		bpf_prog_change_xdp(NULL, prog);

	if (do_live)
		ret = bpf_test_run_xdp_live(prog, &xdp, repeat, batch_size, &duration);
	else
		ret = bpf_test_run(prog, &xdp, repeat, &retval, &duration, true);
	/* We convert the xdp_buff back to an xdp_md before checking the return
	 * code so the reference count of any held netdevice will be decremented
	 * even if the test run failed.
	 */
	xdp_convert_buff_to_md(&xdp, ctx);
	if (ret)
		goto out;

	size = xdp.data_end - xdp.data_meta + sinfo->xdp_frags_size;
	ret = bpf_test_finish(kattr, uattr, xdp.data_meta, sinfo, size,
			      retval, duration);
	if (!ret)
		ret = bpf_ctx_finish(kattr, uattr, ctx,
				     sizeof(struct xdp_md));

out:
	if (repeat > 1)
		bpf_prog_change_xdp(prog, NULL);
free_data:
	for (i = 0; i < sinfo->nr_frags; i++)
		__free_page(skb_frag_page(&sinfo->frags[i]));
	kfree(data);
free_ctx:
	kfree(ctx);
	return ret;
}

static int verify_user_bpf_flow_keys(struct bpf_flow_keys *ctx)
{
	/* make sure the fields we don't use are zeroed */
	if (!range_is_zero(ctx, 0, offsetof(struct bpf_flow_keys, flags)))
		return -EINVAL;

	/* flags is allowed */

	if (!range_is_zero(ctx, offsetofend(struct bpf_flow_keys, flags),
			   sizeof(struct bpf_flow_keys)))
		return -EINVAL;

	return 0;
}

int bpf_prog_test_run_flow_dissector(struct bpf_prog *prog,
				     const union bpf_attr *kattr,
				     union bpf_attr __user *uattr)
{
	struct bpf_test_timer t = { NO_PREEMPT };
	u32 size = kattr->test.data_size_in;
	struct bpf_flow_dissector ctx = {};
	u32 repeat = kattr->test.repeat;
	struct bpf_flow_keys *user_ctx;
	struct bpf_flow_keys flow_keys;
	const struct ethhdr *eth;
	unsigned int flags = 0;
	u32 retval, duration;
	void *data;
	int ret;

	if (kattr->test.flags || kattr->test.cpu || kattr->test.batch_size)
		return -EINVAL;

	if (size < ETH_HLEN)
		return -EINVAL;

	data = bpf_test_init(kattr, kattr->test.data_size_in, size, 0, 0);
	if (IS_ERR(data))
		return PTR_ERR(data);

	eth = (struct ethhdr *)data;

	if (!repeat)
		repeat = 1;

	user_ctx = bpf_ctx_init(kattr, sizeof(struct bpf_flow_keys));
	if (IS_ERR(user_ctx)) {
		kfree(data);
		return PTR_ERR(user_ctx);
	}
	if (user_ctx) {
		ret = verify_user_bpf_flow_keys(user_ctx);
		if (ret)
			goto out;
		flags = user_ctx->flags;
	}

	ctx.flow_keys = &flow_keys;
	ctx.data = data;
	ctx.data_end = (__u8 *)data + size;

	bpf_test_timer_enter(&t);
	do {
		retval = bpf_flow_dissect(prog, &ctx, eth->h_proto, ETH_HLEN,
					  size, flags);
	} while (bpf_test_timer_continue(&t, 1, repeat, &ret, &duration));
	bpf_test_timer_leave(&t);

	if (ret < 0)
		goto out;

	ret = bpf_test_finish(kattr, uattr, &flow_keys, NULL,
			      sizeof(flow_keys), retval, duration);
	if (!ret)
		ret = bpf_ctx_finish(kattr, uattr, user_ctx,
				     sizeof(struct bpf_flow_keys));

out:
	kfree(user_ctx);
	kfree(data);
	return ret;
}

int bpf_prog_test_run_sk_lookup(struct bpf_prog *prog, const union bpf_attr *kattr,
				union bpf_attr __user *uattr)
{
	struct bpf_test_timer t = { NO_PREEMPT };
	struct bpf_prog_array *progs = NULL;
	struct bpf_sk_lookup_kern ctx = {};
	u32 repeat = kattr->test.repeat;
	struct bpf_sk_lookup *user_ctx;
	u32 retval, duration;
	int ret = -EINVAL;

	if (kattr->test.flags || kattr->test.cpu || kattr->test.batch_size)
		return -EINVAL;

	if (kattr->test.data_in || kattr->test.data_size_in || kattr->test.data_out ||
	    kattr->test.data_size_out)
		return -EINVAL;

	if (!repeat)
		repeat = 1;

	user_ctx = bpf_ctx_init(kattr, sizeof(*user_ctx));
	if (IS_ERR(user_ctx))
		return PTR_ERR(user_ctx);

	if (!user_ctx)
		return -EINVAL;

	if (user_ctx->sk)
		goto out;

	if (!range_is_zero(user_ctx, offsetofend(typeof(*user_ctx), local_port), sizeof(*user_ctx)))
		goto out;

	if (user_ctx->local_port > U16_MAX) {
		ret = -ERANGE;
		goto out;
	}

	ctx.family = (u16)user_ctx->family;
	ctx.protocol = (u16)user_ctx->protocol;
	ctx.dport = (u16)user_ctx->local_port;
	ctx.sport = user_ctx->remote_port;

	switch (ctx.family) {
	case AF_INET:
		ctx.v4.daddr = (__force __be32)user_ctx->local_ip4;
		ctx.v4.saddr = (__force __be32)user_ctx->remote_ip4;
		break;

#if IS_ENABLED(CONFIG_IPV6)
	case AF_INET6:
		ctx.v6.daddr = (struct in6_addr *)user_ctx->local_ip6;
		ctx.v6.saddr = (struct in6_addr *)user_ctx->remote_ip6;
		break;
#endif

	default:
		ret = -EAFNOSUPPORT;
		goto out;
	}

	progs = bpf_prog_array_alloc(1, GFP_KERNEL);
	if (!progs) {
		ret = -ENOMEM;
		goto out;
	}

	progs->items[0].prog = prog;

	bpf_test_timer_enter(&t);
	do {
		ctx.selected_sk = NULL;
		retval = BPF_PROG_SK_LOOKUP_RUN_ARRAY(progs, ctx, bpf_prog_run);
	} while (bpf_test_timer_continue(&t, 1, repeat, &ret, &duration));
	bpf_test_timer_leave(&t);

	if (ret < 0)
		goto out;

	user_ctx->cookie = 0;
	if (ctx.selected_sk) {
		if (ctx.selected_sk->sk_reuseport && !ctx.no_reuseport) {
			ret = -EOPNOTSUPP;
			goto out;
		}

		user_ctx->cookie = sock_gen_cookie(ctx.selected_sk);
	}

	ret = bpf_test_finish(kattr, uattr, NULL, NULL, 0, retval, duration);
	if (!ret)
		ret = bpf_ctx_finish(kattr, uattr, user_ctx, sizeof(*user_ctx));

out:
	bpf_prog_array_free(progs);
	kfree(user_ctx);
	return ret;
}

int bpf_prog_test_run_syscall(struct bpf_prog *prog,
			      const union bpf_attr *kattr,
			      union bpf_attr __user *uattr)
{
	void __user *ctx_in = u64_to_user_ptr(kattr->test.ctx_in);
	__u32 ctx_size_in = kattr->test.ctx_size_in;
	void *ctx = NULL;
	u32 retval;
	int err = 0;

	/* doesn't support data_in/out, ctx_out, duration, or repeat or flags */
	if (kattr->test.data_in || kattr->test.data_out ||
	    kattr->test.ctx_out || kattr->test.duration ||
	    kattr->test.repeat || kattr->test.flags ||
	    kattr->test.batch_size)
		return -EINVAL;

	if (ctx_size_in < prog->aux->max_ctx_offset ||
	    ctx_size_in > U16_MAX)
		return -EINVAL;

	if (ctx_size_in) {
		ctx = memdup_user(ctx_in, ctx_size_in);
		if (IS_ERR(ctx))
			return PTR_ERR(ctx);
	}

	rcu_read_lock_trace();
	retval = bpf_prog_run_pin_on_cpu(prog, ctx);
	rcu_read_unlock_trace();

	if (copy_to_user(&uattr->test.retval, &retval, sizeof(u32))) {
		err = -EFAULT;
		goto out;
	}
	if (ctx_size_in)
		if (copy_to_user(ctx_in, ctx, ctx_size_in))
			err = -EFAULT;
out:
	kfree(ctx);
	return err;
}

static int verify_and_copy_hook_state(struct nf_hook_state *state,
				      const struct nf_hook_state *user,
				      struct net_device *dev)
{
	if (user->in || user->out)
		return -EINVAL;

	if (user->net || user->sk || user->okfn)
		return -EINVAL;

	switch (user->pf) {
	case NFPROTO_IPV4:
	case NFPROTO_IPV6:
		switch (state->hook) {
		case NF_INET_PRE_ROUTING:
			state->in = dev;
			break;
		case NF_INET_LOCAL_IN:
			state->in = dev;
			break;
		case NF_INET_FORWARD:
			state->in = dev;
			state->out = dev;
			break;
		case NF_INET_LOCAL_OUT:
			state->out = dev;
			break;
		case NF_INET_POST_ROUTING:
			state->out = dev;
			break;
		}

		break;
	default:
		return -EINVAL;
	}

	state->pf = user->pf;
	state->hook = user->hook;

	return 0;
}

static __be16 nfproto_eth(int nfproto)
{
	switch (nfproto) {
	case NFPROTO_IPV4:
		return htons(ETH_P_IP);
	case NFPROTO_IPV6:
		break;
	}

	return htons(ETH_P_IPV6);
}

int bpf_prog_test_run_nf(struct bpf_prog *prog,
			 const union bpf_attr *kattr,
			 union bpf_attr __user *uattr)
{
	struct net *net = current->nsproxy->net_ns;
	struct net_device *dev = net->loopback_dev;
	struct nf_hook_state *user_ctx, hook_state = {
		.pf = NFPROTO_IPV4,
		.hook = NF_INET_LOCAL_OUT,
	};
	u32 size = kattr->test.data_size_in;
	u32 repeat = kattr->test.repeat;
	struct bpf_nf_ctx ctx = {
		.state = &hook_state,
	};
	struct sk_buff *skb = NULL;
	u32 retval, duration;
	void *data;
	int ret;

	if (kattr->test.flags || kattr->test.cpu || kattr->test.batch_size)
		return -EINVAL;

	if (size < sizeof(struct iphdr))
		return -EINVAL;

	data = bpf_test_init(kattr, kattr->test.data_size_in, size,
			     NET_SKB_PAD + NET_IP_ALIGN,
			     SKB_DATA_ALIGN(sizeof(struct skb_shared_info)));
	if (IS_ERR(data))
		return PTR_ERR(data);

	if (!repeat)
		repeat = 1;

	user_ctx = bpf_ctx_init(kattr, sizeof(struct nf_hook_state));
	if (IS_ERR(user_ctx)) {
		kfree(data);
		return PTR_ERR(user_ctx);
	}

	if (user_ctx) {
		ret = verify_and_copy_hook_state(&hook_state, user_ctx, dev);
		if (ret)
			goto out;
	}

	skb = slab_build_skb(data);
	if (!skb) {
		ret = -ENOMEM;
		goto out;
	}

	data = NULL; /* data released via kfree_skb */

	skb_reserve(skb, NET_SKB_PAD + NET_IP_ALIGN);
	__skb_put(skb, size);

	ret = -EINVAL;

	if (hook_state.hook != NF_INET_LOCAL_OUT) {
		if (size < ETH_HLEN + sizeof(struct iphdr))
			goto out;

		skb->protocol = eth_type_trans(skb, dev);
		switch (skb->protocol) {
		case htons(ETH_P_IP):
			if (hook_state.pf == NFPROTO_IPV4)
				break;
			goto out;
		case htons(ETH_P_IPV6):
			if (size < ETH_HLEN + sizeof(struct ipv6hdr))
				goto out;
			if (hook_state.pf == NFPROTO_IPV6)
				break;
			goto out;
		default:
			ret = -EPROTO;
			goto out;
		}

		skb_reset_network_header(skb);
	} else {
		skb->protocol = nfproto_eth(hook_state.pf);
	}

	ctx.skb = skb;

	ret = bpf_test_run(prog, &ctx, repeat, &retval, &duration, false);
	if (ret)
		goto out;

	ret = bpf_test_finish(kattr, uattr, NULL, NULL, 0, retval, duration);

out:
	kfree(user_ctx);
	kfree_skb(skb);
	kfree(data);
	return ret;
}

static const struct btf_kfunc_id_set bpf_prog_test_kfunc_set = {
	.owner = THIS_MODULE,
	.set   = &test_sk_check_kfunc_ids,
};

BTF_ID_LIST(bpf_prog_test_dtor_kfunc_ids)
BTF_ID(struct, prog_test_ref_kfunc)
BTF_ID(func, bpf_kfunc_call_test_release)
BTF_ID(struct, prog_test_member)
BTF_ID(func, bpf_kfunc_call_memb_release)

static int __init bpf_prog_test_run_init(void)
{
	const struct btf_id_dtor_kfunc bpf_prog_test_dtor_kfunc[] = {
		{
		  .btf_id       = bpf_prog_test_dtor_kfunc_ids[0],
		  .kfunc_btf_id = bpf_prog_test_dtor_kfunc_ids[1]
		},
		{
		  .btf_id	= bpf_prog_test_dtor_kfunc_ids[2],
		  .kfunc_btf_id = bpf_prog_test_dtor_kfunc_ids[3],
		},
	};
	int ret;

	ret = register_btf_fmodret_id_set(&bpf_test_modify_return_set);
	ret = ret ?: register_btf_kfunc_id_set(BPF_PROG_TYPE_SCHED_CLS, &bpf_prog_test_kfunc_set);
	ret = ret ?: register_btf_kfunc_id_set(BPF_PROG_TYPE_TRACING, &bpf_prog_test_kfunc_set);
	ret = ret ?: register_btf_kfunc_id_set(BPF_PROG_TYPE_SYSCALL, &bpf_prog_test_kfunc_set);
	return ret ?: register_btf_id_dtor_kfuncs(bpf_prog_test_dtor_kfunc,
						  ARRAY_SIZE(bpf_prog_test_dtor_kfunc),
						  THIS_MODULE);
}
late_initcall(bpf_prog_test_run_init);<|MERGE_RESOLUTION|>--- conflicted
+++ resolved
@@ -555,13 +555,10 @@
 	return *a;
 }
 
-<<<<<<< HEAD
-=======
 void noinline bpf_fentry_test_sinfo(struct skb_shared_info *sinfo)
 {
 }
 
->>>>>>> df50e6bf
 __bpf_kfunc int bpf_modify_return_test(int a, int *b)
 {
 	*b += 1;
