--- conflicted
+++ resolved
@@ -95,11 +95,7 @@
 	" max msix vectors");
 
 static int irqpoll_weight = -1;
-<<<<<<< HEAD
-module_param(irqpoll_weight, int, 0);
-=======
 module_param(irqpoll_weight, int, 0444);
->>>>>>> 4ff96fb5
 MODULE_PARM_DESC(irqpoll_weight,
 	"irq poll weight (default= one fourth of HBA queue depth)");
 
@@ -2888,11 +2884,6 @@
 
 	if (!_base_is_controller_msix_enabled(ioc))
 		return;
-	ioc->msix_load_balance = false;
-	if (ioc->reply_queue_count < num_online_cpus()) {
-		ioc->msix_load_balance = true;
-		return;
-	}
 
 	if (ioc->msix_load_balance)
 		return;
