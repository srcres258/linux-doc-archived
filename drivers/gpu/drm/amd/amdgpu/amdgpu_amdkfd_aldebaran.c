--- conflicted
+++ resolved
@@ -23,10 +23,7 @@
 #include "amdgpu_amdkfd.h"
 #include "amdgpu_amdkfd_arcturus.h"
 #include "amdgpu_amdkfd_gfx_v9.h"
-<<<<<<< HEAD
-=======
 #include "amdgpu_amdkfd_aldebaran.h"
->>>>>>> da8103da
 #include "gc/gc_9_4_2_offset.h"
 #include "gc/gc_9_4_2_sh_mask.h"
 #include <uapi/linux/kfd_ioctl.h>
@@ -40,11 +37,7 @@
  * initialize the debug mode registers after it has disabled GFX off during the
  * debug session.
  */
-<<<<<<< HEAD
-static uint32_t kgd_aldebaran_enable_debug_trap(struct amdgpu_device *adev,
-=======
 uint32_t kgd_aldebaran_enable_debug_trap(struct amdgpu_device *adev,
->>>>>>> da8103da
 					    bool restore_dbg_registers,
 					    uint32_t vmid)
 {
@@ -115,11 +108,7 @@
 	return data;
 }
 
-<<<<<<< HEAD
-static uint32_t kgd_aldebaran_set_wave_launch_mode(struct amdgpu_device *adev,
-=======
 uint32_t kgd_aldebaran_set_wave_launch_mode(struct amdgpu_device *adev,
->>>>>>> da8103da
 					uint8_t wave_launch_mode,
 					uint32_t vmid)
 {
@@ -137,12 +126,8 @@
 					uint32_t watch_address_mask,
 					uint32_t watch_id,
 					uint32_t watch_mode,
-<<<<<<< HEAD
-					uint32_t debug_vmid)
-=======
 					uint32_t debug_vmid,
 					uint32_t inst)
->>>>>>> da8103da
 {
 	uint32_t watch_address_high;
 	uint32_t watch_address_low;
