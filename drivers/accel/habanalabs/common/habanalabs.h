/* SPDX-License-Identifier: GPL-2.0
 *
 * Copyright 2016-2022 HabanaLabs, Ltd.
 * All Rights Reserved.
 *
 */

#ifndef HABANALABSP_H_
#define HABANALABSP_H_

#include "../include/common/cpucp_if.h"
#include "../include/common/qman_if.h"
#include "../include/hw_ip/mmu/mmu_general.h"
#include <uapi/drm/habanalabs_accel.h>

#include <linux/cdev.h>
#include <linux/iopoll.h>
#include <linux/irqreturn.h>
#include <linux/dma-direction.h>
#include <linux/scatterlist.h>
#include <linux/hashtable.h>
#include <linux/debugfs.h>
#include <linux/rwsem.h>
#include <linux/eventfd.h>
#include <linux/bitfield.h>
#include <linux/genalloc.h>
#include <linux/sched/signal.h>
#include <linux/io-64-nonatomic-lo-hi.h>
#include <linux/coresight.h>
#include <linux/dma-buf.h>

#include <drm/drm_device.h>
#include <drm/drm_file.h>

#include "security.h"

#define HL_NAME				"habanalabs"

struct hl_device;
struct hl_fpriv;

#define PCI_VENDOR_ID_HABANALABS	0x1da3

/* Use upper bits of mmap offset to store habana driver specific information.
 * bits[63:59] - Encode mmap type
 * bits[45:0]  - mmap offset value
 *
 * NOTE: struct vm_area_struct.vm_pgoff uses offset in pages. Hence, these
 *  defines are w.r.t to PAGE_SIZE
 */
#define HL_MMAP_TYPE_SHIFT		(59 - PAGE_SHIFT)
#define HL_MMAP_TYPE_MASK		(0x1full << HL_MMAP_TYPE_SHIFT)
#define HL_MMAP_TYPE_TS_BUFF		(0x10ull << HL_MMAP_TYPE_SHIFT)
#define HL_MMAP_TYPE_BLOCK		(0x4ull << HL_MMAP_TYPE_SHIFT)
#define HL_MMAP_TYPE_CB			(0x2ull << HL_MMAP_TYPE_SHIFT)

#define HL_MMAP_OFFSET_VALUE_MASK	(0x1FFFFFFFFFFFull >> PAGE_SHIFT)
#define HL_MMAP_OFFSET_VALUE_GET(off)	(off & HL_MMAP_OFFSET_VALUE_MASK)

#define HL_PENDING_RESET_PER_SEC		10
#define HL_PENDING_RESET_MAX_TRIALS		60 /* 10 minutes */
#define HL_PENDING_RESET_LONG_SEC		60
/*
 * In device fini, wait 10 minutes for user processes to be terminated after we kill them.
 * This is needed to prevent situation of clearing resources while user processes are still alive.
 */
#define HL_WAIT_PROCESS_KILL_ON_DEVICE_FINI	600

#define HL_HARD_RESET_MAX_TIMEOUT	120
#define HL_PLDM_HARD_RESET_MAX_TIMEOUT	(HL_HARD_RESET_MAX_TIMEOUT * 3)

#define HL_DEVICE_TIMEOUT_USEC		1000000 /* 1 s */

#define HL_HEARTBEAT_PER_USEC		5000000 /* 5 s */

#define HL_PLL_LOW_JOB_FREQ_USEC	5000000 /* 5 s */

#define HL_CPUCP_INFO_TIMEOUT_USEC	10000000 /* 10s */
#define HL_CPUCP_EEPROM_TIMEOUT_USEC	10000000 /* 10s */
#define HL_CPUCP_MON_DUMP_TIMEOUT_USEC	10000000 /* 10s */
#define HL_CPUCP_SEC_ATTEST_INFO_TINEOUT_USEC 10000000 /* 10s */

#define HL_FW_STATUS_POLL_INTERVAL_USEC		10000 /* 10ms */
#define HL_FW_COMMS_STATUS_PLDM_POLL_INTERVAL_USEC	1000000 /* 1s */

#define HL_PCI_ELBI_TIMEOUT_MSEC	10 /* 10ms */

#define HL_SIM_MAX_TIMEOUT_US		100000000 /* 100s */

#define HL_INVALID_QUEUE		UINT_MAX

#define HL_COMMON_USER_CQ_INTERRUPT_ID	0xFFF
#define HL_COMMON_DEC_INTERRUPT_ID	0xFFE

#define HL_STATE_DUMP_HIST_LEN		5

/* Default value for device reset trigger , an invalid value */
#define HL_RESET_TRIGGER_DEFAULT	0xFF

#define OBJ_NAMES_HASH_TABLE_BITS	7 /* 1 << 7 buckets */
#define SYNC_TO_ENGINE_HASH_TABLE_BITS	7 /* 1 << 7 buckets */

/* Memory */
#define MEM_HASH_TABLE_BITS		7 /* 1 << 7 buckets */

/* MMU */
#define MMU_HASH_TABLE_BITS		7 /* 1 << 7 buckets */

/**
 * enum hl_mmu_page_table_location - mmu page table location
 * @MMU_DR_PGT: page-table is located on device DRAM.
 * @MMU_HR_PGT: page-table is located on host memory.
 * @MMU_NUM_PGT_LOCATIONS: number of page-table locations currently supported.
 */
enum hl_mmu_page_table_location {
	MMU_DR_PGT = 0,		/* device-dram-resident MMU PGT */
	MMU_HR_PGT,		/* host resident MMU PGT */
	MMU_NUM_PGT_LOCATIONS	/* num of PGT locations */
};

/*
 * HL_RSVD_SOBS 'sync stream' reserved sync objects per QMAN stream
 * HL_RSVD_MONS 'sync stream' reserved monitors per QMAN stream
 */
#define HL_RSVD_SOBS			2
#define HL_RSVD_MONS			1

/*
 * HL_COLLECTIVE_RSVD_MSTR_MONS 'collective' reserved monitors per QMAN stream
 */
#define HL_COLLECTIVE_RSVD_MSTR_MONS	2

#define HL_MAX_SOB_VAL			(1 << 15)

#define IS_POWER_OF_2(n)		(n != 0 && ((n & (n - 1)) == 0))
#define IS_MAX_PENDING_CS_VALID(n)	(IS_POWER_OF_2(n) && (n > 1))

#define HL_PCI_NUM_BARS			6

/* Completion queue entry relates to completed job */
#define HL_COMPLETION_MODE_JOB		0
/* Completion queue entry relates to completed command submission */
#define HL_COMPLETION_MODE_CS		1

#define HL_MAX_DCORES			8

/* DMA alloc/free wrappers */
#define hl_asic_dma_alloc_coherent(hdev, size, dma_handle, flags) \
	hl_asic_dma_alloc_coherent_caller(hdev, size, dma_handle, flags, __func__)

#define hl_asic_dma_pool_zalloc(hdev, size, mem_flags, dma_handle) \
	hl_asic_dma_pool_zalloc_caller(hdev, size, mem_flags, dma_handle, __func__)

#define hl_asic_dma_free_coherent(hdev, size, cpu_addr, dma_handle) \
	hl_asic_dma_free_coherent_caller(hdev, size, cpu_addr, dma_handle, __func__)

#define hl_asic_dma_pool_free(hdev, vaddr, dma_addr) \
	hl_asic_dma_pool_free_caller(hdev, vaddr, dma_addr, __func__)

/*
 * Reset Flags
 *
 * - HL_DRV_RESET_HARD
 *       If set do hard reset to all engines. If not set reset just
 *       compute/DMA engines.
 *
 * - HL_DRV_RESET_FROM_RESET_THR
 *       Set if the caller is the hard-reset thread
 *
 * - HL_DRV_RESET_HEARTBEAT
 *       Set if reset is due to heartbeat
 *
 * - HL_DRV_RESET_TDR
 *       Set if reset is due to TDR
 *
 * - HL_DRV_RESET_DEV_RELEASE
 *       Set if reset is due to device release
 *
 * - HL_DRV_RESET_BYPASS_REQ_TO_FW
 *       F/W will perform the reset. No need to ask it to reset the device. This is relevant
 *       only when running with secured f/w
 *
 * - HL_DRV_RESET_FW_FATAL_ERR
 *       Set if reset is due to a fatal error from FW
 *
 * - HL_DRV_RESET_DELAY
 *       Set if a delay should be added before the reset
 *
 * - HL_DRV_RESET_FROM_WD_THR
 *       Set if the caller is the device release watchdog thread
 */

#define HL_DRV_RESET_HARD		(1 << 0)
#define HL_DRV_RESET_FROM_RESET_THR	(1 << 1)
#define HL_DRV_RESET_HEARTBEAT		(1 << 2)
#define HL_DRV_RESET_TDR		(1 << 3)
#define HL_DRV_RESET_DEV_RELEASE	(1 << 4)
#define HL_DRV_RESET_BYPASS_REQ_TO_FW	(1 << 5)
#define HL_DRV_RESET_FW_FATAL_ERR	(1 << 6)
#define HL_DRV_RESET_DELAY		(1 << 7)
#define HL_DRV_RESET_FROM_WD_THR	(1 << 8)

/*
 * Security
 */

#define HL_PB_SHARED		1
#define HL_PB_NA		0
#define HL_PB_SINGLE_INSTANCE	1
#define HL_BLOCK_SIZE		0x1000
#define HL_BLOCK_GLBL_ERR_MASK	0xF40
#define HL_BLOCK_GLBL_ERR_ADDR	0xF44
#define HL_BLOCK_GLBL_ERR_CAUSE	0xF48
#define HL_BLOCK_GLBL_SEC_OFFS	0xF80
#define HL_BLOCK_GLBL_SEC_SIZE	(HL_BLOCK_SIZE - HL_BLOCK_GLBL_SEC_OFFS)
#define HL_BLOCK_GLBL_SEC_LEN	(HL_BLOCK_GLBL_SEC_SIZE / sizeof(u32))
#define UNSET_GLBL_SEC_BIT(array, b) ((array)[((b) / 32)] |= (1 << ((b) % 32)))

enum hl_protection_levels {
	SECURED_LVL,
	PRIVILEGED_LVL,
	NON_SECURED_LVL
};

/**
 * struct iterate_module_ctx - HW module iterator
 * @fn: function to apply to each HW module instance
 * @data: optional internal data to the function iterator
 * @rc: return code for optional use of iterator/iterator-caller
 */
struct iterate_module_ctx {
	/*
	 * callback for the HW module iterator
	 * @hdev: pointer to the habanalabs device structure
	 * @block: block (ASIC specific definition can be dcore/hdcore)
	 * @inst: HW module instance within the block
	 * @offset: current HW module instance offset from the 1-st HW module instance
	 *          in the 1-st block
	 * @ctx: the iterator context.
	 */
	void (*fn)(struct hl_device *hdev, int block, int inst, u32 offset,
			struct iterate_module_ctx *ctx);
	void *data;
	int rc;
};

struct hl_block_glbl_sec {
	u32 sec_array[HL_BLOCK_GLBL_SEC_LEN];
};

#define HL_MAX_SOBS_PER_MONITOR	8

/**
 * struct hl_gen_wait_properties - properties for generating a wait CB
 * @data: command buffer
 * @q_idx: queue id is used to extract fence register address
 * @size: offset in command buffer
 * @sob_base: SOB base to use in this wait CB
 * @sob_val: SOB value to wait for
 * @mon_id: monitor to use in this wait CB
 * @sob_mask: each bit represents a SOB offset from sob_base to be used
 */
struct hl_gen_wait_properties {
	void	*data;
	u32	q_idx;
	u32	size;
	u16	sob_base;
	u16	sob_val;
	u16	mon_id;
	u8	sob_mask;
};

/**
 * struct pgt_info - MMU hop page info.
 * @node: hash linked-list node for the pgts on host (shadow pgts for device resident MMU and
 *        actual pgts for host resident MMU).
 * @phys_addr: physical address of the pgt.
 * @virt_addr: host virtual address of the pgt (see above device/host resident).
 * @shadow_addr: shadow hop in the host for device resident MMU.
 * @ctx: pointer to the owner ctx.
 * @num_of_ptes: indicates how many ptes are used in the pgt. used only for dynamically
 *               allocated HOPs (all HOPs but HOP0)
 *
 * The MMU page tables hierarchy can be placed either on the device's DRAM (in which case shadow
 * pgts will be stored on host memory) or on host memory (in which case no shadow is required).
 *
 * When a new level (hop) is needed during mapping this structure will be used to describe
 * the newly allocated hop as well as to track number of PTEs in it.
 * During unmapping, if no valid PTEs remained in the page of a newly allocated hop, it is
 * freed with its pgt_info structure.
 */
struct pgt_info {
	struct hlist_node	node;
	u64			phys_addr;
	u64			virt_addr;
	u64			shadow_addr;
	struct hl_ctx		*ctx;
	int			num_of_ptes;
};

/**
 * enum hl_pci_match_mode - pci match mode per region
 * @PCI_ADDRESS_MATCH_MODE: address match mode
 * @PCI_BAR_MATCH_MODE: bar match mode
 */
enum hl_pci_match_mode {
	PCI_ADDRESS_MATCH_MODE,
	PCI_BAR_MATCH_MODE
};

/**
 * enum hl_fw_component - F/W components to read version through registers.
 * @FW_COMP_BOOT_FIT: boot fit.
 * @FW_COMP_PREBOOT: preboot.
 * @FW_COMP_LINUX: linux.
 */
enum hl_fw_component {
	FW_COMP_BOOT_FIT,
	FW_COMP_PREBOOT,
	FW_COMP_LINUX,
};

/**
 * enum hl_fw_types - F/W types present in the system
 * @FW_TYPE_NONE: no FW component indication
 * @FW_TYPE_LINUX: Linux image for device CPU
 * @FW_TYPE_BOOT_CPU: Boot image for device CPU
 * @FW_TYPE_PREBOOT_CPU: Indicates pre-loaded CPUs are present in the system
 *                       (preboot, ppboot etc...)
 * @FW_TYPE_ALL_TYPES: Mask for all types
 */
enum hl_fw_types {
	FW_TYPE_NONE = 0x0,
	FW_TYPE_LINUX = 0x1,
	FW_TYPE_BOOT_CPU = 0x2,
	FW_TYPE_PREBOOT_CPU = 0x4,
	FW_TYPE_ALL_TYPES =
		(FW_TYPE_LINUX | FW_TYPE_BOOT_CPU | FW_TYPE_PREBOOT_CPU)
};

/**
 * enum hl_queue_type - Supported QUEUE types.
 * @QUEUE_TYPE_NA: queue is not available.
 * @QUEUE_TYPE_EXT: external queue which is a DMA channel that may access the
 *                  host.
 * @QUEUE_TYPE_INT: internal queue that performs DMA inside the device's
 *			memories and/or operates the compute engines.
 * @QUEUE_TYPE_CPU: S/W queue for communication with the device's CPU.
 * @QUEUE_TYPE_HW: queue of DMA and compute engines jobs, for which completion
 *                 notifications are sent by H/W.
 */
enum hl_queue_type {
	QUEUE_TYPE_NA,
	QUEUE_TYPE_EXT,
	QUEUE_TYPE_INT,
	QUEUE_TYPE_CPU,
	QUEUE_TYPE_HW
};

enum hl_cs_type {
	CS_TYPE_DEFAULT,
	CS_TYPE_SIGNAL,
	CS_TYPE_WAIT,
	CS_TYPE_COLLECTIVE_WAIT,
	CS_RESERVE_SIGNALS,
	CS_UNRESERVE_SIGNALS,
	CS_TYPE_ENGINE_CORE,
	CS_TYPE_ENGINES,
	CS_TYPE_FLUSH_PCI_HBW_WRITES,
};

/*
 * struct hl_inbound_pci_region - inbound region descriptor
 * @mode: pci match mode for this region
 * @addr: region target address
 * @size: region size in bytes
 * @offset_in_bar: offset within bar (address match mode)
 * @bar: bar id
 */
struct hl_inbound_pci_region {
	enum hl_pci_match_mode	mode;
	u64			addr;
	u64			size;
	u64			offset_in_bar;
	u8			bar;
};

/*
 * struct hl_outbound_pci_region - outbound region descriptor
 * @addr: region target address
 * @size: region size in bytes
 */
struct hl_outbound_pci_region {
	u64	addr;
	u64	size;
};

/*
 * enum queue_cb_alloc_flags - Indicates queue support for CBs that
 * allocated by Kernel or by User
 * @CB_ALLOC_KERNEL: support only CBs that allocated by Kernel
 * @CB_ALLOC_USER: support only CBs that allocated by User
 */
enum queue_cb_alloc_flags {
	CB_ALLOC_KERNEL = 0x1,
	CB_ALLOC_USER   = 0x2
};

/*
 * struct hl_hw_sob - H/W SOB info.
 * @hdev: habanalabs device structure.
 * @kref: refcount of this SOB. The SOB will reset once the refcount is zero.
 * @sob_id: id of this SOB.
 * @sob_addr: the sob offset from the base address.
 * @q_idx: the H/W queue that uses this SOB.
 * @need_reset: reset indication set when switching to the other sob.
 */
struct hl_hw_sob {
	struct hl_device	*hdev;
	struct kref		kref;
	u32			sob_id;
	u32			sob_addr;
	u32			q_idx;
	bool			need_reset;
};

enum hl_collective_mode {
	HL_COLLECTIVE_NOT_SUPPORTED = 0x0,
	HL_COLLECTIVE_MASTER = 0x1,
	HL_COLLECTIVE_SLAVE = 0x2
};

/**
 * struct hw_queue_properties - queue information.
 * @type: queue type.
 * @cb_alloc_flags: bitmap which indicates if the hw queue supports CB
 *                  that allocated by the Kernel driver and therefore,
 *                  a CB handle can be provided for jobs on this queue.
 *                  Otherwise, a CB address must be provided.
 * @collective_mode: collective mode of current queue
 * @driver_only: true if only the driver is allowed to send a job to this queue,
 *               false otherwise.
 * @binned: True if the queue is binned out and should not be used
 * @supports_sync_stream: True if queue supports sync stream
 */
struct hw_queue_properties {
	enum hl_queue_type		type;
	enum queue_cb_alloc_flags	cb_alloc_flags;
	enum hl_collective_mode		collective_mode;
	u8				driver_only;
	u8				binned;
	u8				supports_sync_stream;
};

/**
 * enum vm_type - virtual memory mapping request information.
 * @VM_TYPE_USERPTR: mapping of user memory to device virtual address.
 * @VM_TYPE_PHYS_PACK: mapping of DRAM memory to device virtual address.
 */
enum vm_type {
	VM_TYPE_USERPTR = 0x1,
	VM_TYPE_PHYS_PACK = 0x2
};

/**
 * enum mmu_op_flags - mmu operation relevant information.
 * @MMU_OP_USERPTR: operation on user memory (host resident).
 * @MMU_OP_PHYS_PACK: operation on DRAM (device resident).
 * @MMU_OP_CLEAR_MEMCACHE: operation has to clear memcache.
 * @MMU_OP_SKIP_LOW_CACHE_INV: operation is allowed to skip parts of cache invalidation.
 */
enum mmu_op_flags {
	MMU_OP_USERPTR = 0x1,
	MMU_OP_PHYS_PACK = 0x2,
	MMU_OP_CLEAR_MEMCACHE = 0x4,
	MMU_OP_SKIP_LOW_CACHE_INV = 0x8,
};


/**
 * enum hl_device_hw_state - H/W device state. use this to understand whether
 *                           to do reset before hw_init or not
 * @HL_DEVICE_HW_STATE_CLEAN: H/W state is clean. i.e. after hard reset
 * @HL_DEVICE_HW_STATE_DIRTY: H/W state is dirty. i.e. we started to execute
 *                            hw_init
 */
enum hl_device_hw_state {
	HL_DEVICE_HW_STATE_CLEAN = 0,
	HL_DEVICE_HW_STATE_DIRTY
};

#define HL_MMU_VA_ALIGNMENT_NOT_NEEDED 0

/**
 * struct hl_mmu_properties - ASIC specific MMU address translation properties.
 * @start_addr: virtual start address of the memory region.
 * @end_addr: virtual end address of the memory region.
 * @hop_shifts: array holds HOPs shifts.
 * @hop_masks: array holds HOPs masks.
 * @last_mask: mask to get the bit indicating this is the last hop.
 * @pgt_size: size for page tables.
 * @supported_pages_mask: bitmask for supported page size (relevant only for MMUs
 *                        supporting multiple page size).
 * @page_size: default page size used to allocate memory.
 * @num_hops: The amount of hops supported by the translation table.
 * @hop_table_size: HOP table size.
 * @hop0_tables_total_size: total size for all HOP0 tables.
 * @host_resident: Should the MMU page table reside in host memory or in the
 *                 device DRAM.
 */
struct hl_mmu_properties {
	u64	start_addr;
	u64	end_addr;
	u64	hop_shifts[MMU_HOP_MAX];
	u64	hop_masks[MMU_HOP_MAX];
	u64	last_mask;
	u64	pgt_size;
	u64	supported_pages_mask;
	u32	page_size;
	u32	num_hops;
	u32	hop_table_size;
	u32	hop0_tables_total_size;
	u8	host_resident;
};

/**
 * struct hl_hints_range - hint addresses reserved va range.
 * @start_addr: start address of the va range.
 * @end_addr: end address of the va range.
 */
struct hl_hints_range {
	u64 start_addr;
	u64 end_addr;
};

/**
 * struct asic_fixed_properties - ASIC specific immutable properties.
 * @hw_queues_props: H/W queues properties.
 * @special_blocks: points to an array containing special blocks info.
 * @skip_special_blocks_cfg: special blocks skip configs.
 * @cpucp_info: received various information from CPU-CP regarding the H/W, e.g.
 *		available sensors.
 * @uboot_ver: F/W U-boot version.
 * @preboot_ver: F/W Preboot version.
 * @dmmu: DRAM MMU address translation properties.
 * @pmmu: PCI (host) MMU address translation properties.
 * @pmmu_huge: PCI (host) MMU address translation properties for memory
 *              allocated with huge pages.
 * @hints_dram_reserved_va_range: dram hint addresses reserved range.
 * @hints_host_reserved_va_range: host hint addresses reserved range.
 * @hints_host_hpage_reserved_va_range: host huge page hint addresses reserved
 *                                      range.
 * @sram_base_address: SRAM physical start address.
 * @sram_end_address: SRAM physical end address.
 * @sram_user_base_address - SRAM physical start address for user access.
 * @dram_base_address: DRAM physical start address.
 * @dram_end_address: DRAM physical end address.
 * @dram_user_base_address: DRAM physical start address for user access.
 * @dram_size: DRAM total size.
 * @dram_pci_bar_size: size of PCI bar towards DRAM.
 * @max_power_default: max power of the device after reset.
 * @dc_power_default: power consumed by the device in mode idle.
 * @dram_size_for_default_page_mapping: DRAM size needed to map to avoid page
 *                                      fault.
 * @pcie_dbi_base_address: Base address of the PCIE_DBI block.
 * @pcie_aux_dbi_reg_addr: Address of the PCIE_AUX DBI register.
 * @mmu_pgt_addr: base physical address in DRAM of MMU page tables.
 * @mmu_dram_default_page_addr: DRAM default page physical address.
 * @tpc_enabled_mask: which TPCs are enabled.
 * @tpc_binning_mask: which TPCs are binned. 0 means usable and 1 means binned.
 * @dram_enabled_mask: which DRAMs are enabled.
 * @dram_binning_mask: which DRAMs are binned. 0 means usable, 1 means binned.
 * @dram_hints_align_mask: dram va hint addresses alignment mask which is used
 *                  for hints validity check.
 * @cfg_base_address: config space base address.
 * @mmu_cache_mng_addr: address of the MMU cache.
 * @mmu_cache_mng_size: size of the MMU cache.
 * @device_dma_offset_for_host_access: the offset to add to host DMA addresses
 *                                     to enable the device to access them.
 * @host_base_address: host physical start address for host DMA from device
 * @host_end_address: host physical end address for host DMA from device
 * @max_freq_value: current max clk frequency.
 * @engine_core_interrupt_reg_addr: interrupt register address for engine core to use
 *                                  in order to raise events toward FW.
 * @clk_pll_index: clock PLL index that specify which PLL determines the clock
 *                 we display to the user
 * @mmu_pgt_size: MMU page tables total size.
 * @mmu_pte_size: PTE size in MMU page tables.
 * @mmu_hop_table_size: MMU hop table size.
 * @mmu_hop0_tables_total_size: total size of MMU hop0 tables.
 * @dram_page_size: page size for MMU DRAM allocation.
 * @cfg_size: configuration space size on SRAM.
 * @sram_size: total size of SRAM.
 * @max_asid: maximum number of open contexts (ASIDs).
 * @num_of_events: number of possible internal H/W IRQs.
 * @psoc_pci_pll_nr: PCI PLL NR value.
 * @psoc_pci_pll_nf: PCI PLL NF value.
 * @psoc_pci_pll_od: PCI PLL OD value.
 * @psoc_pci_pll_div_factor: PCI PLL DIV FACTOR 1 value.
 * @psoc_timestamp_frequency: frequency of the psoc timestamp clock.
 * @high_pll: high PLL frequency used by the device.
 * @cb_pool_cb_cnt: number of CBs in the CB pool.
 * @cb_pool_cb_size: size of each CB in the CB pool.
 * @decoder_enabled_mask: which decoders are enabled.
 * @decoder_binning_mask: which decoders are binned, 0 means usable and 1 means binned.
 * @rotator_enabled_mask: which rotators are enabled.
 * @edma_enabled_mask: which EDMAs are enabled.
 * @edma_binning_mask: which EDMAs are binned, 0 means usable and 1 means
 *                     binned (at most one binned DMA).
 * @max_pending_cs: maximum of concurrent pending command submissions
 * @max_queues: maximum amount of queues in the system
 * @fw_preboot_cpu_boot_dev_sts0: bitmap representation of preboot cpu
 *                                capabilities reported by FW, bit description
 *                                can be found in CPU_BOOT_DEV_STS0
 * @fw_preboot_cpu_boot_dev_sts1: bitmap representation of preboot cpu
 *                                capabilities reported by FW, bit description
 *                                can be found in CPU_BOOT_DEV_STS1
 * @fw_bootfit_cpu_boot_dev_sts0: bitmap representation of boot cpu security
 *                                status reported by FW, bit description can be
 *                                found in CPU_BOOT_DEV_STS0
 * @fw_bootfit_cpu_boot_dev_sts1: bitmap representation of boot cpu security
 *                                status reported by FW, bit description can be
 *                                found in CPU_BOOT_DEV_STS1
 * @fw_app_cpu_boot_dev_sts0: bitmap representation of application security
 *                            status reported by FW, bit description can be
 *                            found in CPU_BOOT_DEV_STS0
 * @fw_app_cpu_boot_dev_sts1: bitmap representation of application security
 *                            status reported by FW, bit description can be
 *                            found in CPU_BOOT_DEV_STS1
 * @max_dec: maximum number of decoders
 * @hmmu_hif_enabled_mask: mask of HMMUs/HIFs that are not isolated (enabled)
 *                         1- enabled, 0- isolated.
 * @faulty_dram_cluster_map: mask of faulty DRAM cluster.
 *                         1- faulty cluster, 0- good cluster.
 * @xbar_edge_enabled_mask: mask of XBAR_EDGEs that are not isolated (enabled)
 *                          1- enabled, 0- isolated.
 * @device_mem_alloc_default_page_size: may be different than dram_page_size only for ASICs for
 *                                      which the property supports_user_set_page_size is true
 *                                      (i.e. the DRAM supports multiple page sizes), otherwise
 *                                      it will shall  be equal to dram_page_size.
 * @num_engine_cores: number of engine cpu cores.
 * @max_num_of_engines: maximum number of all engines in the ASIC.
 * @num_of_special_blocks: special_blocks array size.
 * @glbl_err_cause_num: global err cause number.
 * @hbw_flush_reg: register to read to generate HBW flush. value of 0 means HBW flush is
 *                 not supported.
 * @reserved_fw_mem_size: size in MB of dram memory reserved for FW.
 * @collective_first_sob: first sync object available for collective use
 * @collective_first_mon: first monitor available for collective use
 * @sync_stream_first_sob: first sync object available for sync stream use
 * @sync_stream_first_mon: first monitor available for sync stream use
 * @first_available_user_sob: first sob available for the user
 * @first_available_user_mon: first monitor available for the user
 * @first_available_user_interrupt: first available interrupt reserved for the user
 * @first_available_cq: first available CQ for the user.
 * @user_interrupt_count: number of user interrupts.
 * @user_dec_intr_count: number of decoder interrupts exposed to user.
 * @tpc_interrupt_id: interrupt id for TPC to use in order to raise events towards the host.
 * @eq_interrupt_id: interrupt id for EQ, uses to synchronize EQ interrupts in hard-reset.
 * @cache_line_size: device cache line size.
 * @server_type: Server type that the ASIC is currently installed in.
 *               The value is according to enum hl_server_type in uapi file.
 * @completion_queues_count: number of completion queues.
 * @completion_mode: 0 - job based completion, 1 - cs based completion
 * @mme_master_slave_mode: 0 - Each MME works independently, 1 - MME works
 *                         in Master/Slave mode
 * @fw_security_enabled: true if security measures are enabled in firmware,
 *                       false otherwise
 * @fw_cpu_boot_dev_sts0_valid: status bits are valid and can be fetched from
 *                              BOOT_DEV_STS0
 * @fw_cpu_boot_dev_sts1_valid: status bits are valid and can be fetched from
 *                              BOOT_DEV_STS1
 * @dram_supports_virtual_memory: is there an MMU towards the DRAM
 * @hard_reset_done_by_fw: true if firmware is handling hard reset flow
 * @num_functional_hbms: number of functional HBMs in each DCORE.
 * @hints_range_reservation: device support hint addresses range reservation.
 * @iatu_done_by_fw: true if iATU configuration is being done by FW.
 * @dynamic_fw_load: is dynamic FW load is supported.
 * @gic_interrupts_enable: true if FW is not blocking GIC controller,
 *                         false otherwise.
 * @use_get_power_for_reset_history: To support backward compatibility for Goya
 *                                   and Gaudi
 * @supports_compute_reset: is a reset which is not a hard-reset supported by this asic.
 * @allow_inference_soft_reset: true if the ASIC supports soft reset that is
 *                              initiated by user or TDR. This is only true
 *                              in inference ASICs, as there is no real-world
 *                              use-case of doing soft-reset in training (due
 *                              to the fact that training runs on multiple
 *                              devices)
 * @configurable_stop_on_err: is stop-on-error option configurable via debugfs.
 * @set_max_power_on_device_init: true if need to set max power in F/W on device init.
 * @supports_user_set_page_size: true if user can set the allocation page size.
 * @dma_mask: the dma mask to be set for this device
 * @supports_advanced_cpucp_rc: true if new cpucp opcodes are supported.
 * @supports_engine_modes: true if changing engines/engine_cores modes is supported.
 * @support_dynamic_resereved_fw_size: true if we support dynamic reserved size for fw.
 */
struct asic_fixed_properties {
	struct hw_queue_properties	*hw_queues_props;
	struct hl_special_block_info	*special_blocks;
	struct hl_skip_blocks_cfg	skip_special_blocks_cfg;
	struct cpucp_info		cpucp_info;
	char				uboot_ver[VERSION_MAX_LEN];
	char				preboot_ver[VERSION_MAX_LEN];
	struct hl_mmu_properties	dmmu;
	struct hl_mmu_properties	pmmu;
	struct hl_mmu_properties	pmmu_huge;
	struct hl_hints_range		hints_dram_reserved_va_range;
	struct hl_hints_range		hints_host_reserved_va_range;
	struct hl_hints_range		hints_host_hpage_reserved_va_range;
	u64				sram_base_address;
	u64				sram_end_address;
	u64				sram_user_base_address;
	u64				dram_base_address;
	u64				dram_end_address;
	u64				dram_user_base_address;
	u64				dram_size;
	u64				dram_pci_bar_size;
	u64				max_power_default;
	u64				dc_power_default;
	u64				dram_size_for_default_page_mapping;
	u64				pcie_dbi_base_address;
	u64				pcie_aux_dbi_reg_addr;
	u64				mmu_pgt_addr;
	u64				mmu_dram_default_page_addr;
	u64				tpc_enabled_mask;
	u64				tpc_binning_mask;
	u64				dram_enabled_mask;
	u64				dram_binning_mask;
	u64				dram_hints_align_mask;
	u64				cfg_base_address;
	u64				mmu_cache_mng_addr;
	u64				mmu_cache_mng_size;
	u64				device_dma_offset_for_host_access;
	u64				host_base_address;
	u64				host_end_address;
	u64				max_freq_value;
	u64				engine_core_interrupt_reg_addr;
	u32				clk_pll_index;
	u32				mmu_pgt_size;
	u32				mmu_pte_size;
	u32				mmu_hop_table_size;
	u32				mmu_hop0_tables_total_size;
	u32				dram_page_size;
	u32				cfg_size;
	u32				sram_size;
	u32				max_asid;
	u32				num_of_events;
	u32				psoc_pci_pll_nr;
	u32				psoc_pci_pll_nf;
	u32				psoc_pci_pll_od;
	u32				psoc_pci_pll_div_factor;
	u32				psoc_timestamp_frequency;
	u32				high_pll;
	u32				cb_pool_cb_cnt;
	u32				cb_pool_cb_size;
	u32				decoder_enabled_mask;
	u32				decoder_binning_mask;
	u32				rotator_enabled_mask;
	u32				edma_enabled_mask;
	u32				edma_binning_mask;
	u32				max_pending_cs;
	u32				max_queues;
	u32				fw_preboot_cpu_boot_dev_sts0;
	u32				fw_preboot_cpu_boot_dev_sts1;
	u32				fw_bootfit_cpu_boot_dev_sts0;
	u32				fw_bootfit_cpu_boot_dev_sts1;
	u32				fw_app_cpu_boot_dev_sts0;
	u32				fw_app_cpu_boot_dev_sts1;
	u32				max_dec;
	u32				hmmu_hif_enabled_mask;
	u32				faulty_dram_cluster_map;
	u32				xbar_edge_enabled_mask;
	u32				device_mem_alloc_default_page_size;
	u32				num_engine_cores;
	u32				max_num_of_engines;
	u32				num_of_special_blocks;
	u32				glbl_err_cause_num;
	u32				hbw_flush_reg;
	u32				reserved_fw_mem_size;
	u16				collective_first_sob;
	u16				collective_first_mon;
	u16				sync_stream_first_sob;
	u16				sync_stream_first_mon;
	u16				first_available_user_sob[HL_MAX_DCORES];
	u16				first_available_user_mon[HL_MAX_DCORES];
	u16				first_available_user_interrupt;
	u16				first_available_cq[HL_MAX_DCORES];
	u16				user_interrupt_count;
	u16				user_dec_intr_count;
	u16				tpc_interrupt_id;
	u16				eq_interrupt_id;
	u16				cache_line_size;
	u16				server_type;
	u8				completion_queues_count;
	u8				completion_mode;
	u8				mme_master_slave_mode;
	u8				fw_security_enabled;
	u8				fw_cpu_boot_dev_sts0_valid;
	u8				fw_cpu_boot_dev_sts1_valid;
	u8				dram_supports_virtual_memory;
	u8				hard_reset_done_by_fw;
	u8				num_functional_hbms;
	u8				hints_range_reservation;
	u8				iatu_done_by_fw;
	u8				dynamic_fw_load;
	u8				gic_interrupts_enable;
	u8				use_get_power_for_reset_history;
	u8				supports_compute_reset;
	u8				allow_inference_soft_reset;
	u8				configurable_stop_on_err;
	u8				set_max_power_on_device_init;
	u8				supports_user_set_page_size;
	u8				dma_mask;
	u8				supports_advanced_cpucp_rc;
	u8				supports_engine_modes;
	u8				support_dynamic_resereved_fw_size;
};

/**
 * struct hl_fence - software synchronization primitive
 * @completion: fence is implemented using completion
 * @refcount: refcount for this fence
 * @cs_sequence: sequence of the corresponding command submission
 * @stream_master_qid_map: streams masters QID bitmap to represent all streams
 *                         masters QIDs that multi cs is waiting on
 * @error: mark this fence with error
 * @timestamp: timestamp upon completion
 * @mcs_handling_done: indicates that corresponding command submission has
 *                     finished msc handling, this does not mean it was part
 *                     of the mcs
 */
struct hl_fence {
	struct completion	completion;
	struct kref		refcount;
	u64			cs_sequence;
	u32			stream_master_qid_map;
	int			error;
	ktime_t			timestamp;
	u8			mcs_handling_done;
};

/**
 * struct hl_cs_compl - command submission completion object.
 * @base_fence: hl fence object.
 * @lock: spinlock to protect fence.
 * @hdev: habanalabs device structure.
 * @hw_sob: the H/W SOB used in this signal/wait CS.
 * @encaps_sig_hdl: encaps signals handler.
 * @cs_seq: command submission sequence number.
 * @type: type of the CS - signal/wait.
 * @sob_val: the SOB value that is used in this signal/wait CS.
 * @sob_group: the SOB group that is used in this collective wait CS.
 * @encaps_signals: indication whether it's a completion object of cs with
 * encaps signals or not.
 */
struct hl_cs_compl {
	struct hl_fence		base_fence;
	spinlock_t		lock;
	struct hl_device	*hdev;
	struct hl_hw_sob	*hw_sob;
	struct hl_cs_encaps_sig_handle *encaps_sig_hdl;
	u64			cs_seq;
	enum hl_cs_type		type;
	u16			sob_val;
	u16			sob_group;
	bool			encaps_signals;
};

/*
 * Command Buffers
 */

/**
 * struct hl_ts_buff - describes a timestamp buffer.
 * @kernel_buff_address: Holds the internal buffer's kernel virtual address.
 * @user_buff_address: Holds the user buffer's kernel virtual address.
 * @kernel_buff_size: Holds the internal kernel buffer size.
 */
struct hl_ts_buff {
	void			*kernel_buff_address;
	void			*user_buff_address;
	u32			kernel_buff_size;
};

struct hl_mmap_mem_buf;

/**
 * struct hl_mem_mgr - describes unified memory manager for mappable memory chunks.
 * @dev: back pointer to the owning device
 * @lock: protects handles
 * @handles: an idr holding all active handles to the memory buffers in the system.
 */
struct hl_mem_mgr {
	struct device *dev;
	spinlock_t lock;
	struct idr handles;
};

/**
 * struct hl_mmap_mem_buf_behavior - describes unified memory manager buffer behavior
 * @topic: string identifier used for logging
 * @mem_id: memory type identifier, embedded in the handle and used to identify
 *          the memory type by handle.
 * @alloc: callback executed on buffer allocation, shall allocate the memory,
 *         set it under buffer private, and set mappable size.
 * @mmap: callback executed on mmap, must map the buffer to vma
 * @release: callback executed on release, must free the resources used by the buffer
 */
struct hl_mmap_mem_buf_behavior {
	const char *topic;
	u64 mem_id;

	int (*alloc)(struct hl_mmap_mem_buf *buf, gfp_t gfp, void *args);
	int (*mmap)(struct hl_mmap_mem_buf *buf, struct vm_area_struct *vma, void *args);
	void (*release)(struct hl_mmap_mem_buf *buf);
};

/**
 * struct hl_mmap_mem_buf - describes a single unified memory buffer
 * @behavior: buffer behavior
 * @mmg: back pointer to the unified memory manager
 * @refcount: reference counter for buffer users
 * @private: pointer to buffer behavior private data
 * @mmap: atomic boolean indicating whether or not the buffer is mapped right now
 * @real_mapped_size: the actual size of buffer mapped, after part of it may be released,
 *                   may change at runtime.
 * @mappable_size: the original mappable size of the buffer, does not change after
 *                 the allocation.
 * @handle: the buffer id in mmg handles store
 */
struct hl_mmap_mem_buf {
	struct hl_mmap_mem_buf_behavior *behavior;
	struct hl_mem_mgr *mmg;
	struct kref refcount;
	void *private;
	atomic_t mmap;
	u64 real_mapped_size;
	u64 mappable_size;
	u64 handle;
};

/**
 * struct hl_cb - describes a Command Buffer.
 * @hdev: pointer to device this CB belongs to.
 * @ctx: pointer to the CB owner's context.
 * @buf: back pointer to the parent mappable memory buffer
 * @debugfs_list: node in debugfs list of command buffers.
 * @pool_list: node in pool list of command buffers.
 * @kernel_address: Holds the CB's kernel virtual address.
 * @virtual_addr: Holds the CB's virtual address.
 * @bus_address: Holds the CB's DMA address.
 * @size: holds the CB's size.
 * @roundup_size: holds the cb size after roundup to page size.
 * @cs_cnt: holds number of CS that this CB participates in.
 * @is_handle_destroyed: atomic boolean indicating whether or not the CB handle was destroyed.
 * @is_pool: true if CB was acquired from the pool, false otherwise.
 * @is_internal: internally allocated
 * @is_mmu_mapped: true if the CB is mapped to the device's MMU.
 */
struct hl_cb {
	struct hl_device	*hdev;
	struct hl_ctx		*ctx;
	struct hl_mmap_mem_buf	*buf;
	struct list_head	debugfs_list;
	struct list_head	pool_list;
	void			*kernel_address;
	u64			virtual_addr;
	dma_addr_t		bus_address;
	u32			size;
	u32			roundup_size;
	atomic_t		cs_cnt;
	atomic_t		is_handle_destroyed;
	u8			is_pool;
	u8			is_internal;
	u8			is_mmu_mapped;
};


/*
 * QUEUES
 */

struct hl_cs_job;

/* Queue length of external and HW queues */
#define HL_QUEUE_LENGTH			4096
#define HL_QUEUE_SIZE_IN_BYTES		(HL_QUEUE_LENGTH * HL_BD_SIZE)

#if (HL_MAX_JOBS_PER_CS > HL_QUEUE_LENGTH)
#error "HL_QUEUE_LENGTH must be greater than HL_MAX_JOBS_PER_CS"
#endif

/* HL_CQ_LENGTH is in units of struct hl_cq_entry */
#define HL_CQ_LENGTH			HL_QUEUE_LENGTH
#define HL_CQ_SIZE_IN_BYTES		(HL_CQ_LENGTH * HL_CQ_ENTRY_SIZE)

/* Must be power of 2 */
#define HL_EQ_LENGTH			64
#define HL_EQ_SIZE_IN_BYTES		(HL_EQ_LENGTH * HL_EQ_ENTRY_SIZE)

/* Host <-> CPU-CP shared memory size */
#define HL_CPU_ACCESSIBLE_MEM_SIZE	SZ_2M

/**
 * struct hl_sync_stream_properties -
 *     describes a H/W queue sync stream properties
 * @hw_sob: array of the used H/W SOBs by this H/W queue.
 * @next_sob_val: the next value to use for the currently used SOB.
 * @base_sob_id: the base SOB id of the SOBs used by this queue.
 * @base_mon_id: the base MON id of the MONs used by this queue.
 * @collective_mstr_mon_id: the MON ids of the MONs used by this master queue
 *                          in order to sync with all slave queues.
 * @collective_slave_mon_id: the MON id used by this slave queue in order to
 *                           sync with its master queue.
 * @collective_sob_id: current SOB id used by this collective slave queue
 *                     to signal its collective master queue upon completion.
 * @curr_sob_offset: the id offset to the currently used SOB from the
 *                   HL_RSVD_SOBS that are being used by this queue.
 */
struct hl_sync_stream_properties {
	struct hl_hw_sob hw_sob[HL_RSVD_SOBS];
	u16		next_sob_val;
	u16		base_sob_id;
	u16		base_mon_id;
	u16		collective_mstr_mon_id[HL_COLLECTIVE_RSVD_MSTR_MONS];
	u16		collective_slave_mon_id;
	u16		collective_sob_id;
	u8		curr_sob_offset;
};

/**
 * struct hl_encaps_signals_mgr - describes sync stream encapsulated signals
 * handlers manager
 * @lock: protects handles.
 * @handles: an idr to hold all encapsulated signals handles.
 */
struct hl_encaps_signals_mgr {
	spinlock_t		lock;
	struct idr		handles;
};

/**
 * struct hl_hw_queue - describes a H/W transport queue.
 * @shadow_queue: pointer to a shadow queue that holds pointers to jobs.
 * @sync_stream_prop: sync stream queue properties
 * @queue_type: type of queue.
 * @collective_mode: collective mode of current queue
 * @kernel_address: holds the queue's kernel virtual address.
 * @bus_address: holds the queue's DMA address.
 * @pi: holds the queue's pi value.
 * @ci: holds the queue's ci value, AS CALCULATED BY THE DRIVER (not real ci).
 * @hw_queue_id: the id of the H/W queue.
 * @cq_id: the id for the corresponding CQ for this H/W queue.
 * @msi_vec: the IRQ number of the H/W queue.
 * @int_queue_len: length of internal queue (number of entries).
 * @valid: is the queue valid (we have array of 32 queues, not all of them
 *         exist).
 * @supports_sync_stream: True if queue supports sync stream
 */
struct hl_hw_queue {
	struct hl_cs_job			**shadow_queue;
	struct hl_sync_stream_properties	sync_stream_prop;
	enum hl_queue_type			queue_type;
	enum hl_collective_mode			collective_mode;
	void					*kernel_address;
	dma_addr_t				bus_address;
	u32					pi;
	atomic_t				ci;
	u32					hw_queue_id;
	u32					cq_id;
	u32					msi_vec;
	u16					int_queue_len;
	u8					valid;
	u8					supports_sync_stream;
};

/**
 * struct hl_cq - describes a completion queue
 * @hdev: pointer to the device structure
 * @kernel_address: holds the queue's kernel virtual address
 * @bus_address: holds the queue's DMA address
 * @cq_idx: completion queue index in array
 * @hw_queue_id: the id of the matching H/W queue
 * @ci: ci inside the queue
 * @pi: pi inside the queue
 * @free_slots_cnt: counter of free slots in queue
 */
struct hl_cq {
	struct hl_device	*hdev;
	void			*kernel_address;
	dma_addr_t		bus_address;
	u32			cq_idx;
	u32			hw_queue_id;
	u32			ci;
	u32			pi;
	atomic_t		free_slots_cnt;
};

enum hl_user_interrupt_type {
	HL_USR_INTERRUPT_CQ = 0,
	HL_USR_INTERRUPT_DECODER,
	HL_USR_INTERRUPT_TPC,
	HL_USR_INTERRUPT_UNEXPECTED
};

/**
 * struct hl_user_interrupt - holds user interrupt information
 * @hdev: pointer to the device structure
 * @type: user interrupt type
 * @wait_list_head: head to the list of user threads pending on this interrupt
 * @wait_list_lock: protects wait_list_head
 * @timestamp: last timestamp taken upon interrupt
 * @interrupt_id: msix interrupt id
 */
struct hl_user_interrupt {
	struct hl_device		*hdev;
	enum hl_user_interrupt_type	type;
	struct list_head		wait_list_head;
	spinlock_t			wait_list_lock;
	ktime_t				timestamp;
	u32				interrupt_id;
};

/**
 * struct timestamp_reg_free_node - holds the timestamp registration free objects node
 * @free_objects_node: node in the list free_obj_jobs
 * @cq_cb: pointer to cq command buffer to be freed
 * @buf: pointer to timestamp buffer to be freed
 */
struct timestamp_reg_free_node {
	struct list_head	free_objects_node;
	struct hl_cb		*cq_cb;
	struct hl_mmap_mem_buf	*buf;
};

/* struct timestamp_reg_work_obj - holds the timestamp registration free objects job
 * the job will be to pass over the free_obj_jobs list and put refcount to objects
 * in each node of the list
 * @free_obj: workqueue object to free timestamp registration node objects
 * @hdev: pointer to the device structure
 * @free_obj_head: list of free jobs nodes (node type timestamp_reg_free_node)
 */
struct timestamp_reg_work_obj {
	struct work_struct	free_obj;
	struct hl_device	*hdev;
	struct list_head	*free_obj_head;
};

/* struct timestamp_reg_info - holds the timestamp registration related data.
 * @buf: pointer to the timestamp buffer which include both user/kernel buffers.
 *       relevant only when doing timestamps records registration.
 * @cq_cb: pointer to CQ counter CB.
 * @interrupt: interrupt that the node hanged on it's wait list.
 * @timestamp_kernel_addr: timestamp handle address, where to set timestamp
 *                         relevant only when doing timestamps records
 *                         registration.
 * @in_use: indicates if the node already in use. relevant only when doing
 *          timestamps records registration, since in this case the driver
 *          will have it's own buffer which serve as a records pool instead of
 *          allocating records dynamically.
 */
struct timestamp_reg_info {
	struct hl_mmap_mem_buf		*buf;
	struct hl_cb			*cq_cb;
	struct hl_user_interrupt	*interrupt;
	u64				*timestamp_kernel_addr;
	bool				in_use;
};

/**
 * struct hl_user_pending_interrupt - holds a context to a user thread
 *                                    pending on an interrupt
 * @ts_reg_info: holds the timestamps registration nodes info
 * @wait_list_node: node in the list of user threads pending on an interrupt
 * @fence: hl fence object for interrupt completion
 * @cq_target_value: CQ target value
 * @cq_kernel_addr: CQ kernel address, to be used in the cq interrupt
 *                  handler for target value comparison
 */
struct hl_user_pending_interrupt {
	struct timestamp_reg_info	ts_reg_info;
	struct list_head		wait_list_node;
	struct hl_fence			fence;
	u64				cq_target_value;
	u64				*cq_kernel_addr;
};

/**
 * struct hl_eq - describes the event queue (single one per device)
 * @hdev: pointer to the device structure
 * @kernel_address: holds the queue's kernel virtual address
 * @bus_address: holds the queue's DMA address
 * @ci: ci inside the queue
 * @prev_eqe_index: the index of the previous event queue entry. The index of
 *                  the current entry's index must be +1 of the previous one.
 * @check_eqe_index: do we need to check the index of the current entry vs. the
 *                   previous one. This is for backward compatibility with older
 *                   firmwares
 */
struct hl_eq {
	struct hl_device	*hdev;
	void			*kernel_address;
	dma_addr_t		bus_address;
	u32			ci;
	u32			prev_eqe_index;
	bool			check_eqe_index;
};

/**
 * struct hl_dec - describes a decoder sw instance.
 * @hdev: pointer to the device structure.
 * @abnrm_intr_work: workqueue work item to run when decoder generates an error interrupt.
 * @core_id: ID of the decoder.
 * @base_addr: base address of the decoder.
 */
struct hl_dec {
	struct hl_device	*hdev;
	struct work_struct	abnrm_intr_work;
	u32			core_id;
	u32			base_addr;
};

/**
 * enum hl_asic_type - supported ASIC types.
 * @ASIC_INVALID: Invalid ASIC type.
 * @ASIC_GOYA: Goya device (HL-1000).
 * @ASIC_GAUDI: Gaudi device (HL-2000).
 * @ASIC_GAUDI_SEC: Gaudi secured device (HL-2000).
 * @ASIC_GAUDI2: Gaudi2 device.
 * @ASIC_GAUDI2B: Gaudi2B device.
 */
enum hl_asic_type {
	ASIC_INVALID,
	ASIC_GOYA,
	ASIC_GAUDI,
	ASIC_GAUDI_SEC,
	ASIC_GAUDI2,
	ASIC_GAUDI2B,
};

struct hl_cs_parser;

/**
 * enum hl_pm_mng_profile - power management profile.
 * @PM_AUTO: internal clock is set by the Linux driver.
 * @PM_MANUAL: internal clock is set by the user.
 * @PM_LAST: last power management type.
 */
enum hl_pm_mng_profile {
	PM_AUTO = 1,
	PM_MANUAL,
	PM_LAST
};

/**
 * enum hl_pll_frequency - PLL frequency.
 * @PLL_HIGH: high frequency.
 * @PLL_LOW: low frequency.
 * @PLL_LAST: last frequency values that were configured by the user.
 */
enum hl_pll_frequency {
	PLL_HIGH = 1,
	PLL_LOW,
	PLL_LAST
};

#define PLL_REF_CLK 50

enum div_select_defs {
	DIV_SEL_REF_CLK = 0,
	DIV_SEL_PLL_CLK = 1,
	DIV_SEL_DIVIDED_REF = 2,
	DIV_SEL_DIVIDED_PLL = 3,
};

enum debugfs_access_type {
	DEBUGFS_READ8,
	DEBUGFS_WRITE8,
	DEBUGFS_READ32,
	DEBUGFS_WRITE32,
	DEBUGFS_READ64,
	DEBUGFS_WRITE64,
};

enum pci_region {
	PCI_REGION_CFG,
	PCI_REGION_SRAM,
	PCI_REGION_DRAM,
	PCI_REGION_SP_SRAM,
	PCI_REGION_NUMBER,
};

/**
 * struct pci_mem_region - describe memory region in a PCI bar
 * @region_base: region base address
 * @region_size: region size
 * @bar_size: size of the BAR
 * @offset_in_bar: region offset into the bar
 * @bar_id: bar ID of the region
 * @used: if used 1, otherwise 0
 */
struct pci_mem_region {
	u64 region_base;
	u64 region_size;
	u64 bar_size;
	u64 offset_in_bar;
	u8 bar_id;
	u8 used;
};

/**
 * struct static_fw_load_mgr - static FW load manager
 * @preboot_version_max_off: max offset to preboot version
 * @boot_fit_version_max_off: max offset to boot fit version
 * @kmd_msg_to_cpu_reg: register address for KDM->CPU messages
 * @cpu_cmd_status_to_host_reg: register address for CPU command status response
 * @cpu_boot_status_reg: boot status register
 * @cpu_boot_dev_status0_reg: boot device status register 0
 * @cpu_boot_dev_status1_reg: boot device status register 1
 * @boot_err0_reg: boot error register 0
 * @boot_err1_reg: boot error register 1
 * @preboot_version_offset_reg: SRAM offset to preboot version register
 * @boot_fit_version_offset_reg: SRAM offset to boot fit version register
 * @sram_offset_mask: mask for getting offset into the SRAM
 * @cpu_reset_wait_msec: used when setting WFE via kmd_msg_to_cpu_reg
 */
struct static_fw_load_mgr {
	u64 preboot_version_max_off;
	u64 boot_fit_version_max_off;
	u32 kmd_msg_to_cpu_reg;
	u32 cpu_cmd_status_to_host_reg;
	u32 cpu_boot_status_reg;
	u32 cpu_boot_dev_status0_reg;
	u32 cpu_boot_dev_status1_reg;
	u32 boot_err0_reg;
	u32 boot_err1_reg;
	u32 preboot_version_offset_reg;
	u32 boot_fit_version_offset_reg;
	u32 sram_offset_mask;
	u32 cpu_reset_wait_msec;
};

/**
 * struct fw_response - FW response to LKD command
 * @ram_offset: descriptor offset into the RAM
 * @ram_type: RAM type containing the descriptor (SRAM/DRAM)
 * @status: command status
 */
struct fw_response {
	u32 ram_offset;
	u8 ram_type;
	u8 status;
};

/**
 * struct dynamic_fw_load_mgr - dynamic FW load manager
 * @response: FW to LKD response
 * @comm_desc: the communication descriptor with FW
 * @image_region: region to copy the FW image to
 * @fw_image_size: size of FW image to load
 * @wait_for_bl_timeout: timeout for waiting for boot loader to respond
 * @fw_desc_valid: true if FW descriptor has been validated and hence the data can be used
 */
struct dynamic_fw_load_mgr {
	struct fw_response response;
	struct lkd_fw_comms_desc comm_desc;
	struct pci_mem_region *image_region;
	size_t fw_image_size;
	u32 wait_for_bl_timeout;
	bool fw_desc_valid;
};

/**
 * struct pre_fw_load_props - needed properties for pre-FW load
 * @cpu_boot_status_reg: cpu_boot_status register address
 * @sts_boot_dev_sts0_reg: sts_boot_dev_sts0 register address
 * @sts_boot_dev_sts1_reg: sts_boot_dev_sts1 register address
 * @boot_err0_reg: boot_err0 register address
 * @boot_err1_reg: boot_err1 register address
 * @wait_for_preboot_timeout: timeout to poll for preboot ready
 */
struct pre_fw_load_props {
	u32 cpu_boot_status_reg;
	u32 sts_boot_dev_sts0_reg;
	u32 sts_boot_dev_sts1_reg;
	u32 boot_err0_reg;
	u32 boot_err1_reg;
	u32 wait_for_preboot_timeout;
};

/**
 * struct fw_image_props - properties of FW image
 * @image_name: name of the image
 * @src_off: offset in src FW to copy from
 * @copy_size: amount of bytes to copy (0 to copy the whole binary)
 */
struct fw_image_props {
	char *image_name;
	u32 src_off;
	u32 copy_size;
};

/**
 * struct fw_load_mgr - manager FW loading process
 * @dynamic_loader: specific structure for dynamic load
 * @static_loader: specific structure for static load
 * @pre_fw_load_props: parameter for pre FW load
 * @boot_fit_img: boot fit image properties
 * @linux_img: linux image properties
 * @cpu_timeout: CPU response timeout in usec
 * @boot_fit_timeout: Boot fit load timeout in usec
 * @skip_bmc: should BMC be skipped
 * @sram_bar_id: SRAM bar ID
 * @dram_bar_id: DRAM bar ID
 * @fw_comp_loaded: bitmask of loaded FW components. set bit meaning loaded
 *                  component. values are set according to enum hl_fw_types.
 */
struct fw_load_mgr {
	union {
		struct dynamic_fw_load_mgr dynamic_loader;
		struct static_fw_load_mgr static_loader;
	};
	struct pre_fw_load_props pre_fw_load;
	struct fw_image_props boot_fit_img;
	struct fw_image_props linux_img;
	u32 cpu_timeout;
	u32 boot_fit_timeout;
	u8 skip_bmc;
	u8 sram_bar_id;
	u8 dram_bar_id;
	u8 fw_comp_loaded;
};

struct hl_cs;

/**
 * struct engines_data - asic engines data
 * @buf: buffer for engines data in ascii
 * @actual_size: actual size of data that was written by the driver to the allocated buffer
 * @allocated_buf_size: total size of allocated buffer
 */
struct engines_data {
	char *buf;
	int actual_size;
	u32 allocated_buf_size;
};

/**
 * struct hl_asic_funcs - ASIC specific functions that are can be called from
 *                        common code.
 * @early_init: sets up early driver state (pre sw_init), doesn't configure H/W.
 * @early_fini: tears down what was done in early_init.
 * @late_init: sets up late driver/hw state (post hw_init) - Optional.
 * @late_fini: tears down what was done in late_init (pre hw_fini) - Optional.
 * @sw_init: sets up driver state, does not configure H/W.
 * @sw_fini: tears down driver state, does not configure H/W.
 * @hw_init: sets up the H/W state.
 * @hw_fini: tears down the H/W state.
 * @halt_engines: halt engines, needed for reset sequence. This also disables
 *                interrupts from the device. Should be called before
 *                hw_fini and before CS rollback.
 * @suspend: handles IP specific H/W or SW changes for suspend.
 * @resume: handles IP specific H/W or SW changes for resume.
 * @mmap: maps a memory.
 * @ring_doorbell: increment PI on a given QMAN.
 * @pqe_write: Write the PQ entry to the PQ. This is ASIC-specific
 *             function because the PQs are located in different memory areas
 *             per ASIC (SRAM, DRAM, Host memory) and therefore, the method of
 *             writing the PQE must match the destination memory area
 *             properties.
 * @asic_dma_alloc_coherent: Allocate coherent DMA memory by calling
 *                           dma_alloc_coherent(). This is ASIC function because
 *                           its implementation is not trivial when the driver
 *                           is loaded in simulation mode (not upstreamed).
 * @asic_dma_free_coherent:  Free coherent DMA memory by calling
 *                           dma_free_coherent(). This is ASIC function because
 *                           its implementation is not trivial when the driver
 *                           is loaded in simulation mode (not upstreamed).
 * @scrub_device_mem: Scrub the entire SRAM and DRAM.
 * @scrub_device_dram: Scrub the dram memory of the device.
 * @get_int_queue_base: get the internal queue base address.
 * @test_queues: run simple test on all queues for sanity check.
 * @asic_dma_pool_zalloc: small DMA allocation of coherent memory from DMA pool.
 *                        size of allocation is HL_DMA_POOL_BLK_SIZE.
 * @asic_dma_pool_free: free small DMA allocation from pool.
 * @cpu_accessible_dma_pool_alloc: allocate CPU PQ packet from DMA pool.
 * @cpu_accessible_dma_pool_free: free CPU PQ packet from DMA pool.
 * @asic_dma_unmap_single: unmap a single DMA buffer
 * @asic_dma_map_single: map a single buffer to a DMA
 * @hl_dma_unmap_sgtable: DMA unmap scatter-gather table.
 * @cs_parser: parse Command Submission.
 * @asic_dma_map_sgtable: DMA map scatter-gather table.
 * @add_end_of_cb_packets: Add packets to the end of CB, if device requires it.
 * @update_eq_ci: update event queue CI.
 * @context_switch: called upon ASID context switch.
 * @restore_phase_topology: clear all SOBs amd MONs.
 * @debugfs_read_dma: debug interface for reading up to 2MB from the device's
 *                    internal memory via DMA engine.
 * @add_device_attr: add ASIC specific device attributes.
 * @handle_eqe: handle event queue entry (IRQ) from CPU-CP.
 * @get_events_stat: retrieve event queue entries histogram.
 * @read_pte: read MMU page table entry from DRAM.
 * @write_pte: write MMU page table entry to DRAM.
 * @mmu_invalidate_cache: flush MMU STLB host/DRAM cache, either with soft
 *                        (L1 only) or hard (L0 & L1) flush.
 * @mmu_invalidate_cache_range: flush specific MMU STLB cache lines with ASID-VA-size mask.
 * @mmu_prefetch_cache_range: pre-fetch specific MMU STLB cache lines with ASID-VA-size mask.
 * @send_heartbeat: send is-alive packet to CPU-CP and verify response.
 * @debug_coresight: perform certain actions on Coresight for debugging.
 * @is_device_idle: return true if device is idle, false otherwise.
 * @compute_reset_late_init: perform certain actions needed after a compute reset
 * @hw_queues_lock: acquire H/W queues lock.
 * @hw_queues_unlock: release H/W queues lock.
 * @get_pci_id: retrieve PCI ID.
 * @get_eeprom_data: retrieve EEPROM data from F/W.
 * @get_monitor_dump: retrieve monitor registers dump from F/W.
 * @send_cpu_message: send message to F/W. If the message is timedout, the
 *                    driver will eventually reset the device. The timeout can
 *                    be determined by the calling function or it can be 0 and
 *                    then the timeout is the default timeout for the specific
 *                    ASIC
 * @get_hw_state: retrieve the H/W state
 * @pci_bars_map: Map PCI BARs.
 * @init_iatu: Initialize the iATU unit inside the PCI controller.
 * @rreg: Read a register. Needed for simulator support.
 * @wreg: Write a register. Needed for simulator support.
 * @halt_coresight: stop the ETF and ETR traces.
 * @ctx_init: context dependent initialization.
 * @ctx_fini: context dependent cleanup.
 * @pre_schedule_cs: Perform pre-CS-scheduling operations.
 * @get_queue_id_for_cq: Get the H/W queue id related to the given CQ index.
 * @load_firmware_to_device: load the firmware to the device's memory
 * @load_boot_fit_to_device: load boot fit to device's memory
 * @get_signal_cb_size: Get signal CB size.
 * @get_wait_cb_size: Get wait CB size.
 * @gen_signal_cb: Generate a signal CB.
 * @gen_wait_cb: Generate a wait CB.
 * @reset_sob: Reset a SOB.
 * @reset_sob_group: Reset SOB group
 * @get_device_time: Get the device time.
 * @pb_print_security_errors: print security errors according block and cause
 * @collective_wait_init_cs: Generate collective master/slave packets
 *                           and place them in the relevant cs jobs
 * @collective_wait_create_jobs: allocate collective wait cs jobs
 * @get_dec_base_addr: get the base address of a given decoder.
 * @scramble_addr: Routine to scramble the address prior of mapping it
 *                 in the MMU.
 * @descramble_addr: Routine to de-scramble the address prior of
 *                   showing it to users.
 * @ack_protection_bits_errors: ack and dump all security violations
 * @get_hw_block_id: retrieve a HW block id to be used by the user to mmap it.
 *                   also returns the size of the block if caller supplies
 *                   a valid pointer for it
 * @hw_block_mmap: mmap a HW block with a given id.
 * @enable_events_from_fw: send interrupt to firmware to notify them the
 *                         driver is ready to receive asynchronous events. This
 *                         function should be called during the first init and
 *                         after every hard-reset of the device
 * @ack_mmu_errors: check and ack mmu errors, page fault, access violation.
 * @get_msi_info: Retrieve asic-specific MSI ID of the f/w async event
 * @map_pll_idx_to_fw_idx: convert driver specific per asic PLL index to
 *                         generic f/w compatible PLL Indexes
 * @init_firmware_preload_params: initialize pre FW-load parameters.
 * @init_firmware_loader: initialize data for FW loader.
 * @init_cpu_scrambler_dram: Enable CPU specific DRAM scrambling
 * @state_dump_init: initialize constants required for state dump
 * @get_sob_addr: get SOB base address offset.
 * @set_pci_memory_regions: setting properties of PCI memory regions
 * @get_stream_master_qid_arr: get pointer to stream masters QID array
 * @check_if_razwi_happened: check if there was a razwi due to RR violation.
 * @access_dev_mem: access device memory
 * @set_dram_bar_base: set the base of the DRAM BAR
 * @set_engine_cores: set a config command to engine cores
 * @set_engines: set a config command to user engines
 * @send_device_activity: indication to FW about device availability
 * @set_dram_properties: set DRAM related properties.
 * @set_binning_masks: set binning/enable masks for all relevant components.
 */
struct hl_asic_funcs {
	int (*early_init)(struct hl_device *hdev);
	int (*early_fini)(struct hl_device *hdev);
	int (*late_init)(struct hl_device *hdev);
	void (*late_fini)(struct hl_device *hdev);
	int (*sw_init)(struct hl_device *hdev);
	int (*sw_fini)(struct hl_device *hdev);
	int (*hw_init)(struct hl_device *hdev);
	int (*hw_fini)(struct hl_device *hdev, bool hard_reset, bool fw_reset);
	void (*halt_engines)(struct hl_device *hdev, bool hard_reset, bool fw_reset);
	int (*suspend)(struct hl_device *hdev);
	int (*resume)(struct hl_device *hdev);
	int (*mmap)(struct hl_device *hdev, struct vm_area_struct *vma,
			void *cpu_addr, dma_addr_t dma_addr, size_t size);
	void (*ring_doorbell)(struct hl_device *hdev, u32 hw_queue_id, u32 pi);
	void (*pqe_write)(struct hl_device *hdev, __le64 *pqe,
			struct hl_bd *bd);
	void* (*asic_dma_alloc_coherent)(struct hl_device *hdev, size_t size,
					dma_addr_t *dma_handle, gfp_t flag);
	void (*asic_dma_free_coherent)(struct hl_device *hdev, size_t size,
					void *cpu_addr, dma_addr_t dma_handle);
	int (*scrub_device_mem)(struct hl_device *hdev);
	int (*scrub_device_dram)(struct hl_device *hdev, u64 val);
	void* (*get_int_queue_base)(struct hl_device *hdev, u32 queue_id,
				dma_addr_t *dma_handle, u16 *queue_len);
	int (*test_queues)(struct hl_device *hdev);
	void* (*asic_dma_pool_zalloc)(struct hl_device *hdev, size_t size,
				gfp_t mem_flags, dma_addr_t *dma_handle);
	void (*asic_dma_pool_free)(struct hl_device *hdev, void *vaddr,
				dma_addr_t dma_addr);
	void* (*cpu_accessible_dma_pool_alloc)(struct hl_device *hdev,
				size_t size, dma_addr_t *dma_handle);
	void (*cpu_accessible_dma_pool_free)(struct hl_device *hdev,
				size_t size, void *vaddr);
	void (*asic_dma_unmap_single)(struct hl_device *hdev,
				dma_addr_t dma_addr, int len,
				enum dma_data_direction dir);
	dma_addr_t (*asic_dma_map_single)(struct hl_device *hdev,
				void *addr, int len,
				enum dma_data_direction dir);
	void (*hl_dma_unmap_sgtable)(struct hl_device *hdev,
				struct sg_table *sgt,
				enum dma_data_direction dir);
	int (*cs_parser)(struct hl_device *hdev, struct hl_cs_parser *parser);
	int (*asic_dma_map_sgtable)(struct hl_device *hdev, struct sg_table *sgt,
				enum dma_data_direction dir);
	void (*add_end_of_cb_packets)(struct hl_device *hdev,
					void *kernel_address, u32 len,
					u32 original_len,
					u64 cq_addr, u32 cq_val, u32 msix_num,
					bool eb);
	void (*update_eq_ci)(struct hl_device *hdev, u32 val);
	int (*context_switch)(struct hl_device *hdev, u32 asid);
	void (*restore_phase_topology)(struct hl_device *hdev);
	int (*debugfs_read_dma)(struct hl_device *hdev, u64 addr, u32 size,
				void *blob_addr);
	void (*add_device_attr)(struct hl_device *hdev, struct attribute_group *dev_clk_attr_grp,
				struct attribute_group *dev_vrm_attr_grp);
	void (*handle_eqe)(struct hl_device *hdev,
				struct hl_eq_entry *eq_entry);
	void* (*get_events_stat)(struct hl_device *hdev, bool aggregate,
				u32 *size);
	u64 (*read_pte)(struct hl_device *hdev, u64 addr);
	void (*write_pte)(struct hl_device *hdev, u64 addr, u64 val);
	int (*mmu_invalidate_cache)(struct hl_device *hdev, bool is_hard,
					u32 flags);
	int (*mmu_invalidate_cache_range)(struct hl_device *hdev, bool is_hard,
				u32 flags, u32 asid, u64 va, u64 size);
	int (*mmu_prefetch_cache_range)(struct hl_ctx *ctx, u32 flags, u32 asid, u64 va, u64 size);
	int (*send_heartbeat)(struct hl_device *hdev);
	int (*debug_coresight)(struct hl_device *hdev, struct hl_ctx *ctx, void *data);
	bool (*is_device_idle)(struct hl_device *hdev, u64 *mask_arr, u8 mask_len,
				struct engines_data *e);
	int (*compute_reset_late_init)(struct hl_device *hdev);
	void (*hw_queues_lock)(struct hl_device *hdev);
	void (*hw_queues_unlock)(struct hl_device *hdev);
	u32 (*get_pci_id)(struct hl_device *hdev);
	int (*get_eeprom_data)(struct hl_device *hdev, void *data, size_t max_size);
	int (*get_monitor_dump)(struct hl_device *hdev, void *data);
	int (*send_cpu_message)(struct hl_device *hdev, u32 *msg,
				u16 len, u32 timeout, u64 *result);
	int (*pci_bars_map)(struct hl_device *hdev);
	int (*init_iatu)(struct hl_device *hdev);
	u32 (*rreg)(struct hl_device *hdev, u32 reg);
	void (*wreg)(struct hl_device *hdev, u32 reg, u32 val);
	void (*halt_coresight)(struct hl_device *hdev, struct hl_ctx *ctx);
	int (*ctx_init)(struct hl_ctx *ctx);
	void (*ctx_fini)(struct hl_ctx *ctx);
	int (*pre_schedule_cs)(struct hl_cs *cs);
	u32 (*get_queue_id_for_cq)(struct hl_device *hdev, u32 cq_idx);
	int (*load_firmware_to_device)(struct hl_device *hdev);
	int (*load_boot_fit_to_device)(struct hl_device *hdev);
	u32 (*get_signal_cb_size)(struct hl_device *hdev);
	u32 (*get_wait_cb_size)(struct hl_device *hdev);
	u32 (*gen_signal_cb)(struct hl_device *hdev, void *data, u16 sob_id,
			u32 size, bool eb);
	u32 (*gen_wait_cb)(struct hl_device *hdev,
			struct hl_gen_wait_properties *prop);
	void (*reset_sob)(struct hl_device *hdev, void *data);
	void (*reset_sob_group)(struct hl_device *hdev, u16 sob_group);
	u64 (*get_device_time)(struct hl_device *hdev);
	void (*pb_print_security_errors)(struct hl_device *hdev,
			u32 block_addr, u32 cause, u32 offended_addr);
	int (*collective_wait_init_cs)(struct hl_cs *cs);
	int (*collective_wait_create_jobs)(struct hl_device *hdev,
			struct hl_ctx *ctx, struct hl_cs *cs,
			u32 wait_queue_id, u32 collective_engine_id,
			u32 encaps_signal_offset);
	u32 (*get_dec_base_addr)(struct hl_device *hdev, u32 core_id);
	u64 (*scramble_addr)(struct hl_device *hdev, u64 addr);
	u64 (*descramble_addr)(struct hl_device *hdev, u64 addr);
	void (*ack_protection_bits_errors)(struct hl_device *hdev);
	int (*get_hw_block_id)(struct hl_device *hdev, u64 block_addr,
				u32 *block_size, u32 *block_id);
	int (*hw_block_mmap)(struct hl_device *hdev, struct vm_area_struct *vma,
			u32 block_id, u32 block_size);
	void (*enable_events_from_fw)(struct hl_device *hdev);
	int (*ack_mmu_errors)(struct hl_device *hdev, u64 mmu_cap_mask);
	void (*get_msi_info)(__le32 *table);
	int (*map_pll_idx_to_fw_idx)(u32 pll_idx);
	void (*init_firmware_preload_params)(struct hl_device *hdev);
	void (*init_firmware_loader)(struct hl_device *hdev);
	void (*init_cpu_scrambler_dram)(struct hl_device *hdev);
	void (*state_dump_init)(struct hl_device *hdev);
	u32 (*get_sob_addr)(struct hl_device *hdev, u32 sob_id);
	void (*set_pci_memory_regions)(struct hl_device *hdev);
	u32* (*get_stream_master_qid_arr)(void);
	void (*check_if_razwi_happened)(struct hl_device *hdev);
	int (*mmu_get_real_page_size)(struct hl_device *hdev, struct hl_mmu_properties *mmu_prop,
					u32 page_size, u32 *real_page_size, bool is_dram_addr);
	int (*access_dev_mem)(struct hl_device *hdev, enum pci_region region_type,
				u64 addr, u64 *val, enum debugfs_access_type acc_type);
	u64 (*set_dram_bar_base)(struct hl_device *hdev, u64 addr);
	int (*set_engine_cores)(struct hl_device *hdev, u32 *core_ids,
					u32 num_cores, u32 core_command);
	int (*set_engines)(struct hl_device *hdev, u32 *engine_ids,
					u32 num_engines, u32 engine_command);
	int (*send_device_activity)(struct hl_device *hdev, bool open);
	int (*set_dram_properties)(struct hl_device *hdev);
	int (*set_binning_masks)(struct hl_device *hdev);
};


/*
 * CONTEXTS
 */

#define HL_KERNEL_ASID_ID	0

/**
 * enum hl_va_range_type - virtual address range type.
 * @HL_VA_RANGE_TYPE_HOST: range type of host pages
 * @HL_VA_RANGE_TYPE_HOST_HUGE: range type of host huge pages
 * @HL_VA_RANGE_TYPE_DRAM: range type of dram pages
 */
enum hl_va_range_type {
	HL_VA_RANGE_TYPE_HOST,
	HL_VA_RANGE_TYPE_HOST_HUGE,
	HL_VA_RANGE_TYPE_DRAM,
	HL_VA_RANGE_TYPE_MAX
};

/**
 * struct hl_va_range - virtual addresses range.
 * @lock: protects the virtual addresses list.
 * @list: list of virtual addresses blocks available for mappings.
 * @start_addr: range start address.
 * @end_addr: range end address.
 * @page_size: page size of this va range.
 */
struct hl_va_range {
	struct mutex		lock;
	struct list_head	list;
	u64			start_addr;
	u64			end_addr;
	u32			page_size;
};

/**
 * struct hl_cs_counters_atomic - command submission counters
 * @out_of_mem_drop_cnt: dropped due to memory allocation issue
 * @parsing_drop_cnt: dropped due to error in packet parsing
 * @queue_full_drop_cnt: dropped due to queue full
 * @device_in_reset_drop_cnt: dropped due to device in reset
 * @max_cs_in_flight_drop_cnt: dropped due to maximum CS in-flight
 * @validation_drop_cnt: dropped due to error in validation
 */
struct hl_cs_counters_atomic {
	atomic64_t out_of_mem_drop_cnt;
	atomic64_t parsing_drop_cnt;
	atomic64_t queue_full_drop_cnt;
	atomic64_t device_in_reset_drop_cnt;
	atomic64_t max_cs_in_flight_drop_cnt;
	atomic64_t validation_drop_cnt;
};

/**
 * struct hl_dmabuf_priv - a dma-buf private object.
 * @dmabuf: pointer to dma-buf object.
 * @ctx: pointer to the dma-buf owner's context.
 * @phys_pg_pack: pointer to physical page pack if the dma-buf was exported
 *                where virtual memory is supported.
 * @memhash_hnode: pointer to the memhash node. this object holds the export count.
 * @device_address: physical address of the device's memory. Relevant only
 *                  if phys_pg_pack is NULL (dma-buf was exported from address).
 *                  The total size can be taken from the dmabuf object.
 */
struct hl_dmabuf_priv {
	struct dma_buf			*dmabuf;
	struct hl_ctx			*ctx;
	struct hl_vm_phys_pg_pack	*phys_pg_pack;
	struct hl_vm_hash_node		*memhash_hnode;
	uint64_t			device_address;
};

#define HL_CS_OUTCOME_HISTORY_LEN 256

/**
 * struct hl_cs_outcome - represents a single completed CS outcome
 * @list_link: link to either container's used list or free list
 * @map_link: list to the container hash map
 * @ts: completion ts
 * @seq: the original cs sequence
 * @error: error code cs completed with, if any
 */
struct hl_cs_outcome {
	struct list_head list_link;
	struct hlist_node map_link;
	ktime_t ts;
	u64 seq;
	int error;
};

/**
 * struct hl_cs_outcome_store - represents a limited store of completed CS outcomes
 * @outcome_map: index of completed CS searchable by sequence number
 * @used_list: list of outcome objects currently in use
 * @free_list: list of outcome objects currently not in use
 * @nodes_pool: a static pool of pre-allocated outcome objects
 * @db_lock: any operation on the store must take this lock
 */
struct hl_cs_outcome_store {
	DECLARE_HASHTABLE(outcome_map, 8);
	struct list_head used_list;
	struct list_head free_list;
	struct hl_cs_outcome nodes_pool[HL_CS_OUTCOME_HISTORY_LEN];
	spinlock_t db_lock;
};

/**
 * struct hl_ctx - user/kernel context.
 * @mem_hash: holds mapping from virtual address to virtual memory area
 *		descriptor (hl_vm_phys_pg_list or hl_userptr).
 * @mmu_shadow_hash: holds a mapping from shadow address to pgt_info structure.
 * @hr_mmu_phys_hash: if host-resident MMU is used, holds a mapping from
 *                    MMU-hop-page physical address to its host-resident
 *                    pgt_info structure.
 * @hpriv: pointer to the private (Kernel Driver) data of the process (fd).
 * @hdev: pointer to the device structure.
 * @refcount: reference counter for the context. Context is released only when
 *		this hits 0. It is incremented on CS and CS_WAIT.
 * @cs_pending: array of hl fence objects representing pending CS.
 * @outcome_store: storage data structure used to remember outcomes of completed
 *                 command submissions for a long time after CS id wraparound.
 * @va_range: holds available virtual addresses for host and dram mappings.
 * @mem_hash_lock: protects the mem_hash.
 * @hw_block_list_lock: protects the HW block memory list.
 * @ts_reg_lock: timestamp registration ioctls lock.
 * @debugfs_list: node in debugfs list of contexts.
 * @hw_block_mem_list: list of HW block virtual mapped addresses.
 * @cs_counters: context command submission counters.
 * @cb_va_pool: device VA pool for command buffers which are mapped to the
 *              device's MMU.
 * @sig_mgr: encaps signals handle manager.
 * @cb_va_pool_base: the base address for the device VA pool
 * @cs_sequence: sequence number for CS. Value is assigned to a CS and passed
 *			to user so user could inquire about CS. It is used as
 *			index to cs_pending array.
 * @dram_default_hops: array that holds all hops addresses needed for default
 *                     DRAM mapping.
 * @cs_lock: spinlock to protect cs_sequence.
 * @dram_phys_mem: amount of used physical DRAM memory by this context.
 * @thread_ctx_switch_token: token to prevent multiple threads of the same
 *				context	from running the context switch phase.
 *				Only a single thread should run it.
 * @thread_ctx_switch_wait_token: token to prevent the threads that didn't run
 *				the context switch phase from moving to their
 *				execution phase before the context switch phase
 *				has finished.
 * @asid: context's unique address space ID in the device's MMU.
 * @handle: context's opaque handle for user
 */
struct hl_ctx {
	DECLARE_HASHTABLE(mem_hash, MEM_HASH_TABLE_BITS);
	DECLARE_HASHTABLE(mmu_shadow_hash, MMU_HASH_TABLE_BITS);
	DECLARE_HASHTABLE(hr_mmu_phys_hash, MMU_HASH_TABLE_BITS);
	struct hl_fpriv			*hpriv;
	struct hl_device		*hdev;
	struct kref			refcount;
	struct hl_fence			**cs_pending;
	struct hl_cs_outcome_store	outcome_store;
	struct hl_va_range		*va_range[HL_VA_RANGE_TYPE_MAX];
	struct mutex			mem_hash_lock;
	struct mutex			hw_block_list_lock;
	struct mutex			ts_reg_lock;
	struct list_head		debugfs_list;
	struct list_head		hw_block_mem_list;
	struct hl_cs_counters_atomic	cs_counters;
	struct gen_pool			*cb_va_pool;
	struct hl_encaps_signals_mgr	sig_mgr;
	u64				cb_va_pool_base;
	u64				cs_sequence;
	u64				*dram_default_hops;
	spinlock_t			cs_lock;
	atomic64_t			dram_phys_mem;
	atomic_t			thread_ctx_switch_token;
	u32				thread_ctx_switch_wait_token;
	u32				asid;
	u32				handle;
};

/**
 * struct hl_ctx_mgr - for handling multiple contexts.
 * @lock: protects ctx_handles.
 * @handles: idr to hold all ctx handles.
 */
struct hl_ctx_mgr {
	struct mutex	lock;
	struct idr	handles;
};


/*
 * COMMAND SUBMISSIONS
 */

/**
 * struct hl_userptr - memory mapping chunk information
 * @vm_type: type of the VM.
 * @job_node: linked-list node for hanging the object on the Job's list.
 * @pages: pointer to struct page array
 * @npages: size of @pages array
 * @sgt: pointer to the scatter-gather table that holds the pages.
 * @dir: for DMA unmapping, the direction must be supplied, so save it.
 * @debugfs_list: node in debugfs list of command submissions.
 * @pid: the pid of the user process owning the memory
 * @addr: user-space virtual address of the start of the memory area.
 * @size: size of the memory area to pin & map.
 * @dma_mapped: true if the SG was mapped to DMA addresses, false otherwise.
 */
struct hl_userptr {
	enum vm_type		vm_type; /* must be first */
	struct list_head	job_node;
	struct page		**pages;
	unsigned int		npages;
	struct sg_table		*sgt;
	enum dma_data_direction dir;
	struct list_head	debugfs_list;
	pid_t			pid;
	u64			addr;
	u64			size;
	u8			dma_mapped;
};

/**
 * struct hl_cs - command submission.
 * @jobs_in_queue_cnt: per each queue, maintain counter of submitted jobs.
 * @ctx: the context this CS belongs to.
 * @job_list: list of the CS's jobs in the various queues.
 * @job_lock: spinlock for the CS's jobs list. Needed for free_job.
 * @refcount: reference counter for usage of the CS.
 * @fence: pointer to the fence object of this CS.
 * @signal_fence: pointer to the fence object of the signal CS (used by wait
 *                CS only).
 * @finish_work: workqueue object to run when CS is completed by H/W.
 * @work_tdr: delayed work node for TDR.
 * @mirror_node : node in device mirror list of command submissions.
 * @staged_cs_node: node in the staged cs list.
 * @debugfs_list: node in debugfs list of command submissions.
 * @encaps_sig_hdl: holds the encaps signals handle.
 * @sequence: the sequence number of this CS.
 * @staged_sequence: the sequence of the staged submission this CS is part of,
 *                   relevant only if staged_cs is set.
 * @timeout_jiffies: cs timeout in jiffies.
 * @submission_time_jiffies: submission time of the cs
 * @type: CS_TYPE_*.
 * @jobs_cnt: counter of submitted jobs on all queues.
 * @encaps_sig_hdl_id: encaps signals handle id, set for the first staged cs.
 * @completion_timestamp: timestamp of the last completed cs job.
 * @sob_addr_offset: sob offset from the configuration base address.
 * @initial_sob_count: count of completed signals in SOB before current submission of signal or
 *                     cs with encaps signals.
 * @submitted: true if CS was submitted to H/W.
 * @completed: true if CS was completed by device.
 * @timedout : true if CS was timedout.
 * @tdr_active: true if TDR was activated for this CS (to prevent
 *		double TDR activation).
 * @aborted: true if CS was aborted due to some device error.
 * @timestamp: true if a timestamp must be captured upon completion.
 * @staged_last: true if this is the last staged CS and needs completion.
 * @staged_first: true if this is the first staged CS and we need to receive
 *                timeout for this CS.
 * @staged_cs: true if this CS is part of a staged submission.
 * @skip_reset_on_timeout: true if we shall not reset the device in case
 *                         timeout occurs (debug scenario).
 * @encaps_signals: true if this CS has encaps reserved signals.
 */
struct hl_cs {
	u16			*jobs_in_queue_cnt;
	struct hl_ctx		*ctx;
	struct list_head	job_list;
	spinlock_t		job_lock;
	struct kref		refcount;
	struct hl_fence		*fence;
	struct hl_fence		*signal_fence;
	struct work_struct	finish_work;
	struct delayed_work	work_tdr;
	struct list_head	mirror_node;
	struct list_head	staged_cs_node;
	struct list_head	debugfs_list;
	struct hl_cs_encaps_sig_handle *encaps_sig_hdl;
	ktime_t			completion_timestamp;
	u64			sequence;
	u64			staged_sequence;
	u64			timeout_jiffies;
	u64			submission_time_jiffies;
	enum hl_cs_type		type;
	u32			jobs_cnt;
	u32			encaps_sig_hdl_id;
	u32			sob_addr_offset;
	u16			initial_sob_count;
	u8			submitted;
	u8			completed;
	u8			timedout;
	u8			tdr_active;
	u8			aborted;
	u8			timestamp;
	u8			staged_last;
	u8			staged_first;
	u8			staged_cs;
	u8			skip_reset_on_timeout;
	u8			encaps_signals;
};

/**
 * struct hl_cs_job - command submission job.
 * @cs_node: the node to hang on the CS jobs list.
 * @cs: the CS this job belongs to.
 * @user_cb: the CB we got from the user.
 * @patched_cb: in case of patching, this is internal CB which is submitted on
 *		the queue instead of the CB we got from the IOCTL.
 * @finish_work: workqueue object to run when job is completed.
 * @userptr_list: linked-list of userptr mappings that belong to this job and
 *			wait for completion.
 * @debugfs_list: node in debugfs list of command submission jobs.
 * @refcount: reference counter for usage of the CS job.
 * @queue_type: the type of the H/W queue this job is submitted to.
 * @timestamp: timestamp upon job completion
 * @id: the id of this job inside a CS.
 * @hw_queue_id: the id of the H/W queue this job is submitted to.
 * @user_cb_size: the actual size of the CB we got from the user.
 * @job_cb_size: the actual size of the CB that we put on the queue.
 * @encaps_sig_wait_offset: encapsulated signals offset, which allow user
 *                          to wait on part of the reserved signals.
 * @is_kernel_allocated_cb: true if the CB handle we got from the user holds a
 *                          handle to a kernel-allocated CB object, false
 *                          otherwise (SRAM/DRAM/host address).
 * @contains_dma_pkt: whether the JOB contains at least one DMA packet. This
 *                    info is needed later, when adding the 2xMSG_PROT at the
 *                    end of the JOB, to know which barriers to put in the
 *                    MSG_PROT packets. Relevant only for GAUDI as GOYA doesn't
 *                    have streams so the engine can't be busy by another
 *                    stream.
 */
struct hl_cs_job {
	struct list_head	cs_node;
	struct hl_cs		*cs;
	struct hl_cb		*user_cb;
	struct hl_cb		*patched_cb;
	struct work_struct	finish_work;
	struct list_head	userptr_list;
	struct list_head	debugfs_list;
	struct kref		refcount;
	enum hl_queue_type	queue_type;
	ktime_t			timestamp;
	u32			id;
	u32			hw_queue_id;
	u32			user_cb_size;
	u32			job_cb_size;
	u32			encaps_sig_wait_offset;
	u8			is_kernel_allocated_cb;
	u8			contains_dma_pkt;
};

/**
 * struct hl_cs_parser - command submission parser properties.
 * @user_cb: the CB we got from the user.
 * @patched_cb: in case of patching, this is internal CB which is submitted on
 *		the queue instead of the CB we got from the IOCTL.
 * @job_userptr_list: linked-list of userptr mappings that belong to the related
 *			job and wait for completion.
 * @cs_sequence: the sequence number of the related CS.
 * @queue_type: the type of the H/W queue this job is submitted to.
 * @ctx_id: the ID of the context the related CS belongs to.
 * @hw_queue_id: the id of the H/W queue this job is submitted to.
 * @user_cb_size: the actual size of the CB we got from the user.
 * @patched_cb_size: the size of the CB after parsing.
 * @job_id: the id of the related job inside the related CS.
 * @is_kernel_allocated_cb: true if the CB handle we got from the user holds a
 *                          handle to a kernel-allocated CB object, false
 *                          otherwise (SRAM/DRAM/host address).
 * @contains_dma_pkt: whether the JOB contains at least one DMA packet. This
 *                    info is needed later, when adding the 2xMSG_PROT at the
 *                    end of the JOB, to know which barriers to put in the
 *                    MSG_PROT packets. Relevant only for GAUDI as GOYA doesn't
 *                    have streams so the engine can't be busy by another
 *                    stream.
 * @completion: true if we need completion for this CS.
 */
struct hl_cs_parser {
	struct hl_cb		*user_cb;
	struct hl_cb		*patched_cb;
	struct list_head	*job_userptr_list;
	u64			cs_sequence;
	enum hl_queue_type	queue_type;
	u32			ctx_id;
	u32			hw_queue_id;
	u32			user_cb_size;
	u32			patched_cb_size;
	u8			job_id;
	u8			is_kernel_allocated_cb;
	u8			contains_dma_pkt;
	u8			completion;
};

/*
 * MEMORY STRUCTURE
 */

/**
 * struct hl_vm_hash_node - hash element from virtual address to virtual
 *				memory area descriptor (hl_vm_phys_pg_list or
 *				hl_userptr).
 * @node: node to hang on the hash table in context object.
 * @vaddr: key virtual address.
 * @handle: memory handle for device memory allocation.
 * @ptr: value pointer (hl_vm_phys_pg_list or hl_userptr).
 * @export_cnt: number of exports from within the VA block.
 */
struct hl_vm_hash_node {
	struct hlist_node	node;
	u64			vaddr;
	u64			handle;
	void			*ptr;
	int			export_cnt;
};

/**
 * struct hl_vm_hw_block_list_node - list element from user virtual address to
 *				HW block id.
 * @node: node to hang on the list in context object.
 * @ctx: the context this node belongs to.
 * @vaddr: virtual address of the HW block.
 * @block_size: size of the block.
 * @mapped_size: size of the block which is mapped. May change if partial un-mappings are done.
 * @id: HW block id (handle).
 */
struct hl_vm_hw_block_list_node {
	struct list_head	node;
	struct hl_ctx		*ctx;
	unsigned long		vaddr;
	u32			block_size;
	u32			mapped_size;
	u32			id;
};

/**
 * struct hl_vm_phys_pg_pack - physical page pack.
 * @vm_type: describes the type of the virtual area descriptor.
 * @pages: the physical page array.
 * @npages: num physical pages in the pack.
 * @total_size: total size of all the pages in this list.
 * @exported_size: buffer exported size.
 * @node: used to attach to deletion list that is used when all the allocations are cleared
 *        at the teardown of the context.
 * @mapping_cnt: number of shared mappings.
 * @asid: the context related to this list.
 * @page_size: size of each page in the pack.
 * @flags: HL_MEM_* flags related to this list.
 * @handle: the provided handle related to this list.
 * @offset: offset from the first page.
 * @contiguous: is contiguous physical memory.
 * @created_from_userptr: is product of host virtual address.
 */
struct hl_vm_phys_pg_pack {
	enum vm_type		vm_type; /* must be first */
	u64			*pages;
	u64			npages;
	u64			total_size;
	u64			exported_size;
	struct list_head	node;
	atomic_t		mapping_cnt;
	u32			asid;
	u32			page_size;
	u32			flags;
	u32			handle;
	u32			offset;
	u8			contiguous;
	u8			created_from_userptr;
};

/**
 * struct hl_vm_va_block - virtual range block information.
 * @node: node to hang on the virtual range list in context object.
 * @start: virtual range start address.
 * @end: virtual range end address.
 * @size: virtual range size.
 */
struct hl_vm_va_block {
	struct list_head	node;
	u64			start;
	u64			end;
	u64			size;
};

/**
 * struct hl_vm - virtual memory manager for MMU.
 * @dram_pg_pool: pool for DRAM physical pages of 2MB.
 * @dram_pg_pool_refcount: reference counter for the pool usage.
 * @idr_lock: protects the phys_pg_list_handles.
 * @phys_pg_pack_handles: idr to hold all device allocations handles.
 * @init_done: whether initialization was done. We need this because VM
 *		initialization might be skipped during device initialization.
 */
struct hl_vm {
	struct gen_pool		*dram_pg_pool;
	struct kref		dram_pg_pool_refcount;
	spinlock_t		idr_lock;
	struct idr		phys_pg_pack_handles;
	u8			init_done;
};


/*
 * DEBUG, PROFILING STRUCTURE
 */

/**
 * struct hl_debug_params - Coresight debug parameters.
 * @input: pointer to component specific input parameters.
 * @output: pointer to component specific output parameters.
 * @output_size: size of output buffer.
 * @reg_idx: relevant register ID.
 * @op: component operation to execute.
 * @enable: true if to enable component debugging, false otherwise.
 */
struct hl_debug_params {
	void *input;
	void *output;
	u32 output_size;
	u32 reg_idx;
	u32 op;
	bool enable;
};

/**
 * struct hl_notifier_event - holds the notifier data structure
 * @eventfd: the event file descriptor to raise the notifications
 * @lock: mutex lock to protect the notifier data flows
 * @events_mask: indicates the bitmap events
 */
struct hl_notifier_event {
	struct eventfd_ctx	*eventfd;
	struct mutex		lock;
	u64			events_mask;
};

/*
 * FILE PRIVATE STRUCTURE
 */

/**
 * struct hl_fpriv - process information stored in FD private data.
 * @hdev: habanalabs device structure.
 * @filp: pointer to the DRM file private data structure.
 * @taskpid: current process ID.
 * @ctx: current executing context. TODO: remove for multiple ctx per process
 * @ctx_mgr: context manager to handle multiple context for this FD.
 * @mem_mgr: manager descriptor for memory exportable via mmap
 * @notifier_event: notifier eventfd towards user process
 * @debugfs_list: list of relevant ASIC debugfs.
 * @dev_node: node in the device list of file private data
 * @refcount: number of related contexts.
 * @restore_phase_mutex: lock for context switch and restore phase.
 * @ctx_lock: protects the pointer to current executing context pointer. TODO: remove for multiple
 *            ctx per process.
 */
struct hl_fpriv {
	struct hl_device		*hdev;
	struct drm_file			*file_priv;
	struct pid			*taskpid;
	struct hl_ctx			*ctx;
	struct hl_ctx_mgr		ctx_mgr;
	struct hl_mem_mgr		mem_mgr;
	struct hl_notifier_event	notifier_event;
	struct list_head		debugfs_list;
	struct list_head		dev_node;
	struct kref			refcount;
	struct mutex			restore_phase_mutex;
	struct mutex			ctx_lock;
};


/*
 * DebugFS
 */

/**
 * struct hl_info_list - debugfs file ops.
 * @name: file name.
 * @show: function to output information.
 * @write: function to write to the file.
 */
struct hl_info_list {
	const char	*name;
	int		(*show)(struct seq_file *s, void *data);
	ssize_t		(*write)(struct file *file, const char __user *buf,
				size_t count, loff_t *f_pos);
};

/**
 * struct hl_debugfs_entry - debugfs dentry wrapper.
 * @info_ent: dentry related ops.
 * @dev_entry: ASIC specific debugfs manager.
 */
struct hl_debugfs_entry {
	const struct hl_info_list	*info_ent;
	struct hl_dbg_device_entry	*dev_entry;
};

/**
 * struct hl_dbg_device_entry - ASIC specific debugfs manager.
 * @root: root dentry.
 * @hdev: habanalabs device structure.
 * @entry_arr: array of available hl_debugfs_entry.
 * @file_list: list of available debugfs files.
 * @file_mutex: protects file_list.
 * @cb_list: list of available CBs.
 * @cb_spinlock: protects cb_list.
 * @cs_list: list of available CSs.
 * @cs_spinlock: protects cs_list.
 * @cs_job_list: list of available CB jobs.
 * @cs_job_spinlock: protects cs_job_list.
 * @userptr_list: list of available userptrs (virtual memory chunk descriptor).
 * @userptr_spinlock: protects userptr_list.
 * @ctx_mem_hash_list: list of available contexts with MMU mappings.
 * @ctx_mem_hash_mutex: protects list of available contexts with MMU mappings.
 * @data_dma_blob_desc: data DMA descriptor of blob.
 * @mon_dump_blob_desc: monitor dump descriptor of blob.
 * @state_dump: data of the system states in case of a bad cs.
 * @state_dump_sem: protects state_dump.
 * @addr: next address to read/write from/to in read/write32.
 * @mmu_addr: next virtual address to translate to physical address in mmu_show.
 * @mmu_cap_mask: mmu hw capability mask, to be used in mmu_ack_error.
 * @userptr_lookup: the target user ptr to look up for on demand.
 * @mmu_asid: ASID to use while translating in mmu_show.
 * @state_dump_head: index of the latest state dump
 * @i2c_bus: generic u8 debugfs file for bus value to use in i2c_data_read.
 * @i2c_addr: generic u8 debugfs file for address value to use in i2c_data_read.
 * @i2c_reg: generic u8 debugfs file for register value to use in i2c_data_read.
 * @i2c_len: generic u8 debugfs file for length value to use in i2c_data_read.
 */
struct hl_dbg_device_entry {
	struct dentry			*root;
	struct hl_device		*hdev;
	struct hl_debugfs_entry		*entry_arr;
	struct list_head		file_list;
	struct mutex			file_mutex;
	struct list_head		cb_list;
	spinlock_t			cb_spinlock;
	struct list_head		cs_list;
	spinlock_t			cs_spinlock;
	struct list_head		cs_job_list;
	spinlock_t			cs_job_spinlock;
	struct list_head		userptr_list;
	spinlock_t			userptr_spinlock;
	struct list_head		ctx_mem_hash_list;
	struct mutex			ctx_mem_hash_mutex;
	struct debugfs_blob_wrapper	data_dma_blob_desc;
	struct debugfs_blob_wrapper	mon_dump_blob_desc;
	char				*state_dump[HL_STATE_DUMP_HIST_LEN];
	struct rw_semaphore		state_dump_sem;
	u64				addr;
	u64				mmu_addr;
	u64				mmu_cap_mask;
	u64				userptr_lookup;
	u32				mmu_asid;
	u32				state_dump_head;
	u8				i2c_bus;
	u8				i2c_addr;
	u8				i2c_reg;
	u8				i2c_len;
};

/**
 * struct hl_hw_obj_name_entry - single hw object name, member of
 * hl_state_dump_specs
 * @node: link to the containing hash table
 * @name: hw object name
 * @id: object identifier
 */
struct hl_hw_obj_name_entry {
	struct hlist_node	node;
	const char		*name;
	u32			id;
};

enum hl_state_dump_specs_props {
	SP_SYNC_OBJ_BASE_ADDR,
	SP_NEXT_SYNC_OBJ_ADDR,
	SP_SYNC_OBJ_AMOUNT,
	SP_MON_OBJ_WR_ADDR_LOW,
	SP_MON_OBJ_WR_ADDR_HIGH,
	SP_MON_OBJ_WR_DATA,
	SP_MON_OBJ_ARM_DATA,
	SP_MON_OBJ_STATUS,
	SP_MONITORS_AMOUNT,
	SP_TPC0_CMDQ,
	SP_TPC0_CFG_SO,
	SP_NEXT_TPC,
	SP_MME_CMDQ,
	SP_MME_CFG_SO,
	SP_NEXT_MME,
	SP_DMA_CMDQ,
	SP_DMA_CFG_SO,
	SP_DMA_QUEUES_OFFSET,
	SP_NUM_OF_MME_ENGINES,
	SP_SUB_MME_ENG_NUM,
	SP_NUM_OF_DMA_ENGINES,
	SP_NUM_OF_TPC_ENGINES,
	SP_ENGINE_NUM_OF_QUEUES,
	SP_ENGINE_NUM_OF_STREAMS,
	SP_ENGINE_NUM_OF_FENCES,
	SP_FENCE0_CNT_OFFSET,
	SP_FENCE0_RDATA_OFFSET,
	SP_CP_STS_OFFSET,
	SP_NUM_CORES,

	SP_MAX
};

enum hl_sync_engine_type {
	ENGINE_TPC,
	ENGINE_DMA,
	ENGINE_MME,
};

/**
 * struct hl_mon_state_dump - represents a state dump of a single monitor
 * @id: monitor id
 * @wr_addr_low: address monitor will write to, low bits
 * @wr_addr_high: address monitor will write to, high bits
 * @wr_data: data monitor will write
 * @arm_data: register value containing monitor configuration
 * @status: monitor status
 */
struct hl_mon_state_dump {
	u32		id;
	u32		wr_addr_low;
	u32		wr_addr_high;
	u32		wr_data;
	u32		arm_data;
	u32		status;
};

/**
 * struct hl_sync_to_engine_map_entry - sync object id to engine mapping entry
 * @engine_type: type of the engine
 * @engine_id: id of the engine
 * @sync_id: id of the sync object
 */
struct hl_sync_to_engine_map_entry {
	struct hlist_node		node;
	enum hl_sync_engine_type	engine_type;
	u32				engine_id;
	u32				sync_id;
};

/**
 * struct hl_sync_to_engine_map - maps sync object id to associated engine id
 * @tb: hash table containing the mapping, each element is of type
 *      struct hl_sync_to_engine_map_entry
 */
struct hl_sync_to_engine_map {
	DECLARE_HASHTABLE(tb, SYNC_TO_ENGINE_HASH_TABLE_BITS);
};

/**
 * struct hl_state_dump_specs_funcs - virtual functions used by the state dump
 * @gen_sync_to_engine_map: generate a hash map from sync obj id to its engine
 * @print_single_monitor: format monitor data as string
 * @monitor_valid: return true if given monitor dump is valid
 * @print_fences_single_engine: format fences data as string
 */
struct hl_state_dump_specs_funcs {
	int (*gen_sync_to_engine_map)(struct hl_device *hdev,
				struct hl_sync_to_engine_map *map);
	int (*print_single_monitor)(char **buf, size_t *size, size_t *offset,
				    struct hl_device *hdev,
				    struct hl_mon_state_dump *mon);
	int (*monitor_valid)(struct hl_mon_state_dump *mon);
	int (*print_fences_single_engine)(struct hl_device *hdev,
					u64 base_offset,
					u64 status_base_offset,
					enum hl_sync_engine_type engine_type,
					u32 engine_id, char **buf,
					size_t *size, size_t *offset);
};

/**
 * struct hl_state_dump_specs - defines ASIC known hw objects names
 * @so_id_to_str_tb: sync objects names index table
 * @monitor_id_to_str_tb: monitors names index table
 * @funcs: virtual functions used for state dump
 * @sync_namager_names: readable names for sync manager if available (ex: N_E)
 * @props: pointer to a per asic const props array required for state dump
 */
struct hl_state_dump_specs {
	DECLARE_HASHTABLE(so_id_to_str_tb, OBJ_NAMES_HASH_TABLE_BITS);
	DECLARE_HASHTABLE(monitor_id_to_str_tb, OBJ_NAMES_HASH_TABLE_BITS);
	struct hl_state_dump_specs_funcs	funcs;
	const char * const			*sync_namager_names;
	s64					*props;
};


/*
 * DEVICES
 */

#define HL_STR_MAX	32

#define HL_DEV_STS_MAX (HL_DEVICE_STATUS_LAST + 1)

/* Theoretical limit only. A single host can only contain up to 4 or 8 PCIe
 * x16 cards. In extreme cases, there are hosts that can accommodate 16 cards.
 */
#define HL_MAX_MINORS	256

/*
 * Registers read & write functions.
 */

u32 hl_rreg(struct hl_device *hdev, u32 reg);
void hl_wreg(struct hl_device *hdev, u32 reg, u32 val);

#define RREG32(reg) hdev->asic_funcs->rreg(hdev, (reg))
#define WREG32(reg, v) hdev->asic_funcs->wreg(hdev, (reg), (v))
#define DREG32(reg) pr_info("REGISTER: " #reg " : 0x%08X\n",	\
			hdev->asic_funcs->rreg(hdev, (reg)))

#define WREG32_P(reg, val, mask)				\
	do {							\
		u32 tmp_ = RREG32(reg);				\
		tmp_ &= (mask);					\
		tmp_ |= ((val) & ~(mask));			\
		WREG32(reg, tmp_);				\
	} while (0)
#define WREG32_AND(reg, and) WREG32_P(reg, 0, and)
#define WREG32_OR(reg, or) WREG32_P(reg, or, ~(or))

#define RMWREG32_SHIFTED(reg, val, mask) WREG32_P(reg, val, ~(mask))

#define RMWREG32(reg, val, mask) RMWREG32_SHIFTED(reg, (val) << __ffs(mask), mask)

#define RREG32_MASK(reg, mask) ((RREG32(reg) & mask) >> __ffs(mask))

#define REG_FIELD_SHIFT(reg, field) reg##_##field##_SHIFT
#define REG_FIELD_MASK(reg, field) reg##_##field##_MASK
#define WREG32_FIELD(reg, offset, field, val)	\
	WREG32(mm##reg + offset, (RREG32(mm##reg + offset) & \
				~REG_FIELD_MASK(reg, field)) | \
				(val) << REG_FIELD_SHIFT(reg, field))

/* Timeout should be longer when working with simulator but cap the
 * increased timeout to some maximum
 */
#define hl_poll_timeout_common(hdev, addr, val, cond, sleep_us, timeout_us, elbi) \
({ \
	ktime_t __timeout; \
	u32 __elbi_read; \
	int __rc = 0; \
	__timeout = ktime_add_us(ktime_get(), timeout_us); \
	might_sleep_if(sleep_us); \
	for (;;) { \
		if (elbi) { \
			__rc = hl_pci_elbi_read(hdev, addr, &__elbi_read); \
			if (__rc) \
				break; \
			(val) = __elbi_read; \
		} else {\
			(val) = RREG32(lower_32_bits(addr)); \
		} \
		if (cond) \
			break; \
		if (timeout_us && ktime_compare(ktime_get(), __timeout) > 0) { \
			if (elbi) { \
				__rc = hl_pci_elbi_read(hdev, addr, &__elbi_read); \
				if (__rc) \
					break; \
				(val) = __elbi_read; \
			} else {\
				(val) = RREG32(lower_32_bits(addr)); \
			} \
			break; \
		} \
		if (sleep_us) \
			usleep_range((sleep_us >> 2) + 1, sleep_us); \
	} \
	__rc ? __rc : ((cond) ? 0 : -ETIMEDOUT); \
})

#define hl_poll_timeout(hdev, addr, val, cond, sleep_us, timeout_us) \
		hl_poll_timeout_common(hdev, addr, val, cond, sleep_us, timeout_us, false)

#define hl_poll_timeout_elbi(hdev, addr, val, cond, sleep_us, timeout_us) \
		hl_poll_timeout_common(hdev, addr, val, cond, sleep_us, timeout_us, true)

/*
 * poll array of register addresses.
 * condition is satisfied if all registers values match the expected value.
 * once some register in the array satisfies the condition it will not be polled again,
 * this is done both for efficiency and due to some registers are "clear on read".
 * TODO: use read from PCI bar in other places in the code (SW-91406)
 */
#define hl_poll_reg_array_timeout_common(hdev, addr_arr, arr_size, expected_val, sleep_us, \
						timeout_us, elbi) \
({ \
	ktime_t __timeout; \
	u64 __elem_bitmask; \
	u32 __read_val;	\
	u8 __arr_idx;	\
	int __rc = 0; \
	\
	__timeout = ktime_add_us(ktime_get(), timeout_us); \
	might_sleep_if(sleep_us); \
	if (arr_size >= 64) \
		__rc = -EINVAL; \
	else \
		__elem_bitmask = BIT_ULL(arr_size) - 1; \
	for (;;) { \
		if (__rc) \
			break; \
		for (__arr_idx = 0; __arr_idx < (arr_size); __arr_idx++) {	\
			if (!(__elem_bitmask & BIT_ULL(__arr_idx)))	\
				continue;	\
			if (elbi) { \
				__rc = hl_pci_elbi_read(hdev, (addr_arr)[__arr_idx], &__read_val); \
				if (__rc) \
					break; \
			} else { \
				__read_val = RREG32(lower_32_bits(addr_arr[__arr_idx])); \
			} \
			if (__read_val == (expected_val))	\
				__elem_bitmask &= ~BIT_ULL(__arr_idx);	\
		}	\
		if (__rc || (__elem_bitmask == 0)) \
			break; \
		if (timeout_us && ktime_compare(ktime_get(), __timeout) > 0) \
			break; \
		if (sleep_us) \
			usleep_range((sleep_us >> 2) + 1, sleep_us); \
	} \
	__rc ? __rc : ((__elem_bitmask == 0) ? 0 : -ETIMEDOUT); \
})

#define hl_poll_reg_array_timeout(hdev, addr_arr, arr_size, expected_val, sleep_us, \
					timeout_us) \
	hl_poll_reg_array_timeout_common(hdev, addr_arr, arr_size, expected_val, sleep_us, \
						timeout_us, false)

#define hl_poll_reg_array_timeout_elbi(hdev, addr_arr, arr_size, expected_val, sleep_us, \
					timeout_us) \
	hl_poll_reg_array_timeout_common(hdev, addr_arr, arr_size, expected_val, sleep_us, \
						timeout_us, true)

/*
 * address in this macro points always to a memory location in the
 * host's (server's) memory. That location is updated asynchronously
 * either by the direct access of the device or by another core.
 *
 * To work both in LE and BE architectures, we need to distinguish between the
 * two states (device or another core updates the memory location). Therefore,
 * if mem_written_by_device is true, the host memory being polled will be
 * updated directly by the device. If false, the host memory being polled will
 * be updated by host CPU. Required so host knows whether or not the memory
 * might need to be byte-swapped before returning value to caller.
 */
#define hl_poll_timeout_memory(hdev, addr, val, cond, sleep_us, timeout_us, \
				mem_written_by_device) \
({ \
	ktime_t __timeout; \
	\
	__timeout = ktime_add_us(ktime_get(), timeout_us); \
	might_sleep_if(sleep_us); \
	for (;;) { \
		/* Verify we read updates done by other cores or by device */ \
		mb(); \
		(val) = *((u32 *)(addr)); \
		if (mem_written_by_device) \
			(val) = le32_to_cpu(*(__le32 *) &(val)); \
		if (cond) \
			break; \
		if (timeout_us && ktime_compare(ktime_get(), __timeout) > 0) { \
			(val) = *((u32 *)(addr)); \
			if (mem_written_by_device) \
				(val) = le32_to_cpu(*(__le32 *) &(val)); \
			break; \
		} \
		if (sleep_us) \
			usleep_range((sleep_us >> 2) + 1, sleep_us); \
	} \
	(cond) ? 0 : -ETIMEDOUT; \
})

#define HL_USR_MAPPED_BLK_INIT(blk, base, sz) \
({ \
	struct user_mapped_block *p = blk; \
\
	p->address = base; \
	p->size = sz; \
})

#define HL_USR_INTR_STRUCT_INIT(usr_intr, hdev, intr_id, intr_type) \
({ \
	usr_intr.hdev = hdev; \
	usr_intr.interrupt_id = intr_id; \
	usr_intr.type = intr_type; \
	INIT_LIST_HEAD(&usr_intr.wait_list_head); \
	spin_lock_init(&usr_intr.wait_list_lock); \
})

struct hwmon_chip_info;

/**
 * struct hl_device_reset_work - reset work wrapper.
 * @reset_work: reset work to be done.
 * @hdev: habanalabs device structure.
 * @flags: reset flags.
 */
struct hl_device_reset_work {
	struct delayed_work	reset_work;
	struct hl_device	*hdev;
	u32			flags;
};

/**
 * struct hl_mmu_hr_pgt_priv - used for holding per-device mmu host-resident
 * page-table internal information.
 * @mmu_pgt_pool: pool of page tables used by a host-resident MMU for
 *                allocating hops.
 * @mmu_asid_hop0: per-ASID array of host-resident hop0 tables.
 */
struct hl_mmu_hr_priv {
	struct gen_pool	*mmu_pgt_pool;
	struct pgt_info	*mmu_asid_hop0;
};

/**
 * struct hl_mmu_dr_pgt_priv - used for holding per-device mmu device-resident
 * page-table internal information.
 * @mmu_pgt_pool: pool of page tables used by MMU for allocating hops.
 * @mmu_shadow_hop0: shadow array of hop0 tables.
 */
struct hl_mmu_dr_priv {
	struct gen_pool *mmu_pgt_pool;
	void *mmu_shadow_hop0;
};

/**
 * struct hl_mmu_priv - used for holding per-device mmu internal information.
 * @dr: information on the device-resident MMU, when exists.
 * @hr: information on the host-resident MMU, when exists.
 */
struct hl_mmu_priv {
	struct hl_mmu_dr_priv dr;
	struct hl_mmu_hr_priv hr;
};

/**
 * struct hl_mmu_per_hop_info - A structure describing one TLB HOP and its entry
 *                that was created in order to translate a virtual address to a
 *                physical one.
 * @hop_addr: The address of the hop.
 * @hop_pte_addr: The address of the hop entry.
 * @hop_pte_val: The value in the hop entry.
 */
struct hl_mmu_per_hop_info {
	u64 hop_addr;
	u64 hop_pte_addr;
	u64 hop_pte_val;
};

/**
 * struct hl_mmu_hop_info - A structure describing the TLB hops and their
 * hop-entries that were created in order to translate a virtual address to a
 * physical one.
 * @scrambled_vaddr: The value of the virtual address after scrambling. This
 *                   address replaces the original virtual-address when mapped
 *                   in the MMU tables.
 * @unscrambled_paddr: The un-scrambled physical address.
 * @hop_info: Array holding the per-hop information used for the translation.
 * @used_hops: The number of hops used for the translation.
 * @range_type: virtual address range type.
 */
struct hl_mmu_hop_info {
	u64 scrambled_vaddr;
	u64 unscrambled_paddr;
	struct hl_mmu_per_hop_info hop_info[MMU_ARCH_6_HOPS];
	u32 used_hops;
	enum hl_va_range_type range_type;
};

/**
 * struct hl_hr_mmu_funcs - Device related host resident MMU functions.
 * @get_hop0_pgt_info: get page table info structure for HOP0.
 * @get_pgt_info: get page table info structure for HOP other than HOP0.
 * @add_pgt_info: add page table info structure to hash.
 * @get_tlb_mapping_params: get mapping parameters needed for getting TLB info for specific mapping.
 */
struct hl_hr_mmu_funcs {
	struct pgt_info *(*get_hop0_pgt_info)(struct hl_ctx *ctx);
	struct pgt_info *(*get_pgt_info)(struct hl_ctx *ctx, u64 phys_hop_addr);
	void (*add_pgt_info)(struct hl_ctx *ctx, struct pgt_info *pgt_info, dma_addr_t phys_addr);
	int (*get_tlb_mapping_params)(struct hl_device *hdev, struct hl_mmu_properties **mmu_prop,
								struct hl_mmu_hop_info *hops,
								u64 virt_addr, bool *is_huge);
};

/**
 * struct hl_mmu_funcs - Device related MMU functions.
 * @init: initialize the MMU module.
 * @fini: release the MMU module.
 * @ctx_init: Initialize a context for using the MMU module.
 * @ctx_fini: disable a ctx from using the mmu module.
 * @map: maps a virtual address to physical address for a context.
 * @unmap: unmap a virtual address of a context.
 * @flush: flush all writes from all cores to reach device MMU.
 * @swap_out: marks all mapping of the given context as swapped out.
 * @swap_in: marks all mapping of the given context as swapped in.
 * @get_tlb_info: returns the list of hops and hop-entries used that were
 *                created in order to translate the giver virtual address to a
 *                physical one.
 * @hr_funcs: functions specific to host resident MMU.
 */
struct hl_mmu_funcs {
	int (*init)(struct hl_device *hdev);
	void (*fini)(struct hl_device *hdev);
	int (*ctx_init)(struct hl_ctx *ctx);
	void (*ctx_fini)(struct hl_ctx *ctx);
	int (*map)(struct hl_ctx *ctx, u64 virt_addr, u64 phys_addr, u32 page_size,
				bool is_dram_addr);
	int (*unmap)(struct hl_ctx *ctx, u64 virt_addr, bool is_dram_addr);
	void (*flush)(struct hl_ctx *ctx);
	void (*swap_out)(struct hl_ctx *ctx);
	void (*swap_in)(struct hl_ctx *ctx);
	int (*get_tlb_info)(struct hl_ctx *ctx, u64 virt_addr, struct hl_mmu_hop_info *hops);
	struct hl_hr_mmu_funcs hr_funcs;
};

/**
 * struct hl_prefetch_work - prefetch work structure handler
 * @prefetch_work: actual work struct.
 * @ctx: compute context.
 * @va: virtual address to pre-fetch.
 * @size: pre-fetch size.
 * @flags: operation flags.
 * @asid: ASID for maintenance operation.
 */
struct hl_prefetch_work {
	struct work_struct	prefetch_work;
	struct hl_ctx		*ctx;
	u64			va;
	u64			size;
	u32			flags;
	u32			asid;
};

/*
 * number of user contexts allowed to call wait_for_multi_cs ioctl in
 * parallel
 */
#define MULTI_CS_MAX_USER_CTX	2

/**
 * struct multi_cs_completion - multi CS wait completion.
 * @completion: completion of any of the CS in the list
 * @lock: spinlock for the completion structure
 * @timestamp: timestamp for the multi-CS completion
 * @stream_master_qid_map: bitmap of all stream masters on which the multi-CS
 *                        is waiting
 * @used: 1 if in use, otherwise 0
 */
struct multi_cs_completion {
	struct completion	completion;
	spinlock_t		lock;
	s64			timestamp;
	u32			stream_master_qid_map;
	u8			used;
};

/**
 * struct multi_cs_data - internal data for multi CS call
 * @ctx: pointer to the context structure
 * @fence_arr: array of fences of all CSs
 * @seq_arr: array of CS sequence numbers
 * @timeout_jiffies: timeout in jiffies for waiting for CS to complete
 * @timestamp: timestamp of first completed CS
 * @wait_status: wait for CS status
 * @completion_bitmap: bitmap of completed CSs (1- completed, otherwise 0)
 * @arr_len: fence_arr and seq_arr array length
 * @gone_cs: indication of gone CS (1- there was gone CS, otherwise 0)
 * @update_ts: update timestamp. 1- update the timestamp, otherwise 0.
 */
struct multi_cs_data {
	struct hl_ctx	*ctx;
	struct hl_fence	**fence_arr;
	u64		*seq_arr;
	s64		timeout_jiffies;
	s64		timestamp;
	long		wait_status;
	u32		completion_bitmap;
	u8		arr_len;
	u8		gone_cs;
	u8		update_ts;
};

/**
 * struct hl_clk_throttle_timestamp - current/last clock throttling timestamp
 * @start: timestamp taken when 'start' event is received in driver
 * @end: timestamp taken when 'end' event is received in driver
 */
struct hl_clk_throttle_timestamp {
	ktime_t		start;
	ktime_t		end;
};

/**
 * struct hl_clk_throttle - keeps current/last clock throttling timestamps
 * @timestamp: timestamp taken by driver and firmware, index 0 refers to POWER
 *             index 1 refers to THERMAL
 * @lock: protects this structure as it can be accessed from both event queue
 *        context and info_ioctl context
 * @current_reason: bitmask represents the current clk throttling reasons
 * @aggregated_reason: bitmask represents aggregated clk throttling reasons since driver load
 */
struct hl_clk_throttle {
	struct hl_clk_throttle_timestamp timestamp[HL_CLK_THROTTLE_TYPE_MAX];
	struct mutex	lock;
	u32		current_reason;
	u32		aggregated_reason;
};

/**
 * struct user_mapped_block - describes a hw block allowed to be mmapped by user
 * @address: physical HW block address
 * @size: allowed size for mmap
 */
struct user_mapped_block {
	u32 address;
	u32 size;
};

/**
 * struct cs_timeout_info - info of last CS timeout occurred.
 * @timestamp: CS timeout timestamp.
 * @write_enable: if set writing to CS parameters in the structure is enabled. otherwise - disabled,
 *                so the first (root cause) CS timeout will not be overwritten.
 * @seq: CS timeout sequence number.
 */
struct cs_timeout_info {
	ktime_t		timestamp;
	atomic_t	write_enable;
	u64		seq;
};

#define MAX_QMAN_STREAMS_INFO		4
#define OPCODE_INFO_MAX_ADDR_SIZE	8
/**
 * struct undefined_opcode_info - info about last undefined opcode error
 * @timestamp: timestamp of the undefined opcode error
 * @cb_addr_streams: CB addresses (per stream) that are currently exists in the PQ
 *                   entries. In case all streams array entries are
 *                   filled with values, it means the execution was in Lower-CP.
 * @cq_addr: the address of the current handled command buffer
 * @cq_size: the size of the current handled command buffer
 * @cb_addr_streams_len: num of streams - actual len of cb_addr_streams array.
 *                       should be equal to 1 in case of undefined opcode
 *                       in Upper-CP (specific stream) and equal to 4 in case
 *                       of undefined opcode in Lower-CP.
 * @engine_id: engine-id that the error occurred on
 * @stream_id: the stream id the error occurred on. In case the stream equals to
 *             MAX_QMAN_STREAMS_INFO it means the error occurred on a Lower-CP.
 * @write_enable: if set, writing to undefined opcode parameters in the structure
 *                 is enable so the first (root cause) undefined opcode will not be
 *                 overwritten.
 */
struct undefined_opcode_info {
	ktime_t timestamp;
	u64 cb_addr_streams[MAX_QMAN_STREAMS_INFO][OPCODE_INFO_MAX_ADDR_SIZE];
	u64 cq_addr;
	u32 cq_size;
	u32 cb_addr_streams_len;
	u32 engine_id;
	u32 stream_id;
	bool write_enable;
};

/**
 * struct page_fault_info - page fault information.
 * @page_fault: holds information collected during a page fault.
 * @user_mappings: buffer containing user mappings.
 * @num_of_user_mappings: number of user mappings.
 * @page_fault_detected: if set as 1, then a page-fault was discovered for the
 *                       first time after the driver has finished booting-up.
 *                       Since we're looking for the page-fault's root cause,
 *                       we don't care of the others that might follow it-
 *                       so once changed to 1, it will remain that way.
 * @page_fault_info_available: indicates that a page fault info is now available.
 */
struct page_fault_info {
	struct hl_page_fault_info	page_fault;
	struct hl_user_mapping		*user_mappings;
	u64				num_of_user_mappings;
	atomic_t			page_fault_detected;
	bool				page_fault_info_available;
};

/**
 * struct razwi_info - RAZWI information.
 * @razwi: holds information collected during a RAZWI
 * @razwi_detected: if set as 1, then a RAZWI was discovered for the
 *                  first time after the driver has finished booting-up.
 *                  Since we're looking for the RAZWI's root cause,
 *                  we don't care of the others that might follow it-
 *                  so once changed to 1, it will remain that way.
 * @razwi_info_available: indicates that a RAZWI info is now available.
 */
struct razwi_info {
	struct hl_info_razwi_event	razwi;
	atomic_t			razwi_detected;
	bool				razwi_info_available;
};

/**
 * struct hw_err_info - HW error information.
 * @event: holds information on the event.
 * @event_detected: if set as 1, then a HW event was discovered for the
 *                  first time after the driver has finished booting-up.
 *                  currently we assume that only fatal events (that require hard-reset) are
 *                  reported so we don't care of the others that might follow it.
 *                  so once changed to 1, it will remain that way.
 *                  TODO: support multiple events.
 * @event_info_available: indicates that a HW event info is now available.
 */
struct hw_err_info {
	struct hl_info_hw_err_event	event;
	atomic_t			event_detected;
	bool				event_info_available;
};

/**
 * struct fw_err_info - FW error information.
 * @event: holds information on the event.
 * @event_detected: if set as 1, then a FW event was discovered for the
 *                  first time after the driver has finished booting-up.
 *                  currently we assume that only fatal events (that require hard-reset) are
 *                  reported so we don't care of the others that might follow it.
 *                  so once changed to 1, it will remain that way.
 *                  TODO: support multiple events.
 * @event_info_available: indicates that a HW event info is now available.
 */
struct fw_err_info {
	struct hl_info_fw_err_event	event;
	atomic_t			event_detected;
	bool				event_info_available;
};

/**
 * struct engine_err_info - engine error information.
 * @event: holds information on the event.
 * @event_detected: if set as 1, then an engine event was discovered for the
 *                  first time after the driver has finished booting-up.
 * @event_info_available: indicates that an engine event info is now available.
 */
struct engine_err_info {
	struct hl_info_engine_err_event	event;
	atomic_t			event_detected;
	bool				event_info_available;
};


/**
 * struct hl_error_info - holds information collected during an error.
 * @cs_timeout: CS timeout error information.
 * @razwi_info: RAZWI information.
 * @undef_opcode: undefined opcode information.
 * @page_fault_info: page fault information.
 * @hw_err: (fatal) hardware error information.
 * @fw_err: firmware error information.
 * @engine_err: engine error information.
 */
struct hl_error_info {
	struct cs_timeout_info		cs_timeout;
	struct razwi_info		razwi_info;
	struct undefined_opcode_info	undef_opcode;
	struct page_fault_info		page_fault_info;
	struct hw_err_info		hw_err;
	struct fw_err_info		fw_err;
	struct engine_err_info		engine_err;
};

/**
 * struct hl_reset_info - holds current device reset information.
 * @lock: lock to protect critical reset flows.
 * @compute_reset_cnt: number of compute resets since the driver was loaded.
 * @hard_reset_cnt: number of hard resets since the driver was loaded.
 * @hard_reset_schedule_flags: hard reset is scheduled to after current compute reset,
 *                             here we hold the hard reset flags.
 * @in_reset: is device in reset flow.
 * @in_compute_reset: Device is currently in reset but not in hard-reset.
 * @needs_reset: true if reset_on_lockup is false and device should be reset
 *               due to lockup.
 * @hard_reset_pending: is there a hard reset work pending.
 * @curr_reset_cause: saves an enumerated reset cause when a hard reset is
 *                    triggered, and cleared after it is shared with preboot.
 * @prev_reset_trigger: saves the previous trigger which caused a reset, overridden
 *                      with a new value on next reset
 * @reset_trigger_repeated: set if device reset is triggered more than once with
 *                          same cause.
 * @skip_reset_on_timeout: Skip device reset if CS has timed out, wait for it to
 *                         complete instead.
 * @watchdog_active: true if a device release watchdog work is scheduled.
 */
struct hl_reset_info {
	spinlock_t	lock;
	u32		compute_reset_cnt;
	u32		hard_reset_cnt;
	u32		hard_reset_schedule_flags;
	u8		in_reset;
	u8		in_compute_reset;
	u8		needs_reset;
	u8		hard_reset_pending;
	u8		curr_reset_cause;
	u8		prev_reset_trigger;
	u8		reset_trigger_repeated;
	u8		skip_reset_on_timeout;
	u8		watchdog_active;
};

/**
 * struct hl_device - habanalabs device structure.
 * @pdev: pointer to PCI device, can be NULL in case of simulator device.
 * @pcie_bar_phys: array of available PCIe bars physical addresses.
 *		   (required only for PCI address match mode)
 * @pcie_bar: array of available PCIe bars virtual addresses.
 * @rmmio: configuration area address on SRAM.
 * @drm: related DRM device.
 * @cdev_ctrl: char device for control operations only (INFO IOCTL)
 * @dev: related kernel basic device structure.
 * @dev_ctrl: related kernel device structure for the control device
 * @work_heartbeat: delayed work for CPU-CP is-alive check.
 * @device_reset_work: delayed work which performs hard reset
 * @device_release_watchdog_work: watchdog work that performs hard reset if user doesn't release
 *                                device upon certain error cases.
 * @asic_name: ASIC specific name.
 * @asic_type: ASIC specific type.
 * @completion_queue: array of hl_cq.
 * @user_interrupt: array of hl_user_interrupt. upon the corresponding user
 *                  interrupt, driver will monitor the list of fences
 *                  registered to this interrupt.
 * @tpc_interrupt: single TPC interrupt for all TPCs.
 * @unexpected_error_interrupt: single interrupt for unexpected user error indication.
 * @common_user_cq_interrupt: common user CQ interrupt for all user CQ interrupts.
 *                         upon any user CQ interrupt, driver will monitor the
 *                         list of fences registered to this common structure.
 * @common_decoder_interrupt: common decoder interrupt for all user decoder interrupts.
 * @shadow_cs_queue: pointer to a shadow queue that holds pointers to
 *                   outstanding command submissions.
 * @cq_wq: work queues of completion queues for executing work in process
 *         context.
 * @eq_wq: work queue of event queue for executing work in process context.
 * @cs_cmplt_wq: work queue of CS completions for executing work in process
 *               context.
 * @ts_free_obj_wq: work queue for timestamp registration objects release.
 * @prefetch_wq: work queue for MMU pre-fetch operations.
 * @reset_wq: work queue for device reset procedure.
 * @kernel_ctx: Kernel driver context structure.
 * @kernel_queues: array of hl_hw_queue.
 * @cs_mirror_list: CS mirror list for TDR.
 * @cs_mirror_lock: protects cs_mirror_list.
 * @kernel_mem_mgr: memory manager for memory buffers with lifespan of driver.
 * @event_queue: event queue for IRQ from CPU-CP.
 * @dma_pool: DMA pool for small allocations.
 * @cpu_accessible_dma_mem: Host <-> CPU-CP shared memory CPU address.
 * @cpu_accessible_dma_address: Host <-> CPU-CP shared memory DMA address.
 * @cpu_accessible_dma_pool: Host <-> CPU-CP shared memory pool.
 * @asid_bitmap: holds used/available ASIDs.
 * @asid_mutex: protects asid_bitmap.
 * @send_cpu_message_lock: enforces only one message in Host <-> CPU-CP queue.
 * @debug_lock: protects critical section of setting debug mode for device
 * @mmu_lock: protects the MMU page tables and invalidation h/w. Although the
 *            page tables are per context, the invalidation h/w is per MMU.
 *            Therefore, we can't allow multiple contexts (we only have two,
 *            user and kernel) to access the invalidation h/w at the same time.
 *            In addition, any change to the PGT, modifying the MMU hash or
 *            walking the PGT requires talking this lock.
 * @asic_prop: ASIC specific immutable properties.
 * @asic_funcs: ASIC specific functions.
 * @asic_specific: ASIC specific information to use only from ASIC files.
 * @vm: virtual memory manager for MMU.
 * @hwmon_dev: H/W monitor device.
 * @hl_chip_info: ASIC's sensors information.
 * @device_status_description: device status description.
 * @hl_debugfs: device's debugfs manager.
 * @cb_pool: list of pre allocated CBs.
 * @cb_pool_lock: protects the CB pool.
 * @internal_cb_pool_virt_addr: internal command buffer pool virtual address.
 * @internal_cb_pool_dma_addr: internal command buffer pool dma address.
 * @internal_cb_pool: internal command buffer memory pool.
 * @internal_cb_va_base: internal cb pool mmu virtual address base
 * @fpriv_list: list of file private data structures. Each structure is created
 *              when a user opens the device
 * @fpriv_ctrl_list: list of file private data structures. Each structure is created
 *              when a user opens the control device
 * @fpriv_list_lock: protects the fpriv_list
 * @fpriv_ctrl_list_lock: protects the fpriv_ctrl_list
 * @aggregated_cs_counters: aggregated cs counters among all contexts
 * @mmu_priv: device-specific MMU data.
 * @mmu_func: device-related MMU functions.
 * @dec: list of decoder sw instance
 * @fw_loader: FW loader manager.
 * @pci_mem_region: array of memory regions in the PCI
 * @state_dump_specs: constants and dictionaries needed to dump system state.
 * @multi_cs_completion: array of multi-CS completion.
 * @clk_throttling: holds information about current/previous clock throttling events
 * @captured_err_info: holds information about errors.
 * @reset_info: holds current device reset information.
 * @stream_master_qid_arr: pointer to array with QIDs of master streams.
 * @fw_inner_major_ver: the major of current loaded preboot inner version.
 * @fw_inner_minor_ver: the minor of current loaded preboot inner version.
 * @fw_sw_major_ver: the major of current loaded preboot SW version.
 * @fw_sw_minor_ver: the minor of current loaded preboot SW version.
 * @fw_sw_sub_minor_ver: the sub-minor of current loaded preboot SW version.
 * @dram_used_mem: current DRAM memory consumption.
 * @memory_scrub_val: the value to which the dram will be scrubbed to using cb scrub_device_dram
 * @timeout_jiffies: device CS timeout value.
 * @max_power: the max power of the device, as configured by the sysadmin. This
 *             value is saved so in case of hard-reset, the driver will restore
 *             this value and update the F/W after the re-initialization
 * @boot_error_status_mask: contains a mask of the device boot error status.
 *                          Each bit represents a different error, according to
 *                          the defines in hl_boot_if.h. If the bit is cleared,
 *                          the error will be ignored by the driver during
 *                          device initialization. Mainly used to debug and
 *                          workaround firmware bugs
 * @dram_pci_bar_start: start bus address of PCIe bar towards DRAM.
 * @last_successful_open_ktime: timestamp (ktime) of the last successful device open.
 * @last_successful_open_jif: timestamp (jiffies) of the last successful
 *                            device open.
 * @last_open_session_duration_jif: duration (jiffies) of the last device open
 *                                  session.
 * @open_counter: number of successful device open operations.
 * @fw_poll_interval_usec: FW status poll interval in usec.
 *                         used for CPU boot status
 * @fw_comms_poll_interval_usec: FW comms/protocol poll interval in usec.
 *                                  used for COMMs protocols cmds(COMMS_STS_*)
 * @dram_binning: contains mask of drams that is received from the f/w which indicates which
 *                drams are binned-out
 * @tpc_binning: contains mask of tpc engines that is received from the f/w which indicates which
 *               tpc engines are binned-out
 * @dmabuf_export_cnt: number of dma-buf exporting.
 * @card_type: Various ASICs have several card types. This indicates the card
 *             type of the current device.
 * @major: habanalabs kernel driver major.
 * @high_pll: high PLL profile frequency.
 * @decoder_binning: contains mask of decoder engines that is received from the f/w which
 *                   indicates which decoder engines are binned-out
 * @edma_binning: contains mask of edma engines that is received from the f/w which
 *                   indicates which edma engines are binned-out
 * @device_release_watchdog_timeout_sec: device release watchdog timeout value in seconds.
 * @rotator_binning: contains mask of rotators engines that is received from the f/w
 *			which indicates which rotator engines are binned-out(Gaudi3 and above).
 * @id: device minor.
 * @cdev_idx: char device index.
 * @cpu_pci_msb_addr: 50-bit extension bits for the device CPU's 40-bit
 *                    addresses.
 * @is_in_dram_scrub: true if dram scrub operation is on going.
 * @disabled: is device disabled.
 * @late_init_done: is late init stage was done during initialization.
 * @hwmon_initialized: is H/W monitor sensors was initialized.
 * @reset_on_lockup: true if a reset should be done in case of stuck CS, false
 *                   otherwise.
 * @dram_default_page_mapping: is DRAM default page mapping enabled.
 * @memory_scrub: true to perform device memory scrub in various locations,
 *                such as context-switch, context close, page free, etc.
 * @pmmu_huge_range: is a different virtual addresses range used for PMMU with
 *                   huge pages.
 * @init_done: is the initialization of the device done.
 * @device_cpu_disabled: is the device CPU disabled (due to timeouts)
 * @in_debug: whether the device is in a state where the profiling/tracing infrastructure
 *            can be used. This indication is needed because in some ASICs we need to do
 *            specific operations to enable that infrastructure.
 * @cdev_sysfs_debugfs_created: were char devices and sysfs/debugfs files created.
 * @stop_on_err: true if engines should stop on error.
 * @supports_sync_stream: is sync stream supported.
 * @sync_stream_queue_idx: helper index for sync stream queues initialization.
 * @collective_mon_idx: helper index for collective initialization
 * @supports_coresight: is CoreSight supported.
 * @supports_cb_mapping: is mapping a CB to the device's MMU supported.
 * @process_kill_trial_cnt: number of trials reset thread tried killing
 *                          user processes
 * @device_fini_pending: true if device_fini was called and might be
 *                       waiting for the reset thread to finish
 * @supports_staged_submission: true if staged submissions are supported
 * @device_cpu_is_halted: Flag to indicate whether the device CPU was already
 *                        halted. We can't halt it again because the COMMS
 *                        protocol will throw an error. Relevant only for
 *                        cases where Linux was not loaded to device CPU
 * @supports_wait_for_multi_cs: true if wait for multi CS is supported
 * @is_compute_ctx_active: Whether there is an active compute context executing.
 * @compute_ctx_in_release: true if the current compute context is being released.
 * @supports_mmu_prefetch: true if prefetch is supported, otherwise false.
 * @reset_upon_device_release: reset the device when the user closes the file descriptor of the
 *                             device.
 * @supports_ctx_switch: true if a ctx switch is required upon first submission.
 * @support_preboot_binning: true if we support read binning info from preboot.
 * @nic_ports_mask: Controls which NIC ports are enabled. Used only for testing.
 * @fw_components: Controls which f/w components to load to the device. There are multiple f/w
 *                 stages and sometimes we want to stop at a certain stage. Used only for testing.
 * @mmu_disable: Disable the device MMU(s). Used only for testing.
 * @cpu_queues_enable: Whether to enable queues communication vs. the f/w. Used only for testing.
 * @pldm: Whether we are running in Palladium environment. Used only for testing.
 * @hard_reset_on_fw_events: Whether to do device hard-reset when a fatal event is received from
 *                           the f/w. Used only for testing.
 * @bmc_enable: Whether we are running in a box with BMC. Used only for testing.
 * @reset_on_preboot_fail: Whether to reset the device if preboot f/w fails to load.
 *                         Used only for testing.
 * @heartbeat: Controls if we want to enable the heartbeat mechanism vs. the f/w, which verifies
 *             that the f/w is always alive. Used only for testing.
 */
struct hl_device {
	struct pci_dev			*pdev;
	u64				pcie_bar_phys[HL_PCI_NUM_BARS];
	void __iomem			*pcie_bar[HL_PCI_NUM_BARS];
	void __iomem			*rmmio;
	struct drm_device		drm;
	struct cdev			cdev_ctrl;
	struct device			*dev;
	struct device			*dev_ctrl;
	struct delayed_work		work_heartbeat;
	struct hl_device_reset_work	device_reset_work;
	struct hl_device_reset_work	device_release_watchdog_work;
	char				asic_name[HL_STR_MAX];
	char				status[HL_DEV_STS_MAX][HL_STR_MAX];
	enum hl_asic_type		asic_type;
	struct hl_cq			*completion_queue;
	struct hl_user_interrupt	*user_interrupt;
	struct hl_user_interrupt	tpc_interrupt;
	struct hl_user_interrupt	unexpected_error_interrupt;
	struct hl_user_interrupt	common_user_cq_interrupt;
	struct hl_user_interrupt	common_decoder_interrupt;
	struct hl_cs			**shadow_cs_queue;
	struct workqueue_struct		**cq_wq;
	struct workqueue_struct		*eq_wq;
	struct workqueue_struct		*cs_cmplt_wq;
	struct workqueue_struct		*ts_free_obj_wq;
	struct workqueue_struct		*prefetch_wq;
	struct workqueue_struct		*reset_wq;
	struct hl_ctx			*kernel_ctx;
	struct hl_hw_queue		*kernel_queues;
	struct list_head		cs_mirror_list;
	spinlock_t			cs_mirror_lock;
	struct hl_mem_mgr		kernel_mem_mgr;
	struct hl_eq			event_queue;
	struct dma_pool			*dma_pool;
	void				*cpu_accessible_dma_mem;
	dma_addr_t			cpu_accessible_dma_address;
	struct gen_pool			*cpu_accessible_dma_pool;
	unsigned long			*asid_bitmap;
	struct mutex			asid_mutex;
	struct mutex			send_cpu_message_lock;
	struct mutex			debug_lock;
	struct mutex			mmu_lock;
	struct asic_fixed_properties	asic_prop;
	const struct hl_asic_funcs	*asic_funcs;
	void				*asic_specific;
	struct hl_vm			vm;
	struct device			*hwmon_dev;
	struct hwmon_chip_info		*hl_chip_info;

	struct hl_dbg_device_entry	hl_debugfs;

	struct list_head		cb_pool;
	spinlock_t			cb_pool_lock;

	void				*internal_cb_pool_virt_addr;
	dma_addr_t			internal_cb_pool_dma_addr;
	struct gen_pool			*internal_cb_pool;
	u64				internal_cb_va_base;

	struct list_head		fpriv_list;
	struct list_head		fpriv_ctrl_list;
	struct mutex			fpriv_list_lock;
	struct mutex			fpriv_ctrl_list_lock;

	struct hl_cs_counters_atomic	aggregated_cs_counters;

	struct hl_mmu_priv		mmu_priv;
	struct hl_mmu_funcs		mmu_func[MMU_NUM_PGT_LOCATIONS];

	struct hl_dec			*dec;

	struct fw_load_mgr		fw_loader;

	struct pci_mem_region		pci_mem_region[PCI_REGION_NUMBER];

	struct hl_state_dump_specs	state_dump_specs;

	struct multi_cs_completion	multi_cs_completion[
							MULTI_CS_MAX_USER_CTX];
	struct hl_clk_throttle		clk_throttling;
	struct hl_error_info		captured_err_info;

	struct hl_reset_info		reset_info;

	u32				*stream_master_qid_arr;
	u32				fw_inner_major_ver;
	u32				fw_inner_minor_ver;
	u32				fw_sw_major_ver;
	u32				fw_sw_minor_ver;
	u32				fw_sw_sub_minor_ver;
	atomic64_t			dram_used_mem;
	u64				memory_scrub_val;
	u64				timeout_jiffies;
	u64				max_power;
	u64				boot_error_status_mask;
	u64				dram_pci_bar_start;
	u64				last_successful_open_jif;
	u64				last_open_session_duration_jif;
	u64				open_counter;
	u64				fw_poll_interval_usec;
	ktime_t				last_successful_open_ktime;
	u64				fw_comms_poll_interval_usec;
	u64				dram_binning;
	u64				tpc_binning;
	atomic_t			dmabuf_export_cnt;
	enum cpucp_card_types		card_type;
	u32				major;
	u32				high_pll;
	u32				decoder_binning;
	u32				edma_binning;
	u32				device_release_watchdog_timeout_sec;
	u32				rotator_binning;
	u16				id;
	u16				cdev_idx;
	u16				cpu_pci_msb_addr;
	u8				is_in_dram_scrub;
	u8				disabled;
	u8				late_init_done;
	u8				hwmon_initialized;
	u8				reset_on_lockup;
	u8				dram_default_page_mapping;
	u8				memory_scrub;
	u8				pmmu_huge_range;
	u8				init_done;
	u8				device_cpu_disabled;
	u8				in_debug;
	u8				cdev_sysfs_debugfs_created;
	u8				stop_on_err;
	u8				supports_sync_stream;
	u8				sync_stream_queue_idx;
	u8				collective_mon_idx;
	u8				supports_coresight;
	u8				supports_cb_mapping;
	u8				process_kill_trial_cnt;
	u8				device_fini_pending;
	u8				supports_staged_submission;
	u8				device_cpu_is_halted;
	u8				supports_wait_for_multi_cs;
	u8				stream_master_qid_arr_size;
	u8				is_compute_ctx_active;
	u8				compute_ctx_in_release;
	u8				supports_mmu_prefetch;
	u8				reset_upon_device_release;
	u8				supports_ctx_switch;
	u8				support_preboot_binning;

	/* Parameters for bring-up to be upstreamed */
	u64				nic_ports_mask;
	u64				fw_components;
	u8				mmu_disable;
	u8				cpu_queues_enable;
	u8				pldm;
	u8				hard_reset_on_fw_events;
	u8				bmc_enable;
	u8				reset_on_preboot_fail;
	u8				heartbeat;
};


/**
 * struct hl_cs_encaps_sig_handle - encapsulated signals handle structure
 * @refcount: refcount used to protect removing this id when several
 *            wait cs are used to wait of the reserved encaps signals.
 * @hdev: pointer to habanalabs device structure.
 * @hw_sob: pointer to  H/W SOB used in the reservation.
 * @ctx: pointer to the user's context data structure
 * @cs_seq: staged cs sequence which contains encapsulated signals
 * @id: idr handler id to be used to fetch the handler info
 * @q_idx: stream queue index
 * @pre_sob_val: current SOB value before reservation
 * @count: signals number
 */
struct hl_cs_encaps_sig_handle {
	struct kref refcount;
	struct hl_device *hdev;
	struct hl_hw_sob *hw_sob;
	struct hl_ctx *ctx;
	u64  cs_seq;
	u32  id;
	u32  q_idx;
	u32  pre_sob_val;
	u32  count;
};

/**
 * struct hl_info_fw_err_info - firmware error information structure
 * @err_type: The type of error detected (or reported).
 * @event_mask: Pointer to the event mask to be modified with the detected error flag
 *              (can be NULL)
 * @event_id: The id of the event that reported the error
 *            (applicable when err_type is HL_INFO_FW_REPORTED_ERR).
 */
struct hl_info_fw_err_info {
	enum hl_info_fw_err_type err_type;
	u64 *event_mask;
	u16 event_id;
};

/*
 * IOCTLs
 */

/**
 * typedef hl_ioctl_t - typedef for ioctl function in the driver
 * @hpriv: pointer to the FD's private data, which contains state of
 *		user process
 * @data: pointer to the input/output arguments structure of the IOCTL
 *
 * Return: 0 for success, negative value for error
 */
typedef int hl_ioctl_t(struct hl_fpriv *hpriv, void *data);

/**
 * struct hl_ioctl_desc - describes an IOCTL entry of the driver.
 * @cmd: the IOCTL code as created by the kernel macros.
 * @func: pointer to the driver's function that should be called for this IOCTL.
 */
struct hl_ioctl_desc {
	unsigned int cmd;
	hl_ioctl_t *func;
};

static inline bool hl_is_fw_sw_ver_below(struct hl_device *hdev, u32 fw_sw_major, u32 fw_sw_minor)
{
	if (hdev->fw_sw_major_ver < fw_sw_major)
		return true;
	if (hdev->fw_sw_major_ver > fw_sw_major)
		return false;
	if (hdev->fw_sw_minor_ver < fw_sw_minor)
		return true;
	return false;
}

/*
 * Kernel module functions that can be accessed by entire module
 */

/**
 * hl_get_sg_info() - get number of pages and the DMA address from SG list.
 * @sg: the SG list.
 * @dma_addr: pointer to DMA address to return.
 *
 * Calculate the number of consecutive pages described by the SG list. Take the
 * offset of the address in the first page, add to it the length and round it up
 * to the number of needed pages.
 */
static inline u32 hl_get_sg_info(struct scatterlist *sg, dma_addr_t *dma_addr)
{
	*dma_addr = sg_dma_address(sg);

	return ((((*dma_addr) & (PAGE_SIZE - 1)) + sg_dma_len(sg)) +
			(PAGE_SIZE - 1)) >> PAGE_SHIFT;
}

/**
 * hl_mem_area_inside_range() - Checks whether address+size are inside a range.
 * @address: The start address of the area we want to validate.
 * @size: The size in bytes of the area we want to validate.
 * @range_start_address: The start address of the valid range.
 * @range_end_address: The end address of the valid range.
 *
 * Return: true if the area is inside the valid range, false otherwise.
 */
static inline bool hl_mem_area_inside_range(u64 address, u64 size,
				u64 range_start_address, u64 range_end_address)
{
	u64 end_address = address + size;

	if ((address >= range_start_address) &&
			(end_address <= range_end_address) &&
			(end_address > address))
		return true;

	return false;
}

static inline struct hl_device *to_hl_device(struct drm_device *ddev)
{
	return container_of(ddev, struct hl_device, drm);
}

/**
 * hl_mem_area_crosses_range() - Checks whether address+size crossing a range.
 * @address: The start address of the area we want to validate.
 * @size: The size in bytes of the area we want to validate.
 * @range_start_address: The start address of the valid range.
 * @range_end_address: The end address of the valid range.
 *
 * Return: true if the area overlaps part or all of the valid range,
 *		false otherwise.
 */
static inline bool hl_mem_area_crosses_range(u64 address, u32 size,
				u64 range_start_address, u64 range_end_address)
{
	u64 end_address = address + size - 1;

	return ((address <= range_end_address) && (range_start_address <= end_address));
}

uint64_t hl_set_dram_bar_default(struct hl_device *hdev, u64 addr);
void *hl_cpu_accessible_dma_pool_alloc(struct hl_device *hdev, size_t size, dma_addr_t *dma_handle);
void hl_cpu_accessible_dma_pool_free(struct hl_device *hdev, size_t size, void *vaddr);
void *hl_asic_dma_alloc_coherent_caller(struct hl_device *hdev, size_t size, dma_addr_t *dma_handle,
					gfp_t flag, const char *caller);
void hl_asic_dma_free_coherent_caller(struct hl_device *hdev, size_t size, void *cpu_addr,
					dma_addr_t dma_handle, const char *caller);
void *hl_asic_dma_pool_zalloc_caller(struct hl_device *hdev, size_t size, gfp_t mem_flags,
					dma_addr_t *dma_handle, const char *caller);
void hl_asic_dma_pool_free_caller(struct hl_device *hdev, void *vaddr, dma_addr_t dma_addr,
					const char *caller);
int hl_dma_map_sgtable(struct hl_device *hdev, struct sg_table *sgt, enum dma_data_direction dir);
void hl_dma_unmap_sgtable(struct hl_device *hdev, struct sg_table *sgt,
				enum dma_data_direction dir);
int hl_access_sram_dram_region(struct hl_device *hdev, u64 addr, u64 *val,
	enum debugfs_access_type acc_type, enum pci_region region_type, bool set_dram_bar);
int hl_access_cfg_region(struct hl_device *hdev, u64 addr, u64 *val,
	enum debugfs_access_type acc_type);
int hl_access_dev_mem(struct hl_device *hdev, enum pci_region region_type,
			u64 addr, u64 *val, enum debugfs_access_type acc_type);

int hl_mmap(struct file *filp, struct vm_area_struct *vma);

int hl_device_open(struct drm_device *drm, struct drm_file *file_priv);
void hl_device_release(struct drm_device *ddev, struct drm_file *file_priv);

int hl_device_open_ctrl(struct inode *inode, struct file *filp);
bool hl_device_operational(struct hl_device *hdev,
		enum hl_device_status *status);
bool hl_ctrl_device_operational(struct hl_device *hdev,
		enum hl_device_status *status);
enum hl_device_status hl_device_status(struct hl_device *hdev);
int hl_device_set_debug_mode(struct hl_device *hdev, struct hl_ctx *ctx, bool enable);
int hl_hw_queues_create(struct hl_device *hdev);
void hl_hw_queues_destroy(struct hl_device *hdev);
int hl_hw_queue_send_cb_no_cmpl(struct hl_device *hdev, u32 hw_queue_id,
		u32 cb_size, u64 cb_ptr);
void hl_hw_queue_submit_bd(struct hl_device *hdev, struct hl_hw_queue *q,
		u32 ctl, u32 len, u64 ptr);
int hl_hw_queue_schedule_cs(struct hl_cs *cs);
u32 hl_hw_queue_add_ptr(u32 ptr, u16 val);
void hl_hw_queue_inc_ci_kernel(struct hl_device *hdev, u32 hw_queue_id);
void hl_hw_queue_update_ci(struct hl_cs *cs);
void hl_hw_queue_reset(struct hl_device *hdev, bool hard_reset);

#define hl_queue_inc_ptr(p)		hl_hw_queue_add_ptr(p, 1)
#define hl_pi_2_offset(pi)		((pi) & (HL_QUEUE_LENGTH - 1))

int hl_cq_init(struct hl_device *hdev, struct hl_cq *q, u32 hw_queue_id);
void hl_cq_fini(struct hl_device *hdev, struct hl_cq *q);
int hl_eq_init(struct hl_device *hdev, struct hl_eq *q);
void hl_eq_fini(struct hl_device *hdev, struct hl_eq *q);
void hl_cq_reset(struct hl_device *hdev, struct hl_cq *q);
void hl_eq_reset(struct hl_device *hdev, struct hl_eq *q);
irqreturn_t hl_irq_handler_cq(int irq, void *arg);
irqreturn_t hl_irq_handler_eq(int irq, void *arg);
irqreturn_t hl_irq_handler_dec_abnrm(int irq, void *arg);
irqreturn_t hl_irq_user_interrupt_thread_handler(int irq, void *arg);
u32 hl_cq_inc_ptr(u32 ptr);

int hl_asid_init(struct hl_device *hdev);
void hl_asid_fini(struct hl_device *hdev);
unsigned long hl_asid_alloc(struct hl_device *hdev);
void hl_asid_free(struct hl_device *hdev, unsigned long asid);

int hl_ctx_create(struct hl_device *hdev, struct hl_fpriv *hpriv);
void hl_ctx_free(struct hl_device *hdev, struct hl_ctx *ctx);
int hl_ctx_init(struct hl_device *hdev, struct hl_ctx *ctx, bool is_kernel_ctx);
void hl_ctx_do_release(struct kref *ref);
void hl_ctx_get(struct hl_ctx *ctx);
int hl_ctx_put(struct hl_ctx *ctx);
struct hl_ctx *hl_get_compute_ctx(struct hl_device *hdev);
struct hl_fence *hl_ctx_get_fence(struct hl_ctx *ctx, u64 seq);
int hl_ctx_get_fences(struct hl_ctx *ctx, u64 *seq_arr,
				struct hl_fence **fence, u32 arr_len);
void hl_ctx_mgr_init(struct hl_ctx_mgr *mgr);
void hl_ctx_mgr_fini(struct hl_device *hdev, struct hl_ctx_mgr *mgr);

int hl_device_init(struct hl_device *hdev);
void hl_device_fini(struct hl_device *hdev);
int hl_device_suspend(struct hl_device *hdev);
int hl_device_resume(struct hl_device *hdev);
int hl_device_reset(struct hl_device *hdev, u32 flags);
int hl_device_cond_reset(struct hl_device *hdev, u32 flags, u64 event_mask);
void hl_hpriv_get(struct hl_fpriv *hpriv);
int hl_hpriv_put(struct hl_fpriv *hpriv);
int hl_device_utilization(struct hl_device *hdev, u32 *utilization);

int hl_build_hwmon_channel_info(struct hl_device *hdev,
		struct cpucp_sensor *sensors_arr);

void hl_notifier_event_send_all(struct hl_device *hdev, u64 event_mask);

int hl_sysfs_init(struct hl_device *hdev);
void hl_sysfs_fini(struct hl_device *hdev);

int hl_hwmon_init(struct hl_device *hdev);
void hl_hwmon_fini(struct hl_device *hdev);
void hl_hwmon_release_resources(struct hl_device *hdev);

int hl_cb_create(struct hl_device *hdev, struct hl_mem_mgr *mmg,
			struct hl_ctx *ctx, u32 cb_size, bool internal_cb,
			bool map_cb, u64 *handle);
int hl_cb_destroy(struct hl_mem_mgr *mmg, u64 cb_handle);
int hl_hw_block_mmap(struct hl_fpriv *hpriv, struct vm_area_struct *vma);
struct hl_cb *hl_cb_get(struct hl_mem_mgr *mmg, u64 handle);
void hl_cb_put(struct hl_cb *cb);
struct hl_cb *hl_cb_kernel_create(struct hl_device *hdev, u32 cb_size,
					bool internal_cb);
int hl_cb_pool_init(struct hl_device *hdev);
int hl_cb_pool_fini(struct hl_device *hdev);
int hl_cb_va_pool_init(struct hl_ctx *ctx);
void hl_cb_va_pool_fini(struct hl_ctx *ctx);

void hl_cs_rollback_all(struct hl_device *hdev, bool skip_wq_flush);
struct hl_cs_job *hl_cs_allocate_job(struct hl_device *hdev,
		enum hl_queue_type queue_type, bool is_kernel_allocated_cb);
void hl_sob_reset_error(struct kref *ref);
int hl_gen_sob_mask(u16 sob_base, u8 sob_mask, u8 *mask);
void hl_fence_put(struct hl_fence *fence);
void hl_fences_put(struct hl_fence **fence, int len);
void hl_fence_get(struct hl_fence *fence);
void cs_get(struct hl_cs *cs);
bool cs_needs_completion(struct hl_cs *cs);
bool cs_needs_timeout(struct hl_cs *cs);
bool is_staged_cs_last_exists(struct hl_device *hdev, struct hl_cs *cs);
struct hl_cs *hl_staged_cs_find_first(struct hl_device *hdev, u64 cs_seq);
void hl_multi_cs_completion_init(struct hl_device *hdev);
u32 hl_get_active_cs_num(struct hl_device *hdev);

void goya_set_asic_funcs(struct hl_device *hdev);
void gaudi_set_asic_funcs(struct hl_device *hdev);
void gaudi2_set_asic_funcs(struct hl_device *hdev);

int hl_vm_ctx_init(struct hl_ctx *ctx);
void hl_vm_ctx_fini(struct hl_ctx *ctx);

int hl_vm_init(struct hl_device *hdev);
void hl_vm_fini(struct hl_device *hdev);

void hl_hw_block_mem_init(struct hl_ctx *ctx);
void hl_hw_block_mem_fini(struct hl_ctx *ctx);

u64 hl_reserve_va_block(struct hl_device *hdev, struct hl_ctx *ctx,
		enum hl_va_range_type type, u64 size, u32 alignment);
int hl_unreserve_va_block(struct hl_device *hdev, struct hl_ctx *ctx,
		u64 start_addr, u64 size);
int hl_pin_host_memory(struct hl_device *hdev, u64 addr, u64 size,
			struct hl_userptr *userptr);
void hl_unpin_host_memory(struct hl_device *hdev, struct hl_userptr *userptr);
void hl_userptr_delete_list(struct hl_device *hdev,
				struct list_head *userptr_list);
bool hl_userptr_is_pinned(struct hl_device *hdev, u64 addr, u32 size,
				struct list_head *userptr_list,
				struct hl_userptr **userptr);

int hl_mmu_init(struct hl_device *hdev);
void hl_mmu_fini(struct hl_device *hdev);
int hl_mmu_ctx_init(struct hl_ctx *ctx);
void hl_mmu_ctx_fini(struct hl_ctx *ctx);
int hl_mmu_map_page(struct hl_ctx *ctx, u64 virt_addr, u64 phys_addr,
		u32 page_size, bool flush_pte);
int hl_mmu_get_real_page_size(struct hl_device *hdev, struct hl_mmu_properties *mmu_prop,
				u32 page_size, u32 *real_page_size, bool is_dram_addr);
int hl_mmu_unmap_page(struct hl_ctx *ctx, u64 virt_addr, u32 page_size,
		bool flush_pte);
int hl_mmu_map_contiguous(struct hl_ctx *ctx, u64 virt_addr,
					u64 phys_addr, u32 size);
int hl_mmu_unmap_contiguous(struct hl_ctx *ctx, u64 virt_addr, u32 size);
int hl_mmu_invalidate_cache(struct hl_device *hdev, bool is_hard, u32 flags);
int hl_mmu_invalidate_cache_range(struct hl_device *hdev, bool is_hard,
					u32 flags, u32 asid, u64 va, u64 size);
int hl_mmu_prefetch_cache_range(struct hl_ctx *ctx, u32 flags, u32 asid, u64 va, u64 size);
u64 hl_mmu_get_next_hop_addr(struct hl_ctx *ctx, u64 curr_pte);
u64 hl_mmu_get_hop_pte_phys_addr(struct hl_ctx *ctx, struct hl_mmu_properties *mmu_prop,
					u8 hop_idx, u64 hop_addr, u64 virt_addr);
void hl_mmu_hr_flush(struct hl_ctx *ctx);
int hl_mmu_hr_init(struct hl_device *hdev, struct hl_mmu_hr_priv *hr_priv, u32 hop_table_size,
			u64 pgt_size);
void hl_mmu_hr_fini(struct hl_device *hdev, struct hl_mmu_hr_priv *hr_priv, u32 hop_table_size);
void hl_mmu_hr_free_hop_remove_pgt(struct pgt_info *pgt_info, struct hl_mmu_hr_priv *hr_priv,
				u32 hop_table_size);
u64 hl_mmu_hr_pte_phys_to_virt(struct hl_ctx *ctx, struct pgt_info *pgt, u64 phys_pte_addr,
							u32 hop_table_size);
void hl_mmu_hr_write_pte(struct hl_ctx *ctx, struct pgt_info *pgt_info, u64 phys_pte_addr,
							u64 val, u32 hop_table_size);
void hl_mmu_hr_clear_pte(struct hl_ctx *ctx, struct pgt_info *pgt_info, u64 phys_pte_addr,
							u32 hop_table_size);
int hl_mmu_hr_put_pte(struct hl_ctx *ctx, struct pgt_info *pgt_info, struct hl_mmu_hr_priv *hr_priv,
							u32 hop_table_size);
void hl_mmu_hr_get_pte(struct hl_ctx *ctx, struct hl_hr_mmu_funcs *hr_func, u64 phys_hop_addr);
struct pgt_info *hl_mmu_hr_get_next_hop_pgt_info(struct hl_ctx *ctx,
							struct hl_hr_mmu_funcs *hr_func,
							u64 curr_pte);
struct pgt_info *hl_mmu_hr_alloc_hop(struct hl_ctx *ctx, struct hl_mmu_hr_priv *hr_priv,
							struct hl_hr_mmu_funcs *hr_func,
							struct hl_mmu_properties *mmu_prop);
struct pgt_info *hl_mmu_hr_get_alloc_next_hop(struct hl_ctx *ctx,
							struct hl_mmu_hr_priv *hr_priv,
							struct hl_hr_mmu_funcs *hr_func,
							struct hl_mmu_properties *mmu_prop,
							u64 curr_pte, bool *is_new_hop);
int hl_mmu_hr_get_tlb_info(struct hl_ctx *ctx, u64 virt_addr, struct hl_mmu_hop_info *hops,
							struct hl_hr_mmu_funcs *hr_func);
int hl_mmu_if_set_funcs(struct hl_device *hdev);
void hl_mmu_v1_set_funcs(struct hl_device *hdev, struct hl_mmu_funcs *mmu);
void hl_mmu_v2_hr_set_funcs(struct hl_device *hdev, struct hl_mmu_funcs *mmu);
int hl_mmu_va_to_pa(struct hl_ctx *ctx, u64 virt_addr, u64 *phys_addr);
int hl_mmu_get_tlb_info(struct hl_ctx *ctx, u64 virt_addr,
			struct hl_mmu_hop_info *hops);
u64 hl_mmu_scramble_addr(struct hl_device *hdev, u64 addr);
u64 hl_mmu_descramble_addr(struct hl_device *hdev, u64 addr);
bool hl_is_dram_va(struct hl_device *hdev, u64 virt_addr);

int hl_fw_load_fw_to_device(struct hl_device *hdev, const char *fw_name,
				void __iomem *dst, u32 src_offset, u32 size);
int hl_fw_send_pci_access_msg(struct hl_device *hdev, u32 opcode, u64 value);
int hl_fw_send_cpu_message(struct hl_device *hdev, u32 hw_queue_id, u32 *msg,
				u16 len, u32 timeout, u64 *result);
int hl_fw_unmask_irq(struct hl_device *hdev, u16 event_type);
int hl_fw_unmask_irq_arr(struct hl_device *hdev, const u32 *irq_arr,
		size_t irq_arr_size);
int hl_fw_test_cpu_queue(struct hl_device *hdev);
void *hl_fw_cpu_accessible_dma_pool_alloc(struct hl_device *hdev, size_t size,
						dma_addr_t *dma_handle);
void hl_fw_cpu_accessible_dma_pool_free(struct hl_device *hdev, size_t size,
					void *vaddr);
int hl_fw_send_heartbeat(struct hl_device *hdev);
int hl_fw_cpucp_info_get(struct hl_device *hdev,
				u32 sts_boot_dev_sts0_reg,
				u32 sts_boot_dev_sts1_reg, u32 boot_err0_reg,
				u32 boot_err1_reg);
int hl_fw_cpucp_handshake(struct hl_device *hdev,
				u32 sts_boot_dev_sts0_reg,
				u32 sts_boot_dev_sts1_reg, u32 boot_err0_reg,
				u32 boot_err1_reg);
int hl_fw_get_eeprom_data(struct hl_device *hdev, void *data, size_t max_size);
int hl_fw_get_monitor_dump(struct hl_device *hdev, void *data);
int hl_fw_cpucp_pci_counters_get(struct hl_device *hdev,
		struct hl_info_pci_counters *counters);
int hl_fw_cpucp_total_energy_get(struct hl_device *hdev,
			u64 *total_energy);
int get_used_pll_index(struct hl_device *hdev, u32 input_pll_index,
						enum pll_index *pll_index);
int hl_fw_cpucp_pll_info_get(struct hl_device *hdev, u32 pll_index,
		u16 *pll_freq_arr);
int hl_fw_cpucp_power_get(struct hl_device *hdev, u64 *power);
void hl_fw_ask_hard_reset_without_linux(struct hl_device *hdev);
void hl_fw_ask_halt_machine_without_linux(struct hl_device *hdev);
int hl_fw_init_cpu(struct hl_device *hdev);
int hl_fw_wait_preboot_ready(struct hl_device *hdev);
int hl_fw_read_preboot_status(struct hl_device *hdev);
int hl_fw_dynamic_send_protocol_cmd(struct hl_device *hdev,
				struct fw_load_mgr *fw_loader,
				enum comms_cmd cmd, unsigned int size,
				bool wait_ok, u32 timeout);
int hl_fw_dram_replaced_row_get(struct hl_device *hdev,
				struct cpucp_hbm_row_info *info);
int hl_fw_dram_pending_row_get(struct hl_device *hdev, u32 *pend_rows_num);
int hl_fw_cpucp_engine_core_asid_set(struct hl_device *hdev, u32 asid);
int hl_fw_send_device_activity(struct hl_device *hdev, bool open);
int hl_fw_send_soft_reset(struct hl_device *hdev);
int hl_pci_bars_map(struct hl_device *hdev, const char * const name[3],
			bool is_wc[3]);
int hl_pci_elbi_read(struct hl_device *hdev, u64 addr, u32 *data);
int hl_pci_iatu_write(struct hl_device *hdev, u32 addr, u32 data);
int hl_pci_set_inbound_region(struct hl_device *hdev, u8 region,
		struct hl_inbound_pci_region *pci_region);
int hl_pci_set_outbound_region(struct hl_device *hdev,
		struct hl_outbound_pci_region *pci_region);
enum pci_region hl_get_pci_memory_region(struct hl_device *hdev, u64 addr);
int hl_pci_init(struct hl_device *hdev);
void hl_pci_fini(struct hl_device *hdev);

long hl_fw_get_frequency(struct hl_device *hdev, u32 pll_index, bool curr);
void hl_fw_set_frequency(struct hl_device *hdev, u32 pll_index, u64 freq);
int hl_get_temperature(struct hl_device *hdev, int sensor_index, u32 attr, long *value);
int hl_set_temperature(struct hl_device *hdev, int sensor_index, u32 attr, long value);
int hl_get_voltage(struct hl_device *hdev, int sensor_index, u32 attr, long *value);
int hl_get_current(struct hl_device *hdev, int sensor_index, u32 attr, long *value);
int hl_get_fan_speed(struct hl_device *hdev, int sensor_index, u32 attr, long *value);
int hl_get_pwm_info(struct hl_device *hdev, int sensor_index, u32 attr, long *value);
void hl_set_pwm_info(struct hl_device *hdev, int sensor_index, u32 attr, long value);
long hl_fw_get_max_power(struct hl_device *hdev);
void hl_fw_set_max_power(struct hl_device *hdev);
int hl_fw_get_sec_attest_info(struct hl_device *hdev, struct cpucp_sec_attest_info *sec_attest_info,
				u32 nonce);
int hl_set_voltage(struct hl_device *hdev, int sensor_index, u32 attr, long value);
int hl_set_current(struct hl_device *hdev, int sensor_index, u32 attr, long value);
int hl_set_power(struct hl_device *hdev, int sensor_index, u32 attr, long value);
int hl_get_power(struct hl_device *hdev, int sensor_index, u32 attr, long *value);
int hl_fw_get_clk_rate(struct hl_device *hdev, u32 *cur_clk, u32 *max_clk);
void hl_fw_set_pll_profile(struct hl_device *hdev);
void hl_sysfs_add_dev_clk_attr(struct hl_device *hdev, struct attribute_group *dev_clk_attr_grp);
void hl_sysfs_add_dev_vrm_attr(struct hl_device *hdev, struct attribute_group *dev_vrm_attr_grp);
int hl_fw_send_generic_request(struct hl_device *hdev, enum hl_passthrough_type sub_opcode,
						dma_addr_t buff, u32 *size);

void hw_sob_get(struct hl_hw_sob *hw_sob);
void hw_sob_put(struct hl_hw_sob *hw_sob);
void hl_encaps_release_handle_and_put_ctx(struct kref *ref);
void hl_encaps_release_handle_and_put_sob_ctx(struct kref *ref);
void hl_hw_queue_encaps_sig_set_sob_info(struct hl_device *hdev,
			struct hl_cs *cs, struct hl_cs_job *job,
			struct hl_cs_compl *cs_cmpl);

int hl_dec_init(struct hl_device *hdev);
void hl_dec_fini(struct hl_device *hdev);
void hl_dec_ctx_fini(struct hl_ctx *ctx);

void hl_release_pending_user_interrupts(struct hl_device *hdev);
void hl_abort_waiting_for_cs_completions(struct hl_device *hdev);
int hl_cs_signal_sob_wraparound_handler(struct hl_device *hdev, u32 q_idx,
			struct hl_hw_sob **hw_sob, u32 count, bool encaps_sig);

int hl_state_dump(struct hl_device *hdev);
const char *hl_state_dump_get_sync_name(struct hl_device *hdev, u32 sync_id);
const char *hl_state_dump_get_monitor_name(struct hl_device *hdev,
					struct hl_mon_state_dump *mon);
void hl_state_dump_free_sync_to_engine_map(struct hl_sync_to_engine_map *map);
__printf(4, 5) int hl_snprintf_resize(char **buf, size_t *size, size_t *offset,
					const char *format, ...);
char *hl_format_as_binary(char *buf, size_t buf_len, u32 n);
const char *hl_sync_engine_to_string(enum hl_sync_engine_type engine_type);

void hl_mem_mgr_init(struct device *dev, struct hl_mem_mgr *mmg);
void hl_mem_mgr_fini(struct hl_mem_mgr *mmg);
void hl_mem_mgr_idr_destroy(struct hl_mem_mgr *mmg);
int hl_mem_mgr_mmap(struct hl_mem_mgr *mmg, struct vm_area_struct *vma,
		    void *args);
struct hl_mmap_mem_buf *hl_mmap_mem_buf_get(struct hl_mem_mgr *mmg,
						   u64 handle);
int hl_mmap_mem_buf_put_handle(struct hl_mem_mgr *mmg, u64 handle);
int hl_mmap_mem_buf_put(struct hl_mmap_mem_buf *buf);
struct hl_mmap_mem_buf *
hl_mmap_mem_buf_alloc(struct hl_mem_mgr *mmg,
		      struct hl_mmap_mem_buf_behavior *behavior, gfp_t gfp,
		      void *args);
__printf(2, 3) void hl_engine_data_sprintf(struct engines_data *e, const char *fmt, ...);
void hl_capture_razwi(struct hl_device *hdev, u64 addr, u16 *engine_id, u16 num_of_engines,
			u8 flags);
void hl_handle_razwi(struct hl_device *hdev, u64 addr, u16 *engine_id, u16 num_of_engines,
			u8 flags, u64 *event_mask);
void hl_capture_page_fault(struct hl_device *hdev, u64 addr, u16 eng_id, bool is_pmmu);
void hl_handle_page_fault(struct hl_device *hdev, u64 addr, u16 eng_id, bool is_pmmu,
				u64 *event_mask);
void hl_handle_critical_hw_err(struct hl_device *hdev, u16 event_id, u64 *event_mask);
void hl_handle_fw_err(struct hl_device *hdev, struct hl_info_fw_err_info *info);
void hl_capture_engine_err(struct hl_device *hdev, u16 engine_id, u16 error_count);
void hl_enable_err_info_capture(struct hl_error_info *captured_err_info);

#ifdef CONFIG_DEBUG_FS

int hl_debugfs_device_init(struct hl_device *hdev);
void hl_debugfs_device_fini(struct hl_device *hdev);
void hl_debugfs_add_device(struct hl_device *hdev);
void hl_debugfs_add_file(struct hl_fpriv *hpriv);
void hl_debugfs_remove_file(struct hl_fpriv *hpriv);
void hl_debugfs_add_cb(struct hl_cb *cb);
void hl_debugfs_remove_cb(struct hl_cb *cb);
void hl_debugfs_add_cs(struct hl_cs *cs);
void hl_debugfs_remove_cs(struct hl_cs *cs);
void hl_debugfs_add_job(struct hl_device *hdev, struct hl_cs_job *job);
void hl_debugfs_remove_job(struct hl_device *hdev, struct hl_cs_job *job);
void hl_debugfs_add_userptr(struct hl_device *hdev, struct hl_userptr *userptr);
void hl_debugfs_remove_userptr(struct hl_device *hdev,
				struct hl_userptr *userptr);
void hl_debugfs_add_ctx_mem_hash(struct hl_device *hdev, struct hl_ctx *ctx);
void hl_debugfs_remove_ctx_mem_hash(struct hl_device *hdev, struct hl_ctx *ctx);
void hl_debugfs_set_state_dump(struct hl_device *hdev, char *data,
					unsigned long length);

#else

<<<<<<< HEAD
static inline void __init hl_debugfs_init(void)
{
}

static inline void hl_debugfs_fini(void)
{
}

static inline int hl_debugfs_device_init(struct hl_device *hdev)
{
	return 0;
}

static inline void hl_debugfs_device_fini(struct hl_device *hdev)
{
}

=======
>>>>>>> e4f79224
static inline void hl_debugfs_add_device(struct hl_device *hdev)
{
}

static inline void hl_debugfs_add_file(struct hl_fpriv *hpriv)
{
}

static inline void hl_debugfs_remove_file(struct hl_fpriv *hpriv)
{
}

static inline void hl_debugfs_add_cb(struct hl_cb *cb)
{
}

static inline void hl_debugfs_remove_cb(struct hl_cb *cb)
{
}

static inline void hl_debugfs_add_cs(struct hl_cs *cs)
{
}

static inline void hl_debugfs_remove_cs(struct hl_cs *cs)
{
}

static inline void hl_debugfs_add_job(struct hl_device *hdev,
					struct hl_cs_job *job)
{
}

static inline void hl_debugfs_remove_job(struct hl_device *hdev,
					struct hl_cs_job *job)
{
}

static inline void hl_debugfs_add_userptr(struct hl_device *hdev,
					struct hl_userptr *userptr)
{
}

static inline void hl_debugfs_remove_userptr(struct hl_device *hdev,
					struct hl_userptr *userptr)
{
}

static inline void hl_debugfs_add_ctx_mem_hash(struct hl_device *hdev,
					struct hl_ctx *ctx)
{
}

static inline void hl_debugfs_remove_ctx_mem_hash(struct hl_device *hdev,
					struct hl_ctx *ctx)
{
}

static inline void hl_debugfs_set_state_dump(struct hl_device *hdev,
					char *data, unsigned long length)
{
}

#endif

/* Security */
int hl_unsecure_register(struct hl_device *hdev, u32 mm_reg_addr, int offset,
		const u32 pb_blocks[], struct hl_block_glbl_sec sgs_array[],
		int array_size);
int hl_unsecure_registers(struct hl_device *hdev, const u32 mm_reg_array[],
		int mm_array_size, int offset, const u32 pb_blocks[],
		struct hl_block_glbl_sec sgs_array[], int blocks_array_size);
void hl_config_glbl_sec(struct hl_device *hdev, const u32 pb_blocks[],
		struct hl_block_glbl_sec sgs_array[], u32 block_offset,
		int array_size);
void hl_secure_block(struct hl_device *hdev,
		struct hl_block_glbl_sec sgs_array[], int array_size);
int hl_init_pb_with_mask(struct hl_device *hdev, u32 num_dcores,
		u32 dcore_offset, u32 num_instances, u32 instance_offset,
		const u32 pb_blocks[], u32 blocks_array_size,
		const u32 *regs_array, u32 regs_array_size, u64 mask);
int hl_init_pb(struct hl_device *hdev, u32 num_dcores, u32 dcore_offset,
		u32 num_instances, u32 instance_offset,
		const u32 pb_blocks[], u32 blocks_array_size,
		const u32 *regs_array, u32 regs_array_size);
int hl_init_pb_ranges_with_mask(struct hl_device *hdev, u32 num_dcores,
		u32 dcore_offset, u32 num_instances, u32 instance_offset,
		const u32 pb_blocks[], u32 blocks_array_size,
		const struct range *regs_range_array, u32 regs_range_array_size,
		u64 mask);
int hl_init_pb_ranges(struct hl_device *hdev, u32 num_dcores,
		u32 dcore_offset, u32 num_instances, u32 instance_offset,
		const u32 pb_blocks[], u32 blocks_array_size,
		const struct range *regs_range_array,
		u32 regs_range_array_size);
int hl_init_pb_single_dcore(struct hl_device *hdev, u32 dcore_offset,
		u32 num_instances, u32 instance_offset,
		const u32 pb_blocks[], u32 blocks_array_size,
		const u32 *regs_array, u32 regs_array_size);
int hl_init_pb_ranges_single_dcore(struct hl_device *hdev, u32 dcore_offset,
		u32 num_instances, u32 instance_offset,
		const u32 pb_blocks[], u32 blocks_array_size,
		const struct range *regs_range_array,
		u32 regs_range_array_size);
void hl_ack_pb(struct hl_device *hdev, u32 num_dcores, u32 dcore_offset,
		u32 num_instances, u32 instance_offset,
		const u32 pb_blocks[], u32 blocks_array_size);
void hl_ack_pb_with_mask(struct hl_device *hdev, u32 num_dcores,
		u32 dcore_offset, u32 num_instances, u32 instance_offset,
		const u32 pb_blocks[], u32 blocks_array_size, u64 mask);
void hl_ack_pb_single_dcore(struct hl_device *hdev, u32 dcore_offset,
		u32 num_instances, u32 instance_offset,
		const u32 pb_blocks[], u32 blocks_array_size);

/* IOCTLs */
long hl_ioctl_control(struct file *filep, unsigned int cmd, unsigned long arg);
int hl_info_ioctl(struct drm_device *ddev, void *data, struct drm_file *file_priv);
int hl_cb_ioctl(struct drm_device *ddev, void *data, struct drm_file *file_priv);
int hl_cs_ioctl(struct drm_device *ddev, void *data, struct drm_file *file_priv);
int hl_wait_ioctl(struct drm_device *ddev, void *data, struct drm_file *file_priv);
int hl_mem_ioctl(struct drm_device *ddev, void *data, struct drm_file *file_priv);
int hl_debug_ioctl(struct drm_device *ddev, void *data, struct drm_file *file_priv);

#endif /* HABANALABSP_H_ */<|MERGE_RESOLUTION|>--- conflicted
+++ resolved
@@ -4002,15 +4002,6 @@
 
 #else
 
-<<<<<<< HEAD
-static inline void __init hl_debugfs_init(void)
-{
-}
-
-static inline void hl_debugfs_fini(void)
-{
-}
-
 static inline int hl_debugfs_device_init(struct hl_device *hdev)
 {
 	return 0;
@@ -4020,8 +4011,6 @@
 {
 }
 
-=======
->>>>>>> e4f79224
 static inline void hl_debugfs_add_device(struct hl_device *hdev)
 {
 }
