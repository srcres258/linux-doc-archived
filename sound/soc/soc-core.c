--- conflicted
+++ resolved
@@ -3278,8 +3278,6 @@
 	struct snd_soc_component *pos;
 	int ret = -EPROBE_DEFER;
 
-	dlc->of_node = args->np;
-
 	mutex_lock(&client_mutex);
 	for_each_component(pos) {
 		struct device_node *component_of_node = soc_component_to_node(pos);
@@ -3370,7 +3368,6 @@
 
 	if (ret == 0)
 		*dai_name = dlc.dai_name;
-<<<<<<< HEAD
 
 	return ret;
 }
@@ -3382,19 +3379,6 @@
 	struct snd_soc_dai_link_component dlc;
 	int ret = snd_soc_of_get_dlc(of_node, NULL, &dlc, index);
 
-=======
-
-	return ret;
-}
-EXPORT_SYMBOL_GPL(snd_soc_get_dai_name);
-
-int snd_soc_of_get_dai_name(struct device_node *of_node,
-			    const char **dai_name, int index)
-{
-	struct snd_soc_dai_link_component dlc;
-	int ret = snd_soc_of_get_dlc(of_node, NULL, &dlc, index);
-
->>>>>>> da8103da
 	if (ret == 0)
 		*dai_name = dlc.dai_name;
 
