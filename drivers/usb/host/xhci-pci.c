--- conflicted
+++ resolved
@@ -967,17 +967,9 @@
 	/* suspend and resume implemented later */
 
 	.shutdown = 	usb_hcd_pci_shutdown,
-<<<<<<< HEAD
-#ifdef CONFIG_PM
-	.driver = {
-		.pm = &usb_hcd_pci_pm_ops
-=======
 	.driver = {
 		.pm = pm_ptr(&usb_hcd_pci_pm_ops),
-		.probe_type = PROBE_PREFER_ASYNCHRONOUS,
->>>>>>> d629c0e2
 	},
-#endif
 };
 
 static int __init xhci_pci_init(void)
