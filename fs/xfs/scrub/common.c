// SPDX-License-Identifier: GPL-2.0-or-later
/*
 * Copyright (C) 2017-2023 Oracle.  All Rights Reserved.
 * Author: Darrick J. Wong <djwong@kernel.org>
 */
#include "xfs.h"
#include "xfs_fs.h"
#include "xfs_shared.h"
#include "xfs_format.h"
#include "xfs_trans_resv.h"
#include "xfs_mount.h"
#include "xfs_btree.h"
#include "xfs_log_format.h"
#include "xfs_trans.h"
#include "xfs_inode.h"
#include "xfs_icache.h"
#include "xfs_alloc.h"
#include "xfs_alloc_btree.h"
#include "xfs_ialloc.h"
#include "xfs_ialloc_btree.h"
#include "xfs_refcount_btree.h"
#include "xfs_rmap.h"
#include "xfs_rmap_btree.h"
#include "xfs_log.h"
#include "xfs_trans_priv.h"
#include "xfs_da_format.h"
#include "xfs_da_btree.h"
#include "xfs_attr.h"
#include "xfs_reflink.h"
#include "xfs_ag.h"
#include "scrub/scrub.h"
#include "scrub/common.h"
#include "scrub/trace.h"
#include "scrub/repair.h"
#include "scrub/health.h"

/* Common code for the metadata scrubbers. */

/*
 * Handling operational errors.
 *
 * The *_process_error() family of functions are used to process error return
 * codes from functions called as part of a scrub operation.
 *
 * If there's no error, we return true to tell the caller that it's ok
 * to move on to the next check in its list.
 *
 * For non-verifier errors (e.g. ENOMEM) we return false to tell the
 * caller that something bad happened, and we preserve *error so that
 * the caller can return the *error up the stack to userspace.
 *
 * Verifier errors (EFSBADCRC/EFSCORRUPTED) are recorded by setting
 * OFLAG_CORRUPT in sm_flags and the *error is cleared.  In other words,
 * we track verifier errors (and failed scrub checks) via OFLAG_CORRUPT,
 * not via return codes.  We return false to tell the caller that
 * something bad happened.  Since the error has been cleared, the caller
 * will (presumably) return that zero and scrubbing will move on to
 * whatever's next.
 *
 * ftrace can be used to record the precise metadata location and the
 * approximate code location of the failed operation.
 */

/* Check for operational errors. */
static bool
__xchk_process_error(
	struct xfs_scrub	*sc,
	xfs_agnumber_t		agno,
	xfs_agblock_t		bno,
	int			*error,
	__u32			errflag,
	void			*ret_ip)
{
	switch (*error) {
	case 0:
		return true;
	case -EDEADLOCK:
	case -ECHRNG:
		/* Used to restart an op with deadlock avoidance. */
		trace_xchk_deadlock_retry(
				sc->ip ? sc->ip : XFS_I(file_inode(sc->file)),
				sc->sm, *error);
		break;
	case -EFSBADCRC:
	case -EFSCORRUPTED:
		/* Note the badness but don't abort. */
		sc->sm->sm_flags |= errflag;
		*error = 0;
		fallthrough;
	default:
		trace_xchk_op_error(sc, agno, bno, *error,
				ret_ip);
		break;
	}
	return false;
}

bool
xchk_process_error(
	struct xfs_scrub	*sc,
	xfs_agnumber_t		agno,
	xfs_agblock_t		bno,
	int			*error)
{
	return __xchk_process_error(sc, agno, bno, error,
			XFS_SCRUB_OFLAG_CORRUPT, __return_address);
}

bool
xchk_xref_process_error(
	struct xfs_scrub	*sc,
	xfs_agnumber_t		agno,
	xfs_agblock_t		bno,
	int			*error)
{
	return __xchk_process_error(sc, agno, bno, error,
			XFS_SCRUB_OFLAG_XFAIL, __return_address);
}

/* Check for operational errors for a file offset. */
static bool
__xchk_fblock_process_error(
	struct xfs_scrub	*sc,
	int			whichfork,
	xfs_fileoff_t		offset,
	int			*error,
	__u32			errflag,
	void			*ret_ip)
{
	switch (*error) {
	case 0:
		return true;
	case -EDEADLOCK:
	case -ECHRNG:
		/* Used to restart an op with deadlock avoidance. */
		trace_xchk_deadlock_retry(sc->ip, sc->sm, *error);
		break;
	case -EFSBADCRC:
	case -EFSCORRUPTED:
		/* Note the badness but don't abort. */
		sc->sm->sm_flags |= errflag;
		*error = 0;
		fallthrough;
	default:
		trace_xchk_file_op_error(sc, whichfork, offset, *error,
				ret_ip);
		break;
	}
	return false;
}

bool
xchk_fblock_process_error(
	struct xfs_scrub	*sc,
	int			whichfork,
	xfs_fileoff_t		offset,
	int			*error)
{
	return __xchk_fblock_process_error(sc, whichfork, offset, error,
			XFS_SCRUB_OFLAG_CORRUPT, __return_address);
}

bool
xchk_fblock_xref_process_error(
	struct xfs_scrub	*sc,
	int			whichfork,
	xfs_fileoff_t		offset,
	int			*error)
{
	return __xchk_fblock_process_error(sc, whichfork, offset, error,
			XFS_SCRUB_OFLAG_XFAIL, __return_address);
}

/*
 * Handling scrub corruption/optimization/warning checks.
 *
 * The *_set_{corrupt,preen,warning}() family of functions are used to
 * record the presence of metadata that is incorrect (corrupt), could be
 * optimized somehow (preen), or should be flagged for administrative
 * review but is not incorrect (warn).
 *
 * ftrace can be used to record the precise metadata location and
 * approximate code location of the failed check.
 */

/* Record a block which could be optimized. */
void
xchk_block_set_preen(
	struct xfs_scrub	*sc,
	struct xfs_buf		*bp)
{
	sc->sm->sm_flags |= XFS_SCRUB_OFLAG_PREEN;
	trace_xchk_block_preen(sc, xfs_buf_daddr(bp), __return_address);
}

/*
 * Record an inode which could be optimized.  The trace data will
 * include the block given by bp if bp is given; otherwise it will use
 * the block location of the inode record itself.
 */
void
xchk_ino_set_preen(
	struct xfs_scrub	*sc,
	xfs_ino_t		ino)
{
	sc->sm->sm_flags |= XFS_SCRUB_OFLAG_PREEN;
	trace_xchk_ino_preen(sc, ino, __return_address);
}

/* Record something being wrong with the filesystem primary superblock. */
void
xchk_set_corrupt(
	struct xfs_scrub	*sc)
{
	sc->sm->sm_flags |= XFS_SCRUB_OFLAG_CORRUPT;
	trace_xchk_fs_error(sc, 0, __return_address);
}

/* Record a corrupt block. */
void
xchk_block_set_corrupt(
	struct xfs_scrub	*sc,
	struct xfs_buf		*bp)
{
	sc->sm->sm_flags |= XFS_SCRUB_OFLAG_CORRUPT;
	trace_xchk_block_error(sc, xfs_buf_daddr(bp), __return_address);
}

/* Record a corruption while cross-referencing. */
void
xchk_block_xref_set_corrupt(
	struct xfs_scrub	*sc,
	struct xfs_buf		*bp)
{
	sc->sm->sm_flags |= XFS_SCRUB_OFLAG_XCORRUPT;
	trace_xchk_block_error(sc, xfs_buf_daddr(bp), __return_address);
}

/*
 * Record a corrupt inode.  The trace data will include the block given
 * by bp if bp is given; otherwise it will use the block location of the
 * inode record itself.
 */
void
xchk_ino_set_corrupt(
	struct xfs_scrub	*sc,
	xfs_ino_t		ino)
{
	sc->sm->sm_flags |= XFS_SCRUB_OFLAG_CORRUPT;
	trace_xchk_ino_error(sc, ino, __return_address);
}

/* Record a corruption while cross-referencing with an inode. */
void
xchk_ino_xref_set_corrupt(
	struct xfs_scrub	*sc,
	xfs_ino_t		ino)
{
	sc->sm->sm_flags |= XFS_SCRUB_OFLAG_XCORRUPT;
	trace_xchk_ino_error(sc, ino, __return_address);
}

/* Record corruption in a block indexed by a file fork. */
void
xchk_fblock_set_corrupt(
	struct xfs_scrub	*sc,
	int			whichfork,
	xfs_fileoff_t		offset)
{
	sc->sm->sm_flags |= XFS_SCRUB_OFLAG_CORRUPT;
	trace_xchk_fblock_error(sc, whichfork, offset, __return_address);
}

/* Record a corruption while cross-referencing a fork block. */
void
xchk_fblock_xref_set_corrupt(
	struct xfs_scrub	*sc,
	int			whichfork,
	xfs_fileoff_t		offset)
{
	sc->sm->sm_flags |= XFS_SCRUB_OFLAG_XCORRUPT;
	trace_xchk_fblock_error(sc, whichfork, offset, __return_address);
}

/*
 * Warn about inodes that need administrative review but is not
 * incorrect.
 */
void
xchk_ino_set_warning(
	struct xfs_scrub	*sc,
	xfs_ino_t		ino)
{
	sc->sm->sm_flags |= XFS_SCRUB_OFLAG_WARNING;
	trace_xchk_ino_warning(sc, ino, __return_address);
}

/* Warn about a block indexed by a file fork that needs review. */
void
xchk_fblock_set_warning(
	struct xfs_scrub	*sc,
	int			whichfork,
	xfs_fileoff_t		offset)
{
	sc->sm->sm_flags |= XFS_SCRUB_OFLAG_WARNING;
	trace_xchk_fblock_warning(sc, whichfork, offset, __return_address);
}

/* Signal an incomplete scrub. */
void
xchk_set_incomplete(
	struct xfs_scrub	*sc)
{
	sc->sm->sm_flags |= XFS_SCRUB_OFLAG_INCOMPLETE;
	trace_xchk_incomplete(sc, __return_address);
}

/*
 * rmap scrubbing -- compute the number of blocks with a given owner,
 * at least according to the reverse mapping data.
 */

struct xchk_rmap_ownedby_info {
	const struct xfs_owner_info	*oinfo;
	xfs_filblks_t			*blocks;
};

STATIC int
xchk_count_rmap_ownedby_irec(
	struct xfs_btree_cur		*cur,
	const struct xfs_rmap_irec	*rec,
	void				*priv)
{
	struct xchk_rmap_ownedby_info	*sroi = priv;
	bool				irec_attr;
	bool				oinfo_attr;

	irec_attr = rec->rm_flags & XFS_RMAP_ATTR_FORK;
	oinfo_attr = sroi->oinfo->oi_flags & XFS_OWNER_INFO_ATTR_FORK;

	if (rec->rm_owner != sroi->oinfo->oi_owner)
		return 0;

	if (XFS_RMAP_NON_INODE_OWNER(rec->rm_owner) || irec_attr == oinfo_attr)
		(*sroi->blocks) += rec->rm_blockcount;

	return 0;
}

/*
 * Calculate the number of blocks the rmap thinks are owned by something.
 * The caller should pass us an rmapbt cursor.
 */
int
xchk_count_rmap_ownedby_ag(
	struct xfs_scrub		*sc,
	struct xfs_btree_cur		*cur,
	const struct xfs_owner_info	*oinfo,
	xfs_filblks_t			*blocks)
{
	struct xchk_rmap_ownedby_info	sroi = {
		.oinfo			= oinfo,
		.blocks			= blocks,
	};

	*blocks = 0;
	return xfs_rmap_query_all(cur, xchk_count_rmap_ownedby_irec,
			&sroi);
}

/*
 * AG scrubbing
 *
 * These helpers facilitate locking an allocation group's header
 * buffers, setting up cursors for all btrees that are present, and
 * cleaning everything up once we're through.
 */

/* Decide if we want to return an AG header read failure. */
static inline bool
want_ag_read_header_failure(
	struct xfs_scrub	*sc,
	unsigned int		type)
{
	/* Return all AG header read failures when scanning btrees. */
	if (sc->sm->sm_type != XFS_SCRUB_TYPE_AGF &&
	    sc->sm->sm_type != XFS_SCRUB_TYPE_AGFL &&
	    sc->sm->sm_type != XFS_SCRUB_TYPE_AGI)
		return true;
	/*
	 * If we're scanning a given type of AG header, we only want to
	 * see read failures from that specific header.  We'd like the
	 * other headers to cross-check them, but this isn't required.
	 */
	if (sc->sm->sm_type == type)
		return true;
	return false;
}

/*
 * Grab the AG header buffers for the attached perag structure.
 *
 * The headers should be released by xchk_ag_free, but as a fail safe we attach
 * all the buffers we grab to the scrub transaction so they'll all be freed
 * when we cancel it.
 */
static inline int
xchk_perag_read_headers(
	struct xfs_scrub	*sc,
	struct xchk_ag		*sa)
{
	int			error;

	error = xfs_ialloc_read_agi(sa->pag, sc->tp, &sa->agi_bp);
	if (error && want_ag_read_header_failure(sc, XFS_SCRUB_TYPE_AGI))
		return error;

	error = xfs_alloc_read_agf(sa->pag, sc->tp, 0, &sa->agf_bp);
	if (error && want_ag_read_header_failure(sc, XFS_SCRUB_TYPE_AGF))
		return error;

	return 0;
}

/*
 * Grab the AG headers for the attached perag structure and wait for pending
 * intents to drain.
 */
static int
xchk_perag_drain_and_lock(
	struct xfs_scrub	*sc)
{
	struct xchk_ag		*sa = &sc->sa;
	int			error = 0;

	ASSERT(sa->pag != NULL);
	ASSERT(sa->agi_bp == NULL);
	ASSERT(sa->agf_bp == NULL);

	do {
		if (xchk_should_terminate(sc, &error))
			return error;

		error = xchk_perag_read_headers(sc, sa);
		if (error)
			return error;

		/*
		 * If we've grabbed an inode for scrubbing then we assume that
		 * holding its ILOCK will suffice to coordinate with any intent
		 * chains involving this inode.
		 */
		if (sc->ip)
			return 0;

		/*
		 * Decide if this AG is quiet enough for all metadata to be
		 * consistent with each other.  XFS allows the AG header buffer
		 * locks to cycle across transaction rolls while processing
		 * chains of deferred ops, which means that there could be
		 * other threads in the middle of processing a chain of
		 * deferred ops.  For regular operations we are careful about
		 * ordering operations to prevent collisions between threads
		 * (which is why we don't need a per-AG lock), but scrub and
		 * repair have to serialize against chained operations.
		 *
		 * We just locked all the AG headers buffers; now take a look
		 * to see if there are any intents in progress.  If there are,
		 * drop the AG headers and wait for the intents to drain.
		 * Since we hold all the AG header locks for the duration of
		 * the scrub, this is the only time we have to sample the
		 * intents counter; any threads increasing it after this point
		 * can't possibly be in the middle of a chain of AG metadata
		 * updates.
		 *
		 * Obviously, this should be slanted against scrub and in favor
		 * of runtime threads.
		 */
		if (!xfs_perag_intent_busy(sa->pag))
			return 0;

		if (sa->agf_bp) {
			xfs_trans_brelse(sc->tp, sa->agf_bp);
			sa->agf_bp = NULL;
		}

		if (sa->agi_bp) {
			xfs_trans_brelse(sc->tp, sa->agi_bp);
			sa->agi_bp = NULL;
		}

		if (!(sc->flags & XCHK_FSGATES_DRAIN))
			return -ECHRNG;
		error = xfs_perag_intent_drain(sa->pag);
		if (error == -ERESTARTSYS)
			error = -EINTR;
	} while (!error);

	return error;
}

/*
 * Grab the per-AG structure, grab all AG header buffers, and wait until there
 * aren't any pending intents.  Returns -ENOENT if we can't grab the perag
 * structure.
 */
int
xchk_ag_read_headers(
	struct xfs_scrub	*sc,
	xfs_agnumber_t		agno,
	struct xchk_ag		*sa)
{
	struct xfs_mount	*mp = sc->mp;

	ASSERT(!sa->pag);
	sa->pag = xfs_perag_get(mp, agno);
	if (!sa->pag)
		return -ENOENT;

	return xchk_perag_drain_and_lock(sc);
}

/* Release all the AG btree cursors. */
void
xchk_ag_btcur_free(
	struct xchk_ag		*sa)
{
	if (sa->refc_cur)
		xfs_btree_del_cursor(sa->refc_cur, XFS_BTREE_ERROR);
	if (sa->rmap_cur)
		xfs_btree_del_cursor(sa->rmap_cur, XFS_BTREE_ERROR);
	if (sa->fino_cur)
		xfs_btree_del_cursor(sa->fino_cur, XFS_BTREE_ERROR);
	if (sa->ino_cur)
		xfs_btree_del_cursor(sa->ino_cur, XFS_BTREE_ERROR);
	if (sa->cnt_cur)
		xfs_btree_del_cursor(sa->cnt_cur, XFS_BTREE_ERROR);
	if (sa->bno_cur)
		xfs_btree_del_cursor(sa->bno_cur, XFS_BTREE_ERROR);

	sa->refc_cur = NULL;
	sa->rmap_cur = NULL;
	sa->fino_cur = NULL;
	sa->ino_cur = NULL;
	sa->bno_cur = NULL;
	sa->cnt_cur = NULL;
}

/* Initialize all the btree cursors for an AG. */
void
xchk_ag_btcur_init(
	struct xfs_scrub	*sc,
	struct xchk_ag		*sa)
{
	struct xfs_mount	*mp = sc->mp;

	if (sa->agf_bp &&
	    xchk_ag_btree_healthy_enough(sc, sa->pag, XFS_BTNUM_BNO)) {
		/* Set up a bnobt cursor for cross-referencing. */
		sa->bno_cur = xfs_allocbt_init_cursor(mp, sc->tp, sa->agf_bp,
				sa->pag, XFS_BTNUM_BNO);
	}

	if (sa->agf_bp &&
	    xchk_ag_btree_healthy_enough(sc, sa->pag, XFS_BTNUM_CNT)) {
		/* Set up a cntbt cursor for cross-referencing. */
		sa->cnt_cur = xfs_allocbt_init_cursor(mp, sc->tp, sa->agf_bp,
				sa->pag, XFS_BTNUM_CNT);
	}

	/* Set up a inobt cursor for cross-referencing. */
	if (sa->agi_bp &&
	    xchk_ag_btree_healthy_enough(sc, sa->pag, XFS_BTNUM_INO)) {
		sa->ino_cur = xfs_inobt_init_cursor(sa->pag, sc->tp, sa->agi_bp,
				XFS_BTNUM_INO);
	}

	/* Set up a finobt cursor for cross-referencing. */
	if (sa->agi_bp && xfs_has_finobt(mp) &&
	    xchk_ag_btree_healthy_enough(sc, sa->pag, XFS_BTNUM_FINO)) {
		sa->fino_cur = xfs_inobt_init_cursor(sa->pag, sc->tp, sa->agi_bp,
				XFS_BTNUM_FINO);
	}

	/* Set up a rmapbt cursor for cross-referencing. */
	if (sa->agf_bp && xfs_has_rmapbt(mp) &&
	    xchk_ag_btree_healthy_enough(sc, sa->pag, XFS_BTNUM_RMAP)) {
		sa->rmap_cur = xfs_rmapbt_init_cursor(mp, sc->tp, sa->agf_bp,
				sa->pag);
	}

	/* Set up a refcountbt cursor for cross-referencing. */
	if (sa->agf_bp && xfs_has_reflink(mp) &&
	    xchk_ag_btree_healthy_enough(sc, sa->pag, XFS_BTNUM_REFC)) {
		sa->refc_cur = xfs_refcountbt_init_cursor(mp, sc->tp,
				sa->agf_bp, sa->pag);
	}
}

/* Release the AG header context and btree cursors. */
void
xchk_ag_free(
	struct xfs_scrub	*sc,
	struct xchk_ag		*sa)
{
	xchk_ag_btcur_free(sa);
	if (sa->agf_bp) {
		xfs_trans_brelse(sc->tp, sa->agf_bp);
		sa->agf_bp = NULL;
	}
	if (sa->agi_bp) {
		xfs_trans_brelse(sc->tp, sa->agi_bp);
		sa->agi_bp = NULL;
	}
	if (sa->pag) {
		xfs_perag_put(sa->pag);
		sa->pag = NULL;
	}
}

/*
 * For scrub, grab the perag structure, the AGI, and the AGF headers, in that
 * order.  Locking order requires us to get the AGI before the AGF.  We use the
 * transaction to avoid deadlocking on crosslinked metadata buffers; either the
 * caller passes one in (bmap scrub) or we have to create a transaction
 * ourselves.  Returns ENOENT if the perag struct cannot be grabbed.
 */
int
xchk_ag_init(
	struct xfs_scrub	*sc,
	xfs_agnumber_t		agno,
	struct xchk_ag		*sa)
{
	int			error;

	error = xchk_ag_read_headers(sc, agno, sa);
	if (error)
		return error;

	xchk_ag_btcur_init(sc, sa);
	return 0;
}

/* Per-scrubber setup functions */

void
xchk_trans_cancel(
	struct xfs_scrub	*sc)
{
	xfs_trans_cancel(sc->tp);
	sc->tp = NULL;
}

/*
 * Grab an empty transaction so that we can re-grab locked buffers if
 * one of our btrees turns out to be cyclic.
 *
 * If we're going to repair something, we need to ask for the largest possible
 * log reservation so that we can handle the worst case scenario for metadata
 * updates while rebuilding a metadata item.  We also need to reserve as many
 * blocks in the head transaction as we think we're going to need to rebuild
 * the metadata object.
 */
int
xchk_trans_alloc(
	struct xfs_scrub	*sc,
	uint			resblks)
{
	if (sc->sm->sm_flags & XFS_SCRUB_IFLAG_REPAIR)
		return xfs_trans_alloc(sc->mp, &M_RES(sc->mp)->tr_itruncate,
				resblks, 0, 0, &sc->tp);

	return xfs_trans_alloc_empty(sc->mp, &sc->tp);
}

/* Set us up with a transaction and an empty context. */
int
xchk_setup_fs(
	struct xfs_scrub	*sc)
{
	uint			resblks;

	resblks = xrep_calc_ag_resblks(sc);
	return xchk_trans_alloc(sc, resblks);
}

/* Set us up with AG headers and btree cursors. */
int
xchk_setup_ag_btree(
	struct xfs_scrub	*sc,
	bool			force_log)
{
	struct xfs_mount	*mp = sc->mp;
	int			error;

	/*
	 * If the caller asks us to checkpont the log, do so.  This
	 * expensive operation should be performed infrequently and only
	 * as a last resort.  Any caller that sets force_log should
	 * document why they need to do so.
	 */
	if (force_log) {
		error = xchk_checkpoint_log(mp);
		if (error)
			return error;
	}

	error = xchk_setup_fs(sc);
	if (error)
		return error;

	return xchk_ag_init(sc, sc->sm->sm_agno, &sc->sa);
}

/* Push everything out of the log onto disk. */
int
xchk_checkpoint_log(
	struct xfs_mount	*mp)
{
	int			error;

	error = xfs_log_force(mp, XFS_LOG_SYNC);
	if (error)
		return error;
	xfs_ail_push_all_sync(mp->m_ail);
	return 0;
}

/* Verify that an inode is allocated ondisk, then return its cached inode. */
int
xchk_iget(
	struct xfs_scrub	*sc,
	xfs_ino_t		inum,
	struct xfs_inode	**ipp)
{
	return xfs_iget(sc->mp, sc->tp, inum, XFS_IGET_UNTRUSTED, 0, ipp);
}

<<<<<<< HEAD
/*
 * Try to grab an inode in a manner that avoids races with physical inode
 * allocation.  If we can't, return the locked AGI buffer so that the caller
 * can single-step the loading process to see where things went wrong.
 * Callers must have a valid scrub transaction.
 *
 * If the iget succeeds, return 0, a NULL AGI, and the inode.
 *
 * If the iget fails, return the error, the locked AGI, and a NULL inode.  This
 * can include -EINVAL and -ENOENT for invalid inode numbers or inodes that are
 * no longer allocated; or any other corruption or runtime error.
 *
 * If the AGI read fails, return the error, a NULL AGI, and NULL inode.
 *
 * If a fatal signal is pending, return -EINTR, a NULL AGI, and a NULL inode.
 */
int
xchk_iget_agi(
	struct xfs_scrub	*sc,
	xfs_ino_t		inum,
	struct xfs_buf		**agi_bpp,
	struct xfs_inode	**ipp)
{
	struct xfs_mount	*mp = sc->mp;
	struct xfs_trans	*tp = sc->tp;
	struct xfs_perag	*pag;
	int			error;

	ASSERT(sc->tp != NULL);

again:
	*agi_bpp = NULL;
	*ipp = NULL;
	error = 0;

	if (xchk_should_terminate(sc, &error))
		return error;

	/*
	 * Attach the AGI buffer to the scrub transaction to avoid deadlocks
	 * in the iget cache miss path.
	 */
	pag = xfs_perag_get(mp, XFS_INO_TO_AGNO(mp, inum));
	error = xfs_ialloc_read_agi(pag, tp, agi_bpp);
	xfs_perag_put(pag);
	if (error)
		return error;

	error = xfs_iget(mp, tp, inum,
			XFS_IGET_NORETRY | XFS_IGET_UNTRUSTED, 0, ipp);
	if (error == -EAGAIN) {
		/*
		 * The inode may be in core but temporarily unavailable and may
		 * require the AGI buffer before it can be returned.  Drop the
		 * AGI buffer and retry the lookup.
		 *
		 * Incore lookup will fail with EAGAIN on a cache hit if the
		 * inode is queued to the inactivation list.  The inactivation
		 * worker may remove the inode from the unlinked list and hence
		 * needs the AGI.
		 *
		 * Hence xchk_iget_agi() needs to drop the AGI lock on EAGAIN
		 * to allow inodegc to make progress and move the inode to
		 * IRECLAIMABLE state where xfs_iget will be able to return it
		 * again if it can lock the inode.
		 */
		xfs_trans_brelse(tp, *agi_bpp);
		delay(1);
		goto again;
	}
	if (error)
		return error;

	/* We got the inode, so we can release the AGI. */
	ASSERT(*ipp != NULL);
	xfs_trans_brelse(tp, *agi_bpp);
	*agi_bpp = NULL;
	return 0;
}

/* Install an inode that we opened by handle for scrubbing. */
int
xchk_install_handle_inode(
	struct xfs_scrub	*sc,
	struct xfs_inode	*ip)
{
	if (VFS_I(ip)->i_generation != sc->sm->sm_gen) {
		xchk_irele(sc, ip);
		return -ENOENT;
	}

	sc->ip = ip;
	return 0;
}

/*
 * In preparation to scrub metadata structures that hang off of an inode,
 * grab either the inode referenced in the scrub control structure or the
 * inode passed in.  If the inumber does not reference an allocated inode
 * record, the function returns ENOENT to end the scrub early.  The inode
 * is not locked.
 */
int
=======
/*
 * Try to grab an inode in a manner that avoids races with physical inode
 * allocation.  If we can't, return the locked AGI buffer so that the caller
 * can single-step the loading process to see where things went wrong.
 * Callers must have a valid scrub transaction.
 *
 * If the iget succeeds, return 0, a NULL AGI, and the inode.
 *
 * If the iget fails, return the error, the locked AGI, and a NULL inode.  This
 * can include -EINVAL and -ENOENT for invalid inode numbers or inodes that are
 * no longer allocated; or any other corruption or runtime error.
 *
 * If the AGI read fails, return the error, a NULL AGI, and NULL inode.
 *
 * If a fatal signal is pending, return -EINTR, a NULL AGI, and a NULL inode.
 */
int
xchk_iget_agi(
	struct xfs_scrub	*sc,
	xfs_ino_t		inum,
	struct xfs_buf		**agi_bpp,
	struct xfs_inode	**ipp)
{
	struct xfs_mount	*mp = sc->mp;
	struct xfs_trans	*tp = sc->tp;
	struct xfs_perag	*pag;
	int			error;

	ASSERT(sc->tp != NULL);

again:
	*agi_bpp = NULL;
	*ipp = NULL;
	error = 0;

	if (xchk_should_terminate(sc, &error))
		return error;

	/*
	 * Attach the AGI buffer to the scrub transaction to avoid deadlocks
	 * in the iget cache miss path.
	 */
	pag = xfs_perag_get(mp, XFS_INO_TO_AGNO(mp, inum));
	error = xfs_ialloc_read_agi(pag, tp, agi_bpp);
	xfs_perag_put(pag);
	if (error)
		return error;

	error = xfs_iget(mp, tp, inum,
			XFS_IGET_NORETRY | XFS_IGET_UNTRUSTED, 0, ipp);
	if (error == -EAGAIN) {
		/*
		 * The inode may be in core but temporarily unavailable and may
		 * require the AGI buffer before it can be returned.  Drop the
		 * AGI buffer and retry the lookup.
		 *
		 * Incore lookup will fail with EAGAIN on a cache hit if the
		 * inode is queued to the inactivation list.  The inactivation
		 * worker may remove the inode from the unlinked list and hence
		 * needs the AGI.
		 *
		 * Hence xchk_iget_agi() needs to drop the AGI lock on EAGAIN
		 * to allow inodegc to make progress and move the inode to
		 * IRECLAIMABLE state where xfs_iget will be able to return it
		 * again if it can lock the inode.
		 */
		xfs_trans_brelse(tp, *agi_bpp);
		delay(1);
		goto again;
	}
	if (error)
		return error;

	/* We got the inode, so we can release the AGI. */
	ASSERT(*ipp != NULL);
	xfs_trans_brelse(tp, *agi_bpp);
	*agi_bpp = NULL;
	return 0;
}

/* Install an inode that we opened by handle for scrubbing. */
int
xchk_install_handle_inode(
	struct xfs_scrub	*sc,
	struct xfs_inode	*ip)
{
	if (VFS_I(ip)->i_generation != sc->sm->sm_gen) {
		xchk_irele(sc, ip);
		return -ENOENT;
	}

	sc->ip = ip;
	return 0;
}

/*
 * In preparation to scrub metadata structures that hang off of an inode,
 * grab either the inode referenced in the scrub control structure or the
 * inode passed in.  If the inumber does not reference an allocated inode
 * record, the function returns ENOENT to end the scrub early.  The inode
 * is not locked.
 */
int
>>>>>>> d99948b7
xchk_iget_for_scrubbing(
	struct xfs_scrub	*sc)
{
	struct xfs_imap		imap;
	struct xfs_mount	*mp = sc->mp;
	struct xfs_perag	*pag;
	struct xfs_buf		*agi_bp;
	struct xfs_inode	*ip_in = XFS_I(file_inode(sc->file));
	struct xfs_inode	*ip = NULL;
	xfs_agnumber_t		agno = XFS_INO_TO_AGNO(mp, sc->sm->sm_ino);
	int			error;

	ASSERT(sc->tp == NULL);

	/* We want to scan the inode we already had opened. */
	if (sc->sm->sm_ino == 0 || sc->sm->sm_ino == ip_in->i_ino) {
		sc->ip = ip_in;
		return 0;
	}

	/* Reject internal metadata files and obviously bad inode numbers. */
	if (xfs_internal_inum(mp, sc->sm->sm_ino))
		return -ENOENT;
	if (!xfs_verify_ino(sc->mp, sc->sm->sm_ino))
		return -ENOENT;

	/* Try a regular untrusted iget. */
	error = xchk_iget(sc, sc->sm->sm_ino, &ip);
	if (!error)
		return xchk_install_handle_inode(sc, ip);
	if (error == -ENOENT)
		return error;
	if (error != -EINVAL)
		goto out_error;

	/*
	 * EINVAL with IGET_UNTRUSTED probably means one of several things:
	 * userspace gave us an inode number that doesn't correspond to fs
	 * space; the inode btree lacks a record for this inode; or there is a
	 * record, and it says this inode is free.
	 *
	 * We want to look up this inode in the inobt to distinguish two
	 * scenarios: (1) the inobt says the inode is free, in which case
	 * there's nothing to do; and (2) the inobt says the inode is
	 * allocated, but loading it failed due to corruption.
	 *
	 * Allocate a transaction and grab the AGI to prevent inobt activity
	 * in this AG.  Retry the iget in case someone allocated a new inode
	 * after the first iget failed.
	 */
	error = xchk_trans_alloc(sc, 0);
	if (error)
		goto out_error;

	error = xchk_iget_agi(sc, sc->sm->sm_ino, &agi_bp, &ip);
	if (error == 0) {
		/* Actually got the inode, so install it. */
		xchk_trans_cancel(sc);
		return xchk_install_handle_inode(sc, ip);
	}
	if (error == -ENOENT)
		goto out_gone;
	if (error != -EINVAL)
		goto out_cancel;

	/* Ensure that we have protected against inode allocation/freeing. */
	if (agi_bp == NULL) {
		ASSERT(agi_bp != NULL);
		error = -ECANCELED;
		goto out_cancel;
	}

	/*
	 * Untrusted iget failed a second time.  Let's try an inobt lookup.
	 * If the inobt thinks this the inode neither can exist inside the
	 * filesystem nor is allocated, return ENOENT to signal that the check
	 * can be skipped.
	 *
	 * If the lookup returns corruption, we'll mark this inode corrupt and
	 * exit to userspace.  There's little chance of fixing anything until
	 * the inobt is straightened out, but there's nothing we can do here.
	 *
	 * If the lookup encounters any other error, exit to userspace.
	 *
	 * If the lookup succeeds, something else must be very wrong in the fs
	 * such that setting up the incore inode failed in some strange way.
	 * Treat those as corruptions.
	 */
	pag = xfs_perag_get(mp, XFS_INO_TO_AGNO(mp, sc->sm->sm_ino));
	if (!pag) {
		error = -EFSCORRUPTED;
		goto out_cancel;
	}

	error = xfs_imap(pag, sc->tp, sc->sm->sm_ino, &imap,
			XFS_IGET_UNTRUSTED);
	xfs_perag_put(pag);
	if (error == -EINVAL || error == -ENOENT)
		goto out_gone;
	if (!error)
		error = -EFSCORRUPTED;

out_cancel:
	xchk_trans_cancel(sc);
out_error:
	trace_xchk_op_error(sc, agno, XFS_INO_TO_AGBNO(mp, sc->sm->sm_ino),
			error, __return_address);
	return error;
out_gone:
	/* The file is gone, so there's nothing to check. */
	xchk_trans_cancel(sc);
	return -ENOENT;
}

/* Release an inode, possibly dropping it in the process. */
void
xchk_irele(
	struct xfs_scrub	*sc,
	struct xfs_inode	*ip)
{
	if (current->journal_info != NULL) {
		ASSERT(current->journal_info == sc->tp);

		/*
		 * If we are in a transaction, we /cannot/ drop the inode
		 * ourselves, because the VFS will trigger writeback, which
		 * can require a transaction.  Clear DONTCACHE to force the
		 * inode to the LRU, where someone else can take care of
		 * dropping it.
		 *
		 * Note that when we grabbed our reference to the inode, it
		 * could have had an active ref and DONTCACHE set if a sysadmin
		 * is trying to coerce a change in file access mode.  icache
		 * hits do not clear DONTCACHE, so we must do it here.
		 */
		spin_lock(&VFS_I(ip)->i_lock);
		VFS_I(ip)->i_state &= ~I_DONTCACHE;
		spin_unlock(&VFS_I(ip)->i_lock);
	} else if (atomic_read(&VFS_I(ip)->i_count) == 1) {
		/*
		 * If this is the last reference to the inode and the caller
		 * permits it, set DONTCACHE to avoid thrashing.
		 */
		d_mark_dontcache(VFS_I(ip));
	}

	xfs_irele(ip);
}

/*
 * Set us up to scrub metadata mapped by a file's fork.  Callers must not use
 * this to operate on user-accessible regular file data because the MMAPLOCK is
 * not taken.
 */
int
xchk_setup_inode_contents(
	struct xfs_scrub	*sc,
	unsigned int		resblks)
{
	int			error;

	error = xchk_iget_for_scrubbing(sc);
	if (error)
		return error;

	/* Lock the inode so the VFS cannot touch this file. */
	sc->ilock_flags = XFS_IOLOCK_EXCL;
	xfs_ilock(sc->ip, sc->ilock_flags);

	error = xchk_trans_alloc(sc, resblks);
	if (error)
		goto out;
	sc->ilock_flags |= XFS_ILOCK_EXCL;
	xfs_ilock(sc->ip, XFS_ILOCK_EXCL);

out:
	/* scrub teardown will unlock and release the inode for us */
	return error;
}

/*
 * Predicate that decides if we need to evaluate the cross-reference check.
 * If there was an error accessing the cross-reference btree, just delete
 * the cursor and skip the check.
 */
bool
xchk_should_check_xref(
	struct xfs_scrub	*sc,
	int			*error,
	struct xfs_btree_cur	**curpp)
{
	/* No point in xref if we already know we're corrupt. */
	if (xchk_skip_xref(sc->sm))
		return false;

	if (*error == 0)
		return true;

	if (curpp) {
		/* If we've already given up on xref, just bail out. */
		if (!*curpp)
			return false;

		/* xref error, delete cursor and bail out. */
		xfs_btree_del_cursor(*curpp, XFS_BTREE_ERROR);
		*curpp = NULL;
	}

	sc->sm->sm_flags |= XFS_SCRUB_OFLAG_XFAIL;
	trace_xchk_xref_error(sc, *error, __return_address);

	/*
	 * Errors encountered during cross-referencing with another
	 * data structure should not cause this scrubber to abort.
	 */
	*error = 0;
	return false;
}

/* Run the structure verifiers on in-memory buffers to detect bad memory. */
void
xchk_buffer_recheck(
	struct xfs_scrub	*sc,
	struct xfs_buf		*bp)
{
	xfs_failaddr_t		fa;

	if (bp->b_ops == NULL) {
		xchk_block_set_corrupt(sc, bp);
		return;
	}
	if (bp->b_ops->verify_struct == NULL) {
		xchk_set_incomplete(sc);
		return;
	}
	fa = bp->b_ops->verify_struct(bp);
	if (!fa)
		return;
	sc->sm->sm_flags |= XFS_SCRUB_OFLAG_CORRUPT;
	trace_xchk_block_error(sc, xfs_buf_daddr(bp), fa);
}

static inline int
xchk_metadata_inode_subtype(
	struct xfs_scrub	*sc,
	unsigned int		scrub_type)
{
	__u32			smtype = sc->sm->sm_type;
	int			error;

	sc->sm->sm_type = scrub_type;

	switch (scrub_type) {
	case XFS_SCRUB_TYPE_INODE:
		error = xchk_inode(sc);
		break;
	case XFS_SCRUB_TYPE_BMBTD:
		error = xchk_bmap_data(sc);
		break;
	default:
		ASSERT(0);
		error = -EFSCORRUPTED;
		break;
	}

	sc->sm->sm_type = smtype;
	return error;
}

/*
 * Scrub the attr/data forks of a metadata inode.  The metadata inode must be
 * pointed to by sc->ip and the ILOCK must be held.
 */
int
xchk_metadata_inode_forks(
	struct xfs_scrub	*sc)
{
	bool			shared;
	int			error;

	if (sc->sm->sm_flags & XFS_SCRUB_OFLAG_CORRUPT)
		return 0;

	/* Check the inode record. */
	error = xchk_metadata_inode_subtype(sc, XFS_SCRUB_TYPE_INODE);
	if (error || (sc->sm->sm_flags & XFS_SCRUB_OFLAG_CORRUPT))
		return error;

	/* Metadata inodes don't live on the rt device. */
	if (sc->ip->i_diflags & XFS_DIFLAG_REALTIME) {
		xchk_ino_set_corrupt(sc, sc->ip->i_ino);
		return 0;
	}

	/* They should never participate in reflink. */
	if (xfs_is_reflink_inode(sc->ip)) {
		xchk_ino_set_corrupt(sc, sc->ip->i_ino);
		return 0;
	}

	/* They also should never have extended attributes. */
	if (xfs_inode_hasattr(sc->ip)) {
		xchk_ino_set_corrupt(sc, sc->ip->i_ino);
		return 0;
	}

	/* Invoke the data fork scrubber. */
	error = xchk_metadata_inode_subtype(sc, XFS_SCRUB_TYPE_BMBTD);
	if (error || (sc->sm->sm_flags & XFS_SCRUB_OFLAG_CORRUPT))
		return error;

	/* Look for incorrect shared blocks. */
	if (xfs_has_reflink(sc->mp)) {
		error = xfs_reflink_inode_has_shared_extents(sc->tp, sc->ip,
				&shared);
		if (!xchk_fblock_process_error(sc, XFS_DATA_FORK, 0,
				&error))
			return error;
		if (shared)
			xchk_ino_set_corrupt(sc, sc->ip->i_ino);
	}

	return 0;
}

<<<<<<< HEAD
/* Pause background reaping of resources. */
void
xchk_stop_reaping(
	struct xfs_scrub	*sc)
{
	sc->flags |= XCHK_REAPING_DISABLED;
	xfs_blockgc_stop(sc->mp);
	xfs_inodegc_stop(sc->mp);
}

/* Restart background reaping of resources. */
void
xchk_start_reaping(
	struct xfs_scrub	*sc)
{
	/*
	 * Readonly filesystems do not perform inactivation or speculative
	 * preallocation, so there's no need to restart the workers.
	 */
	if (!xfs_is_readonly(sc->mp)) {
		xfs_inodegc_start(sc->mp);
		xfs_blockgc_start(sc->mp);
	}
	sc->flags &= ~XCHK_REAPING_DISABLED;
}

/*
 * Enable filesystem hooks (i.e. runtime code patching) before starting a scrub
 * operation.  Callers must not hold any locks that intersect with the CPU
 * hotplug lock (e.g. writeback locks) because code patching must halt the CPUs
 * to change kernel code.
 */
void
xchk_fsgates_enable(
	struct xfs_scrub	*sc,
	unsigned int		scrub_fsgates)
{
	ASSERT(!(scrub_fsgates & ~XCHK_FSGATES_ALL));
	ASSERT(!(sc->flags & scrub_fsgates));

	trace_xchk_fsgates_enable(sc, scrub_fsgates);

	if (scrub_fsgates & XCHK_FSGATES_DRAIN)
		xfs_drain_wait_enable();

=======
/*
 * Enable filesystem hooks (i.e. runtime code patching) before starting a scrub
 * operation.  Callers must not hold any locks that intersect with the CPU
 * hotplug lock (e.g. writeback locks) because code patching must halt the CPUs
 * to change kernel code.
 */
void
xchk_fsgates_enable(
	struct xfs_scrub	*sc,
	unsigned int		scrub_fsgates)
{
	ASSERT(!(scrub_fsgates & ~XCHK_FSGATES_ALL));
	ASSERT(!(sc->flags & scrub_fsgates));

	trace_xchk_fsgates_enable(sc, scrub_fsgates);

	if (scrub_fsgates & XCHK_FSGATES_DRAIN)
		xfs_drain_wait_enable();

>>>>>>> d99948b7
	sc->flags |= scrub_fsgates;
}<|MERGE_RESOLUTION|>--- conflicted
+++ resolved
@@ -736,7 +736,6 @@
 	return xfs_iget(sc->mp, sc->tp, inum, XFS_IGET_UNTRUSTED, 0, ipp);
 }
 
-<<<<<<< HEAD
 /*
  * Try to grab an inode in a manner that avoids races with physical inode
  * allocation.  If we can't, return the locked AGI buffer so that the caller
@@ -840,111 +839,6 @@
  * is not locked.
  */
 int
-=======
-/*
- * Try to grab an inode in a manner that avoids races with physical inode
- * allocation.  If we can't, return the locked AGI buffer so that the caller
- * can single-step the loading process to see where things went wrong.
- * Callers must have a valid scrub transaction.
- *
- * If the iget succeeds, return 0, a NULL AGI, and the inode.
- *
- * If the iget fails, return the error, the locked AGI, and a NULL inode.  This
- * can include -EINVAL and -ENOENT for invalid inode numbers or inodes that are
- * no longer allocated; or any other corruption or runtime error.
- *
- * If the AGI read fails, return the error, a NULL AGI, and NULL inode.
- *
- * If a fatal signal is pending, return -EINTR, a NULL AGI, and a NULL inode.
- */
-int
-xchk_iget_agi(
-	struct xfs_scrub	*sc,
-	xfs_ino_t		inum,
-	struct xfs_buf		**agi_bpp,
-	struct xfs_inode	**ipp)
-{
-	struct xfs_mount	*mp = sc->mp;
-	struct xfs_trans	*tp = sc->tp;
-	struct xfs_perag	*pag;
-	int			error;
-
-	ASSERT(sc->tp != NULL);
-
-again:
-	*agi_bpp = NULL;
-	*ipp = NULL;
-	error = 0;
-
-	if (xchk_should_terminate(sc, &error))
-		return error;
-
-	/*
-	 * Attach the AGI buffer to the scrub transaction to avoid deadlocks
-	 * in the iget cache miss path.
-	 */
-	pag = xfs_perag_get(mp, XFS_INO_TO_AGNO(mp, inum));
-	error = xfs_ialloc_read_agi(pag, tp, agi_bpp);
-	xfs_perag_put(pag);
-	if (error)
-		return error;
-
-	error = xfs_iget(mp, tp, inum,
-			XFS_IGET_NORETRY | XFS_IGET_UNTRUSTED, 0, ipp);
-	if (error == -EAGAIN) {
-		/*
-		 * The inode may be in core but temporarily unavailable and may
-		 * require the AGI buffer before it can be returned.  Drop the
-		 * AGI buffer and retry the lookup.
-		 *
-		 * Incore lookup will fail with EAGAIN on a cache hit if the
-		 * inode is queued to the inactivation list.  The inactivation
-		 * worker may remove the inode from the unlinked list and hence
-		 * needs the AGI.
-		 *
-		 * Hence xchk_iget_agi() needs to drop the AGI lock on EAGAIN
-		 * to allow inodegc to make progress and move the inode to
-		 * IRECLAIMABLE state where xfs_iget will be able to return it
-		 * again if it can lock the inode.
-		 */
-		xfs_trans_brelse(tp, *agi_bpp);
-		delay(1);
-		goto again;
-	}
-	if (error)
-		return error;
-
-	/* We got the inode, so we can release the AGI. */
-	ASSERT(*ipp != NULL);
-	xfs_trans_brelse(tp, *agi_bpp);
-	*agi_bpp = NULL;
-	return 0;
-}
-
-/* Install an inode that we opened by handle for scrubbing. */
-int
-xchk_install_handle_inode(
-	struct xfs_scrub	*sc,
-	struct xfs_inode	*ip)
-{
-	if (VFS_I(ip)->i_generation != sc->sm->sm_gen) {
-		xchk_irele(sc, ip);
-		return -ENOENT;
-	}
-
-	sc->ip = ip;
-	return 0;
-}
-
-/*
- * In preparation to scrub metadata structures that hang off of an inode,
- * grab either the inode referenced in the scrub control structure or the
- * inode passed in.  If the inumber does not reference an allocated inode
- * record, the function returns ENOENT to end the scrub early.  The inode
- * is not locked.
- */
-int
->>>>>>> d99948b7
 xchk_iget_for_scrubbing(
 	struct xfs_scrub	*sc)
 {
@@ -1270,33 +1164,6 @@
 	return 0;
 }
 
-<<<<<<< HEAD
-/* Pause background reaping of resources. */
-void
-xchk_stop_reaping(
-	struct xfs_scrub	*sc)
-{
-	sc->flags |= XCHK_REAPING_DISABLED;
-	xfs_blockgc_stop(sc->mp);
-	xfs_inodegc_stop(sc->mp);
-}
-
-/* Restart background reaping of resources. */
-void
-xchk_start_reaping(
-	struct xfs_scrub	*sc)
-{
-	/*
-	 * Readonly filesystems do not perform inactivation or speculative
-	 * preallocation, so there's no need to restart the workers.
-	 */
-	if (!xfs_is_readonly(sc->mp)) {
-		xfs_inodegc_start(sc->mp);
-		xfs_blockgc_start(sc->mp);
-	}
-	sc->flags &= ~XCHK_REAPING_DISABLED;
-}
-
 /*
  * Enable filesystem hooks (i.e. runtime code patching) before starting a scrub
  * operation.  Callers must not hold any locks that intersect with the CPU
@@ -1316,26 +1183,5 @@
 	if (scrub_fsgates & XCHK_FSGATES_DRAIN)
 		xfs_drain_wait_enable();
 
-=======
-/*
- * Enable filesystem hooks (i.e. runtime code patching) before starting a scrub
- * operation.  Callers must not hold any locks that intersect with the CPU
- * hotplug lock (e.g. writeback locks) because code patching must halt the CPUs
- * to change kernel code.
- */
-void
-xchk_fsgates_enable(
-	struct xfs_scrub	*sc,
-	unsigned int		scrub_fsgates)
-{
-	ASSERT(!(scrub_fsgates & ~XCHK_FSGATES_ALL));
-	ASSERT(!(sc->flags & scrub_fsgates));
-
-	trace_xchk_fsgates_enable(sc, scrub_fsgates);
-
-	if (scrub_fsgates & XCHK_FSGATES_DRAIN)
-		xfs_drain_wait_enable();
-
->>>>>>> d99948b7
 	sc->flags |= scrub_fsgates;
 }