# SPDX-License-Identifier: GPL-2.0-only
menu "Kernel hacking"

menu "printk and dmesg options"

config PRINTK_TIME
	bool "Show timing information on printks"
	depends on PRINTK
	help
	  Selecting this option causes time stamps of the printk()
	  messages to be added to the output of the syslog() system
	  call and at the console.

	  The timestamp is always recorded internally, and exported
	  to /dev/kmsg. This flag just specifies if the timestamp should
	  be included, not that the timestamp is recorded.

	  The behavior is also controlled by the kernel command line
	  parameter printk.time=1. See Documentation/admin-guide/kernel-parameters.rst

config PRINTK_CALLER
	bool "Show caller information on printks"
	depends on PRINTK
	help
	  Selecting this option causes printk() to add a caller "thread id" (if
	  in task context) or a caller "processor id" (if not in task context)
	  to every message.

	  This option is intended for environments where multiple threads
	  concurrently call printk() for many times, for it is difficult to
	  interpret without knowing where these lines (or sometimes individual
	  line which was divided into multiple lines due to race) came from.

	  Since toggling after boot makes the code racy, currently there is
	  no option to enable/disable at the kernel command line parameter or
	  sysfs interface.

config STACKTRACE_BUILD_ID
	bool "Show build ID information in stacktraces"
	depends on PRINTK
	help
	  Selecting this option adds build ID information for symbols in
	  stacktraces printed with the printk format '%p[SR]b'.

	  This option is intended for distros where debuginfo is not easily
	  accessible but can be downloaded given the build ID of the vmlinux or
	  kernel module where the function is located.

config CONSOLE_LOGLEVEL_DEFAULT
	int "Default console loglevel (1-15)"
	range 1 15
	default "7"
	help
	  Default loglevel to determine what will be printed on the console.

	  Setting a default here is equivalent to passing in loglevel=<x> in
	  the kernel bootargs. loglevel=<x> continues to override whatever
	  value is specified here as well.

	  Note: This does not affect the log level of un-prefixed printk()
	  usage in the kernel. That is controlled by the MESSAGE_LOGLEVEL_DEFAULT
	  option.

config CONSOLE_LOGLEVEL_QUIET
	int "quiet console loglevel (1-15)"
	range 1 15
	default "4"
	help
	  loglevel to use when "quiet" is passed on the kernel commandline.

	  When "quiet" is passed on the kernel commandline this loglevel
	  will be used as the loglevel. IOW passing "quiet" will be the
	  equivalent of passing "loglevel=<CONSOLE_LOGLEVEL_QUIET>"

config MESSAGE_LOGLEVEL_DEFAULT
	int "Default message log level (1-7)"
	range 1 7
	default "4"
	help
	  Default log level for printk statements with no specified priority.

	  This was hard-coded to KERN_WARNING since at least 2.6.10 but folks
	  that are auditing their logs closely may want to set it to a lower
	  priority.

	  Note: This does not affect what message level gets printed on the console
	  by default. To change that, use loglevel=<x> in the kernel bootargs,
	  or pick a different CONSOLE_LOGLEVEL_DEFAULT configuration value.

config BOOT_PRINTK_DELAY
	bool "Delay each boot printk message by N milliseconds"
	depends on DEBUG_KERNEL && PRINTK && GENERIC_CALIBRATE_DELAY
	help
	  This build option allows you to read kernel boot messages
	  by inserting a short delay after each one.  The delay is
	  specified in milliseconds on the kernel command line,
	  using "boot_delay=N".

	  It is likely that you would also need to use "lpj=M" to preset
	  the "loops per jiffie" value.
	  See a previous boot log for the "lpj" value to use for your
	  system, and then set "lpj=M" before setting "boot_delay=N".
	  NOTE:  Using this option may adversely affect SMP systems.
	  I.e., processors other than the first one may not boot up.
	  BOOT_PRINTK_DELAY also may cause LOCKUP_DETECTOR to detect
	  what it believes to be lockup conditions.

config DYNAMIC_DEBUG
	bool "Enable dynamic printk() support"
	default n
	depends on PRINTK
	depends on (DEBUG_FS || PROC_FS)
	select DYNAMIC_DEBUG_CORE
	help

	  Compiles debug level messages into the kernel, which would not
	  otherwise be available at runtime. These messages can then be
	  enabled/disabled based on various levels of scope - per source file,
	  function, module, format string, and line number. This mechanism
	  implicitly compiles in all pr_debug() and dev_dbg() calls, which
	  enlarges the kernel text size by about 2%.

	  If a source file is compiled with DEBUG flag set, any
	  pr_debug() calls in it are enabled by default, but can be
	  disabled at runtime as below.  Note that DEBUG flag is
	  turned on by many CONFIG_*DEBUG* options.

	  Usage:

	  Dynamic debugging is controlled via the 'dynamic_debug/control' file,
	  which is contained in the 'debugfs' filesystem or procfs.
	  Thus, the debugfs or procfs filesystem must first be mounted before
	  making use of this feature.
	  We refer the control file as: <debugfs>/dynamic_debug/control. This
	  file contains a list of the debug statements that can be enabled. The
	  format for each line of the file is:

		filename:lineno [module]function flags format

	  filename : source file of the debug statement
	  lineno : line number of the debug statement
	  module : module that contains the debug statement
	  function : function that contains the debug statement
	  flags : '=p' means the line is turned 'on' for printing
	  format : the format used for the debug statement

	  From a live system:

		nullarbor:~ # cat <debugfs>/dynamic_debug/control
		# filename:lineno [module]function flags format
		fs/aio.c:222 [aio]__put_ioctx =_ "__put_ioctx:\040freeing\040%p\012"
		fs/aio.c:248 [aio]ioctx_alloc =_ "ENOMEM:\040nr_events\040too\040high\012"
		fs/aio.c:1770 [aio]sys_io_cancel =_ "calling\040cancel\012"

	  Example usage:

		// enable the message at line 1603 of file svcsock.c
		nullarbor:~ # echo -n 'file svcsock.c line 1603 +p' >
						<debugfs>/dynamic_debug/control

		// enable all the messages in file svcsock.c
		nullarbor:~ # echo -n 'file svcsock.c +p' >
						<debugfs>/dynamic_debug/control

		// enable all the messages in the NFS server module
		nullarbor:~ # echo -n 'module nfsd +p' >
						<debugfs>/dynamic_debug/control

		// enable all 12 messages in the function svc_process()
		nullarbor:~ # echo -n 'func svc_process +p' >
						<debugfs>/dynamic_debug/control

		// disable all 12 messages in the function svc_process()
		nullarbor:~ # echo -n 'func svc_process -p' >
						<debugfs>/dynamic_debug/control

	  See Documentation/admin-guide/dynamic-debug-howto.rst for additional
	  information.

config DYNAMIC_DEBUG_CORE
	bool "Enable core function of dynamic debug support"
	depends on PRINTK
	depends on (DEBUG_FS || PROC_FS)
	help
	  Enable core functional support of dynamic debug. It is useful
	  when you want to tie dynamic debug to your kernel modules with
	  DYNAMIC_DEBUG_MODULE defined for each of them, especially for
	  the case of embedded system where the kernel image size is
	  sensitive for people.

config SYMBOLIC_ERRNAME
	bool "Support symbolic error names in printf"
	default y if PRINTK
	help
	  If you say Y here, the kernel's printf implementation will
	  be able to print symbolic error names such as ENOSPC instead
	  of the number 28. It makes the kernel image slightly larger
	  (about 3KB), but can make the kernel logs easier to read.

config DEBUG_BUGVERBOSE
	bool "Verbose BUG() reporting (adds 70K)" if DEBUG_KERNEL && EXPERT
	depends on BUG && (GENERIC_BUG || HAVE_DEBUG_BUGVERBOSE)
	default y
	help
	  Say Y here to make BUG() panics output the file name and line number
	  of the BUG call as well as the EIP and oops trace.  This aids
	  debugging but costs about 70-100K of memory.

endmenu # "printk and dmesg options"

config DEBUG_KERNEL
	bool "Kernel debugging"
	help
	  Say Y here if you are developing drivers or trying to debug and
	  identify kernel problems.

config DEBUG_MISC
	bool "Miscellaneous debug code"
	default DEBUG_KERNEL
	depends on DEBUG_KERNEL
	help
	  Say Y here if you need to enable miscellaneous debug code that should
	  be under a more specific debug option but isn't.

menu "Compile-time checks and compiler options"

config DEBUG_INFO
	bool
	help
	  A kernel debug info option other than "None" has been selected
	  in the "Debug information" choice below, indicating that debug
	  information will be generated for build targets.

# Clang is known to generate .{s,u}leb128 with symbol deltas with DWARF5, which
# some targets may not support: https://sourceware.org/bugzilla/show_bug.cgi?id=27215
config AS_HAS_NON_CONST_LEB128
	def_bool $(as-instr,.uleb128 .Lexpr_end4 - .Lexpr_start3\n.Lexpr_start3:\n.Lexpr_end4:)

choice
	prompt "Debug information"
	depends on DEBUG_KERNEL
	help
	  Selecting something other than "None" results in a kernel image
	  that will include debugging info resulting in a larger kernel image.
	  This adds debug symbols to the kernel and modules (gcc -g), and
	  is needed if you intend to use kernel crashdump or binary object
	  tools like crash, kgdb, LKCD, gdb, etc on the kernel.

	  Choose which version of DWARF debug info to emit. If unsure,
	  select "Toolchain default".

config DEBUG_INFO_NONE
	bool "Disable debug information"
	help
	  Do not build the kernel with debugging information, which will
	  result in a faster and smaller build.

config DEBUG_INFO_DWARF_TOOLCHAIN_DEFAULT
	bool "Rely on the toolchain's implicit default DWARF version"
	select DEBUG_INFO
	depends on !CC_IS_CLANG || AS_IS_LLVM || CLANG_VERSION < 140000 || (AS_IS_GNU && AS_VERSION >= 23502 && AS_HAS_NON_CONST_LEB128)
	help
	  The implicit default version of DWARF debug info produced by a
	  toolchain changes over time.

	  This can break consumers of the debug info that haven't upgraded to
	  support newer revisions, and prevent testing newer versions, but
	  those should be less common scenarios.

config DEBUG_INFO_DWARF4
	bool "Generate DWARF Version 4 debuginfo"
	select DEBUG_INFO
	depends on !CC_IS_CLANG || AS_IS_LLVM || (AS_IS_GNU && AS_VERSION >= 23502)
	help
	  Generate DWARF v4 debug info. This requires gcc 4.5+, binutils 2.35.2
	  if using clang without clang's integrated assembler, and gdb 7.0+.

	  If you have consumers of DWARF debug info that are not ready for
	  newer revisions of DWARF, you may wish to choose this or have your
	  config select this.

config DEBUG_INFO_DWARF5
	bool "Generate DWARF Version 5 debuginfo"
	select DEBUG_INFO
	depends on !CC_IS_CLANG || AS_IS_LLVM || (AS_IS_GNU && AS_VERSION >= 23502 && AS_HAS_NON_CONST_LEB128)
	help
	  Generate DWARF v5 debug info. Requires binutils 2.35.2, gcc 5.0+ (gcc
	  5.0+ accepts the -gdwarf-5 flag but only had partial support for some
	  draft features until 7.0), and gdb 8.0+.

	  Changes to the structure of debug info in Version 5 allow for around
	  15-18% savings in resulting image and debug info section sizes as
	  compared to DWARF Version 4. DWARF Version 5 standardizes previous
	  extensions such as accelerators for symbol indexing and the format
	  for fission (.dwo/.dwp) files. Users may not want to select this
	  config if they rely on tooling that has not yet been updated to
	  support DWARF Version 5.

endchoice # "Debug information"

if DEBUG_INFO

config DEBUG_INFO_REDUCED
	bool "Reduce debugging information"
	help
	  If you say Y here gcc is instructed to generate less debugging
	  information for structure types. This means that tools that
	  need full debugging information (like kgdb or systemtap) won't
	  be happy. But if you merely need debugging information to
	  resolve line numbers there is no loss. Advantage is that
	  build directory object sizes shrink dramatically over a full
	  DEBUG_INFO build and compile times are reduced too.
	  Only works with newer gcc versions.

choice
	prompt "Compressed Debug information"
	help
	  Compress the resulting debug info. Results in smaller debug info sections,
	  but requires that consumers are able to decompress the results.

	  If unsure, choose DEBUG_INFO_COMPRESSED_NONE.

config DEBUG_INFO_COMPRESSED_NONE
	bool "Don't compress debug information"
	help
	  Don't compress debug info sections.

config DEBUG_INFO_COMPRESSED_ZLIB
	bool "Compress debugging information with zlib"
	depends on $(cc-option,-gz=zlib)
	depends on $(ld-option,--compress-debug-sections=zlib)
	help
	  Compress the debug information using zlib.  Requires GCC 5.0+ or Clang
	  5.0+, binutils 2.26+, and zlib.

	  Users of dpkg-deb via scripts/package/builddeb may find an increase in
	  size of their debug .deb packages with this config set, due to the
	  debug info being compressed with zlib, then the object files being
	  recompressed with a different compression scheme. But this is still
	  preferable to setting $KDEB_COMPRESS to "none" which would be even
	  larger.

config DEBUG_INFO_COMPRESSED_ZSTD
	bool "Compress debugging information with zstd"
	depends on $(cc-option,-gz=zstd)
	depends on $(ld-option,--compress-debug-sections=zstd)
	help
	  Compress the debug information using zstd.  This may provide better
	  compression than zlib, for about the same time costs, but requires newer
	  toolchain support.  Requires GCC 13.0+ or Clang 16.0+, binutils 2.40+, and
	  zstd.

endchoice # "Compressed Debug information"

config DEBUG_INFO_SPLIT
	bool "Produce split debuginfo in .dwo files"
	depends on $(cc-option,-gsplit-dwarf)
	help
	  Generate debug info into separate .dwo files. This significantly
	  reduces the build directory size for builds with DEBUG_INFO,
	  because it stores the information only once on disk in .dwo
	  files instead of multiple times in object files and executables.
	  In addition the debug information is also compressed.

	  Requires recent gcc (4.7+) and recent gdb/binutils.
	  Any tool that packages or reads debug information would need
	  to know about the .dwo files and include them.
	  Incompatible with older versions of ccache.

config DEBUG_INFO_BTF
	bool "Generate BTF typeinfo"
	depends on !DEBUG_INFO_SPLIT && !DEBUG_INFO_REDUCED
	depends on !GCC_PLUGIN_RANDSTRUCT || COMPILE_TEST
	depends on BPF_SYSCALL
	depends on !DEBUG_INFO_DWARF5 || PAHOLE_VERSION >= 121
	help
	  Generate deduplicated BTF type information from DWARF debug info.
	  Turning this on expects presence of pahole tool, which will convert
	  DWARF type info into equivalent deduplicated BTF type info.

config PAHOLE_HAS_SPLIT_BTF
	def_bool PAHOLE_VERSION >= 119

config PAHOLE_HAS_BTF_TAG
	def_bool PAHOLE_VERSION >= 123
	depends on CC_IS_CLANG
	help
	  Decide whether pahole emits btf_tag attributes (btf_type_tag and
	  btf_decl_tag) or not. Currently only clang compiler implements
	  these attributes, so make the config depend on CC_IS_CLANG.

config PAHOLE_HAS_LANG_EXCLUDE
	def_bool PAHOLE_VERSION >= 124
	help
	  Support for the --lang_exclude flag which makes pahole exclude
	  compilation units from the supplied language. Used in Kbuild to
	  omit Rust CUs which are not supported in version 1.24 of pahole,
	  otherwise it would emit malformed kernel and module binaries when
	  using DEBUG_INFO_BTF_MODULES.

config DEBUG_INFO_BTF_MODULES
	def_bool y
	depends on DEBUG_INFO_BTF && MODULES && PAHOLE_HAS_SPLIT_BTF
	help
	  Generate compact split BTF type information for kernel modules.

config MODULE_ALLOW_BTF_MISMATCH
	bool "Allow loading modules with non-matching BTF type info"
	depends on DEBUG_INFO_BTF_MODULES
	help
	  For modules whose split BTF does not match vmlinux, load without
	  BTF rather than refusing to load. The default behavior with
	  module BTF enabled is to reject modules with such mismatches;
	  this option will still load module BTF where possible but ignore
	  it when a mismatch is found.

config GDB_SCRIPTS
	bool "Provide GDB scripts for kernel debugging"
	help
	  This creates the required links to GDB helper scripts in the
	  build directory. If you load vmlinux into gdb, the helper
	  scripts will be automatically imported by gdb as well, and
	  additional functions are available to analyze a Linux kernel
	  instance. See Documentation/dev-tools/gdb-kernel-debugging.rst
	  for further details.

endif # DEBUG_INFO

config FRAME_WARN
	int "Warn for stack frames larger than"
	range 0 8192
	default 0 if KMSAN
	default 2048 if GCC_PLUGIN_LATENT_ENTROPY
	default 2048 if PARISC
	default 1536 if (!64BIT && XTENSA)
	default 1280 if KASAN && !64BIT
	default 1024 if !64BIT
	default 2048 if 64BIT
	help
	  Tell the compiler to warn at build time for stack frames larger than this.
	  Setting this too low will cause a lot of warnings.
	  Setting it to 0 disables the warning.

config STRIP_ASM_SYMS
	bool "Strip assembler-generated symbols during link"
	default n
	help
	  Strip internal assembler-generated symbols during a link (symbols
	  that look like '.Lxxx') so they don't pollute the output of
	  get_wchan() and suchlike.

config READABLE_ASM
	bool "Generate readable assembler code"
	depends on DEBUG_KERNEL
	depends on CC_IS_GCC
	help
	  Disable some compiler optimizations that tend to generate human unreadable
	  assembler output. This may make the kernel slightly slower, but it helps
	  to keep kernel developers who have to stare a lot at assembler listings
	  sane.

config HEADERS_INSTALL
	bool "Install uapi headers to usr/include"
	depends on !UML
	help
	  This option will install uapi headers (headers exported to user-space)
	  into the usr/include directory for use during the kernel build.
	  This is unneeded for building the kernel itself, but needed for some
	  user-space program samples. It is also needed by some features such
	  as uapi header sanity checks.

config DEBUG_SECTION_MISMATCH
	bool "Enable full Section mismatch analysis"
	depends on CC_IS_GCC
	help
	  The section mismatch analysis checks if there are illegal
	  references from one section to another section.
	  During linktime or runtime, some sections are dropped;
	  any use of code/data previously in these sections would
	  most likely result in an oops.
	  In the code, functions and variables are annotated with
	  __init,, etc. (see the full list in include/linux/init.h),
	  which results in the code/data being placed in specific sections.
	  The section mismatch analysis is always performed after a full
	  kernel build, and enabling this option causes the following
	  additional step to occur:
	  - Add the option -fno-inline-functions-called-once to gcc commands.
	    When inlining a function annotated with __init in a non-init
	    function, we would lose the section information and thus
	    the analysis would not catch the illegal reference.
	    This option tells gcc to inline less (but it does result in
	    a larger kernel).

config SECTION_MISMATCH_WARN_ONLY
	bool "Make section mismatch errors non-fatal"
	default y
	help
	  If you say N here, the build process will fail if there are any
	  section mismatch, instead of just throwing warnings.

	  If unsure, say Y.

config DEBUG_FORCE_FUNCTION_ALIGN_64B
	bool "Force all function address 64B aligned"
	depends on EXPERT && (X86_64 || ARM64 || PPC32 || PPC64 || ARC || S390)
	select FUNCTION_ALIGNMENT_64B
	help
	  There are cases that a commit from one domain changes the function
	  address alignment of other domains, and cause magic performance
	  bump (regression or improvement). Enable this option will help to
	  verify if the bump is caused by function alignment changes, while
	  it will slightly increase the kernel size and affect icache usage.

	  It is mainly for debug and performance tuning use.

#
# Select this config option from the architecture Kconfig, if it
# is preferred to always offer frame pointers as a config
# option on the architecture (regardless of KERNEL_DEBUG):
#
config ARCH_WANT_FRAME_POINTERS
	bool

config FRAME_POINTER
	bool "Compile the kernel with frame pointers"
	depends on DEBUG_KERNEL && (M68K || UML || SUPERH) || ARCH_WANT_FRAME_POINTERS
	default y if (DEBUG_INFO && UML) || ARCH_WANT_FRAME_POINTERS
	help
	  If you say Y here the resulting kernel image will be slightly
	  larger and slower, but it gives very useful debugging information
	  in case of kernel bugs. (precise oopses/stacktraces/warnings)

config OBJTOOL
	bool

config STACK_VALIDATION
	bool "Compile-time stack metadata validation"
	depends on HAVE_STACK_VALIDATION && UNWINDER_FRAME_POINTER
	select OBJTOOL
	default n
	help
	  Validate frame pointer rules at compile-time.  This helps ensure that
	  runtime stack traces are more reliable.

	  For more information, see
	  tools/objtool/Documentation/objtool.txt.

config NOINSTR_VALIDATION
	bool
	depends on HAVE_NOINSTR_VALIDATION && DEBUG_ENTRY
	select OBJTOOL
	default y

config VMLINUX_MAP
	bool "Generate vmlinux.map file when linking"
	depends on EXPERT
	help
	  Selecting this option will pass "-Map=vmlinux.map" to ld
	  when linking vmlinux. That file can be useful for verifying
	  and debugging magic section games, and for seeing which
	  pieces of code get eliminated with
	  CONFIG_LD_DEAD_CODE_DATA_ELIMINATION.

config DEBUG_FORCE_WEAK_PER_CPU
	bool "Force weak per-cpu definitions"
	depends on DEBUG_KERNEL
	help
	  s390 and alpha require percpu variables in modules to be
	  defined weak to work around addressing range issue which
	  puts the following two restrictions on percpu variable
	  definitions.

	  1. percpu symbols must be unique whether static or not
	  2. percpu variables can't be defined inside a function

	  To ensure that generic code follows the above rules, this
	  option forces all percpu variables to be defined as weak.

endmenu # "Compiler options"

menu "Generic Kernel Debugging Instruments"

config MAGIC_SYSRQ
	bool "Magic SysRq key"
	depends on !UML
	help
	  If you say Y here, you will have some control over the system even
	  if the system crashes for example during kernel debugging (e.g., you
	  will be able to flush the buffer cache to disk, reboot the system
	  immediately or dump some status information). This is accomplished
	  by pressing various keys while holding SysRq (Alt+PrintScreen). It
	  also works on a serial console (on PC hardware at least), if you
	  send a BREAK and then within 5 seconds a command keypress. The
	  keys are documented in <file:Documentation/admin-guide/sysrq.rst>.
	  Don't say Y unless you really know what this hack does.

config MAGIC_SYSRQ_DEFAULT_ENABLE
	hex "Enable magic SysRq key functions by default"
	depends on MAGIC_SYSRQ
	default 0x1
	help
	  Specifies which SysRq key functions are enabled by default.
	  This may be set to 1 or 0 to enable or disable them all, or
	  to a bitmask as described in Documentation/admin-guide/sysrq.rst.

config MAGIC_SYSRQ_SERIAL
	bool "Enable magic SysRq key over serial"
	depends on MAGIC_SYSRQ
	default y
	help
	  Many embedded boards have a disconnected TTL level serial which can
	  generate some garbage that can lead to spurious false sysrq detects.
	  This option allows you to decide whether you want to enable the
	  magic SysRq key.

config MAGIC_SYSRQ_SERIAL_SEQUENCE
	string "Char sequence that enables magic SysRq over serial"
	depends on MAGIC_SYSRQ_SERIAL
	default ""
	help
	  Specifies a sequence of characters that can follow BREAK to enable
	  SysRq on a serial console.

	  If unsure, leave an empty string and the option will not be enabled.

config DEBUG_FS
	bool "Debug Filesystem"
	help
	  debugfs is a virtual file system that kernel developers use to put
	  debugging files into.  Enable this option to be able to read and
	  write to these files.

	  For detailed documentation on the debugfs API, see
	  Documentation/filesystems/.

	  If unsure, say N.

choice
	prompt "Debugfs default access"
	depends on DEBUG_FS
	default DEBUG_FS_ALLOW_ALL
	help
	  This selects the default access restrictions for debugfs.
	  It can be overridden with kernel command line option
	  debugfs=[on,no-mount,off]. The restrictions apply for API access
	  and filesystem registration.

config DEBUG_FS_ALLOW_ALL
	bool "Access normal"
	help
	  No restrictions apply. Both API and filesystem registration
	  is on. This is the normal default operation.

config DEBUG_FS_DISALLOW_MOUNT
	bool "Do not register debugfs as filesystem"
	help
	  The API is open but filesystem is not loaded. Clients can still do
	  their work and read with debug tools that do not need
	  debugfs filesystem.

config DEBUG_FS_ALLOW_NONE
	bool "No access"
	help
	  Access is off. Clients get -PERM when trying to create nodes in
	  debugfs tree and debugfs is not registered as a filesystem.
	  Client can then back-off or continue without debugfs access.

endchoice

source "lib/Kconfig.kgdb"
source "lib/Kconfig.ubsan"
source "lib/Kconfig.kcsan"

endmenu

menu "Networking Debugging"

source "net/Kconfig.debug"

endmenu # "Networking Debugging"

menu "Memory Debugging"

source "mm/Kconfig.debug"

config DEBUG_OBJECTS
	bool "Debug object operations"
	depends on DEBUG_KERNEL
	help
	  If you say Y here, additional code will be inserted into the
	  kernel to track the life time of various objects and validate
	  the operations on those objects.

config DEBUG_OBJECTS_SELFTEST
	bool "Debug objects selftest"
	depends on DEBUG_OBJECTS
	help
	  This enables the selftest of the object debug code.

config DEBUG_OBJECTS_FREE
	bool "Debug objects in freed memory"
	depends on DEBUG_OBJECTS
	help
	  This enables checks whether a k/v free operation frees an area
	  which contains an object which has not been deactivated
	  properly. This can make kmalloc/kfree-intensive workloads
	  much slower.

config DEBUG_OBJECTS_TIMERS
	bool "Debug timer objects"
	depends on DEBUG_OBJECTS
	help
	  If you say Y here, additional code will be inserted into the
	  timer routines to track the life time of timer objects and
	  validate the timer operations.

config DEBUG_OBJECTS_WORK
	bool "Debug work objects"
	depends on DEBUG_OBJECTS
	help
	  If you say Y here, additional code will be inserted into the
	  work queue routines to track the life time of work objects and
	  validate the work operations.

config DEBUG_OBJECTS_RCU_HEAD
	bool "Debug RCU callbacks objects"
	depends on DEBUG_OBJECTS
	help
	  Enable this to turn on debugging of RCU list heads (call_rcu() usage).

config DEBUG_OBJECTS_PERCPU_COUNTER
	bool "Debug percpu counter objects"
	depends on DEBUG_OBJECTS
	help
	  If you say Y here, additional code will be inserted into the
	  percpu counter routines to track the life time of percpu counter
	  objects and validate the percpu counter operations.

config DEBUG_OBJECTS_ENABLE_DEFAULT
	int "debug_objects bootup default value (0-1)"
	range 0 1
	default "1"
	depends on DEBUG_OBJECTS
	help
	  Debug objects boot parameter default value

config SHRINKER_DEBUG
	bool "Enable shrinker debugging support"
	depends on DEBUG_FS
	help
	  Say Y to enable the shrinker debugfs interface which provides
	  visibility into the kernel memory shrinkers subsystem.
	  Disable it to avoid an extra memory footprint.

config DEBUG_STACK_USAGE
	bool "Stack utilization instrumentation"
	depends on DEBUG_KERNEL && !IA64
	help
	  Enables the display of the minimum amount of free stack which each
	  task has ever had available in the sysrq-T and sysrq-P debug output.

	  This option will slow down process creation somewhat.

config SCHED_STACK_END_CHECK
	bool "Detect stack corruption on calls to schedule()"
	depends on DEBUG_KERNEL
	default n
	help
	  This option checks for a stack overrun on calls to schedule().
	  If the stack end location is found to be over written always panic as
	  the content of the corrupted region can no longer be trusted.
	  This is to ensure no erroneous behaviour occurs which could result in
	  data corruption or a sporadic crash at a later stage once the region
	  is examined. The runtime overhead introduced is minimal.

config ARCH_HAS_DEBUG_VM_PGTABLE
	bool
	help
	  An architecture should select this when it can successfully
	  build and run DEBUG_VM_PGTABLE.

config DEBUG_VM_IRQSOFF
	def_bool DEBUG_VM && !PREEMPT_RT

config DEBUG_VM
	bool "Debug VM"
	depends on DEBUG_KERNEL
	help
	  Enable this to turn on extended checks in the virtual-memory system
	  that may impact performance.

	  If unsure, say N.

config DEBUG_VM_SHOOT_LAZIES
	bool "Debug MMU_LAZY_TLB_SHOOTDOWN implementation"
	depends on DEBUG_VM
	depends on MMU_LAZY_TLB_SHOOTDOWN
	help
	  Enable additional IPIs that ensure lazy tlb mm references are removed
	  before the mm is freed.

	  If unsure, say N.

config DEBUG_VM_MAPLE_TREE
	bool "Debug VM maple trees"
	depends on DEBUG_VM
	select DEBUG_MAPLE_TREE
	help
	  Enable VM maple tree debugging information and extra validations.

	  If unsure, say N.

config DEBUG_VM_RB
	bool "Debug VM red-black trees"
	depends on DEBUG_VM
	help
	  Enable VM red-black tree debugging information and extra validations.

	  If unsure, say N.

config DEBUG_VM_PGFLAGS
	bool "Debug page-flags operations"
	depends on DEBUG_VM
	help
	  Enables extra validation on page flags operations.

	  If unsure, say N.

config DEBUG_VM_PGTABLE
	bool "Debug arch page table for semantics compliance"
	depends on MMU
	depends on ARCH_HAS_DEBUG_VM_PGTABLE
	default y if DEBUG_VM
	help
	  This option provides a debug method which can be used to test
	  architecture page table helper functions on various platforms in
	  verifying if they comply with expected generic MM semantics. This
	  will help architecture code in making sure that any changes or
	  new additions of these helpers still conform to expected
	  semantics of the generic MM. Platforms will have to opt in for
	  this through ARCH_HAS_DEBUG_VM_PGTABLE.

	  If unsure, say N.

config ARCH_HAS_DEBUG_VIRTUAL
	bool

config DEBUG_VIRTUAL
	bool "Debug VM translations"
	depends on DEBUG_KERNEL && ARCH_HAS_DEBUG_VIRTUAL
	help
	  Enable some costly sanity checks in virtual to page code. This can
	  catch mistakes with virt_to_page() and friends.

	  If unsure, say N.

config DEBUG_NOMMU_REGIONS
	bool "Debug the global anon/private NOMMU mapping region tree"
	depends on DEBUG_KERNEL && !MMU
	help
	  This option causes the global tree of anonymous and private mapping
	  regions to be regularly checked for invalid topology.

config DEBUG_MEMORY_INIT
	bool "Debug memory initialisation" if EXPERT
	default !EXPERT
	help
	  Enable this for additional checks during memory initialisation.
	  The sanity checks verify aspects of the VM such as the memory model
	  and other information provided by the architecture. Verbose
	  information will be printed at KERN_DEBUG loglevel depending
	  on the mminit_loglevel= command-line option.

	  If unsure, say Y

config MEMORY_NOTIFIER_ERROR_INJECT
	tristate "Memory hotplug notifier error injection module"
	depends on MEMORY_HOTPLUG && NOTIFIER_ERROR_INJECTION
	help
	  This option provides the ability to inject artificial errors to
	  memory hotplug notifier chain callbacks.  It is controlled through
	  debugfs interface under /sys/kernel/debug/notifier-error-inject/memory

	  If the notifier call chain should be failed with some events
	  notified, write the error code to "actions/<notifier event>/error".

	  Example: Inject memory hotplug offline error (-12 == -ENOMEM)

	  # cd /sys/kernel/debug/notifier-error-inject/memory
	  # echo -12 > actions/MEM_GOING_OFFLINE/error
	  # echo offline > /sys/devices/system/memory/memoryXXX/state
	  bash: echo: write error: Cannot allocate memory

	  To compile this code as a module, choose M here: the module will
	  be called memory-notifier-error-inject.

	  If unsure, say N.

config DEBUG_PER_CPU_MAPS
	bool "Debug access to per_cpu maps"
	depends on DEBUG_KERNEL
	depends on SMP
	help
	  Say Y to verify that the per_cpu map being accessed has
	  been set up. This adds a fair amount of code to kernel memory
	  and decreases performance.

	  Say N if unsure.

config DEBUG_KMAP_LOCAL
	bool "Debug kmap_local temporary mappings"
	depends on DEBUG_KERNEL && KMAP_LOCAL
	help
	  This option enables additional error checking for the kmap_local
	  infrastructure.  Disable for production use.

config ARCH_SUPPORTS_KMAP_LOCAL_FORCE_MAP
	bool

config DEBUG_KMAP_LOCAL_FORCE_MAP
	bool "Enforce kmap_local temporary mappings"
	depends on DEBUG_KERNEL && ARCH_SUPPORTS_KMAP_LOCAL_FORCE_MAP
	select KMAP_LOCAL
	select DEBUG_KMAP_LOCAL
	help
	  This option enforces temporary mappings through the kmap_local
	  mechanism for non-highmem pages and on non-highmem systems.
	  Disable this for production systems!

config DEBUG_HIGHMEM
	bool "Highmem debugging"
	depends on DEBUG_KERNEL && HIGHMEM
	select DEBUG_KMAP_LOCAL_FORCE_MAP if ARCH_SUPPORTS_KMAP_LOCAL_FORCE_MAP
	select DEBUG_KMAP_LOCAL
	help
	  This option enables additional error checking for high memory
	  systems.  Disable for production systems.

config HAVE_DEBUG_STACKOVERFLOW
	bool

config DEBUG_STACKOVERFLOW
	bool "Check for stack overflows"
	depends on DEBUG_KERNEL && HAVE_DEBUG_STACKOVERFLOW
	help
	  Say Y here if you want to check for overflows of kernel, IRQ
	  and exception stacks (if your architecture uses them). This
	  option will show detailed messages if free stack space drops
	  below a certain limit.

	  These kinds of bugs usually occur when call-chains in the
	  kernel get too deep, especially when interrupts are
	  involved.

	  Use this in cases where you see apparently random memory
	  corruption, especially if it appears in 'struct thread_info'

	  If in doubt, say "N".

source "lib/Kconfig.kasan"
source "lib/Kconfig.kfence"
source "lib/Kconfig.kmsan"

endmenu # "Memory Debugging"

config DEBUG_SHIRQ
	bool "Debug shared IRQ handlers"
	depends on DEBUG_KERNEL
	help
	  Enable this to generate a spurious interrupt just before a shared
	  interrupt handler is deregistered (generating one when registering
	  is currently disabled). Drivers need to handle this correctly. Some
	  don't and need to be caught.

menu "Debug Oops, Lockups and Hangs"

config PANIC_ON_OOPS
	bool "Panic on Oops"
	help
	  Say Y here to enable the kernel to panic when it oopses. This
	  has the same effect as setting oops=panic on the kernel command
	  line.

	  This feature is useful to ensure that the kernel does not do
	  anything erroneous after an oops which could result in data
	  corruption or other issues.

	  Say N if unsure.

config PANIC_ON_OOPS_VALUE
	int
	range 0 1
	default 0 if !PANIC_ON_OOPS
	default 1 if PANIC_ON_OOPS

config PANIC_TIMEOUT
	int "panic timeout"
	default 0
	help
	  Set the timeout value (in seconds) until a reboot occurs when
	  the kernel panics. If n = 0, then we wait forever. A timeout
	  value n > 0 will wait n seconds before rebooting, while a timeout
	  value n < 0 will reboot immediately.

config LOCKUP_DETECTOR
	bool

config SOFTLOCKUP_DETECTOR
	bool "Detect Soft Lockups"
	depends on DEBUG_KERNEL && !S390
	select LOCKUP_DETECTOR
	help
	  Say Y here to enable the kernel to act as a watchdog to detect
	  soft lockups.

	  Softlockups are bugs that cause the kernel to loop in kernel
	  mode for more than 20 seconds, without giving other tasks a
	  chance to run.  The current stack trace is displayed upon
	  detection and the system will stay locked up.

config BOOTPARAM_SOFTLOCKUP_PANIC
	bool "Panic (Reboot) On Soft Lockups"
	depends on SOFTLOCKUP_DETECTOR
	help
	  Say Y here to enable the kernel to panic on "soft lockups",
	  which are bugs that cause the kernel to loop in kernel
	  mode for more than 20 seconds (configurable using the watchdog_thresh
	  sysctl), without giving other tasks a chance to run.

	  The panic can be used in combination with panic_timeout,
	  to cause the system to reboot automatically after a
	  lockup has been detected. This feature is useful for
	  high-availability systems that have uptime guarantees and
	  where a lockup must be resolved ASAP.

	  Say N if unsure.

<<<<<<< HEAD
# Both the "perf" and "buddy" hardlockup detectors count hrtimer
# interrupts. This config enables functions managing this common code.
config HARDLOCKUP_DETECTOR_COUNTS_HRTIMER
=======
config HAVE_HARDLOCKUP_DETECTOR_BUDDY
>>>>>>> 915eac6b
	bool
	depends on SMP
	default y

config HARDLOCKUP_DETECTOR_PERF
	bool
	depends on HAVE_HARDLOCKUP_DETECTOR_PERF
	select HARDLOCKUP_DETECTOR_COUNTS_HRTIMER

config HARDLOCKUP_DETECTOR_BUDDY
	bool
	depends on SMP
	select HARDLOCKUP_DETECTOR_COUNTS_HRTIMER

# For hardlockup detectors you can have one directly provided by the arch
# or use a "non-arch" one. If you're using a "non-arch" one that is
# further divided the perf hardlockup detector (which, confusingly, needs
# arch-provided perf support) and the buddy hardlockup detector (which just
# needs SMP). In either case, using the "non-arch" code conflicts with
# the NMI watchdog code (which is sometimes used directly and sometimes used
# by the arch-provided hardlockup detector).
config HAVE_HARDLOCKUP_DETECTOR_NON_ARCH
	bool
	depends on (HAVE_HARDLOCKUP_DETECTOR_PERF || SMP) && !HAVE_NMI_WATCHDOG
	default y

config HARDLOCKUP_DETECTOR_PREFER_BUDDY
	bool "Prefer the buddy CPU hardlockup detector"
	depends on HAVE_HARDLOCKUP_DETECTOR_NON_ARCH && HAVE_HARDLOCKUP_DETECTOR_PERF && SMP
	help
	  Say Y here to prefer the buddy hardlockup detector over the perf one.

	  With the buddy detector, each CPU uses its softlockup hrtimer
	  to check that the next CPU is processing hrtimer interrupts by
	  verifying that a counter is increasing.

	  This hardlockup detector is useful on systems that don't have
	  an arch-specific hardlockup detector or if resources needed
	  for the hardlockup detector are better used for other things.

# This will select the appropriate non-arch hardlockdup detector
config HARDLOCKUP_DETECTOR_NON_ARCH
	bool
	depends on HAVE_HARDLOCKUP_DETECTOR_NON_ARCH
	select HARDLOCKUP_DETECTOR_BUDDY if !HAVE_HARDLOCKUP_DETECTOR_PERF || HARDLOCKUP_DETECTOR_PREFER_BUDDY
	select HARDLOCKUP_DETECTOR_PERF if HAVE_HARDLOCKUP_DETECTOR_PERF && !HARDLOCKUP_DETECTOR_PREFER_BUDDY

#
# Global switch whether to build a hardlockup detector at all. It is available
# only when the architecture supports at least one implementation. There are
# two exceptions. The hardlockup detector is never enabled on:
#
#	s390: it reported many false positives there
#
#	sparc64: has a custom implementation which is not using the common
#		hardlockup command line options and sysctl interface.
#
config HARDLOCKUP_DETECTOR
	bool "Detect Hard Lockups"
<<<<<<< HEAD
	depends on DEBUG_KERNEL && !S390
	depends on HAVE_HARDLOCKUP_DETECTOR_NON_ARCH || HAVE_HARDLOCKUP_DETECTOR_ARCH
	select LOCKUP_DETECTOR
	select HARDLOCKUP_DETECTOR_NON_ARCH if HAVE_HARDLOCKUP_DETECTOR_NON_ARCH
=======
	depends on DEBUG_KERNEL && !S390 && !HARDLOCKUP_DETECTOR_SPARC64
	depends on HAVE_HARDLOCKUP_DETECTOR_PERF || HAVE_HARDLOCKUP_DETECTOR_BUDDY || HAVE_HARDLOCKUP_DETECTOR_ARCH
	imply HARDLOCKUP_DETECTOR_PERF
	imply HARDLOCKUP_DETECTOR_BUDDY
	imply HARDLOCKUP_DETECTOR_ARCH
	select LOCKUP_DETECTOR
>>>>>>> 915eac6b

	help
	  Say Y here to enable the kernel to act as a watchdog to detect
	  hard lockups.

	  Hardlockups are bugs that cause the CPU to loop in kernel mode
	  for more than 10 seconds, without letting other interrupts have a
	  chance to run.  The current stack trace is displayed upon detection
	  and the system will stay locked up.

#
# Note that arch-specific variants are always preferred.
#
config HARDLOCKUP_DETECTOR_PREFER_BUDDY
	bool "Prefer the buddy CPU hardlockup detector"
	depends on HARDLOCKUP_DETECTOR
	depends on HAVE_HARDLOCKUP_DETECTOR_PERF && HAVE_HARDLOCKUP_DETECTOR_BUDDY
	depends on !HAVE_HARLOCKUP_DETECTOR_ARCH
	help
	  Say Y here to prefer the buddy hardlockup detector over the perf one.

	  With the buddy detector, each CPU uses its softlockup hrtimer
	  to check that the next CPU is processing hrtimer interrupts by
	  verifying that a counter is increasing.

	  This hardlockup detector is useful on systems that don't have
	  an arch-specific hardlockup detector or if resources needed
	  for the hardlockup detector are better used for other things.

config HARDLOCKUP_DETECTOR_PERF
	bool
	depends on HARDLOCKUP_DETECTOR
	depends on HAVE_HARDLOCKUP_DETECTOR_PERF && !HARDLOCKUP_DETECTOR_PREFER_BUDDY
	depends on !HAVE_HARDLOCKUP_DETECTOR_ARCH
	select HARDLOCKUP_DETECTOR_COUNTS_HRTIMER

config HARDLOCKUP_DETECTOR_BUDDY
	bool
	depends on HARDLOCKUP_DETECTOR
	depends on HAVE_HARDLOCKUP_DETECTOR_BUDDY
	depends on !HAVE_HARDLOCKUP_DETECTOR_PERF || HARDLOCKUP_DETECTOR_PREFER_BUDDY
	depends on !HAVE_HARDLOCKUP_DETECTOR_ARCH
	select HARDLOCKUP_DETECTOR_COUNTS_HRTIMER

config HARDLOCKUP_DETECTOR_ARCH
	bool
	depends on HARDLOCKUP_DETECTOR
	depends on HAVE_HARDLOCKUP_DETECTOR_ARCH
	help
	  The arch-specific implementation of the hardlockup detector will
	  be used.

#
# Both the "perf" and "buddy" hardlockup detectors count hrtimer
# interrupts. This config enables functions managing this common code.
#
config HARDLOCKUP_DETECTOR_COUNTS_HRTIMER
	bool
	select SOFTLOCKUP_DETECTOR

#
# Enables a timestamp based low pass filter to compensate for perf based
# hard lockup detection which runs too fast due to turbo modes.
#
config HARDLOCKUP_CHECK_TIMESTAMP
	bool

config BOOTPARAM_HARDLOCKUP_PANIC
	bool "Panic (Reboot) On Hard Lockups"
	depends on HARDLOCKUP_DETECTOR
	help
	  Say Y here to enable the kernel to panic on "hard lockups",
	  which are bugs that cause the kernel to loop in kernel
	  mode with interrupts disabled for more than 10 seconds (configurable
	  using the watchdog_thresh sysctl).

	  Say N if unsure.

config DETECT_HUNG_TASK
	bool "Detect Hung Tasks"
	depends on DEBUG_KERNEL
	default SOFTLOCKUP_DETECTOR
	help
	  Say Y here to enable the kernel to detect "hung tasks",
	  which are bugs that cause the task to be stuck in
	  uninterruptible "D" state indefinitely.

	  When a hung task is detected, the kernel will print the
	  current stack trace (which you should report), but the
	  task will stay in uninterruptible state. If lockdep is
	  enabled then all held locks will also be reported. This
	  feature has negligible overhead.

config DEFAULT_HUNG_TASK_TIMEOUT
	int "Default timeout for hung task detection (in seconds)"
	depends on DETECT_HUNG_TASK
	default 120
	help
	  This option controls the default timeout (in seconds) used
	  to determine when a task has become non-responsive and should
	  be considered hung.

	  It can be adjusted at runtime via the kernel.hung_task_timeout_secs
	  sysctl or by writing a value to
	  /proc/sys/kernel/hung_task_timeout_secs.

	  A timeout of 0 disables the check.  The default is two minutes.
	  Keeping the default should be fine in most cases.

config BOOTPARAM_HUNG_TASK_PANIC
	bool "Panic (Reboot) On Hung Tasks"
	depends on DETECT_HUNG_TASK
	help
	  Say Y here to enable the kernel to panic on "hung tasks",
	  which are bugs that cause the kernel to leave a task stuck
	  in uninterruptible "D" state.

	  The panic can be used in combination with panic_timeout,
	  to cause the system to reboot automatically after a
	  hung task has been detected. This feature is useful for
	  high-availability systems that have uptime guarantees and
	  where a hung tasks must be resolved ASAP.

	  Say N if unsure.

config WQ_WATCHDOG
	bool "Detect Workqueue Stalls"
	depends on DEBUG_KERNEL
	help
	  Say Y here to enable stall detection on workqueues.  If a
	  worker pool doesn't make forward progress on a pending work
	  item for over a given amount of time, 30s by default, a
	  warning message is printed along with dump of workqueue
	  state.  This can be configured through kernel parameter
	  "workqueue.watchdog_thresh" and its sysfs counterpart.

config TEST_LOCKUP
	tristate "Test module to generate lockups"
	depends on m
	help
	  This builds the "test_lockup" module that helps to make sure
	  that watchdogs and lockup detectors are working properly.

	  Depending on module parameters it could emulate soft or hard
	  lockup, "hung task", or locking arbitrary lock for a long time.
	  Also it could generate series of lockups with cooling-down periods.

	  If unsure, say N.

endmenu # "Debug lockups and hangs"

menu "Scheduler Debugging"

config SCHED_DEBUG
	bool "Collect scheduler debugging info"
	depends on DEBUG_KERNEL && DEBUG_FS
	default y
	help
	  If you say Y here, the /sys/kernel/debug/sched file will be provided
	  that can help debug the scheduler. The runtime overhead of this
	  option is minimal.

config SCHED_INFO
	bool
	default n

config SCHEDSTATS
	bool "Collect scheduler statistics"
	depends on DEBUG_KERNEL && PROC_FS
	select SCHED_INFO
	help
	  If you say Y here, additional code will be inserted into the
	  scheduler and related routines to collect statistics about
	  scheduler behavior and provide them in /proc/schedstat.  These
	  stats may be useful for both tuning and debugging the scheduler
	  If you aren't debugging the scheduler or trying to tune a specific
	  application, you can say N to avoid the very slight overhead
	  this adds.

endmenu

config DEBUG_TIMEKEEPING
	bool "Enable extra timekeeping sanity checking"
	help
	  This option will enable additional timekeeping sanity checks
	  which may be helpful when diagnosing issues where timekeeping
	  problems are suspected.

	  This may include checks in the timekeeping hotpaths, so this
	  option may have a (very small) performance impact to some
	  workloads.

	  If unsure, say N.

config DEBUG_PREEMPT
	bool "Debug preemptible kernel"
	depends on DEBUG_KERNEL && PREEMPTION && TRACE_IRQFLAGS_SUPPORT
	help
	  If you say Y here then the kernel will use a debug variant of the
	  commonly used smp_processor_id() function and will print warnings
	  if kernel code uses it in a preemption-unsafe way. Also, the kernel
	  will detect preemption count underflows.

	  This option has potential to introduce high runtime overhead,
	  depending on workload as it triggers debugging routines for each
	  this_cpu operation. It should only be used for debugging purposes.

menu "Lock Debugging (spinlocks, mutexes, etc...)"

config LOCK_DEBUGGING_SUPPORT
	bool
	depends on TRACE_IRQFLAGS_SUPPORT && STACKTRACE_SUPPORT && LOCKDEP_SUPPORT
	default y

config PROVE_LOCKING
	bool "Lock debugging: prove locking correctness"
	depends on DEBUG_KERNEL && LOCK_DEBUGGING_SUPPORT
	select LOCKDEP
	select DEBUG_SPINLOCK
	select DEBUG_MUTEXES if !PREEMPT_RT
	select DEBUG_RT_MUTEXES if RT_MUTEXES
	select DEBUG_RWSEMS
	select DEBUG_WW_MUTEX_SLOWPATH
	select DEBUG_LOCK_ALLOC
	select PREEMPT_COUNT if !ARCH_NO_PREEMPT
	select TRACE_IRQFLAGS
	default n
	help
	 This feature enables the kernel to prove that all locking
	 that occurs in the kernel runtime is mathematically
	 correct: that under no circumstance could an arbitrary (and
	 not yet triggered) combination of observed locking
	 sequences (on an arbitrary number of CPUs, running an
	 arbitrary number of tasks and interrupt contexts) cause a
	 deadlock.

	 In short, this feature enables the kernel to report locking
	 related deadlocks before they actually occur.

	 The proof does not depend on how hard and complex a
	 deadlock scenario would be to trigger: how many
	 participant CPUs, tasks and irq-contexts would be needed
	 for it to trigger. The proof also does not depend on
	 timing: if a race and a resulting deadlock is possible
	 theoretically (no matter how unlikely the race scenario
	 is), it will be proven so and will immediately be
	 reported by the kernel (once the event is observed that
	 makes the deadlock theoretically possible).

	 If a deadlock is impossible (i.e. the locking rules, as
	 observed by the kernel, are mathematically correct), the
	 kernel reports nothing.

	 NOTE: this feature can also be enabled for rwlocks, mutexes
	 and rwsems - in which case all dependencies between these
	 different locking variants are observed and mapped too, and
	 the proof of observed correctness is also maintained for an
	 arbitrary combination of these separate locking variants.

	 For more details, see Documentation/locking/lockdep-design.rst.

config PROVE_RAW_LOCK_NESTING
	bool "Enable raw_spinlock - spinlock nesting checks"
	depends on PROVE_LOCKING
	default n
	help
	 Enable the raw_spinlock vs. spinlock nesting checks which ensure
	 that the lock nesting rules for PREEMPT_RT enabled kernels are
	 not violated.

	 NOTE: There are known nesting problems. So if you enable this
	 option expect lockdep splats until these problems have been fully
	 addressed which is work in progress. This config switch allows to
	 identify and analyze these problems. It will be removed and the
	 check permanently enabled once the main issues have been fixed.

	 If unsure, select N.

config LOCK_STAT
	bool "Lock usage statistics"
	depends on DEBUG_KERNEL && LOCK_DEBUGGING_SUPPORT
	select LOCKDEP
	select DEBUG_SPINLOCK
	select DEBUG_MUTEXES if !PREEMPT_RT
	select DEBUG_RT_MUTEXES if RT_MUTEXES
	select DEBUG_LOCK_ALLOC
	default n
	help
	 This feature enables tracking lock contention points

	 For more details, see Documentation/locking/lockstat.rst

	 This also enables lock events required by "perf lock",
	 subcommand of perf.
	 If you want to use "perf lock", you also need to turn on
	 CONFIG_EVENT_TRACING.

	 CONFIG_LOCK_STAT defines "contended" and "acquired" lock events.
	 (CONFIG_LOCKDEP defines "acquire" and "release" events.)

config DEBUG_RT_MUTEXES
	bool "RT Mutex debugging, deadlock detection"
	depends on DEBUG_KERNEL && RT_MUTEXES
	help
	 This allows rt mutex semantics violations and rt mutex related
	 deadlocks (lockups) to be detected and reported automatically.

config DEBUG_SPINLOCK
	bool "Spinlock and rw-lock debugging: basic checks"
	depends on DEBUG_KERNEL
	select UNINLINE_SPIN_UNLOCK
	help
	  Say Y here and build SMP to catch missing spinlock initialization
	  and certain other kinds of spinlock errors commonly made.  This is
	  best used in conjunction with the NMI watchdog so that spinlock
	  deadlocks are also debuggable.

config DEBUG_MUTEXES
	bool "Mutex debugging: basic checks"
	depends on DEBUG_KERNEL && !PREEMPT_RT
	help
	 This feature allows mutex semantics violations to be detected and
	 reported.

config DEBUG_WW_MUTEX_SLOWPATH
	bool "Wait/wound mutex debugging: Slowpath testing"
	depends on DEBUG_KERNEL && LOCK_DEBUGGING_SUPPORT
	select DEBUG_LOCK_ALLOC
	select DEBUG_SPINLOCK
	select DEBUG_MUTEXES if !PREEMPT_RT
	select DEBUG_RT_MUTEXES if PREEMPT_RT
	help
	 This feature enables slowpath testing for w/w mutex users by
	 injecting additional -EDEADLK wound/backoff cases. Together with
	 the full mutex checks enabled with (CONFIG_PROVE_LOCKING) this
	 will test all possible w/w mutex interface abuse with the
	 exception of simply not acquiring all the required locks.
	 Note that this feature can introduce significant overhead, so
	 it really should not be enabled in a production or distro kernel,
	 even a debug kernel.  If you are a driver writer, enable it.  If
	 you are a distro, do not.

config DEBUG_RWSEMS
	bool "RW Semaphore debugging: basic checks"
	depends on DEBUG_KERNEL
	help
	  This debugging feature allows mismatched rw semaphore locks
	  and unlocks to be detected and reported.

config DEBUG_LOCK_ALLOC
	bool "Lock debugging: detect incorrect freeing of live locks"
	depends on DEBUG_KERNEL && LOCK_DEBUGGING_SUPPORT
	select DEBUG_SPINLOCK
	select DEBUG_MUTEXES if !PREEMPT_RT
	select DEBUG_RT_MUTEXES if RT_MUTEXES
	select LOCKDEP
	help
	 This feature will check whether any held lock (spinlock, rwlock,
	 mutex or rwsem) is incorrectly freed by the kernel, via any of the
	 memory-freeing routines (kfree(), kmem_cache_free(), free_pages(),
	 vfree(), etc.), whether a live lock is incorrectly reinitialized via
	 spin_lock_init()/mutex_init()/etc., or whether there is any lock
	 held during task exit.

config LOCKDEP
	bool
	depends on DEBUG_KERNEL && LOCK_DEBUGGING_SUPPORT
	select STACKTRACE
	select KALLSYMS
	select KALLSYMS_ALL

config LOCKDEP_SMALL
	bool

config LOCKDEP_BITS
	int "Bitsize for MAX_LOCKDEP_ENTRIES"
	depends on LOCKDEP && !LOCKDEP_SMALL
	range 10 30
	default 15
	help
	  Try increasing this value if you hit "BUG: MAX_LOCKDEP_ENTRIES too low!" message.

config LOCKDEP_CHAINS_BITS
	int "Bitsize for MAX_LOCKDEP_CHAINS"
	depends on LOCKDEP && !LOCKDEP_SMALL
	range 10 30
	default 16
	help
	  Try increasing this value if you hit "BUG: MAX_LOCKDEP_CHAINS too low!" message.

config LOCKDEP_STACK_TRACE_BITS
	int "Bitsize for MAX_STACK_TRACE_ENTRIES"
	depends on LOCKDEP && !LOCKDEP_SMALL
	range 10 30
	default 19
	help
	  Try increasing this value if you hit "BUG: MAX_STACK_TRACE_ENTRIES too low!" message.

config LOCKDEP_STACK_TRACE_HASH_BITS
	int "Bitsize for STACK_TRACE_HASH_SIZE"
	depends on LOCKDEP && !LOCKDEP_SMALL
	range 10 30
	default 14
	help
	  Try increasing this value if you need large STACK_TRACE_HASH_SIZE.

config LOCKDEP_CIRCULAR_QUEUE_BITS
	int "Bitsize for elements in circular_queue struct"
	depends on LOCKDEP
	range 10 30
	default 12
	help
	  Try increasing this value if you hit "lockdep bfs error:-1" warning due to __cq_enqueue() failure.

config DEBUG_LOCKDEP
	bool "Lock dependency engine debugging"
	depends on DEBUG_KERNEL && LOCKDEP
	select DEBUG_IRQFLAGS
	help
	  If you say Y here, the lock dependency engine will do
	  additional runtime checks to debug itself, at the price
	  of more runtime overhead.

config DEBUG_ATOMIC_SLEEP
	bool "Sleep inside atomic section checking"
	select PREEMPT_COUNT
	depends on DEBUG_KERNEL
	depends on !ARCH_NO_PREEMPT
	help
	  If you say Y here, various routines which may sleep will become very
	  noisy if they are called inside atomic sections: when a spinlock is
	  held, inside an rcu read side critical section, inside preempt disabled
	  sections, inside an interrupt, etc...

config DEBUG_LOCKING_API_SELFTESTS
	bool "Locking API boot-time self-tests"
	depends on DEBUG_KERNEL
	help
	  Say Y here if you want the kernel to run a short self-test during
	  bootup. The self-test checks whether common types of locking bugs
	  are detected by debugging mechanisms or not. (if you disable
	  lock debugging then those bugs won't be detected of course.)
	  The following locking APIs are covered: spinlocks, rwlocks,
	  mutexes and rwsems.

config LOCK_TORTURE_TEST
	tristate "torture tests for locking"
	depends on DEBUG_KERNEL
	select TORTURE_TEST
	help
	  This option provides a kernel module that runs torture tests
	  on kernel locking primitives.  The kernel module may be built
	  after the fact on the running kernel to be tested, if desired.

	  Say Y here if you want kernel locking-primitive torture tests
	  to be built into the kernel.
	  Say M if you want these torture tests to build as a module.
	  Say N if you are unsure.

config WW_MUTEX_SELFTEST
	tristate "Wait/wound mutex selftests"
	help
	  This option provides a kernel module that runs tests on the
	  on the struct ww_mutex locking API.

	  It is recommended to enable DEBUG_WW_MUTEX_SLOWPATH in conjunction
	  with this test harness.

	  Say M if you want these self tests to build as a module.
	  Say N if you are unsure.

config SCF_TORTURE_TEST
	tristate "torture tests for smp_call_function*()"
	depends on DEBUG_KERNEL
	select TORTURE_TEST
	help
	  This option provides a kernel module that runs torture tests
	  on the smp_call_function() family of primitives.  The kernel
	  module may be built after the fact on the running kernel to
	  be tested, if desired.

config CSD_LOCK_WAIT_DEBUG
	bool "Debugging for csd_lock_wait(), called from smp_call_function*()"
	depends on DEBUG_KERNEL
	depends on 64BIT
	default n
	help
	  This option enables debug prints when CPUs are slow to respond
	  to the smp_call_function*() IPI wrappers.  These debug prints
	  include the IPI handler function currently executing (if any)
	  and relevant stack traces.

config CSD_LOCK_WAIT_DEBUG_DEFAULT
	bool "Default csd_lock_wait() debugging on at boot time"
	depends on CSD_LOCK_WAIT_DEBUG
	depends on 64BIT
	default n
	help
	  This option causes the csdlock_debug= kernel boot parameter to
	  default to 1 (basic debugging) instead of 0 (no debugging).

endmenu # lock debugging

config TRACE_IRQFLAGS
	depends on TRACE_IRQFLAGS_SUPPORT
	bool
	help
	  Enables hooks to interrupt enabling and disabling for
	  either tracing or lock debugging.

config TRACE_IRQFLAGS_NMI
	def_bool y
	depends on TRACE_IRQFLAGS
	depends on TRACE_IRQFLAGS_NMI_SUPPORT

config NMI_CHECK_CPU
	bool "Debugging for CPUs failing to respond to backtrace requests"
	depends on DEBUG_KERNEL
	depends on X86
	default n
	help
	  Enables debug prints when a CPU fails to respond to a given
	  backtrace NMI.  These prints provide some reasons why a CPU
	  might legitimately be failing to respond, for example, if it
	  is offline of if ignore_nmis is set.

config DEBUG_IRQFLAGS
	bool "Debug IRQ flag manipulation"
	help
	  Enables checks for potentially unsafe enabling or disabling of
	  interrupts, such as calling raw_local_irq_restore() when interrupts
	  are enabled.

config STACKTRACE
	bool "Stack backtrace support"
	depends on STACKTRACE_SUPPORT
	help
	  This option causes the kernel to create a /proc/pid/stack for
	  every process, showing its current stack trace.
	  It is also used by various kernel debugging features that require
	  stack trace generation.

config WARN_ALL_UNSEEDED_RANDOM
	bool "Warn for all uses of unseeded randomness"
	default n
	help
	  Some parts of the kernel contain bugs relating to their use of
	  cryptographically secure random numbers before it's actually possible
	  to generate those numbers securely. This setting ensures that these
	  flaws don't go unnoticed, by enabling a message, should this ever
	  occur. This will allow people with obscure setups to know when things
	  are going wrong, so that they might contact developers about fixing
	  it.

	  Unfortunately, on some models of some architectures getting
	  a fully seeded CRNG is extremely difficult, and so this can
	  result in dmesg getting spammed for a surprisingly long
	  time.  This is really bad from a security perspective, and
	  so architecture maintainers really need to do what they can
	  to get the CRNG seeded sooner after the system is booted.
	  However, since users cannot do anything actionable to
	  address this, by default this option is disabled.

	  Say Y here if you want to receive warnings for all uses of
	  unseeded randomness.  This will be of use primarily for
	  those developers interested in improving the security of
	  Linux kernels running on their architecture (or
	  subarchitecture).

config DEBUG_KOBJECT
	bool "kobject debugging"
	depends on DEBUG_KERNEL
	help
	  If you say Y here, some extra kobject debugging messages will be sent
	  to the syslog.

config DEBUG_KOBJECT_RELEASE
	bool "kobject release debugging"
	depends on DEBUG_OBJECTS_TIMERS
	help
	  kobjects are reference counted objects.  This means that their
	  last reference count put is not predictable, and the kobject can
	  live on past the point at which a driver decides to drop its
	  initial reference to the kobject gained on allocation.  An
	  example of this would be a struct device which has just been
	  unregistered.

	  However, some buggy drivers assume that after such an operation,
	  the memory backing the kobject can be immediately freed.  This
	  goes completely against the principles of a refcounted object.

	  If you say Y here, the kernel will delay the release of kobjects
	  on the last reference count to improve the visibility of this
	  kind of kobject release bug.

config HAVE_DEBUG_BUGVERBOSE
	bool

menu "Debug kernel data structures"

config DEBUG_LIST
	bool "Debug linked list manipulation"
	depends on DEBUG_KERNEL || BUG_ON_DATA_CORRUPTION
	help
	  Enable this to turn on extended checks in the linked-list
	  walking routines.

	  If unsure, say N.

config DEBUG_PLIST
	bool "Debug priority linked list manipulation"
	depends on DEBUG_KERNEL
	help
	  Enable this to turn on extended checks in the priority-ordered
	  linked-list (plist) walking routines.  This checks the entire
	  list multiple times during each manipulation.

	  If unsure, say N.

config DEBUG_SG
	bool "Debug SG table operations"
	depends on DEBUG_KERNEL
	help
	  Enable this to turn on checks on scatter-gather tables. This can
	  help find problems with drivers that do not properly initialize
	  their sg tables.

	  If unsure, say N.

config DEBUG_NOTIFIERS
	bool "Debug notifier call chains"
	depends on DEBUG_KERNEL
	help
	  Enable this to turn on sanity checking for notifier call chains.
	  This is most useful for kernel developers to make sure that
	  modules properly unregister themselves from notifier chains.
	  This is a relatively cheap check but if you care about maximum
	  performance, say N.

config BUG_ON_DATA_CORRUPTION
	bool "Trigger a BUG when data corruption is detected"
	select DEBUG_LIST
	help
	  Select this option if the kernel should BUG when it encounters
	  data corruption in kernel memory structures when they get checked
	  for validity.

	  If unsure, say N.

config DEBUG_MAPLE_TREE
	bool "Debug maple trees"
	depends on DEBUG_KERNEL
	help
	  Enable maple tree debugging information and extra validations.

	  If unsure, say N.

endmenu

config DEBUG_CREDENTIALS
	bool "Debug credential management"
	depends on DEBUG_KERNEL
	help
	  Enable this to turn on some debug checking for credential
	  management.  The additional code keeps track of the number of
	  pointers from task_structs to any given cred struct, and checks to
	  see that this number never exceeds the usage count of the cred
	  struct.

	  Furthermore, if SELinux is enabled, this also checks that the
	  security pointer in the cred struct is never seen to be invalid.

	  If unsure, say N.

source "kernel/rcu/Kconfig.debug"

config DEBUG_WQ_FORCE_RR_CPU
	bool "Force round-robin CPU selection for unbound work items"
	depends on DEBUG_KERNEL
	default n
	help
	  Workqueue used to implicitly guarantee that work items queued
	  without explicit CPU specified are put on the local CPU.  This
	  guarantee is no longer true and while local CPU is still
	  preferred work items may be put on foreign CPUs.  Kernel
	  parameter "workqueue.debug_force_rr_cpu" is added to force
	  round-robin CPU selection to flush out usages which depend on the
	  now broken guarantee.  This config option enables the debug
	  feature by default.  When enabled, memory and cache locality will
	  be impacted.

config CPU_HOTPLUG_STATE_CONTROL
	bool "Enable CPU hotplug state control"
	depends on DEBUG_KERNEL
	depends on HOTPLUG_CPU
	default n
	help
	  Allows to write steps between "offline" and "online" to the CPUs
	  sysfs target file so states can be stepped granular. This is a debug
	  option for now as the hotplug machinery cannot be stopped and
	  restarted at arbitrary points yet.

	  Say N if your are unsure.

config LATENCYTOP
	bool "Latency measuring infrastructure"
	depends on DEBUG_KERNEL
	depends on STACKTRACE_SUPPORT
	depends on PROC_FS
	depends on FRAME_POINTER || MIPS || PPC || S390 || MICROBLAZE || ARM || ARC || X86
	select KALLSYMS
	select KALLSYMS_ALL
	select STACKTRACE
	select SCHEDSTATS
	help
	  Enable this option if you want to use the LatencyTOP tool
	  to find out which userspace is blocking on what kernel operations.

config DEBUG_CGROUP_REF
	bool "Disable inlining of cgroup css reference count functions"
	depends on DEBUG_KERNEL
	depends on CGROUPS
	depends on KPROBES
	default n
	help
	  Force cgroup css reference count functions to not be inlined so
	  that they can be kprobed for debugging.

source "kernel/trace/Kconfig"

config PROVIDE_OHCI1394_DMA_INIT
	bool "Remote debugging over FireWire early on boot"
	depends on PCI && X86
	help
	  If you want to debug problems which hang or crash the kernel early
	  on boot and the crashing machine has a FireWire port, you can use
	  this feature to remotely access the memory of the crashed machine
	  over FireWire. This employs remote DMA as part of the OHCI1394
	  specification which is now the standard for FireWire controllers.

	  With remote DMA, you can monitor the printk buffer remotely using
	  firescope and access all memory below 4GB using fireproxy from gdb.
	  Even controlling a kernel debugger is possible using remote DMA.

	  Usage:

	  If ohci1394_dma=early is used as boot parameter, it will initialize
	  all OHCI1394 controllers which are found in the PCI config space.

	  As all changes to the FireWire bus such as enabling and disabling
	  devices cause a bus reset and thereby disable remote DMA for all
	  devices, be sure to have the cable plugged and FireWire enabled on
	  the debugging host before booting the debug target for debugging.

	  This code (~1k) is freed after boot. By then, the firewire stack
	  in charge of the OHCI-1394 controllers should be used instead.

	  See Documentation/core-api/debugging-via-ohci1394.rst for more information.

source "samples/Kconfig"

config ARCH_HAS_DEVMEM_IS_ALLOWED
	bool

config STRICT_DEVMEM
	bool "Filter access to /dev/mem"
	depends on MMU && DEVMEM
	depends on ARCH_HAS_DEVMEM_IS_ALLOWED || GENERIC_LIB_DEVMEM_IS_ALLOWED
	default y if PPC || X86 || ARM64
	help
	  If this option is disabled, you allow userspace (root) access to all
	  of memory, including kernel and userspace memory. Accidental
	  access to this is obviously disastrous, but specific access can
	  be used by people debugging the kernel. Note that with PAT support
	  enabled, even in this case there are restrictions on /dev/mem
	  use due to the cache aliasing requirements.

	  If this option is switched on, and IO_STRICT_DEVMEM=n, the /dev/mem
	  file only allows userspace access to PCI space and the BIOS code and
	  data regions.  This is sufficient for dosemu and X and all common
	  users of /dev/mem.

	  If in doubt, say Y.

config IO_STRICT_DEVMEM
	bool "Filter I/O access to /dev/mem"
	depends on STRICT_DEVMEM
	help
	  If this option is disabled, you allow userspace (root) access to all
	  io-memory regardless of whether a driver is actively using that
	  range.  Accidental access to this is obviously disastrous, but
	  specific access can be used by people debugging kernel drivers.

	  If this option is switched on, the /dev/mem file only allows
	  userspace access to *idle* io-memory ranges (see /proc/iomem) This
	  may break traditional users of /dev/mem (dosemu, legacy X, etc...)
	  if the driver using a given range cannot be disabled.

	  If in doubt, say Y.

menu "$(SRCARCH) Debugging"

source "arch/$(SRCARCH)/Kconfig.debug"

endmenu

menu "Kernel Testing and Coverage"

source "lib/kunit/Kconfig"

config NOTIFIER_ERROR_INJECTION
	tristate "Notifier error injection"
	depends on DEBUG_KERNEL
	select DEBUG_FS
	help
	  This option provides the ability to inject artificial errors to
	  specified notifier chain callbacks. It is useful to test the error
	  handling of notifier call chain failures.

	  Say N if unsure.

config PM_NOTIFIER_ERROR_INJECT
	tristate "PM notifier error injection module"
	depends on PM && NOTIFIER_ERROR_INJECTION
	default m if PM_DEBUG
	help
	  This option provides the ability to inject artificial errors to
	  PM notifier chain callbacks.  It is controlled through debugfs
	  interface /sys/kernel/debug/notifier-error-inject/pm

	  If the notifier call chain should be failed with some events
	  notified, write the error code to "actions/<notifier event>/error".

	  Example: Inject PM suspend error (-12 = -ENOMEM)

	  # cd /sys/kernel/debug/notifier-error-inject/pm/
	  # echo -12 > actions/PM_SUSPEND_PREPARE/error
	  # echo mem > /sys/power/state
	  bash: echo: write error: Cannot allocate memory

	  To compile this code as a module, choose M here: the module will
	  be called pm-notifier-error-inject.

	  If unsure, say N.

config OF_RECONFIG_NOTIFIER_ERROR_INJECT
	tristate "OF reconfig notifier error injection module"
	depends on OF_DYNAMIC && NOTIFIER_ERROR_INJECTION
	help
	  This option provides the ability to inject artificial errors to
	  OF reconfig notifier chain callbacks.  It is controlled
	  through debugfs interface under
	  /sys/kernel/debug/notifier-error-inject/OF-reconfig/

	  If the notifier call chain should be failed with some events
	  notified, write the error code to "actions/<notifier event>/error".

	  To compile this code as a module, choose M here: the module will
	  be called of-reconfig-notifier-error-inject.

	  If unsure, say N.

config NETDEV_NOTIFIER_ERROR_INJECT
	tristate "Netdev notifier error injection module"
	depends on NET && NOTIFIER_ERROR_INJECTION
	help
	  This option provides the ability to inject artificial errors to
	  netdevice notifier chain callbacks.  It is controlled through debugfs
	  interface /sys/kernel/debug/notifier-error-inject/netdev

	  If the notifier call chain should be failed with some events
	  notified, write the error code to "actions/<notifier event>/error".

	  Example: Inject netdevice mtu change error (-22 = -EINVAL)

	  # cd /sys/kernel/debug/notifier-error-inject/netdev
	  # echo -22 > actions/NETDEV_CHANGEMTU/error
	  # ip link set eth0 mtu 1024
	  RTNETLINK answers: Invalid argument

	  To compile this code as a module, choose M here: the module will
	  be called netdev-notifier-error-inject.

	  If unsure, say N.

config FUNCTION_ERROR_INJECTION
	bool "Fault-injections of functions"
	depends on HAVE_FUNCTION_ERROR_INJECTION && KPROBES
	help
	  Add fault injections into various functions that are annotated with
	  ALLOW_ERROR_INJECTION() in the kernel. BPF may also modify the return
	  value of these functions. This is useful to test error paths of code.

	  If unsure, say N

config FAULT_INJECTION
	bool "Fault-injection framework"
	depends on DEBUG_KERNEL
	help
	  Provide fault-injection framework.
	  For more details, see Documentation/fault-injection/.

config FAILSLAB
	bool "Fault-injection capability for kmalloc"
	depends on FAULT_INJECTION
	depends on SLAB || SLUB
	help
	  Provide fault-injection capability for kmalloc.

config FAIL_PAGE_ALLOC
	bool "Fault-injection capability for alloc_pages()"
	depends on FAULT_INJECTION
	help
	  Provide fault-injection capability for alloc_pages().

config FAULT_INJECTION_USERCOPY
	bool "Fault injection capability for usercopy functions"
	depends on FAULT_INJECTION
	help
	  Provides fault-injection capability to inject failures
	  in usercopy functions (copy_from_user(), get_user(), ...).

config FAIL_MAKE_REQUEST
	bool "Fault-injection capability for disk IO"
	depends on FAULT_INJECTION && BLOCK
	help
	  Provide fault-injection capability for disk IO.

config FAIL_IO_TIMEOUT
	bool "Fault-injection capability for faking disk interrupts"
	depends on FAULT_INJECTION && BLOCK
	help
	  Provide fault-injection capability on end IO handling. This
	  will make the block layer "forget" an interrupt as configured,
	  thus exercising the error handling.

	  Only works with drivers that use the generic timeout handling,
	  for others it won't do anything.

config FAIL_FUTEX
	bool "Fault-injection capability for futexes"
	select DEBUG_FS
	depends on FAULT_INJECTION && FUTEX
	help
	  Provide fault-injection capability for futexes.

config FAULT_INJECTION_DEBUG_FS
	bool "Debugfs entries for fault-injection capabilities"
	depends on FAULT_INJECTION && SYSFS && DEBUG_FS
	help
	  Enable configuration of fault-injection capabilities via debugfs.

config FAIL_FUNCTION
	bool "Fault-injection capability for functions"
	depends on FAULT_INJECTION_DEBUG_FS && FUNCTION_ERROR_INJECTION
	help
	  Provide function-based fault-injection capability.
	  This will allow you to override a specific function with a return
	  with given return value. As a result, function caller will see
	  an error value and have to handle it. This is useful to test the
	  error handling in various subsystems.

config FAIL_MMC_REQUEST
	bool "Fault-injection capability for MMC IO"
	depends on FAULT_INJECTION_DEBUG_FS && MMC
	help
	  Provide fault-injection capability for MMC IO.
	  This will make the mmc core return data errors. This is
	  useful to test the error handling in the mmc block device
	  and to test how the mmc host driver handles retries from
	  the block device.

config FAIL_SUNRPC
	bool "Fault-injection capability for SunRPC"
	depends on FAULT_INJECTION_DEBUG_FS && SUNRPC_DEBUG
	help
	  Provide fault-injection capability for SunRPC and
	  its consumers.

config FAULT_INJECTION_CONFIGFS
	bool "Configfs interface for fault-injection capabilities"
	depends on FAULT_INJECTION
	select CONFIGFS_FS
	help
	  This option allows configfs-based drivers to dynamically configure
	  fault-injection via configfs.  Each parameter for driver-specific
	  fault-injection can be made visible as a configfs attribute in a
	  configfs group.


config FAULT_INJECTION_STACKTRACE_FILTER
	bool "stacktrace filter for fault-injection capabilities"
	depends on FAULT_INJECTION
	depends on (FAULT_INJECTION_DEBUG_FS || FAULT_INJECTION_CONFIGFS) && STACKTRACE_SUPPORT
	select STACKTRACE
	depends on FRAME_POINTER || MIPS || PPC || S390 || MICROBLAZE || ARM || ARC || X86
	help
	  Provide stacktrace filter for fault-injection capabilities

config ARCH_HAS_KCOV
	bool
	help
	  An architecture should select this when it can successfully
	  build and run with CONFIG_KCOV. This typically requires
	  disabling instrumentation for some early boot code.

config CC_HAS_SANCOV_TRACE_PC
	def_bool $(cc-option,-fsanitize-coverage=trace-pc)


config KCOV
	bool "Code coverage for fuzzing"
	depends on ARCH_HAS_KCOV
	depends on CC_HAS_SANCOV_TRACE_PC || GCC_PLUGINS
	depends on !ARCH_WANTS_NO_INSTR || HAVE_NOINSTR_HACK || \
		   GCC_VERSION >= 120000 || CLANG_VERSION >= 130000
	select DEBUG_FS
	select GCC_PLUGIN_SANCOV if !CC_HAS_SANCOV_TRACE_PC
	select OBJTOOL if HAVE_NOINSTR_HACK
	help
	  KCOV exposes kernel code coverage information in a form suitable
	  for coverage-guided fuzzing (randomized testing).

	  If RANDOMIZE_BASE is enabled, PC values will not be stable across
	  different machines and across reboots. If you need stable PC values,
	  disable RANDOMIZE_BASE.

	  For more details, see Documentation/dev-tools/kcov.rst.

config KCOV_ENABLE_COMPARISONS
	bool "Enable comparison operands collection by KCOV"
	depends on KCOV
	depends on $(cc-option,-fsanitize-coverage=trace-cmp)
	help
	  KCOV also exposes operands of every comparison in the instrumented
	  code along with operand sizes and PCs of the comparison instructions.
	  These operands can be used by fuzzing engines to improve the quality
	  of fuzzing coverage.

config KCOV_INSTRUMENT_ALL
	bool "Instrument all code by default"
	depends on KCOV
	default y
	help
	  If you are doing generic system call fuzzing (like e.g. syzkaller),
	  then you will want to instrument the whole kernel and you should
	  say y here. If you are doing more targeted fuzzing (like e.g.
	  filesystem fuzzing with AFL) then you will want to enable coverage
	  for more specific subsets of files, and should say n here.

config KCOV_IRQ_AREA_SIZE
	hex "Size of interrupt coverage collection area in words"
	depends on KCOV
	default 0x40000
	help
	  KCOV uses preallocated per-cpu areas to collect coverage from
	  soft interrupts. This specifies the size of those areas in the
	  number of unsigned long words.

menuconfig RUNTIME_TESTING_MENU
	bool "Runtime Testing"
	def_bool y

if RUNTIME_TESTING_MENU

config TEST_DHRY
	tristate "Dhrystone benchmark test"
	help
	  Enable this to include the Dhrystone 2.1 benchmark.  This test
	  calculates the number of Dhrystones per second, and the number of
	  DMIPS (Dhrystone MIPS) obtained when the Dhrystone score is divided
	  by 1757 (the number of Dhrystones per second obtained on the VAX
	  11/780, nominally a 1 MIPS machine).

	  To run the benchmark, it needs to be enabled explicitly, either from
	  the kernel command line (when built-in), or from userspace (when
	  built-in or modular.

	  Run once during kernel boot:

	      test_dhry.run

	  Set number of iterations from kernel command line:

	      test_dhry.iterations=<n>

	  Set number of iterations from userspace:

	      echo <n> > /sys/module/test_dhry/parameters/iterations

	  Trigger manual run from userspace:

	      echo y > /sys/module/test_dhry/parameters/run

	  If the number of iterations is <= 0, the test will devise a suitable
	  number of iterations (test runs for at least 2s) automatically.
	  This process takes ca. 4s.

	  If unsure, say N.

config LKDTM
	tristate "Linux Kernel Dump Test Tool Module"
	depends on DEBUG_FS
	help
	This module enables testing of the different dumping mechanisms by
	inducing system failures at predefined crash points.
	If you don't need it: say N
	Choose M here to compile this code as a module. The module will be
	called lkdtm.

	Documentation on how to use the module can be found in
	Documentation/fault-injection/provoke-crashes.rst

config CPUMASK_KUNIT_TEST
	tristate "KUnit test for cpumask" if !KUNIT_ALL_TESTS
	depends on KUNIT
	default KUNIT_ALL_TESTS
	help
	  Enable to turn on cpumask tests, running at boot or module load time.

	  For more information on KUnit and unit tests in general, please refer
	  to the KUnit documentation in Documentation/dev-tools/kunit/.

	  If unsure, say N.

config TEST_LIST_SORT
	tristate "Linked list sorting test" if !KUNIT_ALL_TESTS
	depends on KUNIT
	default KUNIT_ALL_TESTS
	help
	  Enable this to turn on 'list_sort()' function test. This test is
	  executed only once during system boot (so affects only boot time),
	  or at module load time.

	  If unsure, say N.

config TEST_MIN_HEAP
	tristate "Min heap test"
	depends on DEBUG_KERNEL || m
	help
	  Enable this to turn on min heap function tests. This test is
	  executed only once during system boot (so affects only boot time),
	  or at module load time.

	  If unsure, say N.

config TEST_SORT
	tristate "Array-based sort test" if !KUNIT_ALL_TESTS
	depends on KUNIT
	default KUNIT_ALL_TESTS
	help
	  This option enables the self-test function of 'sort()' at boot,
	  or at module load time.

	  If unsure, say N.

config TEST_DIV64
	tristate "64bit/32bit division and modulo test"
	depends on DEBUG_KERNEL || m
	help
	  Enable this to turn on 'do_div()' function test. This test is
	  executed only once during system boot (so affects only boot time),
	  or at module load time.

	  If unsure, say N.

config KPROBES_SANITY_TEST
	tristate "Kprobes sanity tests" if !KUNIT_ALL_TESTS
	depends on DEBUG_KERNEL
	depends on KPROBES
	depends on KUNIT
	select STACKTRACE if ARCH_CORRECT_STACKTRACE_ON_KRETPROBE
	default KUNIT_ALL_TESTS
	help
	  This option provides for testing basic kprobes functionality on
	  boot. Samples of kprobe and kretprobe are inserted and
	  verified for functionality.

	  Say N if you are unsure.

config FPROBE_SANITY_TEST
	bool "Self test for fprobe"
	depends on DEBUG_KERNEL
	depends on FPROBE
	depends on KUNIT=y
	help
	  This option will enable testing the fprobe when the system boot.
	  A series of tests are made to verify that the fprobe is functioning
	  properly.

	  Say N if you are unsure.

config BACKTRACE_SELF_TEST
	tristate "Self test for the backtrace code"
	depends on DEBUG_KERNEL
	help
	  This option provides a kernel module that can be used to test
	  the kernel stack backtrace code. This option is not useful
	  for distributions or general kernels, but only for kernel
	  developers working on architecture code.

	  Note that if you want to also test saved backtraces, you will
	  have to enable STACKTRACE as well.

	  Say N if you are unsure.

config TEST_REF_TRACKER
	tristate "Self test for reference tracker"
	depends on DEBUG_KERNEL && STACKTRACE_SUPPORT
	select REF_TRACKER
	help
	  This option provides a kernel module performing tests
	  using reference tracker infrastructure.

	  Say N if you are unsure.

config RBTREE_TEST
	tristate "Red-Black tree test"
	depends on DEBUG_KERNEL
	help
	  A benchmark measuring the performance of the rbtree library.
	  Also includes rbtree invariant checks.

config REED_SOLOMON_TEST
	tristate "Reed-Solomon library test"
	depends on DEBUG_KERNEL || m
	select REED_SOLOMON
	select REED_SOLOMON_ENC16
	select REED_SOLOMON_DEC16
	help
	  This option enables the self-test function of rslib at boot,
	  or at module load time.

	  If unsure, say N.

config INTERVAL_TREE_TEST
	tristate "Interval tree test"
	depends on DEBUG_KERNEL
	select INTERVAL_TREE
	help
	  A benchmark measuring the performance of the interval tree library

config PERCPU_TEST
	tristate "Per cpu operations test"
	depends on m && DEBUG_KERNEL
	help
	  Enable this option to build test module which validates per-cpu
	  operations.

	  If unsure, say N.

config ATOMIC64_SELFTEST
	tristate "Perform an atomic64_t self-test"
	help
	  Enable this option to test the atomic64_t functions at boot or
	  at module load time.

	  If unsure, say N.

config ASYNC_RAID6_TEST
	tristate "Self test for hardware accelerated raid6 recovery"
	depends on ASYNC_RAID6_RECOV
	select ASYNC_MEMCPY
	help
	  This is a one-shot self test that permutes through the
	  recovery of all the possible two disk failure scenarios for a
	  N-disk array.  Recovery is performed with the asynchronous
	  raid6 recovery routines, and will optionally use an offload
	  engine if one is available.

	  If unsure, say N.

config TEST_HEXDUMP
	tristate "Test functions located in the hexdump module at runtime"

config STRING_SELFTEST
	tristate "Test string functions at runtime"

config TEST_STRING_HELPERS
	tristate "Test functions located in the string_helpers module at runtime"

config TEST_KSTRTOX
	tristate "Test kstrto*() family of functions at runtime"

config TEST_PRINTF
	tristate "Test printf() family of functions at runtime"

config TEST_SCANF
	tristate "Test scanf() family of functions at runtime"

config TEST_BITMAP
	tristate "Test bitmap_*() family of functions at runtime"
	help
	  Enable this option to test the bitmap functions at boot.

	  If unsure, say N.

config TEST_UUID
	tristate "Test functions located in the uuid module at runtime"

config TEST_XARRAY
	tristate "Test the XArray code at runtime"

config TEST_MAPLE_TREE
	tristate "Test the Maple Tree code at runtime or module load"
	help
	  Enable this option to test the maple tree code functions at boot, or
	  when the module is loaded. Enable "Debug Maple Trees" will enable
	  more verbose output on failures.

	  If unsure, say N.

config TEST_RHASHTABLE
	tristate "Perform selftest on resizable hash table"
	help
	  Enable this option to test the rhashtable functions at boot.

	  If unsure, say N.

config TEST_IDA
	tristate "Perform selftest on IDA functions"

config TEST_PARMAN
	tristate "Perform selftest on priority array manager"
	depends on PARMAN
	help
	  Enable this option to test priority array manager on boot
	  (or module load).

	  If unsure, say N.

config TEST_IRQ_TIMINGS
	bool "IRQ timings selftest"
	depends on IRQ_TIMINGS
	help
	  Enable this option to test the irq timings code on boot.

	  If unsure, say N.

config TEST_LKM
	tristate "Test module loading with 'hello world' module"
	depends on m
	help
	  This builds the "test_module" module that emits "Hello, world"
	  on printk when loaded. It is designed to be used for basic
	  evaluation of the module loading subsystem (for example when
	  validating module verification). It lacks any extra dependencies,
	  and will not normally be loaded by the system unless explicitly
	  requested by name.

	  If unsure, say N.

config TEST_BITOPS
	tristate "Test module for compilation of bitops operations"
	depends on m
	help
	  This builds the "test_bitops" module that is much like the
	  TEST_LKM module except that it does a basic exercise of the
	  set/clear_bit macros and get_count_order/long to make sure there are
	  no compiler warnings from C=1 sparse checker or -Wextra
	  compilations. It has no dependencies and doesn't run or load unless
	  explicitly requested by name.  for example: modprobe test_bitops.

	  If unsure, say N.

config TEST_VMALLOC
	tristate "Test module for stress/performance analysis of vmalloc allocator"
	default n
       depends on MMU
	depends on m
	help
	  This builds the "test_vmalloc" module that should be used for
	  stress and performance analysis. So, any new change for vmalloc
	  subsystem can be evaluated from performance and stability point
	  of view.

	  If unsure, say N.

config TEST_USER_COPY
	tristate "Test user/kernel boundary protections"
	depends on m
	help
	  This builds the "test_user_copy" module that runs sanity checks
	  on the copy_to/from_user infrastructure, making sure basic
	  user/kernel boundary testing is working. If it fails to load,
	  a regression has been detected in the user/kernel memory boundary
	  protections.

	  If unsure, say N.

config TEST_BPF
	tristate "Test BPF filter functionality"
	depends on m && NET
	help
	  This builds the "test_bpf" module that runs various test vectors
	  against the BPF interpreter or BPF JIT compiler depending on the
	  current setting. This is in particular useful for BPF JIT compiler
	  development, but also to run regression tests against changes in
	  the interpreter code. It also enables test stubs for eBPF maps and
	  verifier used by user space verifier testsuite.

	  If unsure, say N.

config TEST_BLACKHOLE_DEV
	tristate "Test blackhole netdev functionality"
	depends on m && NET
	help
	  This builds the "test_blackhole_dev" module that validates the
	  data path through this blackhole netdev.

	  If unsure, say N.

config FIND_BIT_BENCHMARK
	tristate "Test find_bit functions"
	help
	  This builds the "test_find_bit" module that measure find_*_bit()
	  functions performance.

	  If unsure, say N.

config TEST_FIRMWARE
	tristate "Test firmware loading via userspace interface"
	depends on FW_LOADER
	help
	  This builds the "test_firmware" module that creates a userspace
	  interface for testing firmware loading. This can be used to
	  control the triggering of firmware loading without needing an
	  actual firmware-using device. The contents can be rechecked by
	  userspace.

	  If unsure, say N.

config TEST_SYSCTL
	tristate "sysctl test driver"
	depends on PROC_SYSCTL
	help
	  This builds the "test_sysctl" module. This driver enables to test the
	  proc sysctl interfaces available to drivers safely without affecting
	  production knobs which might alter system functionality.

	  If unsure, say N.

config BITFIELD_KUNIT
	tristate "KUnit test bitfield functions at runtime" if !KUNIT_ALL_TESTS
	depends on KUNIT
	default KUNIT_ALL_TESTS
	help
	  Enable this option to test the bitfield functions at boot.

	  KUnit tests run during boot and output the results to the debug log
	  in TAP format (http://testanything.org/). Only useful for kernel devs
	  running the KUnit test harness, and not intended for inclusion into a
	  production build.

	  For more information on KUnit and unit tests in general please refer
	  to the KUnit documentation in Documentation/dev-tools/kunit/.

	  If unsure, say N.

config HASH_KUNIT_TEST
	tristate "KUnit Test for integer hash functions" if !KUNIT_ALL_TESTS
	depends on KUNIT
	default KUNIT_ALL_TESTS
	help
	  Enable this option to test the kernel's string (<linux/stringhash.h>), and
	  integer (<linux/hash.h>) hash functions on boot.

	  KUnit tests run during boot and output the results to the debug log
	  in TAP format (https://testanything.org/). Only useful for kernel devs
	  running the KUnit test harness, and not intended for inclusion into a
	  production build.

	  For more information on KUnit and unit tests in general please refer
	  to the KUnit documentation in Documentation/dev-tools/kunit/.

	  This is intended to help people writing architecture-specific
	  optimized versions. If unsure, say N.

config RESOURCE_KUNIT_TEST
	tristate "KUnit test for resource API" if !KUNIT_ALL_TESTS
	depends on KUNIT
	default KUNIT_ALL_TESTS
	help
	  This builds the resource API unit test.
	  Tests the logic of API provided by resource.c and ioport.h.
	  For more information on KUnit and unit tests in general please refer
	  to the KUnit documentation in Documentation/dev-tools/kunit/.

	  If unsure, say N.

config SYSCTL_KUNIT_TEST
	tristate "KUnit test for sysctl" if !KUNIT_ALL_TESTS
	depends on KUNIT
	default KUNIT_ALL_TESTS
	help
	  This builds the proc sysctl unit test, which runs on boot.
	  Tests the API contract and implementation correctness of sysctl.
	  For more information on KUnit and unit tests in general please refer
	  to the KUnit documentation in Documentation/dev-tools/kunit/.

	  If unsure, say N.

config LIST_KUNIT_TEST
	tristate "KUnit Test for Kernel Linked-list structures" if !KUNIT_ALL_TESTS
	depends on KUNIT
	default KUNIT_ALL_TESTS
	help
	  This builds the linked list KUnit test suite.
	  It tests that the API and basic functionality of the list_head type
	  and associated macros.

	  KUnit tests run during boot and output the results to the debug log
	  in TAP format (https://testanything.org/). Only useful for kernel devs
	  running the KUnit test harness, and not intended for inclusion into a
	  production build.

	  For more information on KUnit and unit tests in general please refer
	  to the KUnit documentation in Documentation/dev-tools/kunit/.

	  If unsure, say N.

config HASHTABLE_KUNIT_TEST
	tristate "KUnit Test for Kernel Hashtable structures" if !KUNIT_ALL_TESTS
	depends on KUNIT
	default KUNIT_ALL_TESTS
	help
	  This builds the hashtable KUnit test suite.
	  It tests the basic functionality of the API defined in
	  include/linux/hashtable.h. For more information on KUnit and
	  unit tests in general please refer to the KUnit documentation
	  in Documentation/dev-tools/kunit/.

	  If unsure, say N.

config LINEAR_RANGES_TEST
	tristate "KUnit test for linear_ranges"
	depends on KUNIT
	select LINEAR_RANGES
	help
	  This builds the linear_ranges unit test, which runs on boot.
	  Tests the linear_ranges logic correctness.
	  For more information on KUnit and unit tests in general please refer
	  to the KUnit documentation in Documentation/dev-tools/kunit/.

	  If unsure, say N.

config CMDLINE_KUNIT_TEST
	tristate "KUnit test for cmdline API" if !KUNIT_ALL_TESTS
	depends on KUNIT
	default KUNIT_ALL_TESTS
	help
	  This builds the cmdline API unit test.
	  Tests the logic of API provided by cmdline.c.
	  For more information on KUnit and unit tests in general please refer
	  to the KUnit documentation in Documentation/dev-tools/kunit/.

	  If unsure, say N.

config BITS_TEST
	tristate "KUnit test for bits.h" if !KUNIT_ALL_TESTS
	depends on KUNIT
	default KUNIT_ALL_TESTS
	help
	  This builds the bits unit test.
	  Tests the logic of macros defined in bits.h.
	  For more information on KUnit and unit tests in general please refer
	  to the KUnit documentation in Documentation/dev-tools/kunit/.

	  If unsure, say N.

config SLUB_KUNIT_TEST
	tristate "KUnit test for SLUB cache error detection" if !KUNIT_ALL_TESTS
	depends on SLUB_DEBUG && KUNIT
	default KUNIT_ALL_TESTS
	help
	  This builds SLUB allocator unit test.
	  Tests SLUB cache debugging functionality.
	  For more information on KUnit and unit tests in general please refer
	  to the KUnit documentation in Documentation/dev-tools/kunit/.

	  If unsure, say N.

config RATIONAL_KUNIT_TEST
	tristate "KUnit test for rational.c" if !KUNIT_ALL_TESTS
	depends on KUNIT && RATIONAL
	default KUNIT_ALL_TESTS
	help
	  This builds the rational math unit test.
	  For more information on KUnit and unit tests in general please refer
	  to the KUnit documentation in Documentation/dev-tools/kunit/.

	  If unsure, say N.

config MEMCPY_KUNIT_TEST
	tristate "Test memcpy(), memmove(), and memset() functions at runtime" if !KUNIT_ALL_TESTS
	depends on KUNIT
	default KUNIT_ALL_TESTS
	help
	  Builds unit tests for memcpy(), memmove(), and memset() functions.
	  For more information on KUnit and unit tests in general please refer
	  to the KUnit documentation in Documentation/dev-tools/kunit/.

	  If unsure, say N.

config MEMCPY_SLOW_KUNIT_TEST
	bool "Include exhaustive memcpy tests"
	depends on MEMCPY_KUNIT_TEST
	default y
	help
	  Some memcpy tests are quite exhaustive in checking for overlaps
	  and bit ranges. These can be very slow, so they are split out
	  as a separate config, in case they need to be disabled.

config IS_SIGNED_TYPE_KUNIT_TEST
	tristate "Test is_signed_type() macro" if !KUNIT_ALL_TESTS
	depends on KUNIT
	default KUNIT_ALL_TESTS
	help
	  Builds unit tests for the is_signed_type() macro.

	  For more information on KUnit and unit tests in general please refer
	  to the KUnit documentation in Documentation/dev-tools/kunit/.

	  If unsure, say N.

config OVERFLOW_KUNIT_TEST
	tristate "Test check_*_overflow() functions at runtime" if !KUNIT_ALL_TESTS
	depends on KUNIT
	default KUNIT_ALL_TESTS
	help
	  Builds unit tests for the check_*_overflow(), size_*(), allocation, and
	  related functions.

	  For more information on KUnit and unit tests in general please refer
	  to the KUnit documentation in Documentation/dev-tools/kunit/.

	  If unsure, say N.

config STACKINIT_KUNIT_TEST
	tristate "Test level of stack variable initialization" if !KUNIT_ALL_TESTS
	depends on KUNIT
	default KUNIT_ALL_TESTS
	help
	  Test if the kernel is zero-initializing stack variables and
	  padding. Coverage is controlled by compiler flags,
	  CONFIG_INIT_STACK_ALL_PATTERN, CONFIG_INIT_STACK_ALL_ZERO,
	  CONFIG_GCC_PLUGIN_STRUCTLEAK, CONFIG_GCC_PLUGIN_STRUCTLEAK_BYREF,
	  or CONFIG_GCC_PLUGIN_STRUCTLEAK_BYREF_ALL.

config FORTIFY_KUNIT_TEST
	tristate "Test fortified str*() and mem*() function internals at runtime" if !KUNIT_ALL_TESTS
	depends on KUNIT && FORTIFY_SOURCE
	default KUNIT_ALL_TESTS
	help
	  Builds unit tests for checking internals of FORTIFY_SOURCE as used
	  by the str*() and mem*() family of functions. For testing runtime
	  traps of FORTIFY_SOURCE, see LKDTM's "FORTIFY_*" tests.

config HW_BREAKPOINT_KUNIT_TEST
	bool "Test hw_breakpoint constraints accounting" if !KUNIT_ALL_TESTS
	depends on HAVE_HW_BREAKPOINT
	depends on KUNIT=y
	default KUNIT_ALL_TESTS
	help
	  Tests for hw_breakpoint constraints accounting.

	  If unsure, say N.

config STRSCPY_KUNIT_TEST
	tristate "Test strscpy*() family of functions at runtime" if !KUNIT_ALL_TESTS
	depends on KUNIT
	default KUNIT_ALL_TESTS

config SIPHASH_KUNIT_TEST
	tristate "Perform selftest on siphash functions" if !KUNIT_ALL_TESTS
	depends on KUNIT
	default KUNIT_ALL_TESTS
	help
	  Enable this option to test the kernel's siphash (<linux/siphash.h>) hash
	  functions on boot (or module load).

	  This is intended to help people writing architecture-specific
	  optimized versions.  If unsure, say N.

config TEST_UDELAY
	tristate "udelay test driver"
	help
	  This builds the "udelay_test" module that helps to make sure
	  that udelay() is working properly.

	  If unsure, say N.

config TEST_STATIC_KEYS
	tristate "Test static keys"
	depends on m
	help
	  Test the static key interfaces.

	  If unsure, say N.

config TEST_DYNAMIC_DEBUG
	tristate "Test DYNAMIC_DEBUG"
	depends on DYNAMIC_DEBUG
	help
	  This module registers a tracer callback to count enabled
	  pr_debugs in a 'do_debugging' function, then alters their
	  enablements, calls the function, and compares counts.

	  If unsure, say N.

config TEST_KMOD
	tristate "kmod stress tester"
	depends on m
	depends on NETDEVICES && NET_CORE && INET # for TUN
	depends on BLOCK
	depends on PAGE_SIZE_LESS_THAN_256KB # for BTRFS
	select TEST_LKM
	select XFS_FS
	select TUN
	select BTRFS_FS
	help
	  Test the kernel's module loading mechanism: kmod. kmod implements
	  support to load modules using the Linux kernel's usermode helper.
	  This test provides a series of tests against kmod.

	  Although technically you can either build test_kmod as a module or
	  into the kernel we disallow building it into the kernel since
	  it stress tests request_module() and this will very likely cause
	  some issues by taking over precious threads available from other
	  module load requests, ultimately this could be fatal.

	  To run tests run:

	  tools/testing/selftests/kmod/kmod.sh --help

	  If unsure, say N.

config TEST_DEBUG_VIRTUAL
	tristate "Test CONFIG_DEBUG_VIRTUAL feature"
	depends on DEBUG_VIRTUAL
	help
	  Test the kernel's ability to detect incorrect calls to
	  virt_to_phys() done against the non-linear part of the
	  kernel's virtual address map.

	  If unsure, say N.

config TEST_MEMCAT_P
	tristate "Test memcat_p() helper function"
	help
	  Test the memcat_p() helper for correctly merging two
	  pointer arrays together.

	  If unsure, say N.

config TEST_LIVEPATCH
	tristate "Test livepatching"
	default n
	depends on DYNAMIC_DEBUG
	depends on LIVEPATCH
	depends on m
	help
	  Test kernel livepatching features for correctness.  The tests will
	  load test modules that will be livepatched in various scenarios.

	  To run all the livepatching tests:

	  make -C tools/testing/selftests TARGETS=livepatch run_tests

	  Alternatively, individual tests may be invoked:

	  tools/testing/selftests/livepatch/test-callbacks.sh
	  tools/testing/selftests/livepatch/test-livepatch.sh
	  tools/testing/selftests/livepatch/test-shadow-vars.sh

	  If unsure, say N.

config TEST_OBJAGG
	tristate "Perform selftest on object aggreration manager"
	default n
	depends on OBJAGG
	help
	  Enable this option to test object aggregation manager on boot
	  (or module load).

config TEST_MEMINIT
	tristate "Test heap/page initialization"
	help
	  Test if the kernel is zero-initializing heap and page allocations.
	  This can be useful to test init_on_alloc and init_on_free features.

	  If unsure, say N.

config TEST_HMM
	tristate "Test HMM (Heterogeneous Memory Management)"
	depends on TRANSPARENT_HUGEPAGE
	depends on DEVICE_PRIVATE
	select HMM_MIRROR
	select MMU_NOTIFIER
	help
	  This is a pseudo device driver solely for testing HMM.
	  Say M here if you want to build the HMM test module.
	  Doing so will allow you to run tools/testing/selftest/vm/hmm-tests.

	  If unsure, say N.

config TEST_FREE_PAGES
	tristate "Test freeing pages"
	help
	  Test that a memory leak does not occur due to a race between
	  freeing a block of pages and a speculative page reference.
	  Loading this module is safe if your kernel has the bug fixed.
	  If the bug is not fixed, it will leak gigabytes of memory and
	  probably OOM your system.

config TEST_FPU
	tristate "Test floating point operations in kernel space"
	depends on X86 && !KCOV_INSTRUMENT_ALL
	help
	  Enable this option to add /sys/kernel/debug/selftest_helpers/test_fpu
	  which will trigger a sequence of floating point operations. This is used
	  for self-testing floating point control register setting in
	  kernel_fpu_begin().

	  If unsure, say N.

config TEST_CLOCKSOURCE_WATCHDOG
	tristate "Test clocksource watchdog in kernel space"
	depends on CLOCKSOURCE_WATCHDOG
	help
	  Enable this option to create a kernel module that will trigger
	  a test of the clocksource watchdog.  This module may be loaded
	  via modprobe or insmod in which case it will run upon being
	  loaded, or it may be built in, in which case it will run
	  shortly after boot.

	  If unsure, say N.

endif # RUNTIME_TESTING_MENU

config ARCH_USE_MEMTEST
	bool
	help
	  An architecture should select this when it uses early_memtest()
	  during boot process.

config MEMTEST
	bool "Memtest"
	depends on ARCH_USE_MEMTEST
	help
	  This option adds a kernel parameter 'memtest', which allows memtest
	  to be set and executed.
	        memtest=0, mean disabled; -- default
	        memtest=1, mean do 1 test pattern;
	        ...
	        memtest=17, mean do 17 test patterns.
	  If you are unsure how to answer this question, answer N.



config HYPERV_TESTING
	bool "Microsoft Hyper-V driver testing"
	default n
	depends on HYPERV && DEBUG_FS
	help
	  Select this option to enable Hyper-V vmbus testing.

endmenu # "Kernel Testing and Coverage"

menu "Rust hacking"

config RUST_DEBUG_ASSERTIONS
	bool "Debug assertions"
	depends on RUST
	help
	  Enables rustc's `-Cdebug-assertions` codegen option.

	  This flag lets you turn `cfg(debug_assertions)` conditional
	  compilation on or off. This can be used to enable extra debugging
	  code in development but not in production. For example, it controls
	  the behavior of the standard library's `debug_assert!` macro.

	  Note that this will apply to all Rust code, including `core`.

	  If unsure, say N.

config RUST_OVERFLOW_CHECKS
	bool "Overflow checks"
	default y
	depends on RUST
	help
	  Enables rustc's `-Coverflow-checks` codegen option.

	  This flag allows you to control the behavior of runtime integer
	  overflow. When overflow-checks are enabled, a Rust panic will occur
	  on overflow.

	  Note that this will apply to all Rust code, including `core`.

	  If unsure, say Y.

config RUST_BUILD_ASSERT_ALLOW
	bool "Allow unoptimized build-time assertions"
	depends on RUST
	help
	  Controls how are `build_error!` and `build_assert!` handled during build.

	  If calls to them exist in the binary, it may indicate a violated invariant
	  or that the optimizer failed to verify the invariant during compilation.

	  This should not happen, thus by default the build is aborted. However,
	  as an escape hatch, you can choose Y here to ignore them during build
	  and let the check be carried at runtime (with `panic!` being called if
	  the check fails).

	  If unsure, say N.

endmenu # "Rust"

endmenu # Kernel hacking<|MERGE_RESOLUTION|>--- conflicted
+++ resolved
@@ -1035,59 +1035,10 @@
 
 	  Say N if unsure.
 
-<<<<<<< HEAD
-# Both the "perf" and "buddy" hardlockup detectors count hrtimer
-# interrupts. This config enables functions managing this common code.
-config HARDLOCKUP_DETECTOR_COUNTS_HRTIMER
-=======
 config HAVE_HARDLOCKUP_DETECTOR_BUDDY
->>>>>>> 915eac6b
 	bool
 	depends on SMP
 	default y
-
-config HARDLOCKUP_DETECTOR_PERF
-	bool
-	depends on HAVE_HARDLOCKUP_DETECTOR_PERF
-	select HARDLOCKUP_DETECTOR_COUNTS_HRTIMER
-
-config HARDLOCKUP_DETECTOR_BUDDY
-	bool
-	depends on SMP
-	select HARDLOCKUP_DETECTOR_COUNTS_HRTIMER
-
-# For hardlockup detectors you can have one directly provided by the arch
-# or use a "non-arch" one. If you're using a "non-arch" one that is
-# further divided the perf hardlockup detector (which, confusingly, needs
-# arch-provided perf support) and the buddy hardlockup detector (which just
-# needs SMP). In either case, using the "non-arch" code conflicts with
-# the NMI watchdog code (which is sometimes used directly and sometimes used
-# by the arch-provided hardlockup detector).
-config HAVE_HARDLOCKUP_DETECTOR_NON_ARCH
-	bool
-	depends on (HAVE_HARDLOCKUP_DETECTOR_PERF || SMP) && !HAVE_NMI_WATCHDOG
-	default y
-
-config HARDLOCKUP_DETECTOR_PREFER_BUDDY
-	bool "Prefer the buddy CPU hardlockup detector"
-	depends on HAVE_HARDLOCKUP_DETECTOR_NON_ARCH && HAVE_HARDLOCKUP_DETECTOR_PERF && SMP
-	help
-	  Say Y here to prefer the buddy hardlockup detector over the perf one.
-
-	  With the buddy detector, each CPU uses its softlockup hrtimer
-	  to check that the next CPU is processing hrtimer interrupts by
-	  verifying that a counter is increasing.
-
-	  This hardlockup detector is useful on systems that don't have
-	  an arch-specific hardlockup detector or if resources needed
-	  for the hardlockup detector are better used for other things.
-
-# This will select the appropriate non-arch hardlockdup detector
-config HARDLOCKUP_DETECTOR_NON_ARCH
-	bool
-	depends on HAVE_HARDLOCKUP_DETECTOR_NON_ARCH
-	select HARDLOCKUP_DETECTOR_BUDDY if !HAVE_HARDLOCKUP_DETECTOR_PERF || HARDLOCKUP_DETECTOR_PREFER_BUDDY
-	select HARDLOCKUP_DETECTOR_PERF if HAVE_HARDLOCKUP_DETECTOR_PERF && !HARDLOCKUP_DETECTOR_PREFER_BUDDY
 
 #
 # Global switch whether to build a hardlockup detector at all. It is available
@@ -1101,19 +1052,12 @@
 #
 config HARDLOCKUP_DETECTOR
 	bool "Detect Hard Lockups"
-<<<<<<< HEAD
-	depends on DEBUG_KERNEL && !S390
-	depends on HAVE_HARDLOCKUP_DETECTOR_NON_ARCH || HAVE_HARDLOCKUP_DETECTOR_ARCH
-	select LOCKUP_DETECTOR
-	select HARDLOCKUP_DETECTOR_NON_ARCH if HAVE_HARDLOCKUP_DETECTOR_NON_ARCH
-=======
 	depends on DEBUG_KERNEL && !S390 && !HARDLOCKUP_DETECTOR_SPARC64
 	depends on HAVE_HARDLOCKUP_DETECTOR_PERF || HAVE_HARDLOCKUP_DETECTOR_BUDDY || HAVE_HARDLOCKUP_DETECTOR_ARCH
 	imply HARDLOCKUP_DETECTOR_PERF
 	imply HARDLOCKUP_DETECTOR_BUDDY
 	imply HARDLOCKUP_DETECTOR_ARCH
 	select LOCKUP_DETECTOR
->>>>>>> 915eac6b
 
 	help
 	  Say Y here to enable the kernel to act as a watchdog to detect
