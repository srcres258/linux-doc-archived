--- conflicted
+++ resolved
@@ -308,11 +308,7 @@
  */
 static inline void eth_hw_addr_set(struct net_device *dev, const u8 *addr)
 {
-<<<<<<< HEAD
-	ether_addr_copy(dev->dev_addr, addr);
-=======
 	__dev_addr_set(dev, addr, ETH_ALEN);
->>>>>>> 6195eb15
 }
 
 /**
