// SPDX-License-Identifier: GPL-2.0-or-later
/*    Kernel dynamically loadable module help for PARISC.
 *
 *    The best reference for this stuff is probably the Processor-
 *    Specific ELF Supplement for PA-RISC:
 *        https://parisc.wiki.kernel.org/index.php/File:Elf-pa-hp.pdf
 *
 *    Linux/PA-RISC Project
 *    Copyright (C) 2003 Randolph Chung <tausq at debian . org>
 *    Copyright (C) 2008 Helge Deller <deller@gmx.de>
 *
 *    Notes:
 *    - PLT stub handling
 *      On 32bit (and sometimes 64bit) and with big kernel modules like xfs or
 *      ipv6 the relocation types R_PARISC_PCREL17F and R_PARISC_PCREL22F may
 *      fail to reach their PLT stub if we only create one big stub array for
 *      all sections at the beginning of the core or init section.
 *      Instead we now insert individual PLT stub entries directly in front of
 *      of the code sections where the stubs are actually called.
 *      This reduces the distance between the PCREL location and the stub entry
 *      so that the relocations can be fulfilled.
 *      While calculating the final layout of the kernel module in memory, the
 *      kernel module loader calls arch_mod_section_prepend() to request the
 *      to be reserved amount of memory in front of each individual section.
 *
 *    - SEGREL32 handling
 *      We are not doing SEGREL32 handling correctly. According to the ABI, we
 *      should do a value offset, like this:
 *			if (in_init(me, (void *)val))
 *				val -= (uint32_t)me->mem[MOD_INIT_TEXT].base;
 *			else
 *				val -= (uint32_t)me->mem[MOD_TEXT].base;
 *	However, SEGREL32 is used only for PARISC unwind entries, and we want
 *	those entries to have an absolute address, and not just an offset.
 *
 *	The unwind table mechanism has the ability to specify an offset for
 *	the unwind table; however, because we split off the init functions into
 *	a different piece of memory, it is not possible to do this using a
 *	single offset. Instead, we use the above hack for now.
 */

#include <linux/moduleloader.h>
#include <linux/elf.h>
#include <linux/vmalloc.h>
#include <linux/fs.h>
#include <linux/ftrace.h>
#include <linux/string.h>
#include <linux/kernel.h>
#include <linux/bug.h>
#include <linux/mm.h>
#include <linux/slab.h>
#include <linux/execmem.h>

#include <asm/unwind.h>
#include <asm/sections.h>

#define RELOC_REACHABLE(val, bits) \
	(( ( !((val) & (1<<((bits)-1))) && ((val)>>(bits)) != 0 )  ||	\
	     ( ((val) & (1<<((bits)-1))) && ((val)>>(bits)) != (((__typeof__(val))(~0))>>((bits)+2)))) ? \
	0 : 1)

#define CHECK_RELOC(val, bits) \
	if (!RELOC_REACHABLE(val, bits)) { \
		printk(KERN_ERR "module %s relocation of symbol %s is out of range (0x%lx in %d bits)\n", \
		me->name, strtab + sym->st_name, (unsigned long)val, bits); \
		return -ENOEXEC;			\
	}

/* Maximum number of GOT entries. We use a long displacement ldd from
 * the bottom of the table, which has a maximum signed displacement of
 * 0x3fff; however, since we're only going forward, this becomes
 * 0x1fff, and thus, since each GOT entry is 8 bytes long we can have
 * at most 1023 entries.
 * To overcome this 14bit displacement with some kernel modules, we'll
 * use instead the unusal 16bit displacement method (see reassemble_16a)
 * which gives us a maximum positive displacement of 0x7fff, and as such
 * allows us to allocate up to 4095 GOT entries. */
#define MAX_GOTS	4095

#ifndef CONFIG_64BIT
struct got_entry {
	Elf32_Addr addr;
};

struct stub_entry {
	Elf32_Word insns[2]; /* each stub entry has two insns */
};
#else
struct got_entry {
	Elf64_Addr addr;
};

struct stub_entry {
	Elf64_Word insns[4]; /* each stub entry has four insns */
};
#endif

/* Field selection types defined by hppa */
#define rnd(x)			(((x)+0x1000)&~0x1fff)
/* fsel: full 32 bits */
#define fsel(v,a)		((v)+(a))
/* lsel: select left 21 bits */
#define lsel(v,a)		(((v)+(a))>>11)
/* rsel: select right 11 bits */
#define rsel(v,a)		(((v)+(a))&0x7ff)
/* lrsel with rounding of addend to nearest 8k */
#define lrsel(v,a)		(((v)+rnd(a))>>11)
/* rrsel with rounding of addend to nearest 8k */
#define rrsel(v,a)		((((v)+rnd(a))&0x7ff)+((a)-rnd(a)))

#define mask(x,sz)		((x) & ~((1<<(sz))-1))


/* The reassemble_* functions prepare an immediate value for
   insertion into an opcode. pa-risc uses all sorts of weird bitfields
   in the instruction to hold the value.  */
static inline int sign_unext(int x, int len)
{
	int len_ones;

	len_ones = (1 << len) - 1;
	return x & len_ones;
}

static inline int low_sign_unext(int x, int len)
{
	int sign, temp;

	sign = (x >> (len-1)) & 1;
	temp = sign_unext(x, len-1);
	return (temp << 1) | sign;
}

static inline int reassemble_14(int as14)
{
	return (((as14 & 0x1fff) << 1) |
		((as14 & 0x2000) >> 13));
}

static inline int reassemble_16a(int as16)
{
	int s, t;

	/* Unusual 16-bit encoding, for wide mode only.  */
	t = (as16 << 1) & 0xffff;
	s = (as16 & 0x8000);
	return (t ^ s ^ (s >> 1)) | (s >> 15);
}


static inline int reassemble_17(int as17)
{
	return (((as17 & 0x10000) >> 16) |
		((as17 & 0x0f800) << 5) |
		((as17 & 0x00400) >> 8) |
		((as17 & 0x003ff) << 3));
}

static inline int reassemble_21(int as21)
{
	return (((as21 & 0x100000) >> 20) |
		((as21 & 0x0ffe00) >> 8) |
		((as21 & 0x000180) << 7) |
		((as21 & 0x00007c) << 14) |
		((as21 & 0x000003) << 12));
}

static inline int reassemble_22(int as22)
{
	return (((as22 & 0x200000) >> 21) |
		((as22 & 0x1f0000) << 5) |
		((as22 & 0x00f800) << 5) |
		((as22 & 0x000400) >> 8) |
		((as22 & 0x0003ff) << 3));
}

<<<<<<< HEAD
static struct execmem_params execmem_params __ro_after_init = {
	.ranges = {
		[EXECMEM_DEFAULT] = {
			.pgprot = PAGE_KERNEL_RWX,
			.alignment = 1,
		},
	},
};

struct execmem_params __init *execmem_arch_params(void)
{
	execmem_params.ranges[EXECMEM_DEFAULT].start = VMALLOC_START;
	execmem_params.ranges[EXECMEM_DEFAULT].end = VMALLOC_END;

	return &execmem_params;
}

=======
>>>>>>> 154d9c60
#ifndef CONFIG_64BIT
static inline unsigned long count_gots(const Elf_Rela *rela, unsigned long n)
{
	return 0;
}

static inline unsigned long count_fdescs(const Elf_Rela *rela, unsigned long n)
{
	return 0;
}

static inline unsigned long count_stubs(const Elf_Rela *rela, unsigned long n)
{
	unsigned long cnt = 0;

	for (; n > 0; n--, rela++)
	{
		switch (ELF32_R_TYPE(rela->r_info)) {
			case R_PARISC_PCREL17F:
			case R_PARISC_PCREL22F:
				cnt++;
		}
	}

	return cnt;
}
#else
static inline unsigned long count_gots(const Elf_Rela *rela, unsigned long n)
{
	unsigned long cnt = 0;

	for (; n > 0; n--, rela++)
	{
		switch (ELF64_R_TYPE(rela->r_info)) {
			case R_PARISC_LTOFF21L:
			case R_PARISC_LTOFF14R:
			case R_PARISC_PCREL22F:
				cnt++;
		}
	}

	return cnt;
}

static inline unsigned long count_fdescs(const Elf_Rela *rela, unsigned long n)
{
	unsigned long cnt = 0;

	for (; n > 0; n--, rela++)
	{
		switch (ELF64_R_TYPE(rela->r_info)) {
			case R_PARISC_FPTR64:
				cnt++;
		}
	}

	return cnt;
}

static inline unsigned long count_stubs(const Elf_Rela *rela, unsigned long n)
{
	unsigned long cnt = 0;

	for (; n > 0; n--, rela++)
	{
		switch (ELF64_R_TYPE(rela->r_info)) {
			case R_PARISC_PCREL22F:
				cnt++;
		}
	}

	return cnt;
}
#endif

void module_arch_freeing_init(struct module *mod)
{
	kfree(mod->arch.section);
	mod->arch.section = NULL;
}

/* Additional bytes needed in front of individual sections */
unsigned int arch_mod_section_prepend(struct module *mod,
				      unsigned int section)
{
	/* size needed for all stubs of this section (including
	 * one additional for correct alignment of the stubs) */
	return (mod->arch.section[section].stub_entries + 1)
		* sizeof(struct stub_entry);
}

#define CONST
int module_frob_arch_sections(CONST Elf_Ehdr *hdr,
			      CONST Elf_Shdr *sechdrs,
			      CONST char *secstrings,
			      struct module *me)
{
	unsigned long gots = 0, fdescs = 0, len;
	unsigned int i;
	struct module_memory *mod_mem;

	len = hdr->e_shnum * sizeof(me->arch.section[0]);
	me->arch.section = kzalloc(len, GFP_KERNEL);
	if (!me->arch.section)
		return -ENOMEM;

	for (i = 1; i < hdr->e_shnum; i++) {
		const Elf_Rela *rels = (void *)sechdrs[i].sh_addr;
		unsigned long nrels = sechdrs[i].sh_size / sizeof(*rels);
		unsigned int count, s;

		if (strncmp(secstrings + sechdrs[i].sh_name,
			    ".PARISC.unwind", 14) == 0)
			me->arch.unwind_section = i;

		if (sechdrs[i].sh_type != SHT_RELA)
			continue;

		/* some of these are not relevant for 32-bit/64-bit
		 * we leave them here to make the code common. the
		 * compiler will do its thing and optimize out the
		 * stuff we don't need
		 */
		gots += count_gots(rels, nrels);
		fdescs += count_fdescs(rels, nrels);

		/* XXX: By sorting the relocs and finding duplicate entries
		 *  we could reduce the number of necessary stubs and save
		 *  some memory. */
		count = count_stubs(rels, nrels);
		if (!count)
			continue;

		/* so we need relocation stubs. reserve necessary memory. */
		/* sh_info gives the section for which we need to add stubs. */
		s = sechdrs[i].sh_info;

		/* each code section should only have one relocation section */
		WARN_ON(me->arch.section[s].stub_entries);

		/* store number of stubs we need for this section */
		me->arch.section[s].stub_entries += count;
	}

	mod_mem = &me->mem[MOD_TEXT];
	/* align things a bit */
	mod_mem->size = ALIGN(mod_mem->size, 16);
	me->arch.got_offset = mod_mem->size;
	mod_mem->size += gots * sizeof(struct got_entry);

	mod_mem->size = ALIGN(mod_mem->size, 16);
	me->arch.fdesc_offset = mod_mem->size;
	mod_mem->size += fdescs * sizeof(Elf_Fdesc);

	me->arch.got_max = gots;
	me->arch.fdesc_max = fdescs;

	return 0;
}

#ifdef CONFIG_64BIT
static Elf64_Word get_got(struct module *me, unsigned long value, long addend)
{
	unsigned int i;
	struct got_entry *got;

	value += addend;

	BUG_ON(value == 0);

	got = me->mem[MOD_TEXT].base + me->arch.got_offset;
	for (i = 0; got[i].addr; i++)
		if (got[i].addr == value)
			goto out;

	BUG_ON(++me->arch.got_count > me->arch.got_max);

	got[i].addr = value;
 out:
	pr_debug("GOT ENTRY %d[%lx] val %lx\n", i, i*sizeof(struct got_entry),
	       value);
	return i * sizeof(struct got_entry);
}
#endif /* CONFIG_64BIT */

#ifdef CONFIG_64BIT
static Elf_Addr get_fdesc(struct module *me, unsigned long value)
{
	Elf_Fdesc *fdesc = me->mem[MOD_TEXT].base + me->arch.fdesc_offset;

	if (!value) {
		printk(KERN_ERR "%s: zero OPD requested!\n", me->name);
		return 0;
	}

	/* Look for existing fdesc entry. */
	while (fdesc->addr) {
		if (fdesc->addr == value)
			return (Elf_Addr)fdesc;
		fdesc++;
	}

	BUG_ON(++me->arch.fdesc_count > me->arch.fdesc_max);

	/* Create new one */
	fdesc->addr = value;
	fdesc->gp = (Elf_Addr)me->mem[MOD_TEXT].base + me->arch.got_offset;
	return (Elf_Addr)fdesc;
}
#endif /* CONFIG_64BIT */

enum elf_stub_type {
	ELF_STUB_GOT,
	ELF_STUB_MILLI,
	ELF_STUB_DIRECT,
};

static Elf_Addr get_stub(struct module *me, unsigned long value, long addend,
	enum elf_stub_type stub_type, Elf_Addr loc0, unsigned int targetsec)
{
	struct stub_entry *stub;
	int __maybe_unused d;

	/* initialize stub_offset to point in front of the section */
	if (!me->arch.section[targetsec].stub_offset) {
		loc0 -= (me->arch.section[targetsec].stub_entries + 1) *
				sizeof(struct stub_entry);
		/* get correct alignment for the stubs */
		loc0 = ALIGN(loc0, sizeof(struct stub_entry));
		me->arch.section[targetsec].stub_offset = loc0;
	}

	/* get address of stub entry */
	stub = (void *) me->arch.section[targetsec].stub_offset;
	me->arch.section[targetsec].stub_offset += sizeof(struct stub_entry);

	/* do not write outside available stub area */
	BUG_ON(0 == me->arch.section[targetsec].stub_entries--);


#ifndef CONFIG_64BIT
/* for 32-bit the stub looks like this:
 * 	ldil L'XXX,%r1
 * 	be,n R'XXX(%sr4,%r1)
 */
	//value = *(unsigned long *)((value + addend) & ~3); /* why? */

	stub->insns[0] = 0x20200000;	/* ldil L'XXX,%r1	*/
	stub->insns[1] = 0xe0202002;	/* be,n R'XXX(%sr4,%r1)	*/

	stub->insns[0] |= reassemble_21(lrsel(value, addend));
	stub->insns[1] |= reassemble_17(rrsel(value, addend) / 4);

#else
/* for 64-bit we have three kinds of stubs:
 * for normal function calls:
 * 	ldd 0(%dp),%dp
 * 	ldd 10(%dp), %r1
 * 	bve (%r1)
 * 	ldd 18(%dp), %dp
 *
 * for millicode:
 * 	ldil 0, %r1
 * 	ldo 0(%r1), %r1
 * 	ldd 10(%r1), %r1
 * 	bve,n (%r1)
 *
 * for direct branches (jumps between different section of the
 * same module):
 *	ldil 0, %r1
 *	ldo 0(%r1), %r1
 *	bve,n (%r1)
 */
	switch (stub_type) {
	case ELF_STUB_GOT:
		d = get_got(me, value, addend);
		if (d <= 15) {
			/* Format 5 */
			stub->insns[0] = 0x0f6010db; /* ldd 0(%dp),%dp	*/
			stub->insns[0] |= low_sign_unext(d, 5) << 16;
		} else {
			/* Format 3 */
			stub->insns[0] = 0x537b0000; /* ldd 0(%dp),%dp	*/
			stub->insns[0] |= reassemble_16a(d);
		}
		stub->insns[1] = 0x53610020;	/* ldd 10(%dp),%r1	*/
		stub->insns[2] = 0xe820d000;	/* bve (%r1)		*/
		stub->insns[3] = 0x537b0030;	/* ldd 18(%dp),%dp	*/
		break;
	case ELF_STUB_MILLI:
		stub->insns[0] = 0x20200000;	/* ldil 0,%r1		*/
		stub->insns[1] = 0x34210000;	/* ldo 0(%r1), %r1	*/
		stub->insns[2] = 0x50210020;	/* ldd 10(%r1),%r1	*/
		stub->insns[3] = 0xe820d002;	/* bve,n (%r1)		*/

		stub->insns[0] |= reassemble_21(lrsel(value, addend));
		stub->insns[1] |= reassemble_14(rrsel(value, addend));
		break;
	case ELF_STUB_DIRECT:
		stub->insns[0] = 0x20200000;    /* ldil 0,%r1           */
		stub->insns[1] = 0x34210000;    /* ldo 0(%r1), %r1      */
		stub->insns[2] = 0xe820d002;    /* bve,n (%r1)          */

		stub->insns[0] |= reassemble_21(lrsel(value, addend));
		stub->insns[1] |= reassemble_14(rrsel(value, addend));
		break;
	}

#endif

	return (Elf_Addr)stub;
}

#ifndef CONFIG_64BIT
int apply_relocate_add(Elf_Shdr *sechdrs,
		       const char *strtab,
		       unsigned int symindex,
		       unsigned int relsec,
		       struct module *me)
{
	int i;
	Elf32_Rela *rel = (void *)sechdrs[relsec].sh_addr;
	Elf32_Sym *sym;
	Elf32_Word *loc;
	Elf32_Addr val;
	Elf32_Sword addend;
	Elf32_Addr dot;
	Elf_Addr loc0;
	unsigned int targetsec = sechdrs[relsec].sh_info;
	//unsigned long dp = (unsigned long)$global$;
	register unsigned long dp asm ("r27");

	pr_debug("Applying relocate section %u to %u\n", relsec,
	       targetsec);
	for (i = 0; i < sechdrs[relsec].sh_size / sizeof(*rel); i++) {
		/* This is where to make the change */
		loc = (void *)sechdrs[targetsec].sh_addr
		      + rel[i].r_offset;
		/* This is the start of the target section */
		loc0 = sechdrs[targetsec].sh_addr;
		/* This is the symbol it is referring to */
		sym = (Elf32_Sym *)sechdrs[symindex].sh_addr
			+ ELF32_R_SYM(rel[i].r_info);
		if (!sym->st_value) {
			printk(KERN_WARNING "%s: Unknown symbol %s\n",
			       me->name, strtab + sym->st_name);
			return -ENOENT;
		}
		//dot = (sechdrs[relsec].sh_addr + rel->r_offset) & ~0x03;
		dot =  (Elf32_Addr)loc & ~0x03;

		val = sym->st_value;
		addend = rel[i].r_addend;

#if 0
#define r(t) ELF32_R_TYPE(rel[i].r_info)==t ? #t :
		pr_debug("Symbol %s loc 0x%x val 0x%x addend 0x%x: %s\n",
			strtab + sym->st_name,
			(uint32_t)loc, val, addend,
			r(R_PARISC_PLABEL32)
			r(R_PARISC_DIR32)
			r(R_PARISC_DIR21L)
			r(R_PARISC_DIR14R)
			r(R_PARISC_SEGREL32)
			r(R_PARISC_DPREL21L)
			r(R_PARISC_DPREL14R)
			r(R_PARISC_PCREL17F)
			r(R_PARISC_PCREL22F)
			"UNKNOWN");
#undef r
#endif

		switch (ELF32_R_TYPE(rel[i].r_info)) {
		case R_PARISC_PLABEL32:
			/* 32-bit function address */
			/* no function descriptors... */
			*loc = fsel(val, addend);
			break;
		case R_PARISC_DIR32:
			/* direct 32-bit ref */
			*loc = fsel(val, addend);
			break;
		case R_PARISC_DIR21L:
			/* left 21 bits of effective address */
			val = lrsel(val, addend);
			*loc = mask(*loc, 21) | reassemble_21(val);
			break;
		case R_PARISC_DIR14R:
			/* right 14 bits of effective address */
			val = rrsel(val, addend);
			*loc = mask(*loc, 14) | reassemble_14(val);
			break;
		case R_PARISC_SEGREL32:
			/* 32-bit segment relative address */
			/* See note about special handling of SEGREL32 at
			 * the beginning of this file.
			 */
			*loc = fsel(val, addend);
			break;
		case R_PARISC_SECREL32:
			/* 32-bit section relative address. */
			*loc = fsel(val, addend);
			break;
		case R_PARISC_DPREL21L:
			/* left 21 bit of relative address */
			val = lrsel(val - dp, addend);
			*loc = mask(*loc, 21) | reassemble_21(val);
			break;
		case R_PARISC_DPREL14R:
			/* right 14 bit of relative address */
			val = rrsel(val - dp, addend);
			*loc = mask(*loc, 14) | reassemble_14(val);
			break;
		case R_PARISC_PCREL17F:
			/* 17-bit PC relative address */
			/* calculate direct call offset */
			val += addend;
			val = (val - dot - 8)/4;
			if (!RELOC_REACHABLE(val, 17)) {
				/* direct distance too far, create
				 * stub entry instead */
				val = get_stub(me, sym->st_value, addend,
					ELF_STUB_DIRECT, loc0, targetsec);
				val = (val - dot - 8)/4;
				CHECK_RELOC(val, 17);
			}
			*loc = (*loc & ~0x1f1ffd) | reassemble_17(val);
			break;
		case R_PARISC_PCREL22F:
			/* 22-bit PC relative address; only defined for pa20 */
			/* calculate direct call offset */
			val += addend;
			val = (val - dot - 8)/4;
			if (!RELOC_REACHABLE(val, 22)) {
				/* direct distance too far, create
				 * stub entry instead */
				val = get_stub(me, sym->st_value, addend,
					ELF_STUB_DIRECT, loc0, targetsec);
				val = (val - dot - 8)/4;
				CHECK_RELOC(val, 22);
			}
			*loc = (*loc & ~0x3ff1ffd) | reassemble_22(val);
			break;
		case R_PARISC_PCREL32:
			/* 32-bit PC relative address */
			*loc = val - dot - 8 + addend;
			break;

		default:
			printk(KERN_ERR "module %s: Unknown relocation: %u\n",
			       me->name, ELF32_R_TYPE(rel[i].r_info));
			return -ENOEXEC;
		}
	}

	return 0;
}

#else
int apply_relocate_add(Elf_Shdr *sechdrs,
		       const char *strtab,
		       unsigned int symindex,
		       unsigned int relsec,
		       struct module *me)
{
	int i;
	Elf64_Rela *rel = (void *)sechdrs[relsec].sh_addr;
	Elf64_Sym *sym;
	Elf64_Word *loc;
	Elf64_Xword *loc64;
	Elf64_Addr val;
	Elf64_Sxword addend;
	Elf64_Addr dot;
	Elf_Addr loc0;
	unsigned int targetsec = sechdrs[relsec].sh_info;

	pr_debug("Applying relocate section %u to %u\n", relsec,
	       targetsec);
	for (i = 0; i < sechdrs[relsec].sh_size / sizeof(*rel); i++) {
		/* This is where to make the change */
		loc = (void *)sechdrs[targetsec].sh_addr
		      + rel[i].r_offset;
		/* This is the start of the target section */
		loc0 = sechdrs[targetsec].sh_addr;
		/* This is the symbol it is referring to */
		sym = (Elf64_Sym *)sechdrs[symindex].sh_addr
			+ ELF64_R_SYM(rel[i].r_info);
		if (!sym->st_value) {
			printk(KERN_WARNING "%s: Unknown symbol %s\n",
			       me->name, strtab + sym->st_name);
			return -ENOENT;
		}
		//dot = (sechdrs[relsec].sh_addr + rel->r_offset) & ~0x03;
		dot = (Elf64_Addr)loc & ~0x03;
		loc64 = (Elf64_Xword *)loc;

		val = sym->st_value;
		addend = rel[i].r_addend;

#if 0
#define r(t) ELF64_R_TYPE(rel[i].r_info)==t ? #t :
		printk("Symbol %s loc %p val 0x%Lx addend 0x%Lx: %s\n",
			strtab + sym->st_name,
			loc, val, addend,
			r(R_PARISC_LTOFF14R)
			r(R_PARISC_LTOFF21L)
			r(R_PARISC_PCREL22F)
			r(R_PARISC_DIR64)
			r(R_PARISC_SEGREL32)
			r(R_PARISC_FPTR64)
			"UNKNOWN");
#undef r
#endif

		switch (ELF64_R_TYPE(rel[i].r_info)) {
		case R_PARISC_LTOFF21L:
			/* LT-relative; left 21 bits */
			val = get_got(me, val, addend);
			pr_debug("LTOFF21L Symbol %s loc %p val %llx\n",
			       strtab + sym->st_name,
			       loc, val);
			val = lrsel(val, 0);
			*loc = mask(*loc, 21) | reassemble_21(val);
			break;
		case R_PARISC_LTOFF14R:
			/* L(ltoff(val+addend)) */
			/* LT-relative; right 14 bits */
			val = get_got(me, val, addend);
			val = rrsel(val, 0);
			pr_debug("LTOFF14R Symbol %s loc %p val %llx\n",
			       strtab + sym->st_name,
			       loc, val);
			*loc = mask(*loc, 14) | reassemble_14(val);
			break;
		case R_PARISC_PCREL22F:
			/* PC-relative; 22 bits */
			pr_debug("PCREL22F Symbol %s loc %p val %llx\n",
			       strtab + sym->st_name,
			       loc, val);
			val += addend;
			/* can we reach it locally? */
			if (within_module(val, me)) {
				/* this is the case where the symbol is local
				 * to the module, but in a different section,
				 * so stub the jump in case it's more than 22
				 * bits away */
				val = (val - dot - 8)/4;
				if (!RELOC_REACHABLE(val, 22)) {
					/* direct distance too far, create
					 * stub entry instead */
					val = get_stub(me, sym->st_value,
						addend, ELF_STUB_DIRECT,
						loc0, targetsec);
				} else {
					/* Ok, we can reach it directly. */
					val = sym->st_value;
					val += addend;
				}
			} else {
				val = sym->st_value;
				if (strncmp(strtab + sym->st_name, "$$", 2)
				    == 0)
					val = get_stub(me, val, addend, ELF_STUB_MILLI,
						       loc0, targetsec);
				else
					val = get_stub(me, val, addend, ELF_STUB_GOT,
						       loc0, targetsec);
			}
			pr_debug("STUB FOR %s loc %px, val %llx+%llx at %llx\n",
			       strtab + sym->st_name, loc, sym->st_value,
			       addend, val);
			val = (val - dot - 8)/4;
			CHECK_RELOC(val, 22);
			*loc = (*loc & ~0x3ff1ffd) | reassemble_22(val);
			break;
		case R_PARISC_PCREL32:
			/* 32-bit PC relative address */
			*loc = val - dot - 8 + addend;
			break;
		case R_PARISC_PCREL64:
			/* 64-bit PC relative address */
			*loc64 = val - dot - 8 + addend;
			break;
		case R_PARISC_DIR64:
			/* 64-bit effective address */
			*loc64 = val + addend;
			break;
		case R_PARISC_SEGREL32:
			/* 32-bit segment relative address */
			/* See note about special handling of SEGREL32 at
			 * the beginning of this file.
			 */
			*loc = fsel(val, addend);
			break;
		case R_PARISC_SECREL32:
			/* 32-bit section relative address. */
			*loc = fsel(val, addend);
			break;
		case R_PARISC_FPTR64:
			/* 64-bit function address */
			if (within_module(val + addend, me)) {
				*loc64 = get_fdesc(me, val+addend);
				pr_debug("FDESC for %s at %llx points to %llx\n",
				       strtab + sym->st_name, *loc64,
				       ((Elf_Fdesc *)*loc64)->addr);
			} else {
				/* if the symbol is not local to this
				 * module then val+addend is a pointer
				 * to the function descriptor */
				pr_debug("Non local FPTR64 Symbol %s loc %p val %llx\n",
				       strtab + sym->st_name,
				       loc, val);
				*loc64 = val + addend;
			}
			break;

		default:
			printk(KERN_ERR "module %s: Unknown relocation: %Lu\n",
			       me->name, ELF64_R_TYPE(rel[i].r_info));
			return -ENOEXEC;
		}
	}
	return 0;
}
#endif

static void
register_unwind_table(struct module *me,
		      const Elf_Shdr *sechdrs)
{
	unsigned char *table, *end;
	unsigned long gp;

	if (!me->arch.unwind_section)
		return;

	table = (unsigned char *)sechdrs[me->arch.unwind_section].sh_addr;
	end = table + sechdrs[me->arch.unwind_section].sh_size;
	gp = (Elf_Addr)me->mem[MOD_TEXT].base + me->arch.got_offset;

	pr_debug("register_unwind_table(), sect = %d at 0x%p - 0x%p (gp=0x%lx)\n",
	       me->arch.unwind_section, table, end, gp);
	me->arch.unwind = unwind_table_add(me->name, 0, gp, table, end);
}

static void
deregister_unwind_table(struct module *me)
{
	if (me->arch.unwind)
		unwind_table_remove(me->arch.unwind);
}

int module_finalize(const Elf_Ehdr *hdr,
		    const Elf_Shdr *sechdrs,
		    struct module *me)
{
	int i;
	unsigned long nsyms;
	const char *strtab = NULL;
	const Elf_Shdr *s;
	char *secstrings;
	int symindex __maybe_unused = -1;
	Elf_Sym *newptr, *oldptr;
	Elf_Shdr *symhdr = NULL;
#ifdef DEBUG
	Elf_Fdesc *entry;
	u32 *addr;

	entry = (Elf_Fdesc *)me->init;
	printk("FINALIZE, ->init FPTR is %p, GP %lx ADDR %lx\n", entry,
	       entry->gp, entry->addr);
	addr = (u32 *)entry->addr;
	printk("INSNS: %x %x %x %x\n",
	       addr[0], addr[1], addr[2], addr[3]);
	printk("got entries used %ld, gots max %ld\n"
	       "fdescs used %ld, fdescs max %ld\n",
	       me->arch.got_count, me->arch.got_max,
	       me->arch.fdesc_count, me->arch.fdesc_max);
#endif

	register_unwind_table(me, sechdrs);

	/* haven't filled in me->symtab yet, so have to find it
	 * ourselves */
	for (i = 1; i < hdr->e_shnum; i++) {
		if(sechdrs[i].sh_type == SHT_SYMTAB
		   && (sechdrs[i].sh_flags & SHF_ALLOC)) {
			int strindex = sechdrs[i].sh_link;
			symindex = i;
			/* FIXME: AWFUL HACK
			 * The cast is to drop the const from
			 * the sechdrs pointer */
			symhdr = (Elf_Shdr *)&sechdrs[i];
			strtab = (char *)sechdrs[strindex].sh_addr;
			break;
		}
	}

	pr_debug("module %s: strtab %p, symhdr %p\n",
	       me->name, strtab, symhdr);

	if(me->arch.got_count > MAX_GOTS) {
		printk(KERN_ERR "%s: Global Offset Table overflow (used %ld, allowed %d)\n",
				me->name, me->arch.got_count, MAX_GOTS);
		return -EINVAL;
	}

	kfree(me->arch.section);
	me->arch.section = NULL;

	/* no symbol table */
	if(symhdr == NULL)
		return 0;

	oldptr = (void *)symhdr->sh_addr;
	newptr = oldptr + 1;	/* we start counting at 1 */
	nsyms = symhdr->sh_size / sizeof(Elf_Sym);
	pr_debug("OLD num_symtab %lu\n", nsyms);

	for (i = 1; i < nsyms; i++) {
		oldptr++;	/* note, count starts at 1 so preincrement */
		if(strncmp(strtab + oldptr->st_name,
			      ".L", 2) == 0)
			continue;

		if(newptr != oldptr)
			*newptr++ = *oldptr;
		else
			newptr++;

	}
	nsyms = newptr - (Elf_Sym *)symhdr->sh_addr;
	pr_debug("NEW num_symtab %lu\n", nsyms);
	symhdr->sh_size = nsyms * sizeof(Elf_Sym);

	/* find .altinstructions section */
	secstrings = (void *)hdr + sechdrs[hdr->e_shstrndx].sh_offset;
	for (s = sechdrs; s < sechdrs + hdr->e_shnum; s++) {
		void *aseg = (void *) s->sh_addr;
		char *secname = secstrings + s->sh_name;

		if (!strcmp(".altinstructions", secname))
			/* patch .altinstructions */
			apply_alternatives(aseg, aseg + s->sh_size, me->name);

#ifdef CONFIG_DYNAMIC_FTRACE
		/* For 32 bit kernels we're compiling modules with
		 * -ffunction-sections so we must relocate the addresses in the
		 *  ftrace callsite section.
		 */
		if (symindex != -1 && !strcmp(secname, FTRACE_CALLSITE_SECTION)) {
			int err;
			if (s->sh_type == SHT_REL)
				err = apply_relocate((Elf_Shdr *)sechdrs,
							strtab, symindex,
							s - sechdrs, me);
			else if (s->sh_type == SHT_RELA)
				err = apply_relocate_add((Elf_Shdr *)sechdrs,
							strtab, symindex,
							s - sechdrs, me);
			if (err)
				return err;
		}
#endif
	}
	return 0;
}

void module_arch_cleanup(struct module *mod)
{
	deregister_unwind_table(mod);
}

#ifdef CONFIG_64BIT
void *dereference_module_function_descriptor(struct module *mod, void *ptr)
{
	unsigned long start_opd = (Elf64_Addr)mod->mem[MOD_TEXT].base +
				   mod->arch.fdesc_offset;
	unsigned long end_opd = start_opd +
				mod->arch.fdesc_count * sizeof(Elf64_Fdesc);

	if (ptr < (void *)start_opd || ptr >= (void *)end_opd)
		return ptr;

	return dereference_function_descriptor(ptr);
}
#endif<|MERGE_RESOLUTION|>--- conflicted
+++ resolved
@@ -174,26 +174,6 @@
 		((as22 & 0x0003ff) << 3));
 }
 
-<<<<<<< HEAD
-static struct execmem_params execmem_params __ro_after_init = {
-	.ranges = {
-		[EXECMEM_DEFAULT] = {
-			.pgprot = PAGE_KERNEL_RWX,
-			.alignment = 1,
-		},
-	},
-};
-
-struct execmem_params __init *execmem_arch_params(void)
-{
-	execmem_params.ranges[EXECMEM_DEFAULT].start = VMALLOC_START;
-	execmem_params.ranges[EXECMEM_DEFAULT].end = VMALLOC_END;
-
-	return &execmem_params;
-}
-
-=======
->>>>>>> 154d9c60
 #ifndef CONFIG_64BIT
 static inline unsigned long count_gots(const Elf_Rela *rela, unsigned long n)
 {
