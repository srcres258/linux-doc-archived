// SPDX-License-Identifier: GPL-2.0-or-later
/*
 * Copyright (C) 2002 Richard Henderson
 * Copyright (C) 2001 Rusty Russell, 2002, 2010 Rusty Russell IBM.
 * Copyright (C) 2023 Luis Chamberlain <mcgrof@kernel.org>
 */

#define INCLUDE_VERMAGIC

#include <linux/export.h>
#include <linux/extable.h>
#include <linux/moduleloader.h>
#include <linux/module_signature.h>
#include <linux/trace_events.h>
#include <linux/init.h>
#include <linux/kallsyms.h>
#include <linux/buildid.h>
#include <linux/fs.h>
#include <linux/kernel.h>
#include <linux/kernel_read_file.h>
#include <linux/kstrtox.h>
#include <linux/slab.h>
#include <linux/vmalloc.h>
#include <linux/elf.h>
#include <linux/seq_file.h>
#include <linux/syscalls.h>
#include <linux/fcntl.h>
#include <linux/rcupdate.h>
#include <linux/capability.h>
#include <linux/cpu.h>
#include <linux/moduleparam.h>
#include <linux/errno.h>
#include <linux/err.h>
#include <linux/vermagic.h>
#include <linux/notifier.h>
#include <linux/sched.h>
#include <linux/device.h>
#include <linux/string.h>
#include <linux/mutex.h>
#include <linux/rculist.h>
#include <linux/uaccess.h>
#include <asm/cacheflush.h>
#include <linux/set_memory.h>
#include <asm/mmu_context.h>
#include <linux/license.h>
#include <asm/sections.h>
#include <linux/tracepoint.h>
#include <linux/ftrace.h>
#include <linux/livepatch.h>
#include <linux/async.h>
#include <linux/percpu.h>
#include <linux/kmemleak.h>
#include <linux/jump_label.h>
#include <linux/pfn.h>
#include <linux/bsearch.h>
#include <linux/dynamic_debug.h>
#include <linux/audit.h>
#include <linux/cfi.h>
#include <linux/debugfs.h>
#include <uapi/linux/module.h>
#include "internal.h"

#define CREATE_TRACE_POINTS
#include <trace/events/module.h>

/*
 * Mutex protects:
 * 1) List of modules (also safely readable with preempt_disable),
 * 2) module_use links,
 * 3) mod_tree.addr_min/mod_tree.addr_max.
 * (delete and add uses RCU list operations).
 */
DEFINE_MUTEX(module_mutex);
LIST_HEAD(modules);

/* Work queue for freeing init sections in success case */
static void do_free_init(struct work_struct *w);
static DECLARE_WORK(init_free_wq, do_free_init);
static LLIST_HEAD(init_free_list);

struct mod_tree_root mod_tree __cacheline_aligned = {
	.addr_min = -1UL,
};

struct symsearch {
	const struct kernel_symbol *start, *stop;
	const s32 *crcs;
	enum mod_license license;
};

/*
 * Bounds of module memory, for speeding up __module_address.
 * Protected by module_mutex.
 */
static void __mod_update_bounds(enum mod_mem_type type __maybe_unused, void *base,
				unsigned int size, struct mod_tree_root *tree)
{
	unsigned long min = (unsigned long)base;
	unsigned long max = min + size;

#ifdef CONFIG_ARCH_WANTS_MODULES_DATA_IN_VMALLOC
	if (mod_mem_type_is_core_data(type)) {
		if (min < tree->data_addr_min)
			tree->data_addr_min = min;
		if (max > tree->data_addr_max)
			tree->data_addr_max = max;
		return;
	}
#endif
	if (min < tree->addr_min)
		tree->addr_min = min;
	if (max > tree->addr_max)
		tree->addr_max = max;
}

static void mod_update_bounds(struct module *mod)
{
	for_each_mod_mem_type(type) {
		struct module_memory *mod_mem = &mod->mem[type];

		if (mod_mem->size)
			__mod_update_bounds(type, mod_mem->base, mod_mem->size, &mod_tree);
	}
}

/* Block module loading/unloading? */
int modules_disabled;
core_param(nomodule, modules_disabled, bint, 0);

/* Waiting for a module to finish initializing? */
static DECLARE_WAIT_QUEUE_HEAD(module_wq);

static BLOCKING_NOTIFIER_HEAD(module_notify_list);

int register_module_notifier(struct notifier_block *nb)
{
	return blocking_notifier_chain_register(&module_notify_list, nb);
}
EXPORT_SYMBOL(register_module_notifier);

int unregister_module_notifier(struct notifier_block *nb)
{
	return blocking_notifier_chain_unregister(&module_notify_list, nb);
}
EXPORT_SYMBOL(unregister_module_notifier);

/*
 * We require a truly strong try_module_get(): 0 means success.
 * Otherwise an error is returned due to ongoing or failed
 * initialization etc.
 */
static inline int strong_try_module_get(struct module *mod)
{
	BUG_ON(mod && mod->state == MODULE_STATE_UNFORMED);
	if (mod && mod->state == MODULE_STATE_COMING)
		return -EBUSY;
	if (try_module_get(mod))
		return 0;
	else
		return -ENOENT;
}

static inline void add_taint_module(struct module *mod, unsigned flag,
				    enum lockdep_ok lockdep_ok)
{
	add_taint(flag, lockdep_ok);
	set_bit(flag, &mod->taints);
}

/*
 * A thread that wants to hold a reference to a module only while it
 * is running can call this to safely exit.
 */
void __noreturn __module_put_and_kthread_exit(struct module *mod, long code)
{
	module_put(mod);
	kthread_exit(code);
}
EXPORT_SYMBOL(__module_put_and_kthread_exit);

/* Find a module section: 0 means not found. */
static unsigned int find_sec(const struct load_info *info, const char *name)
{
	unsigned int i;

	for (i = 1; i < info->hdr->e_shnum; i++) {
		Elf_Shdr *shdr = &info->sechdrs[i];
		/* Alloc bit cleared means "ignore it." */
		if ((shdr->sh_flags & SHF_ALLOC)
		    && strcmp(info->secstrings + shdr->sh_name, name) == 0)
			return i;
	}
	return 0;
}

/* Find a module section, or NULL. */
static void *section_addr(const struct load_info *info, const char *name)
{
	/* Section 0 has sh_addr 0. */
	return (void *)info->sechdrs[find_sec(info, name)].sh_addr;
}

/* Find a module section, or NULL.  Fill in number of "objects" in section. */
static void *section_objs(const struct load_info *info,
			  const char *name,
			  size_t object_size,
			  unsigned int *num)
{
	unsigned int sec = find_sec(info, name);

	/* Section 0 has sh_addr 0 and sh_size 0. */
	*num = info->sechdrs[sec].sh_size / object_size;
	return (void *)info->sechdrs[sec].sh_addr;
}

/* Find a module section: 0 means not found. Ignores SHF_ALLOC flag. */
static unsigned int find_any_sec(const struct load_info *info, const char *name)
{
	unsigned int i;

	for (i = 1; i < info->hdr->e_shnum; i++) {
		Elf_Shdr *shdr = &info->sechdrs[i];
		if (strcmp(info->secstrings + shdr->sh_name, name) == 0)
			return i;
	}
	return 0;
}

/*
 * Find a module section, or NULL. Fill in number of "objects" in section.
 * Ignores SHF_ALLOC flag.
 */
static __maybe_unused void *any_section_objs(const struct load_info *info,
					     const char *name,
					     size_t object_size,
					     unsigned int *num)
{
	unsigned int sec = find_any_sec(info, name);

	/* Section 0 has sh_addr 0 and sh_size 0. */
	*num = info->sechdrs[sec].sh_size / object_size;
	return (void *)info->sechdrs[sec].sh_addr;
}

#ifndef CONFIG_MODVERSIONS
#define symversion(base, idx) NULL
#else
#define symversion(base, idx) ((base != NULL) ? ((base) + (idx)) : NULL)
#endif

static const char *kernel_symbol_name(const struct kernel_symbol *sym)
{
#ifdef CONFIG_HAVE_ARCH_PREL32_RELOCATIONS
	return offset_to_ptr(&sym->name_offset);
#else
	return sym->name;
#endif
}

static const char *kernel_symbol_namespace(const struct kernel_symbol *sym)
{
#ifdef CONFIG_HAVE_ARCH_PREL32_RELOCATIONS
	if (!sym->namespace_offset)
		return NULL;
	return offset_to_ptr(&sym->namespace_offset);
#else
	return sym->namespace;
#endif
}

int cmp_name(const void *name, const void *sym)
{
	return strcmp(name, kernel_symbol_name(sym));
}

static bool find_exported_symbol_in_section(const struct symsearch *syms,
					    struct module *owner,
					    struct find_symbol_arg *fsa)
{
	struct kernel_symbol *sym;

	if (!fsa->gplok && syms->license == GPL_ONLY)
		return false;

	sym = bsearch(fsa->name, syms->start, syms->stop - syms->start,
			sizeof(struct kernel_symbol), cmp_name);
	if (!sym)
		return false;

	fsa->owner = owner;
	fsa->crc = symversion(syms->crcs, sym - syms->start);
	fsa->sym = sym;
	fsa->license = syms->license;

	return true;
}

/*
 * Find an exported symbol and return it, along with, (optional) crc and
 * (optional) module which owns it.  Needs preempt disabled or module_mutex.
 */
bool find_symbol(struct find_symbol_arg *fsa)
{
	static const struct symsearch arr[] = {
		{ __start___ksymtab, __stop___ksymtab, __start___kcrctab,
		  NOT_GPL_ONLY },
		{ __start___ksymtab_gpl, __stop___ksymtab_gpl,
		  __start___kcrctab_gpl,
		  GPL_ONLY },
	};
	struct module *mod;
	unsigned int i;

	module_assert_mutex_or_preempt();

	for (i = 0; i < ARRAY_SIZE(arr); i++)
		if (find_exported_symbol_in_section(&arr[i], NULL, fsa))
			return true;

	list_for_each_entry_rcu(mod, &modules, list,
				lockdep_is_held(&module_mutex)) {
		struct symsearch arr[] = {
			{ mod->syms, mod->syms + mod->num_syms, mod->crcs,
			  NOT_GPL_ONLY },
			{ mod->gpl_syms, mod->gpl_syms + mod->num_gpl_syms,
			  mod->gpl_crcs,
			  GPL_ONLY },
		};

		if (mod->state == MODULE_STATE_UNFORMED)
			continue;

		for (i = 0; i < ARRAY_SIZE(arr); i++)
			if (find_exported_symbol_in_section(&arr[i], mod, fsa))
				return true;
	}

	pr_debug("Failed to find symbol %s\n", fsa->name);
	return false;
}

/*
 * Search for module by name: must hold module_mutex (or preempt disabled
 * for read-only access).
 */
struct module *find_module_all(const char *name, size_t len,
			       bool even_unformed)
{
	struct module *mod;

	module_assert_mutex_or_preempt();

	list_for_each_entry_rcu(mod, &modules, list,
				lockdep_is_held(&module_mutex)) {
		if (!even_unformed && mod->state == MODULE_STATE_UNFORMED)
			continue;
		if (strlen(mod->name) == len && !memcmp(mod->name, name, len))
			return mod;
	}
	return NULL;
}

struct module *find_module(const char *name)
{
	return find_module_all(name, strlen(name), false);
}

#ifdef CONFIG_SMP

static inline void __percpu *mod_percpu(struct module *mod)
{
	return mod->percpu;
}

static int percpu_modalloc(struct module *mod, struct load_info *info)
{
	Elf_Shdr *pcpusec = &info->sechdrs[info->index.pcpu];
	unsigned long align = pcpusec->sh_addralign;

	if (!pcpusec->sh_size)
		return 0;

	if (align > PAGE_SIZE) {
		pr_warn("%s: per-cpu alignment %li > %li\n",
			mod->name, align, PAGE_SIZE);
		align = PAGE_SIZE;
	}

	mod->percpu = __alloc_reserved_percpu(pcpusec->sh_size, align);
	if (!mod->percpu) {
		pr_warn("%s: Could not allocate %lu bytes percpu data\n",
			mod->name, (unsigned long)pcpusec->sh_size);
		return -ENOMEM;
	}
	mod->percpu_size = pcpusec->sh_size;
	return 0;
}

static void percpu_modfree(struct module *mod)
{
	free_percpu(mod->percpu);
}

static unsigned int find_pcpusec(struct load_info *info)
{
	return find_sec(info, ".data..percpu");
}

static void percpu_modcopy(struct module *mod,
			   const void *from, unsigned long size)
{
	int cpu;

	for_each_possible_cpu(cpu)
		memcpy(per_cpu_ptr(mod->percpu, cpu), from, size);
}

bool __is_module_percpu_address(unsigned long addr, unsigned long *can_addr)
{
	struct module *mod;
	unsigned int cpu;

	preempt_disable();

	list_for_each_entry_rcu(mod, &modules, list) {
		if (mod->state == MODULE_STATE_UNFORMED)
			continue;
		if (!mod->percpu_size)
			continue;
		for_each_possible_cpu(cpu) {
			void *start = per_cpu_ptr(mod->percpu, cpu);
			void *va = (void *)addr;

			if (va >= start && va < start + mod->percpu_size) {
				if (can_addr) {
					*can_addr = (unsigned long) (va - start);
					*can_addr += (unsigned long)
						per_cpu_ptr(mod->percpu,
							    get_boot_cpu_id());
				}
				preempt_enable();
				return true;
			}
		}
	}

	preempt_enable();
	return false;
}

/**
 * is_module_percpu_address() - test whether address is from module static percpu
 * @addr: address to test
 *
 * Test whether @addr belongs to module static percpu area.
 *
 * Return: %true if @addr is from module static percpu area
 */
bool is_module_percpu_address(unsigned long addr)
{
	return __is_module_percpu_address(addr, NULL);
}

#else /* ... !CONFIG_SMP */

static inline void __percpu *mod_percpu(struct module *mod)
{
	return NULL;
}
static int percpu_modalloc(struct module *mod, struct load_info *info)
{
	/* UP modules shouldn't have this section: ENOMEM isn't quite right */
	if (info->sechdrs[info->index.pcpu].sh_size != 0)
		return -ENOMEM;
	return 0;
}
static inline void percpu_modfree(struct module *mod)
{
}
static unsigned int find_pcpusec(struct load_info *info)
{
	return 0;
}
static inline void percpu_modcopy(struct module *mod,
				  const void *from, unsigned long size)
{
	/* pcpusec should be 0, and size of that section should be 0. */
	BUG_ON(size != 0);
}
bool is_module_percpu_address(unsigned long addr)
{
	return false;
}

bool __is_module_percpu_address(unsigned long addr, unsigned long *can_addr)
{
	return false;
}

#endif /* CONFIG_SMP */

#define MODINFO_ATTR(field)	\
static void setup_modinfo_##field(struct module *mod, const char *s)  \
{                                                                     \
	mod->field = kstrdup(s, GFP_KERNEL);                          \
}                                                                     \
static ssize_t show_modinfo_##field(struct module_attribute *mattr,   \
			struct module_kobject *mk, char *buffer)      \
{                                                                     \
	return scnprintf(buffer, PAGE_SIZE, "%s\n", mk->mod->field);  \
}                                                                     \
static int modinfo_##field##_exists(struct module *mod)               \
{                                                                     \
	return mod->field != NULL;                                    \
}                                                                     \
static void free_modinfo_##field(struct module *mod)                  \
{                                                                     \
	kfree(mod->field);                                            \
	mod->field = NULL;                                            \
}                                                                     \
static struct module_attribute modinfo_##field = {                    \
	.attr = { .name = __stringify(field), .mode = 0444 },         \
	.show = show_modinfo_##field,                                 \
	.setup = setup_modinfo_##field,                               \
	.test = modinfo_##field##_exists,                             \
	.free = free_modinfo_##field,                                 \
};

MODINFO_ATTR(version);
MODINFO_ATTR(srcversion);

static struct {
	char name[MODULE_NAME_LEN + 1];
	char taints[MODULE_FLAGS_BUF_SIZE];
} last_unloaded_module;

#ifdef CONFIG_MODULE_UNLOAD

EXPORT_TRACEPOINT_SYMBOL(module_get);

/* MODULE_REF_BASE is the base reference count by kmodule loader. */
#define MODULE_REF_BASE	1

/* Init the unload section of the module. */
static int module_unload_init(struct module *mod)
{
	/*
	 * Initialize reference counter to MODULE_REF_BASE.
	 * refcnt == 0 means module is going.
	 */
	atomic_set(&mod->refcnt, MODULE_REF_BASE);

	INIT_LIST_HEAD(&mod->source_list);
	INIT_LIST_HEAD(&mod->target_list);

	/* Hold reference count during initialization. */
	atomic_inc(&mod->refcnt);

	return 0;
}

/* Does a already use b? */
static int already_uses(struct module *a, struct module *b)
{
	struct module_use *use;

	list_for_each_entry(use, &b->source_list, source_list) {
		if (use->source == a)
			return 1;
	}
	pr_debug("%s does not use %s!\n", a->name, b->name);
	return 0;
}

/*
 * Module a uses b
 *  - we add 'a' as a "source", 'b' as a "target" of module use
 *  - the module_use is added to the list of 'b' sources (so
 *    'b' can walk the list to see who sourced them), and of 'a'
 *    targets (so 'a' can see what modules it targets).
 */
static int add_module_usage(struct module *a, struct module *b)
{
	struct module_use *use;

	pr_debug("Allocating new usage for %s.\n", a->name);
	use = kmalloc(sizeof(*use), GFP_ATOMIC);
	if (!use)
		return -ENOMEM;

	use->source = a;
	use->target = b;
	list_add(&use->source_list, &b->source_list);
	list_add(&use->target_list, &a->target_list);
	return 0;
}

/* Module a uses b: caller needs module_mutex() */
static int ref_module(struct module *a, struct module *b)
{
	int err;

	if (b == NULL || already_uses(a, b))
		return 0;

	/* If module isn't available, we fail. */
	err = strong_try_module_get(b);
	if (err)
		return err;

	err = add_module_usage(a, b);
	if (err) {
		module_put(b);
		return err;
	}
	return 0;
}

/* Clear the unload stuff of the module. */
static void module_unload_free(struct module *mod)
{
	struct module_use *use, *tmp;

	mutex_lock(&module_mutex);
	list_for_each_entry_safe(use, tmp, &mod->target_list, target_list) {
		struct module *i = use->target;
		pr_debug("%s unusing %s\n", mod->name, i->name);
		module_put(i);
		list_del(&use->source_list);
		list_del(&use->target_list);
		kfree(use);
	}
	mutex_unlock(&module_mutex);
}

#ifdef CONFIG_MODULE_FORCE_UNLOAD
static inline int try_force_unload(unsigned int flags)
{
	int ret = (flags & O_TRUNC);
	if (ret)
		add_taint(TAINT_FORCED_RMMOD, LOCKDEP_NOW_UNRELIABLE);
	return ret;
}
#else
static inline int try_force_unload(unsigned int flags)
{
	return 0;
}
#endif /* CONFIG_MODULE_FORCE_UNLOAD */

/* Try to release refcount of module, 0 means success. */
static int try_release_module_ref(struct module *mod)
{
	int ret;

	/* Try to decrement refcnt which we set at loading */
	ret = atomic_sub_return(MODULE_REF_BASE, &mod->refcnt);
	BUG_ON(ret < 0);
	if (ret)
		/* Someone can put this right now, recover with checking */
		ret = atomic_add_unless(&mod->refcnt, MODULE_REF_BASE, 0);

	return ret;
}

static int try_stop_module(struct module *mod, int flags, int *forced)
{
	/* If it's not unused, quit unless we're forcing. */
	if (try_release_module_ref(mod) != 0) {
		*forced = try_force_unload(flags);
		if (!(*forced))
			return -EWOULDBLOCK;
	}

	/* Mark it as dying. */
	mod->state = MODULE_STATE_GOING;

	return 0;
}

/**
 * module_refcount() - return the refcount or -1 if unloading
 * @mod:	the module we're checking
 *
 * Return:
 *	-1 if the module is in the process of unloading
 *	otherwise the number of references in the kernel to the module
 */
int module_refcount(struct module *mod)
{
	return atomic_read(&mod->refcnt) - MODULE_REF_BASE;
}
EXPORT_SYMBOL(module_refcount);

/* This exists whether we can unload or not */
static void free_module(struct module *mod);

SYSCALL_DEFINE2(delete_module, const char __user *, name_user,
		unsigned int, flags)
{
	struct module *mod;
	char name[MODULE_NAME_LEN];
	char buf[MODULE_FLAGS_BUF_SIZE];
	int ret, forced = 0;

	if (!capable(CAP_SYS_MODULE) || modules_disabled)
		return -EPERM;

	if (strncpy_from_user(name, name_user, MODULE_NAME_LEN-1) < 0)
		return -EFAULT;
	name[MODULE_NAME_LEN-1] = '\0';

	audit_log_kern_module(name);

	if (mutex_lock_interruptible(&module_mutex) != 0)
		return -EINTR;

	mod = find_module(name);
	if (!mod) {
		ret = -ENOENT;
		goto out;
	}

	if (!list_empty(&mod->source_list)) {
		/* Other modules depend on us: get rid of them first. */
		ret = -EWOULDBLOCK;
		goto out;
	}

	/* Doing init or already dying? */
	if (mod->state != MODULE_STATE_LIVE) {
		/* FIXME: if (force), slam module count damn the torpedoes */
		pr_debug("%s already dying\n", mod->name);
		ret = -EBUSY;
		goto out;
	}

	/* If it has an init func, it must have an exit func to unload */
	if (mod->init && !mod->exit) {
		forced = try_force_unload(flags);
		if (!forced) {
			/* This module can't be removed */
			ret = -EBUSY;
			goto out;
		}
	}

	ret = try_stop_module(mod, flags, &forced);
	if (ret != 0)
		goto out;

	mutex_unlock(&module_mutex);
	/* Final destruction now no one is using it. */
	if (mod->exit != NULL)
		mod->exit();
	blocking_notifier_call_chain(&module_notify_list,
				     MODULE_STATE_GOING, mod);
	klp_module_going(mod);
	ftrace_release_mod(mod);

	async_synchronize_full();

	/* Store the name and taints of the last unloaded module for diagnostic purposes */
	strscpy(last_unloaded_module.name, mod->name, sizeof(last_unloaded_module.name));
	strscpy(last_unloaded_module.taints, module_flags(mod, buf, false), sizeof(last_unloaded_module.taints));

	free_module(mod);
	/* someone could wait for the module in add_unformed_module() */
	wake_up_all(&module_wq);
	return 0;
out:
	mutex_unlock(&module_mutex);
	return ret;
}

void __symbol_put(const char *symbol)
{
	struct find_symbol_arg fsa = {
		.name	= symbol,
		.gplok	= true,
	};

	preempt_disable();
	BUG_ON(!find_symbol(&fsa));
	module_put(fsa.owner);
	preempt_enable();
}
EXPORT_SYMBOL(__symbol_put);

/* Note this assumes addr is a function, which it currently always is. */
void symbol_put_addr(void *addr)
{
	struct module *modaddr;
	unsigned long a = (unsigned long)dereference_function_descriptor(addr);

	if (core_kernel_text(a))
		return;

	/*
	 * Even though we hold a reference on the module; we still need to
	 * disable preemption in order to safely traverse the data structure.
	 */
	preempt_disable();
	modaddr = __module_text_address(a);
	BUG_ON(!modaddr);
	module_put(modaddr);
	preempt_enable();
}
EXPORT_SYMBOL_GPL(symbol_put_addr);

static ssize_t show_refcnt(struct module_attribute *mattr,
			   struct module_kobject *mk, char *buffer)
{
	return sprintf(buffer, "%i\n", module_refcount(mk->mod));
}

static struct module_attribute modinfo_refcnt =
	__ATTR(refcnt, 0444, show_refcnt, NULL);

void __module_get(struct module *module)
{
	if (module) {
		preempt_disable();
		atomic_inc(&module->refcnt);
		trace_module_get(module, _RET_IP_);
		preempt_enable();
	}
}
EXPORT_SYMBOL(__module_get);

bool try_module_get(struct module *module)
{
	bool ret = true;

	if (module) {
		preempt_disable();
		/* Note: here, we can fail to get a reference */
		if (likely(module_is_live(module) &&
			   atomic_inc_not_zero(&module->refcnt) != 0))
			trace_module_get(module, _RET_IP_);
		else
			ret = false;

		preempt_enable();
	}
	return ret;
}
EXPORT_SYMBOL(try_module_get);

void module_put(struct module *module)
{
	int ret;

	if (module) {
		preempt_disable();
		ret = atomic_dec_if_positive(&module->refcnt);
		WARN_ON(ret < 0);	/* Failed to put refcount */
		trace_module_put(module, _RET_IP_);
		preempt_enable();
	}
}
EXPORT_SYMBOL(module_put);

#else /* !CONFIG_MODULE_UNLOAD */
static inline void module_unload_free(struct module *mod)
{
}

static int ref_module(struct module *a, struct module *b)
{
	return strong_try_module_get(b);
}

static inline int module_unload_init(struct module *mod)
{
	return 0;
}
#endif /* CONFIG_MODULE_UNLOAD */

size_t module_flags_taint(unsigned long taints, char *buf)
{
	size_t l = 0;
	int i;

	for (i = 0; i < TAINT_FLAGS_COUNT; i++) {
		if (taint_flags[i].module && test_bit(i, &taints))
			buf[l++] = taint_flags[i].c_true;
	}

	return l;
}

static ssize_t show_initstate(struct module_attribute *mattr,
			      struct module_kobject *mk, char *buffer)
{
	const char *state = "unknown";

	switch (mk->mod->state) {
	case MODULE_STATE_LIVE:
		state = "live";
		break;
	case MODULE_STATE_COMING:
		state = "coming";
		break;
	case MODULE_STATE_GOING:
		state = "going";
		break;
	default:
		BUG();
	}
	return sprintf(buffer, "%s\n", state);
}

static struct module_attribute modinfo_initstate =
	__ATTR(initstate, 0444, show_initstate, NULL);

static ssize_t store_uevent(struct module_attribute *mattr,
			    struct module_kobject *mk,
			    const char *buffer, size_t count)
{
	int rc;

	rc = kobject_synth_uevent(&mk->kobj, buffer, count);
	return rc ? rc : count;
}

struct module_attribute module_uevent =
	__ATTR(uevent, 0200, NULL, store_uevent);

static ssize_t show_coresize(struct module_attribute *mattr,
			     struct module_kobject *mk, char *buffer)
{
	unsigned int size = mk->mod->mem[MOD_TEXT].size;

	if (!IS_ENABLED(CONFIG_ARCH_WANTS_MODULES_DATA_IN_VMALLOC)) {
		for_class_mod_mem_type(type, core_data)
			size += mk->mod->mem[type].size;
	}
	return sprintf(buffer, "%u\n", size);
}

static struct module_attribute modinfo_coresize =
	__ATTR(coresize, 0444, show_coresize, NULL);

#ifdef CONFIG_ARCH_WANTS_MODULES_DATA_IN_VMALLOC
static ssize_t show_datasize(struct module_attribute *mattr,
			     struct module_kobject *mk, char *buffer)
{
	unsigned int size = 0;

	for_class_mod_mem_type(type, core_data)
		size += mk->mod->mem[type].size;
	return sprintf(buffer, "%u\n", size);
}

static struct module_attribute modinfo_datasize =
	__ATTR(datasize, 0444, show_datasize, NULL);
#endif

static ssize_t show_initsize(struct module_attribute *mattr,
			     struct module_kobject *mk, char *buffer)
{
	unsigned int size = 0;

	for_class_mod_mem_type(type, init)
		size += mk->mod->mem[type].size;
	return sprintf(buffer, "%u\n", size);
}

static struct module_attribute modinfo_initsize =
	__ATTR(initsize, 0444, show_initsize, NULL);

static ssize_t show_taint(struct module_attribute *mattr,
			  struct module_kobject *mk, char *buffer)
{
	size_t l;

	l = module_flags_taint(mk->mod->taints, buffer);
	buffer[l++] = '\n';
	return l;
}

static struct module_attribute modinfo_taint =
	__ATTR(taint, 0444, show_taint, NULL);

struct module_attribute *modinfo_attrs[] = {
	&module_uevent,
	&modinfo_version,
	&modinfo_srcversion,
	&modinfo_initstate,
	&modinfo_coresize,
#ifdef CONFIG_ARCH_WANTS_MODULES_DATA_IN_VMALLOC
	&modinfo_datasize,
#endif
	&modinfo_initsize,
	&modinfo_taint,
#ifdef CONFIG_MODULE_UNLOAD
	&modinfo_refcnt,
#endif
	NULL,
};

size_t modinfo_attrs_count = ARRAY_SIZE(modinfo_attrs);

static const char vermagic[] = VERMAGIC_STRING;

int try_to_force_load(struct module *mod, const char *reason)
{
#ifdef CONFIG_MODULE_FORCE_LOAD
	if (!test_taint(TAINT_FORCED_MODULE))
		pr_warn("%s: %s: kernel tainted.\n", mod->name, reason);
	add_taint_module(mod, TAINT_FORCED_MODULE, LOCKDEP_NOW_UNRELIABLE);
	return 0;
#else
	return -ENOEXEC;
#endif
}

/* Parse tag=value strings from .modinfo section */
char *module_next_tag_pair(char *string, unsigned long *secsize)
{
	/* Skip non-zero chars */
	while (string[0]) {
		string++;
		if ((*secsize)-- <= 1)
			return NULL;
	}

	/* Skip any zero padding. */
	while (!string[0]) {
		string++;
		if ((*secsize)-- <= 1)
			return NULL;
	}
	return string;
}

static char *get_next_modinfo(const struct load_info *info, const char *tag,
			      char *prev)
{
	char *p;
	unsigned int taglen = strlen(tag);
	Elf_Shdr *infosec = &info->sechdrs[info->index.info];
	unsigned long size = infosec->sh_size;

	/*
	 * get_modinfo() calls made before rewrite_section_headers()
	 * must use sh_offset, as sh_addr isn't set!
	 */
	char *modinfo = (char *)info->hdr + infosec->sh_offset;

	if (prev) {
		size -= prev - modinfo;
		modinfo = module_next_tag_pair(prev, &size);
	}

	for (p = modinfo; p; p = module_next_tag_pair(p, &size)) {
		if (strncmp(p, tag, taglen) == 0 && p[taglen] == '=')
			return p + taglen + 1;
	}
	return NULL;
}

static char *get_modinfo(const struct load_info *info, const char *tag)
{
	return get_next_modinfo(info, tag, NULL);
}

static int verify_namespace_is_imported(const struct load_info *info,
					const struct kernel_symbol *sym,
					struct module *mod)
{
	const char *namespace;
	char *imported_namespace;

	namespace = kernel_symbol_namespace(sym);
	if (namespace && namespace[0]) {
		for_each_modinfo_entry(imported_namespace, info, "import_ns") {
			if (strcmp(namespace, imported_namespace) == 0)
				return 0;
		}
#ifdef CONFIG_MODULE_ALLOW_MISSING_NAMESPACE_IMPORTS
		pr_warn(
#else
		pr_err(
#endif
			"%s: module uses symbol (%s) from namespace %s, but does not import it.\n",
			mod->name, kernel_symbol_name(sym), namespace);
#ifndef CONFIG_MODULE_ALLOW_MISSING_NAMESPACE_IMPORTS
		return -EINVAL;
#endif
	}
	return 0;
}

static bool inherit_taint(struct module *mod, struct module *owner, const char *name)
{
	if (!owner || !test_bit(TAINT_PROPRIETARY_MODULE, &owner->taints))
		return true;

	if (mod->using_gplonly_symbols) {
		pr_err("%s: module using GPL-only symbols uses symbols %s from proprietary module %s.\n",
			mod->name, name, owner->name);
		return false;
	}

	if (!test_bit(TAINT_PROPRIETARY_MODULE, &mod->taints)) {
		pr_warn("%s: module uses symbols %s from proprietary module %s, inheriting taint.\n",
			mod->name, name, owner->name);
		set_bit(TAINT_PROPRIETARY_MODULE, &mod->taints);
	}
	return true;
}

/* Resolve a symbol for this module.  I.e. if we find one, record usage. */
static const struct kernel_symbol *resolve_symbol(struct module *mod,
						  const struct load_info *info,
						  const char *name,
						  char ownername[])
{
	struct find_symbol_arg fsa = {
		.name	= name,
		.gplok	= !(mod->taints & (1 << TAINT_PROPRIETARY_MODULE)),
		.warn	= true,
	};
	int err;

	/*
	 * The module_mutex should not be a heavily contended lock;
	 * if we get the occasional sleep here, we'll go an extra iteration
	 * in the wait_event_interruptible(), which is harmless.
	 */
	sched_annotate_sleep();
	mutex_lock(&module_mutex);
	if (!find_symbol(&fsa))
		goto unlock;

	if (fsa.license == GPL_ONLY)
		mod->using_gplonly_symbols = true;

	if (!inherit_taint(mod, fsa.owner, name)) {
		fsa.sym = NULL;
		goto getname;
	}

	if (!check_version(info, name, mod, fsa.crc)) {
		fsa.sym = ERR_PTR(-EINVAL);
		goto getname;
	}

	err = verify_namespace_is_imported(info, fsa.sym, mod);
	if (err) {
		fsa.sym = ERR_PTR(err);
		goto getname;
	}

	err = ref_module(mod, fsa.owner);
	if (err) {
		fsa.sym = ERR_PTR(err);
		goto getname;
	}

getname:
	/* We must make copy under the lock if we failed to get ref. */
	strncpy(ownername, module_name(fsa.owner), MODULE_NAME_LEN);
unlock:
	mutex_unlock(&module_mutex);
	return fsa.sym;
}

static const struct kernel_symbol *
resolve_symbol_wait(struct module *mod,
		    const struct load_info *info,
		    const char *name)
{
	const struct kernel_symbol *ksym;
	char owner[MODULE_NAME_LEN];

	if (wait_event_interruptible_timeout(module_wq,
			!IS_ERR(ksym = resolve_symbol(mod, info, name, owner))
			|| PTR_ERR(ksym) != -EBUSY,
					     30 * HZ) <= 0) {
		pr_warn("%s: gave up waiting for init of module %s.\n",
			mod->name, owner);
	}
	return ksym;
}

void __weak module_memfree(void *module_region)
{
	/*
	 * This memory may be RO, and freeing RO memory in an interrupt is not
	 * supported by vmalloc.
	 */
	WARN_ON(in_interrupt());
	vfree(module_region);
}

void __weak module_arch_cleanup(struct module *mod)
{
}

void __weak module_arch_freeing_init(struct module *mod)
{
}

static bool mod_mem_use_vmalloc(enum mod_mem_type type)
{
	return IS_ENABLED(CONFIG_ARCH_WANTS_MODULES_DATA_IN_VMALLOC) &&
		mod_mem_type_is_core_data(type);
}

static void *module_memory_alloc(unsigned int size, enum mod_mem_type type)
{
	if (mod_mem_use_vmalloc(type))
		return vzalloc(size);
	return module_alloc(size);
}

static void module_memory_free(void *ptr, enum mod_mem_type type)
{
	if (mod_mem_use_vmalloc(type))
		vfree(ptr);
	else
		module_memfree(ptr);
}

static void free_mod_mem(struct module *mod)
{
	for_each_mod_mem_type(type) {
		struct module_memory *mod_mem = &mod->mem[type];

		if (type == MOD_DATA)
			continue;

		/* Free lock-classes; relies on the preceding sync_rcu(). */
		lockdep_free_key_range(mod_mem->base, mod_mem->size);
		if (mod_mem->size)
			module_memory_free(mod_mem->base, type);
	}

	/* MOD_DATA hosts mod, so free it at last */
	lockdep_free_key_range(mod->mem[MOD_DATA].base, mod->mem[MOD_DATA].size);
	module_memory_free(mod->mem[MOD_DATA].base, MOD_DATA);
}

/* Free a module, remove from lists, etc. */
static void free_module(struct module *mod)
{
	trace_module_free(mod);

	mod_sysfs_teardown(mod);

	/*
	 * We leave it in list to prevent duplicate loads, but make sure
	 * that noone uses it while it's being deconstructed.
	 */
	mutex_lock(&module_mutex);
	mod->state = MODULE_STATE_UNFORMED;
	mutex_unlock(&module_mutex);

	/* Arch-specific cleanup. */
	module_arch_cleanup(mod);

	/* Module unload stuff */
	module_unload_free(mod);

	/* Free any allocated parameters. */
	destroy_params(mod->kp, mod->num_kp);

	if (is_livepatch_module(mod))
		free_module_elf(mod);

	/* Now we can delete it from the lists */
	mutex_lock(&module_mutex);
	/* Unlink carefully: kallsyms could be walking list. */
	list_del_rcu(&mod->list);
	mod_tree_remove(mod);
	/* Remove this module from bug list, this uses list_del_rcu */
	module_bug_cleanup(mod);
	/* Wait for RCU-sched synchronizing before releasing mod->list and buglist. */
	synchronize_rcu();
	if (try_add_tainted_module(mod))
		pr_err("%s: adding tainted module to the unloaded tainted modules list failed.\n",
		       mod->name);
	mutex_unlock(&module_mutex);

	/* This may be empty, but that's OK */
	module_arch_freeing_init(mod);
	kfree(mod->args);
	percpu_modfree(mod);

	free_mod_mem(mod);
}

void *__symbol_get(const char *symbol)
{
	struct find_symbol_arg fsa = {
		.name	= symbol,
		.gplok	= true,
		.warn	= true,
	};

	preempt_disable();
	if (!find_symbol(&fsa) || strong_try_module_get(fsa.owner)) {
		preempt_enable();
		return NULL;
	}
	preempt_enable();
	return (void *)kernel_symbol_value(fsa.sym);
}
EXPORT_SYMBOL_GPL(__symbol_get);

/*
 * Ensure that an exported symbol [global namespace] does not already exist
 * in the kernel or in some other module's exported symbol table.
 *
 * You must hold the module_mutex.
 */
static int verify_exported_symbols(struct module *mod)
{
	unsigned int i;
	const struct kernel_symbol *s;
	struct {
		const struct kernel_symbol *sym;
		unsigned int num;
	} arr[] = {
		{ mod->syms, mod->num_syms },
		{ mod->gpl_syms, mod->num_gpl_syms },
	};

	for (i = 0; i < ARRAY_SIZE(arr); i++) {
		for (s = arr[i].sym; s < arr[i].sym + arr[i].num; s++) {
			struct find_symbol_arg fsa = {
				.name	= kernel_symbol_name(s),
				.gplok	= true,
			};
			if (find_symbol(&fsa)) {
				pr_err("%s: exports duplicate symbol %s"
				       " (owned by %s)\n",
				       mod->name, kernel_symbol_name(s),
				       module_name(fsa.owner));
				return -ENOEXEC;
			}
		}
	}
	return 0;
}

static bool ignore_undef_symbol(Elf_Half emachine, const char *name)
{
	/*
	 * On x86, PIC code and Clang non-PIC code may have call foo@PLT. GNU as
	 * before 2.37 produces an unreferenced _GLOBAL_OFFSET_TABLE_ on x86-64.
	 * i386 has a similar problem but may not deserve a fix.
	 *
	 * If we ever have to ignore many symbols, consider refactoring the code to
	 * only warn if referenced by a relocation.
	 */
	if (emachine == EM_386 || emachine == EM_X86_64)
		return !strcmp(name, "_GLOBAL_OFFSET_TABLE_");
	return false;
}

/* Change all symbols so that st_value encodes the pointer directly. */
static int simplify_symbols(struct module *mod, const struct load_info *info)
{
	Elf_Shdr *symsec = &info->sechdrs[info->index.sym];
	Elf_Sym *sym = (void *)symsec->sh_addr;
	unsigned long secbase;
	unsigned int i;
	int ret = 0;
	const struct kernel_symbol *ksym;

	for (i = 1; i < symsec->sh_size / sizeof(Elf_Sym); i++) {
		const char *name = info->strtab + sym[i].st_name;

		switch (sym[i].st_shndx) {
		case SHN_COMMON:
			/* Ignore common symbols */
			if (!strncmp(name, "__gnu_lto", 9))
				break;

			/*
			 * We compiled with -fno-common.  These are not
			 * supposed to happen.
			 */
			pr_debug("Common symbol: %s\n", name);
			pr_warn("%s: please compile with -fno-common\n",
			       mod->name);
			ret = -ENOEXEC;
			break;

		case SHN_ABS:
			/* Don't need to do anything */
			pr_debug("Absolute symbol: 0x%08lx %s\n",
				 (long)sym[i].st_value, name);
			break;

		case SHN_LIVEPATCH:
			/* Livepatch symbols are resolved by livepatch */
			break;

		case SHN_UNDEF:
			ksym = resolve_symbol_wait(mod, info, name);
			/* Ok if resolved.  */
			if (ksym && !IS_ERR(ksym)) {
				sym[i].st_value = kernel_symbol_value(ksym);
				break;
			}

			/* Ok if weak or ignored.  */
			if (!ksym &&
			    (ELF_ST_BIND(sym[i].st_info) == STB_WEAK ||
			     ignore_undef_symbol(info->hdr->e_machine, name)))
				break;

			ret = PTR_ERR(ksym) ?: -ENOENT;
			pr_warn("%s: Unknown symbol %s (err %d)\n",
				mod->name, name, ret);
			break;

		default:
			/* Divert to percpu allocation if a percpu var. */
			if (sym[i].st_shndx == info->index.pcpu)
				secbase = (unsigned long)mod_percpu(mod);
			else
				secbase = info->sechdrs[sym[i].st_shndx].sh_addr;
			sym[i].st_value += secbase;
			break;
		}
	}

	return ret;
}

static int apply_relocations(struct module *mod, const struct load_info *info)
{
	unsigned int i;
	int err = 0;

	/* Now do relocations. */
	for (i = 1; i < info->hdr->e_shnum; i++) {
		unsigned int infosec = info->sechdrs[i].sh_info;

		/* Not a valid relocation section? */
		if (infosec >= info->hdr->e_shnum)
			continue;

		/* Don't bother with non-allocated sections */
		if (!(info->sechdrs[infosec].sh_flags & SHF_ALLOC))
			continue;

		if (info->sechdrs[i].sh_flags & SHF_RELA_LIVEPATCH)
			err = klp_apply_section_relocs(mod, info->sechdrs,
						       info->secstrings,
						       info->strtab,
						       info->index.sym, i,
						       NULL);
		else if (info->sechdrs[i].sh_type == SHT_REL)
			err = apply_relocate(info->sechdrs, info->strtab,
					     info->index.sym, i, mod);
		else if (info->sechdrs[i].sh_type == SHT_RELA)
			err = apply_relocate_add(info->sechdrs, info->strtab,
						 info->index.sym, i, mod);
		if (err < 0)
			break;
	}
	return err;
}

/* Additional bytes needed by arch in front of individual sections */
unsigned int __weak arch_mod_section_prepend(struct module *mod,
					     unsigned int section)
{
	/* default implementation just returns zero */
	return 0;
}

long module_get_offset_and_type(struct module *mod, enum mod_mem_type type,
				Elf_Shdr *sechdr, unsigned int section)
{
	long offset;
	long mask = ((unsigned long)(type) & SH_ENTSIZE_TYPE_MASK) << SH_ENTSIZE_TYPE_SHIFT;

	mod->mem[type].size += arch_mod_section_prepend(mod, section);
	offset = ALIGN(mod->mem[type].size, sechdr->sh_addralign ?: 1);
	mod->mem[type].size = offset + sechdr->sh_size;

	WARN_ON_ONCE(offset & mask);
	return offset | mask;
}

static bool module_init_layout_section(const char *sname)
{
#ifndef CONFIG_MODULE_UNLOAD
	if (module_exit_section(sname))
		return true;
#endif
	return module_init_section(sname);
}

static void __layout_sections(struct module *mod, struct load_info *info, bool is_init)
{
	unsigned int m, i;

	static const unsigned long masks[][2] = {
		/*
		 * NOTE: all executable code must be the first section
		 * in this array; otherwise modify the text_size
		 * finder in the two loops below
		 */
		{ SHF_EXECINSTR | SHF_ALLOC, ARCH_SHF_SMALL },
		{ SHF_ALLOC, SHF_WRITE | ARCH_SHF_SMALL },
		{ SHF_RO_AFTER_INIT | SHF_ALLOC, ARCH_SHF_SMALL },
		{ SHF_WRITE | SHF_ALLOC, ARCH_SHF_SMALL },
		{ ARCH_SHF_SMALL | SHF_ALLOC, 0 }
	};
	static const int core_m_to_mem_type[] = {
		MOD_TEXT,
		MOD_RODATA,
		MOD_RO_AFTER_INIT,
		MOD_DATA,
<<<<<<< HEAD
		MOD_INVALID,	/* This is needed to match the masks array */
=======
		MOD_DATA,
>>>>>>> 64d216d8
	};
	static const int init_m_to_mem_type[] = {
		MOD_INIT_TEXT,
		MOD_INIT_RODATA,
		MOD_INVALID,
		MOD_INIT_DATA,
<<<<<<< HEAD
		MOD_INVALID,	/* This is needed to match the masks array */
=======
		MOD_INIT_DATA,
>>>>>>> 64d216d8
	};

	for (m = 0; m < ARRAY_SIZE(masks); ++m) {
		enum mod_mem_type type = is_init ? init_m_to_mem_type[m] : core_m_to_mem_type[m];

		for (i = 0; i < info->hdr->e_shnum; ++i) {
			Elf_Shdr *s = &info->sechdrs[i];
			const char *sname = info->secstrings + s->sh_name;

			if ((s->sh_flags & masks[m][0]) != masks[m][0]
			    || (s->sh_flags & masks[m][1])
			    || s->sh_entsize != ~0UL
			    || is_init != module_init_layout_section(sname))
				continue;

			if (WARN_ON_ONCE(type == MOD_INVALID))
				continue;

			s->sh_entsize = module_get_offset_and_type(mod, type, s, i);
			pr_debug("\t%s\n", sname);
		}
	}
}

/*
 * Lay out the SHF_ALLOC sections in a way not dissimilar to how ld
 * might -- code, read-only data, read-write data, small data.  Tally
 * sizes, and place the offsets into sh_entsize fields: high bit means it
 * belongs in init.
 */
static void layout_sections(struct module *mod, struct load_info *info)
{
	unsigned int i;

	for (i = 0; i < info->hdr->e_shnum; i++)
		info->sechdrs[i].sh_entsize = ~0UL;

	pr_debug("Core section allocation order for %s:\n", mod->name);
	__layout_sections(mod, info, false);

	pr_debug("Init section allocation order for %s:\n", mod->name);
	__layout_sections(mod, info, true);
}

static void module_license_taint_check(struct module *mod, const char *license)
{
	if (!license)
		license = "unspecified";

	if (!license_is_gpl_compatible(license)) {
		if (!test_taint(TAINT_PROPRIETARY_MODULE))
			pr_warn("%s: module license '%s' taints kernel.\n",
				mod->name, license);
		add_taint_module(mod, TAINT_PROPRIETARY_MODULE,
				 LOCKDEP_NOW_UNRELIABLE);
	}
}

static void setup_modinfo(struct module *mod, struct load_info *info)
{
	struct module_attribute *attr;
	int i;

	for (i = 0; (attr = modinfo_attrs[i]); i++) {
		if (attr->setup)
			attr->setup(mod, get_modinfo(info, attr->attr.name));
	}
}

static void free_modinfo(struct module *mod)
{
	struct module_attribute *attr;
	int i;

	for (i = 0; (attr = modinfo_attrs[i]); i++) {
		if (attr->free)
			attr->free(mod);
	}
}

void * __weak module_alloc(unsigned long size)
{
	return __vmalloc_node_range(size, 1, VMALLOC_START, VMALLOC_END,
			GFP_KERNEL, PAGE_KERNEL_EXEC, VM_FLUSH_RESET_PERMS,
			NUMA_NO_NODE, __builtin_return_address(0));
}

bool __weak module_init_section(const char *name)
{
	return strstarts(name, ".init");
}

bool __weak module_exit_section(const char *name)
{
	return strstarts(name, ".exit");
}

static int validate_section_offset(struct load_info *info, Elf_Shdr *shdr)
{
#if defined(CONFIG_64BIT)
	unsigned long long secend;
#else
	unsigned long secend;
#endif

	/*
	 * Check for both overflow and offset/size being
	 * too large.
	 */
	secend = shdr->sh_offset + shdr->sh_size;
	if (secend < shdr->sh_offset || secend > info->len)
		return -ENOEXEC;

	return 0;
}

/*
 * Check userspace passed ELF module against our expectations, and cache
 * useful variables for further processing as we go.
 *
 * This does basic validity checks against section offsets and sizes, the
 * section name string table, and the indices used for it (sh_name).
 *
 * As a last step, since we're already checking the ELF sections we cache
 * useful variables which will be used later for our convenience:
 *
 * 	o pointers to section headers
 * 	o cache the modinfo symbol section
 * 	o cache the string symbol section
 * 	o cache the module section
 *
 * As a last step we set info->mod to the temporary copy of the module in
 * info->hdr. The final one will be allocated in move_module(). Any
 * modifications we make to our copy of the module will be carried over
 * to the final minted module.
 */
static int elf_validity_cache_copy(struct load_info *info, int flags)
{
	unsigned int i;
	Elf_Shdr *shdr, *strhdr;
	int err;
	unsigned int num_mod_secs = 0, mod_idx;
	unsigned int num_info_secs = 0, info_idx;
	unsigned int num_sym_secs = 0, sym_idx;

	if (info->len < sizeof(*(info->hdr))) {
		pr_err("Invalid ELF header len %lu\n", info->len);
		goto no_exec;
	}

	if (memcmp(info->hdr->e_ident, ELFMAG, SELFMAG) != 0) {
		pr_err("Invalid ELF header magic: != %s\n", ELFMAG);
		goto no_exec;
	}
	if (info->hdr->e_type != ET_REL) {
		pr_err("Invalid ELF header type: %u != %u\n",
		       info->hdr->e_type, ET_REL);
		goto no_exec;
	}
	if (!elf_check_arch(info->hdr)) {
		pr_err("Invalid architecture in ELF header: %u\n",
		       info->hdr->e_machine);
		goto no_exec;
	}
	if (!module_elf_check_arch(info->hdr)) {
		pr_err("Invalid module architecture in ELF header: %u\n",
		       info->hdr->e_machine);
		goto no_exec;
	}
	if (info->hdr->e_shentsize != sizeof(Elf_Shdr)) {
		pr_err("Invalid ELF section header size\n");
		goto no_exec;
	}

	/*
	 * e_shnum is 16 bits, and sizeof(Elf_Shdr) is
	 * known and small. So e_shnum * sizeof(Elf_Shdr)
	 * will not overflow unsigned long on any platform.
	 */
	if (info->hdr->e_shoff >= info->len
	    || (info->hdr->e_shnum * sizeof(Elf_Shdr) >
		info->len - info->hdr->e_shoff)) {
		pr_err("Invalid ELF section header overflow\n");
		goto no_exec;
	}

	info->sechdrs = (void *)info->hdr + info->hdr->e_shoff;

	/*
	 * Verify if the section name table index is valid.
	 */
	if (info->hdr->e_shstrndx == SHN_UNDEF
	    || info->hdr->e_shstrndx >= info->hdr->e_shnum) {
		pr_err("Invalid ELF section name index: %d || e_shstrndx (%d) >= e_shnum (%d)\n",
		       info->hdr->e_shstrndx, info->hdr->e_shstrndx,
		       info->hdr->e_shnum);
		goto no_exec;
	}

	strhdr = &info->sechdrs[info->hdr->e_shstrndx];
	err = validate_section_offset(info, strhdr);
	if (err < 0) {
		pr_err("Invalid ELF section hdr(type %u)\n", strhdr->sh_type);
		return err;
	}

	/*
	 * The section name table must be NUL-terminated, as required
	 * by the spec. This makes strcmp and pr_* calls that access
	 * strings in the section safe.
	 */
	info->secstrings = (void *)info->hdr + strhdr->sh_offset;
	if (strhdr->sh_size == 0) {
		pr_err("empty section name table\n");
		goto no_exec;
	}
	if (info->secstrings[strhdr->sh_size - 1] != '\0') {
		pr_err("ELF Spec violation: section name table isn't null terminated\n");
		goto no_exec;
	}

	/*
	 * The code assumes that section 0 has a length of zero and
	 * an addr of zero, so check for it.
	 */
	if (info->sechdrs[0].sh_type != SHT_NULL
	    || info->sechdrs[0].sh_size != 0
	    || info->sechdrs[0].sh_addr != 0) {
		pr_err("ELF Spec violation: section 0 type(%d)!=SH_NULL or non-zero len or addr\n",
		       info->sechdrs[0].sh_type);
		goto no_exec;
	}

	for (i = 1; i < info->hdr->e_shnum; i++) {
		shdr = &info->sechdrs[i];
		switch (shdr->sh_type) {
		case SHT_NULL:
		case SHT_NOBITS:
			continue;
		case SHT_SYMTAB:
			if (shdr->sh_link == SHN_UNDEF
			    || shdr->sh_link >= info->hdr->e_shnum) {
				pr_err("Invalid ELF sh_link!=SHN_UNDEF(%d) or (sh_link(%d) >= hdr->e_shnum(%d)\n",
				       shdr->sh_link, shdr->sh_link,
				       info->hdr->e_shnum);
				goto no_exec;
			}
			num_sym_secs++;
			sym_idx = i;
			fallthrough;
		default:
			err = validate_section_offset(info, shdr);
			if (err < 0) {
				pr_err("Invalid ELF section in module (section %u type %u)\n",
					i, shdr->sh_type);
				return err;
			}
			if (strcmp(info->secstrings + shdr->sh_name,
				   ".gnu.linkonce.this_module") == 0) {
				num_mod_secs++;
				mod_idx = i;
			} else if (strcmp(info->secstrings + shdr->sh_name,
				   ".modinfo") == 0) {
				num_info_secs++;
				info_idx = i;
			}

			if (shdr->sh_flags & SHF_ALLOC) {
				if (shdr->sh_name >= strhdr->sh_size) {
					pr_err("Invalid ELF section name in module (section %u type %u)\n",
					       i, shdr->sh_type);
					return -ENOEXEC;
				}
			}
			break;
		}
	}

	if (num_info_secs > 1) {
		pr_err("Only one .modinfo section must exist.\n");
		goto no_exec;
	} else if (num_info_secs == 1) {
		/* Try to find a name early so we can log errors with a module name */
		info->index.info = info_idx;
		info->name = get_modinfo(info, "name");
	}

	if (num_sym_secs != 1) {
		pr_warn("%s: module has no symbols (stripped?)\n",
			info->name ?: "(missing .modinfo section or name field)");
		goto no_exec;
	}

	/* Sets internal symbols and strings. */
	info->index.sym = sym_idx;
	shdr = &info->sechdrs[sym_idx];
	info->index.str = shdr->sh_link;
	info->strtab = (char *)info->hdr + info->sechdrs[info->index.str].sh_offset;

	/*
	 * The ".gnu.linkonce.this_module" ELF section is special. It is
	 * what modpost uses to refer to __this_module and let's use rely
	 * on THIS_MODULE to point to &__this_module properly. The kernel's
	 * modpost declares it on each modules's *.mod.c file. If the struct
	 * module of the kernel changes a full kernel rebuild is required.
	 *
	 * We have a few expectaions for this special section, the following
	 * code validates all this for us:
	 *
	 *   o Only one section must exist
	 *   o We expect the kernel to always have to allocate it: SHF_ALLOC
	 *   o The section size must match the kernel's run time's struct module
	 *     size
	 */
	if (num_mod_secs != 1) {
		pr_err("module %s: Only one .gnu.linkonce.this_module section must exist.\n",
		       info->name ?: "(missing .modinfo section or name field)");
		goto no_exec;
	}

	shdr = &info->sechdrs[mod_idx];

	/*
	 * This is already implied on the switch above, however let's be
	 * pedantic about it.
	 */
	if (shdr->sh_type == SHT_NOBITS) {
		pr_err("module %s: .gnu.linkonce.this_module section must have a size set\n",
		       info->name ?: "(missing .modinfo section or name field)");
		goto no_exec;
	}

	if (!(shdr->sh_flags & SHF_ALLOC)) {
		pr_err("module %s: .gnu.linkonce.this_module must occupy memory during process execution\n",
		       info->name ?: "(missing .modinfo section or name field)");
		goto no_exec;
	}

	if (shdr->sh_size != sizeof(struct module)) {
		pr_err("module %s: .gnu.linkonce.this_module section size must match the kernel's built struct module size at run time\n",
		       info->name ?: "(missing .modinfo section or name field)");
		goto no_exec;
	}

	info->index.mod = mod_idx;

	/* This is temporary: point mod into copy of data. */
	info->mod = (void *)info->hdr + shdr->sh_offset;

	/*
	 * If we didn't load the .modinfo 'name' field earlier, fall back to
	 * on-disk struct mod 'name' field.
	 */
	if (!info->name)
		info->name = info->mod->name;

	if (flags & MODULE_INIT_IGNORE_MODVERSIONS)
		info->index.vers = 0; /* Pretend no __versions section! */
	else
		info->index.vers = find_sec(info, "__versions");

	info->index.pcpu = find_pcpusec(info);

	return 0;

no_exec:
	return -ENOEXEC;
}

#define COPY_CHUNK_SIZE (16*PAGE_SIZE)

static int copy_chunked_from_user(void *dst, const void __user *usrc, unsigned long len)
{
	do {
		unsigned long n = min(len, COPY_CHUNK_SIZE);

		if (copy_from_user(dst, usrc, n) != 0)
			return -EFAULT;
		cond_resched();
		dst += n;
		usrc += n;
		len -= n;
	} while (len);
	return 0;
}

static int check_modinfo_livepatch(struct module *mod, struct load_info *info)
{
	if (!get_modinfo(info, "livepatch"))
		/* Nothing more to do */
		return 0;

	if (set_livepatch_module(mod))
		return 0;

	pr_err("%s: module is marked as livepatch module, but livepatch support is disabled",
	       mod->name);
	return -ENOEXEC;
}

static void check_modinfo_retpoline(struct module *mod, struct load_info *info)
{
	if (retpoline_module_ok(get_modinfo(info, "retpoline")))
		return;

	pr_warn("%s: loading module not compiled with retpoline compiler.\n",
		mod->name);
}

/* Sets info->hdr and info->len. */
static int copy_module_from_user(const void __user *umod, unsigned long len,
				  struct load_info *info)
{
	int err;

	info->len = len;
	if (info->len < sizeof(*(info->hdr)))
		return -ENOEXEC;

	err = security_kernel_load_data(LOADING_MODULE, true);
	if (err)
		return err;

	/* Suck in entire file: we'll want most of it. */
	info->hdr = __vmalloc(info->len, GFP_KERNEL | __GFP_NOWARN);
	if (!info->hdr)
		return -ENOMEM;

	if (copy_chunked_from_user(info->hdr, umod, info->len) != 0) {
		err = -EFAULT;
		goto out;
	}

	err = security_kernel_post_load_data((char *)info->hdr, info->len,
					     LOADING_MODULE, "init_module");
out:
	if (err)
		vfree(info->hdr);

	return err;
}

static void free_copy(struct load_info *info, int flags)
{
	if (flags & MODULE_INIT_COMPRESSED_FILE)
		module_decompress_cleanup(info);
	else
		vfree(info->hdr);
}

static int rewrite_section_headers(struct load_info *info, int flags)
{
	unsigned int i;

	/* This should always be true, but let's be sure. */
	info->sechdrs[0].sh_addr = 0;

	for (i = 1; i < info->hdr->e_shnum; i++) {
		Elf_Shdr *shdr = &info->sechdrs[i];

		/*
		 * Mark all sections sh_addr with their address in the
		 * temporary image.
		 */
		shdr->sh_addr = (size_t)info->hdr + shdr->sh_offset;

	}

	/* Track but don't keep modinfo and version sections. */
	info->sechdrs[info->index.vers].sh_flags &= ~(unsigned long)SHF_ALLOC;
	info->sechdrs[info->index.info].sh_flags &= ~(unsigned long)SHF_ALLOC;

	return 0;
}

/*
 * These calls taint the kernel depending certain module circumstances */
static void module_augment_kernel_taints(struct module *mod, struct load_info *info)
{
	int prev_taint = test_taint(TAINT_PROPRIETARY_MODULE);

	if (!get_modinfo(info, "intree")) {
		if (!test_taint(TAINT_OOT_MODULE))
			pr_warn("%s: loading out-of-tree module taints kernel.\n",
				mod->name);
		add_taint_module(mod, TAINT_OOT_MODULE, LOCKDEP_STILL_OK);
	}

	check_modinfo_retpoline(mod, info);

	if (get_modinfo(info, "staging")) {
		add_taint_module(mod, TAINT_CRAP, LOCKDEP_STILL_OK);
		pr_warn("%s: module is from the staging directory, the quality "
			"is unknown, you have been warned.\n", mod->name);
	}

	if (is_livepatch_module(mod)) {
		add_taint_module(mod, TAINT_LIVEPATCH, LOCKDEP_STILL_OK);
		pr_notice_once("%s: tainting kernel with TAINT_LIVEPATCH\n",
				mod->name);
	}

	module_license_taint_check(mod, get_modinfo(info, "license"));

	if (get_modinfo(info, "test")) {
		if (!test_taint(TAINT_TEST))
			pr_warn("%s: loading test module taints kernel.\n",
				mod->name);
		add_taint_module(mod, TAINT_TEST, LOCKDEP_STILL_OK);
	}
#ifdef CONFIG_MODULE_SIG
	mod->sig_ok = info->sig_ok;
	if (!mod->sig_ok) {
		pr_notice_once("%s: module verification failed: signature "
			       "and/or required key missing - tainting "
			       "kernel\n", mod->name);
		add_taint_module(mod, TAINT_UNSIGNED_MODULE, LOCKDEP_STILL_OK);
	}
#endif

	/*
	 * ndiswrapper is under GPL by itself, but loads proprietary modules.
	 * Don't use add_taint_module(), as it would prevent ndiswrapper from
	 * using GPL-only symbols it needs.
	 */
	if (strcmp(mod->name, "ndiswrapper") == 0)
		add_taint(TAINT_PROPRIETARY_MODULE, LOCKDEP_NOW_UNRELIABLE);

	/* driverloader was caught wrongly pretending to be under GPL */
	if (strcmp(mod->name, "driverloader") == 0)
		add_taint_module(mod, TAINT_PROPRIETARY_MODULE,
				 LOCKDEP_NOW_UNRELIABLE);

	/* lve claims to be GPL but upstream won't provide source */
	if (strcmp(mod->name, "lve") == 0)
		add_taint_module(mod, TAINT_PROPRIETARY_MODULE,
				 LOCKDEP_NOW_UNRELIABLE);

	if (!prev_taint && test_taint(TAINT_PROPRIETARY_MODULE))
		pr_warn("%s: module license taints kernel.\n", mod->name);

}

static int check_modinfo(struct module *mod, struct load_info *info, int flags)
{
	const char *modmagic = get_modinfo(info, "vermagic");
	int err;

	if (flags & MODULE_INIT_IGNORE_VERMAGIC)
		modmagic = NULL;

	/* This is allowed: modprobe --force will invalidate it. */
	if (!modmagic) {
		err = try_to_force_load(mod, "bad vermagic");
		if (err)
			return err;
	} else if (!same_magic(modmagic, vermagic, info->index.vers)) {
		pr_err("%s: version magic '%s' should be '%s'\n",
		       info->name, modmagic, vermagic);
		return -ENOEXEC;
	}

	err = check_modinfo_livepatch(mod, info);
	if (err)
		return err;

	return 0;
}

static int find_module_sections(struct module *mod, struct load_info *info)
{
	mod->kp = section_objs(info, "__param",
			       sizeof(*mod->kp), &mod->num_kp);
	mod->syms = section_objs(info, "__ksymtab",
				 sizeof(*mod->syms), &mod->num_syms);
	mod->crcs = section_addr(info, "__kcrctab");
	mod->gpl_syms = section_objs(info, "__ksymtab_gpl",
				     sizeof(*mod->gpl_syms),
				     &mod->num_gpl_syms);
	mod->gpl_crcs = section_addr(info, "__kcrctab_gpl");

#ifdef CONFIG_CONSTRUCTORS
	mod->ctors = section_objs(info, ".ctors",
				  sizeof(*mod->ctors), &mod->num_ctors);
	if (!mod->ctors)
		mod->ctors = section_objs(info, ".init_array",
				sizeof(*mod->ctors), &mod->num_ctors);
	else if (find_sec(info, ".init_array")) {
		/*
		 * This shouldn't happen with same compiler and binutils
		 * building all parts of the module.
		 */
		pr_warn("%s: has both .ctors and .init_array.\n",
		       mod->name);
		return -EINVAL;
	}
#endif

	mod->noinstr_text_start = section_objs(info, ".noinstr.text", 1,
						&mod->noinstr_text_size);

#ifdef CONFIG_TRACEPOINTS
	mod->tracepoints_ptrs = section_objs(info, "__tracepoints_ptrs",
					     sizeof(*mod->tracepoints_ptrs),
					     &mod->num_tracepoints);
#endif
#ifdef CONFIG_TREE_SRCU
	mod->srcu_struct_ptrs = section_objs(info, "___srcu_struct_ptrs",
					     sizeof(*mod->srcu_struct_ptrs),
					     &mod->num_srcu_structs);
#endif
#ifdef CONFIG_BPF_EVENTS
	mod->bpf_raw_events = section_objs(info, "__bpf_raw_tp_map",
					   sizeof(*mod->bpf_raw_events),
					   &mod->num_bpf_raw_events);
#endif
#ifdef CONFIG_DEBUG_INFO_BTF_MODULES
	mod->btf_data = any_section_objs(info, ".BTF", 1, &mod->btf_data_size);
#endif
#ifdef CONFIG_JUMP_LABEL
	mod->jump_entries = section_objs(info, "__jump_table",
					sizeof(*mod->jump_entries),
					&mod->num_jump_entries);
#endif
#ifdef CONFIG_EVENT_TRACING
	mod->trace_events = section_objs(info, "_ftrace_events",
					 sizeof(*mod->trace_events),
					 &mod->num_trace_events);
	mod->trace_evals = section_objs(info, "_ftrace_eval_map",
					sizeof(*mod->trace_evals),
					&mod->num_trace_evals);
#endif
#ifdef CONFIG_TRACING
	mod->trace_bprintk_fmt_start = section_objs(info, "__trace_printk_fmt",
					 sizeof(*mod->trace_bprintk_fmt_start),
					 &mod->num_trace_bprintk_fmt);
#endif
#ifdef CONFIG_FTRACE_MCOUNT_RECORD
	/* sechdrs[0].sh_size is always zero */
	mod->ftrace_callsites = section_objs(info, FTRACE_CALLSITE_SECTION,
					     sizeof(*mod->ftrace_callsites),
					     &mod->num_ftrace_callsites);
#endif
#ifdef CONFIG_FUNCTION_ERROR_INJECTION
	mod->ei_funcs = section_objs(info, "_error_injection_whitelist",
					    sizeof(*mod->ei_funcs),
					    &mod->num_ei_funcs);
#endif
#ifdef CONFIG_KPROBES
	mod->kprobes_text_start = section_objs(info, ".kprobes.text", 1,
						&mod->kprobes_text_size);
	mod->kprobe_blacklist = section_objs(info, "_kprobe_blacklist",
						sizeof(unsigned long),
						&mod->num_kprobe_blacklist);
#endif
#ifdef CONFIG_PRINTK_INDEX
	mod->printk_index_start = section_objs(info, ".printk_index",
					       sizeof(*mod->printk_index_start),
					       &mod->printk_index_size);
#endif
#ifdef CONFIG_HAVE_STATIC_CALL_INLINE
	mod->static_call_sites = section_objs(info, ".static_call_sites",
					      sizeof(*mod->static_call_sites),
					      &mod->num_static_call_sites);
#endif
#if IS_ENABLED(CONFIG_KUNIT)
	mod->kunit_suites = section_objs(info, ".kunit_test_suites",
					      sizeof(*mod->kunit_suites),
					      &mod->num_kunit_suites);
#endif

	mod->extable = section_objs(info, "__ex_table",
				    sizeof(*mod->extable), &mod->num_exentries);

	if (section_addr(info, "__obsparm"))
		pr_warn("%s: Ignoring obsolete parameters\n", mod->name);

#ifdef CONFIG_DYNAMIC_DEBUG_CORE
	mod->dyndbg_info.descs = section_objs(info, "__dyndbg",
					      sizeof(*mod->dyndbg_info.descs),
					      &mod->dyndbg_info.num_descs);
	mod->dyndbg_info.classes = section_objs(info, "__dyndbg_classes",
						sizeof(*mod->dyndbg_info.classes),
						&mod->dyndbg_info.num_classes);
#endif

	return 0;
}

static int move_module(struct module *mod, struct load_info *info)
{
	int i;
	void *ptr;
	enum mod_mem_type t = 0;
	int ret = -ENOMEM;

	for_each_mod_mem_type(type) {
		if (!mod->mem[type].size) {
			mod->mem[type].base = NULL;
			continue;
		}
		mod->mem[type].size = PAGE_ALIGN(mod->mem[type].size);
		ptr = module_memory_alloc(mod->mem[type].size, type);
		/*
                 * The pointer to these blocks of memory are stored on the module
                 * structure and we keep that around so long as the module is
                 * around. We only free that memory when we unload the module.
                 * Just mark them as not being a leak then. The .init* ELF
                 * sections *do* get freed after boot so we *could* treat them
                 * slightly differently with kmemleak_ignore() and only grey
                 * them out as they work as typical memory allocations which
                 * *do* eventually get freed, but let's just keep things simple
                 * and avoid *any* false positives.
		 */
		kmemleak_not_leak(ptr);
		if (!ptr) {
			t = type;
			goto out_enomem;
		}
		memset(ptr, 0, mod->mem[type].size);
		mod->mem[type].base = ptr;
	}

	/* Transfer each section which specifies SHF_ALLOC */
	pr_debug("Final section addresses for %s:\n", mod->name);
	for (i = 0; i < info->hdr->e_shnum; i++) {
		void *dest;
		Elf_Shdr *shdr = &info->sechdrs[i];
		enum mod_mem_type type = shdr->sh_entsize >> SH_ENTSIZE_TYPE_SHIFT;

		if (!(shdr->sh_flags & SHF_ALLOC))
			continue;

		dest = mod->mem[type].base + (shdr->sh_entsize & SH_ENTSIZE_OFFSET_MASK);

		if (shdr->sh_type != SHT_NOBITS) {
			/*
			 * Our ELF checker already validated this, but let's
			 * be pedantic and make the goal clearer. We actually
			 * end up copying over all modifications made to the
			 * userspace copy of the entire struct module.
			 */
			if (i == info->index.mod &&
			   (WARN_ON_ONCE(shdr->sh_size != sizeof(struct module)))) {
				ret = -ENOEXEC;
				goto out_enomem;
			}
			memcpy(dest, (void *)shdr->sh_addr, shdr->sh_size);
		}
		/*
		 * Update the userspace copy's ELF section address to point to
		 * our newly allocated memory as a pure convenience so that
		 * users of info can keep taking advantage and using the newly
		 * minted official memory area.
		 */
		shdr->sh_addr = (unsigned long)dest;
		pr_debug("\t0x%lx 0x%.8lx %s\n", (long)shdr->sh_addr,
			 (long)shdr->sh_size, info->secstrings + shdr->sh_name);
	}

	return 0;
out_enomem:
	for (t--; t >= 0; t--)
		module_memory_free(mod->mem[t].base, t);
	return ret;
}

static int check_export_symbol_versions(struct module *mod)
{
#ifdef CONFIG_MODVERSIONS
	if ((mod->num_syms && !mod->crcs) ||
	    (mod->num_gpl_syms && !mod->gpl_crcs)) {
		return try_to_force_load(mod,
					 "no versions for exported symbols");
	}
#endif
	return 0;
}

static void flush_module_icache(const struct module *mod)
{
	/*
	 * Flush the instruction cache, since we've played with text.
	 * Do it before processing of module parameters, so the module
	 * can provide parameter accessor functions of its own.
	 */
	for_each_mod_mem_type(type) {
		const struct module_memory *mod_mem = &mod->mem[type];

		if (mod_mem->size) {
			flush_icache_range((unsigned long)mod_mem->base,
					   (unsigned long)mod_mem->base + mod_mem->size);
		}
	}
}

bool __weak module_elf_check_arch(Elf_Ehdr *hdr)
{
	return true;
}

int __weak module_frob_arch_sections(Elf_Ehdr *hdr,
				     Elf_Shdr *sechdrs,
				     char *secstrings,
				     struct module *mod)
{
	return 0;
}

/* module_blacklist is a comma-separated list of module names */
static char *module_blacklist;
static bool blacklisted(const char *module_name)
{
	const char *p;
	size_t len;

	if (!module_blacklist)
		return false;

	for (p = module_blacklist; *p; p += len) {
		len = strcspn(p, ",");
		if (strlen(module_name) == len && !memcmp(module_name, p, len))
			return true;
		if (p[len] == ',')
			len++;
	}
	return false;
}
core_param(module_blacklist, module_blacklist, charp, 0400);

static struct module *layout_and_allocate(struct load_info *info, int flags)
{
	struct module *mod;
	unsigned int ndx;
	int err;

	/* Allow arches to frob section contents and sizes.  */
	err = module_frob_arch_sections(info->hdr, info->sechdrs,
					info->secstrings, info->mod);
	if (err < 0)
		return ERR_PTR(err);

	err = module_enforce_rwx_sections(info->hdr, info->sechdrs,
					  info->secstrings, info->mod);
	if (err < 0)
		return ERR_PTR(err);

	/* We will do a special allocation for per-cpu sections later. */
	info->sechdrs[info->index.pcpu].sh_flags &= ~(unsigned long)SHF_ALLOC;

	/*
	 * Mark ro_after_init section with SHF_RO_AFTER_INIT so that
	 * layout_sections() can put it in the right place.
	 * Note: ro_after_init sections also have SHF_{WRITE,ALLOC} set.
	 */
	ndx = find_sec(info, ".data..ro_after_init");
	if (ndx)
		info->sechdrs[ndx].sh_flags |= SHF_RO_AFTER_INIT;
	/*
	 * Mark the __jump_table section as ro_after_init as well: these data
	 * structures are never modified, with the exception of entries that
	 * refer to code in the __init section, which are annotated as such
	 * at module load time.
	 */
	ndx = find_sec(info, "__jump_table");
	if (ndx)
		info->sechdrs[ndx].sh_flags |= SHF_RO_AFTER_INIT;

	/*
	 * Determine total sizes, and put offsets in sh_entsize.  For now
	 * this is done generically; there doesn't appear to be any
	 * special cases for the architectures.
	 */
	layout_sections(info->mod, info);
	layout_symtab(info->mod, info);

	/* Allocate and move to the final place */
	err = move_module(info->mod, info);
	if (err)
		return ERR_PTR(err);

	/* Module has been copied to its final place now: return it. */
	mod = (void *)info->sechdrs[info->index.mod].sh_addr;
	kmemleak_load_module(mod, info);
	return mod;
}

/* mod is no longer valid after this! */
static void module_deallocate(struct module *mod, struct load_info *info)
{
	percpu_modfree(mod);
	module_arch_freeing_init(mod);

	free_mod_mem(mod);
}

int __weak module_finalize(const Elf_Ehdr *hdr,
			   const Elf_Shdr *sechdrs,
			   struct module *me)
{
	return 0;
}

static int post_relocation(struct module *mod, const struct load_info *info)
{
	/* Sort exception table now relocations are done. */
	sort_extable(mod->extable, mod->extable + mod->num_exentries);

	/* Copy relocated percpu area over. */
	percpu_modcopy(mod, (void *)info->sechdrs[info->index.pcpu].sh_addr,
		       info->sechdrs[info->index.pcpu].sh_size);

	/* Setup kallsyms-specific fields. */
	add_kallsyms(mod, info);

	/* Arch-specific module finalizing. */
	return module_finalize(info->hdr, info->sechdrs, mod);
}

/* Call module constructors. */
static void do_mod_ctors(struct module *mod)
{
#ifdef CONFIG_CONSTRUCTORS
	unsigned long i;

	for (i = 0; i < mod->num_ctors; i++)
		mod->ctors[i]();
#endif
}

/* For freeing module_init on success, in case kallsyms traversing */
struct mod_initfree {
	struct llist_node node;
	void *init_text;
	void *init_data;
	void *init_rodata;
};

static void do_free_init(struct work_struct *w)
{
	struct llist_node *pos, *n, *list;
	struct mod_initfree *initfree;

	list = llist_del_all(&init_free_list);

	synchronize_rcu();

	llist_for_each_safe(pos, n, list) {
		initfree = container_of(pos, struct mod_initfree, node);
		module_memfree(initfree->init_text);
		module_memfree(initfree->init_data);
		module_memfree(initfree->init_rodata);
		kfree(initfree);
	}
}

#undef MODULE_PARAM_PREFIX
#define MODULE_PARAM_PREFIX "module."
/* Default value for module->async_probe_requested */
static bool async_probe;
module_param(async_probe, bool, 0644);

/*
 * This is where the real work happens.
 *
 * Keep it uninlined to provide a reliable breakpoint target, e.g. for the gdb
 * helper command 'lx-symbols'.
 */
static noinline int do_init_module(struct module *mod)
{
	int ret = 0;
	struct mod_initfree *freeinit;
#if defined(CONFIG_MODULE_STATS)
	unsigned int text_size = 0, total_size = 0;

	for_each_mod_mem_type(type) {
		const struct module_memory *mod_mem = &mod->mem[type];
		if (mod_mem->size) {
			total_size += mod_mem->size;
			if (type == MOD_TEXT || type == MOD_INIT_TEXT)
				text_size += mod_mem->size;
		}
	}
#endif

	freeinit = kmalloc(sizeof(*freeinit), GFP_KERNEL);
	if (!freeinit) {
		ret = -ENOMEM;
		goto fail;
	}
	freeinit->init_text = mod->mem[MOD_INIT_TEXT].base;
	freeinit->init_data = mod->mem[MOD_INIT_DATA].base;
	freeinit->init_rodata = mod->mem[MOD_INIT_RODATA].base;

	do_mod_ctors(mod);
	/* Start the module */
	if (mod->init != NULL)
		ret = do_one_initcall(mod->init);
	if (ret < 0) {
		goto fail_free_freeinit;
	}
	if (ret > 0) {
		pr_warn("%s: '%s'->init suspiciously returned %d, it should "
			"follow 0/-E convention\n"
			"%s: loading module anyway...\n",
			__func__, mod->name, ret, __func__);
		dump_stack();
	}

	/* Now it's a first class citizen! */
	mod->state = MODULE_STATE_LIVE;
	blocking_notifier_call_chain(&module_notify_list,
				     MODULE_STATE_LIVE, mod);

	/* Delay uevent until module has finished its init routine */
	kobject_uevent(&mod->mkobj.kobj, KOBJ_ADD);

	/*
	 * We need to finish all async code before the module init sequence
	 * is done. This has potential to deadlock if synchronous module
	 * loading is requested from async (which is not allowed!).
	 *
	 * See commit 0fdff3ec6d87 ("async, kmod: warn on synchronous
	 * request_module() from async workers") for more details.
	 */
	if (!mod->async_probe_requested)
		async_synchronize_full();

	ftrace_free_mem(mod, mod->mem[MOD_INIT_TEXT].base,
			mod->mem[MOD_INIT_TEXT].base + mod->mem[MOD_INIT_TEXT].size);
	mutex_lock(&module_mutex);
	/* Drop initial reference. */
	module_put(mod);
	trim_init_extable(mod);
#ifdef CONFIG_KALLSYMS
	/* Switch to core kallsyms now init is done: kallsyms may be walking! */
	rcu_assign_pointer(mod->kallsyms, &mod->core_kallsyms);
#endif
	module_enable_ro(mod, true);
	mod_tree_remove_init(mod);
	module_arch_freeing_init(mod);
	for_class_mod_mem_type(type, init) {
		mod->mem[type].base = NULL;
		mod->mem[type].size = 0;
	}

#ifdef CONFIG_DEBUG_INFO_BTF_MODULES
	/* .BTF is not SHF_ALLOC and will get removed, so sanitize pointer */
	mod->btf_data = NULL;
#endif
	/*
	 * We want to free module_init, but be aware that kallsyms may be
	 * walking this with preempt disabled.  In all the failure paths, we
	 * call synchronize_rcu(), but we don't want to slow down the success
	 * path. module_memfree() cannot be called in an interrupt, so do the
	 * work and call synchronize_rcu() in a work queue.
	 *
	 * Note that module_alloc() on most architectures creates W+X page
	 * mappings which won't be cleaned up until do_free_init() runs.  Any
	 * code such as mark_rodata_ro() which depends on those mappings to
	 * be cleaned up needs to sync with the queued work - ie
	 * rcu_barrier()
	 */
	if (llist_add(&freeinit->node, &init_free_list))
		schedule_work(&init_free_wq);

	mutex_unlock(&module_mutex);
	wake_up_all(&module_wq);

	mod_stat_add_long(text_size, &total_text_size);
	mod_stat_add_long(total_size, &total_mod_size);

	mod_stat_inc(&modcount);

	return 0;

fail_free_freeinit:
	kfree(freeinit);
fail:
	/* Try to protect us from buggy refcounters. */
	mod->state = MODULE_STATE_GOING;
	synchronize_rcu();
	module_put(mod);
	blocking_notifier_call_chain(&module_notify_list,
				     MODULE_STATE_GOING, mod);
	klp_module_going(mod);
	ftrace_release_mod(mod);
	free_module(mod);
	wake_up_all(&module_wq);

	return ret;
}

static int may_init_module(void)
{
	if (!capable(CAP_SYS_MODULE) || modules_disabled)
		return -EPERM;

	return 0;
}

/* Is this module of this name done loading?  No locks held. */
static bool finished_loading(const char *name)
{
	struct module *mod;
	bool ret;

	/*
	 * The module_mutex should not be a heavily contended lock;
	 * if we get the occasional sleep here, we'll go an extra iteration
	 * in the wait_event_interruptible(), which is harmless.
	 */
	sched_annotate_sleep();
	mutex_lock(&module_mutex);
	mod = find_module_all(name, strlen(name), true);
	ret = !mod || mod->state == MODULE_STATE_LIVE
		|| mod->state == MODULE_STATE_GOING;
	mutex_unlock(&module_mutex);

	return ret;
}

/* Must be called with module_mutex held */
static int module_patient_check_exists(const char *name,
				       enum fail_dup_mod_reason reason)
{
	struct module *old;
	int err = 0;

	old = find_module_all(name, strlen(name), true);
	if (old == NULL)
		return 0;

	if (old->state == MODULE_STATE_COMING ||
	    old->state == MODULE_STATE_UNFORMED) {
		/* Wait in case it fails to load. */
		mutex_unlock(&module_mutex);
		err = wait_event_interruptible(module_wq,
				       finished_loading(name));
		mutex_lock(&module_mutex);
		if (err)
			return err;

		/* The module might have gone in the meantime. */
		old = find_module_all(name, strlen(name), true);
	}

	if (try_add_failed_module(name, reason))
		pr_warn("Could not add fail-tracking for module: %s\n", name);

	/*
	 * We are here only when the same module was being loaded. Do
	 * not try to load it again right now. It prevents long delays
	 * caused by serialized module load failures. It might happen
	 * when more devices of the same type trigger load of
	 * a particular module.
	 */
	if (old && old->state == MODULE_STATE_LIVE)
		return -EEXIST;
	return -EBUSY;
}

/*
 * We try to place it in the list now to make sure it's unique before
 * we dedicate too many resources.  In particular, temporary percpu
 * memory exhaustion.
 */
static int add_unformed_module(struct module *mod)
{
	int err;

	mod->state = MODULE_STATE_UNFORMED;

	mutex_lock(&module_mutex);
	err = module_patient_check_exists(mod->name, FAIL_DUP_MOD_LOAD);
	if (err)
		goto out;

	mod_update_bounds(mod);
	list_add_rcu(&mod->list, &modules);
	mod_tree_insert(mod);
	err = 0;

out:
	mutex_unlock(&module_mutex);
	return err;
}

static int complete_formation(struct module *mod, struct load_info *info)
{
	int err;

	mutex_lock(&module_mutex);

	/* Find duplicate symbols (must be called under lock). */
	err = verify_exported_symbols(mod);
	if (err < 0)
		goto out;

	/* These rely on module_mutex for list integrity. */
	module_bug_finalize(info->hdr, info->sechdrs, mod);
	module_cfi_finalize(info->hdr, info->sechdrs, mod);

	module_enable_ro(mod, false);
	module_enable_nx(mod);
	module_enable_x(mod);

	/*
	 * Mark state as coming so strong_try_module_get() ignores us,
	 * but kallsyms etc. can see us.
	 */
	mod->state = MODULE_STATE_COMING;
	mutex_unlock(&module_mutex);

	return 0;

out:
	mutex_unlock(&module_mutex);
	return err;
}

static int prepare_coming_module(struct module *mod)
{
	int err;

	ftrace_module_enable(mod);
	err = klp_module_coming(mod);
	if (err)
		return err;

	err = blocking_notifier_call_chain_robust(&module_notify_list,
			MODULE_STATE_COMING, MODULE_STATE_GOING, mod);
	err = notifier_to_errno(err);
	if (err)
		klp_module_going(mod);

	return err;
}

static int unknown_module_param_cb(char *param, char *val, const char *modname,
				   void *arg)
{
	struct module *mod = arg;
	int ret;

	if (strcmp(param, "async_probe") == 0) {
		if (kstrtobool(val, &mod->async_probe_requested))
			mod->async_probe_requested = true;
		return 0;
	}

	/* Check for magic 'dyndbg' arg */
	ret = ddebug_dyndbg_module_param_cb(param, val, modname);
	if (ret != 0)
		pr_warn("%s: unknown parameter '%s' ignored\n", modname, param);
	return 0;
}

/* Module within temporary copy, this doesn't do any allocation  */
static int early_mod_check(struct load_info *info, int flags)
{
	int err;

	/*
	 * Now that we know we have the correct module name, check
	 * if it's blacklisted.
	 */
	if (blacklisted(info->name)) {
		pr_err("Module %s is blacklisted\n", info->name);
		return -EPERM;
	}

	err = rewrite_section_headers(info, flags);
	if (err)
		return err;

	/* Check module struct version now, before we try to use module. */
	if (!check_modstruct_version(info, info->mod))
		return -ENOEXEC;

	err = check_modinfo(info->mod, info, flags);
	if (err)
		return err;

	mutex_lock(&module_mutex);
	err = module_patient_check_exists(info->mod->name, FAIL_DUP_MOD_BECOMING);
	mutex_unlock(&module_mutex);

	return err;
}

/*
 * Allocate and load the module: note that size of section 0 is always
 * zero, and we rely on this for optional sections.
 */
static int load_module(struct load_info *info, const char __user *uargs,
		       int flags)
{
	struct module *mod;
	bool module_allocated = false;
	long err = 0;
	char *after_dashes;

	/*
	 * Do the signature check (if any) first. All that
	 * the signature check needs is info->len, it does
	 * not need any of the section info. That can be
	 * set up later. This will minimize the chances
	 * of a corrupt module causing problems before
	 * we even get to the signature check.
	 *
	 * The check will also adjust info->len by stripping
	 * off the sig length at the end of the module, making
	 * checks against info->len more correct.
	 */
	err = module_sig_check(info, flags);
	if (err)
		goto free_copy;

	/*
	 * Do basic sanity checks against the ELF header and
	 * sections. Cache useful sections and set the
	 * info->mod to the userspace passed struct module.
	 */
	err = elf_validity_cache_copy(info, flags);
	if (err)
		goto free_copy;

	err = early_mod_check(info, flags);
	if (err)
		goto free_copy;

	/* Figure out module layout, and allocate all the memory. */
	mod = layout_and_allocate(info, flags);
	if (IS_ERR(mod)) {
		err = PTR_ERR(mod);
		goto free_copy;
	}

	module_allocated = true;

	audit_log_kern_module(mod->name);

	/* Reserve our place in the list. */
	err = add_unformed_module(mod);
	if (err)
		goto free_module;

	/*
	 * We are tainting your kernel if your module gets into
	 * the modules linked list somehow.
	 */
	module_augment_kernel_taints(mod, info);

	/* To avoid stressing percpu allocator, do this once we're unique. */
	err = percpu_modalloc(mod, info);
	if (err)
		goto unlink_mod;

	/* Now module is in final location, initialize linked lists, etc. */
	err = module_unload_init(mod);
	if (err)
		goto unlink_mod;

	init_param_lock(mod);

	/*
	 * Now we've got everything in the final locations, we can
	 * find optional sections.
	 */
	err = find_module_sections(mod, info);
	if (err)
		goto free_unload;

	err = check_export_symbol_versions(mod);
	if (err)
		goto free_unload;

	/* Set up MODINFO_ATTR fields */
	setup_modinfo(mod, info);

	/* Fix up syms, so that st_value is a pointer to location. */
	err = simplify_symbols(mod, info);
	if (err < 0)
		goto free_modinfo;

	err = apply_relocations(mod, info);
	if (err < 0)
		goto free_modinfo;

	err = post_relocation(mod, info);
	if (err < 0)
		goto free_modinfo;

	flush_module_icache(mod);

	/* Now copy in args */
	mod->args = strndup_user(uargs, ~0UL >> 1);
	if (IS_ERR(mod->args)) {
		err = PTR_ERR(mod->args);
		goto free_arch_cleanup;
	}

	init_build_id(mod, info);

	/* Ftrace init must be called in the MODULE_STATE_UNFORMED state */
	ftrace_module_init(mod);

	/* Finally it's fully formed, ready to start executing. */
	err = complete_formation(mod, info);
	if (err)
		goto ddebug_cleanup;

	err = prepare_coming_module(mod);
	if (err)
		goto bug_cleanup;

	mod->async_probe_requested = async_probe;

	/* Module is ready to execute: parsing args may do that. */
	after_dashes = parse_args(mod->name, mod->args, mod->kp, mod->num_kp,
				  -32768, 32767, mod,
				  unknown_module_param_cb);
	if (IS_ERR(after_dashes)) {
		err = PTR_ERR(after_dashes);
		goto coming_cleanup;
	} else if (after_dashes) {
		pr_warn("%s: parameters '%s' after `--' ignored\n",
		       mod->name, after_dashes);
	}

	/* Link in to sysfs. */
	err = mod_sysfs_setup(mod, info, mod->kp, mod->num_kp);
	if (err < 0)
		goto coming_cleanup;

	if (is_livepatch_module(mod)) {
		err = copy_module_elf(mod, info);
		if (err < 0)
			goto sysfs_cleanup;
	}

	/* Get rid of temporary copy. */
	free_copy(info, flags);

	/* Done! */
	trace_module_load(mod);

	return do_init_module(mod);

 sysfs_cleanup:
	mod_sysfs_teardown(mod);
 coming_cleanup:
	mod->state = MODULE_STATE_GOING;
	destroy_params(mod->kp, mod->num_kp);
	blocking_notifier_call_chain(&module_notify_list,
				     MODULE_STATE_GOING, mod);
	klp_module_going(mod);
 bug_cleanup:
	mod->state = MODULE_STATE_GOING;
	/* module_bug_cleanup needs module_mutex protection */
	mutex_lock(&module_mutex);
	module_bug_cleanup(mod);
	mutex_unlock(&module_mutex);

 ddebug_cleanup:
	ftrace_release_mod(mod);
	synchronize_rcu();
	kfree(mod->args);
 free_arch_cleanup:
	module_arch_cleanup(mod);
 free_modinfo:
	free_modinfo(mod);
 free_unload:
	module_unload_free(mod);
 unlink_mod:
	mutex_lock(&module_mutex);
	/* Unlink carefully: kallsyms could be walking list. */
	list_del_rcu(&mod->list);
	mod_tree_remove(mod);
	wake_up_all(&module_wq);
	/* Wait for RCU-sched synchronizing before releasing mod->list. */
	synchronize_rcu();
	mutex_unlock(&module_mutex);
 free_module:
	mod_stat_bump_invalid(info, flags);
	/* Free lock-classes; relies on the preceding sync_rcu() */
	for_class_mod_mem_type(type, core_data) {
		lockdep_free_key_range(mod->mem[type].base,
				       mod->mem[type].size);
	}

	module_deallocate(mod, info);
 free_copy:
	/*
	 * The info->len is always set. We distinguish between
	 * failures once the proper module was allocated and
	 * before that.
	 */
	if (!module_allocated)
		mod_stat_bump_becoming(info, flags);
	free_copy(info, flags);
	return err;
}

SYSCALL_DEFINE3(init_module, void __user *, umod,
		unsigned long, len, const char __user *, uargs)
{
	int err;
	struct load_info info = { };

	err = may_init_module();
	if (err)
		return err;

	pr_debug("init_module: umod=%p, len=%lu, uargs=%p\n",
	       umod, len, uargs);

	err = copy_module_from_user(umod, len, &info);
	if (err) {
		mod_stat_inc(&failed_kreads);
		mod_stat_add_long(len, &invalid_kread_bytes);
		return err;
	}

	return load_module(&info, uargs, 0);
}

static int file_init_module(struct file *file, const char __user * uargs, int flags)
{
	struct load_info info = { };
	void *buf = NULL;
	int len;

	len = kernel_read_file(file, 0, &buf, INT_MAX, NULL,
				       READING_MODULE);
	if (len < 0) {
		mod_stat_inc(&failed_kreads);
		mod_stat_add_long(len, &invalid_kread_bytes);
		return len;
	}

	if (flags & MODULE_INIT_COMPRESSED_FILE) {
		int err = module_decompress(&info, buf, len);
		vfree(buf); /* compressed data is no longer needed */
		if (err) {
			mod_stat_inc(&failed_decompress);
			mod_stat_add_long(len, &invalid_decompress_bytes);
			return err;
		}
	} else {
		info.hdr = buf;
		info.len = len;
	}

	return load_module(&info, uargs, flags);
}

<<<<<<< HEAD
/*
 * kernel_read_file() will already deny write access, but module
 * loading wants _exclusive_ access to the file, so we do that
 * here, along with basic sanity checks.
 */
static int prepare_file_for_module_load(struct file *file)
{
	if (!file || !(file->f_mode & FMODE_READ))
		return -EBADF;
	if (!S_ISREG(file_inode(file)->i_mode))
		return -EINVAL;
	return exclusive_deny_write_access(file);
}

SYSCALL_DEFINE3(finit_module, int, fd, const char __user *, uargs, int, flags)
{
	struct fd f;
	int err;

	err = may_init_module();
	if (err)
		return err;

	pr_debug("finit_module: fd=%d, uargs=%p, flags=%i\n", fd, uargs, flags);

	if (flags & ~(MODULE_INIT_IGNORE_MODVERSIONS
		      |MODULE_INIT_IGNORE_VERMAGIC
		      |MODULE_INIT_COMPRESSED_FILE))
		return -EINVAL;

	f = fdget(fd);
	err = prepare_file_for_module_load(f.file);
	if (!err) {
		err = file_init_module(f.file, uargs, flags);
		allow_write_access(f.file);
	}
	fdput(f);
	return err;
}

=======
>>>>>>> 64d216d8
/* Keep in sync with MODULE_FLAGS_BUF_SIZE !!! */
char *module_flags(struct module *mod, char *buf, bool show_state)
{
	int bx = 0;

	BUG_ON(mod->state == MODULE_STATE_UNFORMED);
	if (!mod->taints && !show_state)
		goto out;
	if (mod->taints ||
	    mod->state == MODULE_STATE_GOING ||
	    mod->state == MODULE_STATE_COMING) {
		buf[bx++] = '(';
		bx += module_flags_taint(mod->taints, buf + bx);
		/* Show a - for module-is-being-unloaded */
		if (mod->state == MODULE_STATE_GOING && show_state)
			buf[bx++] = '-';
		/* Show a + for module-is-being-loaded */
		if (mod->state == MODULE_STATE_COMING && show_state)
			buf[bx++] = '+';
		buf[bx++] = ')';
	}
out:
	buf[bx] = '\0';

	return buf;
}

/* Given an address, look for it in the module exception tables. */
const struct exception_table_entry *search_module_extables(unsigned long addr)
{
	const struct exception_table_entry *e = NULL;
	struct module *mod;

	preempt_disable();
	mod = __module_address(addr);
	if (!mod)
		goto out;

	if (!mod->num_exentries)
		goto out;

	e = search_extable(mod->extable,
			   mod->num_exentries,
			   addr);
out:
	preempt_enable();

	/*
	 * Now, if we found one, we are running inside it now, hence
	 * we cannot unload the module, hence no refcnt needed.
	 */
	return e;
}

/**
 * is_module_address() - is this address inside a module?
 * @addr: the address to check.
 *
 * See is_module_text_address() if you simply want to see if the address
 * is code (not data).
 */
bool is_module_address(unsigned long addr)
{
	bool ret;

	preempt_disable();
	ret = __module_address(addr) != NULL;
	preempt_enable();

	return ret;
}

/**
 * __module_address() - get the module which contains an address.
 * @addr: the address.
 *
 * Must be called with preempt disabled or module mutex held so that
 * module doesn't get freed during this.
 */
struct module *__module_address(unsigned long addr)
{
	struct module *mod;

	if (addr >= mod_tree.addr_min && addr <= mod_tree.addr_max)
		goto lookup;

#ifdef CONFIG_ARCH_WANTS_MODULES_DATA_IN_VMALLOC
	if (addr >= mod_tree.data_addr_min && addr <= mod_tree.data_addr_max)
		goto lookup;
#endif

	return NULL;

lookup:
	module_assert_mutex_or_preempt();

	mod = mod_find(addr, &mod_tree);
	if (mod) {
		BUG_ON(!within_module(addr, mod));
		if (mod->state == MODULE_STATE_UNFORMED)
			mod = NULL;
	}
	return mod;
}

/**
 * is_module_text_address() - is this address inside module code?
 * @addr: the address to check.
 *
 * See is_module_address() if you simply want to see if the address is
 * anywhere in a module.  See kernel_text_address() for testing if an
 * address corresponds to kernel or module code.
 */
bool is_module_text_address(unsigned long addr)
{
	bool ret;

	preempt_disable();
	ret = __module_text_address(addr) != NULL;
	preempt_enable();

	return ret;
}

/**
 * __module_text_address() - get the module whose code contains an address.
 * @addr: the address.
 *
 * Must be called with preempt disabled or module mutex held so that
 * module doesn't get freed during this.
 */
struct module *__module_text_address(unsigned long addr)
{
	struct module *mod = __module_address(addr);
	if (mod) {
		/* Make sure it's within the text section. */
		if (!within_module_mem_type(addr, mod, MOD_TEXT) &&
		    !within_module_mem_type(addr, mod, MOD_INIT_TEXT))
			mod = NULL;
	}
	return mod;
}

/* Don't grab lock, we're oopsing. */
void print_modules(void)
{
	struct module *mod;
	char buf[MODULE_FLAGS_BUF_SIZE];

	printk(KERN_DEFAULT "Modules linked in:");
	/* Most callers should already have preempt disabled, but make sure */
	preempt_disable();
	list_for_each_entry_rcu(mod, &modules, list) {
		if (mod->state == MODULE_STATE_UNFORMED)
			continue;
		pr_cont(" %s%s", mod->name, module_flags(mod, buf, true));
	}

	print_unloaded_tainted_modules();
	preempt_enable();
	if (last_unloaded_module.name[0])
		pr_cont(" [last unloaded: %s%s]", last_unloaded_module.name,
			last_unloaded_module.taints);
	pr_cont("\n");
}

#ifdef CONFIG_MODULE_DEBUGFS
struct dentry *mod_debugfs_root;

static int module_debugfs_init(void)
{
	mod_debugfs_root = debugfs_create_dir("modules", NULL);
	return 0;
}
module_init(module_debugfs_init);
#endif<|MERGE_RESOLUTION|>--- conflicted
+++ resolved
@@ -1521,22 +1521,14 @@
 		MOD_RODATA,
 		MOD_RO_AFTER_INIT,
 		MOD_DATA,
-<<<<<<< HEAD
-		MOD_INVALID,	/* This is needed to match the masks array */
-=======
 		MOD_DATA,
->>>>>>> 64d216d8
 	};
 	static const int init_m_to_mem_type[] = {
 		MOD_INIT_TEXT,
 		MOD_INIT_RODATA,
 		MOD_INVALID,
 		MOD_INIT_DATA,
-<<<<<<< HEAD
-		MOD_INVALID,	/* This is needed to match the masks array */
-=======
 		MOD_INIT_DATA,
->>>>>>> 64d216d8
 	};
 
 	for (m = 0; m < ARRAY_SIZE(masks); ++m) {
@@ -3065,13 +3057,25 @@
 	return load_module(&info, uargs, 0);
 }
 
-static int file_init_module(struct file *file, const char __user * uargs, int flags)
+SYSCALL_DEFINE3(finit_module, int, fd, const char __user *, uargs, int, flags)
 {
 	struct load_info info = { };
 	void *buf = NULL;
 	int len;
-
-	len = kernel_read_file(file, 0, &buf, INT_MAX, NULL,
+	int err;
+
+	err = may_init_module();
+	if (err)
+		return err;
+
+	pr_debug("finit_module: fd=%d, uargs=%p, flags=%i\n", fd, uargs, flags);
+
+	if (flags & ~(MODULE_INIT_IGNORE_MODVERSIONS
+		      |MODULE_INIT_IGNORE_VERMAGIC
+		      |MODULE_INIT_COMPRESSED_FILE))
+		return -EINVAL;
+
+	len = kernel_read_file_from_fd(fd, 0, &buf, INT_MAX, NULL,
 				       READING_MODULE);
 	if (len < 0) {
 		mod_stat_inc(&failed_kreads);
@@ -3080,7 +3084,7 @@
 	}
 
 	if (flags & MODULE_INIT_COMPRESSED_FILE) {
-		int err = module_decompress(&info, buf, len);
+		err = module_decompress(&info, buf, len);
 		vfree(buf); /* compressed data is no longer needed */
 		if (err) {
 			mod_stat_inc(&failed_decompress);
@@ -3095,49 +3099,6 @@
 	return load_module(&info, uargs, flags);
 }
 
-<<<<<<< HEAD
-/*
- * kernel_read_file() will already deny write access, but module
- * loading wants _exclusive_ access to the file, so we do that
- * here, along with basic sanity checks.
- */
-static int prepare_file_for_module_load(struct file *file)
-{
-	if (!file || !(file->f_mode & FMODE_READ))
-		return -EBADF;
-	if (!S_ISREG(file_inode(file)->i_mode))
-		return -EINVAL;
-	return exclusive_deny_write_access(file);
-}
-
-SYSCALL_DEFINE3(finit_module, int, fd, const char __user *, uargs, int, flags)
-{
-	struct fd f;
-	int err;
-
-	err = may_init_module();
-	if (err)
-		return err;
-
-	pr_debug("finit_module: fd=%d, uargs=%p, flags=%i\n", fd, uargs, flags);
-
-	if (flags & ~(MODULE_INIT_IGNORE_MODVERSIONS
-		      |MODULE_INIT_IGNORE_VERMAGIC
-		      |MODULE_INIT_COMPRESSED_FILE))
-		return -EINVAL;
-
-	f = fdget(fd);
-	err = prepare_file_for_module_load(f.file);
-	if (!err) {
-		err = file_init_module(f.file, uargs, flags);
-		allow_write_access(f.file);
-	}
-	fdput(f);
-	return err;
-}
-
-=======
->>>>>>> 64d216d8
 /* Keep in sync with MODULE_FLAGS_BUF_SIZE !!! */
 char *module_flags(struct module *mod, char *buf, bool show_state)
 {
