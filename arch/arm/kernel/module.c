// SPDX-License-Identifier: GPL-2.0-only
/*
 *  linux/arch/arm/kernel/module.c
 *
 *  Copyright (C) 2002 Russell King.
 *  Modified for nommu by Hyok S. Choi
 *
 * Module allocation method suggested by Andi Kleen.
 */
#include <linux/module.h>
#include <linux/moduleloader.h>
#include <linux/kernel.h>
#include <linux/mm.h>
#include <linux/elf.h>
#include <linux/vmalloc.h>
#include <linux/fs.h>
#include <linux/string.h>
#include <linux/gfp.h>
#include <linux/execmem.h>

#include <asm/sections.h>
#include <asm/smp_plat.h>
#include <asm/unwind.h>
#include <asm/opcodes.h>

<<<<<<< HEAD
#ifdef CONFIG_XIP_KERNEL
/*
 * The XIP kernel text is mapped in the module area for modules and
 * some other stuff to work without any indirect relocations.
 * MODULES_VADDR is redefined here and not in asm/memory.h to avoid
 * recompiling the whole kernel when CONFIG_XIP_KERNEL is turned on/off.
 */
#undef MODULES_VADDR
#define MODULES_VADDR	(((unsigned long)_exiprom + ~PMD_MASK) & PMD_MASK)
#endif

#ifdef CONFIG_MMU
static struct execmem_params execmem_params __ro_after_init = {
	.ranges = {
		[EXECMEM_DEFAULT] = {
			.start = MODULES_VADDR,
			.end = MODULES_END,
			.alignment = 1,
		},
	},
};

struct execmem_params __init *execmem_arch_params(void)
{
	struct execmem_range *r = &execmem_params.ranges[EXECMEM_DEFAULT];

	r->pgprot = PAGE_KERNEL_EXEC;

	if (IS_ENABLED(CONFIG_ARM_MODULE_PLTS)) {
		r->fallback_start = VMALLOC_START;
		r->fallback_end = VMALLOC_END;
	}

	return &execmem_params;
}
#endif

=======
>>>>>>> 154d9c60
bool module_init_section(const char *name)
{
	return strstarts(name, ".init") ||
		strstarts(name, ".ARM.extab.init") ||
		strstarts(name, ".ARM.exidx.init");
}

bool module_exit_section(const char *name)
{
	return strstarts(name, ".exit") ||
		strstarts(name, ".ARM.extab.exit") ||
		strstarts(name, ".ARM.exidx.exit");
}

#ifdef CONFIG_ARM_HAS_GROUP_RELOCS
/*
 * This implements the partitioning algorithm for group relocations as
 * documented in the ARM AArch32 ELF psABI (IHI 0044).
 *
 * A single PC-relative symbol reference is divided in up to 3 add or subtract
 * operations, where the final one could be incorporated into a load/store
 * instruction with immediate offset. E.g.,
 *
 *   ADD	Rd, PC, #...		or	ADD	Rd, PC, #...
 *   ADD	Rd, Rd, #...			ADD	Rd, Rd, #...
 *   LDR	Rd, [Rd, #...]			ADD	Rd, Rd, #...
 *
 * The latter has a guaranteed range of only 16 MiB (3x8 == 24 bits), so it is
 * of limited use in the kernel. However, the ADD/ADD/LDR combo has a range of
 * -/+ 256 MiB, (2x8 + 12 == 28 bits), which means it has sufficient range for
 * any in-kernel symbol reference (unless module PLTs are being used).
 *
 * The main advantage of this approach over the typical pattern using a literal
 * load is that literal loads may miss in the D-cache, and generally lead to
 * lower cache efficiency for variables that are referenced often from many
 * different places in the code.
 */
static u32 get_group_rem(u32 group, u32 *offset)
{
	u32 val = *offset;
	u32 shift;
	do {
		shift = val ? (31 - __fls(val)) & ~1 : 32;
		*offset = val;
		if (!val)
			break;
		val &= 0xffffff >> shift;
	} while (group--);
	return shift;
}
#endif

int
apply_relocate(Elf32_Shdr *sechdrs, const char *strtab, unsigned int symindex,
	       unsigned int relindex, struct module *module)
{
	Elf32_Shdr *symsec = sechdrs + symindex;
	Elf32_Shdr *relsec = sechdrs + relindex;
	Elf32_Shdr *dstsec = sechdrs + relsec->sh_info;
	Elf32_Rel *rel = (void *)relsec->sh_addr;
	unsigned int i;

	for (i = 0; i < relsec->sh_size / sizeof(Elf32_Rel); i++, rel++) {
		unsigned long loc;
		Elf32_Sym *sym;
		const char *symname;
#ifdef CONFIG_ARM_HAS_GROUP_RELOCS
		u32 shift, group = 1;
#endif
		s32 offset;
		u32 tmp;
#ifdef CONFIG_THUMB2_KERNEL
		u32 upper, lower, sign, j1, j2;
#endif

		offset = ELF32_R_SYM(rel->r_info);
		if (offset < 0 || offset > (symsec->sh_size / sizeof(Elf32_Sym))) {
			pr_err("%s: section %u reloc %u: bad relocation sym offset\n",
				module->name, relindex, i);
			return -ENOEXEC;
		}

		sym = ((Elf32_Sym *)symsec->sh_addr) + offset;
		symname = strtab + sym->st_name;

		if (rel->r_offset < 0 || rel->r_offset > dstsec->sh_size - sizeof(u32)) {
			pr_err("%s: section %u reloc %u sym '%s': out of bounds relocation, offset %d size %u\n",
			       module->name, relindex, i, symname,
			       rel->r_offset, dstsec->sh_size);
			return -ENOEXEC;
		}

		loc = dstsec->sh_addr + rel->r_offset;

		switch (ELF32_R_TYPE(rel->r_info)) {
		case R_ARM_NONE:
			/* ignore */
			break;

		case R_ARM_ABS32:
		case R_ARM_TARGET1:
			*(u32 *)loc += sym->st_value;
			break;

		case R_ARM_PC24:
		case R_ARM_CALL:
		case R_ARM_JUMP24:
			if (sym->st_value & 3) {
				pr_err("%s: section %u reloc %u sym '%s': unsupported interworking call (ARM -> Thumb)\n",
				       module->name, relindex, i, symname);
				return -ENOEXEC;
			}

			offset = __mem_to_opcode_arm(*(u32 *)loc);
			offset = (offset & 0x00ffffff) << 2;
			offset = sign_extend32(offset, 25);

			offset += sym->st_value - loc;

			/*
			 * Route through a PLT entry if 'offset' exceeds the
			 * supported range. Note that 'offset + loc + 8'
			 * contains the absolute jump target, i.e.,
			 * @sym + addend, corrected for the +8 PC bias.
			 */
			if (IS_ENABLED(CONFIG_ARM_MODULE_PLTS) &&
			    (offset <= (s32)0xfe000000 ||
			     offset >= (s32)0x02000000))
				offset = get_module_plt(module, loc,
							offset + loc + 8)
					 - loc - 8;

			if (offset <= (s32)0xfe000000 ||
			    offset >= (s32)0x02000000) {
				pr_err("%s: section %u reloc %u sym '%s': relocation %u out of range (%#lx -> %#x)\n",
				       module->name, relindex, i, symname,
				       ELF32_R_TYPE(rel->r_info), loc,
				       sym->st_value);
				return -ENOEXEC;
			}

			offset >>= 2;
			offset &= 0x00ffffff;

			*(u32 *)loc &= __opcode_to_mem_arm(0xff000000);
			*(u32 *)loc |= __opcode_to_mem_arm(offset);
			break;

	       case R_ARM_V4BX:
		       /* Preserve Rm and the condition code. Alter
			* other bits to re-code instruction as
			* MOV PC,Rm.
			*/
		       *(u32 *)loc &= __opcode_to_mem_arm(0xf000000f);
		       *(u32 *)loc |= __opcode_to_mem_arm(0x01a0f000);
		       break;

		case R_ARM_PREL31:
			offset = (*(s32 *)loc << 1) >> 1; /* sign extend */
			offset += sym->st_value - loc;
			if (offset >= 0x40000000 || offset < -0x40000000) {
				pr_err("%s: section %u reloc %u sym '%s': relocation %u out of range (%#lx -> %#x)\n",
				       module->name, relindex, i, symname,
				       ELF32_R_TYPE(rel->r_info), loc,
				       sym->st_value);
				return -ENOEXEC;
			}
			*(u32 *)loc &= 0x80000000;
			*(u32 *)loc |= offset & 0x7fffffff;
			break;

		case R_ARM_REL32:
			*(u32 *)loc += sym->st_value - loc;
			break;

		case R_ARM_MOVW_ABS_NC:
		case R_ARM_MOVT_ABS:
		case R_ARM_MOVW_PREL_NC:
		case R_ARM_MOVT_PREL:
			offset = tmp = __mem_to_opcode_arm(*(u32 *)loc);
			offset = ((offset & 0xf0000) >> 4) | (offset & 0xfff);
			offset = sign_extend32(offset, 15);

			offset += sym->st_value;
			if (ELF32_R_TYPE(rel->r_info) == R_ARM_MOVT_PREL ||
			    ELF32_R_TYPE(rel->r_info) == R_ARM_MOVW_PREL_NC)
				offset -= loc;
			if (ELF32_R_TYPE(rel->r_info) == R_ARM_MOVT_ABS ||
			    ELF32_R_TYPE(rel->r_info) == R_ARM_MOVT_PREL)
				offset >>= 16;

			tmp &= 0xfff0f000;
			tmp |= ((offset & 0xf000) << 4) |
				(offset & 0x0fff);

			*(u32 *)loc = __opcode_to_mem_arm(tmp);
			break;

#ifdef CONFIG_ARM_HAS_GROUP_RELOCS
		case R_ARM_ALU_PC_G0_NC:
			group = 0;
			fallthrough;
		case R_ARM_ALU_PC_G1_NC:
			tmp = __mem_to_opcode_arm(*(u32 *)loc);
			offset = ror32(tmp & 0xff, (tmp & 0xf00) >> 7);
			if (tmp & BIT(22))
				offset = -offset;
			offset += sym->st_value - loc;
			if (offset < 0) {
				offset = -offset;
				tmp = (tmp & ~BIT(23)) | BIT(22); // SUB opcode
			} else {
				tmp = (tmp & ~BIT(22)) | BIT(23); // ADD opcode
			}

			shift = get_group_rem(group, &offset);
			if (shift < 24) {
				offset >>= 24 - shift;
				offset |= (shift + 8) << 7;
			}
			*(u32 *)loc = __opcode_to_mem_arm((tmp & ~0xfff) | offset);
			break;

		case R_ARM_LDR_PC_G2:
			tmp = __mem_to_opcode_arm(*(u32 *)loc);
			offset = tmp & 0xfff;
			if (~tmp & BIT(23))		// U bit cleared?
				offset = -offset;
			offset += sym->st_value - loc;
			if (offset < 0) {
				offset = -offset;
				tmp &= ~BIT(23);	// clear U bit
			} else {
				tmp |= BIT(23);		// set U bit
			}
			get_group_rem(2, &offset);

			if (offset > 0xfff) {
				pr_err("%s: section %u reloc %u sym '%s': relocation %u out of range (%#lx -> %#x)\n",
				       module->name, relindex, i, symname,
				       ELF32_R_TYPE(rel->r_info), loc,
				       sym->st_value);
				return -ENOEXEC;
			}
			*(u32 *)loc = __opcode_to_mem_arm((tmp & ~0xfff) | offset);
			break;
#endif
#ifdef CONFIG_THUMB2_KERNEL
		case R_ARM_THM_CALL:
		case R_ARM_THM_JUMP24:
			/*
			 * For function symbols, only Thumb addresses are
			 * allowed (no interworking).
			 *
			 * For non-function symbols, the destination
			 * has no specific ARM/Thumb disposition, so
			 * the branch is resolved under the assumption
			 * that interworking is not required.
			 */
			if (ELF32_ST_TYPE(sym->st_info) == STT_FUNC &&
			    !(sym->st_value & 1)) {
				pr_err("%s: section %u reloc %u sym '%s': unsupported interworking call (Thumb -> ARM)\n",
				       module->name, relindex, i, symname);
				return -ENOEXEC;
			}

			upper = __mem_to_opcode_thumb16(*(u16 *)loc);
			lower = __mem_to_opcode_thumb16(*(u16 *)(loc + 2));

			/*
			 * 25 bit signed address range (Thumb-2 BL and B.W
			 * instructions):
			 *   S:I1:I2:imm10:imm11:0
			 * where:
			 *   S     = upper[10]   = offset[24]
			 *   I1    = ~(J1 ^ S)   = offset[23]
			 *   I2    = ~(J2 ^ S)   = offset[22]
			 *   imm10 = upper[9:0]  = offset[21:12]
			 *   imm11 = lower[10:0] = offset[11:1]
			 *   J1    = lower[13]
			 *   J2    = lower[11]
			 */
			sign = (upper >> 10) & 1;
			j1 = (lower >> 13) & 1;
			j2 = (lower >> 11) & 1;
			offset = (sign << 24) | ((~(j1 ^ sign) & 1) << 23) |
				((~(j2 ^ sign) & 1) << 22) |
				((upper & 0x03ff) << 12) |
				((lower & 0x07ff) << 1);
			offset = sign_extend32(offset, 24);
			offset += sym->st_value - loc;

			/*
			 * Route through a PLT entry if 'offset' exceeds the
			 * supported range.
			 */
			if (IS_ENABLED(CONFIG_ARM_MODULE_PLTS) &&
			    (offset <= (s32)0xff000000 ||
			     offset >= (s32)0x01000000))
				offset = get_module_plt(module, loc,
							offset + loc + 4)
					 - loc - 4;

			if (offset <= (s32)0xff000000 ||
			    offset >= (s32)0x01000000) {
				pr_err("%s: section %u reloc %u sym '%s': relocation %u out of range (%#lx -> %#x)\n",
				       module->name, relindex, i, symname,
				       ELF32_R_TYPE(rel->r_info), loc,
				       sym->st_value);
				return -ENOEXEC;
			}

			sign = (offset >> 24) & 1;
			j1 = sign ^ (~(offset >> 23) & 1);
			j2 = sign ^ (~(offset >> 22) & 1);
			upper = (u16)((upper & 0xf800) | (sign << 10) |
					    ((offset >> 12) & 0x03ff));
			lower = (u16)((lower & 0xd000) |
				      (j1 << 13) | (j2 << 11) |
				      ((offset >> 1) & 0x07ff));

			*(u16 *)loc = __opcode_to_mem_thumb16(upper);
			*(u16 *)(loc + 2) = __opcode_to_mem_thumb16(lower);
			break;

		case R_ARM_THM_MOVW_ABS_NC:
		case R_ARM_THM_MOVT_ABS:
		case R_ARM_THM_MOVW_PREL_NC:
		case R_ARM_THM_MOVT_PREL:
			upper = __mem_to_opcode_thumb16(*(u16 *)loc);
			lower = __mem_to_opcode_thumb16(*(u16 *)(loc + 2));

			/*
			 * MOVT/MOVW instructions encoding in Thumb-2:
			 *
			 * i	= upper[10]
			 * imm4	= upper[3:0]
			 * imm3	= lower[14:12]
			 * imm8	= lower[7:0]
			 *
			 * imm16 = imm4:i:imm3:imm8
			 */
			offset = ((upper & 0x000f) << 12) |
				((upper & 0x0400) << 1) |
				((lower & 0x7000) >> 4) | (lower & 0x00ff);
			offset = sign_extend32(offset, 15);
			offset += sym->st_value;

			if (ELF32_R_TYPE(rel->r_info) == R_ARM_THM_MOVT_PREL ||
			    ELF32_R_TYPE(rel->r_info) == R_ARM_THM_MOVW_PREL_NC)
				offset -= loc;
			if (ELF32_R_TYPE(rel->r_info) == R_ARM_THM_MOVT_ABS ||
			    ELF32_R_TYPE(rel->r_info) == R_ARM_THM_MOVT_PREL)
				offset >>= 16;

			upper = (u16)((upper & 0xfbf0) |
				      ((offset & 0xf000) >> 12) |
				      ((offset & 0x0800) >> 1));
			lower = (u16)((lower & 0x8f00) |
				      ((offset & 0x0700) << 4) |
				      (offset & 0x00ff));
			*(u16 *)loc = __opcode_to_mem_thumb16(upper);
			*(u16 *)(loc + 2) = __opcode_to_mem_thumb16(lower);
			break;
#endif

		default:
			pr_err("%s: unknown relocation: %u\n",
			       module->name, ELF32_R_TYPE(rel->r_info));
			return -ENOEXEC;
		}
	}
	return 0;
}

struct mod_unwind_map {
	const Elf_Shdr *unw_sec;
	const Elf_Shdr *txt_sec;
};

static const Elf_Shdr *find_mod_section(const Elf32_Ehdr *hdr,
	const Elf_Shdr *sechdrs, const char *name)
{
	const Elf_Shdr *s, *se;
	const char *secstrs = (void *)hdr + sechdrs[hdr->e_shstrndx].sh_offset;

	for (s = sechdrs, se = sechdrs + hdr->e_shnum; s < se; s++)
		if (strcmp(name, secstrs + s->sh_name) == 0)
			return s;

	return NULL;
}

extern void fixup_pv_table(const void *, unsigned long);
extern void fixup_smp(const void *, unsigned long);

int module_finalize(const Elf32_Ehdr *hdr, const Elf_Shdr *sechdrs,
		    struct module *mod)
{
	const Elf_Shdr *s = NULL;
#ifdef CONFIG_ARM_UNWIND
	const char *secstrs = (void *)hdr + sechdrs[hdr->e_shstrndx].sh_offset;
	const Elf_Shdr *sechdrs_end = sechdrs + hdr->e_shnum;
	struct list_head *unwind_list = &mod->arch.unwind_list;

	INIT_LIST_HEAD(unwind_list);
	mod->arch.init_table = NULL;

	for (s = sechdrs; s < sechdrs_end; s++) {
		const char *secname = secstrs + s->sh_name;
		const char *txtname;
		const Elf_Shdr *txt_sec;

		if (!(s->sh_flags & SHF_ALLOC) ||
		    s->sh_type != ELF_SECTION_UNWIND)
			continue;

		if (!strcmp(".ARM.exidx", secname))
			txtname = ".text";
		else
			txtname = secname + strlen(".ARM.exidx");
		txt_sec = find_mod_section(hdr, sechdrs, txtname);

		if (txt_sec) {
			struct unwind_table *table =
				unwind_table_add(s->sh_addr,
						s->sh_size,
						txt_sec->sh_addr,
						txt_sec->sh_size);

			list_add(&table->mod_list, unwind_list);

			/* save init table for module_arch_freeing_init */
			if (strcmp(".ARM.exidx.init.text", secname) == 0)
				mod->arch.init_table = table;
		}
	}
#endif
#ifdef CONFIG_ARM_PATCH_PHYS_VIRT
	s = find_mod_section(hdr, sechdrs, ".pv_table");
	if (s)
		fixup_pv_table((void *)s->sh_addr, s->sh_size);
#endif
	s = find_mod_section(hdr, sechdrs, ".alt.smp.init");
	if (s && !is_smp())
#ifdef CONFIG_SMP_ON_UP
		fixup_smp((void *)s->sh_addr, s->sh_size);
#else
		return -EINVAL;
#endif
	return 0;
}

void
module_arch_cleanup(struct module *mod)
{
#ifdef CONFIG_ARM_UNWIND
	struct unwind_table *tmp;
	struct unwind_table *n;

	list_for_each_entry_safe(tmp, n,
			&mod->arch.unwind_list, mod_list) {
		list_del(&tmp->mod_list);
		unwind_table_del(tmp);
	}
	mod->arch.init_table = NULL;
#endif
}

void __weak module_arch_freeing_init(struct module *mod)
{
#ifdef CONFIG_ARM_UNWIND
	struct unwind_table *init = mod->arch.init_table;

	if (init) {
		mod->arch.init_table = NULL;
		list_del(&init->mod_list);
		unwind_table_del(init);
	}
#endif
}<|MERGE_RESOLUTION|>--- conflicted
+++ resolved
@@ -23,46 +23,6 @@
 #include <asm/unwind.h>
 #include <asm/opcodes.h>
 
-<<<<<<< HEAD
-#ifdef CONFIG_XIP_KERNEL
-/*
- * The XIP kernel text is mapped in the module area for modules and
- * some other stuff to work without any indirect relocations.
- * MODULES_VADDR is redefined here and not in asm/memory.h to avoid
- * recompiling the whole kernel when CONFIG_XIP_KERNEL is turned on/off.
- */
-#undef MODULES_VADDR
-#define MODULES_VADDR	(((unsigned long)_exiprom + ~PMD_MASK) & PMD_MASK)
-#endif
-
-#ifdef CONFIG_MMU
-static struct execmem_params execmem_params __ro_after_init = {
-	.ranges = {
-		[EXECMEM_DEFAULT] = {
-			.start = MODULES_VADDR,
-			.end = MODULES_END,
-			.alignment = 1,
-		},
-	},
-};
-
-struct execmem_params __init *execmem_arch_params(void)
-{
-	struct execmem_range *r = &execmem_params.ranges[EXECMEM_DEFAULT];
-
-	r->pgprot = PAGE_KERNEL_EXEC;
-
-	if (IS_ENABLED(CONFIG_ARM_MODULE_PLTS)) {
-		r->fallback_start = VMALLOC_START;
-		r->fallback_end = VMALLOC_END;
-	}
-
-	return &execmem_params;
-}
-#endif
-
-=======
->>>>>>> 154d9c60
 bool module_init_section(const char *name)
 {
 	return strstarts(name, ".init") ||
