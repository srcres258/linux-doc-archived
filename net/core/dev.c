// SPDX-License-Identifier: GPL-2.0-or-later
/*
 *      NET3    Protocol independent device support routines.
 *
 *	Derived from the non IP parts of dev.c 1.0.19
 *              Authors:	Ross Biro
 *				Fred N. van Kempen, <waltje@uWalt.NL.Mugnet.ORG>
 *				Mark Evans, <evansmp@uhura.aston.ac.uk>
 *
 *	Additional Authors:
 *		Florian la Roche <rzsfl@rz.uni-sb.de>
 *		Alan Cox <gw4pts@gw4pts.ampr.org>
 *		David Hinds <dahinds@users.sourceforge.net>
 *		Alexey Kuznetsov <kuznet@ms2.inr.ac.ru>
 *		Adam Sulmicki <adam@cfar.umd.edu>
 *              Pekka Riikonen <priikone@poesidon.pspt.fi>
 *
 *	Changes:
 *              D.J. Barrow     :       Fixed bug where dev->refcnt gets set
 *                                      to 2 if register_netdev gets called
 *                                      before net_dev_init & also removed a
 *                                      few lines of code in the process.
 *		Alan Cox	:	device private ioctl copies fields back.
 *		Alan Cox	:	Transmit queue code does relevant
 *					stunts to keep the queue safe.
 *		Alan Cox	:	Fixed double lock.
 *		Alan Cox	:	Fixed promisc NULL pointer trap
 *		????????	:	Support the full private ioctl range
 *		Alan Cox	:	Moved ioctl permission check into
 *					drivers
 *		Tim Kordas	:	SIOCADDMULTI/SIOCDELMULTI
 *		Alan Cox	:	100 backlog just doesn't cut it when
 *					you start doing multicast video 8)
 *		Alan Cox	:	Rewrote net_bh and list manager.
 *              Alan Cox        :       Fix ETH_P_ALL echoback lengths.
 *		Alan Cox	:	Took out transmit every packet pass
 *					Saved a few bytes in the ioctl handler
 *		Alan Cox	:	Network driver sets packet type before
 *					calling netif_rx. Saves a function
 *					call a packet.
 *		Alan Cox	:	Hashed net_bh()
 *		Richard Kooijman:	Timestamp fixes.
 *		Alan Cox	:	Wrong field in SIOCGIFDSTADDR
 *		Alan Cox	:	Device lock protection.
 *              Alan Cox        :       Fixed nasty side effect of device close
 *					changes.
 *		Rudi Cilibrasi	:	Pass the right thing to
 *					set_mac_address()
 *		Dave Miller	:	32bit quantity for the device lock to
 *					make it work out on a Sparc.
 *		Bjorn Ekwall	:	Added KERNELD hack.
 *		Alan Cox	:	Cleaned up the backlog initialise.
 *		Craig Metz	:	SIOCGIFCONF fix if space for under
 *					1 device.
 *	    Thomas Bogendoerfer :	Return ENODEV for dev_open, if there
 *					is no device open function.
 *		Andi Kleen	:	Fix error reporting for SIOCGIFCONF
 *	    Michael Chastain	:	Fix signed/unsigned for SIOCGIFCONF
 *		Cyrus Durgin	:	Cleaned for KMOD
 *		Adam Sulmicki   :	Bug Fix : Network Device Unload
 *					A network device unload needs to purge
 *					the backlog queue.
 *	Paul Rusty Russell	:	SIOCSIFNAME
 *              Pekka Riikonen  :	Netdev boot-time settings code
 *              Andrew Morton   :       Make unregister_netdevice wait
 *                                      indefinitely on dev->refcnt
 *              J Hadi Salim    :       - Backlog queue sampling
 *				        - netif_rx() feedback
 */

#include <linux/uaccess.h>
#include <linux/bitops.h>
#include <linux/capability.h>
#include <linux/cpu.h>
#include <linux/types.h>
#include <linux/kernel.h>
#include <linux/hash.h>
#include <linux/slab.h>
#include <linux/sched.h>
#include <linux/sched/mm.h>
#include <linux/mutex.h>
#include <linux/rwsem.h>
#include <linux/string.h>
#include <linux/mm.h>
#include <linux/socket.h>
#include <linux/sockios.h>
#include <linux/errno.h>
#include <linux/interrupt.h>
#include <linux/if_ether.h>
#include <linux/netdevice.h>
#include <linux/etherdevice.h>
#include <linux/ethtool.h>
#include <linux/skbuff.h>
#include <linux/kthread.h>
#include <linux/bpf.h>
#include <linux/bpf_trace.h>
#include <net/net_namespace.h>
#include <net/sock.h>
#include <net/busy_poll.h>
#include <linux/rtnetlink.h>
#include <linux/stat.h>
#include <net/dsa.h>
#include <net/dst.h>
#include <net/dst_metadata.h>
#include <net/gro.h>
#include <net/pkt_sched.h>
#include <net/pkt_cls.h>
#include <net/checksum.h>
#include <net/xfrm.h>
#include <linux/highmem.h>
#include <linux/init.h>
#include <linux/module.h>
#include <linux/netpoll.h>
#include <linux/rcupdate.h>
#include <linux/delay.h>
#include <net/iw_handler.h>
#include <asm/current.h>
#include <linux/audit.h>
#include <linux/dmaengine.h>
#include <linux/err.h>
#include <linux/ctype.h>
#include <linux/if_arp.h>
#include <linux/if_vlan.h>
#include <linux/ip.h>
#include <net/ip.h>
#include <net/mpls.h>
#include <linux/ipv6.h>
#include <linux/in.h>
#include <linux/jhash.h>
#include <linux/random.h>
#include <trace/events/napi.h>
#include <trace/events/net.h>
#include <trace/events/skb.h>
#include <linux/inetdevice.h>
#include <linux/cpu_rmap.h>
#include <linux/static_key.h>
#include <linux/hashtable.h>
#include <linux/vmalloc.h>
#include <linux/if_macvlan.h>
#include <linux/errqueue.h>
#include <linux/hrtimer.h>
#include <linux/netfilter_ingress.h>
#include <linux/crash_dump.h>
#include <linux/sctp.h>
#include <net/udp_tunnel.h>
#include <linux/net_namespace.h>
#include <linux/indirect_call_wrapper.h>
#include <net/devlink.h>
#include <linux/pm_runtime.h>
#include <linux/prandom.h>

#include "net-sysfs.h"

#define MAX_GRO_SKBS 8

/* This should be increased if a protocol with a bigger head is added. */
#define GRO_MAX_HEAD (MAX_HEADER + 128)

static DEFINE_SPINLOCK(ptype_lock);
static DEFINE_SPINLOCK(offload_lock);
struct list_head ptype_base[PTYPE_HASH_SIZE] __read_mostly;
struct list_head ptype_all __read_mostly;	/* Taps */
static struct list_head offload_base __read_mostly;

static int netif_rx_internal(struct sk_buff *skb);
static int call_netdevice_notifiers_info(unsigned long val,
					 struct netdev_notifier_info *info);
static int call_netdevice_notifiers_extack(unsigned long val,
					   struct net_device *dev,
					   struct netlink_ext_ack *extack);
static struct napi_struct *napi_by_id(unsigned int napi_id);

/*
 * The @dev_base_head list is protected by @dev_base_lock and the rtnl
 * semaphore.
 *
 * Pure readers hold dev_base_lock for reading, or rcu_read_lock()
 *
 * Writers must hold the rtnl semaphore while they loop through the
 * dev_base_head list, and hold dev_base_lock for writing when they do the
 * actual updates.  This allows pure readers to access the list even
 * while a writer is preparing to update it.
 *
 * To put it another way, dev_base_lock is held for writing only to
 * protect against pure readers; the rtnl semaphore provides the
 * protection against other writers.
 *
 * See, for example usages, register_netdevice() and
 * unregister_netdevice(), which must be called with the rtnl
 * semaphore held.
 */
DEFINE_RWLOCK(dev_base_lock);
EXPORT_SYMBOL(dev_base_lock);

static DEFINE_MUTEX(ifalias_mutex);

/* protects napi_hash addition/deletion and napi_gen_id */
static DEFINE_SPINLOCK(napi_hash_lock);

static unsigned int napi_gen_id = NR_CPUS;
static DEFINE_READ_MOSTLY_HASHTABLE(napi_hash, 8);

static DECLARE_RWSEM(devnet_rename_sem);

static inline void dev_base_seq_inc(struct net *net)
{
	while (++net->dev_base_seq == 0)
		;
}

static inline struct hlist_head *dev_name_hash(struct net *net, const char *name)
{
	unsigned int hash = full_name_hash(net, name, strnlen(name, IFNAMSIZ));

	return &net->dev_name_head[hash_32(hash, NETDEV_HASHBITS)];
}

static inline struct hlist_head *dev_index_hash(struct net *net, int ifindex)
{
	return &net->dev_index_head[ifindex & (NETDEV_HASHENTRIES - 1)];
}

static inline void rps_lock(struct softnet_data *sd)
{
#ifdef CONFIG_RPS
	spin_lock(&sd->input_pkt_queue.lock);
#endif
}

static inline void rps_unlock(struct softnet_data *sd)
{
#ifdef CONFIG_RPS
	spin_unlock(&sd->input_pkt_queue.lock);
#endif
}

static struct netdev_name_node *netdev_name_node_alloc(struct net_device *dev,
						       const char *name)
{
	struct netdev_name_node *name_node;

	name_node = kmalloc(sizeof(*name_node), GFP_KERNEL);
	if (!name_node)
		return NULL;
	INIT_HLIST_NODE(&name_node->hlist);
	name_node->dev = dev;
	name_node->name = name;
	return name_node;
}

static struct netdev_name_node *
netdev_name_node_head_alloc(struct net_device *dev)
{
	struct netdev_name_node *name_node;

	name_node = netdev_name_node_alloc(dev, dev->name);
	if (!name_node)
		return NULL;
	INIT_LIST_HEAD(&name_node->list);
	return name_node;
}

static void netdev_name_node_free(struct netdev_name_node *name_node)
{
	kfree(name_node);
}

static void netdev_name_node_add(struct net *net,
				 struct netdev_name_node *name_node)
{
	hlist_add_head_rcu(&name_node->hlist,
			   dev_name_hash(net, name_node->name));
}

static void netdev_name_node_del(struct netdev_name_node *name_node)
{
	hlist_del_rcu(&name_node->hlist);
}

static struct netdev_name_node *netdev_name_node_lookup(struct net *net,
							const char *name)
{
	struct hlist_head *head = dev_name_hash(net, name);
	struct netdev_name_node *name_node;

	hlist_for_each_entry(name_node, head, hlist)
		if (!strcmp(name_node->name, name))
			return name_node;
	return NULL;
}

static struct netdev_name_node *netdev_name_node_lookup_rcu(struct net *net,
							    const char *name)
{
	struct hlist_head *head = dev_name_hash(net, name);
	struct netdev_name_node *name_node;

	hlist_for_each_entry_rcu(name_node, head, hlist)
		if (!strcmp(name_node->name, name))
			return name_node;
	return NULL;
}

int netdev_name_node_alt_create(struct net_device *dev, const char *name)
{
	struct netdev_name_node *name_node;
	struct net *net = dev_net(dev);

	name_node = netdev_name_node_lookup(net, name);
	if (name_node)
		return -EEXIST;
	name_node = netdev_name_node_alloc(dev, name);
	if (!name_node)
		return -ENOMEM;
	netdev_name_node_add(net, name_node);
	/* The node that holds dev->name acts as a head of per-device list. */
	list_add_tail(&name_node->list, &dev->name_node->list);

	return 0;
}
EXPORT_SYMBOL(netdev_name_node_alt_create);

static void __netdev_name_node_alt_destroy(struct netdev_name_node *name_node)
{
	list_del(&name_node->list);
	netdev_name_node_del(name_node);
	kfree(name_node->name);
	netdev_name_node_free(name_node);
}

int netdev_name_node_alt_destroy(struct net_device *dev, const char *name)
{
	struct netdev_name_node *name_node;
	struct net *net = dev_net(dev);

	name_node = netdev_name_node_lookup(net, name);
	if (!name_node)
		return -ENOENT;
	/* lookup might have found our primary name or a name belonging
	 * to another device.
	 */
	if (name_node == dev->name_node || name_node->dev != dev)
		return -EINVAL;

	__netdev_name_node_alt_destroy(name_node);

	return 0;
}
EXPORT_SYMBOL(netdev_name_node_alt_destroy);

static void netdev_name_node_alt_flush(struct net_device *dev)
{
	struct netdev_name_node *name_node, *tmp;

	list_for_each_entry_safe(name_node, tmp, &dev->name_node->list, list)
		__netdev_name_node_alt_destroy(name_node);
}

/* Device list insertion */
static void list_netdevice(struct net_device *dev)
{
	struct net *net = dev_net(dev);

	ASSERT_RTNL();

	write_lock_bh(&dev_base_lock);
	list_add_tail_rcu(&dev->dev_list, &net->dev_base_head);
	netdev_name_node_add(net, dev->name_node);
	hlist_add_head_rcu(&dev->index_hlist,
			   dev_index_hash(net, dev->ifindex));
	write_unlock_bh(&dev_base_lock);

	dev_base_seq_inc(net);
}

/* Device list removal
 * caller must respect a RCU grace period before freeing/reusing dev
 */
static void unlist_netdevice(struct net_device *dev)
{
	ASSERT_RTNL();

	/* Unlink dev from the device chain */
	write_lock_bh(&dev_base_lock);
	list_del_rcu(&dev->dev_list);
	netdev_name_node_del(dev->name_node);
	hlist_del_rcu(&dev->index_hlist);
	write_unlock_bh(&dev_base_lock);

	dev_base_seq_inc(dev_net(dev));
}

/*
 *	Our notifier list
 */

static RAW_NOTIFIER_HEAD(netdev_chain);

/*
 *	Device drivers call our routines to queue packets here. We empty the
 *	queue in the local softnet handler.
 */

DEFINE_PER_CPU_ALIGNED(struct softnet_data, softnet_data);
EXPORT_PER_CPU_SYMBOL(softnet_data);

#ifdef CONFIG_LOCKDEP
/*
 * register_netdevice() inits txq->_xmit_lock and sets lockdep class
 * according to dev->type
 */
static const unsigned short netdev_lock_type[] = {
	 ARPHRD_NETROM, ARPHRD_ETHER, ARPHRD_EETHER, ARPHRD_AX25,
	 ARPHRD_PRONET, ARPHRD_CHAOS, ARPHRD_IEEE802, ARPHRD_ARCNET,
	 ARPHRD_APPLETLK, ARPHRD_DLCI, ARPHRD_ATM, ARPHRD_METRICOM,
	 ARPHRD_IEEE1394, ARPHRD_EUI64, ARPHRD_INFINIBAND, ARPHRD_SLIP,
	 ARPHRD_CSLIP, ARPHRD_SLIP6, ARPHRD_CSLIP6, ARPHRD_RSRVD,
	 ARPHRD_ADAPT, ARPHRD_ROSE, ARPHRD_X25, ARPHRD_HWX25,
	 ARPHRD_PPP, ARPHRD_CISCO, ARPHRD_LAPB, ARPHRD_DDCMP,
	 ARPHRD_RAWHDLC, ARPHRD_TUNNEL, ARPHRD_TUNNEL6, ARPHRD_FRAD,
	 ARPHRD_SKIP, ARPHRD_LOOPBACK, ARPHRD_LOCALTLK, ARPHRD_FDDI,
	 ARPHRD_BIF, ARPHRD_SIT, ARPHRD_IPDDP, ARPHRD_IPGRE,
	 ARPHRD_PIMREG, ARPHRD_HIPPI, ARPHRD_ASH, ARPHRD_ECONET,
	 ARPHRD_IRDA, ARPHRD_FCPP, ARPHRD_FCAL, ARPHRD_FCPL,
	 ARPHRD_FCFABRIC, ARPHRD_IEEE80211, ARPHRD_IEEE80211_PRISM,
	 ARPHRD_IEEE80211_RADIOTAP, ARPHRD_PHONET, ARPHRD_PHONET_PIPE,
	 ARPHRD_IEEE802154, ARPHRD_VOID, ARPHRD_NONE};

static const char *const netdev_lock_name[] = {
	"_xmit_NETROM", "_xmit_ETHER", "_xmit_EETHER", "_xmit_AX25",
	"_xmit_PRONET", "_xmit_CHAOS", "_xmit_IEEE802", "_xmit_ARCNET",
	"_xmit_APPLETLK", "_xmit_DLCI", "_xmit_ATM", "_xmit_METRICOM",
	"_xmit_IEEE1394", "_xmit_EUI64", "_xmit_INFINIBAND", "_xmit_SLIP",
	"_xmit_CSLIP", "_xmit_SLIP6", "_xmit_CSLIP6", "_xmit_RSRVD",
	"_xmit_ADAPT", "_xmit_ROSE", "_xmit_X25", "_xmit_HWX25",
	"_xmit_PPP", "_xmit_CISCO", "_xmit_LAPB", "_xmit_DDCMP",
	"_xmit_RAWHDLC", "_xmit_TUNNEL", "_xmit_TUNNEL6", "_xmit_FRAD",
	"_xmit_SKIP", "_xmit_LOOPBACK", "_xmit_LOCALTLK", "_xmit_FDDI",
	"_xmit_BIF", "_xmit_SIT", "_xmit_IPDDP", "_xmit_IPGRE",
	"_xmit_PIMREG", "_xmit_HIPPI", "_xmit_ASH", "_xmit_ECONET",
	"_xmit_IRDA", "_xmit_FCPP", "_xmit_FCAL", "_xmit_FCPL",
	"_xmit_FCFABRIC", "_xmit_IEEE80211", "_xmit_IEEE80211_PRISM",
	"_xmit_IEEE80211_RADIOTAP", "_xmit_PHONET", "_xmit_PHONET_PIPE",
	"_xmit_IEEE802154", "_xmit_VOID", "_xmit_NONE"};

static struct lock_class_key netdev_xmit_lock_key[ARRAY_SIZE(netdev_lock_type)];
static struct lock_class_key netdev_addr_lock_key[ARRAY_SIZE(netdev_lock_type)];

static inline unsigned short netdev_lock_pos(unsigned short dev_type)
{
	int i;

	for (i = 0; i < ARRAY_SIZE(netdev_lock_type); i++)
		if (netdev_lock_type[i] == dev_type)
			return i;
	/* the last key is used by default */
	return ARRAY_SIZE(netdev_lock_type) - 1;
}

static inline void netdev_set_xmit_lockdep_class(spinlock_t *lock,
						 unsigned short dev_type)
{
	int i;

	i = netdev_lock_pos(dev_type);
	lockdep_set_class_and_name(lock, &netdev_xmit_lock_key[i],
				   netdev_lock_name[i]);
}

static inline void netdev_set_addr_lockdep_class(struct net_device *dev)
{
	int i;

	i = netdev_lock_pos(dev->type);
	lockdep_set_class_and_name(&dev->addr_list_lock,
				   &netdev_addr_lock_key[i],
				   netdev_lock_name[i]);
}
#else
static inline void netdev_set_xmit_lockdep_class(spinlock_t *lock,
						 unsigned short dev_type)
{
}

static inline void netdev_set_addr_lockdep_class(struct net_device *dev)
{
}
#endif

/*******************************************************************************
 *
 *		Protocol management and registration routines
 *
 *******************************************************************************/


/*
 *	Add a protocol ID to the list. Now that the input handler is
 *	smarter we can dispense with all the messy stuff that used to be
 *	here.
 *
 *	BEWARE!!! Protocol handlers, mangling input packets,
 *	MUST BE last in hash buckets and checking protocol handlers
 *	MUST start from promiscuous ptype_all chain in net_bh.
 *	It is true now, do not change it.
 *	Explanation follows: if protocol handler, mangling packet, will
 *	be the first on list, it is not able to sense, that packet
 *	is cloned and should be copied-on-write, so that it will
 *	change it and subsequent readers will get broken packet.
 *							--ANK (980803)
 */

static inline struct list_head *ptype_head(const struct packet_type *pt)
{
	if (pt->type == htons(ETH_P_ALL))
		return pt->dev ? &pt->dev->ptype_all : &ptype_all;
	else
		return pt->dev ? &pt->dev->ptype_specific :
				 &ptype_base[ntohs(pt->type) & PTYPE_HASH_MASK];
}

/**
 *	dev_add_pack - add packet handler
 *	@pt: packet type declaration
 *
 *	Add a protocol handler to the networking stack. The passed &packet_type
 *	is linked into kernel lists and may not be freed until it has been
 *	removed from the kernel lists.
 *
 *	This call does not sleep therefore it can not
 *	guarantee all CPU's that are in middle of receiving packets
 *	will see the new packet type (until the next received packet).
 */

void dev_add_pack(struct packet_type *pt)
{
	struct list_head *head = ptype_head(pt);

	spin_lock(&ptype_lock);
	list_add_rcu(&pt->list, head);
	spin_unlock(&ptype_lock);
}
EXPORT_SYMBOL(dev_add_pack);

/**
 *	__dev_remove_pack	 - remove packet handler
 *	@pt: packet type declaration
 *
 *	Remove a protocol handler that was previously added to the kernel
 *	protocol handlers by dev_add_pack(). The passed &packet_type is removed
 *	from the kernel lists and can be freed or reused once this function
 *	returns.
 *
 *      The packet type might still be in use by receivers
 *	and must not be freed until after all the CPU's have gone
 *	through a quiescent state.
 */
void __dev_remove_pack(struct packet_type *pt)
{
	struct list_head *head = ptype_head(pt);
	struct packet_type *pt1;

	spin_lock(&ptype_lock);

	list_for_each_entry(pt1, head, list) {
		if (pt == pt1) {
			list_del_rcu(&pt->list);
			goto out;
		}
	}

	pr_warn("dev_remove_pack: %p not found\n", pt);
out:
	spin_unlock(&ptype_lock);
}
EXPORT_SYMBOL(__dev_remove_pack);

/**
 *	dev_remove_pack	 - remove packet handler
 *	@pt: packet type declaration
 *
 *	Remove a protocol handler that was previously added to the kernel
 *	protocol handlers by dev_add_pack(). The passed &packet_type is removed
 *	from the kernel lists and can be freed or reused once this function
 *	returns.
 *
 *	This call sleeps to guarantee that no CPU is looking at the packet
 *	type after return.
 */
void dev_remove_pack(struct packet_type *pt)
{
	__dev_remove_pack(pt);

	synchronize_net();
}
EXPORT_SYMBOL(dev_remove_pack);


/**
 *	dev_add_offload - register offload handlers
 *	@po: protocol offload declaration
 *
 *	Add protocol offload handlers to the networking stack. The passed
 *	&proto_offload is linked into kernel lists and may not be freed until
 *	it has been removed from the kernel lists.
 *
 *	This call does not sleep therefore it can not
 *	guarantee all CPU's that are in middle of receiving packets
 *	will see the new offload handlers (until the next received packet).
 */
void dev_add_offload(struct packet_offload *po)
{
	struct packet_offload *elem;

	spin_lock(&offload_lock);
	list_for_each_entry(elem, &offload_base, list) {
		if (po->priority < elem->priority)
			break;
	}
	list_add_rcu(&po->list, elem->list.prev);
	spin_unlock(&offload_lock);
}
EXPORT_SYMBOL(dev_add_offload);

/**
 *	__dev_remove_offload	 - remove offload handler
 *	@po: packet offload declaration
 *
 *	Remove a protocol offload handler that was previously added to the
 *	kernel offload handlers by dev_add_offload(). The passed &offload_type
 *	is removed from the kernel lists and can be freed or reused once this
 *	function returns.
 *
 *      The packet type might still be in use by receivers
 *	and must not be freed until after all the CPU's have gone
 *	through a quiescent state.
 */
static void __dev_remove_offload(struct packet_offload *po)
{
	struct list_head *head = &offload_base;
	struct packet_offload *po1;

	spin_lock(&offload_lock);

	list_for_each_entry(po1, head, list) {
		if (po == po1) {
			list_del_rcu(&po->list);
			goto out;
		}
	}

	pr_warn("dev_remove_offload: %p not found\n", po);
out:
	spin_unlock(&offload_lock);
}

/**
 *	dev_remove_offload	 - remove packet offload handler
 *	@po: packet offload declaration
 *
 *	Remove a packet offload handler that was previously added to the kernel
 *	offload handlers by dev_add_offload(). The passed &offload_type is
 *	removed from the kernel lists and can be freed or reused once this
 *	function returns.
 *
 *	This call sleeps to guarantee that no CPU is looking at the packet
 *	type after return.
 */
void dev_remove_offload(struct packet_offload *po)
{
	__dev_remove_offload(po);

	synchronize_net();
}
EXPORT_SYMBOL(dev_remove_offload);

/******************************************************************************
 *
 *		      Device Boot-time Settings Routines
 *
 ******************************************************************************/

/* Boot time configuration table */
static struct netdev_boot_setup dev_boot_setup[NETDEV_BOOT_SETUP_MAX];

/**
 *	netdev_boot_setup_add	- add new setup entry
 *	@name: name of the device
 *	@map: configured settings for the device
 *
 *	Adds new setup entry to the dev_boot_setup list.  The function
 *	returns 0 on error and 1 on success.  This is a generic routine to
 *	all netdevices.
 */
static int netdev_boot_setup_add(char *name, struct ifmap *map)
{
	struct netdev_boot_setup *s;
	int i;

	s = dev_boot_setup;
	for (i = 0; i < NETDEV_BOOT_SETUP_MAX; i++) {
		if (s[i].name[0] == '\0' || s[i].name[0] == ' ') {
			memset(s[i].name, 0, sizeof(s[i].name));
			strlcpy(s[i].name, name, IFNAMSIZ);
			memcpy(&s[i].map, map, sizeof(s[i].map));
			break;
		}
	}

	return i >= NETDEV_BOOT_SETUP_MAX ? 0 : 1;
}

/**
 * netdev_boot_setup_check	- check boot time settings
 * @dev: the netdevice
 *
 * Check boot time settings for the device.
 * The found settings are set for the device to be used
 * later in the device probing.
 * Returns 0 if no settings found, 1 if they are.
 */
int netdev_boot_setup_check(struct net_device *dev)
{
	struct netdev_boot_setup *s = dev_boot_setup;
	int i;

	for (i = 0; i < NETDEV_BOOT_SETUP_MAX; i++) {
		if (s[i].name[0] != '\0' && s[i].name[0] != ' ' &&
		    !strcmp(dev->name, s[i].name)) {
			dev->irq = s[i].map.irq;
			dev->base_addr = s[i].map.base_addr;
			dev->mem_start = s[i].map.mem_start;
			dev->mem_end = s[i].map.mem_end;
			return 1;
		}
	}
	return 0;
}
EXPORT_SYMBOL(netdev_boot_setup_check);


/**
 * netdev_boot_base	- get address from boot time settings
 * @prefix: prefix for network device
 * @unit: id for network device
 *
 * Check boot time settings for the base address of device.
 * The found settings are set for the device to be used
 * later in the device probing.
 * Returns 0 if no settings found.
 */
unsigned long netdev_boot_base(const char *prefix, int unit)
{
	const struct netdev_boot_setup *s = dev_boot_setup;
	char name[IFNAMSIZ];
	int i;

	sprintf(name, "%s%d", prefix, unit);

	/*
	 * If device already registered then return base of 1
	 * to indicate not to probe for this interface
	 */
	if (__dev_get_by_name(&init_net, name))
		return 1;

	for (i = 0; i < NETDEV_BOOT_SETUP_MAX; i++)
		if (!strcmp(name, s[i].name))
			return s[i].map.base_addr;
	return 0;
}

/*
 * Saves at boot time configured settings for any netdevice.
 */
int __init netdev_boot_setup(char *str)
{
	int ints[5];
	struct ifmap map;

	str = get_options(str, ARRAY_SIZE(ints), ints);
	if (!str || !*str)
		return 0;

	/* Save settings */
	memset(&map, 0, sizeof(map));
	if (ints[0] > 0)
		map.irq = ints[1];
	if (ints[0] > 1)
		map.base_addr = ints[2];
	if (ints[0] > 2)
		map.mem_start = ints[3];
	if (ints[0] > 3)
		map.mem_end = ints[4];

	/* Add new entry to the list */
	return netdev_boot_setup_add(str, &map);
}

__setup("netdev=", netdev_boot_setup);

/*******************************************************************************
 *
 *			    Device Interface Subroutines
 *
 *******************************************************************************/

/**
 *	dev_get_iflink	- get 'iflink' value of a interface
 *	@dev: targeted interface
 *
 *	Indicates the ifindex the interface is linked to.
 *	Physical interfaces have the same 'ifindex' and 'iflink' values.
 */

int dev_get_iflink(const struct net_device *dev)
{
	if (dev->netdev_ops && dev->netdev_ops->ndo_get_iflink)
		return dev->netdev_ops->ndo_get_iflink(dev);

	return dev->ifindex;
}
EXPORT_SYMBOL(dev_get_iflink);

/**
 *	dev_fill_metadata_dst - Retrieve tunnel egress information.
 *	@dev: targeted interface
 *	@skb: The packet.
 *
 *	For better visibility of tunnel traffic OVS needs to retrieve
 *	egress tunnel information for a packet. Following API allows
 *	user to get this info.
 */
int dev_fill_metadata_dst(struct net_device *dev, struct sk_buff *skb)
{
	struct ip_tunnel_info *info;

	if (!dev->netdev_ops  || !dev->netdev_ops->ndo_fill_metadata_dst)
		return -EINVAL;

	info = skb_tunnel_info_unclone(skb);
	if (!info)
		return -ENOMEM;
	if (unlikely(!(info->mode & IP_TUNNEL_INFO_TX)))
		return -EINVAL;

	return dev->netdev_ops->ndo_fill_metadata_dst(dev, skb);
}
EXPORT_SYMBOL_GPL(dev_fill_metadata_dst);

/**
 *	__dev_get_by_name	- find a device by its name
 *	@net: the applicable net namespace
 *	@name: name to find
 *
 *	Find an interface by name. Must be called under RTNL semaphore
 *	or @dev_base_lock. If the name is found a pointer to the device
 *	is returned. If the name is not found then %NULL is returned. The
 *	reference counters are not incremented so the caller must be
 *	careful with locks.
 */

struct net_device *__dev_get_by_name(struct net *net, const char *name)
{
	struct netdev_name_node *node_name;

	node_name = netdev_name_node_lookup(net, name);
	return node_name ? node_name->dev : NULL;
}
EXPORT_SYMBOL(__dev_get_by_name);

/**
 * dev_get_by_name_rcu	- find a device by its name
 * @net: the applicable net namespace
 * @name: name to find
 *
 * Find an interface by name.
 * If the name is found a pointer to the device is returned.
 * If the name is not found then %NULL is returned.
 * The reference counters are not incremented so the caller must be
 * careful with locks. The caller must hold RCU lock.
 */

struct net_device *dev_get_by_name_rcu(struct net *net, const char *name)
{
	struct netdev_name_node *node_name;

	node_name = netdev_name_node_lookup_rcu(net, name);
	return node_name ? node_name->dev : NULL;
}
EXPORT_SYMBOL(dev_get_by_name_rcu);

/**
 *	dev_get_by_name		- find a device by its name
 *	@net: the applicable net namespace
 *	@name: name to find
 *
 *	Find an interface by name. This can be called from any
 *	context and does its own locking. The returned handle has
 *	the usage count incremented and the caller must use dev_put() to
 *	release it when it is no longer needed. %NULL is returned if no
 *	matching device is found.
 */

struct net_device *dev_get_by_name(struct net *net, const char *name)
{
	struct net_device *dev;

	rcu_read_lock();
	dev = dev_get_by_name_rcu(net, name);
	if (dev)
		dev_hold(dev);
	rcu_read_unlock();
	return dev;
}
EXPORT_SYMBOL(dev_get_by_name);

/**
 *	__dev_get_by_index - find a device by its ifindex
 *	@net: the applicable net namespace
 *	@ifindex: index of device
 *
 *	Search for an interface by index. Returns %NULL if the device
 *	is not found or a pointer to the device. The device has not
 *	had its reference counter increased so the caller must be careful
 *	about locking. The caller must hold either the RTNL semaphore
 *	or @dev_base_lock.
 */

struct net_device *__dev_get_by_index(struct net *net, int ifindex)
{
	struct net_device *dev;
	struct hlist_head *head = dev_index_hash(net, ifindex);

	hlist_for_each_entry(dev, head, index_hlist)
		if (dev->ifindex == ifindex)
			return dev;

	return NULL;
}
EXPORT_SYMBOL(__dev_get_by_index);

/**
 *	dev_get_by_index_rcu - find a device by its ifindex
 *	@net: the applicable net namespace
 *	@ifindex: index of device
 *
 *	Search for an interface by index. Returns %NULL if the device
 *	is not found or a pointer to the device. The device has not
 *	had its reference counter increased so the caller must be careful
 *	about locking. The caller must hold RCU lock.
 */

struct net_device *dev_get_by_index_rcu(struct net *net, int ifindex)
{
	struct net_device *dev;
	struct hlist_head *head = dev_index_hash(net, ifindex);

	hlist_for_each_entry_rcu(dev, head, index_hlist)
		if (dev->ifindex == ifindex)
			return dev;

	return NULL;
}
EXPORT_SYMBOL(dev_get_by_index_rcu);


/**
 *	dev_get_by_index - find a device by its ifindex
 *	@net: the applicable net namespace
 *	@ifindex: index of device
 *
 *	Search for an interface by index. Returns NULL if the device
 *	is not found or a pointer to the device. The device returned has
 *	had a reference added and the pointer is safe until the user calls
 *	dev_put to indicate they have finished with it.
 */

struct net_device *dev_get_by_index(struct net *net, int ifindex)
{
	struct net_device *dev;

	rcu_read_lock();
	dev = dev_get_by_index_rcu(net, ifindex);
	if (dev)
		dev_hold(dev);
	rcu_read_unlock();
	return dev;
}
EXPORT_SYMBOL(dev_get_by_index);

/**
 *	dev_get_by_napi_id - find a device by napi_id
 *	@napi_id: ID of the NAPI struct
 *
 *	Search for an interface by NAPI ID. Returns %NULL if the device
 *	is not found or a pointer to the device. The device has not had
 *	its reference counter increased so the caller must be careful
 *	about locking. The caller must hold RCU lock.
 */

struct net_device *dev_get_by_napi_id(unsigned int napi_id)
{
	struct napi_struct *napi;

	WARN_ON_ONCE(!rcu_read_lock_held());

	if (napi_id < MIN_NAPI_ID)
		return NULL;

	napi = napi_by_id(napi_id);

	return napi ? napi->dev : NULL;
}
EXPORT_SYMBOL(dev_get_by_napi_id);

/**
 *	netdev_get_name - get a netdevice name, knowing its ifindex.
 *	@net: network namespace
 *	@name: a pointer to the buffer where the name will be stored.
 *	@ifindex: the ifindex of the interface to get the name from.
 */
int netdev_get_name(struct net *net, char *name, int ifindex)
{
	struct net_device *dev;
	int ret;

	down_read(&devnet_rename_sem);
	rcu_read_lock();

	dev = dev_get_by_index_rcu(net, ifindex);
	if (!dev) {
		ret = -ENODEV;
		goto out;
	}

	strcpy(name, dev->name);

	ret = 0;
out:
	rcu_read_unlock();
	up_read(&devnet_rename_sem);
	return ret;
}

/**
 *	dev_getbyhwaddr_rcu - find a device by its hardware address
 *	@net: the applicable net namespace
 *	@type: media type of device
 *	@ha: hardware address
 *
 *	Search for an interface by MAC address. Returns NULL if the device
 *	is not found or a pointer to the device.
 *	The caller must hold RCU or RTNL.
 *	The returned device has not had its ref count increased
 *	and the caller must therefore be careful about locking
 *
 */

struct net_device *dev_getbyhwaddr_rcu(struct net *net, unsigned short type,
				       const char *ha)
{
	struct net_device *dev;

	for_each_netdev_rcu(net, dev)
		if (dev->type == type &&
		    !memcmp(dev->dev_addr, ha, dev->addr_len))
			return dev;

	return NULL;
}
EXPORT_SYMBOL(dev_getbyhwaddr_rcu);

struct net_device *dev_getfirstbyhwtype(struct net *net, unsigned short type)
{
	struct net_device *dev, *ret = NULL;

	rcu_read_lock();
	for_each_netdev_rcu(net, dev)
		if (dev->type == type) {
			dev_hold(dev);
			ret = dev;
			break;
		}
	rcu_read_unlock();
	return ret;
}
EXPORT_SYMBOL(dev_getfirstbyhwtype);

/**
 *	__dev_get_by_flags - find any device with given flags
 *	@net: the applicable net namespace
 *	@if_flags: IFF_* values
 *	@mask: bitmask of bits in if_flags to check
 *
 *	Search for any interface with the given flags. Returns NULL if a device
 *	is not found or a pointer to the device. Must be called inside
 *	rtnl_lock(), and result refcount is unchanged.
 */

struct net_device *__dev_get_by_flags(struct net *net, unsigned short if_flags,
				      unsigned short mask)
{
	struct net_device *dev, *ret;

	ASSERT_RTNL();

	ret = NULL;
	for_each_netdev(net, dev) {
		if (((dev->flags ^ if_flags) & mask) == 0) {
			ret = dev;
			break;
		}
	}
	return ret;
}
EXPORT_SYMBOL(__dev_get_by_flags);

/**
 *	dev_valid_name - check if name is okay for network device
 *	@name: name string
 *
 *	Network device names need to be valid file names to
 *	allow sysfs to work.  We also disallow any kind of
 *	whitespace.
 */
bool dev_valid_name(const char *name)
{
	if (*name == '\0')
		return false;
	if (strnlen(name, IFNAMSIZ) == IFNAMSIZ)
		return false;
	if (!strcmp(name, ".") || !strcmp(name, ".."))
		return false;

	while (*name) {
		if (*name == '/' || *name == ':' || isspace(*name))
			return false;
		name++;
	}
	return true;
}
EXPORT_SYMBOL(dev_valid_name);

/**
 *	__dev_alloc_name - allocate a name for a device
 *	@net: network namespace to allocate the device name in
 *	@name: name format string
 *	@buf:  scratch buffer and result name string
 *
 *	Passed a format string - eg "lt%d" it will try and find a suitable
 *	id. It scans list of devices to build up a free map, then chooses
 *	the first empty slot. The caller must hold the dev_base or rtnl lock
 *	while allocating the name and adding the device in order to avoid
 *	duplicates.
 *	Limited to bits_per_byte * page size devices (ie 32K on most platforms).
 *	Returns the number of the unit assigned or a negative errno code.
 */

static int __dev_alloc_name(struct net *net, const char *name, char *buf)
{
	int i = 0;
	const char *p;
	const int max_netdevices = 8*PAGE_SIZE;
	unsigned long *inuse;
	struct net_device *d;

	if (!dev_valid_name(name))
		return -EINVAL;

	p = strchr(name, '%');
	if (p) {
		/*
		 * Verify the string as this thing may have come from
		 * the user.  There must be either one "%d" and no other "%"
		 * characters.
		 */
		if (p[1] != 'd' || strchr(p + 2, '%'))
			return -EINVAL;

		/* Use one page as a bit array of possible slots */
		inuse = (unsigned long *) get_zeroed_page(GFP_ATOMIC);
		if (!inuse)
			return -ENOMEM;

		for_each_netdev(net, d) {
			struct netdev_name_node *name_node;
			list_for_each_entry(name_node, &d->name_node->list, list) {
				if (!sscanf(name_node->name, name, &i))
					continue;
				if (i < 0 || i >= max_netdevices)
					continue;

				/*  avoid cases where sscanf is not exact inverse of printf */
				snprintf(buf, IFNAMSIZ, name, i);
				if (!strncmp(buf, name_node->name, IFNAMSIZ))
					set_bit(i, inuse);
			}
			if (!sscanf(d->name, name, &i))
				continue;
			if (i < 0 || i >= max_netdevices)
				continue;

			/*  avoid cases where sscanf is not exact inverse of printf */
			snprintf(buf, IFNAMSIZ, name, i);
			if (!strncmp(buf, d->name, IFNAMSIZ))
				set_bit(i, inuse);
		}

		i = find_first_zero_bit(inuse, max_netdevices);
		free_page((unsigned long) inuse);
	}

	snprintf(buf, IFNAMSIZ, name, i);
	if (!__dev_get_by_name(net, buf))
		return i;

	/* It is possible to run out of possible slots
	 * when the name is long and there isn't enough space left
	 * for the digits, or if all bits are used.
	 */
	return -ENFILE;
}

static int dev_alloc_name_ns(struct net *net,
			     struct net_device *dev,
			     const char *name)
{
	char buf[IFNAMSIZ];
	int ret;

	BUG_ON(!net);
	ret = __dev_alloc_name(net, name, buf);
	if (ret >= 0)
		strlcpy(dev->name, buf, IFNAMSIZ);
	return ret;
}

/**
 *	dev_alloc_name - allocate a name for a device
 *	@dev: device
 *	@name: name format string
 *
 *	Passed a format string - eg "lt%d" it will try and find a suitable
 *	id. It scans list of devices to build up a free map, then chooses
 *	the first empty slot. The caller must hold the dev_base or rtnl lock
 *	while allocating the name and adding the device in order to avoid
 *	duplicates.
 *	Limited to bits_per_byte * page size devices (ie 32K on most platforms).
 *	Returns the number of the unit assigned or a negative errno code.
 */

int dev_alloc_name(struct net_device *dev, const char *name)
{
	return dev_alloc_name_ns(dev_net(dev), dev, name);
}
EXPORT_SYMBOL(dev_alloc_name);

static int dev_get_valid_name(struct net *net, struct net_device *dev,
			      const char *name)
{
	BUG_ON(!net);

	if (!dev_valid_name(name))
		return -EINVAL;

	if (strchr(name, '%'))
		return dev_alloc_name_ns(net, dev, name);
	else if (__dev_get_by_name(net, name))
		return -EEXIST;
	else if (dev->name != name)
		strlcpy(dev->name, name, IFNAMSIZ);

	return 0;
}

/**
 *	dev_change_name - change name of a device
 *	@dev: device
 *	@newname: name (or format string) must be at least IFNAMSIZ
 *
 *	Change name of a device, can pass format strings "eth%d".
 *	for wildcarding.
 */
int dev_change_name(struct net_device *dev, const char *newname)
{
	unsigned char old_assign_type;
	char oldname[IFNAMSIZ];
	int err = 0;
	int ret;
	struct net *net;

	ASSERT_RTNL();
	BUG_ON(!dev_net(dev));

	net = dev_net(dev);

	/* Some auto-enslaved devices e.g. failover slaves are
	 * special, as userspace might rename the device after
	 * the interface had been brought up and running since
	 * the point kernel initiated auto-enslavement. Allow
	 * live name change even when these slave devices are
	 * up and running.
	 *
	 * Typically, users of these auto-enslaving devices
	 * don't actually care about slave name change, as
	 * they are supposed to operate on master interface
	 * directly.
	 */
	if (dev->flags & IFF_UP &&
	    likely(!(dev->priv_flags & IFF_LIVE_RENAME_OK)))
		return -EBUSY;

	down_write(&devnet_rename_sem);

	if (strncmp(newname, dev->name, IFNAMSIZ) == 0) {
		up_write(&devnet_rename_sem);
		return 0;
	}

	memcpy(oldname, dev->name, IFNAMSIZ);

	err = dev_get_valid_name(net, dev, newname);
	if (err < 0) {
		up_write(&devnet_rename_sem);
		return err;
	}

	if (oldname[0] && !strchr(oldname, '%'))
		netdev_info(dev, "renamed from %s\n", oldname);

	old_assign_type = dev->name_assign_type;
	dev->name_assign_type = NET_NAME_RENAMED;

rollback:
	ret = device_rename(&dev->dev, dev->name);
	if (ret) {
		memcpy(dev->name, oldname, IFNAMSIZ);
		dev->name_assign_type = old_assign_type;
		up_write(&devnet_rename_sem);
		return ret;
	}

	up_write(&devnet_rename_sem);

	netdev_adjacent_rename_links(dev, oldname);

	write_lock_bh(&dev_base_lock);
	netdev_name_node_del(dev->name_node);
	write_unlock_bh(&dev_base_lock);

	synchronize_rcu();

	write_lock_bh(&dev_base_lock);
	netdev_name_node_add(net, dev->name_node);
	write_unlock_bh(&dev_base_lock);

	ret = call_netdevice_notifiers(NETDEV_CHANGENAME, dev);
	ret = notifier_to_errno(ret);

	if (ret) {
		/* err >= 0 after dev_alloc_name() or stores the first errno */
		if (err >= 0) {
			err = ret;
			down_write(&devnet_rename_sem);
			memcpy(dev->name, oldname, IFNAMSIZ);
			memcpy(oldname, newname, IFNAMSIZ);
			dev->name_assign_type = old_assign_type;
			old_assign_type = NET_NAME_RENAMED;
			goto rollback;
		} else {
			pr_err("%s: name change rollback failed: %d\n",
			       dev->name, ret);
		}
	}

	return err;
}

/**
 *	dev_set_alias - change ifalias of a device
 *	@dev: device
 *	@alias: name up to IFALIASZ
 *	@len: limit of bytes to copy from info
 *
 *	Set ifalias for a device,
 */
int dev_set_alias(struct net_device *dev, const char *alias, size_t len)
{
	struct dev_ifalias *new_alias = NULL;

	if (len >= IFALIASZ)
		return -EINVAL;

	if (len) {
		new_alias = kmalloc(sizeof(*new_alias) + len + 1, GFP_KERNEL);
		if (!new_alias)
			return -ENOMEM;

		memcpy(new_alias->ifalias, alias, len);
		new_alias->ifalias[len] = 0;
	}

	mutex_lock(&ifalias_mutex);
	new_alias = rcu_replace_pointer(dev->ifalias, new_alias,
					mutex_is_locked(&ifalias_mutex));
	mutex_unlock(&ifalias_mutex);

	if (new_alias)
		kfree_rcu(new_alias, rcuhead);

	return len;
}
EXPORT_SYMBOL(dev_set_alias);

/**
 *	dev_get_alias - get ifalias of a device
 *	@dev: device
 *	@name: buffer to store name of ifalias
 *	@len: size of buffer
 *
 *	get ifalias for a device.  Caller must make sure dev cannot go
 *	away,  e.g. rcu read lock or own a reference count to device.
 */
int dev_get_alias(const struct net_device *dev, char *name, size_t len)
{
	const struct dev_ifalias *alias;
	int ret = 0;

	rcu_read_lock();
	alias = rcu_dereference(dev->ifalias);
	if (alias)
		ret = snprintf(name, len, "%s", alias->ifalias);
	rcu_read_unlock();

	return ret;
}

/**
 *	netdev_features_change - device changes features
 *	@dev: device to cause notification
 *
 *	Called to indicate a device has changed features.
 */
void netdev_features_change(struct net_device *dev)
{
	call_netdevice_notifiers(NETDEV_FEAT_CHANGE, dev);
}
EXPORT_SYMBOL(netdev_features_change);

/**
 *	netdev_state_change - device changes state
 *	@dev: device to cause notification
 *
 *	Called to indicate a device has changed state. This function calls
 *	the notifier chains for netdev_chain and sends a NEWLINK message
 *	to the routing socket.
 */
void netdev_state_change(struct net_device *dev)
{
	if (dev->flags & IFF_UP) {
		struct netdev_notifier_change_info change_info = {
			.info.dev = dev,
		};

		call_netdevice_notifiers_info(NETDEV_CHANGE,
					      &change_info.info);
		rtmsg_ifinfo(RTM_NEWLINK, dev, 0, GFP_KERNEL);
	}
}
EXPORT_SYMBOL(netdev_state_change);

/**
 * __netdev_notify_peers - notify network peers about existence of @dev,
 * to be called when rtnl lock is already held.
 * @dev: network device
 *
 * Generate traffic such that interested network peers are aware of
 * @dev, such as by generating a gratuitous ARP. This may be used when
 * a device wants to inform the rest of the network about some sort of
 * reconfiguration such as a failover event or virtual machine
 * migration.
 */
void __netdev_notify_peers(struct net_device *dev)
{
	ASSERT_RTNL();
	call_netdevice_notifiers(NETDEV_NOTIFY_PEERS, dev);
	call_netdevice_notifiers(NETDEV_RESEND_IGMP, dev);
}
EXPORT_SYMBOL(__netdev_notify_peers);

/**
 * netdev_notify_peers - notify network peers about existence of @dev
 * @dev: network device
 *
 * Generate traffic such that interested network peers are aware of
 * @dev, such as by generating a gratuitous ARP. This may be used when
 * a device wants to inform the rest of the network about some sort of
 * reconfiguration such as a failover event or virtual machine
 * migration.
 */
void netdev_notify_peers(struct net_device *dev)
{
	rtnl_lock();
	__netdev_notify_peers(dev);
	rtnl_unlock();
}
EXPORT_SYMBOL(netdev_notify_peers);

static int napi_threaded_poll(void *data);

static int napi_kthread_create(struct napi_struct *n)
{
	int err = 0;

	/* Create and wake up the kthread once to put it in
	 * TASK_INTERRUPTIBLE mode to avoid the blocked task
	 * warning and work with loadavg.
	 */
	n->thread = kthread_run(napi_threaded_poll, n, "napi/%s-%d",
				n->dev->name, n->napi_id);
	if (IS_ERR(n->thread)) {
		err = PTR_ERR(n->thread);
		pr_err("kthread_run failed with err %d\n", err);
		n->thread = NULL;
	}

	return err;
}

static int __dev_open(struct net_device *dev, struct netlink_ext_ack *extack)
{
	const struct net_device_ops *ops = dev->netdev_ops;
	int ret;

	ASSERT_RTNL();

	if (!netif_device_present(dev)) {
		/* may be detached because parent is runtime-suspended */
		if (dev->dev.parent)
			pm_runtime_resume(dev->dev.parent);
		if (!netif_device_present(dev))
			return -ENODEV;
	}

	/* Block netpoll from trying to do any rx path servicing.
	 * If we don't do this there is a chance ndo_poll_controller
	 * or ndo_poll may be running while we open the device
	 */
	netpoll_poll_disable(dev);

	ret = call_netdevice_notifiers_extack(NETDEV_PRE_UP, dev, extack);
	ret = notifier_to_errno(ret);
	if (ret)
		return ret;

	set_bit(__LINK_STATE_START, &dev->state);

	if (ops->ndo_validate_addr)
		ret = ops->ndo_validate_addr(dev);

	if (!ret && ops->ndo_open)
		ret = ops->ndo_open(dev);

	netpoll_poll_enable(dev);

	if (ret)
		clear_bit(__LINK_STATE_START, &dev->state);
	else {
		dev->flags |= IFF_UP;
		dev_set_rx_mode(dev);
		dev_activate(dev);
		add_device_randomness(dev->dev_addr, dev->addr_len);
	}

	return ret;
}

/**
 *	dev_open	- prepare an interface for use.
 *	@dev: device to open
 *	@extack: netlink extended ack
 *
 *	Takes a device from down to up state. The device's private open
 *	function is invoked and then the multicast lists are loaded. Finally
 *	the device is moved into the up state and a %NETDEV_UP message is
 *	sent to the netdev notifier chain.
 *
 *	Calling this function on an active interface is a nop. On a failure
 *	a negative errno code is returned.
 */
int dev_open(struct net_device *dev, struct netlink_ext_ack *extack)
{
	int ret;

	if (dev->flags & IFF_UP)
		return 0;

	ret = __dev_open(dev, extack);
	if (ret < 0)
		return ret;

	rtmsg_ifinfo(RTM_NEWLINK, dev, IFF_UP|IFF_RUNNING, GFP_KERNEL);
	call_netdevice_notifiers(NETDEV_UP, dev);

	return ret;
}
EXPORT_SYMBOL(dev_open);

static void __dev_close_many(struct list_head *head)
{
	struct net_device *dev;

	ASSERT_RTNL();
	might_sleep();

	list_for_each_entry(dev, head, close_list) {
		/* Temporarily disable netpoll until the interface is down */
		netpoll_poll_disable(dev);

		call_netdevice_notifiers(NETDEV_GOING_DOWN, dev);

		clear_bit(__LINK_STATE_START, &dev->state);

		/* Synchronize to scheduled poll. We cannot touch poll list, it
		 * can be even on different cpu. So just clear netif_running().
		 *
		 * dev->stop() will invoke napi_disable() on all of it's
		 * napi_struct instances on this device.
		 */
		smp_mb__after_atomic(); /* Commit netif_running(). */
	}

	dev_deactivate_many(head);

	list_for_each_entry(dev, head, close_list) {
		const struct net_device_ops *ops = dev->netdev_ops;

		/*
		 *	Call the device specific close. This cannot fail.
		 *	Only if device is UP
		 *
		 *	We allow it to be called even after a DETACH hot-plug
		 *	event.
		 */
		if (ops->ndo_stop)
			ops->ndo_stop(dev);

		dev->flags &= ~IFF_UP;
		netpoll_poll_enable(dev);
	}
}

static void __dev_close(struct net_device *dev)
{
	LIST_HEAD(single);

	list_add(&dev->close_list, &single);
	__dev_close_many(&single);
	list_del(&single);
}

void dev_close_many(struct list_head *head, bool unlink)
{
	struct net_device *dev, *tmp;

	/* Remove the devices that don't need to be closed */
	list_for_each_entry_safe(dev, tmp, head, close_list)
		if (!(dev->flags & IFF_UP))
			list_del_init(&dev->close_list);

	__dev_close_many(head);

	list_for_each_entry_safe(dev, tmp, head, close_list) {
		rtmsg_ifinfo(RTM_NEWLINK, dev, IFF_UP|IFF_RUNNING, GFP_KERNEL);
		call_netdevice_notifiers(NETDEV_DOWN, dev);
		if (unlink)
			list_del_init(&dev->close_list);
	}
}
EXPORT_SYMBOL(dev_close_many);

/**
 *	dev_close - shutdown an interface.
 *	@dev: device to shutdown
 *
 *	This function moves an active device into down state. A
 *	%NETDEV_GOING_DOWN is sent to the netdev notifier chain. The device
 *	is then deactivated and finally a %NETDEV_DOWN is sent to the notifier
 *	chain.
 */
void dev_close(struct net_device *dev)
{
	if (dev->flags & IFF_UP) {
		LIST_HEAD(single);

		list_add(&dev->close_list, &single);
		dev_close_many(&single, true);
		list_del(&single);
	}
}
EXPORT_SYMBOL(dev_close);


/**
 *	dev_disable_lro - disable Large Receive Offload on a device
 *	@dev: device
 *
 *	Disable Large Receive Offload (LRO) on a net device.  Must be
 *	called under RTNL.  This is needed if received packets may be
 *	forwarded to another interface.
 */
void dev_disable_lro(struct net_device *dev)
{
	struct net_device *lower_dev;
	struct list_head *iter;

	dev->wanted_features &= ~NETIF_F_LRO;
	netdev_update_features(dev);

	if (unlikely(dev->features & NETIF_F_LRO))
		netdev_WARN(dev, "failed to disable LRO!\n");

	netdev_for_each_lower_dev(dev, lower_dev, iter)
		dev_disable_lro(lower_dev);
}
EXPORT_SYMBOL(dev_disable_lro);

/**
 *	dev_disable_gro_hw - disable HW Generic Receive Offload on a device
 *	@dev: device
 *
 *	Disable HW Generic Receive Offload (GRO_HW) on a net device.  Must be
 *	called under RTNL.  This is needed if Generic XDP is installed on
 *	the device.
 */
static void dev_disable_gro_hw(struct net_device *dev)
{
	dev->wanted_features &= ~NETIF_F_GRO_HW;
	netdev_update_features(dev);

	if (unlikely(dev->features & NETIF_F_GRO_HW))
		netdev_WARN(dev, "failed to disable GRO_HW!\n");
}

const char *netdev_cmd_to_name(enum netdev_cmd cmd)
{
#define N(val) 						\
	case NETDEV_##val:				\
		return "NETDEV_" __stringify(val);
	switch (cmd) {
	N(UP) N(DOWN) N(REBOOT) N(CHANGE) N(REGISTER) N(UNREGISTER)
	N(CHANGEMTU) N(CHANGEADDR) N(GOING_DOWN) N(CHANGENAME) N(FEAT_CHANGE)
	N(BONDING_FAILOVER) N(PRE_UP) N(PRE_TYPE_CHANGE) N(POST_TYPE_CHANGE)
	N(POST_INIT) N(RELEASE) N(NOTIFY_PEERS) N(JOIN) N(CHANGEUPPER)
	N(RESEND_IGMP) N(PRECHANGEMTU) N(CHANGEINFODATA) N(BONDING_INFO)
	N(PRECHANGEUPPER) N(CHANGELOWERSTATE) N(UDP_TUNNEL_PUSH_INFO)
	N(UDP_TUNNEL_DROP_INFO) N(CHANGE_TX_QUEUE_LEN)
	N(CVLAN_FILTER_PUSH_INFO) N(CVLAN_FILTER_DROP_INFO)
	N(SVLAN_FILTER_PUSH_INFO) N(SVLAN_FILTER_DROP_INFO)
	N(PRE_CHANGEADDR)
	}
#undef N
	return "UNKNOWN_NETDEV_EVENT";
}
EXPORT_SYMBOL_GPL(netdev_cmd_to_name);

static int call_netdevice_notifier(struct notifier_block *nb, unsigned long val,
				   struct net_device *dev)
{
	struct netdev_notifier_info info = {
		.dev = dev,
	};

	return nb->notifier_call(nb, val, &info);
}

static int call_netdevice_register_notifiers(struct notifier_block *nb,
					     struct net_device *dev)
{
	int err;

	err = call_netdevice_notifier(nb, NETDEV_REGISTER, dev);
	err = notifier_to_errno(err);
	if (err)
		return err;

	if (!(dev->flags & IFF_UP))
		return 0;

	call_netdevice_notifier(nb, NETDEV_UP, dev);
	return 0;
}

static void call_netdevice_unregister_notifiers(struct notifier_block *nb,
						struct net_device *dev)
{
	if (dev->flags & IFF_UP) {
		call_netdevice_notifier(nb, NETDEV_GOING_DOWN,
					dev);
		call_netdevice_notifier(nb, NETDEV_DOWN, dev);
	}
	call_netdevice_notifier(nb, NETDEV_UNREGISTER, dev);
}

static int call_netdevice_register_net_notifiers(struct notifier_block *nb,
						 struct net *net)
{
	struct net_device *dev;
	int err;

	for_each_netdev(net, dev) {
		err = call_netdevice_register_notifiers(nb, dev);
		if (err)
			goto rollback;
	}
	return 0;

rollback:
	for_each_netdev_continue_reverse(net, dev)
		call_netdevice_unregister_notifiers(nb, dev);
	return err;
}

static void call_netdevice_unregister_net_notifiers(struct notifier_block *nb,
						    struct net *net)
{
	struct net_device *dev;

	for_each_netdev(net, dev)
		call_netdevice_unregister_notifiers(nb, dev);
}

static int dev_boot_phase = 1;

/**
 * register_netdevice_notifier - register a network notifier block
 * @nb: notifier
 *
 * Register a notifier to be called when network device events occur.
 * The notifier passed is linked into the kernel structures and must
 * not be reused until it has been unregistered. A negative errno code
 * is returned on a failure.
 *
 * When registered all registration and up events are replayed
 * to the new notifier to allow device to have a race free
 * view of the network device list.
 */

int register_netdevice_notifier(struct notifier_block *nb)
{
	struct net *net;
	int err;

	/* Close race with setup_net() and cleanup_net() */
	down_write(&pernet_ops_rwsem);
	rtnl_lock();
	err = raw_notifier_chain_register(&netdev_chain, nb);
	if (err)
		goto unlock;
	if (dev_boot_phase)
		goto unlock;
	for_each_net(net) {
		err = call_netdevice_register_net_notifiers(nb, net);
		if (err)
			goto rollback;
	}

unlock:
	rtnl_unlock();
	up_write(&pernet_ops_rwsem);
	return err;

rollback:
	for_each_net_continue_reverse(net)
		call_netdevice_unregister_net_notifiers(nb, net);

	raw_notifier_chain_unregister(&netdev_chain, nb);
	goto unlock;
}
EXPORT_SYMBOL(register_netdevice_notifier);

/**
 * unregister_netdevice_notifier - unregister a network notifier block
 * @nb: notifier
 *
 * Unregister a notifier previously registered by
 * register_netdevice_notifier(). The notifier is unlinked into the
 * kernel structures and may then be reused. A negative errno code
 * is returned on a failure.
 *
 * After unregistering unregister and down device events are synthesized
 * for all devices on the device list to the removed notifier to remove
 * the need for special case cleanup code.
 */

int unregister_netdevice_notifier(struct notifier_block *nb)
{
	struct net *net;
	int err;

	/* Close race with setup_net() and cleanup_net() */
	down_write(&pernet_ops_rwsem);
	rtnl_lock();
	err = raw_notifier_chain_unregister(&netdev_chain, nb);
	if (err)
		goto unlock;

	for_each_net(net)
		call_netdevice_unregister_net_notifiers(nb, net);

unlock:
	rtnl_unlock();
	up_write(&pernet_ops_rwsem);
	return err;
}
EXPORT_SYMBOL(unregister_netdevice_notifier);

static int __register_netdevice_notifier_net(struct net *net,
					     struct notifier_block *nb,
					     bool ignore_call_fail)
{
	int err;

	err = raw_notifier_chain_register(&net->netdev_chain, nb);
	if (err)
		return err;
	if (dev_boot_phase)
		return 0;

	err = call_netdevice_register_net_notifiers(nb, net);
	if (err && !ignore_call_fail)
		goto chain_unregister;

	return 0;

chain_unregister:
	raw_notifier_chain_unregister(&net->netdev_chain, nb);
	return err;
}

static int __unregister_netdevice_notifier_net(struct net *net,
					       struct notifier_block *nb)
{
	int err;

	err = raw_notifier_chain_unregister(&net->netdev_chain, nb);
	if (err)
		return err;

	call_netdevice_unregister_net_notifiers(nb, net);
	return 0;
}

/**
 * register_netdevice_notifier_net - register a per-netns network notifier block
 * @net: network namespace
 * @nb: notifier
 *
 * Register a notifier to be called when network device events occur.
 * The notifier passed is linked into the kernel structures and must
 * not be reused until it has been unregistered. A negative errno code
 * is returned on a failure.
 *
 * When registered all registration and up events are replayed
 * to the new notifier to allow device to have a race free
 * view of the network device list.
 */

int register_netdevice_notifier_net(struct net *net, struct notifier_block *nb)
{
	int err;

	rtnl_lock();
	err = __register_netdevice_notifier_net(net, nb, false);
	rtnl_unlock();
	return err;
}
EXPORT_SYMBOL(register_netdevice_notifier_net);

/**
 * unregister_netdevice_notifier_net - unregister a per-netns
 *                                     network notifier block
 * @net: network namespace
 * @nb: notifier
 *
 * Unregister a notifier previously registered by
 * register_netdevice_notifier(). The notifier is unlinked into the
 * kernel structures and may then be reused. A negative errno code
 * is returned on a failure.
 *
 * After unregistering unregister and down device events are synthesized
 * for all devices on the device list to the removed notifier to remove
 * the need for special case cleanup code.
 */

int unregister_netdevice_notifier_net(struct net *net,
				      struct notifier_block *nb)
{
	int err;

	rtnl_lock();
	err = __unregister_netdevice_notifier_net(net, nb);
	rtnl_unlock();
	return err;
}
EXPORT_SYMBOL(unregister_netdevice_notifier_net);

int register_netdevice_notifier_dev_net(struct net_device *dev,
					struct notifier_block *nb,
					struct netdev_net_notifier *nn)
{
	int err;

	rtnl_lock();
	err = __register_netdevice_notifier_net(dev_net(dev), nb, false);
	if (!err) {
		nn->nb = nb;
		list_add(&nn->list, &dev->net_notifier_list);
	}
	rtnl_unlock();
	return err;
}
EXPORT_SYMBOL(register_netdevice_notifier_dev_net);

int unregister_netdevice_notifier_dev_net(struct net_device *dev,
					  struct notifier_block *nb,
					  struct netdev_net_notifier *nn)
{
	int err;

	rtnl_lock();
	list_del(&nn->list);
	err = __unregister_netdevice_notifier_net(dev_net(dev), nb);
	rtnl_unlock();
	return err;
}
EXPORT_SYMBOL(unregister_netdevice_notifier_dev_net);

static void move_netdevice_notifiers_dev_net(struct net_device *dev,
					     struct net *net)
{
	struct netdev_net_notifier *nn;

	list_for_each_entry(nn, &dev->net_notifier_list, list) {
		__unregister_netdevice_notifier_net(dev_net(dev), nn->nb);
		__register_netdevice_notifier_net(net, nn->nb, true);
	}
}

/**
 *	call_netdevice_notifiers_info - call all network notifier blocks
 *	@val: value passed unmodified to notifier function
 *	@info: notifier information data
 *
 *	Call all network notifier blocks.  Parameters and return value
 *	are as for raw_notifier_call_chain().
 */

static int call_netdevice_notifiers_info(unsigned long val,
					 struct netdev_notifier_info *info)
{
	struct net *net = dev_net(info->dev);
	int ret;

	ASSERT_RTNL();

	/* Run per-netns notifier block chain first, then run the global one.
	 * Hopefully, one day, the global one is going to be removed after
	 * all notifier block registrators get converted to be per-netns.
	 */
	ret = raw_notifier_call_chain(&net->netdev_chain, val, info);
	if (ret & NOTIFY_STOP_MASK)
		return ret;
	return raw_notifier_call_chain(&netdev_chain, val, info);
}

static int call_netdevice_notifiers_extack(unsigned long val,
					   struct net_device *dev,
					   struct netlink_ext_ack *extack)
{
	struct netdev_notifier_info info = {
		.dev = dev,
		.extack = extack,
	};

	return call_netdevice_notifiers_info(val, &info);
}

/**
 *	call_netdevice_notifiers - call all network notifier blocks
 *      @val: value passed unmodified to notifier function
 *      @dev: net_device pointer passed unmodified to notifier function
 *
 *	Call all network notifier blocks.  Parameters and return value
 *	are as for raw_notifier_call_chain().
 */

int call_netdevice_notifiers(unsigned long val, struct net_device *dev)
{
	return call_netdevice_notifiers_extack(val, dev, NULL);
}
EXPORT_SYMBOL(call_netdevice_notifiers);

/**
 *	call_netdevice_notifiers_mtu - call all network notifier blocks
 *	@val: value passed unmodified to notifier function
 *	@dev: net_device pointer passed unmodified to notifier function
 *	@arg: additional u32 argument passed to the notifier function
 *
 *	Call all network notifier blocks.  Parameters and return value
 *	are as for raw_notifier_call_chain().
 */
static int call_netdevice_notifiers_mtu(unsigned long val,
					struct net_device *dev, u32 arg)
{
	struct netdev_notifier_info_ext info = {
		.info.dev = dev,
		.ext.mtu = arg,
	};

	BUILD_BUG_ON(offsetof(struct netdev_notifier_info_ext, info) != 0);

	return call_netdevice_notifiers_info(val, &info.info);
}

#ifdef CONFIG_NET_INGRESS
static DEFINE_STATIC_KEY_FALSE(ingress_needed_key);

void net_inc_ingress_queue(void)
{
	static_branch_inc(&ingress_needed_key);
}
EXPORT_SYMBOL_GPL(net_inc_ingress_queue);

void net_dec_ingress_queue(void)
{
	static_branch_dec(&ingress_needed_key);
}
EXPORT_SYMBOL_GPL(net_dec_ingress_queue);
#endif

#ifdef CONFIG_NET_EGRESS
static DEFINE_STATIC_KEY_FALSE(egress_needed_key);

void net_inc_egress_queue(void)
{
	static_branch_inc(&egress_needed_key);
}
EXPORT_SYMBOL_GPL(net_inc_egress_queue);

void net_dec_egress_queue(void)
{
	static_branch_dec(&egress_needed_key);
}
EXPORT_SYMBOL_GPL(net_dec_egress_queue);
#endif

static DEFINE_STATIC_KEY_FALSE(netstamp_needed_key);
#ifdef CONFIG_JUMP_LABEL
static atomic_t netstamp_needed_deferred;
static atomic_t netstamp_wanted;
static void netstamp_clear(struct work_struct *work)
{
	int deferred = atomic_xchg(&netstamp_needed_deferred, 0);
	int wanted;

	wanted = atomic_add_return(deferred, &netstamp_wanted);
	if (wanted > 0)
		static_branch_enable(&netstamp_needed_key);
	else
		static_branch_disable(&netstamp_needed_key);
}
static DECLARE_WORK(netstamp_work, netstamp_clear);
#endif

void net_enable_timestamp(void)
{
#ifdef CONFIG_JUMP_LABEL
	int wanted;

	while (1) {
		wanted = atomic_read(&netstamp_wanted);
		if (wanted <= 0)
			break;
		if (atomic_cmpxchg(&netstamp_wanted, wanted, wanted + 1) == wanted)
			return;
	}
	atomic_inc(&netstamp_needed_deferred);
	schedule_work(&netstamp_work);
#else
	static_branch_inc(&netstamp_needed_key);
#endif
}
EXPORT_SYMBOL(net_enable_timestamp);

void net_disable_timestamp(void)
{
#ifdef CONFIG_JUMP_LABEL
	int wanted;

	while (1) {
		wanted = atomic_read(&netstamp_wanted);
		if (wanted <= 1)
			break;
		if (atomic_cmpxchg(&netstamp_wanted, wanted, wanted - 1) == wanted)
			return;
	}
	atomic_dec(&netstamp_needed_deferred);
	schedule_work(&netstamp_work);
#else
	static_branch_dec(&netstamp_needed_key);
#endif
}
EXPORT_SYMBOL(net_disable_timestamp);

static inline void net_timestamp_set(struct sk_buff *skb)
{
	skb->tstamp = 0;
	if (static_branch_unlikely(&netstamp_needed_key))
		__net_timestamp(skb);
}

#define net_timestamp_check(COND, SKB)				\
	if (static_branch_unlikely(&netstamp_needed_key)) {	\
		if ((COND) && !(SKB)->tstamp)			\
			__net_timestamp(SKB);			\
	}							\

bool is_skb_forwardable(const struct net_device *dev, const struct sk_buff *skb)
{
	return __is_skb_forwardable(dev, skb, true);
}
EXPORT_SYMBOL_GPL(is_skb_forwardable);

static int __dev_forward_skb2(struct net_device *dev, struct sk_buff *skb,
			      bool check_mtu)
{
	int ret = ____dev_forward_skb(dev, skb, check_mtu);

	if (likely(!ret)) {
		skb->protocol = eth_type_trans(skb, dev);
		skb_postpull_rcsum(skb, eth_hdr(skb), ETH_HLEN);
	}

	return ret;
}

int __dev_forward_skb(struct net_device *dev, struct sk_buff *skb)
{
	return __dev_forward_skb2(dev, skb, true);
}
EXPORT_SYMBOL_GPL(__dev_forward_skb);

/**
 * dev_forward_skb - loopback an skb to another netif
 *
 * @dev: destination network device
 * @skb: buffer to forward
 *
 * return values:
 *	NET_RX_SUCCESS	(no congestion)
 *	NET_RX_DROP     (packet was dropped, but freed)
 *
 * dev_forward_skb can be used for injecting an skb from the
 * start_xmit function of one device into the receive queue
 * of another device.
 *
 * The receiving device may be in another namespace, so
 * we have to clear all information in the skb that could
 * impact namespace isolation.
 */
int dev_forward_skb(struct net_device *dev, struct sk_buff *skb)
{
	return __dev_forward_skb(dev, skb) ?: netif_rx_internal(skb);
}
EXPORT_SYMBOL_GPL(dev_forward_skb);

int dev_forward_skb_nomtu(struct net_device *dev, struct sk_buff *skb)
{
	return __dev_forward_skb2(dev, skb, false) ?: netif_rx_internal(skb);
}

static inline int deliver_skb(struct sk_buff *skb,
			      struct packet_type *pt_prev,
			      struct net_device *orig_dev)
{
	if (unlikely(skb_orphan_frags_rx(skb, GFP_ATOMIC)))
		return -ENOMEM;
	refcount_inc(&skb->users);
	return pt_prev->func(skb, skb->dev, pt_prev, orig_dev);
}

static inline void deliver_ptype_list_skb(struct sk_buff *skb,
					  struct packet_type **pt,
					  struct net_device *orig_dev,
					  __be16 type,
					  struct list_head *ptype_list)
{
	struct packet_type *ptype, *pt_prev = *pt;

	list_for_each_entry_rcu(ptype, ptype_list, list) {
		if (ptype->type != type)
			continue;
		if (pt_prev)
			deliver_skb(skb, pt_prev, orig_dev);
		pt_prev = ptype;
	}
	*pt = pt_prev;
}

static inline bool skb_loop_sk(struct packet_type *ptype, struct sk_buff *skb)
{
	if (!ptype->af_packet_priv || !skb->sk)
		return false;

	if (ptype->id_match)
		return ptype->id_match(ptype, skb->sk);
	else if ((struct sock *)ptype->af_packet_priv == skb->sk)
		return true;

	return false;
}

/**
 * dev_nit_active - return true if any network interface taps are in use
 *
 * @dev: network device to check for the presence of taps
 */
bool dev_nit_active(struct net_device *dev)
{
	return !list_empty(&ptype_all) || !list_empty(&dev->ptype_all);
}
EXPORT_SYMBOL_GPL(dev_nit_active);

/*
 *	Support routine. Sends outgoing frames to any network
 *	taps currently in use.
 */

void dev_queue_xmit_nit(struct sk_buff *skb, struct net_device *dev)
{
	struct packet_type *ptype;
	struct sk_buff *skb2 = NULL;
	struct packet_type *pt_prev = NULL;
	struct list_head *ptype_list = &ptype_all;

	rcu_read_lock();
again:
	list_for_each_entry_rcu(ptype, ptype_list, list) {
		if (ptype->ignore_outgoing)
			continue;

		/* Never send packets back to the socket
		 * they originated from - MvS (miquels@drinkel.ow.org)
		 */
		if (skb_loop_sk(ptype, skb))
			continue;

		if (pt_prev) {
			deliver_skb(skb2, pt_prev, skb->dev);
			pt_prev = ptype;
			continue;
		}

		/* need to clone skb, done only once */
		skb2 = skb_clone(skb, GFP_ATOMIC);
		if (!skb2)
			goto out_unlock;

		net_timestamp_set(skb2);

		/* skb->nh should be correctly
		 * set by sender, so that the second statement is
		 * just protection against buggy protocols.
		 */
		skb_reset_mac_header(skb2);

		if (skb_network_header(skb2) < skb2->data ||
		    skb_network_header(skb2) > skb_tail_pointer(skb2)) {
			net_crit_ratelimited("protocol %04x is buggy, dev %s\n",
					     ntohs(skb2->protocol),
					     dev->name);
			skb_reset_network_header(skb2);
		}

		skb2->transport_header = skb2->network_header;
		skb2->pkt_type = PACKET_OUTGOING;
		pt_prev = ptype;
	}

	if (ptype_list == &ptype_all) {
		ptype_list = &dev->ptype_all;
		goto again;
	}
out_unlock:
	if (pt_prev) {
		if (!skb_orphan_frags_rx(skb2, GFP_ATOMIC))
			pt_prev->func(skb2, skb->dev, pt_prev, skb->dev);
		else
			kfree_skb(skb2);
	}
	rcu_read_unlock();
}
EXPORT_SYMBOL_GPL(dev_queue_xmit_nit);

/**
 * netif_setup_tc - Handle tc mappings on real_num_tx_queues change
 * @dev: Network device
 * @txq: number of queues available
 *
 * If real_num_tx_queues is changed the tc mappings may no longer be
 * valid. To resolve this verify the tc mapping remains valid and if
 * not NULL the mapping. With no priorities mapping to this
 * offset/count pair it will no longer be used. In the worst case TC0
 * is invalid nothing can be done so disable priority mappings. If is
 * expected that drivers will fix this mapping if they can before
 * calling netif_set_real_num_tx_queues.
 */
static void netif_setup_tc(struct net_device *dev, unsigned int txq)
{
	int i;
	struct netdev_tc_txq *tc = &dev->tc_to_txq[0];

	/* If TC0 is invalidated disable TC mapping */
	if (tc->offset + tc->count > txq) {
		pr_warn("Number of in use tx queues changed invalidating tc mappings. Priority traffic classification disabled!\n");
		dev->num_tc = 0;
		return;
	}

	/* Invalidated prio to tc mappings set to TC0 */
	for (i = 1; i < TC_BITMASK + 1; i++) {
		int q = netdev_get_prio_tc_map(dev, i);

		tc = &dev->tc_to_txq[q];
		if (tc->offset + tc->count > txq) {
			pr_warn("Number of in use tx queues changed. Priority %i to tc mapping %i is no longer valid. Setting map to 0\n",
				i, q);
			netdev_set_prio_tc_map(dev, i, 0);
		}
	}
}

int netdev_txq_to_tc(struct net_device *dev, unsigned int txq)
{
	if (dev->num_tc) {
		struct netdev_tc_txq *tc = &dev->tc_to_txq[0];
		int i;

		/* walk through the TCs and see if it falls into any of them */
		for (i = 0; i < TC_MAX_QUEUE; i++, tc++) {
			if ((txq - tc->offset) < tc->count)
				return i;
		}

		/* didn't find it, just return -1 to indicate no match */
		return -1;
	}

	return 0;
}
EXPORT_SYMBOL(netdev_txq_to_tc);

#ifdef CONFIG_XPS
struct static_key xps_needed __read_mostly;
EXPORT_SYMBOL(xps_needed);
struct static_key xps_rxqs_needed __read_mostly;
EXPORT_SYMBOL(xps_rxqs_needed);
static DEFINE_MUTEX(xps_map_mutex);
#define xmap_dereference(P)		\
	rcu_dereference_protected((P), lockdep_is_held(&xps_map_mutex))

static bool remove_xps_queue(struct xps_dev_maps *dev_maps,
			     int tci, u16 index)
{
	struct xps_map *map = NULL;
	int pos;

	if (dev_maps)
		map = xmap_dereference(dev_maps->attr_map[tci]);
	if (!map)
		return false;

	for (pos = map->len; pos--;) {
		if (map->queues[pos] != index)
			continue;

		if (map->len > 1) {
			map->queues[pos] = map->queues[--map->len];
			break;
		}

		RCU_INIT_POINTER(dev_maps->attr_map[tci], NULL);
		kfree_rcu(map, rcu);
		return false;
	}

	return true;
}

static bool remove_xps_queue_cpu(struct net_device *dev,
				 struct xps_dev_maps *dev_maps,
				 int cpu, u16 offset, u16 count)
{
	int num_tc = dev->num_tc ? : 1;
	bool active = false;
	int tci;

	for (tci = cpu * num_tc; num_tc--; tci++) {
		int i, j;

		for (i = count, j = offset; i--; j++) {
			if (!remove_xps_queue(dev_maps, tci, j))
				break;
		}

		active |= i < 0;
	}

	return active;
}

static void reset_xps_maps(struct net_device *dev,
			   struct xps_dev_maps *dev_maps,
			   bool is_rxqs_map)
{
	if (is_rxqs_map) {
		static_key_slow_dec_cpuslocked(&xps_rxqs_needed);
		RCU_INIT_POINTER(dev->xps_rxqs_map, NULL);
	} else {
		RCU_INIT_POINTER(dev->xps_cpus_map, NULL);
	}
	static_key_slow_dec_cpuslocked(&xps_needed);
	kfree_rcu(dev_maps, rcu);
}

static void clean_xps_maps(struct net_device *dev, const unsigned long *mask,
			   struct xps_dev_maps *dev_maps, unsigned int nr_ids,
			   u16 offset, u16 count, bool is_rxqs_map)
{
	bool active = false;
	int i, j;

	for (j = -1; j = netif_attrmask_next(j, mask, nr_ids),
	     j < nr_ids;)
		active |= remove_xps_queue_cpu(dev, dev_maps, j, offset,
					       count);
	if (!active)
		reset_xps_maps(dev, dev_maps, is_rxqs_map);

	if (!is_rxqs_map) {
		for (i = offset + (count - 1); count--; i--) {
			netdev_queue_numa_node_write(
				netdev_get_tx_queue(dev, i),
				NUMA_NO_NODE);
		}
	}
}

static void netif_reset_xps_queues(struct net_device *dev, u16 offset,
				   u16 count)
{
	const unsigned long *possible_mask = NULL;
	struct xps_dev_maps *dev_maps;
	unsigned int nr_ids;

	if (!static_key_false(&xps_needed))
		return;

	cpus_read_lock();
	mutex_lock(&xps_map_mutex);

	if (static_key_false(&xps_rxqs_needed)) {
		dev_maps = xmap_dereference(dev->xps_rxqs_map);
		if (dev_maps) {
			nr_ids = dev->num_rx_queues;
			clean_xps_maps(dev, possible_mask, dev_maps, nr_ids,
				       offset, count, true);
		}
	}

	dev_maps = xmap_dereference(dev->xps_cpus_map);
	if (!dev_maps)
		goto out_no_maps;

	if (num_possible_cpus() > 1)
		possible_mask = cpumask_bits(cpu_possible_mask);
	nr_ids = nr_cpu_ids;
	clean_xps_maps(dev, possible_mask, dev_maps, nr_ids, offset, count,
		       false);

out_no_maps:
	mutex_unlock(&xps_map_mutex);
	cpus_read_unlock();
}

static void netif_reset_xps_queues_gt(struct net_device *dev, u16 index)
{
	netif_reset_xps_queues(dev, index, dev->num_tx_queues - index);
}

static struct xps_map *expand_xps_map(struct xps_map *map, int attr_index,
				      u16 index, bool is_rxqs_map)
{
	struct xps_map *new_map;
	int alloc_len = XPS_MIN_MAP_ALLOC;
	int i, pos;

	for (pos = 0; map && pos < map->len; pos++) {
		if (map->queues[pos] != index)
			continue;
		return map;
	}

	/* Need to add tx-queue to this CPU's/rx-queue's existing map */
	if (map) {
		if (pos < map->alloc_len)
			return map;

		alloc_len = map->alloc_len * 2;
	}

	/* Need to allocate new map to store tx-queue on this CPU's/rx-queue's
	 *  map
	 */
	if (is_rxqs_map)
		new_map = kzalloc(XPS_MAP_SIZE(alloc_len), GFP_KERNEL);
	else
		new_map = kzalloc_node(XPS_MAP_SIZE(alloc_len), GFP_KERNEL,
				       cpu_to_node(attr_index));
	if (!new_map)
		return NULL;

	for (i = 0; i < pos; i++)
		new_map->queues[i] = map->queues[i];
	new_map->alloc_len = alloc_len;
	new_map->len = pos;

	return new_map;
}

/* Must be called under cpus_read_lock */
int __netif_set_xps_queue(struct net_device *dev, const unsigned long *mask,
			  u16 index, bool is_rxqs_map)
{
	const unsigned long *online_mask = NULL, *possible_mask = NULL;
	struct xps_dev_maps *dev_maps, *new_dev_maps = NULL;
	int i, j, tci, numa_node_id = -2;
	int maps_sz, num_tc = 1, tc = 0;
	struct xps_map *map, *new_map;
	bool active = false;
	unsigned int nr_ids;

	if (dev->num_tc) {
		/* Do not allow XPS on subordinate device directly */
		num_tc = dev->num_tc;
		if (num_tc < 0)
			return -EINVAL;

		/* If queue belongs to subordinate dev use its map */
		dev = netdev_get_tx_queue(dev, index)->sb_dev ? : dev;

		tc = netdev_txq_to_tc(dev, index);
		if (tc < 0)
			return -EINVAL;
	}

	mutex_lock(&xps_map_mutex);
	if (is_rxqs_map) {
		maps_sz = XPS_RXQ_DEV_MAPS_SIZE(num_tc, dev->num_rx_queues);
		dev_maps = xmap_dereference(dev->xps_rxqs_map);
		nr_ids = dev->num_rx_queues;
	} else {
		maps_sz = XPS_CPU_DEV_MAPS_SIZE(num_tc);
		if (num_possible_cpus() > 1) {
			online_mask = cpumask_bits(cpu_online_mask);
			possible_mask = cpumask_bits(cpu_possible_mask);
		}
		dev_maps = xmap_dereference(dev->xps_cpus_map);
		nr_ids = nr_cpu_ids;
	}

	if (maps_sz < L1_CACHE_BYTES)
		maps_sz = L1_CACHE_BYTES;

	/* allocate memory for queue storage */
	for (j = -1; j = netif_attrmask_next_and(j, online_mask, mask, nr_ids),
	     j < nr_ids;) {
		if (!new_dev_maps)
			new_dev_maps = kzalloc(maps_sz, GFP_KERNEL);
		if (!new_dev_maps) {
			mutex_unlock(&xps_map_mutex);
			return -ENOMEM;
		}

		tci = j * num_tc + tc;
		map = dev_maps ? xmap_dereference(dev_maps->attr_map[tci]) :
				 NULL;

		map = expand_xps_map(map, j, index, is_rxqs_map);
		if (!map)
			goto error;

		RCU_INIT_POINTER(new_dev_maps->attr_map[tci], map);
	}

	if (!new_dev_maps)
		goto out_no_new_maps;

	if (!dev_maps) {
		/* Increment static keys at most once per type */
		static_key_slow_inc_cpuslocked(&xps_needed);
		if (is_rxqs_map)
			static_key_slow_inc_cpuslocked(&xps_rxqs_needed);
	}

	for (j = -1; j = netif_attrmask_next(j, possible_mask, nr_ids),
	     j < nr_ids;) {
		/* copy maps belonging to foreign traffic classes */
		for (i = tc, tci = j * num_tc; dev_maps && i--; tci++) {
			/* fill in the new device map from the old device map */
			map = xmap_dereference(dev_maps->attr_map[tci]);
			RCU_INIT_POINTER(new_dev_maps->attr_map[tci], map);
		}

		/* We need to explicitly update tci as prevous loop
		 * could break out early if dev_maps is NULL.
		 */
		tci = j * num_tc + tc;

		if (netif_attr_test_mask(j, mask, nr_ids) &&
		    netif_attr_test_online(j, online_mask, nr_ids)) {
			/* add tx-queue to CPU/rx-queue maps */
			int pos = 0;

			map = xmap_dereference(new_dev_maps->attr_map[tci]);
			while ((pos < map->len) && (map->queues[pos] != index))
				pos++;

			if (pos == map->len)
				map->queues[map->len++] = index;
#ifdef CONFIG_NUMA
			if (!is_rxqs_map) {
				if (numa_node_id == -2)
					numa_node_id = cpu_to_node(j);
				else if (numa_node_id != cpu_to_node(j))
					numa_node_id = -1;
			}
#endif
		} else if (dev_maps) {
			/* fill in the new device map from the old device map */
			map = xmap_dereference(dev_maps->attr_map[tci]);
			RCU_INIT_POINTER(new_dev_maps->attr_map[tci], map);
		}

		/* copy maps belonging to foreign traffic classes */
		for (i = num_tc - tc, tci++; dev_maps && --i; tci++) {
			/* fill in the new device map from the old device map */
			map = xmap_dereference(dev_maps->attr_map[tci]);
			RCU_INIT_POINTER(new_dev_maps->attr_map[tci], map);
		}
	}

	if (is_rxqs_map)
		rcu_assign_pointer(dev->xps_rxqs_map, new_dev_maps);
	else
		rcu_assign_pointer(dev->xps_cpus_map, new_dev_maps);

	/* Cleanup old maps */
	if (!dev_maps)
		goto out_no_old_maps;

	for (j = -1; j = netif_attrmask_next(j, possible_mask, nr_ids),
	     j < nr_ids;) {
		for (i = num_tc, tci = j * num_tc; i--; tci++) {
			new_map = xmap_dereference(new_dev_maps->attr_map[tci]);
			map = xmap_dereference(dev_maps->attr_map[tci]);
			if (map && map != new_map)
				kfree_rcu(map, rcu);
		}
	}

	kfree_rcu(dev_maps, rcu);

out_no_old_maps:
	dev_maps = new_dev_maps;
	active = true;

out_no_new_maps:
	if (!is_rxqs_map) {
		/* update Tx queue numa node */
		netdev_queue_numa_node_write(netdev_get_tx_queue(dev, index),
					     (numa_node_id >= 0) ?
					     numa_node_id : NUMA_NO_NODE);
	}

	if (!dev_maps)
		goto out_no_maps;

	/* removes tx-queue from unused CPUs/rx-queues */
	for (j = -1; j = netif_attrmask_next(j, possible_mask, nr_ids),
	     j < nr_ids;) {
		for (i = tc, tci = j * num_tc; i--; tci++)
			active |= remove_xps_queue(dev_maps, tci, index);
		if (!netif_attr_test_mask(j, mask, nr_ids) ||
		    !netif_attr_test_online(j, online_mask, nr_ids))
			active |= remove_xps_queue(dev_maps, tci, index);
		for (i = num_tc - tc, tci++; --i; tci++)
			active |= remove_xps_queue(dev_maps, tci, index);
	}

	/* free map if not active */
	if (!active)
		reset_xps_maps(dev, dev_maps, is_rxqs_map);

out_no_maps:
	mutex_unlock(&xps_map_mutex);

	return 0;
error:
	/* remove any maps that we added */
	for (j = -1; j = netif_attrmask_next(j, possible_mask, nr_ids),
	     j < nr_ids;) {
		for (i = num_tc, tci = j * num_tc; i--; tci++) {
			new_map = xmap_dereference(new_dev_maps->attr_map[tci]);
			map = dev_maps ?
			      xmap_dereference(dev_maps->attr_map[tci]) :
			      NULL;
			if (new_map && new_map != map)
				kfree(new_map);
		}
	}

	mutex_unlock(&xps_map_mutex);

	kfree(new_dev_maps);
	return -ENOMEM;
}
EXPORT_SYMBOL_GPL(__netif_set_xps_queue);

int netif_set_xps_queue(struct net_device *dev, const struct cpumask *mask,
			u16 index)
{
	int ret;

	cpus_read_lock();
	ret =  __netif_set_xps_queue(dev, cpumask_bits(mask), index, false);
	cpus_read_unlock();

	return ret;
}
EXPORT_SYMBOL(netif_set_xps_queue);

#endif
static void netdev_unbind_all_sb_channels(struct net_device *dev)
{
	struct netdev_queue *txq = &dev->_tx[dev->num_tx_queues];

	/* Unbind any subordinate channels */
	while (txq-- != &dev->_tx[0]) {
		if (txq->sb_dev)
			netdev_unbind_sb_channel(dev, txq->sb_dev);
	}
}

void netdev_reset_tc(struct net_device *dev)
{
#ifdef CONFIG_XPS
	netif_reset_xps_queues_gt(dev, 0);
#endif
	netdev_unbind_all_sb_channels(dev);

	/* Reset TC configuration of device */
	dev->num_tc = 0;
	memset(dev->tc_to_txq, 0, sizeof(dev->tc_to_txq));
	memset(dev->prio_tc_map, 0, sizeof(dev->prio_tc_map));
}
EXPORT_SYMBOL(netdev_reset_tc);

int netdev_set_tc_queue(struct net_device *dev, u8 tc, u16 count, u16 offset)
{
	if (tc >= dev->num_tc)
		return -EINVAL;

#ifdef CONFIG_XPS
	netif_reset_xps_queues(dev, offset, count);
#endif
	dev->tc_to_txq[tc].count = count;
	dev->tc_to_txq[tc].offset = offset;
	return 0;
}
EXPORT_SYMBOL(netdev_set_tc_queue);

int netdev_set_num_tc(struct net_device *dev, u8 num_tc)
{
	if (num_tc > TC_MAX_QUEUE)
		return -EINVAL;

#ifdef CONFIG_XPS
	netif_reset_xps_queues_gt(dev, 0);
#endif
	netdev_unbind_all_sb_channels(dev);

	dev->num_tc = num_tc;
	return 0;
}
EXPORT_SYMBOL(netdev_set_num_tc);

void netdev_unbind_sb_channel(struct net_device *dev,
			      struct net_device *sb_dev)
{
	struct netdev_queue *txq = &dev->_tx[dev->num_tx_queues];

#ifdef CONFIG_XPS
	netif_reset_xps_queues_gt(sb_dev, 0);
#endif
	memset(sb_dev->tc_to_txq, 0, sizeof(sb_dev->tc_to_txq));
	memset(sb_dev->prio_tc_map, 0, sizeof(sb_dev->prio_tc_map));

	while (txq-- != &dev->_tx[0]) {
		if (txq->sb_dev == sb_dev)
			txq->sb_dev = NULL;
	}
}
EXPORT_SYMBOL(netdev_unbind_sb_channel);

int netdev_bind_sb_channel_queue(struct net_device *dev,
				 struct net_device *sb_dev,
				 u8 tc, u16 count, u16 offset)
{
	/* Make certain the sb_dev and dev are already configured */
	if (sb_dev->num_tc >= 0 || tc >= dev->num_tc)
		return -EINVAL;

	/* We cannot hand out queues we don't have */
	if ((offset + count) > dev->real_num_tx_queues)
		return -EINVAL;

	/* Record the mapping */
	sb_dev->tc_to_txq[tc].count = count;
	sb_dev->tc_to_txq[tc].offset = offset;

	/* Provide a way for Tx queue to find the tc_to_txq map or
	 * XPS map for itself.
	 */
	while (count--)
		netdev_get_tx_queue(dev, count + offset)->sb_dev = sb_dev;

	return 0;
}
EXPORT_SYMBOL(netdev_bind_sb_channel_queue);

int netdev_set_sb_channel(struct net_device *dev, u16 channel)
{
	/* Do not use a multiqueue device to represent a subordinate channel */
	if (netif_is_multiqueue(dev))
		return -ENODEV;

	/* We allow channels 1 - 32767 to be used for subordinate channels.
	 * Channel 0 is meant to be "native" mode and used only to represent
	 * the main root device. We allow writing 0 to reset the device back
	 * to normal mode after being used as a subordinate channel.
	 */
	if (channel > S16_MAX)
		return -EINVAL;

	dev->num_tc = -channel;

	return 0;
}
EXPORT_SYMBOL(netdev_set_sb_channel);

/*
 * Routine to help set real_num_tx_queues. To avoid skbs mapped to queues
 * greater than real_num_tx_queues stale skbs on the qdisc must be flushed.
 */
int netif_set_real_num_tx_queues(struct net_device *dev, unsigned int txq)
{
	bool disabling;
	int rc;

	disabling = txq < dev->real_num_tx_queues;

	if (txq < 1 || txq > dev->num_tx_queues)
		return -EINVAL;

	if (dev->reg_state == NETREG_REGISTERED ||
	    dev->reg_state == NETREG_UNREGISTERING) {
		ASSERT_RTNL();

		rc = netdev_queue_update_kobjects(dev, dev->real_num_tx_queues,
						  txq);
		if (rc)
			return rc;

		if (dev->num_tc)
			netif_setup_tc(dev, txq);

		dev->real_num_tx_queues = txq;

		if (disabling) {
			synchronize_net();
			qdisc_reset_all_tx_gt(dev, txq);
#ifdef CONFIG_XPS
			netif_reset_xps_queues_gt(dev, txq);
#endif
		}
	} else {
		dev->real_num_tx_queues = txq;
	}

	return 0;
}
EXPORT_SYMBOL(netif_set_real_num_tx_queues);

#ifdef CONFIG_SYSFS
/**
 *	netif_set_real_num_rx_queues - set actual number of RX queues used
 *	@dev: Network device
 *	@rxq: Actual number of RX queues
 *
 *	This must be called either with the rtnl_lock held or before
 *	registration of the net device.  Returns 0 on success, or a
 *	negative error code.  If called before registration, it always
 *	succeeds.
 */
int netif_set_real_num_rx_queues(struct net_device *dev, unsigned int rxq)
{
	int rc;

	if (rxq < 1 || rxq > dev->num_rx_queues)
		return -EINVAL;

	if (dev->reg_state == NETREG_REGISTERED) {
		ASSERT_RTNL();

		rc = net_rx_queue_update_kobjects(dev, dev->real_num_rx_queues,
						  rxq);
		if (rc)
			return rc;
	}

	dev->real_num_rx_queues = rxq;
	return 0;
}
EXPORT_SYMBOL(netif_set_real_num_rx_queues);
#endif

/**
 * netif_get_num_default_rss_queues - default number of RSS queues
 *
 * This routine should set an upper limit on the number of RSS queues
 * used by default by multiqueue devices.
 */
int netif_get_num_default_rss_queues(void)
{
	return is_kdump_kernel() ?
		1 : min_t(int, DEFAULT_MAX_NUM_RSS_QUEUES, num_online_cpus());
}
EXPORT_SYMBOL(netif_get_num_default_rss_queues);

static void __netif_reschedule(struct Qdisc *q)
{
	struct softnet_data *sd;
	unsigned long flags;

	local_irq_save(flags);
	sd = this_cpu_ptr(&softnet_data);
	q->next_sched = NULL;
	*sd->output_queue_tailp = q;
	sd->output_queue_tailp = &q->next_sched;
	raise_softirq_irqoff(NET_TX_SOFTIRQ);
	local_irq_restore(flags);
}

void __netif_schedule(struct Qdisc *q)
{
	if (!test_and_set_bit(__QDISC_STATE_SCHED, &q->state))
		__netif_reschedule(q);
}
EXPORT_SYMBOL(__netif_schedule);

struct dev_kfree_skb_cb {
	enum skb_free_reason reason;
};

static struct dev_kfree_skb_cb *get_kfree_skb_cb(const struct sk_buff *skb)
{
	return (struct dev_kfree_skb_cb *)skb->cb;
}

void netif_schedule_queue(struct netdev_queue *txq)
{
	rcu_read_lock();
	if (!netif_xmit_stopped(txq)) {
		struct Qdisc *q = rcu_dereference(txq->qdisc);

		__netif_schedule(q);
	}
	rcu_read_unlock();
}
EXPORT_SYMBOL(netif_schedule_queue);

void netif_tx_wake_queue(struct netdev_queue *dev_queue)
{
	if (test_and_clear_bit(__QUEUE_STATE_DRV_XOFF, &dev_queue->state)) {
		struct Qdisc *q;

		rcu_read_lock();
		q = rcu_dereference(dev_queue->qdisc);
		__netif_schedule(q);
		rcu_read_unlock();
	}
}
EXPORT_SYMBOL(netif_tx_wake_queue);

void __dev_kfree_skb_irq(struct sk_buff *skb, enum skb_free_reason reason)
{
	unsigned long flags;

	if (unlikely(!skb))
		return;

	if (likely(refcount_read(&skb->users) == 1)) {
		smp_rmb();
		refcount_set(&skb->users, 0);
	} else if (likely(!refcount_dec_and_test(&skb->users))) {
		return;
	}
	get_kfree_skb_cb(skb)->reason = reason;
	local_irq_save(flags);
	skb->next = __this_cpu_read(softnet_data.completion_queue);
	__this_cpu_write(softnet_data.completion_queue, skb);
	raise_softirq_irqoff(NET_TX_SOFTIRQ);
	local_irq_restore(flags);
}
EXPORT_SYMBOL(__dev_kfree_skb_irq);

void __dev_kfree_skb_any(struct sk_buff *skb, enum skb_free_reason reason)
{
	if (in_irq() || irqs_disabled())
		__dev_kfree_skb_irq(skb, reason);
	else
		dev_kfree_skb(skb);
}
EXPORT_SYMBOL(__dev_kfree_skb_any);


/**
 * netif_device_detach - mark device as removed
 * @dev: network device
 *
 * Mark device as removed from system and therefore no longer available.
 */
void netif_device_detach(struct net_device *dev)
{
	if (test_and_clear_bit(__LINK_STATE_PRESENT, &dev->state) &&
	    netif_running(dev)) {
		netif_tx_stop_all_queues(dev);
	}
}
EXPORT_SYMBOL(netif_device_detach);

/**
 * netif_device_attach - mark device as attached
 * @dev: network device
 *
 * Mark device as attached from system and restart if needed.
 */
void netif_device_attach(struct net_device *dev)
{
	if (!test_and_set_bit(__LINK_STATE_PRESENT, &dev->state) &&
	    netif_running(dev)) {
		netif_tx_wake_all_queues(dev);
		__netdev_watchdog_up(dev);
	}
}
EXPORT_SYMBOL(netif_device_attach);

/*
 * Returns a Tx hash based on the given packet descriptor a Tx queues' number
 * to be used as a distribution range.
 */
static u16 skb_tx_hash(const struct net_device *dev,
		       const struct net_device *sb_dev,
		       struct sk_buff *skb)
{
	u32 hash;
	u16 qoffset = 0;
	u16 qcount = dev->real_num_tx_queues;

	if (dev->num_tc) {
		u8 tc = netdev_get_prio_tc_map(dev, skb->priority);

		qoffset = sb_dev->tc_to_txq[tc].offset;
		qcount = sb_dev->tc_to_txq[tc].count;
	}

	if (skb_rx_queue_recorded(skb)) {
		hash = skb_get_rx_queue(skb);
		if (hash >= qoffset)
			hash -= qoffset;
		while (unlikely(hash >= qcount))
			hash -= qcount;
		return hash + qoffset;
	}

	return (u16) reciprocal_scale(skb_get_hash(skb), qcount) + qoffset;
}

static void skb_warn_bad_offload(const struct sk_buff *skb)
{
	static const netdev_features_t null_features;
	struct net_device *dev = skb->dev;
	const char *name = "";

	if (!net_ratelimit())
		return;

	if (dev) {
		if (dev->dev.parent)
			name = dev_driver_string(dev->dev.parent);
		else
			name = netdev_name(dev);
	}
	skb_dump(KERN_WARNING, skb, false);
	WARN(1, "%s: caps=(%pNF, %pNF)\n",
	     name, dev ? &dev->features : &null_features,
	     skb->sk ? &skb->sk->sk_route_caps : &null_features);
}

/*
 * Invalidate hardware checksum when packet is to be mangled, and
 * complete checksum manually on outgoing path.
 */
int skb_checksum_help(struct sk_buff *skb)
{
	__wsum csum;
	int ret = 0, offset;

	if (skb->ip_summed == CHECKSUM_COMPLETE)
		goto out_set_summed;

	if (unlikely(skb_is_gso(skb))) {
		skb_warn_bad_offload(skb);
		return -EINVAL;
	}

	/* Before computing a checksum, we should make sure no frag could
	 * be modified by an external entity : checksum could be wrong.
	 */
	if (skb_has_shared_frag(skb)) {
		ret = __skb_linearize(skb);
		if (ret)
			goto out;
	}

	offset = skb_checksum_start_offset(skb);
	BUG_ON(offset >= skb_headlen(skb));
	csum = skb_checksum(skb, offset, skb->len - offset, 0);

	offset += skb->csum_offset;
	BUG_ON(offset + sizeof(__sum16) > skb_headlen(skb));

	ret = skb_ensure_writable(skb, offset + sizeof(__sum16));
	if (ret)
		goto out;

	*(__sum16 *)(skb->data + offset) = csum_fold(csum) ?: CSUM_MANGLED_0;
out_set_summed:
	skb->ip_summed = CHECKSUM_NONE;
out:
	return ret;
}
EXPORT_SYMBOL(skb_checksum_help);

int skb_crc32c_csum_help(struct sk_buff *skb)
{
	__le32 crc32c_csum;
	int ret = 0, offset, start;

	if (skb->ip_summed != CHECKSUM_PARTIAL)
		goto out;

	if (unlikely(skb_is_gso(skb)))
		goto out;

	/* Before computing a checksum, we should make sure no frag could
	 * be modified by an external entity : checksum could be wrong.
	 */
	if (unlikely(skb_has_shared_frag(skb))) {
		ret = __skb_linearize(skb);
		if (ret)
			goto out;
	}
	start = skb_checksum_start_offset(skb);
	offset = start + offsetof(struct sctphdr, checksum);
	if (WARN_ON_ONCE(offset >= skb_headlen(skb))) {
		ret = -EINVAL;
		goto out;
	}

	ret = skb_ensure_writable(skb, offset + sizeof(__le32));
	if (ret)
		goto out;

	crc32c_csum = cpu_to_le32(~__skb_checksum(skb, start,
						  skb->len - start, ~(__u32)0,
						  crc32c_csum_stub));
	*(__le32 *)(skb->data + offset) = crc32c_csum;
	skb->ip_summed = CHECKSUM_NONE;
	skb->csum_not_inet = 0;
out:
	return ret;
}

__be16 skb_network_protocol(struct sk_buff *skb, int *depth)
{
	__be16 type = skb->protocol;

	/* Tunnel gso handlers can set protocol to ethernet. */
	if (type == htons(ETH_P_TEB)) {
		struct ethhdr *eth;

		if (unlikely(!pskb_may_pull(skb, sizeof(struct ethhdr))))
			return 0;

		eth = (struct ethhdr *)skb->data;
		type = eth->h_proto;
	}

	return __vlan_get_protocol(skb, type, depth);
}

/**
 *	skb_mac_gso_segment - mac layer segmentation handler.
 *	@skb: buffer to segment
 *	@features: features for the output path (see dev->features)
 */
struct sk_buff *skb_mac_gso_segment(struct sk_buff *skb,
				    netdev_features_t features)
{
	struct sk_buff *segs = ERR_PTR(-EPROTONOSUPPORT);
	struct packet_offload *ptype;
	int vlan_depth = skb->mac_len;
	__be16 type = skb_network_protocol(skb, &vlan_depth);

	if (unlikely(!type))
		return ERR_PTR(-EINVAL);

	__skb_pull(skb, vlan_depth);

	rcu_read_lock();
	list_for_each_entry_rcu(ptype, &offload_base, list) {
		if (ptype->type == type && ptype->callbacks.gso_segment) {
			segs = ptype->callbacks.gso_segment(skb, features);
			break;
		}
	}
	rcu_read_unlock();

	__skb_push(skb, skb->data - skb_mac_header(skb));

	return segs;
}
EXPORT_SYMBOL(skb_mac_gso_segment);


/* openvswitch calls this on rx path, so we need a different check.
 */
static inline bool skb_needs_check(struct sk_buff *skb, bool tx_path)
{
	if (tx_path)
		return skb->ip_summed != CHECKSUM_PARTIAL &&
		       skb->ip_summed != CHECKSUM_UNNECESSARY;

	return skb->ip_summed == CHECKSUM_NONE;
}

/**
 *	__skb_gso_segment - Perform segmentation on skb.
 *	@skb: buffer to segment
 *	@features: features for the output path (see dev->features)
 *	@tx_path: whether it is called in TX path
 *
 *	This function segments the given skb and returns a list of segments.
 *
 *	It may return NULL if the skb requires no segmentation.  This is
 *	only possible when GSO is used for verifying header integrity.
 *
 *	Segmentation preserves SKB_GSO_CB_OFFSET bytes of previous skb cb.
 */
struct sk_buff *__skb_gso_segment(struct sk_buff *skb,
				  netdev_features_t features, bool tx_path)
{
	struct sk_buff *segs;

	if (unlikely(skb_needs_check(skb, tx_path))) {
		int err;

		/* We're going to init ->check field in TCP or UDP header */
		err = skb_cow_head(skb, 0);
		if (err < 0)
			return ERR_PTR(err);
	}

	/* Only report GSO partial support if it will enable us to
	 * support segmentation on this frame without needing additional
	 * work.
	 */
	if (features & NETIF_F_GSO_PARTIAL) {
		netdev_features_t partial_features = NETIF_F_GSO_ROBUST;
		struct net_device *dev = skb->dev;

		partial_features |= dev->features & dev->gso_partial_features;
		if (!skb_gso_ok(skb, features | partial_features))
			features &= ~NETIF_F_GSO_PARTIAL;
	}

	BUILD_BUG_ON(SKB_GSO_CB_OFFSET +
		     sizeof(*SKB_GSO_CB(skb)) > sizeof(skb->cb));

	SKB_GSO_CB(skb)->mac_offset = skb_headroom(skb);
	SKB_GSO_CB(skb)->encap_level = 0;

	skb_reset_mac_header(skb);
	skb_reset_mac_len(skb);

	segs = skb_mac_gso_segment(skb, features);

	if (segs != skb && unlikely(skb_needs_check(skb, tx_path) && !IS_ERR(segs)))
		skb_warn_bad_offload(skb);

	return segs;
}
EXPORT_SYMBOL(__skb_gso_segment);

/* Take action when hardware reception checksum errors are detected. */
#ifdef CONFIG_BUG
void netdev_rx_csum_fault(struct net_device *dev, struct sk_buff *skb)
{
	if (net_ratelimit()) {
		pr_err("%s: hw csum failure\n", dev ? dev->name : "<unknown>");
		skb_dump(KERN_ERR, skb, true);
		dump_stack();
	}
}
EXPORT_SYMBOL(netdev_rx_csum_fault);
#endif

/* XXX: check that highmem exists at all on the given machine. */
static int illegal_highdma(struct net_device *dev, struct sk_buff *skb)
{
#ifdef CONFIG_HIGHMEM
	int i;

	if (!(dev->features & NETIF_F_HIGHDMA)) {
		for (i = 0; i < skb_shinfo(skb)->nr_frags; i++) {
			skb_frag_t *frag = &skb_shinfo(skb)->frags[i];

			if (PageHighMem(skb_frag_page(frag)))
				return 1;
		}
	}
#endif
	return 0;
}

/* If MPLS offload request, verify we are testing hardware MPLS features
 * instead of standard features for the netdev.
 */
#if IS_ENABLED(CONFIG_NET_MPLS_GSO)
static netdev_features_t net_mpls_features(struct sk_buff *skb,
					   netdev_features_t features,
					   __be16 type)
{
	if (eth_p_mpls(type))
		features &= skb->dev->mpls_features;

	return features;
}
#else
static netdev_features_t net_mpls_features(struct sk_buff *skb,
					   netdev_features_t features,
					   __be16 type)
{
	return features;
}
#endif

static netdev_features_t harmonize_features(struct sk_buff *skb,
	netdev_features_t features)
{
	__be16 type;

	type = skb_network_protocol(skb, NULL);
	features = net_mpls_features(skb, features, type);

	if (skb->ip_summed != CHECKSUM_NONE &&
	    !can_checksum_protocol(features, type)) {
		features &= ~(NETIF_F_CSUM_MASK | NETIF_F_GSO_MASK);
	}
	if (illegal_highdma(skb->dev, skb))
		features &= ~NETIF_F_SG;

	return features;
}

netdev_features_t passthru_features_check(struct sk_buff *skb,
					  struct net_device *dev,
					  netdev_features_t features)
{
	return features;
}
EXPORT_SYMBOL(passthru_features_check);

static netdev_features_t dflt_features_check(struct sk_buff *skb,
					     struct net_device *dev,
					     netdev_features_t features)
{
	return vlan_features_check(skb, features);
}

static netdev_features_t gso_features_check(const struct sk_buff *skb,
					    struct net_device *dev,
					    netdev_features_t features)
{
	u16 gso_segs = skb_shinfo(skb)->gso_segs;

	if (gso_segs > dev->gso_max_segs)
		return features & ~NETIF_F_GSO_MASK;

	if (!skb_shinfo(skb)->gso_type) {
		skb_warn_bad_offload(skb);
		return features & ~NETIF_F_GSO_MASK;
	}

	/* Support for GSO partial features requires software
	 * intervention before we can actually process the packets
	 * so we need to strip support for any partial features now
	 * and we can pull them back in after we have partially
	 * segmented the frame.
	 */
	if (!(skb_shinfo(skb)->gso_type & SKB_GSO_PARTIAL))
		features &= ~dev->gso_partial_features;

	/* Make sure to clear the IPv4 ID mangling feature if the
	 * IPv4 header has the potential to be fragmented.
	 */
	if (skb_shinfo(skb)->gso_type & SKB_GSO_TCPV4) {
		struct iphdr *iph = skb->encapsulation ?
				    inner_ip_hdr(skb) : ip_hdr(skb);

		if (!(iph->frag_off & htons(IP_DF)))
			features &= ~NETIF_F_TSO_MANGLEID;
	}

	return features;
}

netdev_features_t netif_skb_features(struct sk_buff *skb)
{
	struct net_device *dev = skb->dev;
	netdev_features_t features = dev->features;

	if (skb_is_gso(skb))
		features = gso_features_check(skb, dev, features);

	/* If encapsulation offload request, verify we are testing
	 * hardware encapsulation features instead of standard
	 * features for the netdev
	 */
	if (skb->encapsulation)
		features &= dev->hw_enc_features;

	if (skb_vlan_tagged(skb))
		features = netdev_intersect_features(features,
						     dev->vlan_features |
						     NETIF_F_HW_VLAN_CTAG_TX |
						     NETIF_F_HW_VLAN_STAG_TX);

	if (dev->netdev_ops->ndo_features_check)
		features &= dev->netdev_ops->ndo_features_check(skb, dev,
								features);
	else
		features &= dflt_features_check(skb, dev, features);

	return harmonize_features(skb, features);
}
EXPORT_SYMBOL(netif_skb_features);

static int xmit_one(struct sk_buff *skb, struct net_device *dev,
		    struct netdev_queue *txq, bool more)
{
	unsigned int len;
	int rc;

	if (dev_nit_active(dev))
		dev_queue_xmit_nit(skb, dev);

	len = skb->len;
	PRANDOM_ADD_NOISE(skb, dev, txq, len + jiffies);
	trace_net_dev_start_xmit(skb, dev);
	rc = netdev_start_xmit(skb, dev, txq, more);
	trace_net_dev_xmit(skb, rc, dev, len);

	return rc;
}

struct sk_buff *dev_hard_start_xmit(struct sk_buff *first, struct net_device *dev,
				    struct netdev_queue *txq, int *ret)
{
	struct sk_buff *skb = first;
	int rc = NETDEV_TX_OK;

	while (skb) {
		struct sk_buff *next = skb->next;

		skb_mark_not_on_list(skb);
		rc = xmit_one(skb, dev, txq, next != NULL);
		if (unlikely(!dev_xmit_complete(rc))) {
			skb->next = next;
			goto out;
		}

		skb = next;
		if (netif_tx_queue_stopped(txq) && skb) {
			rc = NETDEV_TX_BUSY;
			break;
		}
	}

out:
	*ret = rc;
	return skb;
}

static struct sk_buff *validate_xmit_vlan(struct sk_buff *skb,
					  netdev_features_t features)
{
	if (skb_vlan_tag_present(skb) &&
	    !vlan_hw_offload_capable(features, skb->vlan_proto))
		skb = __vlan_hwaccel_push_inside(skb);
	return skb;
}

int skb_csum_hwoffload_help(struct sk_buff *skb,
			    const netdev_features_t features)
{
	if (unlikely(skb_csum_is_sctp(skb)))
		return !!(features & NETIF_F_SCTP_CRC) ? 0 :
			skb_crc32c_csum_help(skb);

	if (features & NETIF_F_HW_CSUM)
		return 0;

	if (features & (NETIF_F_IP_CSUM | NETIF_F_IPV6_CSUM)) {
		switch (skb->csum_offset) {
		case offsetof(struct tcphdr, check):
		case offsetof(struct udphdr, check):
			return 0;
		}
	}

	return skb_checksum_help(skb);
}
EXPORT_SYMBOL(skb_csum_hwoffload_help);

static struct sk_buff *validate_xmit_skb(struct sk_buff *skb, struct net_device *dev, bool *again)
{
	netdev_features_t features;

	features = netif_skb_features(skb);
	skb = validate_xmit_vlan(skb, features);
	if (unlikely(!skb))
		goto out_null;

	skb = sk_validate_xmit_skb(skb, dev);
	if (unlikely(!skb))
		goto out_null;

	if (netif_needs_gso(skb, features)) {
		struct sk_buff *segs;

		segs = skb_gso_segment(skb, features);
		if (IS_ERR(segs)) {
			goto out_kfree_skb;
		} else if (segs) {
			consume_skb(skb);
			skb = segs;
		}
	} else {
		if (skb_needs_linearize(skb, features) &&
		    __skb_linearize(skb))
			goto out_kfree_skb;

		/* If packet is not checksummed and device does not
		 * support checksumming for this protocol, complete
		 * checksumming here.
		 */
		if (skb->ip_summed == CHECKSUM_PARTIAL) {
			if (skb->encapsulation)
				skb_set_inner_transport_header(skb,
							       skb_checksum_start_offset(skb));
			else
				skb_set_transport_header(skb,
							 skb_checksum_start_offset(skb));
			if (skb_csum_hwoffload_help(skb, features))
				goto out_kfree_skb;
		}
	}

	skb = validate_xmit_xfrm(skb, features, again);

	return skb;

out_kfree_skb:
	kfree_skb(skb);
out_null:
	atomic_long_inc(&dev->tx_dropped);
	return NULL;
}

struct sk_buff *validate_xmit_skb_list(struct sk_buff *skb, struct net_device *dev, bool *again)
{
	struct sk_buff *next, *head = NULL, *tail;

	for (; skb != NULL; skb = next) {
		next = skb->next;
		skb_mark_not_on_list(skb);

		/* in case skb wont be segmented, point to itself */
		skb->prev = skb;

		skb = validate_xmit_skb(skb, dev, again);
		if (!skb)
			continue;

		if (!head)
			head = skb;
		else
			tail->next = skb;
		/* If skb was segmented, skb->prev points to
		 * the last segment. If not, it still contains skb.
		 */
		tail = skb->prev;
	}
	return head;
}
EXPORT_SYMBOL_GPL(validate_xmit_skb_list);

static void qdisc_pkt_len_init(struct sk_buff *skb)
{
	const struct skb_shared_info *shinfo = skb_shinfo(skb);

	qdisc_skb_cb(skb)->pkt_len = skb->len;

	/* To get more precise estimation of bytes sent on wire,
	 * we add to pkt_len the headers size of all segments
	 */
	if (shinfo->gso_size && skb_transport_header_was_set(skb)) {
		unsigned int hdr_len;
		u16 gso_segs = shinfo->gso_segs;

		/* mac layer + network layer */
		hdr_len = skb_transport_header(skb) - skb_mac_header(skb);

		/* + transport layer */
		if (likely(shinfo->gso_type & (SKB_GSO_TCPV4 | SKB_GSO_TCPV6))) {
			const struct tcphdr *th;
			struct tcphdr _tcphdr;

			th = skb_header_pointer(skb, skb_transport_offset(skb),
						sizeof(_tcphdr), &_tcphdr);
			if (likely(th))
				hdr_len += __tcp_hdrlen(th);
		} else {
			struct udphdr _udphdr;

			if (skb_header_pointer(skb, skb_transport_offset(skb),
					       sizeof(_udphdr), &_udphdr))
				hdr_len += sizeof(struct udphdr);
		}

		if (shinfo->gso_type & SKB_GSO_DODGY)
			gso_segs = DIV_ROUND_UP(skb->len - hdr_len,
						shinfo->gso_size);

		qdisc_skb_cb(skb)->pkt_len += (gso_segs - 1) * hdr_len;
	}
}

static inline int __dev_xmit_skb(struct sk_buff *skb, struct Qdisc *q,
				 struct net_device *dev,
				 struct netdev_queue *txq)
{
	spinlock_t *root_lock = qdisc_lock(q);
	struct sk_buff *to_free = NULL;
	bool contended;
	int rc;

	qdisc_calculate_pkt_len(skb, q);

	if (q->flags & TCQ_F_NOLOCK) {
		rc = q->enqueue(skb, q, &to_free) & NET_XMIT_MASK;
		qdisc_run(q);

		if (unlikely(to_free))
			kfree_skb_list(to_free);
		return rc;
	}

	/*
	 * Heuristic to force contended enqueues to serialize on a
	 * separate lock before trying to get qdisc main lock.
	 * This permits qdisc->running owner to get the lock more
	 * often and dequeue packets faster.
	 */
	contended = qdisc_is_running(q);
	if (unlikely(contended))
		spin_lock(&q->busylock);

	spin_lock(root_lock);
	if (unlikely(test_bit(__QDISC_STATE_DEACTIVATED, &q->state))) {
		__qdisc_drop(skb, &to_free);
		rc = NET_XMIT_DROP;
	} else if ((q->flags & TCQ_F_CAN_BYPASS) && !qdisc_qlen(q) &&
		   qdisc_run_begin(q)) {
		/*
		 * This is a work-conserving queue; there are no old skbs
		 * waiting to be sent out; and the qdisc is not running -
		 * xmit the skb directly.
		 */

		qdisc_bstats_update(q, skb);

		if (sch_direct_xmit(skb, q, dev, txq, root_lock, true)) {
			if (unlikely(contended)) {
				spin_unlock(&q->busylock);
				contended = false;
			}
			__qdisc_run(q);
		}

		qdisc_run_end(q);
		rc = NET_XMIT_SUCCESS;
	} else {
		rc = q->enqueue(skb, q, &to_free) & NET_XMIT_MASK;
		if (qdisc_run_begin(q)) {
			if (unlikely(contended)) {
				spin_unlock(&q->busylock);
				contended = false;
			}
			__qdisc_run(q);
			qdisc_run_end(q);
		}
	}
	spin_unlock(root_lock);
	if (unlikely(to_free))
		kfree_skb_list(to_free);
	if (unlikely(contended))
		spin_unlock(&q->busylock);
	return rc;
}

#if IS_ENABLED(CONFIG_CGROUP_NET_PRIO)
static void skb_update_prio(struct sk_buff *skb)
{
	const struct netprio_map *map;
	const struct sock *sk;
	unsigned int prioidx;

	if (skb->priority)
		return;
	map = rcu_dereference_bh(skb->dev->priomap);
	if (!map)
		return;
	sk = skb_to_full_sk(skb);
	if (!sk)
		return;

	prioidx = sock_cgroup_prioidx(&sk->sk_cgrp_data);

	if (prioidx < map->priomap_len)
		skb->priority = map->priomap[prioidx];
}
#else
#define skb_update_prio(skb)
#endif

/**
 *	dev_loopback_xmit - loop back @skb
 *	@net: network namespace this loopback is happening in
 *	@sk:  sk needed to be a netfilter okfn
 *	@skb: buffer to transmit
 */
int dev_loopback_xmit(struct net *net, struct sock *sk, struct sk_buff *skb)
{
	skb_reset_mac_header(skb);
	__skb_pull(skb, skb_network_offset(skb));
	skb->pkt_type = PACKET_LOOPBACK;
	skb->ip_summed = CHECKSUM_UNNECESSARY;
	WARN_ON(!skb_dst(skb));
	skb_dst_force(skb);
	netif_rx_ni(skb);
	return 0;
}
EXPORT_SYMBOL(dev_loopback_xmit);

#ifdef CONFIG_NET_EGRESS
static struct sk_buff *
sch_handle_egress(struct sk_buff *skb, int *ret, struct net_device *dev)
{
	struct mini_Qdisc *miniq = rcu_dereference_bh(dev->miniq_egress);
	struct tcf_result cl_res;

	if (!miniq)
		return skb;

	/* qdisc_skb_cb(skb)->pkt_len was already set by the caller. */
	qdisc_skb_cb(skb)->mru = 0;
	qdisc_skb_cb(skb)->post_ct = false;
	mini_qdisc_bstats_cpu_update(miniq, skb);

	switch (tcf_classify(skb, miniq->filter_list, &cl_res, false)) {
	case TC_ACT_OK:
	case TC_ACT_RECLASSIFY:
		skb->tc_index = TC_H_MIN(cl_res.classid);
		break;
	case TC_ACT_SHOT:
		mini_qdisc_qstats_cpu_drop(miniq);
		*ret = NET_XMIT_DROP;
		kfree_skb(skb);
		return NULL;
	case TC_ACT_STOLEN:
	case TC_ACT_QUEUED:
	case TC_ACT_TRAP:
		*ret = NET_XMIT_SUCCESS;
		consume_skb(skb);
		return NULL;
	case TC_ACT_REDIRECT:
		/* No need to push/pop skb's mac_header here on egress! */
		skb_do_redirect(skb);
		*ret = NET_XMIT_SUCCESS;
		return NULL;
	default:
		break;
	}

	return skb;
}
#endif /* CONFIG_NET_EGRESS */

#ifdef CONFIG_XPS
static int __get_xps_queue_idx(struct net_device *dev, struct sk_buff *skb,
			       struct xps_dev_maps *dev_maps, unsigned int tci)
{
	struct xps_map *map;
	int queue_index = -1;

	if (dev->num_tc) {
		tci *= dev->num_tc;
		tci += netdev_get_prio_tc_map(dev, skb->priority);
	}

	map = rcu_dereference(dev_maps->attr_map[tci]);
	if (map) {
		if (map->len == 1)
			queue_index = map->queues[0];
		else
			queue_index = map->queues[reciprocal_scale(
						skb_get_hash(skb), map->len)];
		if (unlikely(queue_index >= dev->real_num_tx_queues))
			queue_index = -1;
	}
	return queue_index;
}
#endif

static int get_xps_queue(struct net_device *dev, struct net_device *sb_dev,
			 struct sk_buff *skb)
{
#ifdef CONFIG_XPS
	struct xps_dev_maps *dev_maps;
	struct sock *sk = skb->sk;
	int queue_index = -1;

	if (!static_key_false(&xps_needed))
		return -1;

	rcu_read_lock();
	if (!static_key_false(&xps_rxqs_needed))
		goto get_cpus_map;

	dev_maps = rcu_dereference(sb_dev->xps_rxqs_map);
	if (dev_maps) {
		int tci = sk_rx_queue_get(sk);

		if (tci >= 0 && tci < dev->num_rx_queues)
			queue_index = __get_xps_queue_idx(dev, skb, dev_maps,
							  tci);
	}

get_cpus_map:
	if (queue_index < 0) {
		dev_maps = rcu_dereference(sb_dev->xps_cpus_map);
		if (dev_maps) {
			unsigned int tci = skb->sender_cpu - 1;

			queue_index = __get_xps_queue_idx(dev, skb, dev_maps,
							  tci);
		}
	}
	rcu_read_unlock();

	return queue_index;
#else
	return -1;
#endif
}

u16 dev_pick_tx_zero(struct net_device *dev, struct sk_buff *skb,
		     struct net_device *sb_dev)
{
	return 0;
}
EXPORT_SYMBOL(dev_pick_tx_zero);

u16 dev_pick_tx_cpu_id(struct net_device *dev, struct sk_buff *skb,
		       struct net_device *sb_dev)
{
	return (u16)raw_smp_processor_id() % dev->real_num_tx_queues;
}
EXPORT_SYMBOL(dev_pick_tx_cpu_id);

u16 netdev_pick_tx(struct net_device *dev, struct sk_buff *skb,
		     struct net_device *sb_dev)
{
	struct sock *sk = skb->sk;
	int queue_index = sk_tx_queue_get(sk);

	sb_dev = sb_dev ? : dev;

	if (queue_index < 0 || skb->ooo_okay ||
	    queue_index >= dev->real_num_tx_queues) {
		int new_index = get_xps_queue(dev, sb_dev, skb);

		if (new_index < 0)
			new_index = skb_tx_hash(dev, sb_dev, skb);

		if (queue_index != new_index && sk &&
		    sk_fullsock(sk) &&
		    rcu_access_pointer(sk->sk_dst_cache))
			sk_tx_queue_set(sk, new_index);

		queue_index = new_index;
	}

	return queue_index;
}
EXPORT_SYMBOL(netdev_pick_tx);

struct netdev_queue *netdev_core_pick_tx(struct net_device *dev,
					 struct sk_buff *skb,
					 struct net_device *sb_dev)
{
	int queue_index = 0;

#ifdef CONFIG_XPS
	u32 sender_cpu = skb->sender_cpu - 1;

	if (sender_cpu >= (u32)NR_CPUS)
		skb->sender_cpu = raw_smp_processor_id() + 1;
#endif

	if (dev->real_num_tx_queues != 1) {
		const struct net_device_ops *ops = dev->netdev_ops;

		if (ops->ndo_select_queue)
			queue_index = ops->ndo_select_queue(dev, skb, sb_dev);
		else
			queue_index = netdev_pick_tx(dev, skb, sb_dev);

		queue_index = netdev_cap_txqueue(dev, queue_index);
	}

	skb_set_queue_mapping(skb, queue_index);
	return netdev_get_tx_queue(dev, queue_index);
}

/**
 *	__dev_queue_xmit - transmit a buffer
 *	@skb: buffer to transmit
 *	@sb_dev: suboordinate device used for L2 forwarding offload
 *
 *	Queue a buffer for transmission to a network device. The caller must
 *	have set the device and priority and built the buffer before calling
 *	this function. The function can be called from an interrupt.
 *
 *	A negative errno code is returned on a failure. A success does not
 *	guarantee the frame will be transmitted as it may be dropped due
 *	to congestion or traffic shaping.
 *
 * -----------------------------------------------------------------------------------
 *      I notice this method can also return errors from the queue disciplines,
 *      including NET_XMIT_DROP, which is a positive value.  So, errors can also
 *      be positive.
 *
 *      Regardless of the return value, the skb is consumed, so it is currently
 *      difficult to retry a send to this method.  (You can bump the ref count
 *      before sending to hold a reference for retry if you are careful.)
 *
 *      When calling this method, interrupts MUST be enabled.  This is because
 *      the BH enable code must have IRQs enabled so that it will not deadlock.
 *          --BLG
 */
static int __dev_queue_xmit(struct sk_buff *skb, struct net_device *sb_dev)
{
	struct net_device *dev = skb->dev;
	struct netdev_queue *txq;
	struct Qdisc *q;
	int rc = -ENOMEM;
	bool again = false;

	skb_reset_mac_header(skb);

	if (unlikely(skb_shinfo(skb)->tx_flags & SKBTX_SCHED_TSTAMP))
		__skb_tstamp_tx(skb, NULL, NULL, skb->sk, SCM_TSTAMP_SCHED);

	/* Disable soft irqs for various locks below. Also
	 * stops preemption for RCU.
	 */
	rcu_read_lock_bh();

	skb_update_prio(skb);

	qdisc_pkt_len_init(skb);
#ifdef CONFIG_NET_CLS_ACT
	skb->tc_at_ingress = 0;
# ifdef CONFIG_NET_EGRESS
	if (static_branch_unlikely(&egress_needed_key)) {
		skb = sch_handle_egress(skb, &rc, dev);
		if (!skb)
			goto out;
	}
# endif
#endif
	/* If device/qdisc don't need skb->dst, release it right now while
	 * its hot in this cpu cache.
	 */
	if (dev->priv_flags & IFF_XMIT_DST_RELEASE)
		skb_dst_drop(skb);
	else
		skb_dst_force(skb);

	txq = netdev_core_pick_tx(dev, skb, sb_dev);
	q = rcu_dereference_bh(txq->qdisc);

	trace_net_dev_queue(skb);
	if (q->enqueue) {
		rc = __dev_xmit_skb(skb, q, dev, txq);
		goto out;
	}

	/* The device has no queue. Common case for software devices:
	 * loopback, all the sorts of tunnels...

	 * Really, it is unlikely that netif_tx_lock protection is necessary
	 * here.  (f.e. loopback and IP tunnels are clean ignoring statistics
	 * counters.)
	 * However, it is possible, that they rely on protection
	 * made by us here.

	 * Check this and shot the lock. It is not prone from deadlocks.
	 *Either shot noqueue qdisc, it is even simpler 8)
	 */
	if (dev->flags & IFF_UP) {
		int cpu = smp_processor_id(); /* ok because BHs are off */

		if (txq->xmit_lock_owner != cpu) {
			if (dev_xmit_recursion())
				goto recursion_alert;

			skb = validate_xmit_skb(skb, dev, &again);
			if (!skb)
				goto out;

			PRANDOM_ADD_NOISE(skb, dev, txq, jiffies);
			HARD_TX_LOCK(dev, txq, cpu);

			if (!netif_xmit_stopped(txq)) {
				dev_xmit_recursion_inc();
				skb = dev_hard_start_xmit(skb, dev, txq, &rc);
				dev_xmit_recursion_dec();
				if (dev_xmit_complete(rc)) {
					HARD_TX_UNLOCK(dev, txq);
					goto out;
				}
			}
			HARD_TX_UNLOCK(dev, txq);
			net_crit_ratelimited("Virtual device %s asks to queue packet!\n",
					     dev->name);
		} else {
			/* Recursion is detected! It is possible,
			 * unfortunately
			 */
recursion_alert:
			net_crit_ratelimited("Dead loop on virtual device %s, fix it urgently!\n",
					     dev->name);
		}
	}

	rc = -ENETDOWN;
	rcu_read_unlock_bh();

	atomic_long_inc(&dev->tx_dropped);
	kfree_skb_list(skb);
	return rc;
out:
	rcu_read_unlock_bh();
	return rc;
}

int dev_queue_xmit(struct sk_buff *skb)
{
	return __dev_queue_xmit(skb, NULL);
}
EXPORT_SYMBOL(dev_queue_xmit);

int dev_queue_xmit_accel(struct sk_buff *skb, struct net_device *sb_dev)
{
	return __dev_queue_xmit(skb, sb_dev);
}
EXPORT_SYMBOL(dev_queue_xmit_accel);

int __dev_direct_xmit(struct sk_buff *skb, u16 queue_id)
{
	struct net_device *dev = skb->dev;
	struct sk_buff *orig_skb = skb;
	struct netdev_queue *txq;
	int ret = NETDEV_TX_BUSY;
	bool again = false;

	if (unlikely(!netif_running(dev) ||
		     !netif_carrier_ok(dev)))
		goto drop;

	skb = validate_xmit_skb_list(skb, dev, &again);
	if (skb != orig_skb)
		goto drop;

	skb_set_queue_mapping(skb, queue_id);
	txq = skb_get_tx_queue(dev, skb);
	PRANDOM_ADD_NOISE(skb, dev, txq, jiffies);

	local_bh_disable();

	dev_xmit_recursion_inc();
	HARD_TX_LOCK(dev, txq, smp_processor_id());
	if (!netif_xmit_frozen_or_drv_stopped(txq))
		ret = netdev_start_xmit(skb, dev, txq, false);
	HARD_TX_UNLOCK(dev, txq);
	dev_xmit_recursion_dec();

	local_bh_enable();
	return ret;
drop:
	atomic_long_inc(&dev->tx_dropped);
	kfree_skb_list(skb);
	return NET_XMIT_DROP;
}
EXPORT_SYMBOL(__dev_direct_xmit);

/*************************************************************************
 *			Receiver routines
 *************************************************************************/

int netdev_max_backlog __read_mostly = 1000;
EXPORT_SYMBOL(netdev_max_backlog);

int netdev_tstamp_prequeue __read_mostly = 1;
int netdev_budget __read_mostly = 300;
/* Must be at least 2 jiffes to guarantee 1 jiffy timeout */
unsigned int __read_mostly netdev_budget_usecs = 2 * USEC_PER_SEC / HZ;
int weight_p __read_mostly = 64;           /* old backlog weight */
int dev_weight_rx_bias __read_mostly = 1;  /* bias for backlog weight */
int dev_weight_tx_bias __read_mostly = 1;  /* bias for output_queue quota */
int dev_rx_weight __read_mostly = 64;
int dev_tx_weight __read_mostly = 64;
/* Maximum number of GRO_NORMAL skbs to batch up for list-RX */
int gro_normal_batch __read_mostly = 8;

/* Called with irq disabled */
static inline void ____napi_schedule(struct softnet_data *sd,
				     struct napi_struct *napi)
{
	struct task_struct *thread;

	if (test_bit(NAPI_STATE_THREADED, &napi->state)) {
		/* Paired with smp_mb__before_atomic() in
		 * napi_enable()/dev_set_threaded().
		 * Use READ_ONCE() to guarantee a complete
		 * read on napi->thread. Only call
		 * wake_up_process() when it's not NULL.
		 */
		thread = READ_ONCE(napi->thread);
		if (thread) {
<<<<<<< HEAD
=======
			/* Avoid doing set_bit() if the thread is in
			 * INTERRUPTIBLE state, cause napi_thread_wait()
			 * makes sure to proceed with napi polling
			 * if the thread is explicitly woken from here.
			 */
			if (READ_ONCE(thread->state) != TASK_INTERRUPTIBLE)
				set_bit(NAPI_STATE_SCHED_THREADED, &napi->state);
>>>>>>> 7aef27f0
			wake_up_process(thread);
			return;
		}
	}

	list_add_tail(&napi->poll_list, &sd->poll_list);
	__raise_softirq_irqoff(NET_RX_SOFTIRQ);
}

#ifdef CONFIG_RPS

/* One global table that all flow-based protocols share. */
struct rps_sock_flow_table __rcu *rps_sock_flow_table __read_mostly;
EXPORT_SYMBOL(rps_sock_flow_table);
u32 rps_cpu_mask __read_mostly;
EXPORT_SYMBOL(rps_cpu_mask);

struct static_key_false rps_needed __read_mostly;
EXPORT_SYMBOL(rps_needed);
struct static_key_false rfs_needed __read_mostly;
EXPORT_SYMBOL(rfs_needed);

static struct rps_dev_flow *
set_rps_cpu(struct net_device *dev, struct sk_buff *skb,
	    struct rps_dev_flow *rflow, u16 next_cpu)
{
	if (next_cpu < nr_cpu_ids) {
#ifdef CONFIG_RFS_ACCEL
		struct netdev_rx_queue *rxqueue;
		struct rps_dev_flow_table *flow_table;
		struct rps_dev_flow *old_rflow;
		u32 flow_id;
		u16 rxq_index;
		int rc;

		/* Should we steer this flow to a different hardware queue? */
		if (!skb_rx_queue_recorded(skb) || !dev->rx_cpu_rmap ||
		    !(dev->features & NETIF_F_NTUPLE))
			goto out;
		rxq_index = cpu_rmap_lookup_index(dev->rx_cpu_rmap, next_cpu);
		if (rxq_index == skb_get_rx_queue(skb))
			goto out;

		rxqueue = dev->_rx + rxq_index;
		flow_table = rcu_dereference(rxqueue->rps_flow_table);
		if (!flow_table)
			goto out;
		flow_id = skb_get_hash(skb) & flow_table->mask;
		rc = dev->netdev_ops->ndo_rx_flow_steer(dev, skb,
							rxq_index, flow_id);
		if (rc < 0)
			goto out;
		old_rflow = rflow;
		rflow = &flow_table->flows[flow_id];
		rflow->filter = rc;
		if (old_rflow->filter == rflow->filter)
			old_rflow->filter = RPS_NO_FILTER;
	out:
#endif
		rflow->last_qtail =
			per_cpu(softnet_data, next_cpu).input_queue_head;
	}

	rflow->cpu = next_cpu;
	return rflow;
}

/*
 * get_rps_cpu is called from netif_receive_skb and returns the target
 * CPU from the RPS map of the receiving queue for a given skb.
 * rcu_read_lock must be held on entry.
 */
static int get_rps_cpu(struct net_device *dev, struct sk_buff *skb,
		       struct rps_dev_flow **rflowp)
{
	const struct rps_sock_flow_table *sock_flow_table;
	struct netdev_rx_queue *rxqueue = dev->_rx;
	struct rps_dev_flow_table *flow_table;
	struct rps_map *map;
	int cpu = -1;
	u32 tcpu;
	u32 hash;

	if (skb_rx_queue_recorded(skb)) {
		u16 index = skb_get_rx_queue(skb);

		if (unlikely(index >= dev->real_num_rx_queues)) {
			WARN_ONCE(dev->real_num_rx_queues > 1,
				  "%s received packet on queue %u, but number "
				  "of RX queues is %u\n",
				  dev->name, index, dev->real_num_rx_queues);
			goto done;
		}
		rxqueue += index;
	}

	/* Avoid computing hash if RFS/RPS is not active for this rxqueue */

	flow_table = rcu_dereference(rxqueue->rps_flow_table);
	map = rcu_dereference(rxqueue->rps_map);
	if (!flow_table && !map)
		goto done;

	skb_reset_network_header(skb);
	hash = skb_get_hash(skb);
	if (!hash)
		goto done;

	sock_flow_table = rcu_dereference(rps_sock_flow_table);
	if (flow_table && sock_flow_table) {
		struct rps_dev_flow *rflow;
		u32 next_cpu;
		u32 ident;

		/* First check into global flow table if there is a match */
		ident = sock_flow_table->ents[hash & sock_flow_table->mask];
		if ((ident ^ hash) & ~rps_cpu_mask)
			goto try_rps;

		next_cpu = ident & rps_cpu_mask;

		/* OK, now we know there is a match,
		 * we can look at the local (per receive queue) flow table
		 */
		rflow = &flow_table->flows[hash & flow_table->mask];
		tcpu = rflow->cpu;

		/*
		 * If the desired CPU (where last recvmsg was done) is
		 * different from current CPU (one in the rx-queue flow
		 * table entry), switch if one of the following holds:
		 *   - Current CPU is unset (>= nr_cpu_ids).
		 *   - Current CPU is offline.
		 *   - The current CPU's queue tail has advanced beyond the
		 *     last packet that was enqueued using this table entry.
		 *     This guarantees that all previous packets for the flow
		 *     have been dequeued, thus preserving in order delivery.
		 */
		if (unlikely(tcpu != next_cpu) &&
		    (tcpu >= nr_cpu_ids || !cpu_online(tcpu) ||
		     ((int)(per_cpu(softnet_data, tcpu).input_queue_head -
		      rflow->last_qtail)) >= 0)) {
			tcpu = next_cpu;
			rflow = set_rps_cpu(dev, skb, rflow, next_cpu);
		}

		if (tcpu < nr_cpu_ids && cpu_online(tcpu)) {
			*rflowp = rflow;
			cpu = tcpu;
			goto done;
		}
	}

try_rps:

	if (map) {
		tcpu = map->cpus[reciprocal_scale(hash, map->len)];
		if (cpu_online(tcpu)) {
			cpu = tcpu;
			goto done;
		}
	}

done:
	return cpu;
}

#ifdef CONFIG_RFS_ACCEL

/**
 * rps_may_expire_flow - check whether an RFS hardware filter may be removed
 * @dev: Device on which the filter was set
 * @rxq_index: RX queue index
 * @flow_id: Flow ID passed to ndo_rx_flow_steer()
 * @filter_id: Filter ID returned by ndo_rx_flow_steer()
 *
 * Drivers that implement ndo_rx_flow_steer() should periodically call
 * this function for each installed filter and remove the filters for
 * which it returns %true.
 */
bool rps_may_expire_flow(struct net_device *dev, u16 rxq_index,
			 u32 flow_id, u16 filter_id)
{
	struct netdev_rx_queue *rxqueue = dev->_rx + rxq_index;
	struct rps_dev_flow_table *flow_table;
	struct rps_dev_flow *rflow;
	bool expire = true;
	unsigned int cpu;

	rcu_read_lock();
	flow_table = rcu_dereference(rxqueue->rps_flow_table);
	if (flow_table && flow_id <= flow_table->mask) {
		rflow = &flow_table->flows[flow_id];
		cpu = READ_ONCE(rflow->cpu);
		if (rflow->filter == filter_id && cpu < nr_cpu_ids &&
		    ((int)(per_cpu(softnet_data, cpu).input_queue_head -
			   rflow->last_qtail) <
		     (int)(10 * flow_table->mask)))
			expire = false;
	}
	rcu_read_unlock();
	return expire;
}
EXPORT_SYMBOL(rps_may_expire_flow);

#endif /* CONFIG_RFS_ACCEL */

/* Called from hardirq (IPI) context */
static void rps_trigger_softirq(void *data)
{
	struct softnet_data *sd = data;

	____napi_schedule(sd, &sd->backlog);
	sd->received_rps++;
}

#endif /* CONFIG_RPS */

/*
 * Check if this softnet_data structure is another cpu one
 * If yes, queue it to our IPI list and return 1
 * If no, return 0
 */
static int rps_ipi_queued(struct softnet_data *sd)
{
#ifdef CONFIG_RPS
	struct softnet_data *mysd = this_cpu_ptr(&softnet_data);

	if (sd != mysd) {
		sd->rps_ipi_next = mysd->rps_ipi_list;
		mysd->rps_ipi_list = sd;

		__raise_softirq_irqoff(NET_RX_SOFTIRQ);
		return 1;
	}
#endif /* CONFIG_RPS */
	return 0;
}

#ifdef CONFIG_NET_FLOW_LIMIT
int netdev_flow_limit_table_len __read_mostly = (1 << 12);
#endif

static bool skb_flow_limit(struct sk_buff *skb, unsigned int qlen)
{
#ifdef CONFIG_NET_FLOW_LIMIT
	struct sd_flow_limit *fl;
	struct softnet_data *sd;
	unsigned int old_flow, new_flow;

	if (qlen < (netdev_max_backlog >> 1))
		return false;

	sd = this_cpu_ptr(&softnet_data);

	rcu_read_lock();
	fl = rcu_dereference(sd->flow_limit);
	if (fl) {
		new_flow = skb_get_hash(skb) & (fl->num_buckets - 1);
		old_flow = fl->history[fl->history_head];
		fl->history[fl->history_head] = new_flow;

		fl->history_head++;
		fl->history_head &= FLOW_LIMIT_HISTORY - 1;

		if (likely(fl->buckets[old_flow]))
			fl->buckets[old_flow]--;

		if (++fl->buckets[new_flow] > (FLOW_LIMIT_HISTORY >> 1)) {
			fl->count++;
			rcu_read_unlock();
			return true;
		}
	}
	rcu_read_unlock();
#endif
	return false;
}

/*
 * enqueue_to_backlog is called to queue an skb to a per CPU backlog
 * queue (may be a remote CPU queue).
 */
static int enqueue_to_backlog(struct sk_buff *skb, int cpu,
			      unsigned int *qtail)
{
	struct softnet_data *sd;
	unsigned long flags;
	unsigned int qlen;

	sd = &per_cpu(softnet_data, cpu);

	local_irq_save(flags);

	rps_lock(sd);
	if (!netif_running(skb->dev))
		goto drop;
	qlen = skb_queue_len(&sd->input_pkt_queue);
	if (qlen <= netdev_max_backlog && !skb_flow_limit(skb, qlen)) {
		if (qlen) {
enqueue:
			__skb_queue_tail(&sd->input_pkt_queue, skb);
			input_queue_tail_incr_save(sd, qtail);
			rps_unlock(sd);
			local_irq_restore(flags);
			return NET_RX_SUCCESS;
		}

		/* Schedule NAPI for backlog device
		 * We can use non atomic operation since we own the queue lock
		 */
		if (!__test_and_set_bit(NAPI_STATE_SCHED, &sd->backlog.state)) {
			if (!rps_ipi_queued(sd))
				____napi_schedule(sd, &sd->backlog);
		}
		goto enqueue;
	}

drop:
	sd->dropped++;
	rps_unlock(sd);

	local_irq_restore(flags);

	atomic_long_inc(&skb->dev->rx_dropped);
	kfree_skb(skb);
	return NET_RX_DROP;
}

static struct netdev_rx_queue *netif_get_rxqueue(struct sk_buff *skb)
{
	struct net_device *dev = skb->dev;
	struct netdev_rx_queue *rxqueue;

	rxqueue = dev->_rx;

	if (skb_rx_queue_recorded(skb)) {
		u16 index = skb_get_rx_queue(skb);

		if (unlikely(index >= dev->real_num_rx_queues)) {
			WARN_ONCE(dev->real_num_rx_queues > 1,
				  "%s received packet on queue %u, but number "
				  "of RX queues is %u\n",
				  dev->name, index, dev->real_num_rx_queues);

			return rxqueue; /* Return first rxqueue */
		}
		rxqueue += index;
	}
	return rxqueue;
}

static u32 netif_receive_generic_xdp(struct sk_buff *skb,
				     struct xdp_buff *xdp,
				     struct bpf_prog *xdp_prog)
{
	void *orig_data, *orig_data_end, *hard_start;
	struct netdev_rx_queue *rxqueue;
	u32 metalen, act = XDP_DROP;
	u32 mac_len, frame_sz;
	__be16 orig_eth_type;
	struct ethhdr *eth;
	bool orig_bcast;
	int off;

	/* Reinjected packets coming from act_mirred or similar should
	 * not get XDP generic processing.
	 */
	if (skb_is_redirected(skb))
		return XDP_PASS;

	/* XDP packets must be linear and must have sufficient headroom
	 * of XDP_PACKET_HEADROOM bytes. This is the guarantee that also
	 * native XDP provides, thus we need to do it here as well.
	 */
	if (skb_cloned(skb) || skb_is_nonlinear(skb) ||
	    skb_headroom(skb) < XDP_PACKET_HEADROOM) {
		int hroom = XDP_PACKET_HEADROOM - skb_headroom(skb);
		int troom = skb->tail + skb->data_len - skb->end;

		/* In case we have to go down the path and also linearize,
		 * then lets do the pskb_expand_head() work just once here.
		 */
		if (pskb_expand_head(skb,
				     hroom > 0 ? ALIGN(hroom, NET_SKB_PAD) : 0,
				     troom > 0 ? troom + 128 : 0, GFP_ATOMIC))
			goto do_drop;
		if (skb_linearize(skb))
			goto do_drop;
	}

	/* The XDP program wants to see the packet starting at the MAC
	 * header.
	 */
	mac_len = skb->data - skb_mac_header(skb);
	hard_start = skb->data - skb_headroom(skb);

	/* SKB "head" area always have tailroom for skb_shared_info */
	frame_sz = (void *)skb_end_pointer(skb) - hard_start;
	frame_sz += SKB_DATA_ALIGN(sizeof(struct skb_shared_info));

	rxqueue = netif_get_rxqueue(skb);
	xdp_init_buff(xdp, frame_sz, &rxqueue->xdp_rxq);
	xdp_prepare_buff(xdp, hard_start, skb_headroom(skb) - mac_len,
			 skb_headlen(skb) + mac_len, true);

	orig_data_end = xdp->data_end;
	orig_data = xdp->data;
	eth = (struct ethhdr *)xdp->data;
	orig_bcast = is_multicast_ether_addr_64bits(eth->h_dest);
	orig_eth_type = eth->h_proto;

	act = bpf_prog_run_xdp(xdp_prog, xdp);

	/* check if bpf_xdp_adjust_head was used */
	off = xdp->data - orig_data;
	if (off) {
		if (off > 0)
			__skb_pull(skb, off);
		else if (off < 0)
			__skb_push(skb, -off);

		skb->mac_header += off;
		skb_reset_network_header(skb);
	}

	/* check if bpf_xdp_adjust_tail was used */
	off = xdp->data_end - orig_data_end;
	if (off != 0) {
		skb_set_tail_pointer(skb, xdp->data_end - xdp->data);
		skb->len += off; /* positive on grow, negative on shrink */
	}

	/* check if XDP changed eth hdr such SKB needs update */
	eth = (struct ethhdr *)xdp->data;
	if ((orig_eth_type != eth->h_proto) ||
	    (orig_bcast != is_multicast_ether_addr_64bits(eth->h_dest))) {
		__skb_push(skb, ETH_HLEN);
		skb->protocol = eth_type_trans(skb, skb->dev);
	}

	switch (act) {
	case XDP_REDIRECT:
	case XDP_TX:
		__skb_push(skb, mac_len);
		break;
	case XDP_PASS:
		metalen = xdp->data - xdp->data_meta;
		if (metalen)
			skb_metadata_set(skb, metalen);
		break;
	default:
		bpf_warn_invalid_xdp_action(act);
		fallthrough;
	case XDP_ABORTED:
		trace_xdp_exception(skb->dev, xdp_prog, act);
		fallthrough;
	case XDP_DROP:
	do_drop:
		kfree_skb(skb);
		break;
	}

	return act;
}

/* When doing generic XDP we have to bypass the qdisc layer and the
 * network taps in order to match in-driver-XDP behavior.
 */
void generic_xdp_tx(struct sk_buff *skb, struct bpf_prog *xdp_prog)
{
	struct net_device *dev = skb->dev;
	struct netdev_queue *txq;
	bool free_skb = true;
	int cpu, rc;

	txq = netdev_core_pick_tx(dev, skb, NULL);
	cpu = smp_processor_id();
	HARD_TX_LOCK(dev, txq, cpu);
	if (!netif_xmit_stopped(txq)) {
		rc = netdev_start_xmit(skb, dev, txq, 0);
		if (dev_xmit_complete(rc))
			free_skb = false;
	}
	HARD_TX_UNLOCK(dev, txq);
	if (free_skb) {
		trace_xdp_exception(dev, xdp_prog, XDP_TX);
		kfree_skb(skb);
	}
}

static DEFINE_STATIC_KEY_FALSE(generic_xdp_needed_key);

int do_xdp_generic(struct bpf_prog *xdp_prog, struct sk_buff *skb)
{
	if (xdp_prog) {
		struct xdp_buff xdp;
		u32 act;
		int err;

		act = netif_receive_generic_xdp(skb, &xdp, xdp_prog);
		if (act != XDP_PASS) {
			switch (act) {
			case XDP_REDIRECT:
				err = xdp_do_generic_redirect(skb->dev, skb,
							      &xdp, xdp_prog);
				if (err)
					goto out_redir;
				break;
			case XDP_TX:
				generic_xdp_tx(skb, xdp_prog);
				break;
			}
			return XDP_DROP;
		}
	}
	return XDP_PASS;
out_redir:
	kfree_skb(skb);
	return XDP_DROP;
}
EXPORT_SYMBOL_GPL(do_xdp_generic);

static int netif_rx_internal(struct sk_buff *skb)
{
	int ret;

	net_timestamp_check(netdev_tstamp_prequeue, skb);

	trace_netif_rx(skb);

#ifdef CONFIG_RPS
	if (static_branch_unlikely(&rps_needed)) {
		struct rps_dev_flow voidflow, *rflow = &voidflow;
		int cpu;

		preempt_disable();
		rcu_read_lock();

		cpu = get_rps_cpu(skb->dev, skb, &rflow);
		if (cpu < 0)
			cpu = smp_processor_id();

		ret = enqueue_to_backlog(skb, cpu, &rflow->last_qtail);

		rcu_read_unlock();
		preempt_enable();
	} else
#endif
	{
		unsigned int qtail;

		ret = enqueue_to_backlog(skb, get_cpu(), &qtail);
		put_cpu();
	}
	return ret;
}

/**
 *	netif_rx	-	post buffer to the network code
 *	@skb: buffer to post
 *
 *	This function receives a packet from a device driver and queues it for
 *	the upper (protocol) levels to process.  It always succeeds. The buffer
 *	may be dropped during processing for congestion control or by the
 *	protocol layers.
 *
 *	return values:
 *	NET_RX_SUCCESS	(no congestion)
 *	NET_RX_DROP     (packet was dropped)
 *
 */

int netif_rx(struct sk_buff *skb)
{
	int ret;

	trace_netif_rx_entry(skb);

	ret = netif_rx_internal(skb);
	trace_netif_rx_exit(ret);

	return ret;
}
EXPORT_SYMBOL(netif_rx);

int netif_rx_ni(struct sk_buff *skb)
{
	int err;

	trace_netif_rx_ni_entry(skb);

	preempt_disable();
	err = netif_rx_internal(skb);
	if (local_softirq_pending())
		do_softirq();
	preempt_enable();
	trace_netif_rx_ni_exit(err);

	return err;
}
EXPORT_SYMBOL(netif_rx_ni);

int netif_rx_any_context(struct sk_buff *skb)
{
	/*
	 * If invoked from contexts which do not invoke bottom half
	 * processing either at return from interrupt or when softrqs are
	 * reenabled, use netif_rx_ni() which invokes bottomhalf processing
	 * directly.
	 */
	if (in_interrupt())
		return netif_rx(skb);
	else
		return netif_rx_ni(skb);
}
EXPORT_SYMBOL(netif_rx_any_context);

static __latent_entropy void net_tx_action(struct softirq_action *h)
{
	struct softnet_data *sd = this_cpu_ptr(&softnet_data);

	if (sd->completion_queue) {
		struct sk_buff *clist;

		local_irq_disable();
		clist = sd->completion_queue;
		sd->completion_queue = NULL;
		local_irq_enable();

		while (clist) {
			struct sk_buff *skb = clist;

			clist = clist->next;

			WARN_ON(refcount_read(&skb->users));
			if (likely(get_kfree_skb_cb(skb)->reason == SKB_REASON_CONSUMED))
				trace_consume_skb(skb);
			else
				trace_kfree_skb(skb, net_tx_action);

			if (skb->fclone != SKB_FCLONE_UNAVAILABLE)
				__kfree_skb(skb);
			else
				__kfree_skb_defer(skb);
		}
	}

	if (sd->output_queue) {
		struct Qdisc *head;

		local_irq_disable();
		head = sd->output_queue;
		sd->output_queue = NULL;
		sd->output_queue_tailp = &sd->output_queue;
		local_irq_enable();

		while (head) {
			struct Qdisc *q = head;
			spinlock_t *root_lock = NULL;

			head = head->next_sched;

			if (!(q->flags & TCQ_F_NOLOCK)) {
				root_lock = qdisc_lock(q);
				spin_lock(root_lock);
			}
			/* We need to make sure head->next_sched is read
			 * before clearing __QDISC_STATE_SCHED
			 */
			smp_mb__before_atomic();
			clear_bit(__QDISC_STATE_SCHED, &q->state);
			qdisc_run(q);
			if (root_lock)
				spin_unlock(root_lock);
		}
	}

	xfrm_dev_backlog(sd);
}

#if IS_ENABLED(CONFIG_BRIDGE) && IS_ENABLED(CONFIG_ATM_LANE)
/* This hook is defined here for ATM LANE */
int (*br_fdb_test_addr_hook)(struct net_device *dev,
			     unsigned char *addr) __read_mostly;
EXPORT_SYMBOL_GPL(br_fdb_test_addr_hook);
#endif

static inline struct sk_buff *
sch_handle_ingress(struct sk_buff *skb, struct packet_type **pt_prev, int *ret,
		   struct net_device *orig_dev, bool *another)
{
#ifdef CONFIG_NET_CLS_ACT
	struct mini_Qdisc *miniq = rcu_dereference_bh(skb->dev->miniq_ingress);
	struct tcf_result cl_res;

	/* If there's at least one ingress present somewhere (so
	 * we get here via enabled static key), remaining devices
	 * that are not configured with an ingress qdisc will bail
	 * out here.
	 */
	if (!miniq)
		return skb;

	if (*pt_prev) {
		*ret = deliver_skb(skb, *pt_prev, orig_dev);
		*pt_prev = NULL;
	}

	qdisc_skb_cb(skb)->pkt_len = skb->len;
	qdisc_skb_cb(skb)->mru = 0;
	qdisc_skb_cb(skb)->post_ct = false;
	skb->tc_at_ingress = 1;
	mini_qdisc_bstats_cpu_update(miniq, skb);

	switch (tcf_classify_ingress(skb, miniq->block, miniq->filter_list,
				     &cl_res, false)) {
	case TC_ACT_OK:
	case TC_ACT_RECLASSIFY:
		skb->tc_index = TC_H_MIN(cl_res.classid);
		break;
	case TC_ACT_SHOT:
		mini_qdisc_qstats_cpu_drop(miniq);
		kfree_skb(skb);
		return NULL;
	case TC_ACT_STOLEN:
	case TC_ACT_QUEUED:
	case TC_ACT_TRAP:
		consume_skb(skb);
		return NULL;
	case TC_ACT_REDIRECT:
		/* skb_mac_header check was done by cls/act_bpf, so
		 * we can safely push the L2 header back before
		 * redirecting to another netdev
		 */
		__skb_push(skb, skb->mac_len);
		if (skb_do_redirect(skb) == -EAGAIN) {
			__skb_pull(skb, skb->mac_len);
			*another = true;
			break;
		}
		return NULL;
	case TC_ACT_CONSUMED:
		return NULL;
	default:
		break;
	}
#endif /* CONFIG_NET_CLS_ACT */
	return skb;
}

/**
 *	netdev_is_rx_handler_busy - check if receive handler is registered
 *	@dev: device to check
 *
 *	Check if a receive handler is already registered for a given device.
 *	Return true if there one.
 *
 *	The caller must hold the rtnl_mutex.
 */
bool netdev_is_rx_handler_busy(struct net_device *dev)
{
	ASSERT_RTNL();
	return dev && rtnl_dereference(dev->rx_handler);
}
EXPORT_SYMBOL_GPL(netdev_is_rx_handler_busy);

/**
 *	netdev_rx_handler_register - register receive handler
 *	@dev: device to register a handler for
 *	@rx_handler: receive handler to register
 *	@rx_handler_data: data pointer that is used by rx handler
 *
 *	Register a receive handler for a device. This handler will then be
 *	called from __netif_receive_skb. A negative errno code is returned
 *	on a failure.
 *
 *	The caller must hold the rtnl_mutex.
 *
 *	For a general description of rx_handler, see enum rx_handler_result.
 */
int netdev_rx_handler_register(struct net_device *dev,
			       rx_handler_func_t *rx_handler,
			       void *rx_handler_data)
{
	if (netdev_is_rx_handler_busy(dev))
		return -EBUSY;

	if (dev->priv_flags & IFF_NO_RX_HANDLER)
		return -EINVAL;

	/* Note: rx_handler_data must be set before rx_handler */
	rcu_assign_pointer(dev->rx_handler_data, rx_handler_data);
	rcu_assign_pointer(dev->rx_handler, rx_handler);

	return 0;
}
EXPORT_SYMBOL_GPL(netdev_rx_handler_register);

/**
 *	netdev_rx_handler_unregister - unregister receive handler
 *	@dev: device to unregister a handler from
 *
 *	Unregister a receive handler from a device.
 *
 *	The caller must hold the rtnl_mutex.
 */
void netdev_rx_handler_unregister(struct net_device *dev)
{

	ASSERT_RTNL();
	RCU_INIT_POINTER(dev->rx_handler, NULL);
	/* a reader seeing a non NULL rx_handler in a rcu_read_lock()
	 * section has a guarantee to see a non NULL rx_handler_data
	 * as well.
	 */
	synchronize_net();
	RCU_INIT_POINTER(dev->rx_handler_data, NULL);
}
EXPORT_SYMBOL_GPL(netdev_rx_handler_unregister);

/*
 * Limit the use of PFMEMALLOC reserves to those protocols that implement
 * the special handling of PFMEMALLOC skbs.
 */
static bool skb_pfmemalloc_protocol(struct sk_buff *skb)
{
	switch (skb->protocol) {
	case htons(ETH_P_ARP):
	case htons(ETH_P_IP):
	case htons(ETH_P_IPV6):
	case htons(ETH_P_8021Q):
	case htons(ETH_P_8021AD):
		return true;
	default:
		return false;
	}
}

static inline int nf_ingress(struct sk_buff *skb, struct packet_type **pt_prev,
			     int *ret, struct net_device *orig_dev)
{
	if (nf_hook_ingress_active(skb)) {
		int ingress_retval;

		if (*pt_prev) {
			*ret = deliver_skb(skb, *pt_prev, orig_dev);
			*pt_prev = NULL;
		}

		rcu_read_lock();
		ingress_retval = nf_hook_ingress(skb);
		rcu_read_unlock();
		return ingress_retval;
	}
	return 0;
}

static int __netif_receive_skb_core(struct sk_buff **pskb, bool pfmemalloc,
				    struct packet_type **ppt_prev)
{
	struct packet_type *ptype, *pt_prev;
	rx_handler_func_t *rx_handler;
	struct sk_buff *skb = *pskb;
	struct net_device *orig_dev;
	bool deliver_exact = false;
	int ret = NET_RX_DROP;
	__be16 type;

	net_timestamp_check(!netdev_tstamp_prequeue, skb);

	trace_netif_receive_skb(skb);

	orig_dev = skb->dev;

	skb_reset_network_header(skb);
	if (!skb_transport_header_was_set(skb))
		skb_reset_transport_header(skb);
	skb_reset_mac_len(skb);

	pt_prev = NULL;

another_round:
	skb->skb_iif = skb->dev->ifindex;

	__this_cpu_inc(softnet_data.processed);

	if (static_branch_unlikely(&generic_xdp_needed_key)) {
		int ret2;

		preempt_disable();
		ret2 = do_xdp_generic(rcu_dereference(skb->dev->xdp_prog), skb);
		preempt_enable();

		if (ret2 != XDP_PASS) {
			ret = NET_RX_DROP;
			goto out;
		}
		skb_reset_mac_len(skb);
	}

	if (eth_type_vlan(skb->protocol)) {
		skb = skb_vlan_untag(skb);
		if (unlikely(!skb))
			goto out;
	}

	if (skb_skip_tc_classify(skb))
		goto skip_classify;

	if (pfmemalloc)
		goto skip_taps;

	list_for_each_entry_rcu(ptype, &ptype_all, list) {
		if (pt_prev)
			ret = deliver_skb(skb, pt_prev, orig_dev);
		pt_prev = ptype;
	}

	list_for_each_entry_rcu(ptype, &skb->dev->ptype_all, list) {
		if (pt_prev)
			ret = deliver_skb(skb, pt_prev, orig_dev);
		pt_prev = ptype;
	}

skip_taps:
#ifdef CONFIG_NET_INGRESS
	if (static_branch_unlikely(&ingress_needed_key)) {
		bool another = false;

		skb = sch_handle_ingress(skb, &pt_prev, &ret, orig_dev,
					 &another);
		if (another)
			goto another_round;
		if (!skb)
			goto out;

		if (nf_ingress(skb, &pt_prev, &ret, orig_dev) < 0)
			goto out;
	}
#endif
	skb_reset_redirect(skb);
skip_classify:
	if (pfmemalloc && !skb_pfmemalloc_protocol(skb))
		goto drop;

	if (skb_vlan_tag_present(skb)) {
		if (pt_prev) {
			ret = deliver_skb(skb, pt_prev, orig_dev);
			pt_prev = NULL;
		}
		if (vlan_do_receive(&skb))
			goto another_round;
		else if (unlikely(!skb))
			goto out;
	}

	rx_handler = rcu_dereference(skb->dev->rx_handler);
	if (rx_handler) {
		if (pt_prev) {
			ret = deliver_skb(skb, pt_prev, orig_dev);
			pt_prev = NULL;
		}
		switch (rx_handler(&skb)) {
		case RX_HANDLER_CONSUMED:
			ret = NET_RX_SUCCESS;
			goto out;
		case RX_HANDLER_ANOTHER:
			goto another_round;
		case RX_HANDLER_EXACT:
			deliver_exact = true;
		case RX_HANDLER_PASS:
			break;
		default:
			BUG();
		}
	}

	if (unlikely(skb_vlan_tag_present(skb)) && !netdev_uses_dsa(skb->dev)) {
check_vlan_id:
		if (skb_vlan_tag_get_id(skb)) {
			/* Vlan id is non 0 and vlan_do_receive() above couldn't
			 * find vlan device.
			 */
			skb->pkt_type = PACKET_OTHERHOST;
		} else if (eth_type_vlan(skb->protocol)) {
			/* Outer header is 802.1P with vlan 0, inner header is
			 * 802.1Q or 802.1AD and vlan_do_receive() above could
			 * not find vlan dev for vlan id 0.
			 */
			__vlan_hwaccel_clear_tag(skb);
			skb = skb_vlan_untag(skb);
			if (unlikely(!skb))
				goto out;
			if (vlan_do_receive(&skb))
				/* After stripping off 802.1P header with vlan 0
				 * vlan dev is found for inner header.
				 */
				goto another_round;
			else if (unlikely(!skb))
				goto out;
			else
				/* We have stripped outer 802.1P vlan 0 header.
				 * But could not find vlan dev.
				 * check again for vlan id to set OTHERHOST.
				 */
				goto check_vlan_id;
		}
		/* Note: we might in the future use prio bits
		 * and set skb->priority like in vlan_do_receive()
		 * For the time being, just ignore Priority Code Point
		 */
		__vlan_hwaccel_clear_tag(skb);
	}

	type = skb->protocol;

	/* deliver only exact match when indicated */
	if (likely(!deliver_exact)) {
		deliver_ptype_list_skb(skb, &pt_prev, orig_dev, type,
				       &ptype_base[ntohs(type) &
						   PTYPE_HASH_MASK]);
	}

	deliver_ptype_list_skb(skb, &pt_prev, orig_dev, type,
			       &orig_dev->ptype_specific);

	if (unlikely(skb->dev != orig_dev)) {
		deliver_ptype_list_skb(skb, &pt_prev, orig_dev, type,
				       &skb->dev->ptype_specific);
	}

	if (pt_prev) {
		if (unlikely(skb_orphan_frags_rx(skb, GFP_ATOMIC)))
			goto drop;
		*ppt_prev = pt_prev;
	} else {
drop:
		if (!deliver_exact)
			atomic_long_inc(&skb->dev->rx_dropped);
		else
			atomic_long_inc(&skb->dev->rx_nohandler);
		kfree_skb(skb);
		/* Jamal, now you will not able to escape explaining
		 * me how you were going to use this. :-)
		 */
		ret = NET_RX_DROP;
	}

out:
	/* The invariant here is that if *ppt_prev is not NULL
	 * then skb should also be non-NULL.
	 *
	 * Apparently *ppt_prev assignment above holds this invariant due to
	 * skb dereferencing near it.
	 */
	*pskb = skb;
	return ret;
}

static int __netif_receive_skb_one_core(struct sk_buff *skb, bool pfmemalloc)
{
	struct net_device *orig_dev = skb->dev;
	struct packet_type *pt_prev = NULL;
	int ret;

	ret = __netif_receive_skb_core(&skb, pfmemalloc, &pt_prev);
	if (pt_prev)
		ret = INDIRECT_CALL_INET(pt_prev->func, ipv6_rcv, ip_rcv, skb,
					 skb->dev, pt_prev, orig_dev);
	return ret;
}

/**
 *	netif_receive_skb_core - special purpose version of netif_receive_skb
 *	@skb: buffer to process
 *
 *	More direct receive version of netif_receive_skb().  It should
 *	only be used by callers that have a need to skip RPS and Generic XDP.
 *	Caller must also take care of handling if ``(page_is_)pfmemalloc``.
 *
 *	This function may only be called from softirq context and interrupts
 *	should be enabled.
 *
 *	Return values (usually ignored):
 *	NET_RX_SUCCESS: no congestion
 *	NET_RX_DROP: packet was dropped
 */
int netif_receive_skb_core(struct sk_buff *skb)
{
	int ret;

	rcu_read_lock();
	ret = __netif_receive_skb_one_core(skb, false);
	rcu_read_unlock();

	return ret;
}
EXPORT_SYMBOL(netif_receive_skb_core);

static inline void __netif_receive_skb_list_ptype(struct list_head *head,
						  struct packet_type *pt_prev,
						  struct net_device *orig_dev)
{
	struct sk_buff *skb, *next;

	if (!pt_prev)
		return;
	if (list_empty(head))
		return;
	if (pt_prev->list_func != NULL)
		INDIRECT_CALL_INET(pt_prev->list_func, ipv6_list_rcv,
				   ip_list_rcv, head, pt_prev, orig_dev);
	else
		list_for_each_entry_safe(skb, next, head, list) {
			skb_list_del_init(skb);
			pt_prev->func(skb, skb->dev, pt_prev, orig_dev);
		}
}

static void __netif_receive_skb_list_core(struct list_head *head, bool pfmemalloc)
{
	/* Fast-path assumptions:
	 * - There is no RX handler.
	 * - Only one packet_type matches.
	 * If either of these fails, we will end up doing some per-packet
	 * processing in-line, then handling the 'last ptype' for the whole
	 * sublist.  This can't cause out-of-order delivery to any single ptype,
	 * because the 'last ptype' must be constant across the sublist, and all
	 * other ptypes are handled per-packet.
	 */
	/* Current (common) ptype of sublist */
	struct packet_type *pt_curr = NULL;
	/* Current (common) orig_dev of sublist */
	struct net_device *od_curr = NULL;
	struct list_head sublist;
	struct sk_buff *skb, *next;

	INIT_LIST_HEAD(&sublist);
	list_for_each_entry_safe(skb, next, head, list) {
		struct net_device *orig_dev = skb->dev;
		struct packet_type *pt_prev = NULL;

		skb_list_del_init(skb);
		__netif_receive_skb_core(&skb, pfmemalloc, &pt_prev);
		if (!pt_prev)
			continue;
		if (pt_curr != pt_prev || od_curr != orig_dev) {
			/* dispatch old sublist */
			__netif_receive_skb_list_ptype(&sublist, pt_curr, od_curr);
			/* start new sublist */
			INIT_LIST_HEAD(&sublist);
			pt_curr = pt_prev;
			od_curr = orig_dev;
		}
		list_add_tail(&skb->list, &sublist);
	}

	/* dispatch final sublist */
	__netif_receive_skb_list_ptype(&sublist, pt_curr, od_curr);
}

static int __netif_receive_skb(struct sk_buff *skb)
{
	int ret;

	if (sk_memalloc_socks() && skb_pfmemalloc(skb)) {
		unsigned int noreclaim_flag;

		/*
		 * PFMEMALLOC skbs are special, they should
		 * - be delivered to SOCK_MEMALLOC sockets only
		 * - stay away from userspace
		 * - have bounded memory usage
		 *
		 * Use PF_MEMALLOC as this saves us from propagating the allocation
		 * context down to all allocation sites.
		 */
		noreclaim_flag = memalloc_noreclaim_save();
		ret = __netif_receive_skb_one_core(skb, true);
		memalloc_noreclaim_restore(noreclaim_flag);
	} else
		ret = __netif_receive_skb_one_core(skb, false);

	return ret;
}

static void __netif_receive_skb_list(struct list_head *head)
{
	unsigned long noreclaim_flag = 0;
	struct sk_buff *skb, *next;
	bool pfmemalloc = false; /* Is current sublist PF_MEMALLOC? */

	list_for_each_entry_safe(skb, next, head, list) {
		if ((sk_memalloc_socks() && skb_pfmemalloc(skb)) != pfmemalloc) {
			struct list_head sublist;

			/* Handle the previous sublist */
			list_cut_before(&sublist, head, &skb->list);
			if (!list_empty(&sublist))
				__netif_receive_skb_list_core(&sublist, pfmemalloc);
			pfmemalloc = !pfmemalloc;
			/* See comments in __netif_receive_skb */
			if (pfmemalloc)
				noreclaim_flag = memalloc_noreclaim_save();
			else
				memalloc_noreclaim_restore(noreclaim_flag);
		}
	}
	/* Handle the remaining sublist */
	if (!list_empty(head))
		__netif_receive_skb_list_core(head, pfmemalloc);
	/* Restore pflags */
	if (pfmemalloc)
		memalloc_noreclaim_restore(noreclaim_flag);
}

static int generic_xdp_install(struct net_device *dev, struct netdev_bpf *xdp)
{
	struct bpf_prog *old = rtnl_dereference(dev->xdp_prog);
	struct bpf_prog *new = xdp->prog;
	int ret = 0;

	if (new) {
		u32 i;

		mutex_lock(&new->aux->used_maps_mutex);

		/* generic XDP does not work with DEVMAPs that can
		 * have a bpf_prog installed on an entry
		 */
		for (i = 0; i < new->aux->used_map_cnt; i++) {
			if (dev_map_can_have_prog(new->aux->used_maps[i]) ||
			    cpu_map_prog_allowed(new->aux->used_maps[i])) {
				mutex_unlock(&new->aux->used_maps_mutex);
				return -EINVAL;
			}
		}

		mutex_unlock(&new->aux->used_maps_mutex);
	}

	switch (xdp->command) {
	case XDP_SETUP_PROG:
		rcu_assign_pointer(dev->xdp_prog, new);
		if (old)
			bpf_prog_put(old);

		if (old && !new) {
			static_branch_dec(&generic_xdp_needed_key);
		} else if (new && !old) {
			static_branch_inc(&generic_xdp_needed_key);
			dev_disable_lro(dev);
			dev_disable_gro_hw(dev);
		}
		break;

	default:
		ret = -EINVAL;
		break;
	}

	return ret;
}

static int netif_receive_skb_internal(struct sk_buff *skb)
{
	int ret;

	net_timestamp_check(netdev_tstamp_prequeue, skb);

	if (skb_defer_rx_timestamp(skb))
		return NET_RX_SUCCESS;

	rcu_read_lock();
#ifdef CONFIG_RPS
	if (static_branch_unlikely(&rps_needed)) {
		struct rps_dev_flow voidflow, *rflow = &voidflow;
		int cpu = get_rps_cpu(skb->dev, skb, &rflow);

		if (cpu >= 0) {
			ret = enqueue_to_backlog(skb, cpu, &rflow->last_qtail);
			rcu_read_unlock();
			return ret;
		}
	}
#endif
	ret = __netif_receive_skb(skb);
	rcu_read_unlock();
	return ret;
}

static void netif_receive_skb_list_internal(struct list_head *head)
{
	struct sk_buff *skb, *next;
	struct list_head sublist;

	INIT_LIST_HEAD(&sublist);
	list_for_each_entry_safe(skb, next, head, list) {
		net_timestamp_check(netdev_tstamp_prequeue, skb);
		skb_list_del_init(skb);
		if (!skb_defer_rx_timestamp(skb))
			list_add_tail(&skb->list, &sublist);
	}
	list_splice_init(&sublist, head);

	rcu_read_lock();
#ifdef CONFIG_RPS
	if (static_branch_unlikely(&rps_needed)) {
		list_for_each_entry_safe(skb, next, head, list) {
			struct rps_dev_flow voidflow, *rflow = &voidflow;
			int cpu = get_rps_cpu(skb->dev, skb, &rflow);

			if (cpu >= 0) {
				/* Will be handled, remove from list */
				skb_list_del_init(skb);
				enqueue_to_backlog(skb, cpu, &rflow->last_qtail);
			}
		}
	}
#endif
	__netif_receive_skb_list(head);
	rcu_read_unlock();
}

/**
 *	netif_receive_skb - process receive buffer from network
 *	@skb: buffer to process
 *
 *	netif_receive_skb() is the main receive data processing function.
 *	It always succeeds. The buffer may be dropped during processing
 *	for congestion control or by the protocol layers.
 *
 *	This function may only be called from softirq context and interrupts
 *	should be enabled.
 *
 *	Return values (usually ignored):
 *	NET_RX_SUCCESS: no congestion
 *	NET_RX_DROP: packet was dropped
 */
int netif_receive_skb(struct sk_buff *skb)
{
	int ret;

	trace_netif_receive_skb_entry(skb);

	ret = netif_receive_skb_internal(skb);
	trace_netif_receive_skb_exit(ret);

	return ret;
}
EXPORT_SYMBOL(netif_receive_skb);

/**
 *	netif_receive_skb_list - process many receive buffers from network
 *	@head: list of skbs to process.
 *
 *	Since return value of netif_receive_skb() is normally ignored, and
 *	wouldn't be meaningful for a list, this function returns void.
 *
 *	This function may only be called from softirq context and interrupts
 *	should be enabled.
 */
void netif_receive_skb_list(struct list_head *head)
{
	struct sk_buff *skb;

	if (list_empty(head))
		return;
	if (trace_netif_receive_skb_list_entry_enabled()) {
		list_for_each_entry(skb, head, list)
			trace_netif_receive_skb_list_entry(skb);
	}
	netif_receive_skb_list_internal(head);
	trace_netif_receive_skb_list_exit(0);
}
EXPORT_SYMBOL(netif_receive_skb_list);

static DEFINE_PER_CPU(struct work_struct, flush_works);

/* Network device is going away, flush any packets still pending */
static void flush_backlog(struct work_struct *work)
{
	struct sk_buff *skb, *tmp;
	struct softnet_data *sd;

	local_bh_disable();
	sd = this_cpu_ptr(&softnet_data);

	local_irq_disable();
	rps_lock(sd);
	skb_queue_walk_safe(&sd->input_pkt_queue, skb, tmp) {
		if (skb->dev->reg_state == NETREG_UNREGISTERING) {
			__skb_unlink(skb, &sd->input_pkt_queue);
			dev_kfree_skb_irq(skb);
			input_queue_head_incr(sd);
		}
	}
	rps_unlock(sd);
	local_irq_enable();

	skb_queue_walk_safe(&sd->process_queue, skb, tmp) {
		if (skb->dev->reg_state == NETREG_UNREGISTERING) {
			__skb_unlink(skb, &sd->process_queue);
			kfree_skb(skb);
			input_queue_head_incr(sd);
		}
	}
	local_bh_enable();
}

static bool flush_required(int cpu)
{
#if IS_ENABLED(CONFIG_RPS)
	struct softnet_data *sd = &per_cpu(softnet_data, cpu);
	bool do_flush;

	local_irq_disable();
	rps_lock(sd);

	/* as insertion into process_queue happens with the rps lock held,
	 * process_queue access may race only with dequeue
	 */
	do_flush = !skb_queue_empty(&sd->input_pkt_queue) ||
		   !skb_queue_empty_lockless(&sd->process_queue);
	rps_unlock(sd);
	local_irq_enable();

	return do_flush;
#endif
	/* without RPS we can't safely check input_pkt_queue: during a
	 * concurrent remote skb_queue_splice() we can detect as empty both
	 * input_pkt_queue and process_queue even if the latter could end-up
	 * containing a lot of packets.
	 */
	return true;
}

static void flush_all_backlogs(void)
{
	static cpumask_t flush_cpus;
	unsigned int cpu;

	/* since we are under rtnl lock protection we can use static data
	 * for the cpumask and avoid allocating on stack the possibly
	 * large mask
	 */
	ASSERT_RTNL();

	get_online_cpus();

	cpumask_clear(&flush_cpus);
	for_each_online_cpu(cpu) {
		if (flush_required(cpu)) {
			queue_work_on(cpu, system_highpri_wq,
				      per_cpu_ptr(&flush_works, cpu));
			cpumask_set_cpu(cpu, &flush_cpus);
		}
	}

	/* we can have in flight packet[s] on the cpus we are not flushing,
	 * synchronize_net() in unregister_netdevice_many() will take care of
	 * them
	 */
	for_each_cpu(cpu, &flush_cpus)
		flush_work(per_cpu_ptr(&flush_works, cpu));

	put_online_cpus();
}

/* Pass the currently batched GRO_NORMAL SKBs up to the stack. */
static void gro_normal_list(struct napi_struct *napi)
{
	if (!napi->rx_count)
		return;
	netif_receive_skb_list_internal(&napi->rx_list);
	INIT_LIST_HEAD(&napi->rx_list);
	napi->rx_count = 0;
}

/* Queue one GRO_NORMAL SKB up for list processing. If batch size exceeded,
 * pass the whole batch up to the stack.
 */
static void gro_normal_one(struct napi_struct *napi, struct sk_buff *skb, int segs)
{
	list_add_tail(&skb->list, &napi->rx_list);
	napi->rx_count += segs;
	if (napi->rx_count >= gro_normal_batch)
		gro_normal_list(napi);
}

static int napi_gro_complete(struct napi_struct *napi, struct sk_buff *skb)
{
	struct packet_offload *ptype;
	__be16 type = skb->protocol;
	struct list_head *head = &offload_base;
	int err = -ENOENT;

	BUILD_BUG_ON(sizeof(struct napi_gro_cb) > sizeof(skb->cb));

	if (NAPI_GRO_CB(skb)->count == 1) {
		skb_shinfo(skb)->gso_size = 0;
		goto out;
	}

	rcu_read_lock();
	list_for_each_entry_rcu(ptype, head, list) {
		if (ptype->type != type || !ptype->callbacks.gro_complete)
			continue;

		err = INDIRECT_CALL_INET(ptype->callbacks.gro_complete,
					 ipv6_gro_complete, inet_gro_complete,
					 skb, 0);
		break;
	}
	rcu_read_unlock();

	if (err) {
		WARN_ON(&ptype->list == head);
		kfree_skb(skb);
		return NET_RX_SUCCESS;
	}

out:
	gro_normal_one(napi, skb, NAPI_GRO_CB(skb)->count);
	return NET_RX_SUCCESS;
}

static void __napi_gro_flush_chain(struct napi_struct *napi, u32 index,
				   bool flush_old)
{
	struct list_head *head = &napi->gro_hash[index].list;
	struct sk_buff *skb, *p;

	list_for_each_entry_safe_reverse(skb, p, head, list) {
		if (flush_old && NAPI_GRO_CB(skb)->age == jiffies)
			return;
		skb_list_del_init(skb);
		napi_gro_complete(napi, skb);
		napi->gro_hash[index].count--;
	}

	if (!napi->gro_hash[index].count)
		__clear_bit(index, &napi->gro_bitmask);
}

/* napi->gro_hash[].list contains packets ordered by age.
 * youngest packets at the head of it.
 * Complete skbs in reverse order to reduce latencies.
 */
void napi_gro_flush(struct napi_struct *napi, bool flush_old)
{
	unsigned long bitmask = napi->gro_bitmask;
	unsigned int i, base = ~0U;

	while ((i = ffs(bitmask)) != 0) {
		bitmask >>= i;
		base += i;
		__napi_gro_flush_chain(napi, base, flush_old);
	}
}
EXPORT_SYMBOL(napi_gro_flush);

static struct list_head *gro_list_prepare(struct napi_struct *napi,
					  struct sk_buff *skb)
{
	unsigned int maclen = skb->dev->hard_header_len;
	u32 hash = skb_get_hash_raw(skb);
	struct list_head *head;
	struct sk_buff *p;

	head = &napi->gro_hash[hash & (GRO_HASH_BUCKETS - 1)].list;
	list_for_each_entry(p, head, list) {
		unsigned long diffs;

		NAPI_GRO_CB(p)->flush = 0;

		if (hash != skb_get_hash_raw(p)) {
			NAPI_GRO_CB(p)->same_flow = 0;
			continue;
		}

		diffs = (unsigned long)p->dev ^ (unsigned long)skb->dev;
		diffs |= skb_vlan_tag_present(p) ^ skb_vlan_tag_present(skb);
		if (skb_vlan_tag_present(p))
			diffs |= skb_vlan_tag_get(p) ^ skb_vlan_tag_get(skb);
		diffs |= skb_metadata_dst_cmp(p, skb);
		diffs |= skb_metadata_differs(p, skb);
		if (maclen == ETH_HLEN)
			diffs |= compare_ether_header(skb_mac_header(p),
						      skb_mac_header(skb));
		else if (!diffs)
			diffs = memcmp(skb_mac_header(p),
				       skb_mac_header(skb),
				       maclen);
		NAPI_GRO_CB(p)->same_flow = !diffs;
	}

	return head;
}

static void skb_gro_reset_offset(struct sk_buff *skb)
{
	const struct skb_shared_info *pinfo = skb_shinfo(skb);
	const skb_frag_t *frag0 = &pinfo->frags[0];

	NAPI_GRO_CB(skb)->data_offset = 0;
	NAPI_GRO_CB(skb)->frag0 = NULL;
	NAPI_GRO_CB(skb)->frag0_len = 0;

	if (!skb_headlen(skb) && pinfo->nr_frags &&
	    !PageHighMem(skb_frag_page(frag0))) {
		NAPI_GRO_CB(skb)->frag0 = skb_frag_address(frag0);
		NAPI_GRO_CB(skb)->frag0_len = min_t(unsigned int,
						    skb_frag_size(frag0),
						    skb->end - skb->tail);
	}
}

static void gro_pull_from_frag0(struct sk_buff *skb, int grow)
{
	struct skb_shared_info *pinfo = skb_shinfo(skb);

	BUG_ON(skb->end - skb->tail < grow);

	memcpy(skb_tail_pointer(skb), NAPI_GRO_CB(skb)->frag0, grow);

	skb->data_len -= grow;
	skb->tail += grow;

	skb_frag_off_add(&pinfo->frags[0], grow);
	skb_frag_size_sub(&pinfo->frags[0], grow);

	if (unlikely(!skb_frag_size(&pinfo->frags[0]))) {
		skb_frag_unref(skb, 0);
		memmove(pinfo->frags, pinfo->frags + 1,
			--pinfo->nr_frags * sizeof(pinfo->frags[0]));
	}
}

static void gro_flush_oldest(struct napi_struct *napi, struct list_head *head)
{
	struct sk_buff *oldest;

	oldest = list_last_entry(head, struct sk_buff, list);

	/* We are called with head length >= MAX_GRO_SKBS, so this is
	 * impossible.
	 */
	if (WARN_ON_ONCE(!oldest))
		return;

	/* Do not adjust napi->gro_hash[].count, caller is adding a new
	 * SKB to the chain.
	 */
	skb_list_del_init(oldest);
	napi_gro_complete(napi, oldest);
}

static enum gro_result dev_gro_receive(struct napi_struct *napi, struct sk_buff *skb)
{
	u32 hash = skb_get_hash_raw(skb) & (GRO_HASH_BUCKETS - 1);
	struct list_head *head = &offload_base;
	struct packet_offload *ptype;
	__be16 type = skb->protocol;
	struct list_head *gro_head;
	struct sk_buff *pp = NULL;
	enum gro_result ret;
	int same_flow;
	int grow;

	if (netif_elide_gro(skb->dev))
		goto normal;

	gro_head = gro_list_prepare(napi, skb);

	rcu_read_lock();
	list_for_each_entry_rcu(ptype, head, list) {
		if (ptype->type != type || !ptype->callbacks.gro_receive)
			continue;

		skb_set_network_header(skb, skb_gro_offset(skb));
		skb_reset_mac_len(skb);
		NAPI_GRO_CB(skb)->same_flow = 0;
		NAPI_GRO_CB(skb)->flush = skb_is_gso(skb) || skb_has_frag_list(skb);
		NAPI_GRO_CB(skb)->free = 0;
		NAPI_GRO_CB(skb)->encap_mark = 0;
		NAPI_GRO_CB(skb)->recursion_counter = 0;
		NAPI_GRO_CB(skb)->is_fou = 0;
		NAPI_GRO_CB(skb)->is_atomic = 1;
		NAPI_GRO_CB(skb)->gro_remcsum_start = 0;

		/* Setup for GRO checksum validation */
		switch (skb->ip_summed) {
		case CHECKSUM_COMPLETE:
			NAPI_GRO_CB(skb)->csum = skb->csum;
			NAPI_GRO_CB(skb)->csum_valid = 1;
			NAPI_GRO_CB(skb)->csum_cnt = 0;
			break;
		case CHECKSUM_UNNECESSARY:
			NAPI_GRO_CB(skb)->csum_cnt = skb->csum_level + 1;
			NAPI_GRO_CB(skb)->csum_valid = 0;
			break;
		default:
			NAPI_GRO_CB(skb)->csum_cnt = 0;
			NAPI_GRO_CB(skb)->csum_valid = 0;
		}

		pp = INDIRECT_CALL_INET(ptype->callbacks.gro_receive,
					ipv6_gro_receive, inet_gro_receive,
					gro_head, skb);
		break;
	}
	rcu_read_unlock();

	if (&ptype->list == head)
		goto normal;

	if (PTR_ERR(pp) == -EINPROGRESS) {
		ret = GRO_CONSUMED;
		goto ok;
	}

	same_flow = NAPI_GRO_CB(skb)->same_flow;
	ret = NAPI_GRO_CB(skb)->free ? GRO_MERGED_FREE : GRO_MERGED;

	if (pp) {
		skb_list_del_init(pp);
		napi_gro_complete(napi, pp);
		napi->gro_hash[hash].count--;
	}

	if (same_flow)
		goto ok;

	if (NAPI_GRO_CB(skb)->flush)
		goto normal;

	if (unlikely(napi->gro_hash[hash].count >= MAX_GRO_SKBS)) {
		gro_flush_oldest(napi, gro_head);
	} else {
		napi->gro_hash[hash].count++;
	}
	NAPI_GRO_CB(skb)->count = 1;
	NAPI_GRO_CB(skb)->age = jiffies;
	NAPI_GRO_CB(skb)->last = skb;
	skb_shinfo(skb)->gso_size = skb_gro_len(skb);
	list_add(&skb->list, gro_head);
	ret = GRO_HELD;

pull:
	grow = skb_gro_offset(skb) - skb_headlen(skb);
	if (grow > 0)
		gro_pull_from_frag0(skb, grow);
ok:
	if (napi->gro_hash[hash].count) {
		if (!test_bit(hash, &napi->gro_bitmask))
			__set_bit(hash, &napi->gro_bitmask);
	} else if (test_bit(hash, &napi->gro_bitmask)) {
		__clear_bit(hash, &napi->gro_bitmask);
	}

	return ret;

normal:
	ret = GRO_NORMAL;
	goto pull;
}

struct packet_offload *gro_find_receive_by_type(__be16 type)
{
	struct list_head *offload_head = &offload_base;
	struct packet_offload *ptype;

	list_for_each_entry_rcu(ptype, offload_head, list) {
		if (ptype->type != type || !ptype->callbacks.gro_receive)
			continue;
		return ptype;
	}
	return NULL;
}
EXPORT_SYMBOL(gro_find_receive_by_type);

struct packet_offload *gro_find_complete_by_type(__be16 type)
{
	struct list_head *offload_head = &offload_base;
	struct packet_offload *ptype;

	list_for_each_entry_rcu(ptype, offload_head, list) {
		if (ptype->type != type || !ptype->callbacks.gro_complete)
			continue;
		return ptype;
	}
	return NULL;
}
EXPORT_SYMBOL(gro_find_complete_by_type);

static gro_result_t napi_skb_finish(struct napi_struct *napi,
				    struct sk_buff *skb,
				    gro_result_t ret)
{
	switch (ret) {
	case GRO_NORMAL:
		gro_normal_one(napi, skb, 1);
		break;

	case GRO_MERGED_FREE:
		if (NAPI_GRO_CB(skb)->free == NAPI_GRO_FREE_STOLEN_HEAD)
			napi_skb_free_stolen_head(skb);
		else
			__kfree_skb_defer(skb);
		break;

	case GRO_HELD:
	case GRO_MERGED:
	case GRO_CONSUMED:
		break;
	}

	return ret;
}

gro_result_t napi_gro_receive(struct napi_struct *napi, struct sk_buff *skb)
{
	gro_result_t ret;

	skb_mark_napi_id(skb, napi);
	trace_napi_gro_receive_entry(skb);

	skb_gro_reset_offset(skb);

	ret = napi_skb_finish(napi, skb, dev_gro_receive(napi, skb));
	trace_napi_gro_receive_exit(ret);

	return ret;
}
EXPORT_SYMBOL(napi_gro_receive);

static void napi_reuse_skb(struct napi_struct *napi, struct sk_buff *skb)
{
	if (unlikely(skb->pfmemalloc)) {
		consume_skb(skb);
		return;
	}
	__skb_pull(skb, skb_headlen(skb));
	/* restore the reserve we had after netdev_alloc_skb_ip_align() */
	skb_reserve(skb, NET_SKB_PAD + NET_IP_ALIGN - skb_headroom(skb));
	__vlan_hwaccel_clear_tag(skb);
	skb->dev = napi->dev;
	skb->skb_iif = 0;

	/* eth_type_trans() assumes pkt_type is PACKET_HOST */
	skb->pkt_type = PACKET_HOST;

	skb->encapsulation = 0;
	skb_shinfo(skb)->gso_type = 0;
	skb->truesize = SKB_TRUESIZE(skb_end_offset(skb));
	skb_ext_reset(skb);

	napi->skb = skb;
}

struct sk_buff *napi_get_frags(struct napi_struct *napi)
{
	struct sk_buff *skb = napi->skb;

	if (!skb) {
		skb = napi_alloc_skb(napi, GRO_MAX_HEAD);
		if (skb) {
			napi->skb = skb;
			skb_mark_napi_id(skb, napi);
		}
	}
	return skb;
}
EXPORT_SYMBOL(napi_get_frags);

static gro_result_t napi_frags_finish(struct napi_struct *napi,
				      struct sk_buff *skb,
				      gro_result_t ret)
{
	switch (ret) {
	case GRO_NORMAL:
	case GRO_HELD:
		__skb_push(skb, ETH_HLEN);
		skb->protocol = eth_type_trans(skb, skb->dev);
		if (ret == GRO_NORMAL)
			gro_normal_one(napi, skb, 1);
		break;

	case GRO_MERGED_FREE:
		if (NAPI_GRO_CB(skb)->free == NAPI_GRO_FREE_STOLEN_HEAD)
			napi_skb_free_stolen_head(skb);
		else
			napi_reuse_skb(napi, skb);
		break;

	case GRO_MERGED:
	case GRO_CONSUMED:
		break;
	}

	return ret;
}

/* Upper GRO stack assumes network header starts at gro_offset=0
 * Drivers could call both napi_gro_frags() and napi_gro_receive()
 * We copy ethernet header into skb->data to have a common layout.
 */
static struct sk_buff *napi_frags_skb(struct napi_struct *napi)
{
	struct sk_buff *skb = napi->skb;
	const struct ethhdr *eth;
	unsigned int hlen = sizeof(*eth);

	napi->skb = NULL;

	skb_reset_mac_header(skb);
	skb_gro_reset_offset(skb);

	if (unlikely(skb_gro_header_hard(skb, hlen))) {
		eth = skb_gro_header_slow(skb, hlen, 0);
		if (unlikely(!eth)) {
			net_warn_ratelimited("%s: dropping impossible skb from %s\n",
					     __func__, napi->dev->name);
			napi_reuse_skb(napi, skb);
			return NULL;
		}
	} else {
		eth = (const struct ethhdr *)skb->data;
		gro_pull_from_frag0(skb, hlen);
		NAPI_GRO_CB(skb)->frag0 += hlen;
		NAPI_GRO_CB(skb)->frag0_len -= hlen;
	}
	__skb_pull(skb, hlen);

	/*
	 * This works because the only protocols we care about don't require
	 * special handling.
	 * We'll fix it up properly in napi_frags_finish()
	 */
	skb->protocol = eth->h_proto;

	return skb;
}

gro_result_t napi_gro_frags(struct napi_struct *napi)
{
	gro_result_t ret;
	struct sk_buff *skb = napi_frags_skb(napi);

	trace_napi_gro_frags_entry(skb);

	ret = napi_frags_finish(napi, skb, dev_gro_receive(napi, skb));
	trace_napi_gro_frags_exit(ret);

	return ret;
}
EXPORT_SYMBOL(napi_gro_frags);

/* Compute the checksum from gro_offset and return the folded value
 * after adding in any pseudo checksum.
 */
__sum16 __skb_gro_checksum_complete(struct sk_buff *skb)
{
	__wsum wsum;
	__sum16 sum;

	wsum = skb_checksum(skb, skb_gro_offset(skb), skb_gro_len(skb), 0);

	/* NAPI_GRO_CB(skb)->csum holds pseudo checksum */
	sum = csum_fold(csum_add(NAPI_GRO_CB(skb)->csum, wsum));
	/* See comments in __skb_checksum_complete(). */
	if (likely(!sum)) {
		if (unlikely(skb->ip_summed == CHECKSUM_COMPLETE) &&
		    !skb->csum_complete_sw)
			netdev_rx_csum_fault(skb->dev, skb);
	}

	NAPI_GRO_CB(skb)->csum = wsum;
	NAPI_GRO_CB(skb)->csum_valid = 1;

	return sum;
}
EXPORT_SYMBOL(__skb_gro_checksum_complete);

static void net_rps_send_ipi(struct softnet_data *remsd)
{
#ifdef CONFIG_RPS
	while (remsd) {
		struct softnet_data *next = remsd->rps_ipi_next;

		if (cpu_online(remsd->cpu))
			smp_call_function_single_async(remsd->cpu, &remsd->csd);
		remsd = next;
	}
#endif
}

/*
 * net_rps_action_and_irq_enable sends any pending IPI's for rps.
 * Note: called with local irq disabled, but exits with local irq enabled.
 */
static void net_rps_action_and_irq_enable(struct softnet_data *sd)
{
#ifdef CONFIG_RPS
	struct softnet_data *remsd = sd->rps_ipi_list;

	if (remsd) {
		sd->rps_ipi_list = NULL;

		local_irq_enable();

		/* Send pending IPI's to kick RPS processing on remote cpus. */
		net_rps_send_ipi(remsd);
	} else
#endif
		local_irq_enable();
}

static bool sd_has_rps_ipi_waiting(struct softnet_data *sd)
{
#ifdef CONFIG_RPS
	return sd->rps_ipi_list != NULL;
#else
	return false;
#endif
}

static int process_backlog(struct napi_struct *napi, int quota)
{
	struct softnet_data *sd = container_of(napi, struct softnet_data, backlog);
	bool again = true;
	int work = 0;

	/* Check if we have pending ipi, its better to send them now,
	 * not waiting net_rx_action() end.
	 */
	if (sd_has_rps_ipi_waiting(sd)) {
		local_irq_disable();
		net_rps_action_and_irq_enable(sd);
	}

	napi->weight = dev_rx_weight;
	while (again) {
		struct sk_buff *skb;

		while ((skb = __skb_dequeue(&sd->process_queue))) {
			rcu_read_lock();
			__netif_receive_skb(skb);
			rcu_read_unlock();
			input_queue_head_incr(sd);
			if (++work >= quota)
				return work;

		}

		local_irq_disable();
		rps_lock(sd);
		if (skb_queue_empty(&sd->input_pkt_queue)) {
			/*
			 * Inline a custom version of __napi_complete().
			 * only current cpu owns and manipulates this napi,
			 * and NAPI_STATE_SCHED is the only possible flag set
			 * on backlog.
			 * We can use a plain write instead of clear_bit(),
			 * and we dont need an smp_mb() memory barrier.
			 */
			napi->state = 0;
			again = false;
		} else {
			skb_queue_splice_tail_init(&sd->input_pkt_queue,
						   &sd->process_queue);
		}
		rps_unlock(sd);
		local_irq_enable();
	}

	return work;
}

/**
 * __napi_schedule - schedule for receive
 * @n: entry to schedule
 *
 * The entry's receive function will be scheduled to run.
 * Consider using __napi_schedule_irqoff() if hard irqs are masked.
 */
void __napi_schedule(struct napi_struct *n)
{
	unsigned long flags;

	local_irq_save(flags);
	____napi_schedule(this_cpu_ptr(&softnet_data), n);
	local_irq_restore(flags);
}
EXPORT_SYMBOL(__napi_schedule);

/**
 *	napi_schedule_prep - check if napi can be scheduled
 *	@n: napi context
 *
 * Test if NAPI routine is already running, and if not mark
 * it as running.  This is used as a condition variable to
 * insure only one NAPI poll instance runs.  We also make
 * sure there is no pending NAPI disable.
 */
bool napi_schedule_prep(struct napi_struct *n)
{
	unsigned long val, new;

	do {
		val = READ_ONCE(n->state);
		if (unlikely(val & NAPIF_STATE_DISABLE))
			return false;
		new = val | NAPIF_STATE_SCHED;

		/* Sets STATE_MISSED bit if STATE_SCHED was already set
		 * This was suggested by Alexander Duyck, as compiler
		 * emits better code than :
		 * if (val & NAPIF_STATE_SCHED)
		 *     new |= NAPIF_STATE_MISSED;
		 */
		new |= (val & NAPIF_STATE_SCHED) / NAPIF_STATE_SCHED *
						   NAPIF_STATE_MISSED;
	} while (cmpxchg(&n->state, val, new) != val);

	return !(val & NAPIF_STATE_SCHED);
}
EXPORT_SYMBOL(napi_schedule_prep);

/**
 * __napi_schedule_irqoff - schedule for receive
 * @n: entry to schedule
 *
 * Variant of __napi_schedule() assuming hard irqs are masked
 */
void __napi_schedule_irqoff(struct napi_struct *n)
{
	____napi_schedule(this_cpu_ptr(&softnet_data), n);
}
EXPORT_SYMBOL(__napi_schedule_irqoff);

bool napi_complete_done(struct napi_struct *n, int work_done)
{
	unsigned long flags, val, new, timeout = 0;
	bool ret = true;

	/*
	 * 1) Don't let napi dequeue from the cpu poll list
	 *    just in case its running on a different cpu.
	 * 2) If we are busy polling, do nothing here, we have
	 *    the guarantee we will be called later.
	 */
	if (unlikely(n->state & (NAPIF_STATE_NPSVC |
				 NAPIF_STATE_IN_BUSY_POLL)))
		return false;

	if (work_done) {
		if (n->gro_bitmask)
			timeout = READ_ONCE(n->dev->gro_flush_timeout);
		n->defer_hard_irqs_count = READ_ONCE(n->dev->napi_defer_hard_irqs);
	}
	if (n->defer_hard_irqs_count > 0) {
		n->defer_hard_irqs_count--;
		timeout = READ_ONCE(n->dev->gro_flush_timeout);
		if (timeout)
			ret = false;
	}
	if (n->gro_bitmask) {
		/* When the NAPI instance uses a timeout and keeps postponing
		 * it, we need to bound somehow the time packets are kept in
		 * the GRO layer
		 */
		napi_gro_flush(n, !!timeout);
	}

	gro_normal_list(n);

	if (unlikely(!list_empty(&n->poll_list))) {
		/* If n->poll_list is not empty, we need to mask irqs */
		local_irq_save(flags);
		list_del_init(&n->poll_list);
		local_irq_restore(flags);
	}

	do {
		val = READ_ONCE(n->state);

		WARN_ON_ONCE(!(val & NAPIF_STATE_SCHED));

		new = val & ~(NAPIF_STATE_MISSED | NAPIF_STATE_SCHED |
<<<<<<< HEAD
=======
			      NAPIF_STATE_SCHED_THREADED |
>>>>>>> 7aef27f0
			      NAPIF_STATE_PREFER_BUSY_POLL);

		/* If STATE_MISSED was set, leave STATE_SCHED set,
		 * because we will call napi->poll() one more time.
		 * This C code was suggested by Alexander Duyck to help gcc.
		 */
		new |= (val & NAPIF_STATE_MISSED) / NAPIF_STATE_MISSED *
						    NAPIF_STATE_SCHED;
	} while (cmpxchg(&n->state, val, new) != val);

	if (unlikely(val & NAPIF_STATE_MISSED)) {
		__napi_schedule(n);
		return false;
	}

	if (timeout)
		hrtimer_start(&n->timer, ns_to_ktime(timeout),
			      HRTIMER_MODE_REL_PINNED);
	return ret;
}
EXPORT_SYMBOL(napi_complete_done);

/* must be called under rcu_read_lock(), as we dont take a reference */
static struct napi_struct *napi_by_id(unsigned int napi_id)
{
	unsigned int hash = napi_id % HASH_SIZE(napi_hash);
	struct napi_struct *napi;

	hlist_for_each_entry_rcu(napi, &napi_hash[hash], napi_hash_node)
		if (napi->napi_id == napi_id)
			return napi;

	return NULL;
}

#if defined(CONFIG_NET_RX_BUSY_POLL)

static void __busy_poll_stop(struct napi_struct *napi, bool skip_schedule)
{
	if (!skip_schedule) {
		gro_normal_list(napi);
		__napi_schedule(napi);
		return;
	}

	if (napi->gro_bitmask) {
		/* flush too old packets
		 * If HZ < 1000, flush all packets.
		 */
		napi_gro_flush(napi, HZ >= 1000);
	}
<<<<<<< HEAD

	gro_normal_list(napi);
	clear_bit(NAPI_STATE_SCHED, &napi->state);
}

=======

	gro_normal_list(napi);
	clear_bit(NAPI_STATE_SCHED, &napi->state);
}

>>>>>>> 7aef27f0
static void busy_poll_stop(struct napi_struct *napi, void *have_poll_lock, bool prefer_busy_poll,
			   u16 budget)
{
	bool skip_schedule = false;
	unsigned long timeout;
	int rc;

	/* Busy polling means there is a high chance device driver hard irq
	 * could not grab NAPI_STATE_SCHED, and that NAPI_STATE_MISSED was
	 * set in napi_schedule_prep().
	 * Since we are about to call napi->poll() once more, we can safely
	 * clear NAPI_STATE_MISSED.
	 *
	 * Note: x86 could use a single "lock and ..." instruction
	 * to perform these two clear_bit()
	 */
	clear_bit(NAPI_STATE_MISSED, &napi->state);
	clear_bit(NAPI_STATE_IN_BUSY_POLL, &napi->state);

	local_bh_disable();

	if (prefer_busy_poll) {
		napi->defer_hard_irqs_count = READ_ONCE(napi->dev->napi_defer_hard_irqs);
		timeout = READ_ONCE(napi->dev->gro_flush_timeout);
		if (napi->defer_hard_irqs_count && timeout) {
			hrtimer_start(&napi->timer, ns_to_ktime(timeout), HRTIMER_MODE_REL_PINNED);
			skip_schedule = true;
		}
	}

	/* All we really want here is to re-enable device interrupts.
	 * Ideally, a new ndo_busy_poll_stop() could avoid another round.
	 */
	rc = napi->poll(napi, budget);
	/* We can't gro_normal_list() here, because napi->poll() might have
	 * rearmed the napi (napi_complete_done()) in which case it could
	 * already be running on another CPU.
	 */
	trace_napi_poll(napi, rc, budget);
	netpoll_poll_unlock(have_poll_lock);
	if (rc == budget)
		__busy_poll_stop(napi, skip_schedule);
	local_bh_enable();
}

void napi_busy_loop(unsigned int napi_id,
		    bool (*loop_end)(void *, unsigned long),
		    void *loop_end_arg, bool prefer_busy_poll, u16 budget)
{
	unsigned long start_time = loop_end ? busy_loop_current_time() : 0;
	int (*napi_poll)(struct napi_struct *napi, int budget);
	void *have_poll_lock = NULL;
	struct napi_struct *napi;

restart:
	napi_poll = NULL;

	rcu_read_lock();

	napi = napi_by_id(napi_id);
	if (!napi)
		goto out;

	preempt_disable();
	for (;;) {
		int work = 0;

		local_bh_disable();
		if (!napi_poll) {
			unsigned long val = READ_ONCE(napi->state);

			/* If multiple threads are competing for this napi,
			 * we avoid dirtying napi->state as much as we can.
			 */
			if (val & (NAPIF_STATE_DISABLE | NAPIF_STATE_SCHED |
				   NAPIF_STATE_IN_BUSY_POLL)) {
				if (prefer_busy_poll)
					set_bit(NAPI_STATE_PREFER_BUSY_POLL, &napi->state);
				goto count;
			}
			if (cmpxchg(&napi->state, val,
				    val | NAPIF_STATE_IN_BUSY_POLL |
					  NAPIF_STATE_SCHED) != val) {
				if (prefer_busy_poll)
					set_bit(NAPI_STATE_PREFER_BUSY_POLL, &napi->state);
				goto count;
			}
			have_poll_lock = netpoll_poll_lock(napi);
			napi_poll = napi->poll;
		}
		work = napi_poll(napi, budget);
		trace_napi_poll(napi, work, budget);
		gro_normal_list(napi);
count:
		if (work > 0)
			__NET_ADD_STATS(dev_net(napi->dev),
					LINUX_MIB_BUSYPOLLRXPACKETS, work);
		local_bh_enable();

		if (!loop_end || loop_end(loop_end_arg, start_time))
			break;

		if (unlikely(need_resched())) {
			if (napi_poll)
				busy_poll_stop(napi, have_poll_lock, prefer_busy_poll, budget);
			preempt_enable();
			rcu_read_unlock();
			cond_resched();
			if (loop_end(loop_end_arg, start_time))
				return;
			goto restart;
		}
		cpu_relax();
	}
	if (napi_poll)
		busy_poll_stop(napi, have_poll_lock, prefer_busy_poll, budget);
	preempt_enable();
out:
	rcu_read_unlock();
}
EXPORT_SYMBOL(napi_busy_loop);

#endif /* CONFIG_NET_RX_BUSY_POLL */

static void napi_hash_add(struct napi_struct *napi)
{
	if (test_bit(NAPI_STATE_NO_BUSY_POLL, &napi->state))
		return;

	spin_lock(&napi_hash_lock);

	/* 0..NR_CPUS range is reserved for sender_cpu use */
	do {
		if (unlikely(++napi_gen_id < MIN_NAPI_ID))
			napi_gen_id = MIN_NAPI_ID;
	} while (napi_by_id(napi_gen_id));
	napi->napi_id = napi_gen_id;

	hlist_add_head_rcu(&napi->napi_hash_node,
			   &napi_hash[napi->napi_id % HASH_SIZE(napi_hash)]);

	spin_unlock(&napi_hash_lock);
}

/* Warning : caller is responsible to make sure rcu grace period
 * is respected before freeing memory containing @napi
 */
static void napi_hash_del(struct napi_struct *napi)
{
	spin_lock(&napi_hash_lock);

	hlist_del_init_rcu(&napi->napi_hash_node);

	spin_unlock(&napi_hash_lock);
}

static enum hrtimer_restart napi_watchdog(struct hrtimer *timer)
{
	struct napi_struct *napi;

	napi = container_of(timer, struct napi_struct, timer);

	/* Note : we use a relaxed variant of napi_schedule_prep() not setting
	 * NAPI_STATE_MISSED, since we do not react to a device IRQ.
	 */
	if (!napi_disable_pending(napi) &&
	    !test_and_set_bit(NAPI_STATE_SCHED, &napi->state)) {
		clear_bit(NAPI_STATE_PREFER_BUSY_POLL, &napi->state);
		__napi_schedule_irqoff(napi);
	}

	return HRTIMER_NORESTART;
}

static void init_gro_hash(struct napi_struct *napi)
{
	int i;

	for (i = 0; i < GRO_HASH_BUCKETS; i++) {
		INIT_LIST_HEAD(&napi->gro_hash[i].list);
		napi->gro_hash[i].count = 0;
	}
	napi->gro_bitmask = 0;
}

int dev_set_threaded(struct net_device *dev, bool threaded)
{
	struct napi_struct *napi;
	int err = 0;

	if (dev->threaded == threaded)
		return 0;

	if (threaded) {
		list_for_each_entry(napi, &dev->napi_list, dev_list) {
			if (!napi->thread) {
				err = napi_kthread_create(napi);
				if (err) {
					threaded = false;
					break;
				}
			}
		}
	}

	dev->threaded = threaded;

	/* Make sure kthread is created before THREADED bit
	 * is set.
	 */
	smp_mb__before_atomic();

	/* Setting/unsetting threaded mode on a napi might not immediately
	 * take effect, if the current napi instance is actively being
	 * polled. In this case, the switch between threaded mode and
	 * softirq mode will happen in the next round of napi_schedule().
	 * This should not cause hiccups/stalls to the live traffic.
	 */
	list_for_each_entry(napi, &dev->napi_list, dev_list) {
		if (threaded)
			set_bit(NAPI_STATE_THREADED, &napi->state);
		else
			clear_bit(NAPI_STATE_THREADED, &napi->state);
	}

	return err;
}

void netif_napi_add(struct net_device *dev, struct napi_struct *napi,
		    int (*poll)(struct napi_struct *, int), int weight)
{
	if (WARN_ON(test_and_set_bit(NAPI_STATE_LISTED, &napi->state)))
		return;

	INIT_LIST_HEAD(&napi->poll_list);
	INIT_HLIST_NODE(&napi->napi_hash_node);
	hrtimer_init(&napi->timer, CLOCK_MONOTONIC, HRTIMER_MODE_REL_PINNED);
	napi->timer.function = napi_watchdog;
	init_gro_hash(napi);
	napi->skb = NULL;
	INIT_LIST_HEAD(&napi->rx_list);
	napi->rx_count = 0;
	napi->poll = poll;
	if (weight > NAPI_POLL_WEIGHT)
		netdev_err_once(dev, "%s() called with weight %d\n", __func__,
				weight);
	napi->weight = weight;
	napi->dev = dev;
#ifdef CONFIG_NETPOLL
	napi->poll_owner = -1;
#endif
	set_bit(NAPI_STATE_SCHED, &napi->state);
	set_bit(NAPI_STATE_NPSVC, &napi->state);
	list_add_rcu(&napi->dev_list, &dev->napi_list);
	napi_hash_add(napi);
	/* Create kthread for this napi if dev->threaded is set.
	 * Clear dev->threaded if kthread creation failed so that
	 * threaded mode will not be enabled in napi_enable().
	 */
	if (dev->threaded && napi_kthread_create(napi))
		dev->threaded = 0;
}
EXPORT_SYMBOL(netif_napi_add);

void napi_disable(struct napi_struct *n)
{
	might_sleep();
	set_bit(NAPI_STATE_DISABLE, &n->state);

	while (test_and_set_bit(NAPI_STATE_SCHED, &n->state))
		msleep(1);
	while (test_and_set_bit(NAPI_STATE_NPSVC, &n->state))
		msleep(1);

	hrtimer_cancel(&n->timer);

	clear_bit(NAPI_STATE_PREFER_BUSY_POLL, &n->state);
	clear_bit(NAPI_STATE_DISABLE, &n->state);
	clear_bit(NAPI_STATE_THREADED, &n->state);
}
EXPORT_SYMBOL(napi_disable);

/**
 *	napi_enable - enable NAPI scheduling
 *	@n: NAPI context
 *
 * Resume NAPI from being scheduled on this context.
 * Must be paired with napi_disable.
 */
void napi_enable(struct napi_struct *n)
{
	BUG_ON(!test_bit(NAPI_STATE_SCHED, &n->state));
	smp_mb__before_atomic();
	clear_bit(NAPI_STATE_SCHED, &n->state);
	clear_bit(NAPI_STATE_NPSVC, &n->state);
	if (n->dev->threaded && n->thread)
		set_bit(NAPI_STATE_THREADED, &n->state);
}
EXPORT_SYMBOL(napi_enable);

static void flush_gro_hash(struct napi_struct *napi)
{
	int i;

	for (i = 0; i < GRO_HASH_BUCKETS; i++) {
		struct sk_buff *skb, *n;

		list_for_each_entry_safe(skb, n, &napi->gro_hash[i].list, list)
			kfree_skb(skb);
		napi->gro_hash[i].count = 0;
	}
}

/* Must be called in process context */
void __netif_napi_del(struct napi_struct *napi)
{
	if (!test_and_clear_bit(NAPI_STATE_LISTED, &napi->state))
		return;

	napi_hash_del(napi);
	list_del_rcu(&napi->dev_list);
	napi_free_frags(napi);

	flush_gro_hash(napi);
	napi->gro_bitmask = 0;

	if (napi->thread) {
		kthread_stop(napi->thread);
		napi->thread = NULL;
	}
}
EXPORT_SYMBOL(__netif_napi_del);

static int __napi_poll(struct napi_struct *n, bool *repoll)
{
	int work, weight;

	weight = n->weight;

	/* This NAPI_STATE_SCHED test is for avoiding a race
	 * with netpoll's poll_napi().  Only the entity which
	 * obtains the lock and sees NAPI_STATE_SCHED set will
	 * actually make the ->poll() call.  Therefore we avoid
	 * accidentally calling ->poll() when NAPI is not scheduled.
	 */
	work = 0;
	if (test_bit(NAPI_STATE_SCHED, &n->state)) {
		work = n->poll(n, weight);
		trace_napi_poll(n, work, weight);
	}

	if (unlikely(work > weight))
		pr_err_once("NAPI poll function %pS returned %d, exceeding its budget of %d.\n",
			    n->poll, work, weight);

	if (likely(work < weight))
		return work;

	/* Drivers must not modify the NAPI state if they
	 * consume the entire weight.  In such cases this code
	 * still "owns" the NAPI instance and therefore can
	 * move the instance around on the list at-will.
	 */
	if (unlikely(napi_disable_pending(n))) {
		napi_complete(n);
		return work;
	}

	/* The NAPI context has more processing work, but busy-polling
	 * is preferred. Exit early.
	 */
	if (napi_prefer_busy_poll(n)) {
		if (napi_complete_done(n, work)) {
			/* If timeout is not set, we need to make sure
			 * that the NAPI is re-scheduled.
			 */
			napi_schedule(n);
		}
		return work;
	}

	if (n->gro_bitmask) {
		/* flush too old packets
		 * If HZ < 1000, flush all packets.
		 */
		napi_gro_flush(n, HZ >= 1000);
	}

	gro_normal_list(n);

	/* Some drivers may have called napi_schedule
	 * prior to exhausting their budget.
	 */
	if (unlikely(!list_empty(&n->poll_list))) {
		pr_warn_once("%s: Budget exhausted after napi rescheduled\n",
			     n->dev ? n->dev->name : "backlog");
		return work;
	}

	*repoll = true;

	return work;
}

static int napi_poll(struct napi_struct *n, struct list_head *repoll)
{
	bool do_repoll = false;
	void *have;
	int work;

	list_del_init(&n->poll_list);

	have = netpoll_poll_lock(n);

	work = __napi_poll(n, &do_repoll);

	if (do_repoll)
		list_add_tail(&n->poll_list, repoll);

	netpoll_poll_unlock(have);

	return work;
}

static int napi_thread_wait(struct napi_struct *napi)
{
<<<<<<< HEAD
	set_current_state(TASK_INTERRUPTIBLE);

	while (!kthread_should_stop() && !napi_disable_pending(napi)) {
		if (test_bit(NAPI_STATE_SCHED, &napi->state)) {
=======
	bool woken = false;

	set_current_state(TASK_INTERRUPTIBLE);

	while (!kthread_should_stop() && !napi_disable_pending(napi)) {
		/* Testing SCHED_THREADED bit here to make sure the current
		 * kthread owns this napi and could poll on this napi.
		 * Testing SCHED bit is not enough because SCHED bit might be
		 * set by some other busy poll thread or by napi_disable().
		 */
		if (test_bit(NAPI_STATE_SCHED_THREADED, &napi->state) || woken) {
>>>>>>> 7aef27f0
			WARN_ON(!list_empty(&napi->poll_list));
			__set_current_state(TASK_RUNNING);
			return 0;
		}

		schedule();
<<<<<<< HEAD
=======
		/* woken being true indicates this thread owns this napi. */
		woken = true;
>>>>>>> 7aef27f0
		set_current_state(TASK_INTERRUPTIBLE);
	}
	__set_current_state(TASK_RUNNING);
	return -1;
}

static int napi_threaded_poll(void *data)
{
	struct napi_struct *napi = data;
	void *have;

	while (!napi_thread_wait(napi)) {
		for (;;) {
			bool repoll = false;

			local_bh_disable();

			have = netpoll_poll_lock(napi);
			__napi_poll(napi, &repoll);
			netpoll_poll_unlock(have);

			local_bh_enable();

			if (!repoll)
				break;

			cond_resched();
		}
	}
	return 0;
}

static __latent_entropy void net_rx_action(struct softirq_action *h)
{
	struct softnet_data *sd = this_cpu_ptr(&softnet_data);
	unsigned long time_limit = jiffies +
		usecs_to_jiffies(netdev_budget_usecs);
	int budget = netdev_budget;
	LIST_HEAD(list);
	LIST_HEAD(repoll);

	local_irq_disable();
	list_splice_init(&sd->poll_list, &list);
	local_irq_enable();

	for (;;) {
		struct napi_struct *n;

		if (list_empty(&list)) {
			if (!sd_has_rps_ipi_waiting(sd) && list_empty(&repoll))
				return;
			break;
		}

		n = list_first_entry(&list, struct napi_struct, poll_list);
		budget -= napi_poll(n, &repoll);

		/* If softirq window is exhausted then punt.
		 * Allow this to run for 2 jiffies since which will allow
		 * an average latency of 1.5/HZ.
		 */
		if (unlikely(budget <= 0 ||
			     time_after_eq(jiffies, time_limit))) {
			sd->time_squeeze++;
			break;
		}
	}

	local_irq_disable();

	list_splice_tail_init(&sd->poll_list, &list);
	list_splice_tail(&repoll, &list);
	list_splice(&list, &sd->poll_list);
	if (!list_empty(&sd->poll_list))
		__raise_softirq_irqoff(NET_RX_SOFTIRQ);

	net_rps_action_and_irq_enable(sd);
}

struct netdev_adjacent {
	struct net_device *dev;

	/* upper master flag, there can only be one master device per list */
	bool master;

	/* lookup ignore flag */
	bool ignore;

	/* counter for the number of times this device was added to us */
	u16 ref_nr;

	/* private field for the users */
	void *private;

	struct list_head list;
	struct rcu_head rcu;
};

static struct netdev_adjacent *__netdev_find_adj(struct net_device *adj_dev,
						 struct list_head *adj_list)
{
	struct netdev_adjacent *adj;

	list_for_each_entry(adj, adj_list, list) {
		if (adj->dev == adj_dev)
			return adj;
	}
	return NULL;
}

static int ____netdev_has_upper_dev(struct net_device *upper_dev,
				    struct netdev_nested_priv *priv)
{
	struct net_device *dev = (struct net_device *)priv->data;

	return upper_dev == dev;
}

/**
 * netdev_has_upper_dev - Check if device is linked to an upper device
 * @dev: device
 * @upper_dev: upper device to check
 *
 * Find out if a device is linked to specified upper device and return true
 * in case it is. Note that this checks only immediate upper device,
 * not through a complete stack of devices. The caller must hold the RTNL lock.
 */
bool netdev_has_upper_dev(struct net_device *dev,
			  struct net_device *upper_dev)
{
	struct netdev_nested_priv priv = {
		.data = (void *)upper_dev,
	};

	ASSERT_RTNL();

	return netdev_walk_all_upper_dev_rcu(dev, ____netdev_has_upper_dev,
					     &priv);
}
EXPORT_SYMBOL(netdev_has_upper_dev);

/**
 * netdev_has_upper_dev_all_rcu - Check if device is linked to an upper device
 * @dev: device
 * @upper_dev: upper device to check
 *
 * Find out if a device is linked to specified upper device and return true
 * in case it is. Note that this checks the entire upper device chain.
 * The caller must hold rcu lock.
 */

bool netdev_has_upper_dev_all_rcu(struct net_device *dev,
				  struct net_device *upper_dev)
{
	struct netdev_nested_priv priv = {
		.data = (void *)upper_dev,
	};

	return !!netdev_walk_all_upper_dev_rcu(dev, ____netdev_has_upper_dev,
					       &priv);
}
EXPORT_SYMBOL(netdev_has_upper_dev_all_rcu);

/**
 * netdev_has_any_upper_dev - Check if device is linked to some device
 * @dev: device
 *
 * Find out if a device is linked to an upper device and return true in case
 * it is. The caller must hold the RTNL lock.
 */
bool netdev_has_any_upper_dev(struct net_device *dev)
{
	ASSERT_RTNL();

	return !list_empty(&dev->adj_list.upper);
}
EXPORT_SYMBOL(netdev_has_any_upper_dev);

/**
 * netdev_master_upper_dev_get - Get master upper device
 * @dev: device
 *
 * Find a master upper device and return pointer to it or NULL in case
 * it's not there. The caller must hold the RTNL lock.
 */
struct net_device *netdev_master_upper_dev_get(struct net_device *dev)
{
	struct netdev_adjacent *upper;

	ASSERT_RTNL();

	if (list_empty(&dev->adj_list.upper))
		return NULL;

	upper = list_first_entry(&dev->adj_list.upper,
				 struct netdev_adjacent, list);
	if (likely(upper->master))
		return upper->dev;
	return NULL;
}
EXPORT_SYMBOL(netdev_master_upper_dev_get);

static struct net_device *__netdev_master_upper_dev_get(struct net_device *dev)
{
	struct netdev_adjacent *upper;

	ASSERT_RTNL();

	if (list_empty(&dev->adj_list.upper))
		return NULL;

	upper = list_first_entry(&dev->adj_list.upper,
				 struct netdev_adjacent, list);
	if (likely(upper->master) && !upper->ignore)
		return upper->dev;
	return NULL;
}

/**
 * netdev_has_any_lower_dev - Check if device is linked to some device
 * @dev: device
 *
 * Find out if a device is linked to a lower device and return true in case
 * it is. The caller must hold the RTNL lock.
 */
static bool netdev_has_any_lower_dev(struct net_device *dev)
{
	ASSERT_RTNL();

	return !list_empty(&dev->adj_list.lower);
}

void *netdev_adjacent_get_private(struct list_head *adj_list)
{
	struct netdev_adjacent *adj;

	adj = list_entry(adj_list, struct netdev_adjacent, list);

	return adj->private;
}
EXPORT_SYMBOL(netdev_adjacent_get_private);

/**
 * netdev_upper_get_next_dev_rcu - Get the next dev from upper list
 * @dev: device
 * @iter: list_head ** of the current position
 *
 * Gets the next device from the dev's upper list, starting from iter
 * position. The caller must hold RCU read lock.
 */
struct net_device *netdev_upper_get_next_dev_rcu(struct net_device *dev,
						 struct list_head **iter)
{
	struct netdev_adjacent *upper;

	WARN_ON_ONCE(!rcu_read_lock_held() && !lockdep_rtnl_is_held());

	upper = list_entry_rcu((*iter)->next, struct netdev_adjacent, list);

	if (&upper->list == &dev->adj_list.upper)
		return NULL;

	*iter = &upper->list;

	return upper->dev;
}
EXPORT_SYMBOL(netdev_upper_get_next_dev_rcu);

static struct net_device *__netdev_next_upper_dev(struct net_device *dev,
						  struct list_head **iter,
						  bool *ignore)
{
	struct netdev_adjacent *upper;

	upper = list_entry((*iter)->next, struct netdev_adjacent, list);

	if (&upper->list == &dev->adj_list.upper)
		return NULL;

	*iter = &upper->list;
	*ignore = upper->ignore;

	return upper->dev;
}

static struct net_device *netdev_next_upper_dev_rcu(struct net_device *dev,
						    struct list_head **iter)
{
	struct netdev_adjacent *upper;

	WARN_ON_ONCE(!rcu_read_lock_held() && !lockdep_rtnl_is_held());

	upper = list_entry_rcu((*iter)->next, struct netdev_adjacent, list);

	if (&upper->list == &dev->adj_list.upper)
		return NULL;

	*iter = &upper->list;

	return upper->dev;
}

static int __netdev_walk_all_upper_dev(struct net_device *dev,
				       int (*fn)(struct net_device *dev,
					 struct netdev_nested_priv *priv),
				       struct netdev_nested_priv *priv)
{
	struct net_device *udev, *next, *now, *dev_stack[MAX_NEST_DEV + 1];
	struct list_head *niter, *iter, *iter_stack[MAX_NEST_DEV + 1];
	int ret, cur = 0;
	bool ignore;

	now = dev;
	iter = &dev->adj_list.upper;

	while (1) {
		if (now != dev) {
			ret = fn(now, priv);
			if (ret)
				return ret;
		}

		next = NULL;
		while (1) {
			udev = __netdev_next_upper_dev(now, &iter, &ignore);
			if (!udev)
				break;
			if (ignore)
				continue;

			next = udev;
			niter = &udev->adj_list.upper;
			dev_stack[cur] = now;
			iter_stack[cur++] = iter;
			break;
		}

		if (!next) {
			if (!cur)
				return 0;
			next = dev_stack[--cur];
			niter = iter_stack[cur];
		}

		now = next;
		iter = niter;
	}

	return 0;
}

int netdev_walk_all_upper_dev_rcu(struct net_device *dev,
				  int (*fn)(struct net_device *dev,
					    struct netdev_nested_priv *priv),
				  struct netdev_nested_priv *priv)
{
	struct net_device *udev, *next, *now, *dev_stack[MAX_NEST_DEV + 1];
	struct list_head *niter, *iter, *iter_stack[MAX_NEST_DEV + 1];
	int ret, cur = 0;

	now = dev;
	iter = &dev->adj_list.upper;

	while (1) {
		if (now != dev) {
			ret = fn(now, priv);
			if (ret)
				return ret;
		}

		next = NULL;
		while (1) {
			udev = netdev_next_upper_dev_rcu(now, &iter);
			if (!udev)
				break;

			next = udev;
			niter = &udev->adj_list.upper;
			dev_stack[cur] = now;
			iter_stack[cur++] = iter;
			break;
		}

		if (!next) {
			if (!cur)
				return 0;
			next = dev_stack[--cur];
			niter = iter_stack[cur];
		}

		now = next;
		iter = niter;
	}

	return 0;
}
EXPORT_SYMBOL_GPL(netdev_walk_all_upper_dev_rcu);

static bool __netdev_has_upper_dev(struct net_device *dev,
				   struct net_device *upper_dev)
{
	struct netdev_nested_priv priv = {
		.flags = 0,
		.data = (void *)upper_dev,
	};

	ASSERT_RTNL();

	return __netdev_walk_all_upper_dev(dev, ____netdev_has_upper_dev,
					   &priv);
}

/**
 * netdev_lower_get_next_private - Get the next ->private from the
 *				   lower neighbour list
 * @dev: device
 * @iter: list_head ** of the current position
 *
 * Gets the next netdev_adjacent->private from the dev's lower neighbour
 * list, starting from iter position. The caller must hold either hold the
 * RTNL lock or its own locking that guarantees that the neighbour lower
 * list will remain unchanged.
 */
void *netdev_lower_get_next_private(struct net_device *dev,
				    struct list_head **iter)
{
	struct netdev_adjacent *lower;

	lower = list_entry(*iter, struct netdev_adjacent, list);

	if (&lower->list == &dev->adj_list.lower)
		return NULL;

	*iter = lower->list.next;

	return lower->private;
}
EXPORT_SYMBOL(netdev_lower_get_next_private);

/**
 * netdev_lower_get_next_private_rcu - Get the next ->private from the
 *				       lower neighbour list, RCU
 *				       variant
 * @dev: device
 * @iter: list_head ** of the current position
 *
 * Gets the next netdev_adjacent->private from the dev's lower neighbour
 * list, starting from iter position. The caller must hold RCU read lock.
 */
void *netdev_lower_get_next_private_rcu(struct net_device *dev,
					struct list_head **iter)
{
	struct netdev_adjacent *lower;

	WARN_ON_ONCE(!rcu_read_lock_held());

	lower = list_entry_rcu((*iter)->next, struct netdev_adjacent, list);

	if (&lower->list == &dev->adj_list.lower)
		return NULL;

	*iter = &lower->list;

	return lower->private;
}
EXPORT_SYMBOL(netdev_lower_get_next_private_rcu);

/**
 * netdev_lower_get_next - Get the next device from the lower neighbour
 *                         list
 * @dev: device
 * @iter: list_head ** of the current position
 *
 * Gets the next netdev_adjacent from the dev's lower neighbour
 * list, starting from iter position. The caller must hold RTNL lock or
 * its own locking that guarantees that the neighbour lower
 * list will remain unchanged.
 */
void *netdev_lower_get_next(struct net_device *dev, struct list_head **iter)
{
	struct netdev_adjacent *lower;

	lower = list_entry(*iter, struct netdev_adjacent, list);

	if (&lower->list == &dev->adj_list.lower)
		return NULL;

	*iter = lower->list.next;

	return lower->dev;
}
EXPORT_SYMBOL(netdev_lower_get_next);

static struct net_device *netdev_next_lower_dev(struct net_device *dev,
						struct list_head **iter)
{
	struct netdev_adjacent *lower;

	lower = list_entry((*iter)->next, struct netdev_adjacent, list);

	if (&lower->list == &dev->adj_list.lower)
		return NULL;

	*iter = &lower->list;

	return lower->dev;
}

static struct net_device *__netdev_next_lower_dev(struct net_device *dev,
						  struct list_head **iter,
						  bool *ignore)
{
	struct netdev_adjacent *lower;

	lower = list_entry((*iter)->next, struct netdev_adjacent, list);

	if (&lower->list == &dev->adj_list.lower)
		return NULL;

	*iter = &lower->list;
	*ignore = lower->ignore;

	return lower->dev;
}

int netdev_walk_all_lower_dev(struct net_device *dev,
			      int (*fn)(struct net_device *dev,
					struct netdev_nested_priv *priv),
			      struct netdev_nested_priv *priv)
{
	struct net_device *ldev, *next, *now, *dev_stack[MAX_NEST_DEV + 1];
	struct list_head *niter, *iter, *iter_stack[MAX_NEST_DEV + 1];
	int ret, cur = 0;

	now = dev;
	iter = &dev->adj_list.lower;

	while (1) {
		if (now != dev) {
			ret = fn(now, priv);
			if (ret)
				return ret;
		}

		next = NULL;
		while (1) {
			ldev = netdev_next_lower_dev(now, &iter);
			if (!ldev)
				break;

			next = ldev;
			niter = &ldev->adj_list.lower;
			dev_stack[cur] = now;
			iter_stack[cur++] = iter;
			break;
		}

		if (!next) {
			if (!cur)
				return 0;
			next = dev_stack[--cur];
			niter = iter_stack[cur];
		}

		now = next;
		iter = niter;
	}

	return 0;
}
EXPORT_SYMBOL_GPL(netdev_walk_all_lower_dev);

static int __netdev_walk_all_lower_dev(struct net_device *dev,
				       int (*fn)(struct net_device *dev,
					 struct netdev_nested_priv *priv),
				       struct netdev_nested_priv *priv)
{
	struct net_device *ldev, *next, *now, *dev_stack[MAX_NEST_DEV + 1];
	struct list_head *niter, *iter, *iter_stack[MAX_NEST_DEV + 1];
	int ret, cur = 0;
	bool ignore;

	now = dev;
	iter = &dev->adj_list.lower;

	while (1) {
		if (now != dev) {
			ret = fn(now, priv);
			if (ret)
				return ret;
		}

		next = NULL;
		while (1) {
			ldev = __netdev_next_lower_dev(now, &iter, &ignore);
			if (!ldev)
				break;
			if (ignore)
				continue;

			next = ldev;
			niter = &ldev->adj_list.lower;
			dev_stack[cur] = now;
			iter_stack[cur++] = iter;
			break;
		}

		if (!next) {
			if (!cur)
				return 0;
			next = dev_stack[--cur];
			niter = iter_stack[cur];
		}

		now = next;
		iter = niter;
	}

	return 0;
}

struct net_device *netdev_next_lower_dev_rcu(struct net_device *dev,
					     struct list_head **iter)
{
	struct netdev_adjacent *lower;

	lower = list_entry_rcu((*iter)->next, struct netdev_adjacent, list);
	if (&lower->list == &dev->adj_list.lower)
		return NULL;

	*iter = &lower->list;

	return lower->dev;
}
EXPORT_SYMBOL(netdev_next_lower_dev_rcu);

static u8 __netdev_upper_depth(struct net_device *dev)
{
	struct net_device *udev;
	struct list_head *iter;
	u8 max_depth = 0;
	bool ignore;

	for (iter = &dev->adj_list.upper,
	     udev = __netdev_next_upper_dev(dev, &iter, &ignore);
	     udev;
	     udev = __netdev_next_upper_dev(dev, &iter, &ignore)) {
		if (ignore)
			continue;
		if (max_depth < udev->upper_level)
			max_depth = udev->upper_level;
	}

	return max_depth;
}

static u8 __netdev_lower_depth(struct net_device *dev)
{
	struct net_device *ldev;
	struct list_head *iter;
	u8 max_depth = 0;
	bool ignore;

	for (iter = &dev->adj_list.lower,
	     ldev = __netdev_next_lower_dev(dev, &iter, &ignore);
	     ldev;
	     ldev = __netdev_next_lower_dev(dev, &iter, &ignore)) {
		if (ignore)
			continue;
		if (max_depth < ldev->lower_level)
			max_depth = ldev->lower_level;
	}

	return max_depth;
}

static int __netdev_update_upper_level(struct net_device *dev,
				       struct netdev_nested_priv *__unused)
{
	dev->upper_level = __netdev_upper_depth(dev) + 1;
	return 0;
}

static int __netdev_update_lower_level(struct net_device *dev,
				       struct netdev_nested_priv *priv)
{
	dev->lower_level = __netdev_lower_depth(dev) + 1;

#ifdef CONFIG_LOCKDEP
	if (!priv)
		return 0;

	if (priv->flags & NESTED_SYNC_IMM)
		dev->nested_level = dev->lower_level - 1;
	if (priv->flags & NESTED_SYNC_TODO)
		net_unlink_todo(dev);
#endif
	return 0;
}

int netdev_walk_all_lower_dev_rcu(struct net_device *dev,
				  int (*fn)(struct net_device *dev,
					    struct netdev_nested_priv *priv),
				  struct netdev_nested_priv *priv)
{
	struct net_device *ldev, *next, *now, *dev_stack[MAX_NEST_DEV + 1];
	struct list_head *niter, *iter, *iter_stack[MAX_NEST_DEV + 1];
	int ret, cur = 0;

	now = dev;
	iter = &dev->adj_list.lower;

	while (1) {
		if (now != dev) {
			ret = fn(now, priv);
			if (ret)
				return ret;
		}

		next = NULL;
		while (1) {
			ldev = netdev_next_lower_dev_rcu(now, &iter);
			if (!ldev)
				break;

			next = ldev;
			niter = &ldev->adj_list.lower;
			dev_stack[cur] = now;
			iter_stack[cur++] = iter;
			break;
		}

		if (!next) {
			if (!cur)
				return 0;
			next = dev_stack[--cur];
			niter = iter_stack[cur];
		}

		now = next;
		iter = niter;
	}

	return 0;
}
EXPORT_SYMBOL_GPL(netdev_walk_all_lower_dev_rcu);

/**
 * netdev_lower_get_first_private_rcu - Get the first ->private from the
 *				       lower neighbour list, RCU
 *				       variant
 * @dev: device
 *
 * Gets the first netdev_adjacent->private from the dev's lower neighbour
 * list. The caller must hold RCU read lock.
 */
void *netdev_lower_get_first_private_rcu(struct net_device *dev)
{
	struct netdev_adjacent *lower;

	lower = list_first_or_null_rcu(&dev->adj_list.lower,
			struct netdev_adjacent, list);
	if (lower)
		return lower->private;
	return NULL;
}
EXPORT_SYMBOL(netdev_lower_get_first_private_rcu);

/**
 * netdev_master_upper_dev_get_rcu - Get master upper device
 * @dev: device
 *
 * Find a master upper device and return pointer to it or NULL in case
 * it's not there. The caller must hold the RCU read lock.
 */
struct net_device *netdev_master_upper_dev_get_rcu(struct net_device *dev)
{
	struct netdev_adjacent *upper;

	upper = list_first_or_null_rcu(&dev->adj_list.upper,
				       struct netdev_adjacent, list);
	if (upper && likely(upper->master))
		return upper->dev;
	return NULL;
}
EXPORT_SYMBOL(netdev_master_upper_dev_get_rcu);

static int netdev_adjacent_sysfs_add(struct net_device *dev,
			      struct net_device *adj_dev,
			      struct list_head *dev_list)
{
	char linkname[IFNAMSIZ+7];

	sprintf(linkname, dev_list == &dev->adj_list.upper ?
		"upper_%s" : "lower_%s", adj_dev->name);
	return sysfs_create_link(&(dev->dev.kobj), &(adj_dev->dev.kobj),
				 linkname);
}
static void netdev_adjacent_sysfs_del(struct net_device *dev,
			       char *name,
			       struct list_head *dev_list)
{
	char linkname[IFNAMSIZ+7];

	sprintf(linkname, dev_list == &dev->adj_list.upper ?
		"upper_%s" : "lower_%s", name);
	sysfs_remove_link(&(dev->dev.kobj), linkname);
}

static inline bool netdev_adjacent_is_neigh_list(struct net_device *dev,
						 struct net_device *adj_dev,
						 struct list_head *dev_list)
{
	return (dev_list == &dev->adj_list.upper ||
		dev_list == &dev->adj_list.lower) &&
		net_eq(dev_net(dev), dev_net(adj_dev));
}

static int __netdev_adjacent_dev_insert(struct net_device *dev,
					struct net_device *adj_dev,
					struct list_head *dev_list,
					void *private, bool master)
{
	struct netdev_adjacent *adj;
	int ret;

	adj = __netdev_find_adj(adj_dev, dev_list);

	if (adj) {
		adj->ref_nr += 1;
		pr_debug("Insert adjacency: dev %s adj_dev %s adj->ref_nr %d\n",
			 dev->name, adj_dev->name, adj->ref_nr);

		return 0;
	}

	adj = kmalloc(sizeof(*adj), GFP_KERNEL);
	if (!adj)
		return -ENOMEM;

	adj->dev = adj_dev;
	adj->master = master;
	adj->ref_nr = 1;
	adj->private = private;
	adj->ignore = false;
	dev_hold(adj_dev);

	pr_debug("Insert adjacency: dev %s adj_dev %s adj->ref_nr %d; dev_hold on %s\n",
		 dev->name, adj_dev->name, adj->ref_nr, adj_dev->name);

	if (netdev_adjacent_is_neigh_list(dev, adj_dev, dev_list)) {
		ret = netdev_adjacent_sysfs_add(dev, adj_dev, dev_list);
		if (ret)
			goto free_adj;
	}

	/* Ensure that master link is always the first item in list. */
	if (master) {
		ret = sysfs_create_link(&(dev->dev.kobj),
					&(adj_dev->dev.kobj), "master");
		if (ret)
			goto remove_symlinks;

		list_add_rcu(&adj->list, dev_list);
	} else {
		list_add_tail_rcu(&adj->list, dev_list);
	}

	return 0;

remove_symlinks:
	if (netdev_adjacent_is_neigh_list(dev, adj_dev, dev_list))
		netdev_adjacent_sysfs_del(dev, adj_dev->name, dev_list);
free_adj:
	kfree(adj);
	dev_put(adj_dev);

	return ret;
}

static void __netdev_adjacent_dev_remove(struct net_device *dev,
					 struct net_device *adj_dev,
					 u16 ref_nr,
					 struct list_head *dev_list)
{
	struct netdev_adjacent *adj;

	pr_debug("Remove adjacency: dev %s adj_dev %s ref_nr %d\n",
		 dev->name, adj_dev->name, ref_nr);

	adj = __netdev_find_adj(adj_dev, dev_list);

	if (!adj) {
		pr_err("Adjacency does not exist for device %s from %s\n",
		       dev->name, adj_dev->name);
		WARN_ON(1);
		return;
	}

	if (adj->ref_nr > ref_nr) {
		pr_debug("adjacency: %s to %s ref_nr - %d = %d\n",
			 dev->name, adj_dev->name, ref_nr,
			 adj->ref_nr - ref_nr);
		adj->ref_nr -= ref_nr;
		return;
	}

	if (adj->master)
		sysfs_remove_link(&(dev->dev.kobj), "master");

	if (netdev_adjacent_is_neigh_list(dev, adj_dev, dev_list))
		netdev_adjacent_sysfs_del(dev, adj_dev->name, dev_list);

	list_del_rcu(&adj->list);
	pr_debug("adjacency: dev_put for %s, because link removed from %s to %s\n",
		 adj_dev->name, dev->name, adj_dev->name);
	dev_put(adj_dev);
	kfree_rcu(adj, rcu);
}

static int __netdev_adjacent_dev_link_lists(struct net_device *dev,
					    struct net_device *upper_dev,
					    struct list_head *up_list,
					    struct list_head *down_list,
					    void *private, bool master)
{
	int ret;

	ret = __netdev_adjacent_dev_insert(dev, upper_dev, up_list,
					   private, master);
	if (ret)
		return ret;

	ret = __netdev_adjacent_dev_insert(upper_dev, dev, down_list,
					   private, false);
	if (ret) {
		__netdev_adjacent_dev_remove(dev, upper_dev, 1, up_list);
		return ret;
	}

	return 0;
}

static void __netdev_adjacent_dev_unlink_lists(struct net_device *dev,
					       struct net_device *upper_dev,
					       u16 ref_nr,
					       struct list_head *up_list,
					       struct list_head *down_list)
{
	__netdev_adjacent_dev_remove(dev, upper_dev, ref_nr, up_list);
	__netdev_adjacent_dev_remove(upper_dev, dev, ref_nr, down_list);
}

static int __netdev_adjacent_dev_link_neighbour(struct net_device *dev,
						struct net_device *upper_dev,
						void *private, bool master)
{
	return __netdev_adjacent_dev_link_lists(dev, upper_dev,
						&dev->adj_list.upper,
						&upper_dev->adj_list.lower,
						private, master);
}

static void __netdev_adjacent_dev_unlink_neighbour(struct net_device *dev,
						   struct net_device *upper_dev)
{
	__netdev_adjacent_dev_unlink_lists(dev, upper_dev, 1,
					   &dev->adj_list.upper,
					   &upper_dev->adj_list.lower);
}

static int __netdev_upper_dev_link(struct net_device *dev,
				   struct net_device *upper_dev, bool master,
				   void *upper_priv, void *upper_info,
				   struct netdev_nested_priv *priv,
				   struct netlink_ext_ack *extack)
{
	struct netdev_notifier_changeupper_info changeupper_info = {
		.info = {
			.dev = dev,
			.extack = extack,
		},
		.upper_dev = upper_dev,
		.master = master,
		.linking = true,
		.upper_info = upper_info,
	};
	struct net_device *master_dev;
	int ret = 0;

	ASSERT_RTNL();

	if (dev == upper_dev)
		return -EBUSY;

	/* To prevent loops, check if dev is not upper device to upper_dev. */
	if (__netdev_has_upper_dev(upper_dev, dev))
		return -EBUSY;

	if ((dev->lower_level + upper_dev->upper_level) > MAX_NEST_DEV)
		return -EMLINK;

	if (!master) {
		if (__netdev_has_upper_dev(dev, upper_dev))
			return -EEXIST;
	} else {
		master_dev = __netdev_master_upper_dev_get(dev);
		if (master_dev)
			return master_dev == upper_dev ? -EEXIST : -EBUSY;
	}

	ret = call_netdevice_notifiers_info(NETDEV_PRECHANGEUPPER,
					    &changeupper_info.info);
	ret = notifier_to_errno(ret);
	if (ret)
		return ret;

	ret = __netdev_adjacent_dev_link_neighbour(dev, upper_dev, upper_priv,
						   master);
	if (ret)
		return ret;

	ret = call_netdevice_notifiers_info(NETDEV_CHANGEUPPER,
					    &changeupper_info.info);
	ret = notifier_to_errno(ret);
	if (ret)
		goto rollback;

	__netdev_update_upper_level(dev, NULL);
	__netdev_walk_all_lower_dev(dev, __netdev_update_upper_level, NULL);

	__netdev_update_lower_level(upper_dev, priv);
	__netdev_walk_all_upper_dev(upper_dev, __netdev_update_lower_level,
				    priv);

	return 0;

rollback:
	__netdev_adjacent_dev_unlink_neighbour(dev, upper_dev);

	return ret;
}

/**
 * netdev_upper_dev_link - Add a link to the upper device
 * @dev: device
 * @upper_dev: new upper device
 * @extack: netlink extended ack
 *
 * Adds a link to device which is upper to this one. The caller must hold
 * the RTNL lock. On a failure a negative errno code is returned.
 * On success the reference counts are adjusted and the function
 * returns zero.
 */
int netdev_upper_dev_link(struct net_device *dev,
			  struct net_device *upper_dev,
			  struct netlink_ext_ack *extack)
{
	struct netdev_nested_priv priv = {
		.flags = NESTED_SYNC_IMM | NESTED_SYNC_TODO,
		.data = NULL,
	};

	return __netdev_upper_dev_link(dev, upper_dev, false,
				       NULL, NULL, &priv, extack);
}
EXPORT_SYMBOL(netdev_upper_dev_link);

/**
 * netdev_master_upper_dev_link - Add a master link to the upper device
 * @dev: device
 * @upper_dev: new upper device
 * @upper_priv: upper device private
 * @upper_info: upper info to be passed down via notifier
 * @extack: netlink extended ack
 *
 * Adds a link to device which is upper to this one. In this case, only
 * one master upper device can be linked, although other non-master devices
 * might be linked as well. The caller must hold the RTNL lock.
 * On a failure a negative errno code is returned. On success the reference
 * counts are adjusted and the function returns zero.
 */
int netdev_master_upper_dev_link(struct net_device *dev,
				 struct net_device *upper_dev,
				 void *upper_priv, void *upper_info,
				 struct netlink_ext_ack *extack)
{
	struct netdev_nested_priv priv = {
		.flags = NESTED_SYNC_IMM | NESTED_SYNC_TODO,
		.data = NULL,
	};

	return __netdev_upper_dev_link(dev, upper_dev, true,
				       upper_priv, upper_info, &priv, extack);
}
EXPORT_SYMBOL(netdev_master_upper_dev_link);

static void __netdev_upper_dev_unlink(struct net_device *dev,
				      struct net_device *upper_dev,
				      struct netdev_nested_priv *priv)
{
	struct netdev_notifier_changeupper_info changeupper_info = {
		.info = {
			.dev = dev,
		},
		.upper_dev = upper_dev,
		.linking = false,
	};

	ASSERT_RTNL();

	changeupper_info.master = netdev_master_upper_dev_get(dev) == upper_dev;

	call_netdevice_notifiers_info(NETDEV_PRECHANGEUPPER,
				      &changeupper_info.info);

	__netdev_adjacent_dev_unlink_neighbour(dev, upper_dev);

	call_netdevice_notifiers_info(NETDEV_CHANGEUPPER,
				      &changeupper_info.info);

	__netdev_update_upper_level(dev, NULL);
	__netdev_walk_all_lower_dev(dev, __netdev_update_upper_level, NULL);

	__netdev_update_lower_level(upper_dev, priv);
	__netdev_walk_all_upper_dev(upper_dev, __netdev_update_lower_level,
				    priv);
}

/**
 * netdev_upper_dev_unlink - Removes a link to upper device
 * @dev: device
 * @upper_dev: new upper device
 *
 * Removes a link to device which is upper to this one. The caller must hold
 * the RTNL lock.
 */
void netdev_upper_dev_unlink(struct net_device *dev,
			     struct net_device *upper_dev)
{
	struct netdev_nested_priv priv = {
		.flags = NESTED_SYNC_TODO,
		.data = NULL,
	};

	__netdev_upper_dev_unlink(dev, upper_dev, &priv);
}
EXPORT_SYMBOL(netdev_upper_dev_unlink);

static void __netdev_adjacent_dev_set(struct net_device *upper_dev,
				      struct net_device *lower_dev,
				      bool val)
{
	struct netdev_adjacent *adj;

	adj = __netdev_find_adj(lower_dev, &upper_dev->adj_list.lower);
	if (adj)
		adj->ignore = val;

	adj = __netdev_find_adj(upper_dev, &lower_dev->adj_list.upper);
	if (adj)
		adj->ignore = val;
}

static void netdev_adjacent_dev_disable(struct net_device *upper_dev,
					struct net_device *lower_dev)
{
	__netdev_adjacent_dev_set(upper_dev, lower_dev, true);
}

static void netdev_adjacent_dev_enable(struct net_device *upper_dev,
				       struct net_device *lower_dev)
{
	__netdev_adjacent_dev_set(upper_dev, lower_dev, false);
}

int netdev_adjacent_change_prepare(struct net_device *old_dev,
				   struct net_device *new_dev,
				   struct net_device *dev,
				   struct netlink_ext_ack *extack)
{
	struct netdev_nested_priv priv = {
		.flags = 0,
		.data = NULL,
	};
	int err;

	if (!new_dev)
		return 0;

	if (old_dev && new_dev != old_dev)
		netdev_adjacent_dev_disable(dev, old_dev);
	err = __netdev_upper_dev_link(new_dev, dev, false, NULL, NULL, &priv,
				      extack);
	if (err) {
		if (old_dev && new_dev != old_dev)
			netdev_adjacent_dev_enable(dev, old_dev);
		return err;
	}

	return 0;
}
EXPORT_SYMBOL(netdev_adjacent_change_prepare);

void netdev_adjacent_change_commit(struct net_device *old_dev,
				   struct net_device *new_dev,
				   struct net_device *dev)
{
	struct netdev_nested_priv priv = {
		.flags = NESTED_SYNC_IMM | NESTED_SYNC_TODO,
		.data = NULL,
	};

	if (!new_dev || !old_dev)
		return;

	if (new_dev == old_dev)
		return;

	netdev_adjacent_dev_enable(dev, old_dev);
	__netdev_upper_dev_unlink(old_dev, dev, &priv);
}
EXPORT_SYMBOL(netdev_adjacent_change_commit);

void netdev_adjacent_change_abort(struct net_device *old_dev,
				  struct net_device *new_dev,
				  struct net_device *dev)
{
	struct netdev_nested_priv priv = {
		.flags = 0,
		.data = NULL,
	};

	if (!new_dev)
		return;

	if (old_dev && new_dev != old_dev)
		netdev_adjacent_dev_enable(dev, old_dev);

	__netdev_upper_dev_unlink(new_dev, dev, &priv);
}
EXPORT_SYMBOL(netdev_adjacent_change_abort);

/**
 * netdev_bonding_info_change - Dispatch event about slave change
 * @dev: device
 * @bonding_info: info to dispatch
 *
 * Send NETDEV_BONDING_INFO to netdev notifiers with info.
 * The caller must hold the RTNL lock.
 */
void netdev_bonding_info_change(struct net_device *dev,
				struct netdev_bonding_info *bonding_info)
{
	struct netdev_notifier_bonding_info info = {
		.info.dev = dev,
	};

	memcpy(&info.bonding_info, bonding_info,
	       sizeof(struct netdev_bonding_info));
	call_netdevice_notifiers_info(NETDEV_BONDING_INFO,
				      &info.info);
}
EXPORT_SYMBOL(netdev_bonding_info_change);

/**
 * netdev_get_xmit_slave - Get the xmit slave of master device
 * @dev: device
 * @skb: The packet
 * @all_slaves: assume all the slaves are active
 *
 * The reference counters are not incremented so the caller must be
 * careful with locks. The caller must hold RCU lock.
 * %NULL is returned if no slave is found.
 */

struct net_device *netdev_get_xmit_slave(struct net_device *dev,
					 struct sk_buff *skb,
					 bool all_slaves)
{
	const struct net_device_ops *ops = dev->netdev_ops;

	if (!ops->ndo_get_xmit_slave)
		return NULL;
	return ops->ndo_get_xmit_slave(dev, skb, all_slaves);
}
EXPORT_SYMBOL(netdev_get_xmit_slave);

static struct net_device *netdev_sk_get_lower_dev(struct net_device *dev,
						  struct sock *sk)
{
	const struct net_device_ops *ops = dev->netdev_ops;

	if (!ops->ndo_sk_get_lower_dev)
		return NULL;
	return ops->ndo_sk_get_lower_dev(dev, sk);
}

/**
 * netdev_sk_get_lowest_dev - Get the lowest device in chain given device and socket
 * @dev: device
 * @sk: the socket
 *
 * %NULL is returned if no lower device is found.
 */

struct net_device *netdev_sk_get_lowest_dev(struct net_device *dev,
					    struct sock *sk)
{
	struct net_device *lower;

	lower = netdev_sk_get_lower_dev(dev, sk);
	while (lower) {
		dev = lower;
		lower = netdev_sk_get_lower_dev(dev, sk);
	}

	return dev;
}
EXPORT_SYMBOL(netdev_sk_get_lowest_dev);

static void netdev_adjacent_add_links(struct net_device *dev)
{
	struct netdev_adjacent *iter;

	struct net *net = dev_net(dev);

	list_for_each_entry(iter, &dev->adj_list.upper, list) {
		if (!net_eq(net, dev_net(iter->dev)))
			continue;
		netdev_adjacent_sysfs_add(iter->dev, dev,
					  &iter->dev->adj_list.lower);
		netdev_adjacent_sysfs_add(dev, iter->dev,
					  &dev->adj_list.upper);
	}

	list_for_each_entry(iter, &dev->adj_list.lower, list) {
		if (!net_eq(net, dev_net(iter->dev)))
			continue;
		netdev_adjacent_sysfs_add(iter->dev, dev,
					  &iter->dev->adj_list.upper);
		netdev_adjacent_sysfs_add(dev, iter->dev,
					  &dev->adj_list.lower);
	}
}

static void netdev_adjacent_del_links(struct net_device *dev)
{
	struct netdev_adjacent *iter;

	struct net *net = dev_net(dev);

	list_for_each_entry(iter, &dev->adj_list.upper, list) {
		if (!net_eq(net, dev_net(iter->dev)))
			continue;
		netdev_adjacent_sysfs_del(iter->dev, dev->name,
					  &iter->dev->adj_list.lower);
		netdev_adjacent_sysfs_del(dev, iter->dev->name,
					  &dev->adj_list.upper);
	}

	list_for_each_entry(iter, &dev->adj_list.lower, list) {
		if (!net_eq(net, dev_net(iter->dev)))
			continue;
		netdev_adjacent_sysfs_del(iter->dev, dev->name,
					  &iter->dev->adj_list.upper);
		netdev_adjacent_sysfs_del(dev, iter->dev->name,
					  &dev->adj_list.lower);
	}
}

void netdev_adjacent_rename_links(struct net_device *dev, char *oldname)
{
	struct netdev_adjacent *iter;

	struct net *net = dev_net(dev);

	list_for_each_entry(iter, &dev->adj_list.upper, list) {
		if (!net_eq(net, dev_net(iter->dev)))
			continue;
		netdev_adjacent_sysfs_del(iter->dev, oldname,
					  &iter->dev->adj_list.lower);
		netdev_adjacent_sysfs_add(iter->dev, dev,
					  &iter->dev->adj_list.lower);
	}

	list_for_each_entry(iter, &dev->adj_list.lower, list) {
		if (!net_eq(net, dev_net(iter->dev)))
			continue;
		netdev_adjacent_sysfs_del(iter->dev, oldname,
					  &iter->dev->adj_list.upper);
		netdev_adjacent_sysfs_add(iter->dev, dev,
					  &iter->dev->adj_list.upper);
	}
}

void *netdev_lower_dev_get_private(struct net_device *dev,
				   struct net_device *lower_dev)
{
	struct netdev_adjacent *lower;

	if (!lower_dev)
		return NULL;
	lower = __netdev_find_adj(lower_dev, &dev->adj_list.lower);
	if (!lower)
		return NULL;

	return lower->private;
}
EXPORT_SYMBOL(netdev_lower_dev_get_private);


/**
 * netdev_lower_state_changed - Dispatch event about lower device state change
 * @lower_dev: device
 * @lower_state_info: state to dispatch
 *
 * Send NETDEV_CHANGELOWERSTATE to netdev notifiers with info.
 * The caller must hold the RTNL lock.
 */
void netdev_lower_state_changed(struct net_device *lower_dev,
				void *lower_state_info)
{
	struct netdev_notifier_changelowerstate_info changelowerstate_info = {
		.info.dev = lower_dev,
	};

	ASSERT_RTNL();
	changelowerstate_info.lower_state_info = lower_state_info;
	call_netdevice_notifiers_info(NETDEV_CHANGELOWERSTATE,
				      &changelowerstate_info.info);
}
EXPORT_SYMBOL(netdev_lower_state_changed);

static void dev_change_rx_flags(struct net_device *dev, int flags)
{
	const struct net_device_ops *ops = dev->netdev_ops;

	if (ops->ndo_change_rx_flags)
		ops->ndo_change_rx_flags(dev, flags);
}

static int __dev_set_promiscuity(struct net_device *dev, int inc, bool notify)
{
	unsigned int old_flags = dev->flags;
	kuid_t uid;
	kgid_t gid;

	ASSERT_RTNL();

	dev->flags |= IFF_PROMISC;
	dev->promiscuity += inc;
	if (dev->promiscuity == 0) {
		/*
		 * Avoid overflow.
		 * If inc causes overflow, untouch promisc and return error.
		 */
		if (inc < 0)
			dev->flags &= ~IFF_PROMISC;
		else {
			dev->promiscuity -= inc;
			pr_warn("%s: promiscuity touches roof, set promiscuity failed. promiscuity feature of device might be broken.\n",
				dev->name);
			return -EOVERFLOW;
		}
	}
	if (dev->flags != old_flags) {
		pr_info("device %s %s promiscuous mode\n",
			dev->name,
			dev->flags & IFF_PROMISC ? "entered" : "left");
		if (audit_enabled) {
			current_uid_gid(&uid, &gid);
			audit_log(audit_context(), GFP_ATOMIC,
				  AUDIT_ANOM_PROMISCUOUS,
				  "dev=%s prom=%d old_prom=%d auid=%u uid=%u gid=%u ses=%u",
				  dev->name, (dev->flags & IFF_PROMISC),
				  (old_flags & IFF_PROMISC),
				  from_kuid(&init_user_ns, audit_get_loginuid(current)),
				  from_kuid(&init_user_ns, uid),
				  from_kgid(&init_user_ns, gid),
				  audit_get_sessionid(current));
		}

		dev_change_rx_flags(dev, IFF_PROMISC);
	}
	if (notify)
		__dev_notify_flags(dev, old_flags, IFF_PROMISC);
	return 0;
}

/**
 *	dev_set_promiscuity	- update promiscuity count on a device
 *	@dev: device
 *	@inc: modifier
 *
 *	Add or remove promiscuity from a device. While the count in the device
 *	remains above zero the interface remains promiscuous. Once it hits zero
 *	the device reverts back to normal filtering operation. A negative inc
 *	value is used to drop promiscuity on the device.
 *	Return 0 if successful or a negative errno code on error.
 */
int dev_set_promiscuity(struct net_device *dev, int inc)
{
	unsigned int old_flags = dev->flags;
	int err;

	err = __dev_set_promiscuity(dev, inc, true);
	if (err < 0)
		return err;
	if (dev->flags != old_flags)
		dev_set_rx_mode(dev);
	return err;
}
EXPORT_SYMBOL(dev_set_promiscuity);

static int __dev_set_allmulti(struct net_device *dev, int inc, bool notify)
{
	unsigned int old_flags = dev->flags, old_gflags = dev->gflags;

	ASSERT_RTNL();

	dev->flags |= IFF_ALLMULTI;
	dev->allmulti += inc;
	if (dev->allmulti == 0) {
		/*
		 * Avoid overflow.
		 * If inc causes overflow, untouch allmulti and return error.
		 */
		if (inc < 0)
			dev->flags &= ~IFF_ALLMULTI;
		else {
			dev->allmulti -= inc;
			pr_warn("%s: allmulti touches roof, set allmulti failed. allmulti feature of device might be broken.\n",
				dev->name);
			return -EOVERFLOW;
		}
	}
	if (dev->flags ^ old_flags) {
		dev_change_rx_flags(dev, IFF_ALLMULTI);
		dev_set_rx_mode(dev);
		if (notify)
			__dev_notify_flags(dev, old_flags,
					   dev->gflags ^ old_gflags);
	}
	return 0;
}

/**
 *	dev_set_allmulti	- update allmulti count on a device
 *	@dev: device
 *	@inc: modifier
 *
 *	Add or remove reception of all multicast frames to a device. While the
 *	count in the device remains above zero the interface remains listening
 *	to all interfaces. Once it hits zero the device reverts back to normal
 *	filtering operation. A negative @inc value is used to drop the counter
 *	when releasing a resource needing all multicasts.
 *	Return 0 if successful or a negative errno code on error.
 */

int dev_set_allmulti(struct net_device *dev, int inc)
{
	return __dev_set_allmulti(dev, inc, true);
}
EXPORT_SYMBOL(dev_set_allmulti);

/*
 *	Upload unicast and multicast address lists to device and
 *	configure RX filtering. When the device doesn't support unicast
 *	filtering it is put in promiscuous mode while unicast addresses
 *	are present.
 */
void __dev_set_rx_mode(struct net_device *dev)
{
	const struct net_device_ops *ops = dev->netdev_ops;

	/* dev_open will call this function so the list will stay sane. */
	if (!(dev->flags&IFF_UP))
		return;

	if (!netif_device_present(dev))
		return;

	if (!(dev->priv_flags & IFF_UNICAST_FLT)) {
		/* Unicast addresses changes may only happen under the rtnl,
		 * therefore calling __dev_set_promiscuity here is safe.
		 */
		if (!netdev_uc_empty(dev) && !dev->uc_promisc) {
			__dev_set_promiscuity(dev, 1, false);
			dev->uc_promisc = true;
		} else if (netdev_uc_empty(dev) && dev->uc_promisc) {
			__dev_set_promiscuity(dev, -1, false);
			dev->uc_promisc = false;
		}
	}

	if (ops->ndo_set_rx_mode)
		ops->ndo_set_rx_mode(dev);
}

void dev_set_rx_mode(struct net_device *dev)
{
	netif_addr_lock_bh(dev);
	__dev_set_rx_mode(dev);
	netif_addr_unlock_bh(dev);
}

/**
 *	dev_get_flags - get flags reported to userspace
 *	@dev: device
 *
 *	Get the combination of flag bits exported through APIs to userspace.
 */
unsigned int dev_get_flags(const struct net_device *dev)
{
	unsigned int flags;

	flags = (dev->flags & ~(IFF_PROMISC |
				IFF_ALLMULTI |
				IFF_RUNNING |
				IFF_LOWER_UP |
				IFF_DORMANT)) |
		(dev->gflags & (IFF_PROMISC |
				IFF_ALLMULTI));

	if (netif_running(dev)) {
		if (netif_oper_up(dev))
			flags |= IFF_RUNNING;
		if (netif_carrier_ok(dev))
			flags |= IFF_LOWER_UP;
		if (netif_dormant(dev))
			flags |= IFF_DORMANT;
	}

	return flags;
}
EXPORT_SYMBOL(dev_get_flags);

int __dev_change_flags(struct net_device *dev, unsigned int flags,
		       struct netlink_ext_ack *extack)
{
	unsigned int old_flags = dev->flags;
	int ret;

	ASSERT_RTNL();

	/*
	 *	Set the flags on our device.
	 */

	dev->flags = (flags & (IFF_DEBUG | IFF_NOTRAILERS | IFF_NOARP |
			       IFF_DYNAMIC | IFF_MULTICAST | IFF_PORTSEL |
			       IFF_AUTOMEDIA)) |
		     (dev->flags & (IFF_UP | IFF_VOLATILE | IFF_PROMISC |
				    IFF_ALLMULTI));

	/*
	 *	Load in the correct multicast list now the flags have changed.
	 */

	if ((old_flags ^ flags) & IFF_MULTICAST)
		dev_change_rx_flags(dev, IFF_MULTICAST);

	dev_set_rx_mode(dev);

	/*
	 *	Have we downed the interface. We handle IFF_UP ourselves
	 *	according to user attempts to set it, rather than blindly
	 *	setting it.
	 */

	ret = 0;
	if ((old_flags ^ flags) & IFF_UP) {
		if (old_flags & IFF_UP)
			__dev_close(dev);
		else
			ret = __dev_open(dev, extack);
	}

	if ((flags ^ dev->gflags) & IFF_PROMISC) {
		int inc = (flags & IFF_PROMISC) ? 1 : -1;
		unsigned int old_flags = dev->flags;

		dev->gflags ^= IFF_PROMISC;

		if (__dev_set_promiscuity(dev, inc, false) >= 0)
			if (dev->flags != old_flags)
				dev_set_rx_mode(dev);
	}

	/* NOTE: order of synchronization of IFF_PROMISC and IFF_ALLMULTI
	 * is important. Some (broken) drivers set IFF_PROMISC, when
	 * IFF_ALLMULTI is requested not asking us and not reporting.
	 */
	if ((flags ^ dev->gflags) & IFF_ALLMULTI) {
		int inc = (flags & IFF_ALLMULTI) ? 1 : -1;

		dev->gflags ^= IFF_ALLMULTI;
		__dev_set_allmulti(dev, inc, false);
	}

	return ret;
}

void __dev_notify_flags(struct net_device *dev, unsigned int old_flags,
			unsigned int gchanges)
{
	unsigned int changes = dev->flags ^ old_flags;

	if (gchanges)
		rtmsg_ifinfo(RTM_NEWLINK, dev, gchanges, GFP_ATOMIC);

	if (changes & IFF_UP) {
		if (dev->flags & IFF_UP)
			call_netdevice_notifiers(NETDEV_UP, dev);
		else
			call_netdevice_notifiers(NETDEV_DOWN, dev);
	}

	if (dev->flags & IFF_UP &&
	    (changes & ~(IFF_UP | IFF_PROMISC | IFF_ALLMULTI | IFF_VOLATILE))) {
		struct netdev_notifier_change_info change_info = {
			.info = {
				.dev = dev,
			},
			.flags_changed = changes,
		};

		call_netdevice_notifiers_info(NETDEV_CHANGE, &change_info.info);
	}
}

/**
 *	dev_change_flags - change device settings
 *	@dev: device
 *	@flags: device state flags
 *	@extack: netlink extended ack
 *
 *	Change settings on device based state flags. The flags are
 *	in the userspace exported format.
 */
int dev_change_flags(struct net_device *dev, unsigned int flags,
		     struct netlink_ext_ack *extack)
{
	int ret;
	unsigned int changes, old_flags = dev->flags, old_gflags = dev->gflags;

	ret = __dev_change_flags(dev, flags, extack);
	if (ret < 0)
		return ret;

	changes = (old_flags ^ dev->flags) | (old_gflags ^ dev->gflags);
	__dev_notify_flags(dev, old_flags, changes);
	return ret;
}
EXPORT_SYMBOL(dev_change_flags);

int __dev_set_mtu(struct net_device *dev, int new_mtu)
{
	const struct net_device_ops *ops = dev->netdev_ops;

	if (ops->ndo_change_mtu)
		return ops->ndo_change_mtu(dev, new_mtu);

	/* Pairs with all the lockless reads of dev->mtu in the stack */
	WRITE_ONCE(dev->mtu, new_mtu);
	return 0;
}
EXPORT_SYMBOL(__dev_set_mtu);

int dev_validate_mtu(struct net_device *dev, int new_mtu,
		     struct netlink_ext_ack *extack)
{
	/* MTU must be positive, and in range */
	if (new_mtu < 0 || new_mtu < dev->min_mtu) {
		NL_SET_ERR_MSG(extack, "mtu less than device minimum");
		return -EINVAL;
	}

	if (dev->max_mtu > 0 && new_mtu > dev->max_mtu) {
		NL_SET_ERR_MSG(extack, "mtu greater than device maximum");
		return -EINVAL;
	}
	return 0;
}

/**
 *	dev_set_mtu_ext - Change maximum transfer unit
 *	@dev: device
 *	@new_mtu: new transfer unit
 *	@extack: netlink extended ack
 *
 *	Change the maximum transfer size of the network device.
 */
int dev_set_mtu_ext(struct net_device *dev, int new_mtu,
		    struct netlink_ext_ack *extack)
{
	int err, orig_mtu;

	if (new_mtu == dev->mtu)
		return 0;

	err = dev_validate_mtu(dev, new_mtu, extack);
	if (err)
		return err;

	if (!netif_device_present(dev))
		return -ENODEV;

	err = call_netdevice_notifiers(NETDEV_PRECHANGEMTU, dev);
	err = notifier_to_errno(err);
	if (err)
		return err;

	orig_mtu = dev->mtu;
	err = __dev_set_mtu(dev, new_mtu);

	if (!err) {
		err = call_netdevice_notifiers_mtu(NETDEV_CHANGEMTU, dev,
						   orig_mtu);
		err = notifier_to_errno(err);
		if (err) {
			/* setting mtu back and notifying everyone again,
			 * so that they have a chance to revert changes.
			 */
			__dev_set_mtu(dev, orig_mtu);
			call_netdevice_notifiers_mtu(NETDEV_CHANGEMTU, dev,
						     new_mtu);
		}
	}
	return err;
}

int dev_set_mtu(struct net_device *dev, int new_mtu)
{
	struct netlink_ext_ack extack;
	int err;

	memset(&extack, 0, sizeof(extack));
	err = dev_set_mtu_ext(dev, new_mtu, &extack);
	if (err && extack._msg)
		net_err_ratelimited("%s: %s\n", dev->name, extack._msg);
	return err;
}
EXPORT_SYMBOL(dev_set_mtu);

/**
 *	dev_change_tx_queue_len - Change TX queue length of a netdevice
 *	@dev: device
 *	@new_len: new tx queue length
 */
int dev_change_tx_queue_len(struct net_device *dev, unsigned long new_len)
{
	unsigned int orig_len = dev->tx_queue_len;
	int res;

	if (new_len != (unsigned int)new_len)
		return -ERANGE;

	if (new_len != orig_len) {
		dev->tx_queue_len = new_len;
		res = call_netdevice_notifiers(NETDEV_CHANGE_TX_QUEUE_LEN, dev);
		res = notifier_to_errno(res);
		if (res)
			goto err_rollback;
		res = dev_qdisc_change_tx_queue_len(dev);
		if (res)
			goto err_rollback;
	}

	return 0;

err_rollback:
	netdev_err(dev, "refused to change device tx_queue_len\n");
	dev->tx_queue_len = orig_len;
	return res;
}

/**
 *	dev_set_group - Change group this device belongs to
 *	@dev: device
 *	@new_group: group this device should belong to
 */
void dev_set_group(struct net_device *dev, int new_group)
{
	dev->group = new_group;
}
EXPORT_SYMBOL(dev_set_group);

/**
 *	dev_pre_changeaddr_notify - Call NETDEV_PRE_CHANGEADDR.
 *	@dev: device
 *	@addr: new address
 *	@extack: netlink extended ack
 */
int dev_pre_changeaddr_notify(struct net_device *dev, const char *addr,
			      struct netlink_ext_ack *extack)
{
	struct netdev_notifier_pre_changeaddr_info info = {
		.info.dev = dev,
		.info.extack = extack,
		.dev_addr = addr,
	};
	int rc;

	rc = call_netdevice_notifiers_info(NETDEV_PRE_CHANGEADDR, &info.info);
	return notifier_to_errno(rc);
}
EXPORT_SYMBOL(dev_pre_changeaddr_notify);

/**
 *	dev_set_mac_address - Change Media Access Control Address
 *	@dev: device
 *	@sa: new address
 *	@extack: netlink extended ack
 *
 *	Change the hardware (MAC) address of the device
 */
int dev_set_mac_address(struct net_device *dev, struct sockaddr *sa,
			struct netlink_ext_ack *extack)
{
	const struct net_device_ops *ops = dev->netdev_ops;
	int err;

	if (!ops->ndo_set_mac_address)
		return -EOPNOTSUPP;
	if (sa->sa_family != dev->type)
		return -EINVAL;
	if (!netif_device_present(dev))
		return -ENODEV;
	err = dev_pre_changeaddr_notify(dev, sa->sa_data, extack);
	if (err)
		return err;
	err = ops->ndo_set_mac_address(dev, sa);
	if (err)
		return err;
	dev->addr_assign_type = NET_ADDR_SET;
	call_netdevice_notifiers(NETDEV_CHANGEADDR, dev);
	add_device_randomness(dev->dev_addr, dev->addr_len);
	return 0;
}
EXPORT_SYMBOL(dev_set_mac_address);

static DECLARE_RWSEM(dev_addr_sem);

int dev_set_mac_address_user(struct net_device *dev, struct sockaddr *sa,
			     struct netlink_ext_ack *extack)
{
	int ret;

	down_write(&dev_addr_sem);
	ret = dev_set_mac_address(dev, sa, extack);
	up_write(&dev_addr_sem);
	return ret;
}
EXPORT_SYMBOL(dev_set_mac_address_user);

int dev_get_mac_address(struct sockaddr *sa, struct net *net, char *dev_name)
{
	size_t size = sizeof(sa->sa_data);
	struct net_device *dev;
	int ret = 0;

	down_read(&dev_addr_sem);
	rcu_read_lock();

	dev = dev_get_by_name_rcu(net, dev_name);
	if (!dev) {
		ret = -ENODEV;
		goto unlock;
	}
	if (!dev->addr_len)
		memset(sa->sa_data, 0, size);
	else
		memcpy(sa->sa_data, dev->dev_addr,
		       min_t(size_t, size, dev->addr_len));
	sa->sa_family = dev->type;

unlock:
	rcu_read_unlock();
	up_read(&dev_addr_sem);
	return ret;
}
EXPORT_SYMBOL(dev_get_mac_address);

/**
 *	dev_change_carrier - Change device carrier
 *	@dev: device
 *	@new_carrier: new value
 *
 *	Change device carrier
 */
int dev_change_carrier(struct net_device *dev, bool new_carrier)
{
	const struct net_device_ops *ops = dev->netdev_ops;

	if (!ops->ndo_change_carrier)
		return -EOPNOTSUPP;
	if (!netif_device_present(dev))
		return -ENODEV;
	return ops->ndo_change_carrier(dev, new_carrier);
}
EXPORT_SYMBOL(dev_change_carrier);

/**
 *	dev_get_phys_port_id - Get device physical port ID
 *	@dev: device
 *	@ppid: port ID
 *
 *	Get device physical port ID
 */
int dev_get_phys_port_id(struct net_device *dev,
			 struct netdev_phys_item_id *ppid)
{
	const struct net_device_ops *ops = dev->netdev_ops;

	if (!ops->ndo_get_phys_port_id)
		return -EOPNOTSUPP;
	return ops->ndo_get_phys_port_id(dev, ppid);
}
EXPORT_SYMBOL(dev_get_phys_port_id);

/**
 *	dev_get_phys_port_name - Get device physical port name
 *	@dev: device
 *	@name: port name
 *	@len: limit of bytes to copy to name
 *
 *	Get device physical port name
 */
int dev_get_phys_port_name(struct net_device *dev,
			   char *name, size_t len)
{
	const struct net_device_ops *ops = dev->netdev_ops;
	int err;

	if (ops->ndo_get_phys_port_name) {
		err = ops->ndo_get_phys_port_name(dev, name, len);
		if (err != -EOPNOTSUPP)
			return err;
	}
	return devlink_compat_phys_port_name_get(dev, name, len);
}
EXPORT_SYMBOL(dev_get_phys_port_name);

/**
 *	dev_get_port_parent_id - Get the device's port parent identifier
 *	@dev: network device
 *	@ppid: pointer to a storage for the port's parent identifier
 *	@recurse: allow/disallow recursion to lower devices
 *
 *	Get the devices's port parent identifier
 */
int dev_get_port_parent_id(struct net_device *dev,
			   struct netdev_phys_item_id *ppid,
			   bool recurse)
{
	const struct net_device_ops *ops = dev->netdev_ops;
	struct netdev_phys_item_id first = { };
	struct net_device *lower_dev;
	struct list_head *iter;
	int err;

	if (ops->ndo_get_port_parent_id) {
		err = ops->ndo_get_port_parent_id(dev, ppid);
		if (err != -EOPNOTSUPP)
			return err;
	}

	err = devlink_compat_switch_id_get(dev, ppid);
	if (!err || err != -EOPNOTSUPP)
		return err;

	if (!recurse)
		return -EOPNOTSUPP;

	netdev_for_each_lower_dev(dev, lower_dev, iter) {
		err = dev_get_port_parent_id(lower_dev, ppid, recurse);
		if (err)
			break;
		if (!first.id_len)
			first = *ppid;
		else if (memcmp(&first, ppid, sizeof(*ppid)))
			return -EOPNOTSUPP;
	}

	return err;
}
EXPORT_SYMBOL(dev_get_port_parent_id);

/**
 *	netdev_port_same_parent_id - Indicate if two network devices have
 *	the same port parent identifier
 *	@a: first network device
 *	@b: second network device
 */
bool netdev_port_same_parent_id(struct net_device *a, struct net_device *b)
{
	struct netdev_phys_item_id a_id = { };
	struct netdev_phys_item_id b_id = { };

	if (dev_get_port_parent_id(a, &a_id, true) ||
	    dev_get_port_parent_id(b, &b_id, true))
		return false;

	return netdev_phys_item_id_same(&a_id, &b_id);
}
EXPORT_SYMBOL(netdev_port_same_parent_id);

/**
 *	dev_change_proto_down - update protocol port state information
 *	@dev: device
 *	@proto_down: new value
 *
 *	This info can be used by switch drivers to set the phys state of the
 *	port.
 */
int dev_change_proto_down(struct net_device *dev, bool proto_down)
{
	const struct net_device_ops *ops = dev->netdev_ops;

	if (!ops->ndo_change_proto_down)
		return -EOPNOTSUPP;
	if (!netif_device_present(dev))
		return -ENODEV;
	return ops->ndo_change_proto_down(dev, proto_down);
}
EXPORT_SYMBOL(dev_change_proto_down);

/**
 *	dev_change_proto_down_generic - generic implementation for
 * 	ndo_change_proto_down that sets carrier according to
 * 	proto_down.
 *
 *	@dev: device
 *	@proto_down: new value
 */
int dev_change_proto_down_generic(struct net_device *dev, bool proto_down)
{
	if (proto_down)
		netif_carrier_off(dev);
	else
		netif_carrier_on(dev);
	dev->proto_down = proto_down;
	return 0;
}
EXPORT_SYMBOL(dev_change_proto_down_generic);

/**
 *	dev_change_proto_down_reason - proto down reason
 *
 *	@dev: device
 *	@mask: proto down mask
 *	@value: proto down value
 */
void dev_change_proto_down_reason(struct net_device *dev, unsigned long mask,
				  u32 value)
{
	int b;

	if (!mask) {
		dev->proto_down_reason = value;
	} else {
		for_each_set_bit(b, &mask, 32) {
			if (value & (1 << b))
				dev->proto_down_reason |= BIT(b);
			else
				dev->proto_down_reason &= ~BIT(b);
		}
	}
}
EXPORT_SYMBOL(dev_change_proto_down_reason);

struct bpf_xdp_link {
	struct bpf_link link;
	struct net_device *dev; /* protected by rtnl_lock, no refcnt held */
	int flags;
};

static enum bpf_xdp_mode dev_xdp_mode(struct net_device *dev, u32 flags)
{
	if (flags & XDP_FLAGS_HW_MODE)
		return XDP_MODE_HW;
	if (flags & XDP_FLAGS_DRV_MODE)
		return XDP_MODE_DRV;
	if (flags & XDP_FLAGS_SKB_MODE)
		return XDP_MODE_SKB;
	return dev->netdev_ops->ndo_bpf ? XDP_MODE_DRV : XDP_MODE_SKB;
}

static bpf_op_t dev_xdp_bpf_op(struct net_device *dev, enum bpf_xdp_mode mode)
{
	switch (mode) {
	case XDP_MODE_SKB:
		return generic_xdp_install;
	case XDP_MODE_DRV:
	case XDP_MODE_HW:
		return dev->netdev_ops->ndo_bpf;
	default:
		return NULL;
	}
}

static struct bpf_xdp_link *dev_xdp_link(struct net_device *dev,
					 enum bpf_xdp_mode mode)
{
	return dev->xdp_state[mode].link;
}

static struct bpf_prog *dev_xdp_prog(struct net_device *dev,
				     enum bpf_xdp_mode mode)
{
	struct bpf_xdp_link *link = dev_xdp_link(dev, mode);

	if (link)
		return link->link.prog;
	return dev->xdp_state[mode].prog;
}

static u8 dev_xdp_prog_count(struct net_device *dev)
{
	u8 count = 0;
	int i;

	for (i = 0; i < __MAX_XDP_MODE; i++)
		if (dev->xdp_state[i].prog || dev->xdp_state[i].link)
			count++;
	return count;
}

u32 dev_xdp_prog_id(struct net_device *dev, enum bpf_xdp_mode mode)
{
	struct bpf_prog *prog = dev_xdp_prog(dev, mode);

	return prog ? prog->aux->id : 0;
}

static void dev_xdp_set_link(struct net_device *dev, enum bpf_xdp_mode mode,
			     struct bpf_xdp_link *link)
{
	dev->xdp_state[mode].link = link;
	dev->xdp_state[mode].prog = NULL;
}

static void dev_xdp_set_prog(struct net_device *dev, enum bpf_xdp_mode mode,
			     struct bpf_prog *prog)
{
	dev->xdp_state[mode].link = NULL;
	dev->xdp_state[mode].prog = prog;
}

static int dev_xdp_install(struct net_device *dev, enum bpf_xdp_mode mode,
			   bpf_op_t bpf_op, struct netlink_ext_ack *extack,
			   u32 flags, struct bpf_prog *prog)
{
	struct netdev_bpf xdp;
	int err;

	memset(&xdp, 0, sizeof(xdp));
	xdp.command = mode == XDP_MODE_HW ? XDP_SETUP_PROG_HW : XDP_SETUP_PROG;
	xdp.extack = extack;
	xdp.flags = flags;
	xdp.prog = prog;

	/* Drivers assume refcnt is already incremented (i.e, prog pointer is
	 * "moved" into driver), so they don't increment it on their own, but
	 * they do decrement refcnt when program is detached or replaced.
	 * Given net_device also owns link/prog, we need to bump refcnt here
	 * to prevent drivers from underflowing it.
	 */
	if (prog)
		bpf_prog_inc(prog);
	err = bpf_op(dev, &xdp);
	if (err) {
		if (prog)
			bpf_prog_put(prog);
		return err;
	}

	if (mode != XDP_MODE_HW)
		bpf_prog_change_xdp(dev_xdp_prog(dev, mode), prog);

	return 0;
}

static void dev_xdp_uninstall(struct net_device *dev)
{
	struct bpf_xdp_link *link;
	struct bpf_prog *prog;
	enum bpf_xdp_mode mode;
	bpf_op_t bpf_op;

	ASSERT_RTNL();

	for (mode = XDP_MODE_SKB; mode < __MAX_XDP_MODE; mode++) {
		prog = dev_xdp_prog(dev, mode);
		if (!prog)
			continue;

		bpf_op = dev_xdp_bpf_op(dev, mode);
		if (!bpf_op)
			continue;

		WARN_ON(dev_xdp_install(dev, mode, bpf_op, NULL, 0, NULL));

		/* auto-detach link from net device */
		link = dev_xdp_link(dev, mode);
		if (link)
			link->dev = NULL;
		else
			bpf_prog_put(prog);

		dev_xdp_set_link(dev, mode, NULL);
	}
}

static int dev_xdp_attach(struct net_device *dev, struct netlink_ext_ack *extack,
			  struct bpf_xdp_link *link, struct bpf_prog *new_prog,
			  struct bpf_prog *old_prog, u32 flags)
{
	unsigned int num_modes = hweight32(flags & XDP_FLAGS_MODES);
	struct bpf_prog *cur_prog;
	enum bpf_xdp_mode mode;
	bpf_op_t bpf_op;
	int err;

	ASSERT_RTNL();

	/* either link or prog attachment, never both */
	if (link && (new_prog || old_prog))
		return -EINVAL;
	/* link supports only XDP mode flags */
	if (link && (flags & ~XDP_FLAGS_MODES)) {
		NL_SET_ERR_MSG(extack, "Invalid XDP flags for BPF link attachment");
		return -EINVAL;
	}
	/* just one XDP mode bit should be set, zero defaults to drv/skb mode */
	if (num_modes > 1) {
		NL_SET_ERR_MSG(extack, "Only one XDP mode flag can be set");
		return -EINVAL;
	}
	/* avoid ambiguity if offload + drv/skb mode progs are both loaded */
	if (!num_modes && dev_xdp_prog_count(dev) > 1) {
		NL_SET_ERR_MSG(extack,
			       "More than one program loaded, unset mode is ambiguous");
		return -EINVAL;
	}
	/* old_prog != NULL implies XDP_FLAGS_REPLACE is set */
	if (old_prog && !(flags & XDP_FLAGS_REPLACE)) {
		NL_SET_ERR_MSG(extack, "XDP_FLAGS_REPLACE is not specified");
		return -EINVAL;
	}

	mode = dev_xdp_mode(dev, flags);
	/* can't replace attached link */
	if (dev_xdp_link(dev, mode)) {
		NL_SET_ERR_MSG(extack, "Can't replace active BPF XDP link");
		return -EBUSY;
	}

	cur_prog = dev_xdp_prog(dev, mode);
	/* can't replace attached prog with link */
	if (link && cur_prog) {
		NL_SET_ERR_MSG(extack, "Can't replace active XDP program with BPF link");
		return -EBUSY;
	}
	if ((flags & XDP_FLAGS_REPLACE) && cur_prog != old_prog) {
		NL_SET_ERR_MSG(extack, "Active program does not match expected");
		return -EEXIST;
	}

	/* put effective new program into new_prog */
	if (link)
		new_prog = link->link.prog;

	if (new_prog) {
		bool offload = mode == XDP_MODE_HW;
		enum bpf_xdp_mode other_mode = mode == XDP_MODE_SKB
					       ? XDP_MODE_DRV : XDP_MODE_SKB;

		if ((flags & XDP_FLAGS_UPDATE_IF_NOEXIST) && cur_prog) {
			NL_SET_ERR_MSG(extack, "XDP program already attached");
			return -EBUSY;
		}
		if (!offload && dev_xdp_prog(dev, other_mode)) {
			NL_SET_ERR_MSG(extack, "Native and generic XDP can't be active at the same time");
			return -EEXIST;
		}
		if (!offload && bpf_prog_is_dev_bound(new_prog->aux)) {
			NL_SET_ERR_MSG(extack, "Using device-bound program without HW_MODE flag is not supported");
			return -EINVAL;
		}
		if (new_prog->expected_attach_type == BPF_XDP_DEVMAP) {
			NL_SET_ERR_MSG(extack, "BPF_XDP_DEVMAP programs can not be attached to a device");
			return -EINVAL;
		}
		if (new_prog->expected_attach_type == BPF_XDP_CPUMAP) {
			NL_SET_ERR_MSG(extack, "BPF_XDP_CPUMAP programs can not be attached to a device");
			return -EINVAL;
		}
	}

	/* don't call drivers if the effective program didn't change */
	if (new_prog != cur_prog) {
		bpf_op = dev_xdp_bpf_op(dev, mode);
		if (!bpf_op) {
			NL_SET_ERR_MSG(extack, "Underlying driver does not support XDP in native mode");
			return -EOPNOTSUPP;
		}

		err = dev_xdp_install(dev, mode, bpf_op, extack, flags, new_prog);
		if (err)
			return err;
	}

	if (link)
		dev_xdp_set_link(dev, mode, link);
	else
		dev_xdp_set_prog(dev, mode, new_prog);
	if (cur_prog)
		bpf_prog_put(cur_prog);

	return 0;
}

static int dev_xdp_attach_link(struct net_device *dev,
			       struct netlink_ext_ack *extack,
			       struct bpf_xdp_link *link)
{
	return dev_xdp_attach(dev, extack, link, NULL, NULL, link->flags);
}

static int dev_xdp_detach_link(struct net_device *dev,
			       struct netlink_ext_ack *extack,
			       struct bpf_xdp_link *link)
{
	enum bpf_xdp_mode mode;
	bpf_op_t bpf_op;

	ASSERT_RTNL();

	mode = dev_xdp_mode(dev, link->flags);
	if (dev_xdp_link(dev, mode) != link)
		return -EINVAL;

	bpf_op = dev_xdp_bpf_op(dev, mode);
	WARN_ON(dev_xdp_install(dev, mode, bpf_op, NULL, 0, NULL));
	dev_xdp_set_link(dev, mode, NULL);
	return 0;
}

static void bpf_xdp_link_release(struct bpf_link *link)
{
	struct bpf_xdp_link *xdp_link = container_of(link, struct bpf_xdp_link, link);

	rtnl_lock();

	/* if racing with net_device's tear down, xdp_link->dev might be
	 * already NULL, in which case link was already auto-detached
	 */
	if (xdp_link->dev) {
		WARN_ON(dev_xdp_detach_link(xdp_link->dev, NULL, xdp_link));
		xdp_link->dev = NULL;
	}

	rtnl_unlock();
}

static int bpf_xdp_link_detach(struct bpf_link *link)
{
	bpf_xdp_link_release(link);
	return 0;
}

static void bpf_xdp_link_dealloc(struct bpf_link *link)
{
	struct bpf_xdp_link *xdp_link = container_of(link, struct bpf_xdp_link, link);

	kfree(xdp_link);
}

static void bpf_xdp_link_show_fdinfo(const struct bpf_link *link,
				     struct seq_file *seq)
{
	struct bpf_xdp_link *xdp_link = container_of(link, struct bpf_xdp_link, link);
	u32 ifindex = 0;

	rtnl_lock();
	if (xdp_link->dev)
		ifindex = xdp_link->dev->ifindex;
	rtnl_unlock();

	seq_printf(seq, "ifindex:\t%u\n", ifindex);
}

static int bpf_xdp_link_fill_link_info(const struct bpf_link *link,
				       struct bpf_link_info *info)
{
	struct bpf_xdp_link *xdp_link = container_of(link, struct bpf_xdp_link, link);
	u32 ifindex = 0;

	rtnl_lock();
	if (xdp_link->dev)
		ifindex = xdp_link->dev->ifindex;
	rtnl_unlock();

	info->xdp.ifindex = ifindex;
	return 0;
}

static int bpf_xdp_link_update(struct bpf_link *link, struct bpf_prog *new_prog,
			       struct bpf_prog *old_prog)
{
	struct bpf_xdp_link *xdp_link = container_of(link, struct bpf_xdp_link, link);
	enum bpf_xdp_mode mode;
	bpf_op_t bpf_op;
	int err = 0;

	rtnl_lock();

	/* link might have been auto-released already, so fail */
	if (!xdp_link->dev) {
		err = -ENOLINK;
		goto out_unlock;
	}

	if (old_prog && link->prog != old_prog) {
		err = -EPERM;
		goto out_unlock;
	}
	old_prog = link->prog;
	if (old_prog == new_prog) {
		/* no-op, don't disturb drivers */
		bpf_prog_put(new_prog);
		goto out_unlock;
	}

	mode = dev_xdp_mode(xdp_link->dev, xdp_link->flags);
	bpf_op = dev_xdp_bpf_op(xdp_link->dev, mode);
	err = dev_xdp_install(xdp_link->dev, mode, bpf_op, NULL,
			      xdp_link->flags, new_prog);
	if (err)
		goto out_unlock;

	old_prog = xchg(&link->prog, new_prog);
	bpf_prog_put(old_prog);

out_unlock:
	rtnl_unlock();
	return err;
}

static const struct bpf_link_ops bpf_xdp_link_lops = {
	.release = bpf_xdp_link_release,
	.dealloc = bpf_xdp_link_dealloc,
	.detach = bpf_xdp_link_detach,
	.show_fdinfo = bpf_xdp_link_show_fdinfo,
	.fill_link_info = bpf_xdp_link_fill_link_info,
	.update_prog = bpf_xdp_link_update,
};

int bpf_xdp_link_attach(const union bpf_attr *attr, struct bpf_prog *prog)
{
	struct net *net = current->nsproxy->net_ns;
	struct bpf_link_primer link_primer;
	struct bpf_xdp_link *link;
	struct net_device *dev;
	int err, fd;

	dev = dev_get_by_index(net, attr->link_create.target_ifindex);
	if (!dev)
		return -EINVAL;

	link = kzalloc(sizeof(*link), GFP_USER);
	if (!link) {
		err = -ENOMEM;
		goto out_put_dev;
	}

	bpf_link_init(&link->link, BPF_LINK_TYPE_XDP, &bpf_xdp_link_lops, prog);
	link->dev = dev;
	link->flags = attr->link_create.flags;

	err = bpf_link_prime(&link->link, &link_primer);
	if (err) {
		kfree(link);
		goto out_put_dev;
	}

	rtnl_lock();
	err = dev_xdp_attach_link(dev, NULL, link);
	rtnl_unlock();

	if (err) {
		bpf_link_cleanup(&link_primer);
		goto out_put_dev;
	}

	fd = bpf_link_settle(&link_primer);
	/* link itself doesn't hold dev's refcnt to not complicate shutdown */
	dev_put(dev);
	return fd;

out_put_dev:
	dev_put(dev);
	return err;
}

/**
 *	dev_change_xdp_fd - set or clear a bpf program for a device rx path
 *	@dev: device
 *	@extack: netlink extended ack
 *	@fd: new program fd or negative value to clear
 *	@expected_fd: old program fd that userspace expects to replace or clear
 *	@flags: xdp-related flags
 *
 *	Set or clear a bpf program for a device
 */
int dev_change_xdp_fd(struct net_device *dev, struct netlink_ext_ack *extack,
		      int fd, int expected_fd, u32 flags)
{
	enum bpf_xdp_mode mode = dev_xdp_mode(dev, flags);
	struct bpf_prog *new_prog = NULL, *old_prog = NULL;
	int err;

	ASSERT_RTNL();

	if (fd >= 0) {
		new_prog = bpf_prog_get_type_dev(fd, BPF_PROG_TYPE_XDP,
						 mode != XDP_MODE_SKB);
		if (IS_ERR(new_prog))
			return PTR_ERR(new_prog);
	}

	if (expected_fd >= 0) {
		old_prog = bpf_prog_get_type_dev(expected_fd, BPF_PROG_TYPE_XDP,
						 mode != XDP_MODE_SKB);
		if (IS_ERR(old_prog)) {
			err = PTR_ERR(old_prog);
			old_prog = NULL;
			goto err_out;
		}
	}

	err = dev_xdp_attach(dev, extack, NULL, new_prog, old_prog, flags);

err_out:
	if (err && new_prog)
		bpf_prog_put(new_prog);
	if (old_prog)
		bpf_prog_put(old_prog);
	return err;
}

/**
 *	dev_new_index	-	allocate an ifindex
 *	@net: the applicable net namespace
 *
 *	Returns a suitable unique value for a new device interface
 *	number.  The caller must hold the rtnl semaphore or the
 *	dev_base_lock to be sure it remains unique.
 */
static int dev_new_index(struct net *net)
{
	int ifindex = net->ifindex;

	for (;;) {
		if (++ifindex <= 0)
			ifindex = 1;
		if (!__dev_get_by_index(net, ifindex))
			return net->ifindex = ifindex;
	}
}

/* Delayed registration/unregisteration */
static LIST_HEAD(net_todo_list);
DECLARE_WAIT_QUEUE_HEAD(netdev_unregistering_wq);

static void net_set_todo(struct net_device *dev)
{
	list_add_tail(&dev->todo_list, &net_todo_list);
	dev_net(dev)->dev_unreg_count++;
}

static netdev_features_t netdev_sync_upper_features(struct net_device *lower,
	struct net_device *upper, netdev_features_t features)
{
	netdev_features_t upper_disables = NETIF_F_UPPER_DISABLES;
	netdev_features_t feature;
	int feature_bit;

	for_each_netdev_feature(upper_disables, feature_bit) {
		feature = __NETIF_F_BIT(feature_bit);
		if (!(upper->wanted_features & feature)
		    && (features & feature)) {
			netdev_dbg(lower, "Dropping feature %pNF, upper dev %s has it off.\n",
				   &feature, upper->name);
			features &= ~feature;
		}
	}

	return features;
}

static void netdev_sync_lower_features(struct net_device *upper,
	struct net_device *lower, netdev_features_t features)
{
	netdev_features_t upper_disables = NETIF_F_UPPER_DISABLES;
	netdev_features_t feature;
	int feature_bit;

	for_each_netdev_feature(upper_disables, feature_bit) {
		feature = __NETIF_F_BIT(feature_bit);
		if (!(features & feature) && (lower->features & feature)) {
			netdev_dbg(upper, "Disabling feature %pNF on lower dev %s.\n",
				   &feature, lower->name);
			lower->wanted_features &= ~feature;
			__netdev_update_features(lower);

			if (unlikely(lower->features & feature))
				netdev_WARN(upper, "failed to disable %pNF on %s!\n",
					    &feature, lower->name);
			else
				netdev_features_change(lower);
		}
	}
}

static netdev_features_t netdev_fix_features(struct net_device *dev,
	netdev_features_t features)
{
	/* Fix illegal checksum combinations */
	if ((features & NETIF_F_HW_CSUM) &&
	    (features & (NETIF_F_IP_CSUM|NETIF_F_IPV6_CSUM))) {
		netdev_warn(dev, "mixed HW and IP checksum settings.\n");
		features &= ~(NETIF_F_IP_CSUM|NETIF_F_IPV6_CSUM);
	}

	/* TSO requires that SG is present as well. */
	if ((features & NETIF_F_ALL_TSO) && !(features & NETIF_F_SG)) {
		netdev_dbg(dev, "Dropping TSO features since no SG feature.\n");
		features &= ~NETIF_F_ALL_TSO;
	}

	if ((features & NETIF_F_TSO) && !(features & NETIF_F_HW_CSUM) &&
					!(features & NETIF_F_IP_CSUM)) {
		netdev_dbg(dev, "Dropping TSO features since no CSUM feature.\n");
		features &= ~NETIF_F_TSO;
		features &= ~NETIF_F_TSO_ECN;
	}

	if ((features & NETIF_F_TSO6) && !(features & NETIF_F_HW_CSUM) &&
					 !(features & NETIF_F_IPV6_CSUM)) {
		netdev_dbg(dev, "Dropping TSO6 features since no CSUM feature.\n");
		features &= ~NETIF_F_TSO6;
	}

	/* TSO with IPv4 ID mangling requires IPv4 TSO be enabled */
	if ((features & NETIF_F_TSO_MANGLEID) && !(features & NETIF_F_TSO))
		features &= ~NETIF_F_TSO_MANGLEID;

	/* TSO ECN requires that TSO is present as well. */
	if ((features & NETIF_F_ALL_TSO) == NETIF_F_TSO_ECN)
		features &= ~NETIF_F_TSO_ECN;

	/* Software GSO depends on SG. */
	if ((features & NETIF_F_GSO) && !(features & NETIF_F_SG)) {
		netdev_dbg(dev, "Dropping NETIF_F_GSO since no SG feature.\n");
		features &= ~NETIF_F_GSO;
	}

	/* GSO partial features require GSO partial be set */
	if ((features & dev->gso_partial_features) &&
	    !(features & NETIF_F_GSO_PARTIAL)) {
		netdev_dbg(dev,
			   "Dropping partially supported GSO features since no GSO partial.\n");
		features &= ~dev->gso_partial_features;
	}

	if (!(features & NETIF_F_RXCSUM)) {
		/* NETIF_F_GRO_HW implies doing RXCSUM since every packet
		 * successfully merged by hardware must also have the
		 * checksum verified by hardware.  If the user does not
		 * want to enable RXCSUM, logically, we should disable GRO_HW.
		 */
		if (features & NETIF_F_GRO_HW) {
			netdev_dbg(dev, "Dropping NETIF_F_GRO_HW since no RXCSUM feature.\n");
			features &= ~NETIF_F_GRO_HW;
		}
	}

	/* LRO/HW-GRO features cannot be combined with RX-FCS */
	if (features & NETIF_F_RXFCS) {
		if (features & NETIF_F_LRO) {
			netdev_dbg(dev, "Dropping LRO feature since RX-FCS is requested.\n");
			features &= ~NETIF_F_LRO;
		}

		if (features & NETIF_F_GRO_HW) {
			netdev_dbg(dev, "Dropping HW-GRO feature since RX-FCS is requested.\n");
			features &= ~NETIF_F_GRO_HW;
		}
	}

	if (features & NETIF_F_HW_TLS_TX) {
		bool ip_csum = (features & (NETIF_F_IP_CSUM | NETIF_F_IPV6_CSUM)) ==
			(NETIF_F_IP_CSUM | NETIF_F_IPV6_CSUM);
		bool hw_csum = features & NETIF_F_HW_CSUM;

		if (!ip_csum && !hw_csum) {
			netdev_dbg(dev, "Dropping TLS TX HW offload feature since no CSUM feature.\n");
			features &= ~NETIF_F_HW_TLS_TX;
		}
	}

	if ((features & NETIF_F_HW_TLS_RX) && !(features & NETIF_F_RXCSUM)) {
		netdev_dbg(dev, "Dropping TLS RX HW offload feature since no RXCSUM feature.\n");
		features &= ~NETIF_F_HW_TLS_RX;
	}

	return features;
}

int __netdev_update_features(struct net_device *dev)
{
	struct net_device *upper, *lower;
	netdev_features_t features;
	struct list_head *iter;
	int err = -1;

	ASSERT_RTNL();

	features = netdev_get_wanted_features(dev);

	if (dev->netdev_ops->ndo_fix_features)
		features = dev->netdev_ops->ndo_fix_features(dev, features);

	/* driver might be less strict about feature dependencies */
	features = netdev_fix_features(dev, features);

	/* some features can't be enabled if they're off on an upper device */
	netdev_for_each_upper_dev_rcu(dev, upper, iter)
		features = netdev_sync_upper_features(dev, upper, features);

	if (dev->features == features)
		goto sync_lower;

	netdev_dbg(dev, "Features changed: %pNF -> %pNF\n",
		&dev->features, &features);

	if (dev->netdev_ops->ndo_set_features)
		err = dev->netdev_ops->ndo_set_features(dev, features);
	else
		err = 0;

	if (unlikely(err < 0)) {
		netdev_err(dev,
			"set_features() failed (%d); wanted %pNF, left %pNF\n",
			err, &features, &dev->features);
		/* return non-0 since some features might have changed and
		 * it's better to fire a spurious notification than miss it
		 */
		return -1;
	}

sync_lower:
	/* some features must be disabled on lower devices when disabled
	 * on an upper device (think: bonding master or bridge)
	 */
	netdev_for_each_lower_dev(dev, lower, iter)
		netdev_sync_lower_features(dev, lower, features);

	if (!err) {
		netdev_features_t diff = features ^ dev->features;

		if (diff & NETIF_F_RX_UDP_TUNNEL_PORT) {
			/* udp_tunnel_{get,drop}_rx_info both need
			 * NETIF_F_RX_UDP_TUNNEL_PORT enabled on the
			 * device, or they won't do anything.
			 * Thus we need to update dev->features
			 * *before* calling udp_tunnel_get_rx_info,
			 * but *after* calling udp_tunnel_drop_rx_info.
			 */
			if (features & NETIF_F_RX_UDP_TUNNEL_PORT) {
				dev->features = features;
				udp_tunnel_get_rx_info(dev);
			} else {
				udp_tunnel_drop_rx_info(dev);
			}
		}

		if (diff & NETIF_F_HW_VLAN_CTAG_FILTER) {
			if (features & NETIF_F_HW_VLAN_CTAG_FILTER) {
				dev->features = features;
				err |= vlan_get_rx_ctag_filter_info(dev);
			} else {
				vlan_drop_rx_ctag_filter_info(dev);
			}
		}

		if (diff & NETIF_F_HW_VLAN_STAG_FILTER) {
			if (features & NETIF_F_HW_VLAN_STAG_FILTER) {
				dev->features = features;
				err |= vlan_get_rx_stag_filter_info(dev);
			} else {
				vlan_drop_rx_stag_filter_info(dev);
			}
		}

		dev->features = features;
	}

	return err < 0 ? 0 : 1;
}

/**
 *	netdev_update_features - recalculate device features
 *	@dev: the device to check
 *
 *	Recalculate dev->features set and send notifications if it
 *	has changed. Should be called after driver or hardware dependent
 *	conditions might have changed that influence the features.
 */
void netdev_update_features(struct net_device *dev)
{
	if (__netdev_update_features(dev))
		netdev_features_change(dev);
}
EXPORT_SYMBOL(netdev_update_features);

/**
 *	netdev_change_features - recalculate device features
 *	@dev: the device to check
 *
 *	Recalculate dev->features set and send notifications even
 *	if they have not changed. Should be called instead of
 *	netdev_update_features() if also dev->vlan_features might
 *	have changed to allow the changes to be propagated to stacked
 *	VLAN devices.
 */
void netdev_change_features(struct net_device *dev)
{
	__netdev_update_features(dev);
	netdev_features_change(dev);
}
EXPORT_SYMBOL(netdev_change_features);

/**
 *	netif_stacked_transfer_operstate -	transfer operstate
 *	@rootdev: the root or lower level device to transfer state from
 *	@dev: the device to transfer operstate to
 *
 *	Transfer operational state from root to device. This is normally
 *	called when a stacking relationship exists between the root
 *	device and the device(a leaf device).
 */
void netif_stacked_transfer_operstate(const struct net_device *rootdev,
					struct net_device *dev)
{
	if (rootdev->operstate == IF_OPER_DORMANT)
		netif_dormant_on(dev);
	else
		netif_dormant_off(dev);

	if (rootdev->operstate == IF_OPER_TESTING)
		netif_testing_on(dev);
	else
		netif_testing_off(dev);

	if (netif_carrier_ok(rootdev))
		netif_carrier_on(dev);
	else
		netif_carrier_off(dev);
}
EXPORT_SYMBOL(netif_stacked_transfer_operstate);

static int netif_alloc_rx_queues(struct net_device *dev)
{
	unsigned int i, count = dev->num_rx_queues;
	struct netdev_rx_queue *rx;
	size_t sz = count * sizeof(*rx);
	int err = 0;

	BUG_ON(count < 1);

	rx = kvzalloc(sz, GFP_KERNEL | __GFP_RETRY_MAYFAIL);
	if (!rx)
		return -ENOMEM;

	dev->_rx = rx;

	for (i = 0; i < count; i++) {
		rx[i].dev = dev;

		/* XDP RX-queue setup */
		err = xdp_rxq_info_reg(&rx[i].xdp_rxq, dev, i, 0);
		if (err < 0)
			goto err_rxq_info;
	}
	return 0;

err_rxq_info:
	/* Rollback successful reg's and free other resources */
	while (i--)
		xdp_rxq_info_unreg(&rx[i].xdp_rxq);
	kvfree(dev->_rx);
	dev->_rx = NULL;
	return err;
}

static void netif_free_rx_queues(struct net_device *dev)
{
	unsigned int i, count = dev->num_rx_queues;

	/* netif_alloc_rx_queues alloc failed, resources have been unreg'ed */
	if (!dev->_rx)
		return;

	for (i = 0; i < count; i++)
		xdp_rxq_info_unreg(&dev->_rx[i].xdp_rxq);

	kvfree(dev->_rx);
}

static void netdev_init_one_queue(struct net_device *dev,
				  struct netdev_queue *queue, void *_unused)
{
	/* Initialize queue lock */
	spin_lock_init(&queue->_xmit_lock);
	netdev_set_xmit_lockdep_class(&queue->_xmit_lock, dev->type);
	queue->xmit_lock_owner = -1;
	netdev_queue_numa_node_write(queue, NUMA_NO_NODE);
	queue->dev = dev;
#ifdef CONFIG_BQL
	dql_init(&queue->dql, HZ);
#endif
}

static void netif_free_tx_queues(struct net_device *dev)
{
	kvfree(dev->_tx);
}

static int netif_alloc_netdev_queues(struct net_device *dev)
{
	unsigned int count = dev->num_tx_queues;
	struct netdev_queue *tx;
	size_t sz = count * sizeof(*tx);

	if (count < 1 || count > 0xffff)
		return -EINVAL;

	tx = kvzalloc(sz, GFP_KERNEL | __GFP_RETRY_MAYFAIL);
	if (!tx)
		return -ENOMEM;

	dev->_tx = tx;

	netdev_for_each_tx_queue(dev, netdev_init_one_queue, NULL);
	spin_lock_init(&dev->tx_global_lock);

	return 0;
}

void netif_tx_stop_all_queues(struct net_device *dev)
{
	unsigned int i;

	for (i = 0; i < dev->num_tx_queues; i++) {
		struct netdev_queue *txq = netdev_get_tx_queue(dev, i);

		netif_tx_stop_queue(txq);
	}
}
EXPORT_SYMBOL(netif_tx_stop_all_queues);

/**
 *	register_netdevice	- register a network device
 *	@dev: device to register
 *
 *	Take a completed network device structure and add it to the kernel
 *	interfaces. A %NETDEV_REGISTER message is sent to the netdev notifier
 *	chain. 0 is returned on success. A negative errno code is returned
 *	on a failure to set up the device, or if the name is a duplicate.
 *
 *	Callers must hold the rtnl semaphore. You may want
 *	register_netdev() instead of this.
 *
 *	BUGS:
 *	The locking appears insufficient to guarantee two parallel registers
 *	will not get the same name.
 */

int register_netdevice(struct net_device *dev)
{
	int ret;
	struct net *net = dev_net(dev);

	BUILD_BUG_ON(sizeof(netdev_features_t) * BITS_PER_BYTE <
		     NETDEV_FEATURE_COUNT);
	BUG_ON(dev_boot_phase);
	ASSERT_RTNL();

	might_sleep();

	/* When net_device's are persistent, this will be fatal. */
	BUG_ON(dev->reg_state != NETREG_UNINITIALIZED);
	BUG_ON(!net);

	ret = ethtool_check_ops(dev->ethtool_ops);
	if (ret)
		return ret;

	spin_lock_init(&dev->addr_list_lock);
	netdev_set_addr_lockdep_class(dev);

	ret = dev_get_valid_name(net, dev, dev->name);
	if (ret < 0)
		goto out;

	ret = -ENOMEM;
	dev->name_node = netdev_name_node_head_alloc(dev);
	if (!dev->name_node)
		goto out;

	/* Init, if this function is available */
	if (dev->netdev_ops->ndo_init) {
		ret = dev->netdev_ops->ndo_init(dev);
		if (ret) {
			if (ret > 0)
				ret = -EIO;
			goto err_free_name;
		}
	}

	if (((dev->hw_features | dev->features) &
	     NETIF_F_HW_VLAN_CTAG_FILTER) &&
	    (!dev->netdev_ops->ndo_vlan_rx_add_vid ||
	     !dev->netdev_ops->ndo_vlan_rx_kill_vid)) {
		netdev_WARN(dev, "Buggy VLAN acceleration in driver!\n");
		ret = -EINVAL;
		goto err_uninit;
	}

	ret = -EBUSY;
	if (!dev->ifindex)
		dev->ifindex = dev_new_index(net);
	else if (__dev_get_by_index(net, dev->ifindex))
		goto err_uninit;

	/* Transfer changeable features to wanted_features and enable
	 * software offloads (GSO and GRO).
	 */
	dev->hw_features |= (NETIF_F_SOFT_FEATURES | NETIF_F_SOFT_FEATURES_OFF);
	dev->features |= NETIF_F_SOFT_FEATURES;

	if (dev->udp_tunnel_nic_info) {
		dev->features |= NETIF_F_RX_UDP_TUNNEL_PORT;
		dev->hw_features |= NETIF_F_RX_UDP_TUNNEL_PORT;
	}

	dev->wanted_features = dev->features & dev->hw_features;

	if (!(dev->flags & IFF_LOOPBACK))
		dev->hw_features |= NETIF_F_NOCACHE_COPY;

	/* If IPv4 TCP segmentation offload is supported we should also
	 * allow the device to enable segmenting the frame with the option
	 * of ignoring a static IP ID value.  This doesn't enable the
	 * feature itself but allows the user to enable it later.
	 */
	if (dev->hw_features & NETIF_F_TSO)
		dev->hw_features |= NETIF_F_TSO_MANGLEID;
	if (dev->vlan_features & NETIF_F_TSO)
		dev->vlan_features |= NETIF_F_TSO_MANGLEID;
	if (dev->mpls_features & NETIF_F_TSO)
		dev->mpls_features |= NETIF_F_TSO_MANGLEID;
	if (dev->hw_enc_features & NETIF_F_TSO)
		dev->hw_enc_features |= NETIF_F_TSO_MANGLEID;

	/* Make NETIF_F_HIGHDMA inheritable to VLAN devices.
	 */
	dev->vlan_features |= NETIF_F_HIGHDMA;

	/* Make NETIF_F_SG inheritable to tunnel devices.
	 */
	dev->hw_enc_features |= NETIF_F_SG | NETIF_F_GSO_PARTIAL;

	/* Make NETIF_F_SG inheritable to MPLS.
	 */
	dev->mpls_features |= NETIF_F_SG;

	ret = call_netdevice_notifiers(NETDEV_POST_INIT, dev);
	ret = notifier_to_errno(ret);
	if (ret)
		goto err_uninit;

	ret = netdev_register_kobject(dev);
	if (ret) {
		dev->reg_state = NETREG_UNREGISTERED;
		goto err_uninit;
	}
	dev->reg_state = NETREG_REGISTERED;

	__netdev_update_features(dev);

	/*
	 *	Default initial state at registry is that the
	 *	device is present.
	 */

	set_bit(__LINK_STATE_PRESENT, &dev->state);

	linkwatch_init_dev(dev);

	dev_init_scheduler(dev);
	dev_hold(dev);
	list_netdevice(dev);
	add_device_randomness(dev->dev_addr, dev->addr_len);

	/* If the device has permanent device address, driver should
	 * set dev_addr and also addr_assign_type should be set to
	 * NET_ADDR_PERM (default value).
	 */
	if (dev->addr_assign_type == NET_ADDR_PERM)
		memcpy(dev->perm_addr, dev->dev_addr, dev->addr_len);

	/* Notify protocols, that a new device appeared. */
	ret = call_netdevice_notifiers(NETDEV_REGISTER, dev);
	ret = notifier_to_errno(ret);
	if (ret) {
		/* Expect explicit free_netdev() on failure */
		dev->needs_free_netdev = false;
		unregister_netdevice_queue(dev, NULL);
		goto out;
	}
	/*
	 *	Prevent userspace races by waiting until the network
	 *	device is fully setup before sending notifications.
	 */
	if (!dev->rtnl_link_ops ||
	    dev->rtnl_link_state == RTNL_LINK_INITIALIZED)
		rtmsg_ifinfo(RTM_NEWLINK, dev, ~0U, GFP_KERNEL);

out:
	return ret;

err_uninit:
	if (dev->netdev_ops->ndo_uninit)
		dev->netdev_ops->ndo_uninit(dev);
	if (dev->priv_destructor)
		dev->priv_destructor(dev);
err_free_name:
	netdev_name_node_free(dev->name_node);
	goto out;
}
EXPORT_SYMBOL(register_netdevice);

/**
 *	init_dummy_netdev	- init a dummy network device for NAPI
 *	@dev: device to init
 *
 *	This takes a network device structure and initialize the minimum
 *	amount of fields so it can be used to schedule NAPI polls without
 *	registering a full blown interface. This is to be used by drivers
 *	that need to tie several hardware interfaces to a single NAPI
 *	poll scheduler due to HW limitations.
 */
int init_dummy_netdev(struct net_device *dev)
{
	/* Clear everything. Note we don't initialize spinlocks
	 * are they aren't supposed to be taken by any of the
	 * NAPI code and this dummy netdev is supposed to be
	 * only ever used for NAPI polls
	 */
	memset(dev, 0, sizeof(struct net_device));

	/* make sure we BUG if trying to hit standard
	 * register/unregister code path
	 */
	dev->reg_state = NETREG_DUMMY;

	/* NAPI wants this */
	INIT_LIST_HEAD(&dev->napi_list);

	/* a dummy interface is started by default */
	set_bit(__LINK_STATE_PRESENT, &dev->state);
	set_bit(__LINK_STATE_START, &dev->state);

	/* napi_busy_loop stats accounting wants this */
	dev_net_set(dev, &init_net);

	/* Note : We dont allocate pcpu_refcnt for dummy devices,
	 * because users of this 'device' dont need to change
	 * its refcount.
	 */

	return 0;
}
EXPORT_SYMBOL_GPL(init_dummy_netdev);


/**
 *	register_netdev	- register a network device
 *	@dev: device to register
 *
 *	Take a completed network device structure and add it to the kernel
 *	interfaces. A %NETDEV_REGISTER message is sent to the netdev notifier
 *	chain. 0 is returned on success. A negative errno code is returned
 *	on a failure to set up the device, or if the name is a duplicate.
 *
 *	This is a wrapper around register_netdevice that takes the rtnl semaphore
 *	and expands the device name if you passed a format string to
 *	alloc_netdev.
 */
int register_netdev(struct net_device *dev)
{
	int err;

	if (rtnl_lock_killable())
		return -EINTR;
	err = register_netdevice(dev);
	rtnl_unlock();
	return err;
}
EXPORT_SYMBOL(register_netdev);

int netdev_refcnt_read(const struct net_device *dev)
{
	int i, refcnt = 0;

	for_each_possible_cpu(i)
		refcnt += *per_cpu_ptr(dev->pcpu_refcnt, i);
	return refcnt;
}
EXPORT_SYMBOL(netdev_refcnt_read);

#define WAIT_REFS_MIN_MSECS 1
#define WAIT_REFS_MAX_MSECS 250
/**
 * netdev_wait_allrefs - wait until all references are gone.
 * @dev: target net_device
 *
 * This is called when unregistering network devices.
 *
 * Any protocol or device that holds a reference should register
 * for netdevice notification, and cleanup and put back the
 * reference if they receive an UNREGISTER event.
 * We can get stuck here if buggy protocols don't correctly
 * call dev_put.
 */
static void netdev_wait_allrefs(struct net_device *dev)
{
	unsigned long rebroadcast_time, warning_time;
	int wait = 0, refcnt;

	linkwatch_forget_dev(dev);

	rebroadcast_time = warning_time = jiffies;
	refcnt = netdev_refcnt_read(dev);

	while (refcnt != 0) {
		if (time_after(jiffies, rebroadcast_time + 1 * HZ)) {
			rtnl_lock();

			/* Rebroadcast unregister notification */
			call_netdevice_notifiers(NETDEV_UNREGISTER, dev);

			__rtnl_unlock();
			rcu_barrier();
			rtnl_lock();

			if (test_bit(__LINK_STATE_LINKWATCH_PENDING,
				     &dev->state)) {
				/* We must not have linkwatch events
				 * pending on unregister. If this
				 * happens, we simply run the queue
				 * unscheduled, resulting in a noop
				 * for this device.
				 */
				linkwatch_run_queue();
			}

			__rtnl_unlock();

			rebroadcast_time = jiffies;
		}

		if (!wait) {
			rcu_barrier();
			wait = WAIT_REFS_MIN_MSECS;
		} else {
			msleep(wait);
			wait = min(wait << 1, WAIT_REFS_MAX_MSECS);
		}

		refcnt = netdev_refcnt_read(dev);

		if (refcnt && time_after(jiffies, warning_time + 10 * HZ)) {
			pr_emerg("unregister_netdevice: waiting for %s to become free. Usage count = %d\n",
				 dev->name, refcnt);
			warning_time = jiffies;
		}
	}
}

/* The sequence is:
 *
 *	rtnl_lock();
 *	...
 *	register_netdevice(x1);
 *	register_netdevice(x2);
 *	...
 *	unregister_netdevice(y1);
 *	unregister_netdevice(y2);
 *      ...
 *	rtnl_unlock();
 *	free_netdev(y1);
 *	free_netdev(y2);
 *
 * We are invoked by rtnl_unlock().
 * This allows us to deal with problems:
 * 1) We can delete sysfs objects which invoke hotplug
 *    without deadlocking with linkwatch via keventd.
 * 2) Since we run with the RTNL semaphore not held, we can sleep
 *    safely in order to wait for the netdev refcnt to drop to zero.
 *
 * We must not return until all unregister events added during
 * the interval the lock was held have been completed.
 */
void netdev_run_todo(void)
{
	struct list_head list;
#ifdef CONFIG_LOCKDEP
	struct list_head unlink_list;

	list_replace_init(&net_unlink_list, &unlink_list);

	while (!list_empty(&unlink_list)) {
		struct net_device *dev = list_first_entry(&unlink_list,
							  struct net_device,
							  unlink_list);
		list_del_init(&dev->unlink_list);
		dev->nested_level = dev->lower_level - 1;
	}
#endif

	/* Snapshot list, allow later requests */
	list_replace_init(&net_todo_list, &list);

	__rtnl_unlock();


	/* Wait for rcu callbacks to finish before next phase */
	if (!list_empty(&list))
		rcu_barrier();

	while (!list_empty(&list)) {
		struct net_device *dev
			= list_first_entry(&list, struct net_device, todo_list);
		list_del(&dev->todo_list);

		if (unlikely(dev->reg_state != NETREG_UNREGISTERING)) {
			pr_err("network todo '%s' but state %d\n",
			       dev->name, dev->reg_state);
			dump_stack();
			continue;
		}

		dev->reg_state = NETREG_UNREGISTERED;

		netdev_wait_allrefs(dev);

		/* paranoia */
		BUG_ON(netdev_refcnt_read(dev));
		BUG_ON(!list_empty(&dev->ptype_all));
		BUG_ON(!list_empty(&dev->ptype_specific));
		WARN_ON(rcu_access_pointer(dev->ip_ptr));
		WARN_ON(rcu_access_pointer(dev->ip6_ptr));
#if IS_ENABLED(CONFIG_DECNET)
		WARN_ON(dev->dn_ptr);
#endif
		if (dev->priv_destructor)
			dev->priv_destructor(dev);
		if (dev->needs_free_netdev)
			free_netdev(dev);

		/* Report a network device has been unregistered */
		rtnl_lock();
		dev_net(dev)->dev_unreg_count--;
		__rtnl_unlock();
		wake_up(&netdev_unregistering_wq);

		/* Free network device */
		kobject_put(&dev->dev.kobj);
	}
}

/* Convert net_device_stats to rtnl_link_stats64. rtnl_link_stats64 has
 * all the same fields in the same order as net_device_stats, with only
 * the type differing, but rtnl_link_stats64 may have additional fields
 * at the end for newer counters.
 */
void netdev_stats_to_stats64(struct rtnl_link_stats64 *stats64,
			     const struct net_device_stats *netdev_stats)
{
#if BITS_PER_LONG == 64
	BUILD_BUG_ON(sizeof(*stats64) < sizeof(*netdev_stats));
	memcpy(stats64, netdev_stats, sizeof(*netdev_stats));
	/* zero out counters that only exist in rtnl_link_stats64 */
	memset((char *)stats64 + sizeof(*netdev_stats), 0,
	       sizeof(*stats64) - sizeof(*netdev_stats));
#else
	size_t i, n = sizeof(*netdev_stats) / sizeof(unsigned long);
	const unsigned long *src = (const unsigned long *)netdev_stats;
	u64 *dst = (u64 *)stats64;

	BUILD_BUG_ON(n > sizeof(*stats64) / sizeof(u64));
	for (i = 0; i < n; i++)
		dst[i] = src[i];
	/* zero out counters that only exist in rtnl_link_stats64 */
	memset((char *)stats64 + n * sizeof(u64), 0,
	       sizeof(*stats64) - n * sizeof(u64));
#endif
}
EXPORT_SYMBOL(netdev_stats_to_stats64);

/**
 *	dev_get_stats	- get network device statistics
 *	@dev: device to get statistics from
 *	@storage: place to store stats
 *
 *	Get network statistics from device. Return @storage.
 *	The device driver may provide its own method by setting
 *	dev->netdev_ops->get_stats64 or dev->netdev_ops->get_stats;
 *	otherwise the internal statistics structure is used.
 */
struct rtnl_link_stats64 *dev_get_stats(struct net_device *dev,
					struct rtnl_link_stats64 *storage)
{
	const struct net_device_ops *ops = dev->netdev_ops;

	if (ops->ndo_get_stats64) {
		memset(storage, 0, sizeof(*storage));
		ops->ndo_get_stats64(dev, storage);
	} else if (ops->ndo_get_stats) {
		netdev_stats_to_stats64(storage, ops->ndo_get_stats(dev));
	} else {
		netdev_stats_to_stats64(storage, &dev->stats);
	}
	storage->rx_dropped += (unsigned long)atomic_long_read(&dev->rx_dropped);
	storage->tx_dropped += (unsigned long)atomic_long_read(&dev->tx_dropped);
	storage->rx_nohandler += (unsigned long)atomic_long_read(&dev->rx_nohandler);
	return storage;
}
EXPORT_SYMBOL(dev_get_stats);

/**
 *	dev_fetch_sw_netstats - get per-cpu network device statistics
 *	@s: place to store stats
 *	@netstats: per-cpu network stats to read from
 *
 *	Read per-cpu network statistics and populate the related fields in @s.
 */
void dev_fetch_sw_netstats(struct rtnl_link_stats64 *s,
			   const struct pcpu_sw_netstats __percpu *netstats)
{
	int cpu;

	for_each_possible_cpu(cpu) {
		const struct pcpu_sw_netstats *stats;
		struct pcpu_sw_netstats tmp;
		unsigned int start;

		stats = per_cpu_ptr(netstats, cpu);
		do {
			start = u64_stats_fetch_begin_irq(&stats->syncp);
			tmp.rx_packets = stats->rx_packets;
			tmp.rx_bytes   = stats->rx_bytes;
			tmp.tx_packets = stats->tx_packets;
			tmp.tx_bytes   = stats->tx_bytes;
		} while (u64_stats_fetch_retry_irq(&stats->syncp, start));

		s->rx_packets += tmp.rx_packets;
		s->rx_bytes   += tmp.rx_bytes;
		s->tx_packets += tmp.tx_packets;
		s->tx_bytes   += tmp.tx_bytes;
	}
}
EXPORT_SYMBOL_GPL(dev_fetch_sw_netstats);

/**
 *	dev_get_tstats64 - ndo_get_stats64 implementation
 *	@dev: device to get statistics from
 *	@s: place to store stats
 *
 *	Populate @s from dev->stats and dev->tstats. Can be used as
 *	ndo_get_stats64() callback.
 */
void dev_get_tstats64(struct net_device *dev, struct rtnl_link_stats64 *s)
{
	netdev_stats_to_stats64(s, &dev->stats);
	dev_fetch_sw_netstats(s, dev->tstats);
}
EXPORT_SYMBOL_GPL(dev_get_tstats64);

struct netdev_queue *dev_ingress_queue_create(struct net_device *dev)
{
	struct netdev_queue *queue = dev_ingress_queue(dev);

#ifdef CONFIG_NET_CLS_ACT
	if (queue)
		return queue;
	queue = kzalloc(sizeof(*queue), GFP_KERNEL);
	if (!queue)
		return NULL;
	netdev_init_one_queue(dev, queue, NULL);
	RCU_INIT_POINTER(queue->qdisc, &noop_qdisc);
	queue->qdisc_sleeping = &noop_qdisc;
	rcu_assign_pointer(dev->ingress_queue, queue);
#endif
	return queue;
}

static const struct ethtool_ops default_ethtool_ops;

void netdev_set_default_ethtool_ops(struct net_device *dev,
				    const struct ethtool_ops *ops)
{
	if (dev->ethtool_ops == &default_ethtool_ops)
		dev->ethtool_ops = ops;
}
EXPORT_SYMBOL_GPL(netdev_set_default_ethtool_ops);

void netdev_freemem(struct net_device *dev)
{
	char *addr = (char *)dev - dev->padded;

	kvfree(addr);
}

/**
 * alloc_netdev_mqs - allocate network device
 * @sizeof_priv: size of private data to allocate space for
 * @name: device name format string
 * @name_assign_type: origin of device name
 * @setup: callback to initialize device
 * @txqs: the number of TX subqueues to allocate
 * @rxqs: the number of RX subqueues to allocate
 *
 * Allocates a struct net_device with private data area for driver use
 * and performs basic initialization.  Also allocates subqueue structs
 * for each queue on the device.
 */
struct net_device *alloc_netdev_mqs(int sizeof_priv, const char *name,
		unsigned char name_assign_type,
		void (*setup)(struct net_device *),
		unsigned int txqs, unsigned int rxqs)
{
	struct net_device *dev;
	unsigned int alloc_size;
	struct net_device *p;

	BUG_ON(strlen(name) >= sizeof(dev->name));

	if (txqs < 1) {
		pr_err("alloc_netdev: Unable to allocate device with zero queues\n");
		return NULL;
	}

	if (rxqs < 1) {
		pr_err("alloc_netdev: Unable to allocate device with zero RX queues\n");
		return NULL;
	}

	alloc_size = sizeof(struct net_device);
	if (sizeof_priv) {
		/* ensure 32-byte alignment of private area */
		alloc_size = ALIGN(alloc_size, NETDEV_ALIGN);
		alloc_size += sizeof_priv;
	}
	/* ensure 32-byte alignment of whole construct */
	alloc_size += NETDEV_ALIGN - 1;

	p = kvzalloc(alloc_size, GFP_KERNEL | __GFP_RETRY_MAYFAIL);
	if (!p)
		return NULL;

	dev = PTR_ALIGN(p, NETDEV_ALIGN);
	dev->padded = (char *)dev - (char *)p;

	dev->pcpu_refcnt = alloc_percpu(int);
	if (!dev->pcpu_refcnt)
		goto free_dev;

	if (dev_addr_init(dev))
		goto free_pcpu;

	dev_mc_init(dev);
	dev_uc_init(dev);

	dev_net_set(dev, &init_net);

	dev->gso_max_size = GSO_MAX_SIZE;
	dev->gso_max_segs = GSO_MAX_SEGS;
	dev->upper_level = 1;
	dev->lower_level = 1;
#ifdef CONFIG_LOCKDEP
	dev->nested_level = 0;
	INIT_LIST_HEAD(&dev->unlink_list);
#endif

	INIT_LIST_HEAD(&dev->napi_list);
	INIT_LIST_HEAD(&dev->unreg_list);
	INIT_LIST_HEAD(&dev->close_list);
	INIT_LIST_HEAD(&dev->link_watch_list);
	INIT_LIST_HEAD(&dev->adj_list.upper);
	INIT_LIST_HEAD(&dev->adj_list.lower);
	INIT_LIST_HEAD(&dev->ptype_all);
	INIT_LIST_HEAD(&dev->ptype_specific);
	INIT_LIST_HEAD(&dev->net_notifier_list);
#ifdef CONFIG_NET_SCHED
	hash_init(dev->qdisc_hash);
#endif
	dev->priv_flags = IFF_XMIT_DST_RELEASE | IFF_XMIT_DST_RELEASE_PERM;
	setup(dev);

	if (!dev->tx_queue_len) {
		dev->priv_flags |= IFF_NO_QUEUE;
		dev->tx_queue_len = DEFAULT_TX_QUEUE_LEN;
	}

	dev->num_tx_queues = txqs;
	dev->real_num_tx_queues = txqs;
	if (netif_alloc_netdev_queues(dev))
		goto free_all;

	dev->num_rx_queues = rxqs;
	dev->real_num_rx_queues = rxqs;
	if (netif_alloc_rx_queues(dev))
		goto free_all;

	strcpy(dev->name, name);
	dev->name_assign_type = name_assign_type;
	dev->group = INIT_NETDEV_GROUP;
	if (!dev->ethtool_ops)
		dev->ethtool_ops = &default_ethtool_ops;

	nf_hook_ingress_init(dev);

	return dev;

free_all:
	free_netdev(dev);
	return NULL;

free_pcpu:
	free_percpu(dev->pcpu_refcnt);
free_dev:
	netdev_freemem(dev);
	return NULL;
}
EXPORT_SYMBOL(alloc_netdev_mqs);

/**
 * free_netdev - free network device
 * @dev: device
 *
 * This function does the last stage of destroying an allocated device
 * interface. The reference to the device object is released. If this
 * is the last reference then it will be freed.Must be called in process
 * context.
 */
void free_netdev(struct net_device *dev)
{
	struct napi_struct *p, *n;

	might_sleep();

	/* When called immediately after register_netdevice() failed the unwind
	 * handling may still be dismantling the device. Handle that case by
	 * deferring the free.
	 */
	if (dev->reg_state == NETREG_UNREGISTERING) {
		ASSERT_RTNL();
		dev->needs_free_netdev = true;
		return;
	}

	netif_free_tx_queues(dev);
	netif_free_rx_queues(dev);

	kfree(rcu_dereference_protected(dev->ingress_queue, 1));

	/* Flush device addresses */
	dev_addr_flush(dev);

	list_for_each_entry_safe(p, n, &dev->napi_list, dev_list)
		netif_napi_del(p);

	free_percpu(dev->pcpu_refcnt);
	dev->pcpu_refcnt = NULL;
	free_percpu(dev->xdp_bulkq);
	dev->xdp_bulkq = NULL;

	/*  Compatibility with error handling in drivers */
	if (dev->reg_state == NETREG_UNINITIALIZED) {
		netdev_freemem(dev);
		return;
	}

	BUG_ON(dev->reg_state != NETREG_UNREGISTERED);
	dev->reg_state = NETREG_RELEASED;

	/* will free via device release */
	put_device(&dev->dev);
}
EXPORT_SYMBOL(free_netdev);

/**
 *	synchronize_net -  Synchronize with packet receive processing
 *
 *	Wait for packets currently being received to be done.
 *	Does not block later packets from starting.
 */
void synchronize_net(void)
{
	might_sleep();
	if (rtnl_is_locked())
		synchronize_rcu_expedited();
	else
		synchronize_rcu();
}
EXPORT_SYMBOL(synchronize_net);

/**
 *	unregister_netdevice_queue - remove device from the kernel
 *	@dev: device
 *	@head: list
 *
 *	This function shuts down a device interface and removes it
 *	from the kernel tables.
 *	If head not NULL, device is queued to be unregistered later.
 *
 *	Callers must hold the rtnl semaphore.  You may want
 *	unregister_netdev() instead of this.
 */

void unregister_netdevice_queue(struct net_device *dev, struct list_head *head)
{
	ASSERT_RTNL();

	if (head) {
		list_move_tail(&dev->unreg_list, head);
	} else {
		LIST_HEAD(single);

		list_add(&dev->unreg_list, &single);
		unregister_netdevice_many(&single);
	}
}
EXPORT_SYMBOL(unregister_netdevice_queue);

/**
 *	unregister_netdevice_many - unregister many devices
 *	@head: list of devices
 *
 *  Note: As most callers use a stack allocated list_head,
 *  we force a list_del() to make sure stack wont be corrupted later.
 */
void unregister_netdevice_many(struct list_head *head)
{
	struct net_device *dev, *tmp;
	LIST_HEAD(close_head);
<<<<<<< HEAD

	BUG_ON(dev_boot_phase);
	ASSERT_RTNL();

	if (list_empty(head))
		return;

	list_for_each_entry_safe(dev, tmp, head, unreg_list) {
		/* Some devices call without registering
		 * for initialization unwind. Remove those
		 * devices and proceed with the remaining.
		 */
		if (dev->reg_state == NETREG_UNINITIALIZED) {
			pr_debug("unregister_netdevice: device %s/%p never was registered\n",
				 dev->name, dev);

			WARN_ON(1);
			list_del(&dev->unreg_list);
			continue;
		}
		dev->dismantle = true;
		BUG_ON(dev->reg_state != NETREG_REGISTERED);
	}

	/* If device is running, close it first. */
	list_for_each_entry(dev, head, unreg_list)
		list_add_tail(&dev->close_list, &close_head);
	dev_close_many(&close_head, true);

	list_for_each_entry(dev, head, unreg_list) {
		/* And unlink it from device chain. */
		unlist_netdevice(dev);

=======

	BUG_ON(dev_boot_phase);
	ASSERT_RTNL();

	if (list_empty(head))
		return;

	list_for_each_entry_safe(dev, tmp, head, unreg_list) {
		/* Some devices call without registering
		 * for initialization unwind. Remove those
		 * devices and proceed with the remaining.
		 */
		if (dev->reg_state == NETREG_UNINITIALIZED) {
			pr_debug("unregister_netdevice: device %s/%p never was registered\n",
				 dev->name, dev);

			WARN_ON(1);
			list_del(&dev->unreg_list);
			continue;
		}
		dev->dismantle = true;
		BUG_ON(dev->reg_state != NETREG_REGISTERED);
	}

	/* If device is running, close it first. */
	list_for_each_entry(dev, head, unreg_list)
		list_add_tail(&dev->close_list, &close_head);
	dev_close_many(&close_head, true);

	list_for_each_entry(dev, head, unreg_list) {
		/* And unlink it from device chain. */
		unlist_netdevice(dev);

>>>>>>> 7aef27f0
		dev->reg_state = NETREG_UNREGISTERING;
	}
	flush_all_backlogs();

	synchronize_net();

	list_for_each_entry(dev, head, unreg_list) {
		struct sk_buff *skb = NULL;

		/* Shutdown queueing discipline. */
		dev_shutdown(dev);

		dev_xdp_uninstall(dev);

		/* Notify protocols, that we are about to destroy
		 * this device. They should clean all the things.
		 */
		call_netdevice_notifiers(NETDEV_UNREGISTER, dev);

		if (!dev->rtnl_link_ops ||
		    dev->rtnl_link_state == RTNL_LINK_INITIALIZED)
			skb = rtmsg_ifinfo_build_skb(RTM_DELLINK, dev, ~0U, 0,
						     GFP_KERNEL, NULL, 0);

		/*
		 *	Flush the unicast and multicast chains
		 */
		dev_uc_flush(dev);
		dev_mc_flush(dev);

		netdev_name_node_alt_flush(dev);
		netdev_name_node_free(dev->name_node);

		if (dev->netdev_ops->ndo_uninit)
			dev->netdev_ops->ndo_uninit(dev);

		if (skb)
			rtmsg_ifinfo_send(skb, dev, GFP_KERNEL);

		/* Notifier chain MUST detach us all upper devices. */
		WARN_ON(netdev_has_any_upper_dev(dev));
		WARN_ON(netdev_has_any_lower_dev(dev));

		/* Remove entries from kobject tree */
		netdev_unregister_kobject(dev);
#ifdef CONFIG_XPS
		/* Remove XPS queueing entries */
		netif_reset_xps_queues_gt(dev, 0);
#endif
	}

	synchronize_net();

	list_for_each_entry(dev, head, unreg_list) {
		dev_put(dev);
		net_set_todo(dev);
	}

	list_del(head);
}
EXPORT_SYMBOL(unregister_netdevice_many);

/**
 *	unregister_netdev - remove device from the kernel
 *	@dev: device
 *
 *	This function shuts down a device interface and removes it
 *	from the kernel tables.
 *
 *	This is just a wrapper for unregister_netdevice that takes
 *	the rtnl semaphore.  In general you want to use this and not
 *	unregister_netdevice.
 */
void unregister_netdev(struct net_device *dev)
{
	rtnl_lock();
	unregister_netdevice(dev);
	rtnl_unlock();
}
EXPORT_SYMBOL(unregister_netdev);

/**
 *	dev_change_net_namespace - move device to different nethost namespace
 *	@dev: device
 *	@net: network namespace
 *	@pat: If not NULL name pattern to try if the current device name
 *	      is already taken in the destination network namespace.
 *
 *	This function shuts down a device interface and moves it
 *	to a new network namespace. On success 0 is returned, on
 *	a failure a netagive errno code is returned.
 *
 *	Callers must hold the rtnl semaphore.
 */

int dev_change_net_namespace(struct net_device *dev, struct net *net, const char *pat)
{
	struct net *net_old = dev_net(dev);
	int err, new_nsid, new_ifindex;

	ASSERT_RTNL();

	/* Don't allow namespace local devices to be moved. */
	err = -EINVAL;
	if (dev->features & NETIF_F_NETNS_LOCAL)
		goto out;

	/* Ensure the device has been registrered */
	if (dev->reg_state != NETREG_REGISTERED)
		goto out;

	/* Get out if there is nothing todo */
	err = 0;
	if (net_eq(net_old, net))
		goto out;

	/* Pick the destination device name, and ensure
	 * we can use it in the destination network namespace.
	 */
	err = -EEXIST;
	if (__dev_get_by_name(net, dev->name)) {
		/* We get here if we can't use the current device name */
		if (!pat)
			goto out;
		err = dev_get_valid_name(net, dev, pat);
		if (err < 0)
			goto out;
	}

	/*
	 * And now a mini version of register_netdevice unregister_netdevice.
	 */

	/* If device is running close it first. */
	dev_close(dev);

	/* And unlink it from device chain */
	unlist_netdevice(dev);

	synchronize_net();

	/* Shutdown queueing discipline. */
	dev_shutdown(dev);

	/* Notify protocols, that we are about to destroy
	 * this device. They should clean all the things.
	 *
	 * Note that dev->reg_state stays at NETREG_REGISTERED.
	 * This is wanted because this way 8021q and macvlan know
	 * the device is just moving and can keep their slaves up.
	 */
	call_netdevice_notifiers(NETDEV_UNREGISTER, dev);
	rcu_barrier();

	new_nsid = peernet2id_alloc(dev_net(dev), net, GFP_KERNEL);
	/* If there is an ifindex conflict assign a new one */
	if (__dev_get_by_index(net, dev->ifindex))
		new_ifindex = dev_new_index(net);
	else
		new_ifindex = dev->ifindex;

	rtmsg_ifinfo_newnet(RTM_DELLINK, dev, ~0U, GFP_KERNEL, &new_nsid,
			    new_ifindex);

	/*
	 *	Flush the unicast and multicast chains
	 */
	dev_uc_flush(dev);
	dev_mc_flush(dev);

	/* Send a netdev-removed uevent to the old namespace */
	kobject_uevent(&dev->dev.kobj, KOBJ_REMOVE);
	netdev_adjacent_del_links(dev);

	/* Move per-net netdevice notifiers that are following the netdevice */
	move_netdevice_notifiers_dev_net(dev, net);

	/* Actually switch the network namespace */
	dev_net_set(dev, net);
	dev->ifindex = new_ifindex;

	/* Send a netdev-add uevent to the new namespace */
	kobject_uevent(&dev->dev.kobj, KOBJ_ADD);
	netdev_adjacent_add_links(dev);

	/* Fixup kobjects */
	err = device_rename(&dev->dev, dev->name);
	WARN_ON(err);

	/* Adapt owner in case owning user namespace of target network
	 * namespace is different from the original one.
	 */
	err = netdev_change_owner(dev, net_old, net);
	WARN_ON(err);

	/* Add the device back in the hashes */
	list_netdevice(dev);

	/* Notify protocols, that a new device appeared. */
	call_netdevice_notifiers(NETDEV_REGISTER, dev);

	/*
	 *	Prevent userspace races by waiting until the network
	 *	device is fully setup before sending notifications.
	 */
	rtmsg_ifinfo(RTM_NEWLINK, dev, ~0U, GFP_KERNEL);

	synchronize_net();
	err = 0;
out:
	return err;
}
EXPORT_SYMBOL_GPL(dev_change_net_namespace);

static int dev_cpu_dead(unsigned int oldcpu)
{
	struct sk_buff **list_skb;
	struct sk_buff *skb;
	unsigned int cpu;
	struct softnet_data *sd, *oldsd, *remsd = NULL;

	local_irq_disable();
	cpu = smp_processor_id();
	sd = &per_cpu(softnet_data, cpu);
	oldsd = &per_cpu(softnet_data, oldcpu);

	/* Find end of our completion_queue. */
	list_skb = &sd->completion_queue;
	while (*list_skb)
		list_skb = &(*list_skb)->next;
	/* Append completion queue from offline CPU. */
	*list_skb = oldsd->completion_queue;
	oldsd->completion_queue = NULL;

	/* Append output queue from offline CPU. */
	if (oldsd->output_queue) {
		*sd->output_queue_tailp = oldsd->output_queue;
		sd->output_queue_tailp = oldsd->output_queue_tailp;
		oldsd->output_queue = NULL;
		oldsd->output_queue_tailp = &oldsd->output_queue;
	}
	/* Append NAPI poll list from offline CPU, with one exception :
	 * process_backlog() must be called by cpu owning percpu backlog.
	 * We properly handle process_queue & input_pkt_queue later.
	 */
	while (!list_empty(&oldsd->poll_list)) {
		struct napi_struct *napi = list_first_entry(&oldsd->poll_list,
							    struct napi_struct,
							    poll_list);

		list_del_init(&napi->poll_list);
		if (napi->poll == process_backlog)
			napi->state = 0;
		else
			____napi_schedule(sd, napi);
	}

	raise_softirq_irqoff(NET_TX_SOFTIRQ);
	local_irq_enable();

#ifdef CONFIG_RPS
	remsd = oldsd->rps_ipi_list;
	oldsd->rps_ipi_list = NULL;
#endif
	/* send out pending IPI's on offline CPU */
	net_rps_send_ipi(remsd);

	/* Process offline CPU's input_pkt_queue */
	while ((skb = __skb_dequeue(&oldsd->process_queue))) {
		netif_rx_ni(skb);
		input_queue_head_incr(oldsd);
	}
	while ((skb = skb_dequeue(&oldsd->input_pkt_queue))) {
		netif_rx_ni(skb);
		input_queue_head_incr(oldsd);
	}

	return 0;
}

/**
 *	netdev_increment_features - increment feature set by one
 *	@all: current feature set
 *	@one: new feature set
 *	@mask: mask feature set
 *
 *	Computes a new feature set after adding a device with feature set
 *	@one to the master device with current feature set @all.  Will not
 *	enable anything that is off in @mask. Returns the new feature set.
 */
netdev_features_t netdev_increment_features(netdev_features_t all,
	netdev_features_t one, netdev_features_t mask)
{
	if (mask & NETIF_F_HW_CSUM)
		mask |= NETIF_F_CSUM_MASK;
	mask |= NETIF_F_VLAN_CHALLENGED;

	all |= one & (NETIF_F_ONE_FOR_ALL | NETIF_F_CSUM_MASK) & mask;
	all &= one | ~NETIF_F_ALL_FOR_ALL;

	/* If one device supports hw checksumming, set for all. */
	if (all & NETIF_F_HW_CSUM)
		all &= ~(NETIF_F_CSUM_MASK & ~NETIF_F_HW_CSUM);

	return all;
}
EXPORT_SYMBOL(netdev_increment_features);

static struct hlist_head * __net_init netdev_create_hash(void)
{
	int i;
	struct hlist_head *hash;

	hash = kmalloc_array(NETDEV_HASHENTRIES, sizeof(*hash), GFP_KERNEL);
	if (hash != NULL)
		for (i = 0; i < NETDEV_HASHENTRIES; i++)
			INIT_HLIST_HEAD(&hash[i]);

	return hash;
}

/* Initialize per network namespace state */
static int __net_init netdev_init(struct net *net)
{
	BUILD_BUG_ON(GRO_HASH_BUCKETS >
		     8 * sizeof_field(struct napi_struct, gro_bitmask));

	if (net != &init_net)
		INIT_LIST_HEAD(&net->dev_base_head);

	net->dev_name_head = netdev_create_hash();
	if (net->dev_name_head == NULL)
		goto err_name;

	net->dev_index_head = netdev_create_hash();
	if (net->dev_index_head == NULL)
		goto err_idx;

	RAW_INIT_NOTIFIER_HEAD(&net->netdev_chain);

	return 0;

err_idx:
	kfree(net->dev_name_head);
err_name:
	return -ENOMEM;
}

/**
 *	netdev_drivername - network driver for the device
 *	@dev: network device
 *
 *	Determine network driver for device.
 */
const char *netdev_drivername(const struct net_device *dev)
{
	const struct device_driver *driver;
	const struct device *parent;
	const char *empty = "";

	parent = dev->dev.parent;
	if (!parent)
		return empty;

	driver = parent->driver;
	if (driver && driver->name)
		return driver->name;
	return empty;
}

static void __netdev_printk(const char *level, const struct net_device *dev,
			    struct va_format *vaf)
{
	if (dev && dev->dev.parent) {
		dev_printk_emit(level[1] - '0',
				dev->dev.parent,
				"%s %s %s%s: %pV",
				dev_driver_string(dev->dev.parent),
				dev_name(dev->dev.parent),
				netdev_name(dev), netdev_reg_state(dev),
				vaf);
	} else if (dev) {
		printk("%s%s%s: %pV",
		       level, netdev_name(dev), netdev_reg_state(dev), vaf);
	} else {
		printk("%s(NULL net_device): %pV", level, vaf);
	}
}

void netdev_printk(const char *level, const struct net_device *dev,
		   const char *format, ...)
{
	struct va_format vaf;
	va_list args;

	va_start(args, format);

	vaf.fmt = format;
	vaf.va = &args;

	__netdev_printk(level, dev, &vaf);

	va_end(args);
}
EXPORT_SYMBOL(netdev_printk);

#define define_netdev_printk_level(func, level)			\
void func(const struct net_device *dev, const char *fmt, ...)	\
{								\
	struct va_format vaf;					\
	va_list args;						\
								\
	va_start(args, fmt);					\
								\
	vaf.fmt = fmt;						\
	vaf.va = &args;						\
								\
	__netdev_printk(level, dev, &vaf);			\
								\
	va_end(args);						\
}								\
EXPORT_SYMBOL(func);

define_netdev_printk_level(netdev_emerg, KERN_EMERG);
define_netdev_printk_level(netdev_alert, KERN_ALERT);
define_netdev_printk_level(netdev_crit, KERN_CRIT);
define_netdev_printk_level(netdev_err, KERN_ERR);
define_netdev_printk_level(netdev_warn, KERN_WARNING);
define_netdev_printk_level(netdev_notice, KERN_NOTICE);
define_netdev_printk_level(netdev_info, KERN_INFO);

static void __net_exit netdev_exit(struct net *net)
{
	kfree(net->dev_name_head);
	kfree(net->dev_index_head);
	if (net != &init_net)
		WARN_ON_ONCE(!list_empty(&net->dev_base_head));
}

static struct pernet_operations __net_initdata netdev_net_ops = {
	.init = netdev_init,
	.exit = netdev_exit,
};

static void __net_exit default_device_exit(struct net *net)
{
	struct net_device *dev, *aux;
	/*
	 * Push all migratable network devices back to the
	 * initial network namespace
	 */
	rtnl_lock();
	for_each_netdev_safe(net, dev, aux) {
		int err;
		char fb_name[IFNAMSIZ];

		/* Ignore unmoveable devices (i.e. loopback) */
		if (dev->features & NETIF_F_NETNS_LOCAL)
			continue;

		/* Leave virtual devices for the generic cleanup */
		if (dev->rtnl_link_ops && !dev->rtnl_link_ops->netns_refund)
			continue;

		/* Push remaining network devices to init_net */
		snprintf(fb_name, IFNAMSIZ, "dev%d", dev->ifindex);
		if (__dev_get_by_name(&init_net, fb_name))
			snprintf(fb_name, IFNAMSIZ, "dev%%d");
		err = dev_change_net_namespace(dev, &init_net, fb_name);
		if (err) {
			pr_emerg("%s: failed to move %s to init_net: %d\n",
				 __func__, dev->name, err);
			BUG();
		}
	}
	rtnl_unlock();
}

static void __net_exit rtnl_lock_unregistering(struct list_head *net_list)
{
	/* Return with the rtnl_lock held when there are no network
	 * devices unregistering in any network namespace in net_list.
	 */
	struct net *net;
	bool unregistering;
	DEFINE_WAIT_FUNC(wait, woken_wake_function);

	add_wait_queue(&netdev_unregistering_wq, &wait);
	for (;;) {
		unregistering = false;
		rtnl_lock();
		list_for_each_entry(net, net_list, exit_list) {
			if (net->dev_unreg_count > 0) {
				unregistering = true;
				break;
			}
		}
		if (!unregistering)
			break;
		__rtnl_unlock();

		wait_woken(&wait, TASK_UNINTERRUPTIBLE, MAX_SCHEDULE_TIMEOUT);
	}
	remove_wait_queue(&netdev_unregistering_wq, &wait);
}

static void __net_exit default_device_exit_batch(struct list_head *net_list)
{
	/* At exit all network devices most be removed from a network
	 * namespace.  Do this in the reverse order of registration.
	 * Do this across as many network namespaces as possible to
	 * improve batching efficiency.
	 */
	struct net_device *dev;
	struct net *net;
	LIST_HEAD(dev_kill_list);

	/* To prevent network device cleanup code from dereferencing
	 * loopback devices or network devices that have been freed
	 * wait here for all pending unregistrations to complete,
	 * before unregistring the loopback device and allowing the
	 * network namespace be freed.
	 *
	 * The netdev todo list containing all network devices
	 * unregistrations that happen in default_device_exit_batch
	 * will run in the rtnl_unlock() at the end of
	 * default_device_exit_batch.
	 */
	rtnl_lock_unregistering(net_list);
	list_for_each_entry(net, net_list, exit_list) {
		for_each_netdev_reverse(net, dev) {
			if (dev->rtnl_link_ops && dev->rtnl_link_ops->dellink)
				dev->rtnl_link_ops->dellink(dev, &dev_kill_list);
			else
				unregister_netdevice_queue(dev, &dev_kill_list);
		}
	}
	unregister_netdevice_many(&dev_kill_list);
	rtnl_unlock();
}

static struct pernet_operations __net_initdata default_device_ops = {
	.exit = default_device_exit,
	.exit_batch = default_device_exit_batch,
};

/*
 *	Initialize the DEV module. At boot time this walks the device list and
 *	unhooks any devices that fail to initialise (normally hardware not
 *	present) and leaves us with a valid list of present and active devices.
 *
 */

/*
 *       This is called single threaded during boot, so no need
 *       to take the rtnl semaphore.
 */
static int __init net_dev_init(void)
{
	int i, rc = -ENOMEM;

	BUG_ON(!dev_boot_phase);

	if (dev_proc_init())
		goto out;

	if (netdev_kobject_init())
		goto out;

	INIT_LIST_HEAD(&ptype_all);
	for (i = 0; i < PTYPE_HASH_SIZE; i++)
		INIT_LIST_HEAD(&ptype_base[i]);

	INIT_LIST_HEAD(&offload_base);

	if (register_pernet_subsys(&netdev_net_ops))
		goto out;

	/*
	 *	Initialise the packet receive queues.
	 */

	for_each_possible_cpu(i) {
		struct work_struct *flush = per_cpu_ptr(&flush_works, i);
		struct softnet_data *sd = &per_cpu(softnet_data, i);

		INIT_WORK(flush, flush_backlog);

		skb_queue_head_init(&sd->input_pkt_queue);
		skb_queue_head_init(&sd->process_queue);
#ifdef CONFIG_XFRM_OFFLOAD
		skb_queue_head_init(&sd->xfrm_backlog);
#endif
		INIT_LIST_HEAD(&sd->poll_list);
		sd->output_queue_tailp = &sd->output_queue;
#ifdef CONFIG_RPS
		INIT_CSD(&sd->csd, rps_trigger_softirq, sd);
		sd->cpu = i;
#endif

		init_gro_hash(&sd->backlog);
		sd->backlog.poll = process_backlog;
		sd->backlog.weight = weight_p;
	}

	dev_boot_phase = 0;

	/* The loopback device is special if any other network devices
	 * is present in a network namespace the loopback device must
	 * be present. Since we now dynamically allocate and free the
	 * loopback device ensure this invariant is maintained by
	 * keeping the loopback device as the first device on the
	 * list of network devices.  Ensuring the loopback devices
	 * is the first device that appears and the last network device
	 * that disappears.
	 */
	if (register_pernet_device(&loopback_net_ops))
		goto out;

	if (register_pernet_device(&default_device_ops))
		goto out;

	open_softirq(NET_TX_SOFTIRQ, net_tx_action);
	open_softirq(NET_RX_SOFTIRQ, net_rx_action);

	rc = cpuhp_setup_state_nocalls(CPUHP_NET_DEV_DEAD, "net/dev:dead",
				       NULL, dev_cpu_dead);
	WARN_ON(rc < 0);
	rc = 0;
out:
	return rc;
}

subsys_initcall(net_dev_init);<|MERGE_RESOLUTION|>--- conflicted
+++ resolved
@@ -4306,8 +4306,6 @@
 		 */
 		thread = READ_ONCE(napi->thread);
 		if (thread) {
-<<<<<<< HEAD
-=======
 			/* Avoid doing set_bit() if the thread is in
 			 * INTERRUPTIBLE state, cause napi_thread_wait()
 			 * makes sure to proceed with napi polling
@@ -4315,7 +4313,6 @@
 			 */
 			if (READ_ONCE(thread->state) != TASK_INTERRUPTIBLE)
 				set_bit(NAPI_STATE_SCHED_THREADED, &napi->state);
->>>>>>> 7aef27f0
 			wake_up_process(thread);
 			return;
 		}
@@ -6508,10 +6505,7 @@
 		WARN_ON_ONCE(!(val & NAPIF_STATE_SCHED));
 
 		new = val & ~(NAPIF_STATE_MISSED | NAPIF_STATE_SCHED |
-<<<<<<< HEAD
-=======
 			      NAPIF_STATE_SCHED_THREADED |
->>>>>>> 7aef27f0
 			      NAPIF_STATE_PREFER_BUSY_POLL);
 
 		/* If STATE_MISSED was set, leave STATE_SCHED set,
@@ -6563,19 +6557,11 @@
 		 */
 		napi_gro_flush(napi, HZ >= 1000);
 	}
-<<<<<<< HEAD
 
 	gro_normal_list(napi);
 	clear_bit(NAPI_STATE_SCHED, &napi->state);
 }
 
-=======
-
-	gro_normal_list(napi);
-	clear_bit(NAPI_STATE_SCHED, &napi->state);
-}
-
->>>>>>> 7aef27f0
 static void busy_poll_stop(struct napi_struct *napi, void *have_poll_lock, bool prefer_busy_poll,
 			   u16 budget)
 {
@@ -7002,12 +6988,6 @@
 
 static int napi_thread_wait(struct napi_struct *napi)
 {
-<<<<<<< HEAD
-	set_current_state(TASK_INTERRUPTIBLE);
-
-	while (!kthread_should_stop() && !napi_disable_pending(napi)) {
-		if (test_bit(NAPI_STATE_SCHED, &napi->state)) {
-=======
 	bool woken = false;
 
 	set_current_state(TASK_INTERRUPTIBLE);
@@ -7019,18 +6999,14 @@
 		 * set by some other busy poll thread or by napi_disable().
 		 */
 		if (test_bit(NAPI_STATE_SCHED_THREADED, &napi->state) || woken) {
->>>>>>> 7aef27f0
 			WARN_ON(!list_empty(&napi->poll_list));
 			__set_current_state(TASK_RUNNING);
 			return 0;
 		}
 
 		schedule();
-<<<<<<< HEAD
-=======
 		/* woken being true indicates this thread owns this napi. */
 		woken = true;
->>>>>>> 7aef27f0
 		set_current_state(TASK_INTERRUPTIBLE);
 	}
 	__set_current_state(TASK_RUNNING);
@@ -10905,7 +10881,6 @@
 {
 	struct net_device *dev, *tmp;
 	LIST_HEAD(close_head);
-<<<<<<< HEAD
 
 	BUG_ON(dev_boot_phase);
 	ASSERT_RTNL();
@@ -10939,41 +10914,6 @@
 		/* And unlink it from device chain. */
 		unlist_netdevice(dev);
 
-=======
-
-	BUG_ON(dev_boot_phase);
-	ASSERT_RTNL();
-
-	if (list_empty(head))
-		return;
-
-	list_for_each_entry_safe(dev, tmp, head, unreg_list) {
-		/* Some devices call without registering
-		 * for initialization unwind. Remove those
-		 * devices and proceed with the remaining.
-		 */
-		if (dev->reg_state == NETREG_UNINITIALIZED) {
-			pr_debug("unregister_netdevice: device %s/%p never was registered\n",
-				 dev->name, dev);
-
-			WARN_ON(1);
-			list_del(&dev->unreg_list);
-			continue;
-		}
-		dev->dismantle = true;
-		BUG_ON(dev->reg_state != NETREG_REGISTERED);
-	}
-
-	/* If device is running, close it first. */
-	list_for_each_entry(dev, head, unreg_list)
-		list_add_tail(&dev->close_list, &close_head);
-	dev_close_many(&close_head, true);
-
-	list_for_each_entry(dev, head, unreg_list) {
-		/* And unlink it from device chain. */
-		unlist_netdevice(dev);
-
->>>>>>> 7aef27f0
 		dev->reg_state = NETREG_UNREGISTERING;
 	}
 	flush_all_backlogs();
