--- conflicted
+++ resolved
@@ -2874,17 +2874,10 @@
 	if (ret)
 		goto out_unlock;
 
-<<<<<<< HEAD
-	src->i_mtime = src->i_ctime = current_time(src);
-	f2fs_mark_inode_dirty_sync(src, false);
-	if (src != dst) {
-		dst->i_mtime = dst->i_ctime = current_time(dst);
-=======
 	src->i_mtime = inode_set_ctime_current(src);
 	f2fs_mark_inode_dirty_sync(src, false);
 	if (src != dst) {
 		dst->i_mtime = inode_set_ctime_current(dst);
->>>>>>> da8103da
 		f2fs_mark_inode_dirty_sync(dst, false);
 	}
 	f2fs_update_time(sbi, REQ_TIME);
