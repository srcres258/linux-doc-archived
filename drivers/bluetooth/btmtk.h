--- conflicted
+++ resolved
@@ -24,10 +24,7 @@
 
 #define MTK_COREDUMP_SIZE		(1024 * 1000)
 #define MTK_COREDUMP_END		"coredump end"
-<<<<<<< HEAD
-=======
 #define MTK_COREDUMP_END_LEN		(sizeof(MTK_COREDUMP_END))
->>>>>>> f0412619
 #define MTK_COREDUMP_NUM		255
 
 enum {
