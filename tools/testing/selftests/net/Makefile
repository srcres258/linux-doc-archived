# SPDX-License-Identifier: GPL-2.0
# Makefile for net selftests

CFLAGS =  -Wall -Wl,--no-as-needed -O2 -g
CFLAGS += -I../../../../usr/include/ $(KHDR_INCLUDES)

TEST_PROGS := run_netsocktests run_afpackettests test_bpf.sh netdevice.sh \
	      rtnetlink.sh xfrm_policy.sh test_blackhole_dev.sh
TEST_PROGS += fib_tests.sh fib-onlink-tests.sh pmtu.sh udpgso.sh ip_defrag.sh
TEST_PROGS += udpgso_bench.sh fib_rule_tests.sh msg_zerocopy.sh psock_snd.sh
TEST_PROGS += udpgro_bench.sh udpgro.sh test_vxlan_under_vrf.sh reuseport_addr_any.sh
TEST_PROGS += test_vxlan_fdb_changelink.sh so_txtime.sh ipv6_flowlabel.sh
TEST_PROGS += tcp_fastopen_backup_key.sh fcnal-test.sh l2tp.sh traceroute.sh
TEST_PROGS += fin_ack_lat.sh fib_nexthop_multiprefix.sh fib_nexthops.sh fib_nexthop_nongw.sh
TEST_PROGS += altnames.sh icmp.sh icmp_redirect.sh ip6_gre_headroom.sh
TEST_PROGS += route_localnet.sh
TEST_PROGS += reuseaddr_ports_exhausted.sh
TEST_PROGS += txtimestamp.sh
TEST_PROGS += vrf-xfrm-tests.sh
TEST_PROGS += rxtimestamp.sh
TEST_PROGS += devlink_port_split.py
TEST_PROGS += drop_monitor_tests.sh
TEST_PROGS += vrf_route_leaking.sh
TEST_PROGS += bareudp.sh
TEST_PROGS += amt.sh
TEST_PROGS += unicast_extensions.sh
TEST_PROGS += udpgro_fwd.sh
TEST_PROGS += udpgro_frglist.sh
TEST_PROGS += veth.sh
TEST_PROGS += ioam6.sh
TEST_PROGS += gro.sh
TEST_PROGS += gre_gso.sh
TEST_PROGS += cmsg_so_mark.sh
TEST_PROGS += cmsg_time.sh cmsg_ipv6.sh
TEST_PROGS += srv6_end_dt46_l3vpn_test.sh
TEST_PROGS += srv6_end_dt4_l3vpn_test.sh
TEST_PROGS += srv6_end_dt6_l3vpn_test.sh
TEST_PROGS += srv6_hencap_red_l3vpn_test.sh
TEST_PROGS += srv6_hl2encap_red_l2vpn_test.sh
TEST_PROGS += srv6_end_next_csid_l3vpn_test.sh
TEST_PROGS += srv6_end_flavors_test.sh
TEST_PROGS += vrf_strict_mode_test.sh
TEST_PROGS += arp_ndisc_evict_nocarrier.sh
TEST_PROGS += ndisc_unsolicited_na_test.sh
TEST_PROGS += arp_ndisc_untracked_subnets.sh
TEST_PROGS += stress_reuseport_listen.sh
TEST_PROGS += l2_tos_ttl_inherit.sh
TEST_PROGS += bind_bhash.sh
TEST_PROGS += ip_local_port_range.sh
TEST_PROGS += rps_default_mask.sh
TEST_PROGS += big_tcp.sh
TEST_PROGS_EXTENDED := in_netns.sh setup_loopback.sh setup_veth.sh
TEST_PROGS_EXTENDED += toeplitz_client.sh toeplitz.sh
TEST_GEN_FILES =  socket nettest
TEST_GEN_FILES += psock_fanout psock_tpacket msg_zerocopy reuseport_addr_any
TEST_GEN_FILES += tcp_mmap tcp_inq psock_snd txring_overwrite
TEST_GEN_FILES += udpgso udpgso_bench_tx udpgso_bench_rx ip_defrag
TEST_GEN_FILES += so_txtime ipv6_flowlabel ipv6_flowlabel_mgr so_netns_cookie
TEST_GEN_FILES += tcp_fastopen_backup_key
TEST_GEN_FILES += fin_ack_lat
TEST_GEN_FILES += reuseaddr_ports_exhausted
TEST_GEN_FILES += hwtstamp_config rxtimestamp timestamping txtimestamp
TEST_GEN_FILES += ipsec
TEST_GEN_FILES += ioam6_parser
TEST_GEN_FILES += gro
TEST_GEN_PROGS = reuseport_bpf reuseport_bpf_cpu reuseport_bpf_numa
TEST_GEN_PROGS += reuseport_dualstack reuseaddr_conflict tls tun tap
TEST_GEN_FILES += toeplitz
TEST_GEN_FILES += cmsg_sender
TEST_GEN_FILES += stress_reuseport_listen
TEST_PROGS += test_vxlan_vnifiltering.sh
TEST_GEN_FILES += io_uring_zerocopy_tx
TEST_PROGS += io_uring_zerocopy_tx.sh
TEST_GEN_FILES += bind_bhash
TEST_GEN_PROGS += sk_bind_sendto_listen
TEST_GEN_PROGS += sk_connect_zero_addr
TEST_PROGS += test_ingress_egress_chaining.sh
TEST_GEN_PROGS += so_incoming_cpu
TEST_PROGS += sctp_vrf.sh
TEST_GEN_FILES += sctp_hello
TEST_GEN_FILES += csum
TEST_GEN_FILES += nat6to4.o
TEST_GEN_FILES += ip_local_port_range
TEST_GEN_FILES += bind_wildcard
TEST_PROGS += test_vxlan_mdb.sh
<<<<<<< HEAD
=======
TEST_PROGS += test_bridge_neigh_suppress.sh
>>>>>>> 156c9398

TEST_FILES := settings

include ../lib.mk

$(OUTPUT)/reuseport_bpf_numa: LDLIBS += -lnuma
$(OUTPUT)/tcp_mmap: LDLIBS += -lpthread -lcrypto
$(OUTPUT)/tcp_inq: LDLIBS += -lpthread
$(OUTPUT)/bind_bhash: LDLIBS += -lpthread

# Rules to generate bpf obj nat6to4.o
CLANG ?= clang
SCRATCH_DIR := $(OUTPUT)/tools
BUILD_DIR := $(SCRATCH_DIR)/build
BPFDIR := $(abspath ../../../lib/bpf)
APIDIR := $(abspath ../../../include/uapi)

CCINCLUDE += -I../bpf
CCINCLUDE += -I../../../../usr/include/
CCINCLUDE += -I$(SCRATCH_DIR)/include

BPFOBJ := $(BUILD_DIR)/libbpf/libbpf.a

MAKE_DIRS := $(BUILD_DIR)/libbpf
$(MAKE_DIRS):
	mkdir -p $@

# Get Clang's default includes on this system, as opposed to those seen by
# '-target bpf'. This fixes "missing" files on some architectures/distros,
# such as asm/byteorder.h, asm/socket.h, asm/sockios.h, sys/cdefs.h etc.
#
# Use '-idirafter': Don't interfere with include mechanics except where the
# build would have failed anyways.
define get_sys_includes
$(shell $(1) $(2) -v -E - </dev/null 2>&1 \
	| sed -n '/<...> search starts here:/,/End of search list./{ s| \(/.*\)|-idirafter \1|p }') \
$(shell $(1) $(2) -dM -E - </dev/null | grep '__riscv_xlen ' | awk '{printf("-D__riscv_xlen=%d -D__BITS_PER_LONG=%d", $$3, $$3)}')
endef

ifneq ($(CROSS_COMPILE),)
CLANG_TARGET_ARCH = --target=$(notdir $(CROSS_COMPILE:%-=%))
endif

CLANG_SYS_INCLUDES = $(call get_sys_includes,$(CLANG),$(CLANG_TARGET_ARCH))

$(OUTPUT)/nat6to4.o: nat6to4.c $(BPFOBJ) | $(MAKE_DIRS)
	$(CLANG) -O2 -target bpf -c $< $(CCINCLUDE) $(CLANG_SYS_INCLUDES) -o $@

$(BPFOBJ): $(wildcard $(BPFDIR)/*.[ch] $(BPFDIR)/Makefile)		       \
	   $(APIDIR)/linux/bpf.h					       \
	   | $(BUILD_DIR)/libbpf
	$(MAKE) $(submake_extras) -C $(BPFDIR) OUTPUT=$(BUILD_DIR)/libbpf/     \
		    EXTRA_CFLAGS='-g -O0'				       \
		    DESTDIR=$(SCRATCH_DIR) prefix= all install_headers

EXTRA_CLEAN := $(SCRATCH_DIR)<|MERGE_RESOLUTION|>--- conflicted
+++ resolved
@@ -83,10 +83,7 @@
 TEST_GEN_FILES += ip_local_port_range
 TEST_GEN_FILES += bind_wildcard
 TEST_PROGS += test_vxlan_mdb.sh
-<<<<<<< HEAD
-=======
 TEST_PROGS += test_bridge_neigh_suppress.sh
->>>>>>> 156c9398
 
 TEST_FILES := settings
 
