--- conflicted
+++ resolved
@@ -544,8 +544,6 @@
 	return ofs->config.redirect_mode == OVL_REDIRECT_ON;
 }
 
-<<<<<<< HEAD
-=======
 static inline bool ovl_origin_uuid(struct ovl_fs *ofs)
 {
 	return ofs->config.uuid != OVL_UUID_OFF;
@@ -557,7 +555,6 @@
 	       ofs->config.uuid == OVL_UUID_AUTO;
 }
 
->>>>>>> da8103da
 /*
  * With xino=auto, we do best effort to keep all inodes on same st_dev and
  * d_ino consistent with st_ino.
