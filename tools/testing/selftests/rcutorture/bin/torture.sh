--- conflicted
+++ resolved
@@ -56,10 +56,7 @@
 do_clocksourcewd=yes
 do_rt=yes
 do_rcutasksflavors=yes
-<<<<<<< HEAD
-=======
 do_srcu_lockdep=yes
->>>>>>> f0412619
 
 # doyesno - Helper function for yes/no arguments
 function doyesno () {
@@ -91,10 +88,7 @@
 	echo "       --do-refscale / --do-no-refscale / --no-refscale"
 	echo "       --do-rt / --do-no-rt / --no-rt"
 	echo "       --do-scftorture / --do-no-scftorture / --no-scftorture"
-<<<<<<< HEAD
-=======
 	echo "       --do-srcu-lockdep / --do-no-srcu-lockdep / --no-srcu-lockdep"
->>>>>>> f0412619
 	echo "       --duration [ <minutes> | <hours>h | <days>d ]"
 	echo "       --kcsan-kmake-arg kernel-make-arguments"
 	exit 1
@@ -411,10 +405,6 @@
 		echo " --- rcutasksflavors Test summary:" >> $rtfdir/log
 		echo " --- Summary: Exit code $retcode from $flavor, see Make.out" >> $rtfdir/log
 	fi
-<<<<<<< HEAD
-	
-=======
->>>>>>> f0412619
 fi
 
 # --torture rcu
