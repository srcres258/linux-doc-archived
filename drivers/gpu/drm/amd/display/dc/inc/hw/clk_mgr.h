--- conflicted
+++ resolved
@@ -261,10 +261,7 @@
 
 	void (*set_low_power_state)(struct clk_mgr *clk_mgr);
 	void (*exit_low_power_state)(struct clk_mgr *clk_mgr);
-<<<<<<< HEAD
-=======
 	bool (*is_ips_supported)(struct clk_mgr *clk_mgr);
->>>>>>> 154d9c60
 
 	void (*init_clocks)(struct clk_mgr *clk_mgr);
 
