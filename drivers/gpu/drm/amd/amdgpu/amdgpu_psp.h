--- conflicted
+++ resolved
@@ -461,12 +461,9 @@
 			uint32_t field_val, uint32_t mask, bool check_changed);
 extern int psp_wait_for_spirom_update(struct psp_context *psp, uint32_t reg_index,
 			uint32_t field_val, uint32_t mask, uint32_t msec_timeout);
-<<<<<<< HEAD
-=======
 
 int psp_execute_ip_fw_load(struct psp_context *psp,
 			   struct amdgpu_firmware_info *ucode);
->>>>>>> da8103da
 
 int psp_gpu_reset(struct amdgpu_device *adev);
 
