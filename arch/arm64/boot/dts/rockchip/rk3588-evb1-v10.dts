--- conflicted
+++ resolved
@@ -49,13 +49,10 @@
 	};
 };
 
-<<<<<<< HEAD
-=======
 &combphy0_ps {
 	status = "okay";
 };
 
->>>>>>> da8103da
 &cpu_b0 {
 	cpu-supply = <&vdd_cpu_big0_s0>;
 };
@@ -766,13 +763,10 @@
 	};
 };
 
-<<<<<<< HEAD
-=======
 &sata0 {
 	status = "okay";
 };
 
->>>>>>> da8103da
 &uart2 {
 	pinctrl-0 = <&uart2m0_xfer>;
 	status = "okay";
