--- conflicted
+++ resolved
@@ -57,13 +57,8 @@
  * we need a lock that will allow us to sleep. This lock is a
  * mutex (ep->mtx). It is acquired during the event transfer loop,
  * during epoll_ctl(EPOLL_CTL_DEL) and during eventpoll_release_file().
-<<<<<<< HEAD
- * The epmutex is acquired when inserting an epoll fd onto another epoll
- * fd. We do this so that we walk the epoll tree and ensure that this
-=======
  * The epnested_mutex is acquired when inserting an epoll fd onto another
  * epoll fd. We do this so that we walk the epoll tree and ensure that this
->>>>>>> 32ed3874
  * insertion does not create a cycle of epoll file descriptors, which
  * could lead to deadlock. We need a global mutex to prevent two
  * simultaneous inserts (A into B and B into A) from racing and
@@ -253,11 +248,7 @@
 static long max_user_watches __read_mostly;
 
 /* Used for cycles detection */
-<<<<<<< HEAD
-static DEFINE_MUTEX(epmutex);
-=======
 static DEFINE_MUTEX(epnested_mutex);
->>>>>>> 32ed3874
 
 static u64 loop_check_gen = 0;
 
