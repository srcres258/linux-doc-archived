--- conflicted
+++ resolved
@@ -30,10 +30,7 @@
 #include "file-item.h"
 #include "inode-item.h"
 #include "dir-item.h"
-<<<<<<< HEAD
-=======
 #include "raid-stripe-tree.h"
->>>>>>> 221a3ad5
 
 /*
  * Error message should follow the following format:
