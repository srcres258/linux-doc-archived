/*
 *  linux/arch/arm/common/gic.c
 *
 *  Copyright (C) 2002 ARM Limited, All Rights Reserved.
 *
 * This program is free software; you can redistribute it and/or modify
 * it under the terms of the GNU General Public License version 2 as
 * published by the Free Software Foundation.
 *
 * Interrupt architecture for the GIC:
 *
 * o There is one Interrupt Distributor, which receives interrupts
 *   from system devices and sends them to the Interrupt Controllers.
 *
 * o There is one CPU Interface per CPU, which sends interrupts sent
 *   by the Distributor, and interrupts generated locally, to the
 *   associated CPU. The base address of the CPU interface is usually
 *   aliased so that the same address points to different chips depending
 *   on the CPU it is accessed from.
 *
 * Note that IRQs 0-31 are special - they are local to each CPU.
 * As such, the enable set/clear, pending set/clear and active bit
 * registers are banked per-cpu for these sources.
 */
#include <linux/init.h>
#include <linux/kernel.h>
#include <linux/list.h>
#include <linux/smp.h>
#include <linux/cpumask.h>
#include <linux/io.h>

#include <asm/irq.h>
#include <asm/mach/irq.h>
#include <asm/hardware/gic.h>

static DEFINE_SPINLOCK(irq_controller_lock);

struct gic_chip_data {
	unsigned int irq_offset;
	void __iomem *dist_base;
	void __iomem *cpu_base;
};

#ifndef MAX_GIC_NR
#define MAX_GIC_NR	1
#endif

static struct gic_chip_data gic_data[MAX_GIC_NR];

static inline void __iomem *gic_dist_base(unsigned int irq)
{
	struct gic_chip_data *gic_data = get_irq_chip_data(irq);
	return gic_data->dist_base;
}

static inline void __iomem *gic_cpu_base(unsigned int irq)
{
	struct gic_chip_data *gic_data = get_irq_chip_data(irq);
	return gic_data->cpu_base;
}

static inline unsigned int gic_irq(unsigned int irq)
{
	struct gic_chip_data *gic_data = get_irq_chip_data(irq);
	return irq - gic_data->irq_offset;
}

/*
 * Routines to acknowledge, disable and enable interrupts
 */
static void gic_ack_irq(unsigned int irq)
{

	spin_lock(&irq_controller_lock);
	writel(gic_irq(irq), gic_cpu_base(irq) + GIC_CPU_EOI);
	spin_unlock(&irq_controller_lock);
}

static void gic_mask_irq(unsigned int irq)
{
	u32 mask = 1 << (irq % 32);

	spin_lock(&irq_controller_lock);
	writel(mask, gic_dist_base(irq) + GIC_DIST_ENABLE_CLEAR + (gic_irq(irq) / 32) * 4);
	spin_unlock(&irq_controller_lock);
}

static void gic_unmask_irq(unsigned int irq)
{
	u32 mask = 1 << (irq % 32);

	spin_lock(&irq_controller_lock);
	writel(mask, gic_dist_base(irq) + GIC_DIST_ENABLE_SET + (gic_irq(irq) / 32) * 4);
	spin_unlock(&irq_controller_lock);
}

static int gic_set_type(unsigned int irq, unsigned int type)
{
	void __iomem *base = gic_dist_base(irq);
	unsigned int gicirq = gic_irq(irq);
	u32 enablemask = 1 << (gicirq % 32);
	u32 enableoff = (gicirq / 32) * 4;
	u32 confmask = 0x2 << ((gicirq % 16) * 2);
	u32 confoff = (gicirq / 16) * 4;
	bool enabled = false;
	u32 val;

	/* Interrupt configuration for SGIs can't be changed */
	if (gicirq < 16)
		return -EINVAL;

	if (type != IRQ_TYPE_LEVEL_HIGH && type != IRQ_TYPE_EDGE_RISING)
		return -EINVAL;

	spin_lock(&irq_controller_lock);

	val = readl(base + GIC_DIST_CONFIG + confoff);
	if (type == IRQ_TYPE_LEVEL_HIGH)
		val &= ~confmask;
	else if (type == IRQ_TYPE_EDGE_RISING)
		val |= confmask;

	/*
	 * As recommended by the spec, disable the interrupt before changing
	 * the configuration
	 */
	if (readl(base + GIC_DIST_ENABLE_SET + enableoff) & enablemask) {
		writel(enablemask, base + GIC_DIST_ENABLE_CLEAR + enableoff);
		enabled = true;
	}

	writel(val, base + GIC_DIST_CONFIG + confoff);

	if (enabled)
		writel(enablemask, base + GIC_DIST_ENABLE_SET + enableoff);

	spin_unlock(&irq_controller_lock);

	return 0;
}

#ifdef CONFIG_SMP
static int gic_set_cpu(unsigned int irq, const struct cpumask *mask_val)
{
	void __iomem *reg = gic_dist_base(irq) + GIC_DIST_TARGET + (gic_irq(irq) & ~3);
	unsigned int shift = (irq % 4) * 8;
	unsigned int cpu = cpumask_first(mask_val);
	u32 val;
	struct irq_desc *desc;

	spin_lock(&irq_controller_lock);
	desc = irq_to_desc(irq);
	if (desc == NULL) {
		spin_unlock(&irq_controller_lock);
		return -EINVAL;
	}
	desc->node = cpu;
	val = readl(reg) & ~(0xff << shift);
	val |= 1 << (cpu + shift);
	writel(val, reg);
	spin_unlock(&irq_controller_lock);

	return 0;
}
#endif

static void gic_handle_cascade_irq(unsigned int irq, struct irq_desc *desc)
{
	struct gic_chip_data *chip_data = get_irq_data(irq);
	struct irq_chip *chip = get_irq_chip(irq);
	unsigned int cascade_irq, gic_irq;
	unsigned long status;

	/* primary controller ack'ing */
	chip->ack(irq);

	spin_lock(&irq_controller_lock);
	status = readl(chip_data->cpu_base + GIC_CPU_INTACK);
	spin_unlock(&irq_controller_lock);

	gic_irq = (status & 0x3ff);
	if (gic_irq == 1023)
		goto out;

	cascade_irq = gic_irq + chip_data->irq_offset;
	if (unlikely(gic_irq < 32 || gic_irq > 1020 || cascade_irq >= NR_IRQS))
		do_bad_IRQ(cascade_irq, desc);
	else
		generic_handle_irq(cascade_irq);

 out:
	/* primary controller unmasking */
	chip->unmask(irq);
}

static struct irq_chip gic_chip = {
	.name		= "GIC",
	.ack		= gic_ack_irq,
	.mask		= gic_mask_irq,
	.unmask		= gic_unmask_irq,
	.set_type	= gic_set_type,
#ifdef CONFIG_SMP
	.set_affinity	= gic_set_cpu,
#endif
};

void __init gic_cascade_irq(unsigned int gic_nr, unsigned int irq)
{
	if (gic_nr >= MAX_GIC_NR)
		BUG();
	if (set_irq_data(irq, &gic_data[gic_nr]) != 0)
		BUG();
	set_irq_chained_handler(irq, gic_handle_cascade_irq);
}

void __init gic_dist_init(unsigned int gic_nr, void __iomem *base,
			  unsigned int irq_start)
{
	unsigned int gic_irqs, irq_limit, i;
	u32 cpumask = 1 << smp_processor_id();

	if (gic_nr >= MAX_GIC_NR)
		BUG();

	cpumask |= cpumask << 8;
	cpumask |= cpumask << 16;

	gic_data[gic_nr].dist_base = base;
	gic_data[gic_nr].irq_offset = (irq_start - 1) & ~31;

	writel(0, base + GIC_DIST_CTRL);

	/*
	 * Find out how many interrupts are supported.
	 * The GIC only supports up to 1020 interrupt sources.
	 */
	gic_irqs = readl(base + GIC_DIST_CTR) & 0x1f;
	gic_irqs = (gic_irqs + 1) * 32;
	if (gic_irqs > 1020)
		gic_irqs = 1020;

	/*
	 * Set all global interrupts to be level triggered, active low.
	 */
	for (i = 32; i < gic_irqs; i += 16)
		writel(0, base + GIC_DIST_CONFIG + i * 4 / 16);

	/*
	 * Set all global interrupts to this CPU only.
	 */
	for (i = 32; i < gic_irqs; i += 4)
		writel(cpumask, base + GIC_DIST_TARGET + i * 4 / 4);

	/*
	 * Set priority on all global interrupts.
	 */
<<<<<<< HEAD
	for (i = 32; i < max_irq; i += 4)
=======
	for (i = 32; i < gic_irqs; i += 4)
>>>>>>> 5b84ba26
		writel(0xa0a0a0a0, base + GIC_DIST_PRI + i * 4 / 4);

	/*
	 * Disable all interrupts.  Leave the PPI and SGIs alone
	 * as these enables are banked registers.
	 */
<<<<<<< HEAD
	for (i = 32; i < max_irq; i += 32)
=======
	for (i = 32; i < gic_irqs; i += 32)
>>>>>>> 5b84ba26
		writel(0xffffffff, base + GIC_DIST_ENABLE_CLEAR + i * 4 / 32);

	/*
	 * Limit number of interrupts registered to the platform maximum
	 */
	irq_limit = gic_data[gic_nr].irq_offset + gic_irqs;
	if (WARN_ON(irq_limit > NR_IRQS))
		irq_limit = NR_IRQS;

	/*
	 * Setup the Linux IRQ subsystem.
	 */
	for (i = irq_start; i < irq_limit; i++) {
		set_irq_chip(i, &gic_chip);
		set_irq_chip_data(i, &gic_data[gic_nr]);
		set_irq_handler(i, handle_level_irq);
		set_irq_flags(i, IRQF_VALID | IRQF_PROBE);
	}

	writel(1, base + GIC_DIST_CTRL);
}

void __cpuinit gic_cpu_init(unsigned int gic_nr, void __iomem *base)
{
	void __iomem *dist_base;
	int i;

	if (gic_nr >= MAX_GIC_NR)
		BUG();

	dist_base = gic_data[gic_nr].dist_base;
	BUG_ON(!dist_base);

	gic_data[gic_nr].cpu_base = base;

	/*
	 * Deal with the banked PPI and SGI interrupts - disable all
	 * PPI interrupts, ensure all SGI interrupts are enabled.
	 */
	writel(0xffff0000, dist_base + GIC_DIST_ENABLE_CLEAR);
	writel(0x0000ffff, dist_base + GIC_DIST_ENABLE_SET);

	/*
	 * Set priority on PPI and SGI interrupts
	 */
	for (i = 0; i < 32; i += 4)
		writel(0xa0a0a0a0, dist_base + GIC_DIST_PRI + i * 4 / 4);

	writel(0xf0, base + GIC_CPU_PRIMASK);
	writel(1, base + GIC_CPU_CTRL);
}

#ifdef CONFIG_SMP
void gic_raise_softirq(const struct cpumask *mask, unsigned int irq)
{
	unsigned long map = *cpus_addr(*mask);

	/* this always happens on GIC0 */
	writel(map << 16 | irq, gic_data[0].dist_base + GIC_DIST_SOFTINT);
}
#endif<|MERGE_RESOLUTION|>--- conflicted
+++ resolved
@@ -254,22 +254,14 @@
 	/*
 	 * Set priority on all global interrupts.
 	 */
-<<<<<<< HEAD
-	for (i = 32; i < max_irq; i += 4)
-=======
 	for (i = 32; i < gic_irqs; i += 4)
->>>>>>> 5b84ba26
 		writel(0xa0a0a0a0, base + GIC_DIST_PRI + i * 4 / 4);
 
 	/*
 	 * Disable all interrupts.  Leave the PPI and SGIs alone
 	 * as these enables are banked registers.
 	 */
-<<<<<<< HEAD
-	for (i = 32; i < max_irq; i += 32)
-=======
 	for (i = 32; i < gic_irqs; i += 32)
->>>>>>> 5b84ba26
 		writel(0xffffffff, base + GIC_DIST_ENABLE_CLEAR + i * 4 / 32);
 
 	/*
