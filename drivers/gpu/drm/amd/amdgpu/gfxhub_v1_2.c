--- conflicted
+++ resolved
@@ -140,11 +140,7 @@
 				min(adev->gmc.fb_start, adev->gmc.agp_start) >> 18);
 
 			if (adev->apu_flags & AMD_APU_IS_RAVEN2)
-<<<<<<< HEAD
-				/*
-=======
 			       /*
->>>>>>> da8103da
 				* Raven2 has a HW issue that it is unable to use the
 				* vram which is out of MC_VM_SYSTEM_APERTURE_HIGH_ADDR.
 				* So here is the workaround that increase system
@@ -319,11 +315,7 @@
 					      uint32_t xcc_mask)
 {
 	struct amdgpu_vmhub *hub;
-<<<<<<< HEAD
-	unsigned num_level, block_size;
-=======
 	unsigned int num_level, block_size;
->>>>>>> da8103da
 	uint32_t tmp;
 	int i, j;
 
