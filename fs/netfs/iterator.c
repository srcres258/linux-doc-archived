--- conflicted
+++ resolved
@@ -100,274 +100,4 @@
 	iov_iter_bvec(new, orig->data_source, bv, npages, orig_len - count);
 	return npages;
 }
-<<<<<<< HEAD
-EXPORT_SYMBOL_GPL(netfs_extract_user_iter);
-
-/*
- * Extract and pin a list of up to sg_max pages from UBUF- or IOVEC-class
- * iterators, and add them to the scatterlist.
- */
-static ssize_t netfs_extract_user_to_sg(struct iov_iter *iter,
-					ssize_t maxsize,
-					struct sg_table *sgtable,
-					unsigned int sg_max,
-					iov_iter_extraction_t extraction_flags)
-{
-	struct scatterlist *sg = sgtable->sgl + sgtable->nents;
-	struct page **pages;
-	unsigned int npages;
-	ssize_t ret = 0, res;
-	size_t len, off;
-
-	/* We decant the page list into the tail of the scatterlist */
-	pages = (void *)sgtable->sgl + array_size(sg_max, sizeof(struct scatterlist));
-	pages -= sg_max;
-
-	do {
-		res = iov_iter_extract_pages(iter, &pages, maxsize, sg_max,
-					     extraction_flags, &off);
-		if (res < 0)
-			goto failed;
-
-		len = res;
-		maxsize -= len;
-		ret += len;
-		npages = DIV_ROUND_UP(off + len, PAGE_SIZE);
-		sg_max -= npages;
-
-		for (; npages > 0; npages--) {
-			struct page *page = *pages;
-			size_t seg = min_t(size_t, PAGE_SIZE - off, len);
-
-			*pages++ = NULL;
-			sg_set_page(sg, page, seg, off);
-			sgtable->nents++;
-			sg++;
-			len -= seg;
-			off = 0;
-		}
-	} while (maxsize > 0 && sg_max > 0);
-
-	return ret;
-
-failed:
-	while (sgtable->nents > sgtable->orig_nents)
-		put_page(sg_page(&sgtable->sgl[--sgtable->nents]));
-	return res;
-}
-
-/*
- * Extract up to sg_max pages from a BVEC-type iterator and add them to the
- * scatterlist.  The pages are not pinned.
- */
-static ssize_t netfs_extract_bvec_to_sg(struct iov_iter *iter,
-					ssize_t maxsize,
-					struct sg_table *sgtable,
-					unsigned int sg_max,
-					iov_iter_extraction_t extraction_flags)
-{
-	const struct bio_vec *bv = iter->bvec;
-	struct scatterlist *sg = sgtable->sgl + sgtable->nents;
-	unsigned long start = iter->iov_offset;
-	unsigned int i;
-	ssize_t ret = 0;
-
-	for (i = 0; i < iter->nr_segs; i++) {
-		size_t off, len;
-
-		len = bv[i].bv_len;
-		if (start >= len) {
-			start -= len;
-			continue;
-		}
-
-		len = min_t(size_t, maxsize, len - start);
-		off = bv[i].bv_offset + start;
-
-		sg_set_page(sg, bv[i].bv_page, len, off);
-		sgtable->nents++;
-		sg++;
-		sg_max--;
-
-		ret += len;
-		maxsize -= len;
-		if (maxsize <= 0 || sg_max == 0)
-			break;
-		start = 0;
-	}
-
-	if (ret > 0)
-		iov_iter_advance(iter, ret);
-	return ret;
-}
-
-/*
- * Extract up to sg_max pages from a KVEC-type iterator and add them to the
- * scatterlist.  This can deal with vmalloc'd buffers as well as kmalloc'd or
- * static buffers.  The pages are not pinned.
- */
-static ssize_t netfs_extract_kvec_to_sg(struct iov_iter *iter,
-					ssize_t maxsize,
-					struct sg_table *sgtable,
-					unsigned int sg_max,
-					iov_iter_extraction_t extraction_flags)
-{
-	const struct kvec *kv = iter->kvec;
-	struct scatterlist *sg = sgtable->sgl + sgtable->nents;
-	unsigned long start = iter->iov_offset;
-	unsigned int i;
-	ssize_t ret = 0;
-
-	for (i = 0; i < iter->nr_segs; i++) {
-		struct page *page;
-		unsigned long kaddr;
-		size_t off, len, seg;
-
-		len = kv[i].iov_len;
-		if (start >= len) {
-			start -= len;
-			continue;
-		}
-
-		kaddr = (unsigned long)kv[i].iov_base + start;
-		off = kaddr & ~PAGE_MASK;
-		len = min_t(size_t, maxsize, len - start);
-		kaddr &= PAGE_MASK;
-
-		maxsize -= len;
-		ret += len;
-		do {
-			seg = min_t(size_t, len, PAGE_SIZE - off);
-			if (is_vmalloc_or_module_addr((void *)kaddr))
-				page = vmalloc_to_page((void *)kaddr);
-			else
-				page = virt_to_page((void *)kaddr);
-
-			sg_set_page(sg, page, len, off);
-			sgtable->nents++;
-			sg++;
-			sg_max--;
-
-			len -= seg;
-			kaddr += PAGE_SIZE;
-			off = 0;
-		} while (len > 0 && sg_max > 0);
-
-		if (maxsize <= 0 || sg_max == 0)
-			break;
-		start = 0;
-	}
-
-	if (ret > 0)
-		iov_iter_advance(iter, ret);
-	return ret;
-}
-
-/*
- * Extract up to sg_max folios from an XARRAY-type iterator and add them to
- * the scatterlist.  The pages are not pinned.
- */
-static ssize_t netfs_extract_xarray_to_sg(struct iov_iter *iter,
-					  ssize_t maxsize,
-					  struct sg_table *sgtable,
-					  unsigned int sg_max,
-					  iov_iter_extraction_t extraction_flags)
-{
-	struct scatterlist *sg = sgtable->sgl + sgtable->nents;
-	struct xarray *xa = iter->xarray;
-	struct folio *folio;
-	loff_t start = iter->xarray_start + iter->iov_offset;
-	pgoff_t index = start / PAGE_SIZE;
-	ssize_t ret = 0;
-	size_t offset, len;
-	XA_STATE(xas, xa, index);
-
-	rcu_read_lock();
-
-	xas_for_each(&xas, folio, ULONG_MAX) {
-		if (xas_retry(&xas, folio))
-			continue;
-		if (WARN_ON(xa_is_value(folio)))
-			break;
-		if (WARN_ON(folio_test_hugetlb(folio)))
-			break;
-
-		offset = offset_in_folio(folio, start);
-		len = min_t(size_t, maxsize, folio_size(folio) - offset);
-
-		sg_set_page(sg, folio_page(folio, 0), len, offset);
-		sgtable->nents++;
-		sg++;
-		sg_max--;
-
-		maxsize -= len;
-		ret += len;
-		if (maxsize <= 0 || sg_max == 0)
-			break;
-	}
-
-	rcu_read_unlock();
-	if (ret > 0)
-		iov_iter_advance(iter, ret);
-	return ret;
-}
-
-/**
- * netfs_extract_iter_to_sg - Extract pages from an iterator and add ot an sglist
- * @iter: The iterator to extract from
- * @maxsize: The amount of iterator to copy
- * @sgtable: The scatterlist table to fill in
- * @sg_max: Maximum number of elements in @sgtable that may be filled
- * @extraction_flags: Flags to qualify the request
- *
- * Extract the page fragments from the given amount of the source iterator and
- * add them to a scatterlist that refers to all of those bits, to a maximum
- * addition of @sg_max elements.
- *
- * The pages referred to by UBUF- and IOVEC-type iterators are extracted and
- * pinned; BVEC-, KVEC- and XARRAY-type are extracted but aren't pinned; PIPE-
- * and DISCARD-type are not supported.
- *
- * No end mark is placed on the scatterlist; that's left to the caller.
- *
- * @extraction_flags can have ITER_ALLOW_P2PDMA set to request peer-to-peer DMA
- * be allowed on the pages extracted.
- *
- * If successul, @sgtable->nents is updated to include the number of elements
- * added and the number of bytes added is returned.  @sgtable->orig_nents is
- * left unaltered.
- *
- * The iov_iter_extract_mode() function should be used to query how cleanup
- * should be performed.
- */
-ssize_t netfs_extract_iter_to_sg(struct iov_iter *iter, size_t maxsize,
-				 struct sg_table *sgtable, unsigned int sg_max,
-				 iov_iter_extraction_t extraction_flags)
-{
-	if (maxsize == 0)
-		return 0;
-
-	switch (iov_iter_type(iter)) {
-	case ITER_UBUF:
-	case ITER_IOVEC:
-		return netfs_extract_user_to_sg(iter, maxsize, sgtable, sg_max,
-						extraction_flags);
-	case ITER_BVEC:
-		return netfs_extract_bvec_to_sg(iter, maxsize, sgtable, sg_max,
-						extraction_flags);
-	case ITER_KVEC:
-		return netfs_extract_kvec_to_sg(iter, maxsize, sgtable, sg_max,
-						extraction_flags);
-	case ITER_XARRAY:
-		return netfs_extract_xarray_to_sg(iter, maxsize, sgtable, sg_max,
-						  extraction_flags);
-	default:
-		pr_err("%s(%u) unsupported\n", __func__, iov_iter_type(iter));
-		WARN_ON_ONCE(1);
-		return -EIO;
-	}
-}
-EXPORT_SYMBOL_GPL(netfs_extract_iter_to_sg);
-=======
-EXPORT_SYMBOL_GPL(netfs_extract_user_iter);
->>>>>>> 97c5209b
+EXPORT_SYMBOL_GPL(netfs_extract_user_iter);