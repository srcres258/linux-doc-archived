// SPDX-License-Identifier: GPL-2.0-or-later
/*
 * net/sched/act_pedit.c	Generic packet editor
 *
 * Authors:	Jamal Hadi Salim (2002-4)
 */

#include <linux/types.h>
#include <linux/kernel.h>
#include <linux/string.h>
#include <linux/errno.h>
#include <linux/skbuff.h>
#include <linux/rtnetlink.h>
#include <linux/module.h>
#include <linux/init.h>
#include <linux/ip.h>
#include <linux/ipv6.h>
#include <linux/slab.h>
#include <net/ipv6.h>
#include <net/netlink.h>
#include <net/pkt_sched.h>
#include <linux/tc_act/tc_pedit.h>
#include <net/tc_act/tc_pedit.h>
#include <uapi/linux/tc_act/tc_pedit.h>
#include <net/pkt_cls.h>
#include <net/tc_wrapper.h>

static struct tc_action_ops act_pedit_ops;

static const struct nla_policy pedit_policy[TCA_PEDIT_MAX + 1] = {
	[TCA_PEDIT_PARMS]	= { .len = sizeof(struct tc_pedit) },
	[TCA_PEDIT_KEYS_EX]   = { .type = NLA_NESTED },
};

static const struct nla_policy pedit_key_ex_policy[TCA_PEDIT_KEY_EX_MAX + 1] = {
	[TCA_PEDIT_KEY_EX_HTYPE] =
		NLA_POLICY_MAX(NLA_U16, TCA_PEDIT_HDR_TYPE_MAX),
	[TCA_PEDIT_KEY_EX_CMD] = NLA_POLICY_MAX(NLA_U16, TCA_PEDIT_CMD_MAX),
};

static struct tcf_pedit_key_ex *tcf_pedit_keys_ex_parse(struct nlattr *nla,
							u8 n, struct netlink_ext_ack *extack)
{
	struct tcf_pedit_key_ex *keys_ex;
	struct tcf_pedit_key_ex *k;
	const struct nlattr *ka;
	int err = -EINVAL;
	int rem;

	if (!nla)
		return NULL;

	keys_ex = kcalloc(n, sizeof(*k), GFP_KERNEL);
	if (!keys_ex)
		return ERR_PTR(-ENOMEM);

	k = keys_ex;

	nla_for_each_nested(ka, nla, rem) {
		struct nlattr *tb[TCA_PEDIT_KEY_EX_MAX + 1];

		if (!n) {
			NL_SET_ERR_MSG_MOD(extack, "Can't parse more extended keys than requested");
			err = -EINVAL;
			goto err_out;
		}
		n--;

		if (nla_type(ka) != TCA_PEDIT_KEY_EX) {
			NL_SET_ERR_MSG_ATTR(extack, ka, "Unknown attribute, expected extended key");
			err = -EINVAL;
			goto err_out;
		}

		err = nla_parse_nested_deprecated(tb, TCA_PEDIT_KEY_EX_MAX,
						  ka, pedit_key_ex_policy,
						  NULL);
		if (err)
			goto err_out;

		if (NL_REQ_ATTR_CHECK(extack, nla, tb, TCA_PEDIT_KEY_EX_HTYPE)) {
			NL_SET_ERR_MSG(extack, "Missing required attribute");
			err = -EINVAL;
			goto err_out;
		}

		if (NL_REQ_ATTR_CHECK(extack, nla, tb, TCA_PEDIT_KEY_EX_CMD)) {
			NL_SET_ERR_MSG(extack, "Missing required attribute");
			err = -EINVAL;
			goto err_out;
		}

		k->htype = nla_get_u16(tb[TCA_PEDIT_KEY_EX_HTYPE]);
		k->cmd = nla_get_u16(tb[TCA_PEDIT_KEY_EX_CMD]);

		k++;
	}

	if (n) {
		NL_SET_ERR_MSG_MOD(extack, "Not enough extended keys to parse");
		err = -EINVAL;
		goto err_out;
	}

	return keys_ex;

err_out:
	kfree(keys_ex);
	return ERR_PTR(err);
}

static int tcf_pedit_key_ex_dump(struct sk_buff *skb,
				 struct tcf_pedit_key_ex *keys_ex, int n)
{
	struct nlattr *keys_start = nla_nest_start_noflag(skb,
							  TCA_PEDIT_KEYS_EX);

	if (!keys_start)
		goto nla_failure;
	for (; n > 0; n--) {
		struct nlattr *key_start;

		key_start = nla_nest_start_noflag(skb, TCA_PEDIT_KEY_EX);
		if (!key_start)
			goto nla_failure;

		if (nla_put_u16(skb, TCA_PEDIT_KEY_EX_HTYPE, keys_ex->htype) ||
		    nla_put_u16(skb, TCA_PEDIT_KEY_EX_CMD, keys_ex->cmd))
			goto nla_failure;

		nla_nest_end(skb, key_start);

		keys_ex++;
	}

	nla_nest_end(skb, keys_start);

	return 0;
nla_failure:
	nla_nest_cancel(skb, keys_start);
	return -EINVAL;
}

static void tcf_pedit_cleanup_rcu(struct rcu_head *head)
{
	struct tcf_pedit_parms *parms =
		container_of(head, struct tcf_pedit_parms, rcu);

	kfree(parms->tcfp_keys_ex);
	kfree(parms->tcfp_keys);

	kfree(parms);
}

static int tcf_pedit_init(struct net *net, struct nlattr *nla,
			  struct nlattr *est, struct tc_action **a,
			  struct tcf_proto *tp, u32 flags,
			  struct netlink_ext_ack *extack)
{
	struct tc_action_net *tn = net_generic(net, act_pedit_ops.net_id);
	bool bind = flags & TCA_ACT_FLAGS_BIND;
	struct tcf_chain *goto_ch = NULL;
	struct tcf_pedit_parms *oparms, *nparms;
	struct nlattr *tb[TCA_PEDIT_MAX + 1];
	struct tc_pedit *parm;
	struct nlattr *pattr;
	struct tcf_pedit *p;
	int ret = 0, err;
	int i, ksize;
	u32 index;

	if (!nla) {
		NL_SET_ERR_MSG_MOD(extack, "Pedit requires attributes to be passed");
		return -EINVAL;
	}

	err = nla_parse_nested_deprecated(tb, TCA_PEDIT_MAX, nla,
					  pedit_policy, NULL);
	if (err < 0)
		return err;

	pattr = tb[TCA_PEDIT_PARMS];
	if (!pattr)
		pattr = tb[TCA_PEDIT_PARMS_EX];
	if (!pattr) {
		NL_SET_ERR_MSG_MOD(extack, "Missing required TCA_PEDIT_PARMS or TCA_PEDIT_PARMS_EX pedit attribute");
		return -EINVAL;
	}

	parm = nla_data(pattr);

	index = parm->index;
	err = tcf_idr_check_alloc(tn, &index, a, bind);
	if (!err) {
		ret = tcf_idr_create_from_flags(tn, index, est, a,
						&act_pedit_ops, bind, flags);
		if (ret) {
			tcf_idr_cleanup(tn, index);
			return ret;
		}
		ret = ACT_P_CREATED;
	} else if (err > 0) {
		if (bind)
			return 0;
		if (!(flags & TCA_ACT_FLAGS_REPLACE)) {
			ret = -EEXIST;
			goto out_release;
		}
	} else {
		return err;
	}

	if (!parm->nkeys) {
		NL_SET_ERR_MSG_MOD(extack, "Pedit requires keys to be passed");
		ret = -EINVAL;
		goto out_release;
	}
	ksize = parm->nkeys * sizeof(struct tc_pedit_key);
	if (nla_len(pattr) < sizeof(*parm) + ksize) {
		NL_SET_ERR_MSG_ATTR(extack, pattr, "Length of TCA_PEDIT_PARMS or TCA_PEDIT_PARMS_EX pedit attribute is invalid");
		ret = -EINVAL;
		goto out_release;
	}

	nparms = kzalloc(sizeof(*nparms), GFP_KERNEL);
	if (!nparms) {
		ret = -ENOMEM;
		goto out_release;
	}

	nparms->tcfp_keys_ex =
		tcf_pedit_keys_ex_parse(tb[TCA_PEDIT_KEYS_EX], parm->nkeys, extack);
	if (IS_ERR(nparms->tcfp_keys_ex)) {
		ret = PTR_ERR(nparms->tcfp_keys_ex);
		goto out_free;
	}

	err = tcf_action_check_ctrlact(parm->action, tp, &goto_ch, extack);
	if (err < 0) {
		ret = err;
		goto out_free_ex;
	}

	nparms->tcfp_off_max_hint = 0;
	nparms->tcfp_flags = parm->flags;
	nparms->tcfp_nkeys = parm->nkeys;

	nparms->tcfp_keys = kmalloc(ksize, GFP_KERNEL);
	if (!nparms->tcfp_keys) {
		ret = -ENOMEM;
		goto put_chain;
	}

	memcpy(nparms->tcfp_keys, parm->keys, ksize);

	for (i = 0; i < nparms->tcfp_nkeys; ++i) {
		u32 offmask = nparms->tcfp_keys[i].offmask;
		u32 cur = nparms->tcfp_keys[i].off;

		/* The AT option can be added to static offsets in the datapath */
		if (!offmask && cur % 4) {
			NL_SET_ERR_MSG_MOD(extack, "Offsets must be on 32bit boundaries");
			ret = -EINVAL;
			goto out_free_keys;
		}

		/* sanitize the shift value for any later use */
		nparms->tcfp_keys[i].shift = min_t(size_t,
						   BITS_PER_TYPE(int) - 1,
						   nparms->tcfp_keys[i].shift);

		/* The AT option can read a single byte, we can bound the actual
		 * value with uchar max.
		 */
		cur += (0xff & offmask) >> nparms->tcfp_keys[i].shift;

		/* Each key touches 4 bytes starting from the computed offset */
		nparms->tcfp_off_max_hint =
			max(nparms->tcfp_off_max_hint, cur + 4);
	}

	p = to_pedit(*a);

	spin_lock_bh(&p->tcf_lock);
	goto_ch = tcf_action_set_ctrlact(*a, parm->action, goto_ch);
	oparms = rcu_replace_pointer(p->parms, nparms, 1);
	spin_unlock_bh(&p->tcf_lock);

	if (oparms)
		call_rcu(&oparms->rcu, tcf_pedit_cleanup_rcu);

	if (goto_ch)
		tcf_chain_put_by_act(goto_ch);

	return ret;

out_free_keys:
	kfree(nparms->tcfp_keys);
put_chain:
	if (goto_ch)
		tcf_chain_put_by_act(goto_ch);
out_free_ex:
	kfree(nparms->tcfp_keys_ex);
out_free:
	kfree(nparms);
out_release:
	tcf_idr_release(*a, bind);
	return ret;
}

static void tcf_pedit_cleanup(struct tc_action *a)
{
	struct tcf_pedit *p = to_pedit(a);
	struct tcf_pedit_parms *parms;

	parms = rcu_dereference_protected(p->parms, 1);

	if (parms)
		call_rcu(&parms->rcu, tcf_pedit_cleanup_rcu);
}

static bool offset_valid(struct sk_buff *skb, int offset)
{
	if (offset > 0 && offset > skb->len)
		return false;

	if  (offset < 0 && -offset > skb_headroom(skb))
		return false;

	return true;
}

<<<<<<< HEAD
static void pedit_skb_hdr_offset(struct sk_buff *skb,
				 enum pedit_header_type htype, int *hoffset)
{
=======
static int pedit_l4_skb_offset(struct sk_buff *skb, int *hoffset, const int header_type)
{
	const int noff = skb_network_offset(skb);
	int ret = -EINVAL;
	struct iphdr _iph;

	switch (skb->protocol) {
	case htons(ETH_P_IP): {
		const struct iphdr *iph = skb_header_pointer(skb, noff, sizeof(_iph), &_iph);

		if (!iph)
			goto out;
		*hoffset = noff + iph->ihl * 4;
		ret = 0;
		break;
	}
	case htons(ETH_P_IPV6):
		ret = ipv6_find_hdr(skb, hoffset, header_type, NULL, NULL) == header_type ? 0 : -EINVAL;
		break;
	}
out:
	return ret;
}

static int pedit_skb_hdr_offset(struct sk_buff *skb,
				 enum pedit_header_type htype, int *hoffset)
{
	int ret = -EINVAL;
>>>>>>> 2d3c95f4
	/* 'htype' is validated in the netlink parsing */
	switch (htype) {
	case TCA_PEDIT_KEY_EX_HDR_TYPE_ETH:
		if (skb_mac_header_was_set(skb))
			*hoffset = skb_mac_offset(skb);
		break;
	case TCA_PEDIT_KEY_EX_HDR_TYPE_NETWORK:
	case TCA_PEDIT_KEY_EX_HDR_TYPE_IP4:
	case TCA_PEDIT_KEY_EX_HDR_TYPE_IP6:
		*hoffset = skb_network_offset(skb);
		break;
	case TCA_PEDIT_KEY_EX_HDR_TYPE_TCP:
		ret = pedit_l4_skb_offset(skb, hoffset, IPPROTO_TCP);
		break;
	case TCA_PEDIT_KEY_EX_HDR_TYPE_UDP:
<<<<<<< HEAD
		if (skb_transport_header_was_set(skb))
			*hoffset = skb_transport_offset(skb);
=======
		ret = pedit_l4_skb_offset(skb, hoffset, IPPROTO_UDP);
>>>>>>> 2d3c95f4
		break;
	default:
		break;
	}
<<<<<<< HEAD
=======
	return ret;
>>>>>>> 2d3c95f4
}

TC_INDIRECT_SCOPE int tcf_pedit_act(struct sk_buff *skb,
				    const struct tc_action *a,
				    struct tcf_result *res)
{
	enum pedit_header_type htype = TCA_PEDIT_KEY_EX_HDR_TYPE_NETWORK;
	enum pedit_cmd cmd = TCA_PEDIT_KEY_EX_CMD_SET;
	struct tcf_pedit *p = to_pedit(a);
	struct tcf_pedit_key_ex *tkey_ex;
	struct tcf_pedit_parms *parms;
	struct tc_pedit_key *tkey;
	u32 max_offset;
	int i;

	parms = rcu_dereference_bh(p->parms);

	max_offset = (skb_transport_header_was_set(skb) ?
		      skb_transport_offset(skb) :
		      skb_network_offset(skb)) +
		     parms->tcfp_off_max_hint;
	if (skb_ensure_writable(skb, min(skb->len, max_offset)))
		goto done;

	tcf_lastuse_update(&p->tcf_tm);
	tcf_action_update_bstats(&p->common, skb);

	tkey = parms->tcfp_keys;
	tkey_ex = parms->tcfp_keys_ex;

	for (i = parms->tcfp_nkeys; i > 0; i--, tkey++) {
		int offset = tkey->off;
		int hoffset = 0;
		u32 *ptr, hdata;
		u32 val;

		if (tkey_ex) {
			htype = tkey_ex->htype;
			cmd = tkey_ex->cmd;

			tkey_ex++;
		}

<<<<<<< HEAD
		pedit_skb_hdr_offset(skb, htype, &hoffset);
=======
		rc = pedit_skb_hdr_offset(skb, htype, &hoffset);
		if (rc) {
			pr_info_ratelimited("tc action pedit unable to extract header offset for header type (0x%x)\n", htype);
			goto bad;
		}
>>>>>>> 2d3c95f4

		if (tkey->offmask) {
			u8 *d, _d;

			if (!offset_valid(skb, hoffset + tkey->at)) {
				pr_info_ratelimited("tc action pedit 'at' offset %d out of bounds\n",
						    hoffset + tkey->at);
				goto bad;
			}
			d = skb_header_pointer(skb, hoffset + tkey->at,
					       sizeof(_d), &_d);
			if (!d)
				goto bad;

			offset += (*d & tkey->offmask) >> tkey->shift;
			if (offset % 4) {
				pr_info_ratelimited("tc action pedit offset must be on 32 bit boundaries\n");
				goto bad;
			}
		}

		if (!offset_valid(skb, hoffset + offset)) {
			pr_info_ratelimited("tc action pedit offset %d out of bounds\n", hoffset + offset);
			goto bad;
		}

		ptr = skb_header_pointer(skb, hoffset + offset,
					 sizeof(hdata), &hdata);
		if (!ptr)
			goto bad;
		/* just do it, baby */
		switch (cmd) {
		case TCA_PEDIT_KEY_EX_CMD_SET:
			val = tkey->val;
			break;
		case TCA_PEDIT_KEY_EX_CMD_ADD:
			val = (*ptr + tkey->val) & ~tkey->mask;
			break;
		default:
			pr_info_ratelimited("tc action pedit bad command (%d)\n", cmd);
			goto bad;
		}

		*ptr = ((*ptr & tkey->mask) ^ val);
		if (ptr == &hdata)
			skb_store_bits(skb, hoffset + offset, ptr, 4);
	}

	goto done;

bad:
	tcf_action_inc_overlimit_qstats(&p->common);
done:
	return p->tcf_action;
}

static void tcf_pedit_stats_update(struct tc_action *a, u64 bytes, u64 packets,
				   u64 drops, u64 lastuse, bool hw)
{
	struct tcf_pedit *d = to_pedit(a);
	struct tcf_t *tm = &d->tcf_tm;

	tcf_action_update_stats(a, bytes, packets, drops, hw);
	tm->lastuse = max_t(u64, tm->lastuse, lastuse);
}

static int tcf_pedit_dump(struct sk_buff *skb, struct tc_action *a,
			  int bind, int ref)
{
	unsigned char *b = skb_tail_pointer(skb);
	struct tcf_pedit *p = to_pedit(a);
	struct tcf_pedit_parms *parms;
	struct tc_pedit *opt;
	struct tcf_t t;
	int s;

	spin_lock_bh(&p->tcf_lock);
	parms = rcu_dereference_protected(p->parms, 1);
	s = struct_size(opt, keys, parms->tcfp_nkeys);

	opt = kzalloc(s, GFP_ATOMIC);
	if (unlikely(!opt)) {
		spin_unlock_bh(&p->tcf_lock);
		return -ENOBUFS;
	}

	memcpy(opt->keys, parms->tcfp_keys,
	       flex_array_size(opt, keys, parms->tcfp_nkeys));
	opt->index = p->tcf_index;
	opt->nkeys = parms->tcfp_nkeys;
	opt->flags = parms->tcfp_flags;
	opt->action = p->tcf_action;
	opt->refcnt = refcount_read(&p->tcf_refcnt) - ref;
	opt->bindcnt = atomic_read(&p->tcf_bindcnt) - bind;

	if (parms->tcfp_keys_ex) {
		if (tcf_pedit_key_ex_dump(skb, parms->tcfp_keys_ex,
					  parms->tcfp_nkeys))
			goto nla_put_failure;

		if (nla_put(skb, TCA_PEDIT_PARMS_EX, s, opt))
			goto nla_put_failure;
	} else {
		if (nla_put(skb, TCA_PEDIT_PARMS, s, opt))
			goto nla_put_failure;
	}

	tcf_tm_dump(&t, &p->tcf_tm);
	if (nla_put_64bit(skb, TCA_PEDIT_TM, sizeof(t), &t, TCA_PEDIT_PAD))
		goto nla_put_failure;
	spin_unlock_bh(&p->tcf_lock);

	kfree(opt);
	return skb->len;

nla_put_failure:
	spin_unlock_bh(&p->tcf_lock);
	nlmsg_trim(skb, b);
	kfree(opt);
	return -1;
}

static int tcf_pedit_offload_act_setup(struct tc_action *act, void *entry_data,
				       u32 *index_inc, bool bind,
				       struct netlink_ext_ack *extack)
{
	if (bind) {
		struct flow_action_entry *entry = entry_data;
		int k;

		for (k = 0; k < tcf_pedit_nkeys(act); k++) {
			switch (tcf_pedit_cmd(act, k)) {
			case TCA_PEDIT_KEY_EX_CMD_SET:
				entry->id = FLOW_ACTION_MANGLE;
				break;
			case TCA_PEDIT_KEY_EX_CMD_ADD:
				entry->id = FLOW_ACTION_ADD;
				break;
			default:
				NL_SET_ERR_MSG_MOD(extack, "Unsupported pedit command offload");
				return -EOPNOTSUPP;
			}
			entry->mangle.htype = tcf_pedit_htype(act, k);
			entry->mangle.mask = tcf_pedit_mask(act, k);
			entry->mangle.val = tcf_pedit_val(act, k);
			entry->mangle.offset = tcf_pedit_offset(act, k);
			entry->hw_stats = tc_act_hw_stats(act->hw_stats);
			entry++;
		}
		*index_inc = k;
	} else {
		struct flow_offload_action *fl_action = entry_data;
		u32 cmd = tcf_pedit_cmd(act, 0);
		int k;

		switch (cmd) {
		case TCA_PEDIT_KEY_EX_CMD_SET:
			fl_action->id = FLOW_ACTION_MANGLE;
			break;
		case TCA_PEDIT_KEY_EX_CMD_ADD:
			fl_action->id = FLOW_ACTION_ADD;
			break;
		default:
			NL_SET_ERR_MSG_MOD(extack, "Unsupported pedit command offload");
			return -EOPNOTSUPP;
		}

		for (k = 1; k < tcf_pedit_nkeys(act); k++) {
			if (cmd != tcf_pedit_cmd(act, k)) {
				NL_SET_ERR_MSG_MOD(extack, "Unsupported pedit command offload");
				return -EOPNOTSUPP;
			}
		}
	}

	return 0;
}

static struct tc_action_ops act_pedit_ops = {
	.kind		=	"pedit",
	.id		=	TCA_ID_PEDIT,
	.owner		=	THIS_MODULE,
	.act		=	tcf_pedit_act,
	.stats_update	=	tcf_pedit_stats_update,
	.dump		=	tcf_pedit_dump,
	.cleanup	=	tcf_pedit_cleanup,
	.init		=	tcf_pedit_init,
	.offload_act_setup =	tcf_pedit_offload_act_setup,
	.size		=	sizeof(struct tcf_pedit),
};

static __net_init int pedit_init_net(struct net *net)
{
	struct tc_action_net *tn = net_generic(net, act_pedit_ops.net_id);

	return tc_action_net_init(net, tn, &act_pedit_ops);
}

static void __net_exit pedit_exit_net(struct list_head *net_list)
{
	tc_action_net_exit(net_list, act_pedit_ops.net_id);
}

static struct pernet_operations pedit_net_ops = {
	.init = pedit_init_net,
	.exit_batch = pedit_exit_net,
	.id   = &act_pedit_ops.net_id,
	.size = sizeof(struct tc_action_net),
};

MODULE_AUTHOR("Jamal Hadi Salim(2002-4)");
MODULE_DESCRIPTION("Generic Packet Editor actions");
MODULE_LICENSE("GPL");

static int __init pedit_init_module(void)
{
	return tcf_register_action(&act_pedit_ops, &pedit_net_ops);
}

static void __exit pedit_cleanup_module(void)
{
	tcf_unregister_action(&act_pedit_ops, &pedit_net_ops);
}

module_init(pedit_init_module);
module_exit(pedit_cleanup_module);<|MERGE_RESOLUTION|>--- conflicted
+++ resolved
@@ -330,11 +330,6 @@
 	return true;
 }
 
-<<<<<<< HEAD
-static void pedit_skb_hdr_offset(struct sk_buff *skb,
-				 enum pedit_header_type htype, int *hoffset)
-{
-=======
 static int pedit_l4_skb_offset(struct sk_buff *skb, int *hoffset, const int header_type)
 {
 	const int noff = skb_network_offset(skb);
@@ -363,36 +358,30 @@
 				 enum pedit_header_type htype, int *hoffset)
 {
 	int ret = -EINVAL;
->>>>>>> 2d3c95f4
 	/* 'htype' is validated in the netlink parsing */
 	switch (htype) {
 	case TCA_PEDIT_KEY_EX_HDR_TYPE_ETH:
-		if (skb_mac_header_was_set(skb))
+		if (skb_mac_header_was_set(skb)) {
 			*hoffset = skb_mac_offset(skb);
+			ret = 0;
+		}
 		break;
 	case TCA_PEDIT_KEY_EX_HDR_TYPE_NETWORK:
 	case TCA_PEDIT_KEY_EX_HDR_TYPE_IP4:
 	case TCA_PEDIT_KEY_EX_HDR_TYPE_IP6:
 		*hoffset = skb_network_offset(skb);
+		ret = 0;
 		break;
 	case TCA_PEDIT_KEY_EX_HDR_TYPE_TCP:
 		ret = pedit_l4_skb_offset(skb, hoffset, IPPROTO_TCP);
 		break;
 	case TCA_PEDIT_KEY_EX_HDR_TYPE_UDP:
-<<<<<<< HEAD
-		if (skb_transport_header_was_set(skb))
-			*hoffset = skb_transport_offset(skb);
-=======
 		ret = pedit_l4_skb_offset(skb, hoffset, IPPROTO_UDP);
->>>>>>> 2d3c95f4
 		break;
 	default:
 		break;
 	}
-<<<<<<< HEAD
-=======
 	return ret;
->>>>>>> 2d3c95f4
 }
 
 TC_INDIRECT_SCOPE int tcf_pedit_act(struct sk_buff *skb,
@@ -428,6 +417,7 @@
 		int hoffset = 0;
 		u32 *ptr, hdata;
 		u32 val;
+		int rc;
 
 		if (tkey_ex) {
 			htype = tkey_ex->htype;
@@ -436,15 +426,11 @@
 			tkey_ex++;
 		}
 
-<<<<<<< HEAD
-		pedit_skb_hdr_offset(skb, htype, &hoffset);
-=======
 		rc = pedit_skb_hdr_offset(skb, htype, &hoffset);
 		if (rc) {
 			pr_info_ratelimited("tc action pedit unable to extract header offset for header type (0x%x)\n", htype);
 			goto bad;
 		}
->>>>>>> 2d3c95f4
 
 		if (tkey->offmask) {
 			u8 *d, _d;
