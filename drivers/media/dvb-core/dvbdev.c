// SPDX-License-Identifier: LGPL-2.1-or-later
/*
 * dvbdev.c
 *
 * Copyright (C) 2000 Ralph  Metzler <ralph@convergence.de>
 *                  & Marcus Metzler <marcus@convergence.de>
 *                    for convergence integrated media GmbH
 */

#define pr_fmt(fmt) "dvbdev: " fmt

#include <linux/types.h>
#include <linux/errno.h>
#include <linux/string.h>
#include <linux/module.h>
#include <linux/kernel.h>
#include <linux/i2c.h>
#include <linux/init.h>
#include <linux/slab.h>
#include <linux/device.h>
#include <linux/fs.h>
#include <linux/cdev.h>
#include <linux/mutex.h>
#include <media/dvbdev.h>

/* Due to enum tuner_pad_index */
#include <media/tuner.h>

static DEFINE_MUTEX(dvbdev_mutex);
static LIST_HEAD(dvbdevfops_list);
static int dvbdev_debug;

module_param(dvbdev_debug, int, 0644);
MODULE_PARM_DESC(dvbdev_debug, "Turn on/off device debugging (default:off).");

#define dprintk(fmt, arg...) do {					\
	if (dvbdev_debug)						\
		printk(KERN_DEBUG pr_fmt("%s: " fmt),			\
		       __func__, ##arg);				\
} while (0)

static LIST_HEAD(dvb_adapter_list);
static DEFINE_MUTEX(dvbdev_register_lock);

static const char * const dnames[] = {
	[DVB_DEVICE_VIDEO] =		"video",
	[DVB_DEVICE_AUDIO] =		"audio",
	[DVB_DEVICE_SEC] =		"sec",
	[DVB_DEVICE_FRONTEND] =		"frontend",
	[DVB_DEVICE_DEMUX] =		"demux",
	[DVB_DEVICE_DVR] =		"dvr",
	[DVB_DEVICE_CA] =		"ca",
	[DVB_DEVICE_NET] =		"net",
	[DVB_DEVICE_OSD] =		"osd"
};

#ifdef CONFIG_DVB_DYNAMIC_MINORS
#define MAX_DVB_MINORS		256
#define DVB_MAX_IDS		MAX_DVB_MINORS
#else
#define DVB_MAX_IDS		4

static const u8 minor_type[] = {
	[DVB_DEVICE_VIDEO]      = 0,
	[DVB_DEVICE_AUDIO]      = 1,
	[DVB_DEVICE_SEC]        = 2,
	[DVB_DEVICE_FRONTEND]   = 3,
	[DVB_DEVICE_DEMUX]      = 4,
	[DVB_DEVICE_DVR]        = 5,
	[DVB_DEVICE_CA]         = 6,
	[DVB_DEVICE_NET]        = 7,
	[DVB_DEVICE_OSD]        = 8,
};

#define nums2minor(num, type, id) \
	(((num) << 6) | ((id) << 4) | minor_type[type])

#define MAX_DVB_MINORS		(DVB_MAX_ADAPTERS * 64)
#endif

static struct class *dvb_class;

static struct dvb_device *dvb_minors[MAX_DVB_MINORS];
static DECLARE_RWSEM(minor_rwsem);

static int dvb_device_open(struct inode *inode, struct file *file)
{
	struct dvb_device *dvbdev;

	mutex_lock(&dvbdev_mutex);
	down_read(&minor_rwsem);
	dvbdev = dvb_minors[iminor(inode)];

	if (dvbdev && dvbdev->fops) {
		int err = 0;
		const struct file_operations *new_fops;

		new_fops = fops_get(dvbdev->fops);
		if (!new_fops)
			goto fail;
		file->private_data = dvb_device_get(dvbdev);
		replace_fops(file, new_fops);
		if (file->f_op->open)
			err = file->f_op->open(inode, file);
		up_read(&minor_rwsem);
		mutex_unlock(&dvbdev_mutex);
		return err;
	}
fail:
	up_read(&minor_rwsem);
	mutex_unlock(&dvbdev_mutex);
	return -ENODEV;
}

static const struct file_operations dvb_device_fops = {
	.owner =	THIS_MODULE,
	.open =		dvb_device_open,
	.llseek =	noop_llseek,
};

static struct cdev dvb_device_cdev;

int dvb_generic_open(struct inode *inode, struct file *file)
{
	struct dvb_device *dvbdev = file->private_data;

	if (!dvbdev)
		return -ENODEV;

	if (!dvbdev->users)
		return -EBUSY;

	if ((file->f_flags & O_ACCMODE) == O_RDONLY) {
		if (!dvbdev->readers)
			return -EBUSY;
		dvbdev->readers--;
	} else {
		if (!dvbdev->writers)
			return -EBUSY;
		dvbdev->writers--;
	}

	dvbdev->users--;
	return 0;
}
EXPORT_SYMBOL(dvb_generic_open);

int dvb_generic_release(struct inode *inode, struct file *file)
{
	struct dvb_device *dvbdev = file->private_data;

	if (!dvbdev)
		return -ENODEV;

	if ((file->f_flags & O_ACCMODE) == O_RDONLY)
		dvbdev->readers++;
	else
		dvbdev->writers++;

	dvbdev->users++;

	dvb_device_put(dvbdev);

	return 0;
}
EXPORT_SYMBOL(dvb_generic_release);

long dvb_generic_ioctl(struct file *file,
		       unsigned int cmd, unsigned long arg)
{
	struct dvb_device *dvbdev = file->private_data;

	if (!dvbdev)
		return -ENODEV;

	if (!dvbdev->kernel_ioctl)
		return -EINVAL;

	return dvb_usercopy(file, cmd, arg, dvbdev->kernel_ioctl);
}
EXPORT_SYMBOL(dvb_generic_ioctl);

static int dvbdev_get_free_id(struct dvb_adapter *adap, int type)
{
	u32 id = 0;

	while (id < DVB_MAX_IDS) {
		struct dvb_device *dev;

		list_for_each_entry(dev, &adap->device_list, list_head)
			if (dev->type == type && dev->id == id)
				goto skip;
		return id;
skip:
		id++;
	}
	return -ENFILE;
}

static void dvb_media_device_free(struct dvb_device *dvbdev)
{
#if defined(CONFIG_MEDIA_CONTROLLER_DVB)
	if (dvbdev->entity) {
		media_device_unregister_entity(dvbdev->entity);
		kfree(dvbdev->entity);
		kfree(dvbdev->pads);
		dvbdev->entity = NULL;
		dvbdev->pads = NULL;
	}

	if (dvbdev->tsout_entity) {
		int i;

		for (i = 0; i < dvbdev->tsout_num_entities; i++) {
			media_device_unregister_entity(&dvbdev->tsout_entity[i]);
			kfree(dvbdev->tsout_entity[i].name);
		}
		kfree(dvbdev->tsout_entity);
		kfree(dvbdev->tsout_pads);
		dvbdev->tsout_entity = NULL;
		dvbdev->tsout_pads = NULL;

		dvbdev->tsout_num_entities = 0;
	}

	if (dvbdev->intf_devnode) {
		media_devnode_remove(dvbdev->intf_devnode);
		dvbdev->intf_devnode = NULL;
	}

	if (dvbdev->adapter->conn) {
		media_device_unregister_entity(dvbdev->adapter->conn);
		kfree(dvbdev->adapter->conn);
		dvbdev->adapter->conn = NULL;
		kfree(dvbdev->adapter->conn_pads);
		dvbdev->adapter->conn_pads = NULL;
	}
#endif
}

#if defined(CONFIG_MEDIA_CONTROLLER_DVB)
static int dvb_create_tsout_entity(struct dvb_device *dvbdev,
				   const char *name, int npads)
{
	int i;

	dvbdev->tsout_pads = kcalloc(npads, sizeof(*dvbdev->tsout_pads),
				     GFP_KERNEL);
	if (!dvbdev->tsout_pads)
		return -ENOMEM;

	dvbdev->tsout_entity = kcalloc(npads, sizeof(*dvbdev->tsout_entity),
				       GFP_KERNEL);
	if (!dvbdev->tsout_entity)
		return -ENOMEM;

	dvbdev->tsout_num_entities = npads;

	for (i = 0; i < npads; i++) {
		struct media_pad *pads = &dvbdev->tsout_pads[i];
		struct media_entity *entity = &dvbdev->tsout_entity[i];
		int ret;

		entity->name = kasprintf(GFP_KERNEL, "%s #%d", name, i);
		if (!entity->name)
			return -ENOMEM;

		entity->function = MEDIA_ENT_F_IO_DTV;
		pads->flags = MEDIA_PAD_FL_SINK;

		ret = media_entity_pads_init(entity, 1, pads);
		if (ret < 0)
			return ret;

		ret = media_device_register_entity(dvbdev->adapter->mdev,
						   entity);
		if (ret < 0)
			return ret;
	}
	return 0;
}

#define DEMUX_TSOUT	"demux-tsout"
#define DVR_TSOUT	"dvr-tsout"

static int dvb_create_media_entity(struct dvb_device *dvbdev,
				   int type, int demux_sink_pads)
{
	int i, ret, npads;

	switch (type) {
	case DVB_DEVICE_FRONTEND:
		npads = 2;
		break;
	case DVB_DEVICE_DVR:
		ret = dvb_create_tsout_entity(dvbdev, DVR_TSOUT,
					      demux_sink_pads);
		return ret;
	case DVB_DEVICE_DEMUX:
		npads = 1 + demux_sink_pads;
		ret = dvb_create_tsout_entity(dvbdev, DEMUX_TSOUT,
					      demux_sink_pads);
		if (ret < 0)
			return ret;
		break;
	case DVB_DEVICE_CA:
		npads = 2;
		break;
	case DVB_DEVICE_NET:
		/*
		 * We should be creating entities for the MPE/ULE
		 * decapsulation hardware (or software implementation).
		 *
		 * However, the number of for the MPE/ULE decaps may not be
		 * fixed. As we don't have yet dynamic support for PADs at
		 * the Media Controller, let's not create the decap
		 * entities yet.
		 */
		return 0;
	default:
		return 0;
	}

	dvbdev->entity = kzalloc(sizeof(*dvbdev->entity), GFP_KERNEL);
	if (!dvbdev->entity)
		return -ENOMEM;

	dvbdev->entity->name = dvbdev->name;

	if (npads) {
		dvbdev->pads = kcalloc(npads, sizeof(*dvbdev->pads),
				       GFP_KERNEL);
		if (!dvbdev->pads) {
			kfree(dvbdev->entity);
			dvbdev->entity = NULL;
			return -ENOMEM;
		}
	}

	switch (type) {
	case DVB_DEVICE_FRONTEND:
		dvbdev->entity->function = MEDIA_ENT_F_DTV_DEMOD;
		dvbdev->pads[0].flags = MEDIA_PAD_FL_SINK;
		dvbdev->pads[1].flags = MEDIA_PAD_FL_SOURCE;
		break;
	case DVB_DEVICE_DEMUX:
		dvbdev->entity->function = MEDIA_ENT_F_TS_DEMUX;
		dvbdev->pads[0].flags = MEDIA_PAD_FL_SINK;
		for (i = 1; i < npads; i++)
			dvbdev->pads[i].flags = MEDIA_PAD_FL_SOURCE;
		break;
	case DVB_DEVICE_CA:
		dvbdev->entity->function = MEDIA_ENT_F_DTV_CA;
		dvbdev->pads[0].flags = MEDIA_PAD_FL_SINK;
		dvbdev->pads[1].flags = MEDIA_PAD_FL_SOURCE;
		break;
	default:
		/* Should never happen, as the first switch prevents it */
		kfree(dvbdev->entity);
		kfree(dvbdev->pads);
		dvbdev->entity = NULL;
		dvbdev->pads = NULL;
		return 0;
	}

	if (npads) {
		ret = media_entity_pads_init(dvbdev->entity, npads, dvbdev->pads);
		if (ret)
			return ret;
	}
	ret = media_device_register_entity(dvbdev->adapter->mdev,
					   dvbdev->entity);
	if (ret)
		return ret;

	pr_info("%s: media entity '%s' registered.\n",
		__func__, dvbdev->entity->name);

	return 0;
}
#endif

static int dvb_register_media_device(struct dvb_device *dvbdev,
				     int type, int minor,
				     unsigned int demux_sink_pads)
{
#if defined(CONFIG_MEDIA_CONTROLLER_DVB)
	struct media_link *link;
	u32 intf_type;
	int ret;

	if (!dvbdev->adapter->mdev)
		return 0;

	ret = dvb_create_media_entity(dvbdev, type, demux_sink_pads);
	if (ret)
		return ret;

	switch (type) {
	case DVB_DEVICE_FRONTEND:
		intf_type = MEDIA_INTF_T_DVB_FE;
		break;
	case DVB_DEVICE_DEMUX:
		intf_type = MEDIA_INTF_T_DVB_DEMUX;
		break;
	case DVB_DEVICE_DVR:
		intf_type = MEDIA_INTF_T_DVB_DVR;
		break;
	case DVB_DEVICE_CA:
		intf_type = MEDIA_INTF_T_DVB_CA;
		break;
	case DVB_DEVICE_NET:
		intf_type = MEDIA_INTF_T_DVB_NET;
		break;
	default:
		return 0;
	}

	dvbdev->intf_devnode = media_devnode_create(dvbdev->adapter->mdev,
						    intf_type, 0,
						    DVB_MAJOR, minor);

	if (!dvbdev->intf_devnode)
		return -ENOMEM;

	/*
	 * Create the "obvious" link, e. g. the ones that represent
	 * a direct association between an interface and an entity.
	 * Other links should be created elsewhere, like:
	 *		DVB FE intf    -> tuner
	 *		DVB demux intf -> dvr
	 */

	if (!dvbdev->entity)
		return 0;

	link = media_create_intf_link(dvbdev->entity,
				      &dvbdev->intf_devnode->intf,
				      MEDIA_LNK_FL_ENABLED |
				      MEDIA_LNK_FL_IMMUTABLE);
	if (!link)
		return -ENOMEM;
#endif
	return 0;
}

int dvb_register_device(struct dvb_adapter *adap, struct dvb_device **pdvbdev,
			const struct dvb_device *template, void *priv,
			enum dvb_device_type type, int demux_sink_pads)
{
	struct dvb_device *dvbdev;
	struct file_operations *dvbdevfops = NULL;
	struct dvbdevfops_node *node = NULL, *new_node = NULL;
	struct device *clsdev;
	int minor;
	int id, ret;

	mutex_lock(&dvbdev_register_lock);

<<<<<<< HEAD
	if ((id = dvbdev_get_free_id (adap, type)) < 0) {
=======
	id = dvbdev_get_free_id(adap, type);
	if (id < 0) {
>>>>>>> a23a3041
		mutex_unlock(&dvbdev_register_lock);
		*pdvbdev = NULL;
		pr_err("%s: couldn't find free device id\n", __func__);
		return -ENFILE;
	}

	*pdvbdev = dvbdev = kzalloc(sizeof(*dvbdev), GFP_KERNEL);
<<<<<<< HEAD
	if (!dvbdev){
=======
	if (!dvbdev) {
>>>>>>> a23a3041
		mutex_unlock(&dvbdev_register_lock);
		return -ENOMEM;
	}

	/*
	 * When a device of the same type is probe()d more than once,
	 * the first allocated fops are used. This prevents memory leaks
	 * that can occur when the same device is probe()d repeatedly.
	 */
	list_for_each_entry(node, &dvbdevfops_list, list_head) {
		if (node->fops->owner == adap->module &&
<<<<<<< HEAD
				node->type == type &&
				node->template == template) {
=======
		    node->type == type && node->template == template) {
>>>>>>> a23a3041
			dvbdevfops = node->fops;
			break;
		}
	}

<<<<<<< HEAD
	if (dvbdevfops == NULL) {
=======
	if (!dvbdevfops) {
>>>>>>> a23a3041
		dvbdevfops = kmemdup(template->fops, sizeof(*dvbdevfops), GFP_KERNEL);
		if (!dvbdevfops) {
			kfree(dvbdev);
			mutex_unlock(&dvbdev_register_lock);
			return -ENOMEM;
		}

<<<<<<< HEAD
		new_node = kzalloc(sizeof(struct dvbdevfops_node), GFP_KERNEL);
=======
		new_node = kzalloc(sizeof(*new_node), GFP_KERNEL);
>>>>>>> a23a3041
		if (!new_node) {
			kfree(dvbdevfops);
			kfree(dvbdev);
			mutex_unlock(&dvbdev_register_lock);
			return -ENOMEM;
		}

		new_node->fops = dvbdevfops;
		new_node->type = type;
		new_node->template = template;
<<<<<<< HEAD
		list_add_tail (&new_node->list_head, &dvbdevfops_list);
=======
		list_add_tail(&new_node->list_head, &dvbdevfops_list);
>>>>>>> a23a3041
	}

	memcpy(dvbdev, template, sizeof(struct dvb_device));
	kref_init(&dvbdev->ref);
	dvbdev->type = type;
	dvbdev->id = id;
	dvbdev->adapter = adap;
	dvbdev->priv = priv;
	dvbdev->fops = dvbdevfops;
<<<<<<< HEAD
	init_waitqueue_head (&dvbdev->wait_queue);
	dvbdevfops->owner = adap->module;
	list_add_tail (&dvbdev->list_head, &adap->device_list);
=======
	init_waitqueue_head(&dvbdev->wait_queue);
	dvbdevfops->owner = adap->module;
	list_add_tail(&dvbdev->list_head, &adap->device_list);
>>>>>>> a23a3041
	down_write(&minor_rwsem);
#ifdef CONFIG_DVB_DYNAMIC_MINORS
	for (minor = 0; minor < MAX_DVB_MINORS; minor++)
		if (!dvb_minors[minor])
			break;
	if (minor == MAX_DVB_MINORS) {
		if (new_node) {
<<<<<<< HEAD
			list_del (&new_node->list_head);
			kfree(dvbdevfops);
			kfree(new_node);
		}
		list_del (&dvbdev->list_head);
=======
			list_del(&new_node->list_head);
			kfree(dvbdevfops);
			kfree(new_node);
		}
		list_del(&dvbdev->list_head);
>>>>>>> a23a3041
		kfree(dvbdev);
		up_write(&minor_rwsem);
		mutex_unlock(&dvbdev_register_lock);
		return -EINVAL;
	}
#else
	minor = nums2minor(adap->num, type, id);
#endif
	dvbdev->minor = minor;
	dvb_minors[minor] = dvb_device_get(dvbdev);
	up_write(&minor_rwsem);
	ret = dvb_register_media_device(dvbdev, type, minor, demux_sink_pads);
	if (ret) {
		pr_err("%s: dvb_register_media_device failed to create the mediagraph\n",
<<<<<<< HEAD
		      __func__);
		if (new_node) {
			list_del (&new_node->list_head);
=======
		       __func__);
		if (new_node) {
			list_del(&new_node->list_head);
>>>>>>> a23a3041
			kfree(dvbdevfops);
			kfree(new_node);
		}
		dvb_media_device_free(dvbdev);
<<<<<<< HEAD
		list_del (&dvbdev->list_head);
=======
		list_del(&dvbdev->list_head);
>>>>>>> a23a3041
		kfree(dvbdev);
		mutex_unlock(&dvbdev_register_lock);
		return ret;
	}

	clsdev = device_create(dvb_class, adap->device,
			       MKDEV(DVB_MAJOR, minor),
			       dvbdev, "dvb%d.%s%d", adap->num, dnames[type], id);
	if (IS_ERR(clsdev)) {
		pr_err("%s: failed to create device dvb%d.%s%d (%ld)\n",
		       __func__, adap->num, dnames[type], id, PTR_ERR(clsdev));
		if (new_node) {
<<<<<<< HEAD
			list_del (&new_node->list_head);
=======
			list_del(&new_node->list_head);
>>>>>>> a23a3041
			kfree(dvbdevfops);
			kfree(new_node);
		}
		dvb_media_device_free(dvbdev);
<<<<<<< HEAD
		list_del (&dvbdev->list_head);
=======
		list_del(&dvbdev->list_head);
>>>>>>> a23a3041
		kfree(dvbdev);
		mutex_unlock(&dvbdev_register_lock);
		return PTR_ERR(clsdev);
	}

	dprintk("DVB: register adapter%d/%s%d @ minor: %i (0x%02x)\n",
		adap->num, dnames[type], id, minor, minor);

	mutex_unlock(&dvbdev_register_lock);
	return 0;
}
EXPORT_SYMBOL(dvb_register_device);

void dvb_remove_device(struct dvb_device *dvbdev)
{
	if (!dvbdev)
		return;

	down_write(&minor_rwsem);
	dvb_minors[dvbdev->minor] = NULL;
	dvb_device_put(dvbdev);
	up_write(&minor_rwsem);

	dvb_media_device_free(dvbdev);

	device_destroy(dvb_class, MKDEV(DVB_MAJOR, dvbdev->minor));

	list_del(&dvbdev->list_head);
}
EXPORT_SYMBOL(dvb_remove_device);

static void dvb_free_device(struct kref *ref)
{
	struct dvb_device *dvbdev = container_of(ref, struct dvb_device, ref);

<<<<<<< HEAD
	kfree (dvbdev);
=======
	kfree(dvbdev);
>>>>>>> a23a3041
}

struct dvb_device *dvb_device_get(struct dvb_device *dvbdev)
{
	kref_get(&dvbdev->ref);
	return dvbdev;
}
EXPORT_SYMBOL(dvb_device_get);

void dvb_device_put(struct dvb_device *dvbdev)
{
	if (dvbdev)
		kref_put(&dvbdev->ref, dvb_free_device);
}

void dvb_unregister_device(struct dvb_device *dvbdev)
{
	dvb_remove_device(dvbdev);
	dvb_device_put(dvbdev);
}
EXPORT_SYMBOL(dvb_unregister_device);

#ifdef CONFIG_MEDIA_CONTROLLER_DVB

static int dvb_create_io_intf_links(struct dvb_adapter *adap,
				    struct media_interface *intf,
				    char *name)
{
	struct media_device *mdev = adap->mdev;
	struct media_entity *entity;
	struct media_link *link;

	media_device_for_each_entity(entity, mdev) {
		if (entity->function == MEDIA_ENT_F_IO_DTV) {
			if (strncmp(entity->name, name, strlen(name)))
				continue;
			link = media_create_intf_link(entity, intf,
						      MEDIA_LNK_FL_ENABLED |
						      MEDIA_LNK_FL_IMMUTABLE);
			if (!link)
				return -ENOMEM;
		}
	}
	return 0;
}

int dvb_create_media_graph(struct dvb_adapter *adap,
			   bool create_rf_connector)
{
	struct media_device *mdev = adap->mdev;
	struct media_entity *entity, *tuner = NULL, *demod = NULL, *conn;
	struct media_entity *demux = NULL, *ca = NULL;
	struct media_link *link;
	struct media_interface *intf;
	unsigned int demux_pad = 0;
	unsigned int dvr_pad = 0;
	unsigned int ntuner = 0, ndemod = 0;
	int ret, pad_source, pad_sink;
	static const char *connector_name = "Television";

	if (!mdev)
		return 0;

	media_device_for_each_entity(entity, mdev) {
		switch (entity->function) {
		case MEDIA_ENT_F_TUNER:
			tuner = entity;
			ntuner++;
			break;
		case MEDIA_ENT_F_DTV_DEMOD:
			demod = entity;
			ndemod++;
			break;
		case MEDIA_ENT_F_TS_DEMUX:
			demux = entity;
			break;
		case MEDIA_ENT_F_DTV_CA:
			ca = entity;
			break;
		}
	}

	/*
	 * Prepare to signalize to media_create_pad_links() that multiple
	 * entities of the same type exists and a 1:n or n:1 links need to be
	 * created.
	 * NOTE: if both tuner and demod have multiple instances, it is up
	 * to the caller driver to create such links.
	 */
	if (ntuner > 1)
		tuner = NULL;
	if (ndemod > 1)
		demod = NULL;

	if (create_rf_connector) {
		conn = kzalloc(sizeof(*conn), GFP_KERNEL);
		if (!conn)
			return -ENOMEM;
		adap->conn = conn;

		adap->conn_pads = kzalloc(sizeof(*adap->conn_pads), GFP_KERNEL);
		if (!adap->conn_pads)
			return -ENOMEM;

		conn->flags = MEDIA_ENT_FL_CONNECTOR;
		conn->function = MEDIA_ENT_F_CONN_RF;
		conn->name = connector_name;
		adap->conn_pads->flags = MEDIA_PAD_FL_SOURCE;

		ret = media_entity_pads_init(conn, 1, adap->conn_pads);
		if (ret)
			return ret;

		ret = media_device_register_entity(mdev, conn);
		if (ret)
			return ret;

		if (!ntuner) {
			ret = media_create_pad_links(mdev,
						     MEDIA_ENT_F_CONN_RF,
						     conn, 0,
						     MEDIA_ENT_F_DTV_DEMOD,
						     demod, 0,
						     MEDIA_LNK_FL_ENABLED,
						     false);
		} else {
			pad_sink = media_get_pad_index(tuner, true,
						       PAD_SIGNAL_ANALOG);
			if (pad_sink < 0)
				return -EINVAL;
			ret = media_create_pad_links(mdev,
						     MEDIA_ENT_F_CONN_RF,
						     conn, 0,
						     MEDIA_ENT_F_TUNER,
						     tuner, pad_sink,
						     MEDIA_LNK_FL_ENABLED,
						     false);
		}
		if (ret)
			return ret;
	}

	if (ntuner && ndemod) {
		/* NOTE: first found tuner source pad presumed correct */
		pad_source = media_get_pad_index(tuner, false,
						 PAD_SIGNAL_ANALOG);
		if (pad_source < 0)
			return -EINVAL;
		ret = media_create_pad_links(mdev,
					     MEDIA_ENT_F_TUNER,
					     tuner, pad_source,
					     MEDIA_ENT_F_DTV_DEMOD,
					     demod, 0, MEDIA_LNK_FL_ENABLED,
					     false);
		if (ret)
			return ret;
	}

	if (ndemod && demux) {
		ret = media_create_pad_links(mdev,
					     MEDIA_ENT_F_DTV_DEMOD,
					     demod, 1,
					     MEDIA_ENT_F_TS_DEMUX,
					     demux, 0, MEDIA_LNK_FL_ENABLED,
					     false);
		if (ret)
			return ret;
	}
	if (demux && ca) {
		ret = media_create_pad_link(demux, 1, ca,
					    0, MEDIA_LNK_FL_ENABLED);
		if (ret)
			return ret;
	}

	/* Create demux links for each ringbuffer/pad */
	if (demux) {
		media_device_for_each_entity(entity, mdev) {
			if (entity->function == MEDIA_ENT_F_IO_DTV) {
				if (!strncmp(entity->name, DVR_TSOUT,
					     strlen(DVR_TSOUT))) {
					ret = media_create_pad_link(demux,
								    ++dvr_pad,
								    entity, 0, 0);
					if (ret)
						return ret;
				}
				if (!strncmp(entity->name, DEMUX_TSOUT,
					     strlen(DEMUX_TSOUT))) {
					ret = media_create_pad_link(demux,
								    ++demux_pad,
								    entity, 0, 0);
					if (ret)
						return ret;
				}
			}
		}
	}

	/* Create interface links for FE->tuner, DVR->demux and CA->ca */
	media_device_for_each_intf(intf, mdev) {
		if (intf->type == MEDIA_INTF_T_DVB_CA && ca) {
			link = media_create_intf_link(ca, intf,
						      MEDIA_LNK_FL_ENABLED |
						      MEDIA_LNK_FL_IMMUTABLE);
			if (!link)
				return -ENOMEM;
		}

		if (intf->type == MEDIA_INTF_T_DVB_FE && tuner) {
			link = media_create_intf_link(tuner, intf,
						      MEDIA_LNK_FL_ENABLED |
						      MEDIA_LNK_FL_IMMUTABLE);
			if (!link)
				return -ENOMEM;
		}
#if 0
		/*
		 * Indirect link - let's not create yet, as we don't know how
		 *		   to handle indirect links, nor if this will
		 *		   actually be needed.
		 */
		if (intf->type == MEDIA_INTF_T_DVB_DVR && demux) {
			link = media_create_intf_link(demux, intf,
						      MEDIA_LNK_FL_ENABLED |
						      MEDIA_LNK_FL_IMMUTABLE);
			if (!link)
				return -ENOMEM;
		}
#endif
		if (intf->type == MEDIA_INTF_T_DVB_DVR) {
			ret = dvb_create_io_intf_links(adap, intf, DVR_TSOUT);
			if (ret)
				return ret;
		}
		if (intf->type == MEDIA_INTF_T_DVB_DEMUX) {
			ret = dvb_create_io_intf_links(adap, intf, DEMUX_TSOUT);
			if (ret)
				return ret;
		}
	}
	return 0;
}
EXPORT_SYMBOL_GPL(dvb_create_media_graph);
#endif

static int dvbdev_check_free_adapter_num(int num)
{
	struct list_head *entry;

	list_for_each(entry, &dvb_adapter_list) {
		struct dvb_adapter *adap;

		adap = list_entry(entry, struct dvb_adapter, list_head);
		if (adap->num == num)
			return 0;
	}
	return 1;
}

static int dvbdev_get_free_adapter_num(void)
{
	int num = 0;

	while (num < DVB_MAX_ADAPTERS) {
		if (dvbdev_check_free_adapter_num(num))
			return num;
		num++;
	}

	return -ENFILE;
}

int dvb_register_adapter(struct dvb_adapter *adap, const char *name,
			 struct module *module, struct device *device,
			 short *adapter_nums)
{
	int i, num;

	mutex_lock(&dvbdev_register_lock);

	for (i = 0; i < DVB_MAX_ADAPTERS; ++i) {
		num = adapter_nums[i];
		if (num >= 0  &&  num < DVB_MAX_ADAPTERS) {
		/* use the one the driver asked for */
			if (dvbdev_check_free_adapter_num(num))
				break;
		} else {
			num = dvbdev_get_free_adapter_num();
			break;
		}
		num = -1;
	}

	if (num < 0) {
		mutex_unlock(&dvbdev_register_lock);
		return -ENFILE;
	}

	memset(adap, 0, sizeof(struct dvb_adapter));
	INIT_LIST_HEAD(&adap->device_list);

	pr_info("DVB: registering new adapter (%s)\n", name);

	adap->num = num;
	adap->name = name;
	adap->module = module;
	adap->device = device;
	adap->mfe_shared = 0;
	adap->mfe_dvbdev = NULL;
	mutex_init(&adap->mfe_lock);

#ifdef CONFIG_MEDIA_CONTROLLER_DVB
	mutex_init(&adap->mdev_lock);
#endif

	list_add_tail(&adap->list_head, &dvb_adapter_list);

	mutex_unlock(&dvbdev_register_lock);

	return num;
}
EXPORT_SYMBOL(dvb_register_adapter);

int dvb_unregister_adapter(struct dvb_adapter *adap)
{
	mutex_lock(&dvbdev_register_lock);
	list_del(&adap->list_head);
	mutex_unlock(&dvbdev_register_lock);
	return 0;
}
EXPORT_SYMBOL(dvb_unregister_adapter);

/*
 * if the miracle happens and "generic_usercopy()" is included into
 * the kernel, then this can vanish. please don't make the mistake and
 * define this as video_usercopy(). this will introduce a dependency
 * to the v4l "videodev.o" module, which is unnecessary for some
 * cards (ie. the budget dvb-cards don't need the v4l module...)
 */
int dvb_usercopy(struct file *file,
		 unsigned int cmd, unsigned long arg,
		 int (*func)(struct file *file,
			     unsigned int cmd, void *arg))
{
	char    sbuf[128];
	void    *mbuf = NULL;
	void    *parg = NULL;
	int     err  = -EINVAL;

	/*  Copy arguments into temp kernel buffer  */
	switch (_IOC_DIR(cmd)) {
	case _IOC_NONE:
		/*
		 * For this command, the pointer is actually an integer
		 * argument.
		 */
		parg = (void *)arg;
		break;
	case _IOC_READ: /* some v4l ioctls are marked wrong ... */
	case _IOC_WRITE:
	case (_IOC_WRITE | _IOC_READ):
		if (_IOC_SIZE(cmd) <= sizeof(sbuf)) {
			parg = sbuf;
		} else {
			/* too big to allocate from stack */
			mbuf = kmalloc(_IOC_SIZE(cmd), GFP_KERNEL);
			if (!mbuf)
				return -ENOMEM;
			parg = mbuf;
		}

		err = -EFAULT;
		if (copy_from_user(parg, (void __user *)arg, _IOC_SIZE(cmd)))
			goto out;
		break;
	}

	/* call driver */
	err = func(file, cmd, parg);
	if (err == -ENOIOCTLCMD)
		err = -ENOTTY;

	if (err < 0)
		goto out;

	/*  Copy results into user buffer  */
	switch (_IOC_DIR(cmd)) {
	case _IOC_READ:
	case (_IOC_WRITE | _IOC_READ):
		if (copy_to_user((void __user *)arg, parg, _IOC_SIZE(cmd)))
			err = -EFAULT;
		break;
	}

out:
	kfree(mbuf);
	return err;
}

#if IS_ENABLED(CONFIG_I2C)
struct i2c_client *dvb_module_probe(const char *module_name,
				    const char *name,
				    struct i2c_adapter *adap,
				    unsigned char addr,
				    void *platform_data)
{
	struct i2c_client *client;
	struct i2c_board_info *board_info;

	board_info = kzalloc(sizeof(*board_info), GFP_KERNEL);
	if (!board_info)
		return NULL;

	if (name)
		strscpy(board_info->type, name, I2C_NAME_SIZE);
	else
		strscpy(board_info->type, module_name, I2C_NAME_SIZE);

	board_info->addr = addr;
	board_info->platform_data = platform_data;
	request_module(module_name);
	client = i2c_new_client_device(adap, board_info);
	if (!i2c_client_has_driver(client)) {
		kfree(board_info);
		return NULL;
	}

	if (!try_module_get(client->dev.driver->owner)) {
		i2c_unregister_device(client);
		client = NULL;
	}

	kfree(board_info);
	return client;
}
EXPORT_SYMBOL_GPL(dvb_module_probe);

void dvb_module_release(struct i2c_client *client)
{
	if (!client)
		return;

	module_put(client->dev.driver->owner);
	i2c_unregister_device(client);
}
EXPORT_SYMBOL_GPL(dvb_module_release);
#endif

static int dvb_uevent(const struct device *dev, struct kobj_uevent_env *env)
{
	const struct dvb_device *dvbdev = dev_get_drvdata(dev);

	add_uevent_var(env, "DVB_ADAPTER_NUM=%d", dvbdev->adapter->num);
	add_uevent_var(env, "DVB_DEVICE_TYPE=%s", dnames[dvbdev->type]);
	add_uevent_var(env, "DVB_DEVICE_NUM=%d", dvbdev->id);
	return 0;
}

static char *dvb_devnode(const struct device *dev, umode_t *mode)
{
	const struct dvb_device *dvbdev = dev_get_drvdata(dev);

	return kasprintf(GFP_KERNEL, "dvb/adapter%d/%s%d",
		dvbdev->adapter->num, dnames[dvbdev->type], dvbdev->id);
}

static int __init init_dvbdev(void)
{
	int retval;
	dev_t dev = MKDEV(DVB_MAJOR, 0);

	retval = register_chrdev_region(dev, MAX_DVB_MINORS, "DVB");
	if (retval != 0) {
		pr_err("dvb-core: unable to get major %d\n", DVB_MAJOR);
		return retval;
	}

	cdev_init(&dvb_device_cdev, &dvb_device_fops);
	retval = cdev_add(&dvb_device_cdev, dev, MAX_DVB_MINORS);
	if (retval != 0) {
		pr_err("dvb-core: unable register character device\n");
		goto error;
	}

	dvb_class = class_create("dvb");
	if (IS_ERR(dvb_class)) {
		retval = PTR_ERR(dvb_class);
		goto error;
	}
	dvb_class->dev_uevent = dvb_uevent;
	dvb_class->devnode = dvb_devnode;
	return 0;

error:
	cdev_del(&dvb_device_cdev);
	unregister_chrdev_region(dev, MAX_DVB_MINORS);
	return retval;
}

static void __exit exit_dvbdev(void)
{
	struct dvbdevfops_node *node, *next;

	class_destroy(dvb_class);
	cdev_del(&dvb_device_cdev);
	unregister_chrdev_region(MKDEV(DVB_MAJOR, 0), MAX_DVB_MINORS);

	list_for_each_entry_safe(node, next, &dvbdevfops_list, list_head) {
<<<<<<< HEAD
		list_del (&node->list_head);
=======
		list_del(&node->list_head);
>>>>>>> a23a3041
		kfree(node->fops);
		kfree(node);
	}
}

subsys_initcall(init_dvbdev);
module_exit(exit_dvbdev);

MODULE_DESCRIPTION("DVB Core Driver");
MODULE_AUTHOR("Marcus Metzler, Ralph Metzler, Holger Waechtler");
MODULE_LICENSE("GPL");<|MERGE_RESOLUTION|>--- conflicted
+++ resolved
@@ -457,12 +457,8 @@
 
 	mutex_lock(&dvbdev_register_lock);
 
-<<<<<<< HEAD
-	if ((id = dvbdev_get_free_id (adap, type)) < 0) {
-=======
 	id = dvbdev_get_free_id(adap, type);
 	if (id < 0) {
->>>>>>> a23a3041
 		mutex_unlock(&dvbdev_register_lock);
 		*pdvbdev = NULL;
 		pr_err("%s: couldn't find free device id\n", __func__);
@@ -470,11 +466,7 @@
 	}
 
 	*pdvbdev = dvbdev = kzalloc(sizeof(*dvbdev), GFP_KERNEL);
-<<<<<<< HEAD
-	if (!dvbdev){
-=======
 	if (!dvbdev) {
->>>>>>> a23a3041
 		mutex_unlock(&dvbdev_register_lock);
 		return -ENOMEM;
 	}
@@ -486,22 +478,13 @@
 	 */
 	list_for_each_entry(node, &dvbdevfops_list, list_head) {
 		if (node->fops->owner == adap->module &&
-<<<<<<< HEAD
-				node->type == type &&
-				node->template == template) {
-=======
 		    node->type == type && node->template == template) {
->>>>>>> a23a3041
 			dvbdevfops = node->fops;
 			break;
 		}
 	}
 
-<<<<<<< HEAD
-	if (dvbdevfops == NULL) {
-=======
 	if (!dvbdevfops) {
->>>>>>> a23a3041
 		dvbdevfops = kmemdup(template->fops, sizeof(*dvbdevfops), GFP_KERNEL);
 		if (!dvbdevfops) {
 			kfree(dvbdev);
@@ -509,11 +492,7 @@
 			return -ENOMEM;
 		}
 
-<<<<<<< HEAD
-		new_node = kzalloc(sizeof(struct dvbdevfops_node), GFP_KERNEL);
-=======
 		new_node = kzalloc(sizeof(*new_node), GFP_KERNEL);
->>>>>>> a23a3041
 		if (!new_node) {
 			kfree(dvbdevfops);
 			kfree(dvbdev);
@@ -524,11 +503,7 @@
 		new_node->fops = dvbdevfops;
 		new_node->type = type;
 		new_node->template = template;
-<<<<<<< HEAD
-		list_add_tail (&new_node->list_head, &dvbdevfops_list);
-=======
 		list_add_tail(&new_node->list_head, &dvbdevfops_list);
->>>>>>> a23a3041
 	}
 
 	memcpy(dvbdev, template, sizeof(struct dvb_device));
@@ -538,15 +513,9 @@
 	dvbdev->adapter = adap;
 	dvbdev->priv = priv;
 	dvbdev->fops = dvbdevfops;
-<<<<<<< HEAD
-	init_waitqueue_head (&dvbdev->wait_queue);
-	dvbdevfops->owner = adap->module;
-	list_add_tail (&dvbdev->list_head, &adap->device_list);
-=======
 	init_waitqueue_head(&dvbdev->wait_queue);
 	dvbdevfops->owner = adap->module;
 	list_add_tail(&dvbdev->list_head, &adap->device_list);
->>>>>>> a23a3041
 	down_write(&minor_rwsem);
 #ifdef CONFIG_DVB_DYNAMIC_MINORS
 	for (minor = 0; minor < MAX_DVB_MINORS; minor++)
@@ -554,19 +523,11 @@
 			break;
 	if (minor == MAX_DVB_MINORS) {
 		if (new_node) {
-<<<<<<< HEAD
-			list_del (&new_node->list_head);
-			kfree(dvbdevfops);
-			kfree(new_node);
-		}
-		list_del (&dvbdev->list_head);
-=======
 			list_del(&new_node->list_head);
 			kfree(dvbdevfops);
 			kfree(new_node);
 		}
 		list_del(&dvbdev->list_head);
->>>>>>> a23a3041
 		kfree(dvbdev);
 		up_write(&minor_rwsem);
 		mutex_unlock(&dvbdev_register_lock);
@@ -581,24 +542,14 @@
 	ret = dvb_register_media_device(dvbdev, type, minor, demux_sink_pads);
 	if (ret) {
 		pr_err("%s: dvb_register_media_device failed to create the mediagraph\n",
-<<<<<<< HEAD
-		      __func__);
-		if (new_node) {
-			list_del (&new_node->list_head);
-=======
 		       __func__);
 		if (new_node) {
 			list_del(&new_node->list_head);
->>>>>>> a23a3041
 			kfree(dvbdevfops);
 			kfree(new_node);
 		}
 		dvb_media_device_free(dvbdev);
-<<<<<<< HEAD
-		list_del (&dvbdev->list_head);
-=======
 		list_del(&dvbdev->list_head);
->>>>>>> a23a3041
 		kfree(dvbdev);
 		mutex_unlock(&dvbdev_register_lock);
 		return ret;
@@ -611,20 +562,12 @@
 		pr_err("%s: failed to create device dvb%d.%s%d (%ld)\n",
 		       __func__, adap->num, dnames[type], id, PTR_ERR(clsdev));
 		if (new_node) {
-<<<<<<< HEAD
-			list_del (&new_node->list_head);
-=======
 			list_del(&new_node->list_head);
->>>>>>> a23a3041
 			kfree(dvbdevfops);
 			kfree(new_node);
 		}
 		dvb_media_device_free(dvbdev);
-<<<<<<< HEAD
-		list_del (&dvbdev->list_head);
-=======
 		list_del(&dvbdev->list_head);
->>>>>>> a23a3041
 		kfree(dvbdev);
 		mutex_unlock(&dvbdev_register_lock);
 		return PTR_ERR(clsdev);
@@ -660,11 +603,7 @@
 {
 	struct dvb_device *dvbdev = container_of(ref, struct dvb_device, ref);
 
-<<<<<<< HEAD
-	kfree (dvbdev);
-=======
 	kfree(dvbdev);
->>>>>>> a23a3041
 }
 
 struct dvb_device *dvb_device_get(struct dvb_device *dvbdev)
@@ -1174,11 +1113,7 @@
 	unregister_chrdev_region(MKDEV(DVB_MAJOR, 0), MAX_DVB_MINORS);
 
 	list_for_each_entry_safe(node, next, &dvbdevfops_list, list_head) {
-<<<<<<< HEAD
-		list_del (&node->list_head);
-=======
 		list_del(&node->list_head);
->>>>>>> a23a3041
 		kfree(node->fops);
 		kfree(node);
 	}
