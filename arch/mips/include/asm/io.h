/*
 * This file is subject to the terms and conditions of the GNU General Public
 * License.  See the file "COPYING" in the main directory of this archive
 * for more details.
 *
 * Copyright (C) 1994, 1995 Waldorf GmbH
 * Copyright (C) 1994 - 2000, 06 Ralf Baechle
 * Copyright (C) 1999, 2000 Silicon Graphics, Inc.
 * Copyright (C) 2004, 2005  MIPS Technologies, Inc.  All rights reserved.
 *	Author: Maciej W. Rozycki <macro@mips.com>
 */
#ifndef _ASM_IO_H
#define _ASM_IO_H

#include <linux/compiler.h>
#include <linux/kernel.h>
#include <linux/types.h>
#include <linux/irqflags.h>

#include <asm/addrspace.h>
#include <asm/barrier.h>
#include <asm/bug.h>
#include <asm/byteorder.h>
#include <asm/cpu.h>
#include <asm/cpu-features.h>
#include <asm/page.h>
#include <asm/pgtable-bits.h>
#include <asm/processor.h>
#include <asm/string.h>
#include <mangle-port.h>

/*
 * Raw operations are never swapped in software.  OTOH values that raw
 * operations are working on may or may not have been swapped by the bus
 * hardware.  An example use would be for flash memory that's used for
 * execute in place.
 */
# define __raw_ioswabb(a, x)	(x)
# define __raw_ioswabw(a, x)	(x)
# define __raw_ioswabl(a, x)	(x)
# define __raw_ioswabq(a, x)	(x)
# define ____raw_ioswabq(a, x)	(x)

# define __relaxed_ioswabb ioswabb
# define __relaxed_ioswabw ioswabw
# define __relaxed_ioswabl ioswabl
# define __relaxed_ioswabq ioswabq

/* ioswab[bwlq], __mem_ioswab[bwlq] are defined in mangle-port.h */

/*
 * On MIPS I/O ports are memory mapped, so we access them using normal
 * load/store instructions. mips_io_port_base is the virtual address to
 * which all ports are being mapped.  For sake of efficiency some code
 * assumes that this is an address that can be loaded with a single lui
 * instruction, so the lower 16 bits must be zero.  Should be true on
 * any sane architecture; generic code does not use this assumption.
 */
extern unsigned long mips_io_port_base;

static inline void set_io_port_base(unsigned long base)
{
	mips_io_port_base = base;
}

/*
 * Provide the necessary definitions for generic iomap. We make use of
 * mips_io_port_base for iomap(), but we don't reserve any low addresses for
 * use with I/O ports.
 */

#define HAVE_ARCH_PIO_SIZE
#define PIO_OFFSET	mips_io_port_base
#define PIO_MASK	IO_SPACE_LIMIT
#define PIO_RESERVED	0x0UL

/*
 * Enforce in-order execution of data I/O.  In the MIPS architecture
 * these are equivalent to corresponding platform-specific memory
 * barriers defined in <asm/barrier.h>.  API pinched from PowerPC,
 * with sync additionally defined.
 */
#define iobarrier_rw() mb()
#define iobarrier_r() rmb()
#define iobarrier_w() wmb()
#define iobarrier_sync() iob()

/*
 *     virt_to_phys    -       map virtual addresses to physical
 *     @address: address to remap
 *
 *     The returned physical address is the physical (CPU) mapping for
 *     the memory address given. It is only valid to use this function on
 *     addresses directly mapped or allocated via kmalloc.
 *
 *     This function does not give bus mappings for DMA transfers. In
 *     almost all conceivable cases a device driver should not be using
 *     this function
 */
static inline unsigned long __virt_to_phys_nodebug(volatile const void *address)
{
	return __pa(address);
}

#ifdef CONFIG_DEBUG_VIRTUAL
extern phys_addr_t __virt_to_phys(volatile const void *x);
#else
#define __virt_to_phys(x)	__virt_to_phys_nodebug(x)
#endif

#define virt_to_phys virt_to_phys
static inline phys_addr_t virt_to_phys(const volatile void *x)
{
	return __virt_to_phys(x);
}

/*
 *     phys_to_virt    -       map physical address to virtual
 *     @address: address to remap
 *
 *     The returned virtual address is a current CPU mapping for
 *     the memory address given. It is only valid to use this function on
 *     addresses that have a kernel mapping
 *
 *     This function does not handle bus mappings for DMA transfers. In
 *     almost all conceivable cases a device driver should not be using
 *     this function
 */
static inline void * phys_to_virt(unsigned long address)
{
	return __va(address);
}

/*
 * ISA I/O bus memory addresses are 1:1 with the physical address.
 */
static inline unsigned long isa_virt_to_bus(volatile void *address)
{
	return virt_to_phys(address);
}

static inline void *isa_bus_to_virt(unsigned long address)
{
	return phys_to_virt(address);
}

/*
 * Change "struct page" to physical address.
 */
#define page_to_phys(page)	((dma_addr_t)page_to_pfn(page) << PAGE_SHIFT)

void __iomem *ioremap_prot(phys_addr_t offset, unsigned long size,
		unsigned long prot_val);
void iounmap(const volatile void __iomem *addr);

/*
 * ioremap     -   map bus memory into CPU space
 * @offset:    bus address of the memory
 * @size:      size of the resource to map
 *
 * ioremap performs a platform specific sequence of operations to
 * make bus memory CPU accessible via the readb/readw/readl/writeb/
 * writew/writel functions and the other mmio helpers. The returned
 * address is not guaranteed to be usable directly as a virtual
 * address.
 */
#define ioremap(offset, size)						\
	ioremap_prot((offset), (size), _CACHE_UNCACHED)
#define ioremap_uc		ioremap

/*
 * ioremap_cache -	map bus memory into CPU space
 * @offset:	    bus address of the memory
 * @size:	    size of the resource to map
 *
 * ioremap_cache performs a platform specific sequence of operations to
 * make bus memory CPU accessible via the readb/readw/readl/writeb/
 * writew/writel functions and the other mmio helpers. The returned
 * address is not guaranteed to be usable directly as a virtual
 * address.
 *
 * This version of ioremap ensures that the memory is marked cachable by
 * the CPU.  Also enables full write-combining.	 Useful for some
 * memory-like regions on I/O busses.
 */
#define ioremap_cache(offset, size)					\
	ioremap_prot((offset), (size), _page_cachable_default)

/*
 * ioremap_wc     -   map bus memory into CPU space
 * @offset:    bus address of the memory
 * @size:      size of the resource to map
 *
 * ioremap_wc performs a platform specific sequence of operations to
 * make bus memory CPU accessible via the readb/readw/readl/writeb/
 * writew/writel functions and the other mmio helpers. The returned
 * address is not guaranteed to be usable directly as a virtual
 * address.
 *
 * This version of ioremap ensures that the memory is marked uncachable
 * but accelerated by means of write-combining feature. It is specifically
 * useful for PCIe prefetchable windows, which may vastly improve a
 * communications performance. If it was determined on boot stage, what
 * CPU CCA doesn't support UCA, the method shall fall-back to the
 * _CACHE_UNCACHED option (see cpu_probe() method).
 */
#define ioremap_wc(offset, size)					\
	ioremap_prot((offset), (size), boot_cpu_data.writecombine)

<<<<<<< HEAD
=======
#include <asm-generic/iomap.h>

>>>>>>> df50e6bf
#if defined(CONFIG_CPU_CAVIUM_OCTEON)
#define war_io_reorder_wmb()		wmb()
#else
#define war_io_reorder_wmb()		barrier()
#endif

#define __BUILD_MEMORY_SINGLE(pfx, bwlq, type, barrier, relax, irq)	\
									\
static inline void pfx##write##bwlq(type val,				\
				    volatile void __iomem *mem)		\
{									\
	volatile type *__mem;						\
	type __val;							\
									\
	if (barrier)							\
		iobarrier_rw();						\
	else								\
		war_io_reorder_wmb();					\
									\
	__mem = (void *)__swizzle_addr_##bwlq((unsigned long)(mem));	\
									\
	__val = pfx##ioswab##bwlq(__mem, val);				\
									\
	if (sizeof(type) != sizeof(u64) || sizeof(u64) == sizeof(long)) \
		*__mem = __val;						\
	else if (cpu_has_64bits) {					\
		unsigned long __flags;					\
		type __tmp;						\
									\
		if (irq)						\
			local_irq_save(__flags);			\
		__asm__ __volatile__(					\
			".set	push"		"\t\t# __writeq""\n\t"	\
			".set	arch=r4000"			"\n\t"	\
			"dsll32 %L0, %L0, 0"			"\n\t"	\
			"dsrl32 %L0, %L0, 0"			"\n\t"	\
			"dsll32 %M0, %M0, 0"			"\n\t"	\
			"or	%L0, %L0, %M0"			"\n\t"	\
			"sd	%L0, %2"			"\n\t"	\
			".set	pop"				"\n"	\
			: "=r" (__tmp)					\
			: "0" (__val), "m" (*__mem));			\
		if (irq)						\
			local_irq_restore(__flags);			\
	} else								\
		BUG();							\
}									\
									\
static inline type pfx##read##bwlq(const volatile void __iomem *mem)	\
{									\
	volatile type *__mem;						\
	type __val;							\
									\
	__mem = (void *)__swizzle_addr_##bwlq((unsigned long)(mem));	\
									\
	if (barrier)							\
		iobarrier_rw();						\
									\
	if (sizeof(type) != sizeof(u64) || sizeof(u64) == sizeof(long)) \
		__val = *__mem;						\
	else if (cpu_has_64bits) {					\
		unsigned long __flags;					\
									\
		if (irq)						\
			local_irq_save(__flags);			\
		__asm__ __volatile__(					\
			".set	push"		"\t\t# __readq" "\n\t"	\
			".set	arch=r4000"			"\n\t"	\
			"ld	%L0, %1"			"\n\t"	\
			"dsra32 %M0, %L0, 0"			"\n\t"	\
			"sll	%L0, %L0, 0"			"\n\t"	\
			".set	pop"				"\n"	\
			: "=r" (__val)					\
			: "m" (*__mem));				\
		if (irq)						\
			local_irq_restore(__flags);			\
	} else {							\
		__val = 0;						\
		BUG();							\
	}								\
									\
	/* prevent prefetching of coherent DMA data prematurely */	\
	if (!relax)							\
		rmb();							\
	return pfx##ioswab##bwlq(__mem, __val);				\
}

#define __BUILD_IOPORT_SINGLE(pfx, bwlq, type, barrier, relax, p)	\
									\
static inline void pfx##out##bwlq##p(type val, unsigned long port)	\
{									\
	volatile type *__addr;						\
	type __val;							\
									\
	if (barrier)							\
		iobarrier_rw();						\
	else								\
		war_io_reorder_wmb();					\
									\
	__addr = (void *)__swizzle_addr_##bwlq(mips_io_port_base + port); \
									\
	__val = pfx##ioswab##bwlq(__addr, val);				\
									\
	/* Really, we want this to be atomic */				\
	BUILD_BUG_ON(sizeof(type) > sizeof(unsigned long));		\
									\
	*__addr = __val;						\
}									\
									\
static inline type pfx##in##bwlq##p(unsigned long port)			\
{									\
	volatile type *__addr;						\
	type __val;							\
									\
	__addr = (void *)__swizzle_addr_##bwlq(mips_io_port_base + port); \
									\
	BUILD_BUG_ON(sizeof(type) > sizeof(unsigned long));		\
									\
	if (barrier)							\
		iobarrier_rw();						\
									\
	__val = *__addr;						\
									\
	/* prevent prefetching of coherent DMA data prematurely */	\
	if (!relax)							\
		rmb();							\
	return pfx##ioswab##bwlq(__addr, __val);			\
}

#define __BUILD_MEMORY_PFX(bus, bwlq, type, relax)			\
									\
__BUILD_MEMORY_SINGLE(bus, bwlq, type, 1, relax, 1)

#define BUILDIO_MEM(bwlq, type)						\
									\
__BUILD_MEMORY_PFX(__raw_, bwlq, type, 0)				\
__BUILD_MEMORY_PFX(__relaxed_, bwlq, type, 1)				\
__BUILD_MEMORY_PFX(__mem_, bwlq, type, 0)				\
__BUILD_MEMORY_PFX(, bwlq, type, 0)

BUILDIO_MEM(b, u8)
BUILDIO_MEM(w, u16)
BUILDIO_MEM(l, u32)
#ifdef CONFIG_64BIT
BUILDIO_MEM(q, u64)
#else
__BUILD_MEMORY_PFX(__raw_, q, u64, 0)
__BUILD_MEMORY_PFX(__mem_, q, u64, 0)
#endif

#define __BUILD_IOPORT_PFX(bus, bwlq, type)				\
	__BUILD_IOPORT_SINGLE(bus, bwlq, type, 1, 0,)			\
	__BUILD_IOPORT_SINGLE(bus, bwlq, type, 1, 0, _p)

#define BUILDIO_IOPORT(bwlq, type)					\
	__BUILD_IOPORT_PFX(, bwlq, type)				\
	__BUILD_IOPORT_PFX(__mem_, bwlq, type)

BUILDIO_IOPORT(b, u8)
BUILDIO_IOPORT(w, u16)
BUILDIO_IOPORT(l, u32)
#ifdef CONFIG_64BIT
BUILDIO_IOPORT(q, u64)
#endif

#define __BUILDIO(bwlq, type)						\
									\
__BUILD_MEMORY_SINGLE(____raw_, bwlq, type, 1, 0, 0)

__BUILDIO(q, u64)

#define readb_relaxed			__relaxed_readb
#define readw_relaxed			__relaxed_readw
#define readl_relaxed			__relaxed_readl
#ifdef CONFIG_64BIT
#define readq_relaxed			__relaxed_readq
#endif

#define writeb_relaxed			__relaxed_writeb
#define writew_relaxed			__relaxed_writew
#define writel_relaxed			__relaxed_writel
#ifdef CONFIG_64BIT
#define writeq_relaxed			__relaxed_writeq
#endif

#define readb_be(addr)							\
	__raw_readb((__force unsigned *)(addr))
#define readw_be(addr)							\
	be16_to_cpu(__raw_readw((__force unsigned *)(addr)))
#define readl_be(addr)							\
	be32_to_cpu(__raw_readl((__force unsigned *)(addr)))
#define readq_be(addr)							\
	be64_to_cpu(__raw_readq((__force unsigned *)(addr)))

#define writeb_be(val, addr)						\
	__raw_writeb((val), (__force unsigned *)(addr))
#define writew_be(val, addr)						\
	__raw_writew(cpu_to_be16((val)), (__force unsigned *)(addr))
#define writel_be(val, addr)						\
	__raw_writel(cpu_to_be32((val)), (__force unsigned *)(addr))
#define writeq_be(val, addr)						\
	__raw_writeq(cpu_to_be64((val)), (__force unsigned *)(addr))

/*
 * Some code tests for these symbols
 */
#ifdef CONFIG_64BIT
#define readq				readq
#define writeq				writeq
#endif

#define __BUILD_MEMORY_STRING(bwlq, type)				\
									\
static inline void writes##bwlq(volatile void __iomem *mem,		\
				const void *addr, unsigned int count)	\
{									\
	const volatile type *__addr = addr;				\
									\
	while (count--) {						\
		__mem_write##bwlq(*__addr, mem);			\
		__addr++;						\
	}								\
}									\
									\
static inline void reads##bwlq(volatile void __iomem *mem, void *addr,	\
			       unsigned int count)			\
{									\
	volatile type *__addr = addr;					\
									\
	while (count--) {						\
		*__addr = __mem_read##bwlq(mem);			\
		__addr++;						\
	}								\
}

#define __BUILD_IOPORT_STRING(bwlq, type)				\
									\
static inline void outs##bwlq(unsigned long port, const void *addr,	\
			      unsigned int count)			\
{									\
	const volatile type *__addr = addr;				\
									\
	while (count--) {						\
		__mem_out##bwlq(*__addr, port);				\
		__addr++;						\
	}								\
}									\
									\
static inline void ins##bwlq(unsigned long port, void *addr,		\
			     unsigned int count)			\
{									\
	volatile type *__addr = addr;					\
									\
	while (count--) {						\
		*__addr = __mem_in##bwlq(port);				\
		__addr++;						\
	}								\
}

#define BUILDSTRING(bwlq, type)						\
									\
__BUILD_MEMORY_STRING(bwlq, type)					\
__BUILD_IOPORT_STRING(bwlq, type)

BUILDSTRING(b, u8)
BUILDSTRING(w, u16)
BUILDSTRING(l, u32)
#ifdef CONFIG_64BIT
BUILDSTRING(q, u64)
#endif

static inline void memset_io(volatile void __iomem *addr, unsigned char val, int count)
{
	memset((void __force *) addr, val, count);
}
static inline void memcpy_fromio(void *dst, const volatile void __iomem *src, int count)
{
	memcpy(dst, (void __force *) src, count);
}
static inline void memcpy_toio(volatile void __iomem *dst, const void *src, int count)
{
	memcpy((void __force *) dst, src, count);
}

/*
 * The caches on some architectures aren't dma-coherent and have need to
 * handle this in software.  There are three types of operations that
 * can be applied to dma buffers.
 *
 *  - dma_cache_wback_inv(start, size) makes caches and coherent by
 *    writing the content of the caches back to memory, if necessary.
 *    The function also invalidates the affected part of the caches as
 *    necessary before DMA transfers from outside to memory.
 *  - dma_cache_wback(start, size) makes caches and coherent by
 *    writing the content of the caches back to memory, if necessary.
 *    The function also invalidates the affected part of the caches as
 *    necessary before DMA transfers from outside to memory.
 *  - dma_cache_inv(start, size) invalidates the affected parts of the
 *    caches.  Dirty lines of the caches may be written back or simply
 *    be discarded.  This operation is necessary before dma operations
 *    to the memory.
 *
 * This API used to be exported; it now is for arch code internal use only.
 */
#ifdef CONFIG_DMA_NONCOHERENT

extern void (*_dma_cache_wback_inv)(unsigned long start, unsigned long size);
extern void (*_dma_cache_wback)(unsigned long start, unsigned long size);
extern void (*_dma_cache_inv)(unsigned long start, unsigned long size);

#define dma_cache_wback_inv(start, size)	_dma_cache_wback_inv(start, size)
#define dma_cache_wback(start, size)		_dma_cache_wback(start, size)
#define dma_cache_inv(start, size)		_dma_cache_inv(start, size)

#else /* Sane hardware */

#define dma_cache_wback_inv(start,size) \
	do { (void) (start); (void) (size); } while (0)
#define dma_cache_wback(start,size)	\
	do { (void) (start); (void) (size); } while (0)
#define dma_cache_inv(start,size)	\
	do { (void) (start); (void) (size); } while (0)

#endif /* CONFIG_DMA_NONCOHERENT */

/*
 * Read a 32-bit register that requires a 64-bit read cycle on the bus.
 * Avoid interrupt mucking, just adjust the address for 4-byte access.
 * Assume the addresses are 8-byte aligned.
 */
#ifdef __MIPSEB__
#define __CSR_32_ADJUST 4
#else
#define __CSR_32_ADJUST 0
#endif

#define csr_out32(v, a) (*(volatile u32 *)((unsigned long)(a) + __CSR_32_ADJUST) = (v))
#define csr_in32(a)    (*(volatile u32 *)((unsigned long)(a) + __CSR_32_ADJUST))

/*
 * Convert a physical pointer to a virtual kernel pointer for /dev/mem
 * access
 */
#define xlate_dev_mem_ptr(p)	__va(p)
#define unxlate_dev_mem_ptr(p, v) do { } while (0)

void __ioread64_copy(void *to, const void __iomem *from, size_t count);

#endif /* _ASM_IO_H */<|MERGE_RESOLUTION|>--- conflicted
+++ resolved
@@ -207,11 +207,8 @@
 #define ioremap_wc(offset, size)					\
 	ioremap_prot((offset), (size), boot_cpu_data.writecombine)
 
-<<<<<<< HEAD
-=======
 #include <asm-generic/iomap.h>
 
->>>>>>> df50e6bf
 #if defined(CONFIG_CPU_CAVIUM_OCTEON)
 #define war_io_reorder_wmb()		wmb()
 #else
