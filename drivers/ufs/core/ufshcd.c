// SPDX-License-Identifier: GPL-2.0-or-later
/*
 * Universal Flash Storage Host controller driver Core
 * Copyright (C) 2011-2013 Samsung India Software Operations
 * Copyright (c) 2013-2016, The Linux Foundation. All rights reserved.
 *
 * Authors:
 *	Santosh Yaraganavi <santosh.sy@samsung.com>
 *	Vinayak Holikatti <h.vinayak@samsung.com>
 */

#include <linux/async.h>
#include <linux/devfreq.h>
#include <linux/nls.h>
#include <linux/of.h>
#include <linux/bitfield.h>
#include <linux/blk-pm.h>
#include <linux/blkdev.h>
#include <linux/clk.h>
#include <linux/delay.h>
#include <linux/interrupt.h>
#include <linux/module.h>
#include <linux/regulator/consumer.h>
#include <linux/sched/clock.h>
#include <scsi/scsi_cmnd.h>
#include <scsi/scsi_dbg.h>
#include <scsi/scsi_driver.h>
#include <scsi/scsi_eh.h>
#include "ufshcd-priv.h"
#include <ufs/ufs_quirks.h>
#include <ufs/unipro.h>
#include "ufs-sysfs.h"
#include "ufs-debugfs.h"
#include "ufs-fault-injection.h"
#include "ufs_bsg.h"
#include "ufshcd-crypto.h"
#include "ufshpb.h"
#include <asm/unaligned.h>

#define CREATE_TRACE_POINTS
#include <trace/events/ufs.h>

#define UFSHCD_ENABLE_INTRS	(UTP_TRANSFER_REQ_COMPL |\
				 UTP_TASK_REQ_COMPL |\
				 UFSHCD_ERROR_MASK)

#define UFSHCD_ENABLE_MCQ_INTRS	(UTP_TASK_REQ_COMPL |\
				 UFSHCD_ERROR_MASK |\
				 MCQ_CQ_EVENT_STATUS)


/* UIC command timeout, unit: ms */
#define UIC_CMD_TIMEOUT	500

/* NOP OUT retries waiting for NOP IN response */
#define NOP_OUT_RETRIES    10
/* Timeout after 50 msecs if NOP OUT hangs without response */
#define NOP_OUT_TIMEOUT    50 /* msecs */

/* Query request retries */
#define QUERY_REQ_RETRIES 3
/* Query request timeout */
#define QUERY_REQ_TIMEOUT 1500 /* 1.5 seconds */

/* Advanced RPMB request timeout */
#define ADVANCED_RPMB_REQ_TIMEOUT  3000 /* 3 seconds */

/* Task management command timeout */
#define TM_CMD_TIMEOUT	100 /* msecs */

/* maximum number of retries for a general UIC command  */
#define UFS_UIC_COMMAND_RETRIES 3

/* maximum number of link-startup retries */
#define DME_LINKSTARTUP_RETRIES 3

/* maximum number of reset retries before giving up */
#define MAX_HOST_RESET_RETRIES 5

/* Maximum number of error handler retries before giving up */
#define MAX_ERR_HANDLER_RETRIES 5

/* Expose the flag value from utp_upiu_query.value */
#define MASK_QUERY_UPIU_FLAG_LOC 0xFF

/* Interrupt aggregation default timeout, unit: 40us */
#define INT_AGGR_DEF_TO	0x02

/* default delay of autosuspend: 2000 ms */
#define RPM_AUTOSUSPEND_DELAY_MS 2000

/* Default delay of RPM device flush delayed work */
#define RPM_DEV_FLUSH_RECHECK_WORK_DELAY_MS 5000

/* Default value of wait time before gating device ref clock */
#define UFSHCD_REF_CLK_GATING_WAIT_US 0xFF /* microsecs */

/* Polling time to wait for fDeviceInit */
#define FDEVICEINIT_COMPL_TIMEOUT 1500 /* millisecs */

/* UFSHC 4.0 compliant HC support this mode. */
static bool use_mcq_mode = true;

static bool is_mcq_supported(struct ufs_hba *hba)
{
	return hba->mcq_sup && use_mcq_mode;
}

module_param(use_mcq_mode, bool, 0644);
MODULE_PARM_DESC(use_mcq_mode, "Control MCQ mode for controllers starting from UFSHCI 4.0. 1 - enable MCQ, 0 - disable MCQ. MCQ is enabled by default");

#define ufshcd_toggle_vreg(_dev, _vreg, _on)				\
	({                                                              \
		int _ret;                                               \
		if (_on)                                                \
			_ret = ufshcd_enable_vreg(_dev, _vreg);         \
		else                                                    \
			_ret = ufshcd_disable_vreg(_dev, _vreg);        \
		_ret;                                                   \
	})

#define ufshcd_hex_dump(prefix_str, buf, len) do {                       \
	size_t __len = (len);                                            \
	print_hex_dump(KERN_ERR, prefix_str,                             \
		       __len > 4 ? DUMP_PREFIX_OFFSET : DUMP_PREFIX_NONE,\
		       16, 4, buf, __len, false);                        \
} while (0)

int ufshcd_dump_regs(struct ufs_hba *hba, size_t offset, size_t len,
		     const char *prefix)
{
	u32 *regs;
	size_t pos;

	if (offset % 4 != 0 || len % 4 != 0) /* keep readl happy */
		return -EINVAL;

	regs = kzalloc(len, GFP_ATOMIC);
	if (!regs)
		return -ENOMEM;

	for (pos = 0; pos < len; pos += 4) {
		if (offset == 0 &&
		    pos >= REG_UIC_ERROR_CODE_PHY_ADAPTER_LAYER &&
		    pos <= REG_UIC_ERROR_CODE_DME)
			continue;
		regs[pos / 4] = ufshcd_readl(hba, offset + pos);
	}

	ufshcd_hex_dump(prefix, regs, len);
	kfree(regs);

	return 0;
}
EXPORT_SYMBOL_GPL(ufshcd_dump_regs);

enum {
	UFSHCD_MAX_CHANNEL	= 0,
	UFSHCD_MAX_ID		= 1,
	UFSHCD_CMD_PER_LUN	= 32 - UFSHCD_NUM_RESERVED,
	UFSHCD_CAN_QUEUE	= 32 - UFSHCD_NUM_RESERVED,
};

static const char *const ufshcd_state_name[] = {
	[UFSHCD_STATE_RESET]			= "reset",
	[UFSHCD_STATE_OPERATIONAL]		= "operational",
	[UFSHCD_STATE_ERROR]			= "error",
	[UFSHCD_STATE_EH_SCHEDULED_FATAL]	= "eh_fatal",
	[UFSHCD_STATE_EH_SCHEDULED_NON_FATAL]	= "eh_non_fatal",
};

/* UFSHCD error handling flags */
enum {
	UFSHCD_EH_IN_PROGRESS = (1 << 0),
};

/* UFSHCD UIC layer error flags */
enum {
	UFSHCD_UIC_DL_PA_INIT_ERROR = (1 << 0), /* Data link layer error */
	UFSHCD_UIC_DL_NAC_RECEIVED_ERROR = (1 << 1), /* Data link layer error */
	UFSHCD_UIC_DL_TCx_REPLAY_ERROR = (1 << 2), /* Data link layer error */
	UFSHCD_UIC_NL_ERROR = (1 << 3), /* Network layer error */
	UFSHCD_UIC_TL_ERROR = (1 << 4), /* Transport Layer error */
	UFSHCD_UIC_DME_ERROR = (1 << 5), /* DME error */
	UFSHCD_UIC_PA_GENERIC_ERROR = (1 << 6), /* Generic PA error */
};

#define ufshcd_set_eh_in_progress(h) \
	((h)->eh_flags |= UFSHCD_EH_IN_PROGRESS)
#define ufshcd_eh_in_progress(h) \
	((h)->eh_flags & UFSHCD_EH_IN_PROGRESS)
#define ufshcd_clear_eh_in_progress(h) \
	((h)->eh_flags &= ~UFSHCD_EH_IN_PROGRESS)

const struct ufs_pm_lvl_states ufs_pm_lvl_states[] = {
	[UFS_PM_LVL_0] = {UFS_ACTIVE_PWR_MODE, UIC_LINK_ACTIVE_STATE},
	[UFS_PM_LVL_1] = {UFS_ACTIVE_PWR_MODE, UIC_LINK_HIBERN8_STATE},
	[UFS_PM_LVL_2] = {UFS_SLEEP_PWR_MODE, UIC_LINK_ACTIVE_STATE},
	[UFS_PM_LVL_3] = {UFS_SLEEP_PWR_MODE, UIC_LINK_HIBERN8_STATE},
	[UFS_PM_LVL_4] = {UFS_POWERDOWN_PWR_MODE, UIC_LINK_HIBERN8_STATE},
	[UFS_PM_LVL_5] = {UFS_POWERDOWN_PWR_MODE, UIC_LINK_OFF_STATE},
	/*
	 * For DeepSleep, the link is first put in hibern8 and then off.
	 * Leaving the link in hibern8 is not supported.
	 */
	[UFS_PM_LVL_6] = {UFS_DEEPSLEEP_PWR_MODE, UIC_LINK_OFF_STATE},
};

static inline enum ufs_dev_pwr_mode
ufs_get_pm_lvl_to_dev_pwr_mode(enum ufs_pm_level lvl)
{
	return ufs_pm_lvl_states[lvl].dev_state;
}

static inline enum uic_link_state
ufs_get_pm_lvl_to_link_pwr_state(enum ufs_pm_level lvl)
{
	return ufs_pm_lvl_states[lvl].link_state;
}

static inline enum ufs_pm_level
ufs_get_desired_pm_lvl_for_dev_link_state(enum ufs_dev_pwr_mode dev_state,
					enum uic_link_state link_state)
{
	enum ufs_pm_level lvl;

	for (lvl = UFS_PM_LVL_0; lvl < UFS_PM_LVL_MAX; lvl++) {
		if ((ufs_pm_lvl_states[lvl].dev_state == dev_state) &&
			(ufs_pm_lvl_states[lvl].link_state == link_state))
			return lvl;
	}

	/* if no match found, return the level 0 */
	return UFS_PM_LVL_0;
}

static const struct ufs_dev_quirk ufs_fixups[] = {
	/* UFS cards deviations table */
	{ .wmanufacturerid = UFS_VENDOR_MICRON,
	  .model = UFS_ANY_MODEL,
	  .quirk = UFS_DEVICE_QUIRK_DELAY_BEFORE_LPM |
		   UFS_DEVICE_QUIRK_SWAP_L2P_ENTRY_FOR_HPB_READ },
	{ .wmanufacturerid = UFS_VENDOR_SAMSUNG,
	  .model = UFS_ANY_MODEL,
	  .quirk = UFS_DEVICE_QUIRK_DELAY_BEFORE_LPM |
		   UFS_DEVICE_QUIRK_HOST_PA_TACTIVATE |
		   UFS_DEVICE_QUIRK_RECOVERY_FROM_DL_NAC_ERRORS },
	{ .wmanufacturerid = UFS_VENDOR_SKHYNIX,
	  .model = UFS_ANY_MODEL,
	  .quirk = UFS_DEVICE_QUIRK_HOST_PA_SAVECONFIGTIME },
	{ .wmanufacturerid = UFS_VENDOR_SKHYNIX,
	  .model = "hB8aL1" /*H28U62301AMR*/,
	  .quirk = UFS_DEVICE_QUIRK_HOST_VS_DEBUGSAVECONFIGTIME },
	{ .wmanufacturerid = UFS_VENDOR_TOSHIBA,
	  .model = UFS_ANY_MODEL,
	  .quirk = UFS_DEVICE_QUIRK_DELAY_BEFORE_LPM },
	{ .wmanufacturerid = UFS_VENDOR_TOSHIBA,
	  .model = "THGLF2G9C8KBADG",
	  .quirk = UFS_DEVICE_QUIRK_PA_TACTIVATE },
	{ .wmanufacturerid = UFS_VENDOR_TOSHIBA,
	  .model = "THGLF2G9D8KBADG",
	  .quirk = UFS_DEVICE_QUIRK_PA_TACTIVATE },
	{}
};

static irqreturn_t ufshcd_tmc_handler(struct ufs_hba *hba);
static void ufshcd_async_scan(void *data, async_cookie_t cookie);
static int ufshcd_reset_and_restore(struct ufs_hba *hba);
static int ufshcd_eh_host_reset_handler(struct scsi_cmnd *cmd);
static int ufshcd_clear_tm_cmd(struct ufs_hba *hba, int tag);
static void ufshcd_hba_exit(struct ufs_hba *hba);
static int ufshcd_probe_hba(struct ufs_hba *hba, bool init_dev_params);
static int ufshcd_setup_clocks(struct ufs_hba *hba, bool on);
static inline void ufshcd_add_delay_before_dme_cmd(struct ufs_hba *hba);
static int ufshcd_host_reset_and_restore(struct ufs_hba *hba);
static void ufshcd_resume_clkscaling(struct ufs_hba *hba);
static void ufshcd_suspend_clkscaling(struct ufs_hba *hba);
static void __ufshcd_suspend_clkscaling(struct ufs_hba *hba);
static int ufshcd_scale_clks(struct ufs_hba *hba, bool scale_up);
static irqreturn_t ufshcd_intr(int irq, void *__hba);
static int ufshcd_change_power_mode(struct ufs_hba *hba,
			     struct ufs_pa_layer_attr *pwr_mode);
static int ufshcd_setup_hba_vreg(struct ufs_hba *hba, bool on);
static int ufshcd_setup_vreg(struct ufs_hba *hba, bool on);
static inline int ufshcd_config_vreg_hpm(struct ufs_hba *hba,
					 struct ufs_vreg *vreg);
static void ufshcd_wb_toggle_buf_flush_during_h8(struct ufs_hba *hba,
						 bool enable);
static void ufshcd_hba_vreg_set_lpm(struct ufs_hba *hba);
static void ufshcd_hba_vreg_set_hpm(struct ufs_hba *hba);

static inline void ufshcd_enable_irq(struct ufs_hba *hba)
{
	if (!hba->is_irq_enabled) {
		enable_irq(hba->irq);
		hba->is_irq_enabled = true;
	}
}

static inline void ufshcd_disable_irq(struct ufs_hba *hba)
{
	if (hba->is_irq_enabled) {
		disable_irq(hba->irq);
		hba->is_irq_enabled = false;
	}
}

static void ufshcd_configure_wb(struct ufs_hba *hba)
{
	if (!ufshcd_is_wb_allowed(hba))
		return;

	ufshcd_wb_toggle(hba, true);

	ufshcd_wb_toggle_buf_flush_during_h8(hba, true);

	if (ufshcd_is_wb_buf_flush_allowed(hba))
		ufshcd_wb_toggle_buf_flush(hba, true);
}

static void ufshcd_scsi_unblock_requests(struct ufs_hba *hba)
{
	if (atomic_dec_and_test(&hba->scsi_block_reqs_cnt))
		scsi_unblock_requests(hba->host);
}

static void ufshcd_scsi_block_requests(struct ufs_hba *hba)
{
	if (atomic_inc_return(&hba->scsi_block_reqs_cnt) == 1)
		scsi_block_requests(hba->host);
}

static void ufshcd_add_cmd_upiu_trace(struct ufs_hba *hba, unsigned int tag,
				      enum ufs_trace_str_t str_t)
{
	struct utp_upiu_req *rq = hba->lrb[tag].ucd_req_ptr;
	struct utp_upiu_header *header;

	if (!trace_ufshcd_upiu_enabled())
		return;

	if (str_t == UFS_CMD_SEND)
		header = &rq->header;
	else
		header = &hba->lrb[tag].ucd_rsp_ptr->header;

	trace_ufshcd_upiu(dev_name(hba->dev), str_t, header, &rq->sc.cdb,
			  UFS_TSF_CDB);
}

static void ufshcd_add_query_upiu_trace(struct ufs_hba *hba,
					enum ufs_trace_str_t str_t,
					struct utp_upiu_req *rq_rsp)
{
	if (!trace_ufshcd_upiu_enabled())
		return;

	trace_ufshcd_upiu(dev_name(hba->dev), str_t, &rq_rsp->header,
			  &rq_rsp->qr, UFS_TSF_OSF);
}

static void ufshcd_add_tm_upiu_trace(struct ufs_hba *hba, unsigned int tag,
				     enum ufs_trace_str_t str_t)
{
	struct utp_task_req_desc *descp = &hba->utmrdl_base_addr[tag];

	if (!trace_ufshcd_upiu_enabled())
		return;

	if (str_t == UFS_TM_SEND)
		trace_ufshcd_upiu(dev_name(hba->dev), str_t,
				  &descp->upiu_req.req_header,
				  &descp->upiu_req.input_param1,
				  UFS_TSF_TM_INPUT);
	else
		trace_ufshcd_upiu(dev_name(hba->dev), str_t,
				  &descp->upiu_rsp.rsp_header,
				  &descp->upiu_rsp.output_param1,
				  UFS_TSF_TM_OUTPUT);
}

static void ufshcd_add_uic_command_trace(struct ufs_hba *hba,
					 const struct uic_command *ucmd,
					 enum ufs_trace_str_t str_t)
{
	u32 cmd;

	if (!trace_ufshcd_uic_command_enabled())
		return;

	if (str_t == UFS_CMD_SEND)
		cmd = ucmd->command;
	else
		cmd = ufshcd_readl(hba, REG_UIC_COMMAND);

	trace_ufshcd_uic_command(dev_name(hba->dev), str_t, cmd,
				 ufshcd_readl(hba, REG_UIC_COMMAND_ARG_1),
				 ufshcd_readl(hba, REG_UIC_COMMAND_ARG_2),
				 ufshcd_readl(hba, REG_UIC_COMMAND_ARG_3));
}

static void ufshcd_add_command_trace(struct ufs_hba *hba, unsigned int tag,
				     enum ufs_trace_str_t str_t)
{
	u64 lba = 0;
	u8 opcode = 0, group_id = 0;
	u32 doorbell = 0;
	u32 intr;
	int hwq_id = -1;
	struct ufshcd_lrb *lrbp = &hba->lrb[tag];
	struct scsi_cmnd *cmd = lrbp->cmd;
	struct request *rq = scsi_cmd_to_rq(cmd);
	int transfer_len = -1;

	if (!cmd)
		return;

	/* trace UPIU also */
	ufshcd_add_cmd_upiu_trace(hba, tag, str_t);
	if (!trace_ufshcd_command_enabled())
		return;

	opcode = cmd->cmnd[0];

	if (opcode == READ_10 || opcode == WRITE_10) {
		/*
		 * Currently we only fully trace read(10) and write(10) commands
		 */
		transfer_len =
		       be32_to_cpu(lrbp->ucd_req_ptr->sc.exp_data_transfer_len);
		lba = scsi_get_lba(cmd);
		if (opcode == WRITE_10)
			group_id = lrbp->cmd->cmnd[6];
	} else if (opcode == UNMAP) {
		/*
		 * The number of Bytes to be unmapped beginning with the lba.
		 */
		transfer_len = blk_rq_bytes(rq);
		lba = scsi_get_lba(cmd);
	}

	intr = ufshcd_readl(hba, REG_INTERRUPT_STATUS);

	if (is_mcq_enabled(hba)) {
		struct ufs_hw_queue *hwq = ufshcd_mcq_req_to_hwq(hba, rq);

		hwq_id = hwq->id;
	} else {
		doorbell = ufshcd_readl(hba, REG_UTP_TRANSFER_REQ_DOOR_BELL);
	}
	trace_ufshcd_command(dev_name(hba->dev), str_t, tag,
			doorbell, hwq_id, transfer_len, intr, lba, opcode, group_id);
}

static void ufshcd_print_clk_freqs(struct ufs_hba *hba)
{
	struct ufs_clk_info *clki;
	struct list_head *head = &hba->clk_list_head;

	if (list_empty(head))
		return;

	list_for_each_entry(clki, head, list) {
		if (!IS_ERR_OR_NULL(clki->clk) && clki->min_freq &&
				clki->max_freq)
			dev_err(hba->dev, "clk: %s, rate: %u\n",
					clki->name, clki->curr_freq);
	}
}

static void ufshcd_print_evt(struct ufs_hba *hba, u32 id,
			     const char *err_name)
{
	int i;
	bool found = false;
	const struct ufs_event_hist *e;

	if (id >= UFS_EVT_CNT)
		return;

	e = &hba->ufs_stats.event[id];

	for (i = 0; i < UFS_EVENT_HIST_LENGTH; i++) {
		int p = (i + e->pos) % UFS_EVENT_HIST_LENGTH;

		if (e->tstamp[p] == 0)
			continue;
		dev_err(hba->dev, "%s[%d] = 0x%x at %lld us\n", err_name, p,
			e->val[p], div_u64(e->tstamp[p], 1000));
		found = true;
	}

	if (!found)
		dev_err(hba->dev, "No record of %s\n", err_name);
	else
		dev_err(hba->dev, "%s: total cnt=%llu\n", err_name, e->cnt);
}

static void ufshcd_print_evt_hist(struct ufs_hba *hba)
{
	ufshcd_dump_regs(hba, 0, UFSHCI_REG_SPACE_SIZE, "host_regs: ");

	ufshcd_print_evt(hba, UFS_EVT_PA_ERR, "pa_err");
	ufshcd_print_evt(hba, UFS_EVT_DL_ERR, "dl_err");
	ufshcd_print_evt(hba, UFS_EVT_NL_ERR, "nl_err");
	ufshcd_print_evt(hba, UFS_EVT_TL_ERR, "tl_err");
	ufshcd_print_evt(hba, UFS_EVT_DME_ERR, "dme_err");
	ufshcd_print_evt(hba, UFS_EVT_AUTO_HIBERN8_ERR,
			 "auto_hibern8_err");
	ufshcd_print_evt(hba, UFS_EVT_FATAL_ERR, "fatal_err");
	ufshcd_print_evt(hba, UFS_EVT_LINK_STARTUP_FAIL,
			 "link_startup_fail");
	ufshcd_print_evt(hba, UFS_EVT_RESUME_ERR, "resume_fail");
	ufshcd_print_evt(hba, UFS_EVT_SUSPEND_ERR,
			 "suspend_fail");
	ufshcd_print_evt(hba, UFS_EVT_WL_RES_ERR, "wlun resume_fail");
	ufshcd_print_evt(hba, UFS_EVT_WL_SUSP_ERR,
			 "wlun suspend_fail");
	ufshcd_print_evt(hba, UFS_EVT_DEV_RESET, "dev_reset");
	ufshcd_print_evt(hba, UFS_EVT_HOST_RESET, "host_reset");
	ufshcd_print_evt(hba, UFS_EVT_ABORT, "task_abort");

	ufshcd_vops_dbg_register_dump(hba);
}

static
void ufshcd_print_tr(struct ufs_hba *hba, int tag, bool pr_prdt)
{
	const struct ufshcd_lrb *lrbp;
	int prdt_length;

	lrbp = &hba->lrb[tag];

	dev_err(hba->dev, "UPIU[%d] - issue time %lld us\n",
			tag, div_u64(lrbp->issue_time_stamp_local_clock, 1000));
	dev_err(hba->dev, "UPIU[%d] - complete time %lld us\n",
			tag, div_u64(lrbp->compl_time_stamp_local_clock, 1000));
	dev_err(hba->dev,
		"UPIU[%d] - Transfer Request Descriptor phys@0x%llx\n",
		tag, (u64)lrbp->utrd_dma_addr);

	ufshcd_hex_dump("UPIU TRD: ", lrbp->utr_descriptor_ptr,
			sizeof(struct utp_transfer_req_desc));
	dev_err(hba->dev, "UPIU[%d] - Request UPIU phys@0x%llx\n", tag,
		(u64)lrbp->ucd_req_dma_addr);
	ufshcd_hex_dump("UPIU REQ: ", lrbp->ucd_req_ptr,
			sizeof(struct utp_upiu_req));
	dev_err(hba->dev, "UPIU[%d] - Response UPIU phys@0x%llx\n", tag,
		(u64)lrbp->ucd_rsp_dma_addr);
	ufshcd_hex_dump("UPIU RSP: ", lrbp->ucd_rsp_ptr,
			sizeof(struct utp_upiu_rsp));

	prdt_length = le16_to_cpu(
		lrbp->utr_descriptor_ptr->prd_table_length);
	if (hba->quirks & UFSHCD_QUIRK_PRDT_BYTE_GRAN)
		prdt_length /= ufshcd_sg_entry_size(hba);

	dev_err(hba->dev,
		"UPIU[%d] - PRDT - %d entries  phys@0x%llx\n",
		tag, prdt_length,
		(u64)lrbp->ucd_prdt_dma_addr);

	if (pr_prdt)
		ufshcd_hex_dump("UPIU PRDT: ", lrbp->ucd_prdt_ptr,
			ufshcd_sg_entry_size(hba) * prdt_length);
}

static bool ufshcd_print_tr_iter(struct request *req, void *priv)
{
	struct scsi_device *sdev = req->q->queuedata;
	struct Scsi_Host *shost = sdev->host;
	struct ufs_hba *hba = shost_priv(shost);

	ufshcd_print_tr(hba, req->tag, *(bool *)priv);

	return true;
}

/**
 * ufshcd_print_trs_all - print trs for all started requests.
 * @hba: per-adapter instance.
 * @pr_prdt: need to print prdt or not.
 */
static void ufshcd_print_trs_all(struct ufs_hba *hba, bool pr_prdt)
{
	blk_mq_tagset_busy_iter(&hba->host->tag_set, ufshcd_print_tr_iter, &pr_prdt);
}

static void ufshcd_print_tmrs(struct ufs_hba *hba, unsigned long bitmap)
{
	int tag;

	for_each_set_bit(tag, &bitmap, hba->nutmrs) {
		struct utp_task_req_desc *tmrdp = &hba->utmrdl_base_addr[tag];

		dev_err(hba->dev, "TM[%d] - Task Management Header\n", tag);
		ufshcd_hex_dump("", tmrdp, sizeof(*tmrdp));
	}
}

static void ufshcd_print_host_state(struct ufs_hba *hba)
{
	const struct scsi_device *sdev_ufs = hba->ufs_device_wlun;

	dev_err(hba->dev, "UFS Host state=%d\n", hba->ufshcd_state);
	dev_err(hba->dev, "outstanding reqs=0x%lx tasks=0x%lx\n",
		hba->outstanding_reqs, hba->outstanding_tasks);
	dev_err(hba->dev, "saved_err=0x%x, saved_uic_err=0x%x\n",
		hba->saved_err, hba->saved_uic_err);
	dev_err(hba->dev, "Device power mode=%d, UIC link state=%d\n",
		hba->curr_dev_pwr_mode, hba->uic_link_state);
	dev_err(hba->dev, "PM in progress=%d, sys. suspended=%d\n",
		hba->pm_op_in_progress, hba->is_sys_suspended);
	dev_err(hba->dev, "Auto BKOPS=%d, Host self-block=%d\n",
		hba->auto_bkops_enabled, hba->host->host_self_blocked);
	dev_err(hba->dev, "Clk gate=%d\n", hba->clk_gating.state);
	dev_err(hba->dev,
		"last_hibern8_exit_tstamp at %lld us, hibern8_exit_cnt=%d\n",
		div_u64(hba->ufs_stats.last_hibern8_exit_tstamp, 1000),
		hba->ufs_stats.hibern8_exit_cnt);
	dev_err(hba->dev, "last intr at %lld us, last intr status=0x%x\n",
		div_u64(hba->ufs_stats.last_intr_ts, 1000),
		hba->ufs_stats.last_intr_status);
	dev_err(hba->dev, "error handling flags=0x%x, req. abort count=%d\n",
		hba->eh_flags, hba->req_abort_count);
	dev_err(hba->dev, "hba->ufs_version=0x%x, Host capabilities=0x%x, caps=0x%x\n",
		hba->ufs_version, hba->capabilities, hba->caps);
	dev_err(hba->dev, "quirks=0x%x, dev. quirks=0x%x\n", hba->quirks,
		hba->dev_quirks);
	if (sdev_ufs)
		dev_err(hba->dev, "UFS dev info: %.8s %.16s rev %.4s\n",
			sdev_ufs->vendor, sdev_ufs->model, sdev_ufs->rev);

	ufshcd_print_clk_freqs(hba);
}

/**
 * ufshcd_print_pwr_info - print power params as saved in hba
 * power info
 * @hba: per-adapter instance
 */
static void ufshcd_print_pwr_info(struct ufs_hba *hba)
{
	static const char * const names[] = {
		"INVALID MODE",
		"FAST MODE",
		"SLOW_MODE",
		"INVALID MODE",
		"FASTAUTO_MODE",
		"SLOWAUTO_MODE",
		"INVALID MODE",
	};

	/*
	 * Using dev_dbg to avoid messages during runtime PM to avoid
	 * never-ending cycles of messages written back to storage by user space
	 * causing runtime resume, causing more messages and so on.
	 */
	dev_dbg(hba->dev, "%s:[RX, TX]: gear=[%d, %d], lane[%d, %d], pwr[%s, %s], rate = %d\n",
		 __func__,
		 hba->pwr_info.gear_rx, hba->pwr_info.gear_tx,
		 hba->pwr_info.lane_rx, hba->pwr_info.lane_tx,
		 names[hba->pwr_info.pwr_rx],
		 names[hba->pwr_info.pwr_tx],
		 hba->pwr_info.hs_rate);
}

static void ufshcd_device_reset(struct ufs_hba *hba)
{
	int err;

	err = ufshcd_vops_device_reset(hba);

	if (!err) {
		ufshcd_set_ufs_dev_active(hba);
		if (ufshcd_is_wb_allowed(hba)) {
			hba->dev_info.wb_enabled = false;
			hba->dev_info.wb_buf_flush_enabled = false;
		}
	}
	if (err != -EOPNOTSUPP)
		ufshcd_update_evt_hist(hba, UFS_EVT_DEV_RESET, err);
}

void ufshcd_delay_us(unsigned long us, unsigned long tolerance)
{
	if (!us)
		return;

	if (us < 10)
		udelay(us);
	else
		usleep_range(us, us + tolerance);
}
EXPORT_SYMBOL_GPL(ufshcd_delay_us);

/**
 * ufshcd_wait_for_register - wait for register value to change
 * @hba: per-adapter interface
 * @reg: mmio register offset
 * @mask: mask to apply to the read register value
 * @val: value to wait for
 * @interval_us: polling interval in microseconds
 * @timeout_ms: timeout in milliseconds
 *
 * Return:
 * -ETIMEDOUT on error, zero on success.
 */
static int ufshcd_wait_for_register(struct ufs_hba *hba, u32 reg, u32 mask,
				u32 val, unsigned long interval_us,
				unsigned long timeout_ms)
{
	int err = 0;
	unsigned long timeout = jiffies + msecs_to_jiffies(timeout_ms);

	/* ignore bits that we don't intend to wait on */
	val = val & mask;

	while ((ufshcd_readl(hba, reg) & mask) != val) {
		usleep_range(interval_us, interval_us + 50);
		if (time_after(jiffies, timeout)) {
			if ((ufshcd_readl(hba, reg) & mask) != val)
				err = -ETIMEDOUT;
			break;
		}
	}

	return err;
}

/**
 * ufshcd_get_intr_mask - Get the interrupt bit mask
 * @hba: Pointer to adapter instance
 *
 * Returns interrupt bit mask per version
 */
static inline u32 ufshcd_get_intr_mask(struct ufs_hba *hba)
{
	if (hba->ufs_version == ufshci_version(1, 0))
		return INTERRUPT_MASK_ALL_VER_10;
	if (hba->ufs_version <= ufshci_version(2, 0))
		return INTERRUPT_MASK_ALL_VER_11;

	return INTERRUPT_MASK_ALL_VER_21;
}

/**
 * ufshcd_get_ufs_version - Get the UFS version supported by the HBA
 * @hba: Pointer to adapter instance
 *
 * Returns UFSHCI version supported by the controller
 */
static inline u32 ufshcd_get_ufs_version(struct ufs_hba *hba)
{
	u32 ufshci_ver;

	if (hba->quirks & UFSHCD_QUIRK_BROKEN_UFS_HCI_VERSION)
		ufshci_ver = ufshcd_vops_get_ufs_hci_version(hba);
	else
		ufshci_ver = ufshcd_readl(hba, REG_UFS_VERSION);

	/*
	 * UFSHCI v1.x uses a different version scheme, in order
	 * to allow the use of comparisons with the ufshci_version
	 * function, we convert it to the same scheme as ufs 2.0+.
	 */
	if (ufshci_ver & 0x00010000)
		return ufshci_version(1, ufshci_ver & 0x00000100);

	return ufshci_ver;
}

/**
 * ufshcd_is_device_present - Check if any device connected to
 *			      the host controller
 * @hba: pointer to adapter instance
 *
 * Returns true if device present, false if no device detected
 */
static inline bool ufshcd_is_device_present(struct ufs_hba *hba)
{
	return ufshcd_readl(hba, REG_CONTROLLER_STATUS) & DEVICE_PRESENT;
}

/**
 * ufshcd_get_tr_ocs - Get the UTRD Overall Command Status
 * @lrbp: pointer to local command reference block
 * @cqe: pointer to the completion queue entry
 *
 * This function is used to get the OCS field from UTRD
 * Returns the OCS field in the UTRD
 */
static enum utp_ocs ufshcd_get_tr_ocs(struct ufshcd_lrb *lrbp,
				      struct cq_entry *cqe)
{
	if (cqe)
		return le32_to_cpu(cqe->status) & MASK_OCS;

	return le32_to_cpu(lrbp->utr_descriptor_ptr->header.dword_2) & MASK_OCS;
}

/**
 * ufshcd_utrl_clear() - Clear requests from the controller request list.
 * @hba: per adapter instance
 * @mask: mask with one bit set for each request to be cleared
 */
static inline void ufshcd_utrl_clear(struct ufs_hba *hba, u32 mask)
{
	if (hba->quirks & UFSHCI_QUIRK_BROKEN_REQ_LIST_CLR)
		mask = ~mask;
	/*
	 * From the UFSHCI specification: "UTP Transfer Request List CLear
	 * Register (UTRLCLR): This field is bit significant. Each bit
	 * corresponds to a slot in the UTP Transfer Request List, where bit 0
	 * corresponds to request slot 0. A bit in this field is set to ‘0’
	 * by host software to indicate to the host controller that a transfer
	 * request slot is cleared. The host controller
	 * shall free up any resources associated to the request slot
	 * immediately, and shall set the associated bit in UTRLDBR to ‘0’. The
	 * host software indicates no change to request slots by setting the
	 * associated bits in this field to ‘1’. Bits in this field shall only
	 * be set ‘1’ or ‘0’ by host software when UTRLRSR is set to ‘1’."
	 */
	ufshcd_writel(hba, ~mask, REG_UTP_TRANSFER_REQ_LIST_CLEAR);
}

/**
 * ufshcd_utmrl_clear - Clear a bit in UTMRLCLR register
 * @hba: per adapter instance
 * @pos: position of the bit to be cleared
 */
static inline void ufshcd_utmrl_clear(struct ufs_hba *hba, u32 pos)
{
	if (hba->quirks & UFSHCI_QUIRK_BROKEN_REQ_LIST_CLR)
		ufshcd_writel(hba, (1 << pos), REG_UTP_TASK_REQ_LIST_CLEAR);
	else
		ufshcd_writel(hba, ~(1 << pos), REG_UTP_TASK_REQ_LIST_CLEAR);
}

/**
 * ufshcd_get_lists_status - Check UCRDY, UTRLRDY and UTMRLRDY
 * @reg: Register value of host controller status
 *
 * Returns integer, 0 on Success and positive value if failed
 */
static inline int ufshcd_get_lists_status(u32 reg)
{
	return !((reg & UFSHCD_STATUS_READY) == UFSHCD_STATUS_READY);
}

/**
 * ufshcd_get_uic_cmd_result - Get the UIC command result
 * @hba: Pointer to adapter instance
 *
 * This function gets the result of UIC command completion
 * Returns 0 on success, non zero value on error
 */
static inline int ufshcd_get_uic_cmd_result(struct ufs_hba *hba)
{
	return ufshcd_readl(hba, REG_UIC_COMMAND_ARG_2) &
	       MASK_UIC_COMMAND_RESULT;
}

/**
 * ufshcd_get_dme_attr_val - Get the value of attribute returned by UIC command
 * @hba: Pointer to adapter instance
 *
 * This function gets UIC command argument3
 * Returns 0 on success, non zero value on error
 */
static inline u32 ufshcd_get_dme_attr_val(struct ufs_hba *hba)
{
	return ufshcd_readl(hba, REG_UIC_COMMAND_ARG_3);
}

/**
 * ufshcd_get_req_rsp - returns the TR response transaction type
 * @ucd_rsp_ptr: pointer to response UPIU
 */
static inline int
ufshcd_get_req_rsp(struct utp_upiu_rsp *ucd_rsp_ptr)
{
	return be32_to_cpu(ucd_rsp_ptr->header.dword_0) >> 24;
}

/**
 * ufshcd_get_rsp_upiu_result - Get the result from response UPIU
 * @ucd_rsp_ptr: pointer to response UPIU
 *
 * This function gets the response status and scsi_status from response UPIU
 * Returns the response result code.
 */
static inline int
ufshcd_get_rsp_upiu_result(struct utp_upiu_rsp *ucd_rsp_ptr)
{
	return be32_to_cpu(ucd_rsp_ptr->header.dword_1) & MASK_RSP_UPIU_RESULT;
}

/*
 * ufshcd_get_rsp_upiu_data_seg_len - Get the data segment length
 *				from response UPIU
 * @ucd_rsp_ptr: pointer to response UPIU
 *
 * Return the data segment length.
 */
static inline unsigned int
ufshcd_get_rsp_upiu_data_seg_len(struct utp_upiu_rsp *ucd_rsp_ptr)
{
	return be32_to_cpu(ucd_rsp_ptr->header.dword_2) &
		MASK_RSP_UPIU_DATA_SEG_LEN;
}

/**
 * ufshcd_is_exception_event - Check if the device raised an exception event
 * @ucd_rsp_ptr: pointer to response UPIU
 *
 * The function checks if the device raised an exception event indicated in
 * the Device Information field of response UPIU.
 *
 * Returns true if exception is raised, false otherwise.
 */
static inline bool ufshcd_is_exception_event(struct utp_upiu_rsp *ucd_rsp_ptr)
{
	return be32_to_cpu(ucd_rsp_ptr->header.dword_2) &
			MASK_RSP_EXCEPTION_EVENT;
}

/**
 * ufshcd_reset_intr_aggr - Reset interrupt aggregation values.
 * @hba: per adapter instance
 */
static inline void
ufshcd_reset_intr_aggr(struct ufs_hba *hba)
{
	ufshcd_writel(hba, INT_AGGR_ENABLE |
		      INT_AGGR_COUNTER_AND_TIMER_RESET,
		      REG_UTP_TRANSFER_REQ_INT_AGG_CONTROL);
}

/**
 * ufshcd_config_intr_aggr - Configure interrupt aggregation values.
 * @hba: per adapter instance
 * @cnt: Interrupt aggregation counter threshold
 * @tmout: Interrupt aggregation timeout value
 */
static inline void
ufshcd_config_intr_aggr(struct ufs_hba *hba, u8 cnt, u8 tmout)
{
	ufshcd_writel(hba, INT_AGGR_ENABLE | INT_AGGR_PARAM_WRITE |
		      INT_AGGR_COUNTER_THLD_VAL(cnt) |
		      INT_AGGR_TIMEOUT_VAL(tmout),
		      REG_UTP_TRANSFER_REQ_INT_AGG_CONTROL);
}

/**
 * ufshcd_disable_intr_aggr - Disables interrupt aggregation.
 * @hba: per adapter instance
 */
static inline void ufshcd_disable_intr_aggr(struct ufs_hba *hba)
{
	ufshcd_writel(hba, 0, REG_UTP_TRANSFER_REQ_INT_AGG_CONTROL);
}

/**
 * ufshcd_enable_run_stop_reg - Enable run-stop registers,
 *			When run-stop registers are set to 1, it indicates the
 *			host controller that it can process the requests
 * @hba: per adapter instance
 */
static void ufshcd_enable_run_stop_reg(struct ufs_hba *hba)
{
	ufshcd_writel(hba, UTP_TASK_REQ_LIST_RUN_STOP_BIT,
		      REG_UTP_TASK_REQ_LIST_RUN_STOP);
	ufshcd_writel(hba, UTP_TRANSFER_REQ_LIST_RUN_STOP_BIT,
		      REG_UTP_TRANSFER_REQ_LIST_RUN_STOP);
}

/**
 * ufshcd_hba_start - Start controller initialization sequence
 * @hba: per adapter instance
 */
static inline void ufshcd_hba_start(struct ufs_hba *hba)
{
	u32 val = CONTROLLER_ENABLE;

	if (ufshcd_crypto_enable(hba))
		val |= CRYPTO_GENERAL_ENABLE;

	ufshcd_writel(hba, val, REG_CONTROLLER_ENABLE);
}

/**
 * ufshcd_is_hba_active - Get controller state
 * @hba: per adapter instance
 *
 * Returns true if and only if the controller is active.
 */
static inline bool ufshcd_is_hba_active(struct ufs_hba *hba)
{
	return ufshcd_readl(hba, REG_CONTROLLER_ENABLE) & CONTROLLER_ENABLE;
}

u32 ufshcd_get_local_unipro_ver(struct ufs_hba *hba)
{
	/* HCI version 1.0 and 1.1 supports UniPro 1.41 */
	if (hba->ufs_version <= ufshci_version(1, 1))
		return UFS_UNIPRO_VER_1_41;
	else
		return UFS_UNIPRO_VER_1_6;
}
EXPORT_SYMBOL(ufshcd_get_local_unipro_ver);

static bool ufshcd_is_unipro_pa_params_tuning_req(struct ufs_hba *hba)
{
	/*
	 * If both host and device support UniPro ver1.6 or later, PA layer
	 * parameters tuning happens during link startup itself.
	 *
	 * We can manually tune PA layer parameters if either host or device
	 * doesn't support UniPro ver 1.6 or later. But to keep manual tuning
	 * logic simple, we will only do manual tuning if local unipro version
	 * doesn't support ver1.6 or later.
	 */
	return ufshcd_get_local_unipro_ver(hba) < UFS_UNIPRO_VER_1_6;
}

/**
 * ufshcd_set_clk_freq - set UFS controller clock frequencies
 * @hba: per adapter instance
 * @scale_up: If True, set max possible frequency othewise set low frequency
 *
 * Returns 0 if successful
 * Returns < 0 for any other errors
 */
static int ufshcd_set_clk_freq(struct ufs_hba *hba, bool scale_up)
{
	int ret = 0;
	struct ufs_clk_info *clki;
	struct list_head *head = &hba->clk_list_head;

	if (list_empty(head))
		goto out;

	list_for_each_entry(clki, head, list) {
		if (!IS_ERR_OR_NULL(clki->clk)) {
			if (scale_up && clki->max_freq) {
				if (clki->curr_freq == clki->max_freq)
					continue;

				ret = clk_set_rate(clki->clk, clki->max_freq);
				if (ret) {
					dev_err(hba->dev, "%s: %s clk set rate(%dHz) failed, %d\n",
						__func__, clki->name,
						clki->max_freq, ret);
					break;
				}
				trace_ufshcd_clk_scaling(dev_name(hba->dev),
						"scaled up", clki->name,
						clki->curr_freq,
						clki->max_freq);

				clki->curr_freq = clki->max_freq;

			} else if (!scale_up && clki->min_freq) {
				if (clki->curr_freq == clki->min_freq)
					continue;

				ret = clk_set_rate(clki->clk, clki->min_freq);
				if (ret) {
					dev_err(hba->dev, "%s: %s clk set rate(%dHz) failed, %d\n",
						__func__, clki->name,
						clki->min_freq, ret);
					break;
				}
				trace_ufshcd_clk_scaling(dev_name(hba->dev),
						"scaled down", clki->name,
						clki->curr_freq,
						clki->min_freq);
				clki->curr_freq = clki->min_freq;
			}
		}
		dev_dbg(hba->dev, "%s: clk: %s, rate: %lu\n", __func__,
				clki->name, clk_get_rate(clki->clk));
	}

out:
	return ret;
}

/**
 * ufshcd_scale_clks - scale up or scale down UFS controller clocks
 * @hba: per adapter instance
 * @scale_up: True if scaling up and false if scaling down
 *
 * Returns 0 if successful
 * Returns < 0 for any other errors
 */
static int ufshcd_scale_clks(struct ufs_hba *hba, bool scale_up)
{
	int ret = 0;
	ktime_t start = ktime_get();

	ret = ufshcd_vops_clk_scale_notify(hba, scale_up, PRE_CHANGE);
	if (ret)
		goto out;

	ret = ufshcd_set_clk_freq(hba, scale_up);
	if (ret)
		goto out;

	ret = ufshcd_vops_clk_scale_notify(hba, scale_up, POST_CHANGE);
	if (ret)
		ufshcd_set_clk_freq(hba, !scale_up);

out:
	trace_ufshcd_profile_clk_scaling(dev_name(hba->dev),
			(scale_up ? "up" : "down"),
			ktime_to_us(ktime_sub(ktime_get(), start)), ret);
	return ret;
}

/**
 * ufshcd_is_devfreq_scaling_required - check if scaling is required or not
 * @hba: per adapter instance
 * @scale_up: True if scaling up and false if scaling down
 *
 * Returns true if scaling is required, false otherwise.
 */
static bool ufshcd_is_devfreq_scaling_required(struct ufs_hba *hba,
					       bool scale_up)
{
	struct ufs_clk_info *clki;
	struct list_head *head = &hba->clk_list_head;

	if (list_empty(head))
		return false;

	list_for_each_entry(clki, head, list) {
		if (!IS_ERR_OR_NULL(clki->clk)) {
			if (scale_up && clki->max_freq) {
				if (clki->curr_freq == clki->max_freq)
					continue;
				return true;
			} else if (!scale_up && clki->min_freq) {
				if (clki->curr_freq == clki->min_freq)
					continue;
				return true;
			}
		}
	}

	return false;
}

/*
 * Determine the number of pending commands by counting the bits in the SCSI
 * device budget maps. This approach has been selected because a bit is set in
 * the budget map before scsi_host_queue_ready() checks the host_self_blocked
 * flag. The host_self_blocked flag can be modified by calling
 * scsi_block_requests() or scsi_unblock_requests().
 */
static u32 ufshcd_pending_cmds(struct ufs_hba *hba)
{
	const struct scsi_device *sdev;
	u32 pending = 0;

	lockdep_assert_held(hba->host->host_lock);
	__shost_for_each_device(sdev, hba->host)
		pending += sbitmap_weight(&sdev->budget_map);

	return pending;
}

/*
 * Wait until all pending SCSI commands and TMFs have finished or the timeout
 * has expired.
 *
 * Return: 0 upon success; -EBUSY upon timeout.
 */
static int ufshcd_wait_for_doorbell_clr(struct ufs_hba *hba,
					u64 wait_timeout_us)
{
	unsigned long flags;
	int ret = 0;
	u32 tm_doorbell;
	u32 tr_pending;
	bool timeout = false, do_last_check = false;
	ktime_t start;

	ufshcd_hold(hba);
	spin_lock_irqsave(hba->host->host_lock, flags);
	/*
	 * Wait for all the outstanding tasks/transfer requests.
	 * Verify by checking the doorbell registers are clear.
	 */
	start = ktime_get();
	do {
		if (hba->ufshcd_state != UFSHCD_STATE_OPERATIONAL) {
			ret = -EBUSY;
			goto out;
		}

		tm_doorbell = ufshcd_readl(hba, REG_UTP_TASK_REQ_DOOR_BELL);
		tr_pending = ufshcd_pending_cmds(hba);
		if (!tm_doorbell && !tr_pending) {
			timeout = false;
			break;
		} else if (do_last_check) {
			break;
		}

		spin_unlock_irqrestore(hba->host->host_lock, flags);
		io_schedule_timeout(msecs_to_jiffies(20));
		if (ktime_to_us(ktime_sub(ktime_get(), start)) >
		    wait_timeout_us) {
			timeout = true;
			/*
			 * We might have scheduled out for long time so make
			 * sure to check if doorbells are cleared by this time
			 * or not.
			 */
			do_last_check = true;
		}
		spin_lock_irqsave(hba->host->host_lock, flags);
	} while (tm_doorbell || tr_pending);

	if (timeout) {
		dev_err(hba->dev,
			"%s: timedout waiting for doorbell to clear (tm=0x%x, tr=0x%x)\n",
			__func__, tm_doorbell, tr_pending);
		ret = -EBUSY;
	}
out:
	spin_unlock_irqrestore(hba->host->host_lock, flags);
	ufshcd_release(hba);
	return ret;
}

/**
 * ufshcd_scale_gear - scale up/down UFS gear
 * @hba: per adapter instance
 * @scale_up: True for scaling up gear and false for scaling down
 *
 * Returns 0 for success,
 * Returns -EBUSY if scaling can't happen at this time
 * Returns non-zero for any other errors
 */
static int ufshcd_scale_gear(struct ufs_hba *hba, bool scale_up)
{
	int ret = 0;
	struct ufs_pa_layer_attr new_pwr_info;

	if (scale_up) {
		memcpy(&new_pwr_info, &hba->clk_scaling.saved_pwr_info,
		       sizeof(struct ufs_pa_layer_attr));
	} else {
		memcpy(&new_pwr_info, &hba->pwr_info,
		       sizeof(struct ufs_pa_layer_attr));

		if (hba->pwr_info.gear_tx > hba->clk_scaling.min_gear ||
		    hba->pwr_info.gear_rx > hba->clk_scaling.min_gear) {
			/* save the current power mode */
			memcpy(&hba->clk_scaling.saved_pwr_info,
				&hba->pwr_info,
				sizeof(struct ufs_pa_layer_attr));

			/* scale down gear */
			new_pwr_info.gear_tx = hba->clk_scaling.min_gear;
			new_pwr_info.gear_rx = hba->clk_scaling.min_gear;
		}
	}

	/* check if the power mode needs to be changed or not? */
	ret = ufshcd_config_pwr_mode(hba, &new_pwr_info);
	if (ret)
		dev_err(hba->dev, "%s: failed err %d, old gear: (tx %d rx %d), new gear: (tx %d rx %d)",
			__func__, ret,
			hba->pwr_info.gear_tx, hba->pwr_info.gear_rx,
			new_pwr_info.gear_tx, new_pwr_info.gear_rx);

	return ret;
}

/*
 * Wait until all pending SCSI commands and TMFs have finished or the timeout
 * has expired.
 *
 * Return: 0 upon success; -EBUSY upon timeout.
 */
static int ufshcd_clock_scaling_prepare(struct ufs_hba *hba, u64 timeout_us)
{
	int ret = 0;
	/*
	 * make sure that there are no outstanding requests when
	 * clock scaling is in progress
	 */
	ufshcd_scsi_block_requests(hba);
	mutex_lock(&hba->wb_mutex);
	down_write(&hba->clk_scaling_lock);

	if (!hba->clk_scaling.is_allowed ||
	    ufshcd_wait_for_doorbell_clr(hba, timeout_us)) {
		ret = -EBUSY;
		up_write(&hba->clk_scaling_lock);
		mutex_unlock(&hba->wb_mutex);
		ufshcd_scsi_unblock_requests(hba);
		goto out;
	}

	/* let's not get into low power until clock scaling is completed */
	ufshcd_hold(hba);

out:
	return ret;
}

static void ufshcd_clock_scaling_unprepare(struct ufs_hba *hba, int err, bool scale_up)
{
	up_write(&hba->clk_scaling_lock);

	/* Enable Write Booster if we have scaled up else disable it */
	if (ufshcd_enable_wb_if_scaling_up(hba) && !err)
		ufshcd_wb_toggle(hba, scale_up);

	mutex_unlock(&hba->wb_mutex);

	ufshcd_scsi_unblock_requests(hba);
	ufshcd_release(hba);
}

/**
 * ufshcd_devfreq_scale - scale up/down UFS clocks and gear
 * @hba: per adapter instance
 * @scale_up: True for scaling up and false for scalin down
 *
 * Returns 0 for success,
 * Returns -EBUSY if scaling can't happen at this time
 * Returns non-zero for any other errors
 */
static int ufshcd_devfreq_scale(struct ufs_hba *hba, bool scale_up)
{
	int ret = 0;

	ret = ufshcd_clock_scaling_prepare(hba, 1 * USEC_PER_SEC);
	if (ret)
		return ret;

	/* scale down the gear before scaling down clocks */
	if (!scale_up) {
		ret = ufshcd_scale_gear(hba, false);
		if (ret)
			goto out_unprepare;
	}

	ret = ufshcd_scale_clks(hba, scale_up);
	if (ret) {
		if (!scale_up)
			ufshcd_scale_gear(hba, true);
		goto out_unprepare;
	}

	/* scale up the gear after scaling up clocks */
	if (scale_up) {
		ret = ufshcd_scale_gear(hba, true);
		if (ret) {
			ufshcd_scale_clks(hba, false);
			goto out_unprepare;
		}
	}

out_unprepare:
	ufshcd_clock_scaling_unprepare(hba, ret, scale_up);
	return ret;
}

static void ufshcd_clk_scaling_suspend_work(struct work_struct *work)
{
	struct ufs_hba *hba = container_of(work, struct ufs_hba,
					   clk_scaling.suspend_work);
	unsigned long irq_flags;

	spin_lock_irqsave(hba->host->host_lock, irq_flags);
	if (hba->clk_scaling.active_reqs || hba->clk_scaling.is_suspended) {
		spin_unlock_irqrestore(hba->host->host_lock, irq_flags);
		return;
	}
	hba->clk_scaling.is_suspended = true;
	spin_unlock_irqrestore(hba->host->host_lock, irq_flags);

	__ufshcd_suspend_clkscaling(hba);
}

static void ufshcd_clk_scaling_resume_work(struct work_struct *work)
{
	struct ufs_hba *hba = container_of(work, struct ufs_hba,
					   clk_scaling.resume_work);
	unsigned long irq_flags;

	spin_lock_irqsave(hba->host->host_lock, irq_flags);
	if (!hba->clk_scaling.is_suspended) {
		spin_unlock_irqrestore(hba->host->host_lock, irq_flags);
		return;
	}
	hba->clk_scaling.is_suspended = false;
	spin_unlock_irqrestore(hba->host->host_lock, irq_flags);

	devfreq_resume_device(hba->devfreq);
}

static int ufshcd_devfreq_target(struct device *dev,
				unsigned long *freq, u32 flags)
{
	int ret = 0;
	struct ufs_hba *hba = dev_get_drvdata(dev);
	ktime_t start;
	bool scale_up, sched_clk_scaling_suspend_work = false;
	struct list_head *clk_list = &hba->clk_list_head;
	struct ufs_clk_info *clki;
	unsigned long irq_flags;

	if (!ufshcd_is_clkscaling_supported(hba))
		return -EINVAL;

	clki = list_first_entry(&hba->clk_list_head, struct ufs_clk_info, list);
	/* Override with the closest supported frequency */
	*freq = (unsigned long) clk_round_rate(clki->clk, *freq);
	spin_lock_irqsave(hba->host->host_lock, irq_flags);
	if (ufshcd_eh_in_progress(hba)) {
		spin_unlock_irqrestore(hba->host->host_lock, irq_flags);
		return 0;
	}

	if (!hba->clk_scaling.active_reqs)
		sched_clk_scaling_suspend_work = true;

	if (list_empty(clk_list)) {
		spin_unlock_irqrestore(hba->host->host_lock, irq_flags);
		goto out;
	}

	/* Decide based on the rounded-off frequency and update */
	scale_up = *freq == clki->max_freq;
	if (!scale_up)
		*freq = clki->min_freq;
	/* Update the frequency */
	if (!ufshcd_is_devfreq_scaling_required(hba, scale_up)) {
		spin_unlock_irqrestore(hba->host->host_lock, irq_flags);
		ret = 0;
		goto out; /* no state change required */
	}
	spin_unlock_irqrestore(hba->host->host_lock, irq_flags);

	start = ktime_get();
	ret = ufshcd_devfreq_scale(hba, scale_up);

	trace_ufshcd_profile_clk_scaling(dev_name(hba->dev),
		(scale_up ? "up" : "down"),
		ktime_to_us(ktime_sub(ktime_get(), start)), ret);

out:
	if (sched_clk_scaling_suspend_work)
		queue_work(hba->clk_scaling.workq,
			   &hba->clk_scaling.suspend_work);

	return ret;
}

static int ufshcd_devfreq_get_dev_status(struct device *dev,
		struct devfreq_dev_status *stat)
{
	struct ufs_hba *hba = dev_get_drvdata(dev);
	struct ufs_clk_scaling *scaling = &hba->clk_scaling;
	unsigned long flags;
	struct list_head *clk_list = &hba->clk_list_head;
	struct ufs_clk_info *clki;
	ktime_t curr_t;

	if (!ufshcd_is_clkscaling_supported(hba))
		return -EINVAL;

	memset(stat, 0, sizeof(*stat));

	spin_lock_irqsave(hba->host->host_lock, flags);
	curr_t = ktime_get();
	if (!scaling->window_start_t)
		goto start_window;

	clki = list_first_entry(clk_list, struct ufs_clk_info, list);
	/*
	 * If current frequency is 0, then the ondemand governor considers
	 * there's no initial frequency set. And it always requests to set
	 * to max. frequency.
	 */
	stat->current_frequency = clki->curr_freq;
	if (scaling->is_busy_started)
		scaling->tot_busy_t += ktime_us_delta(curr_t,
				scaling->busy_start_t);

	stat->total_time = ktime_us_delta(curr_t, scaling->window_start_t);
	stat->busy_time = scaling->tot_busy_t;
start_window:
	scaling->window_start_t = curr_t;
	scaling->tot_busy_t = 0;

	if (scaling->active_reqs) {
		scaling->busy_start_t = curr_t;
		scaling->is_busy_started = true;
	} else {
		scaling->busy_start_t = 0;
		scaling->is_busy_started = false;
	}
	spin_unlock_irqrestore(hba->host->host_lock, flags);
	return 0;
}

static int ufshcd_devfreq_init(struct ufs_hba *hba)
{
	struct list_head *clk_list = &hba->clk_list_head;
	struct ufs_clk_info *clki;
	struct devfreq *devfreq;
	int ret;

	/* Skip devfreq if we don't have any clocks in the list */
	if (list_empty(clk_list))
		return 0;

	clki = list_first_entry(clk_list, struct ufs_clk_info, list);
	dev_pm_opp_add(hba->dev, clki->min_freq, 0);
	dev_pm_opp_add(hba->dev, clki->max_freq, 0);

	ufshcd_vops_config_scaling_param(hba, &hba->vps->devfreq_profile,
					 &hba->vps->ondemand_data);
	devfreq = devfreq_add_device(hba->dev,
			&hba->vps->devfreq_profile,
			DEVFREQ_GOV_SIMPLE_ONDEMAND,
			&hba->vps->ondemand_data);
	if (IS_ERR(devfreq)) {
		ret = PTR_ERR(devfreq);
		dev_err(hba->dev, "Unable to register with devfreq %d\n", ret);

		dev_pm_opp_remove(hba->dev, clki->min_freq);
		dev_pm_opp_remove(hba->dev, clki->max_freq);
		return ret;
	}

	hba->devfreq = devfreq;

	return 0;
}

static void ufshcd_devfreq_remove(struct ufs_hba *hba)
{
	struct list_head *clk_list = &hba->clk_list_head;
	struct ufs_clk_info *clki;

	if (!hba->devfreq)
		return;

	devfreq_remove_device(hba->devfreq);
	hba->devfreq = NULL;

	clki = list_first_entry(clk_list, struct ufs_clk_info, list);
	dev_pm_opp_remove(hba->dev, clki->min_freq);
	dev_pm_opp_remove(hba->dev, clki->max_freq);
}

static void __ufshcd_suspend_clkscaling(struct ufs_hba *hba)
{
	unsigned long flags;

	devfreq_suspend_device(hba->devfreq);
	spin_lock_irqsave(hba->host->host_lock, flags);
	hba->clk_scaling.window_start_t = 0;
	spin_unlock_irqrestore(hba->host->host_lock, flags);
}

static void ufshcd_suspend_clkscaling(struct ufs_hba *hba)
{
	unsigned long flags;
	bool suspend = false;

	cancel_work_sync(&hba->clk_scaling.suspend_work);
	cancel_work_sync(&hba->clk_scaling.resume_work);

	spin_lock_irqsave(hba->host->host_lock, flags);
	if (!hba->clk_scaling.is_suspended) {
		suspend = true;
		hba->clk_scaling.is_suspended = true;
	}
	spin_unlock_irqrestore(hba->host->host_lock, flags);

	if (suspend)
		__ufshcd_suspend_clkscaling(hba);
}

static void ufshcd_resume_clkscaling(struct ufs_hba *hba)
{
	unsigned long flags;
	bool resume = false;

	spin_lock_irqsave(hba->host->host_lock, flags);
	if (hba->clk_scaling.is_suspended) {
		resume = true;
		hba->clk_scaling.is_suspended = false;
	}
	spin_unlock_irqrestore(hba->host->host_lock, flags);

	if (resume)
		devfreq_resume_device(hba->devfreq);
}

static ssize_t ufshcd_clkscale_enable_show(struct device *dev,
		struct device_attribute *attr, char *buf)
{
	struct ufs_hba *hba = dev_get_drvdata(dev);

	return sysfs_emit(buf, "%d\n", hba->clk_scaling.is_enabled);
}

static ssize_t ufshcd_clkscale_enable_store(struct device *dev,
		struct device_attribute *attr, const char *buf, size_t count)
{
	struct ufs_hba *hba = dev_get_drvdata(dev);
	u32 value;
	int err = 0;

	if (kstrtou32(buf, 0, &value))
		return -EINVAL;

	down(&hba->host_sem);
	if (!ufshcd_is_user_access_allowed(hba)) {
		err = -EBUSY;
		goto out;
	}

	value = !!value;
	if (value == hba->clk_scaling.is_enabled)
		goto out;

	ufshcd_rpm_get_sync(hba);
	ufshcd_hold(hba);

	hba->clk_scaling.is_enabled = value;

	if (value) {
		ufshcd_resume_clkscaling(hba);
	} else {
		ufshcd_suspend_clkscaling(hba);
		err = ufshcd_devfreq_scale(hba, true);
		if (err)
			dev_err(hba->dev, "%s: failed to scale clocks up %d\n",
					__func__, err);
	}

	ufshcd_release(hba);
	ufshcd_rpm_put_sync(hba);
out:
	up(&hba->host_sem);
	return err ? err : count;
}

static void ufshcd_init_clk_scaling_sysfs(struct ufs_hba *hba)
{
	hba->clk_scaling.enable_attr.show = ufshcd_clkscale_enable_show;
	hba->clk_scaling.enable_attr.store = ufshcd_clkscale_enable_store;
	sysfs_attr_init(&hba->clk_scaling.enable_attr.attr);
	hba->clk_scaling.enable_attr.attr.name = "clkscale_enable";
	hba->clk_scaling.enable_attr.attr.mode = 0644;
	if (device_create_file(hba->dev, &hba->clk_scaling.enable_attr))
		dev_err(hba->dev, "Failed to create sysfs for clkscale_enable\n");
}

static void ufshcd_remove_clk_scaling_sysfs(struct ufs_hba *hba)
{
	if (hba->clk_scaling.enable_attr.attr.name)
		device_remove_file(hba->dev, &hba->clk_scaling.enable_attr);
}

static void ufshcd_init_clk_scaling(struct ufs_hba *hba)
{
	char wq_name[sizeof("ufs_clkscaling_00")];

	if (!ufshcd_is_clkscaling_supported(hba))
		return;

	if (!hba->clk_scaling.min_gear)
		hba->clk_scaling.min_gear = UFS_HS_G1;

	INIT_WORK(&hba->clk_scaling.suspend_work,
		  ufshcd_clk_scaling_suspend_work);
	INIT_WORK(&hba->clk_scaling.resume_work,
		  ufshcd_clk_scaling_resume_work);

	snprintf(wq_name, sizeof(wq_name), "ufs_clkscaling_%d",
		 hba->host->host_no);
	hba->clk_scaling.workq = create_singlethread_workqueue(wq_name);

	hba->clk_scaling.is_initialized = true;
}

static void ufshcd_exit_clk_scaling(struct ufs_hba *hba)
{
	if (!hba->clk_scaling.is_initialized)
		return;

	ufshcd_remove_clk_scaling_sysfs(hba);
	destroy_workqueue(hba->clk_scaling.workq);
	ufshcd_devfreq_remove(hba);
	hba->clk_scaling.is_initialized = false;
}

static void ufshcd_ungate_work(struct work_struct *work)
{
	int ret;
	unsigned long flags;
	struct ufs_hba *hba = container_of(work, struct ufs_hba,
			clk_gating.ungate_work);

	cancel_delayed_work_sync(&hba->clk_gating.gate_work);

	spin_lock_irqsave(hba->host->host_lock, flags);
	if (hba->clk_gating.state == CLKS_ON) {
		spin_unlock_irqrestore(hba->host->host_lock, flags);
		return;
	}

	spin_unlock_irqrestore(hba->host->host_lock, flags);
	ufshcd_hba_vreg_set_hpm(hba);
	ufshcd_setup_clocks(hba, true);

	ufshcd_enable_irq(hba);

	/* Exit from hibern8 */
	if (ufshcd_can_hibern8_during_gating(hba)) {
		/* Prevent gating in this path */
		hba->clk_gating.is_suspended = true;
		if (ufshcd_is_link_hibern8(hba)) {
			ret = ufshcd_uic_hibern8_exit(hba);
			if (ret)
				dev_err(hba->dev, "%s: hibern8 exit failed %d\n",
					__func__, ret);
			else
				ufshcd_set_link_active(hba);
		}
		hba->clk_gating.is_suspended = false;
	}
}

/**
 * ufshcd_hold - Enable clocks that were gated earlier due to ufshcd_release.
 * Also, exit from hibern8 mode and set the link as active.
 * @hba: per adapter instance
 */
void ufshcd_hold(struct ufs_hba *hba)
{
	bool flush_result;
	unsigned long flags;

	if (!ufshcd_is_clkgating_allowed(hba) ||
	    !hba->clk_gating.is_initialized)
		return;
	spin_lock_irqsave(hba->host->host_lock, flags);
	hba->clk_gating.active_reqs++;

start:
	switch (hba->clk_gating.state) {
	case CLKS_ON:
		/*
		 * Wait for the ungate work to complete if in progress.
		 * Though the clocks may be in ON state, the link could
		 * still be in hibner8 state if hibern8 is allowed
		 * during clock gating.
		 * Make sure we exit hibern8 state also in addition to
		 * clocks being ON.
		 */
		if (ufshcd_can_hibern8_during_gating(hba) &&
		    ufshcd_is_link_hibern8(hba)) {
			spin_unlock_irqrestore(hba->host->host_lock, flags);
			flush_result = flush_work(&hba->clk_gating.ungate_work);
			if (hba->clk_gating.is_suspended && !flush_result)
				return;
			spin_lock_irqsave(hba->host->host_lock, flags);
			goto start;
		}
		break;
	case REQ_CLKS_OFF:
		if (cancel_delayed_work(&hba->clk_gating.gate_work)) {
			hba->clk_gating.state = CLKS_ON;
			trace_ufshcd_clk_gating(dev_name(hba->dev),
						hba->clk_gating.state);
			break;
		}
		/*
		 * If we are here, it means gating work is either done or
		 * currently running. Hence, fall through to cancel gating
		 * work and to enable clocks.
		 */
		fallthrough;
	case CLKS_OFF:
		hba->clk_gating.state = REQ_CLKS_ON;
		trace_ufshcd_clk_gating(dev_name(hba->dev),
					hba->clk_gating.state);
		queue_work(hba->clk_gating.clk_gating_workq,
			   &hba->clk_gating.ungate_work);
		/*
		 * fall through to check if we should wait for this
		 * work to be done or not.
		 */
		fallthrough;
	case REQ_CLKS_ON:
		spin_unlock_irqrestore(hba->host->host_lock, flags);
		flush_work(&hba->clk_gating.ungate_work);
		/* Make sure state is CLKS_ON before returning */
		spin_lock_irqsave(hba->host->host_lock, flags);
		goto start;
	default:
		dev_err(hba->dev, "%s: clk gating is in invalid state %d\n",
				__func__, hba->clk_gating.state);
		break;
	}
	spin_unlock_irqrestore(hba->host->host_lock, flags);
}
EXPORT_SYMBOL_GPL(ufshcd_hold);

static void ufshcd_gate_work(struct work_struct *work)
{
	struct ufs_hba *hba = container_of(work, struct ufs_hba,
			clk_gating.gate_work.work);
	unsigned long flags;
	int ret;

	spin_lock_irqsave(hba->host->host_lock, flags);
	/*
	 * In case you are here to cancel this work the gating state
	 * would be marked as REQ_CLKS_ON. In this case save time by
	 * skipping the gating work and exit after changing the clock
	 * state to CLKS_ON.
	 */
	if (hba->clk_gating.is_suspended ||
		(hba->clk_gating.state != REQ_CLKS_OFF)) {
		hba->clk_gating.state = CLKS_ON;
		trace_ufshcd_clk_gating(dev_name(hba->dev),
					hba->clk_gating.state);
		goto rel_lock;
	}

	if (hba->clk_gating.active_reqs
		|| hba->ufshcd_state != UFSHCD_STATE_OPERATIONAL
		|| hba->outstanding_reqs || hba->outstanding_tasks
		|| hba->active_uic_cmd || hba->uic_async_done)
		goto rel_lock;

	spin_unlock_irqrestore(hba->host->host_lock, flags);

	/* put the link into hibern8 mode before turning off clocks */
	if (ufshcd_can_hibern8_during_gating(hba)) {
		ret = ufshcd_uic_hibern8_enter(hba);
		if (ret) {
			hba->clk_gating.state = CLKS_ON;
			dev_err(hba->dev, "%s: hibern8 enter failed %d\n",
					__func__, ret);
			trace_ufshcd_clk_gating(dev_name(hba->dev),
						hba->clk_gating.state);
			goto out;
		}
		ufshcd_set_link_hibern8(hba);
	}

	ufshcd_disable_irq(hba);

	ufshcd_setup_clocks(hba, false);

	/* Put the host controller in low power mode if possible */
	ufshcd_hba_vreg_set_lpm(hba);
	/*
	 * In case you are here to cancel this work the gating state
	 * would be marked as REQ_CLKS_ON. In this case keep the state
	 * as REQ_CLKS_ON which would anyway imply that clocks are off
	 * and a request to turn them on is pending. By doing this way,
	 * we keep the state machine in tact and this would ultimately
	 * prevent from doing cancel work multiple times when there are
	 * new requests arriving before the current cancel work is done.
	 */
	spin_lock_irqsave(hba->host->host_lock, flags);
	if (hba->clk_gating.state == REQ_CLKS_OFF) {
		hba->clk_gating.state = CLKS_OFF;
		trace_ufshcd_clk_gating(dev_name(hba->dev),
					hba->clk_gating.state);
	}
rel_lock:
	spin_unlock_irqrestore(hba->host->host_lock, flags);
out:
	return;
}

/* host lock must be held before calling this variant */
static void __ufshcd_release(struct ufs_hba *hba)
{
	if (!ufshcd_is_clkgating_allowed(hba))
		return;

	hba->clk_gating.active_reqs--;

	if (hba->clk_gating.active_reqs || hba->clk_gating.is_suspended ||
	    hba->ufshcd_state != UFSHCD_STATE_OPERATIONAL ||
	    hba->outstanding_tasks || !hba->clk_gating.is_initialized ||
	    hba->active_uic_cmd || hba->uic_async_done ||
	    hba->clk_gating.state == CLKS_OFF)
		return;

	hba->clk_gating.state = REQ_CLKS_OFF;
	trace_ufshcd_clk_gating(dev_name(hba->dev), hba->clk_gating.state);
	queue_delayed_work(hba->clk_gating.clk_gating_workq,
			   &hba->clk_gating.gate_work,
			   msecs_to_jiffies(hba->clk_gating.delay_ms));
}

void ufshcd_release(struct ufs_hba *hba)
{
	unsigned long flags;

	spin_lock_irqsave(hba->host->host_lock, flags);
	__ufshcd_release(hba);
	spin_unlock_irqrestore(hba->host->host_lock, flags);
}
EXPORT_SYMBOL_GPL(ufshcd_release);

static ssize_t ufshcd_clkgate_delay_show(struct device *dev,
		struct device_attribute *attr, char *buf)
{
	struct ufs_hba *hba = dev_get_drvdata(dev);

	return sysfs_emit(buf, "%lu\n", hba->clk_gating.delay_ms);
}

void ufshcd_clkgate_delay_set(struct device *dev, unsigned long value)
{
	struct ufs_hba *hba = dev_get_drvdata(dev);
	unsigned long flags;

	spin_lock_irqsave(hba->host->host_lock, flags);
	hba->clk_gating.delay_ms = value;
	spin_unlock_irqrestore(hba->host->host_lock, flags);
}
EXPORT_SYMBOL_GPL(ufshcd_clkgate_delay_set);

static ssize_t ufshcd_clkgate_delay_store(struct device *dev,
		struct device_attribute *attr, const char *buf, size_t count)
{
	unsigned long value;

	if (kstrtoul(buf, 0, &value))
		return -EINVAL;

	ufshcd_clkgate_delay_set(dev, value);
	return count;
}

static ssize_t ufshcd_clkgate_enable_show(struct device *dev,
		struct device_attribute *attr, char *buf)
{
	struct ufs_hba *hba = dev_get_drvdata(dev);

	return sysfs_emit(buf, "%d\n", hba->clk_gating.is_enabled);
}

static ssize_t ufshcd_clkgate_enable_store(struct device *dev,
		struct device_attribute *attr, const char *buf, size_t count)
{
	struct ufs_hba *hba = dev_get_drvdata(dev);
	unsigned long flags;
	u32 value;

	if (kstrtou32(buf, 0, &value))
		return -EINVAL;

	value = !!value;

	spin_lock_irqsave(hba->host->host_lock, flags);
	if (value == hba->clk_gating.is_enabled)
		goto out;

	if (value)
		__ufshcd_release(hba);
	else
		hba->clk_gating.active_reqs++;

	hba->clk_gating.is_enabled = value;
out:
	spin_unlock_irqrestore(hba->host->host_lock, flags);
	return count;
}

static void ufshcd_init_clk_gating_sysfs(struct ufs_hba *hba)
{
	hba->clk_gating.delay_attr.show = ufshcd_clkgate_delay_show;
	hba->clk_gating.delay_attr.store = ufshcd_clkgate_delay_store;
	sysfs_attr_init(&hba->clk_gating.delay_attr.attr);
	hba->clk_gating.delay_attr.attr.name = "clkgate_delay_ms";
	hba->clk_gating.delay_attr.attr.mode = 0644;
	if (device_create_file(hba->dev, &hba->clk_gating.delay_attr))
		dev_err(hba->dev, "Failed to create sysfs for clkgate_delay\n");

	hba->clk_gating.enable_attr.show = ufshcd_clkgate_enable_show;
	hba->clk_gating.enable_attr.store = ufshcd_clkgate_enable_store;
	sysfs_attr_init(&hba->clk_gating.enable_attr.attr);
	hba->clk_gating.enable_attr.attr.name = "clkgate_enable";
	hba->clk_gating.enable_attr.attr.mode = 0644;
	if (device_create_file(hba->dev, &hba->clk_gating.enable_attr))
		dev_err(hba->dev, "Failed to create sysfs for clkgate_enable\n");
}

static void ufshcd_remove_clk_gating_sysfs(struct ufs_hba *hba)
{
	if (hba->clk_gating.delay_attr.attr.name)
		device_remove_file(hba->dev, &hba->clk_gating.delay_attr);
	if (hba->clk_gating.enable_attr.attr.name)
		device_remove_file(hba->dev, &hba->clk_gating.enable_attr);
}

static void ufshcd_init_clk_gating(struct ufs_hba *hba)
{
	char wq_name[sizeof("ufs_clk_gating_00")];

	if (!ufshcd_is_clkgating_allowed(hba))
		return;

	hba->clk_gating.state = CLKS_ON;

	hba->clk_gating.delay_ms = 150;
	INIT_DELAYED_WORK(&hba->clk_gating.gate_work, ufshcd_gate_work);
	INIT_WORK(&hba->clk_gating.ungate_work, ufshcd_ungate_work);

	snprintf(wq_name, ARRAY_SIZE(wq_name), "ufs_clk_gating_%d",
		 hba->host->host_no);
	hba->clk_gating.clk_gating_workq = alloc_ordered_workqueue(wq_name,
					WQ_MEM_RECLAIM | WQ_HIGHPRI);

	ufshcd_init_clk_gating_sysfs(hba);

	hba->clk_gating.is_enabled = true;
	hba->clk_gating.is_initialized = true;
}

static void ufshcd_exit_clk_gating(struct ufs_hba *hba)
{
	if (!hba->clk_gating.is_initialized)
		return;

	ufshcd_remove_clk_gating_sysfs(hba);

	/* Ungate the clock if necessary. */
	ufshcd_hold(hba);
	hba->clk_gating.is_initialized = false;
	ufshcd_release(hba);

	destroy_workqueue(hba->clk_gating.clk_gating_workq);
}

static void ufshcd_clk_scaling_start_busy(struct ufs_hba *hba)
{
	bool queue_resume_work = false;
	ktime_t curr_t = ktime_get();
	unsigned long flags;

	if (!ufshcd_is_clkscaling_supported(hba))
		return;

	spin_lock_irqsave(hba->host->host_lock, flags);
	if (!hba->clk_scaling.active_reqs++)
		queue_resume_work = true;

	if (!hba->clk_scaling.is_enabled || hba->pm_op_in_progress) {
		spin_unlock_irqrestore(hba->host->host_lock, flags);
		return;
	}

	if (queue_resume_work)
		queue_work(hba->clk_scaling.workq,
			   &hba->clk_scaling.resume_work);

	if (!hba->clk_scaling.window_start_t) {
		hba->clk_scaling.window_start_t = curr_t;
		hba->clk_scaling.tot_busy_t = 0;
		hba->clk_scaling.is_busy_started = false;
	}

	if (!hba->clk_scaling.is_busy_started) {
		hba->clk_scaling.busy_start_t = curr_t;
		hba->clk_scaling.is_busy_started = true;
	}
	spin_unlock_irqrestore(hba->host->host_lock, flags);
}

static void ufshcd_clk_scaling_update_busy(struct ufs_hba *hba)
{
	struct ufs_clk_scaling *scaling = &hba->clk_scaling;
	unsigned long flags;

	if (!ufshcd_is_clkscaling_supported(hba))
		return;

	spin_lock_irqsave(hba->host->host_lock, flags);
	hba->clk_scaling.active_reqs--;
	if (!scaling->active_reqs && scaling->is_busy_started) {
		scaling->tot_busy_t += ktime_to_us(ktime_sub(ktime_get(),
					scaling->busy_start_t));
		scaling->busy_start_t = 0;
		scaling->is_busy_started = false;
	}
	spin_unlock_irqrestore(hba->host->host_lock, flags);
}

static inline int ufshcd_monitor_opcode2dir(u8 opcode)
{
	if (opcode == READ_6 || opcode == READ_10 || opcode == READ_16)
		return READ;
	else if (opcode == WRITE_6 || opcode == WRITE_10 || opcode == WRITE_16)
		return WRITE;
	else
		return -EINVAL;
}

static inline bool ufshcd_should_inform_monitor(struct ufs_hba *hba,
						struct ufshcd_lrb *lrbp)
{
	const struct ufs_hba_monitor *m = &hba->monitor;

	return (m->enabled && lrbp && lrbp->cmd &&
		(!m->chunk_size || m->chunk_size == lrbp->cmd->sdb.length) &&
		ktime_before(hba->monitor.enabled_ts, lrbp->issue_time_stamp));
}

static void ufshcd_start_monitor(struct ufs_hba *hba,
				 const struct ufshcd_lrb *lrbp)
{
	int dir = ufshcd_monitor_opcode2dir(*lrbp->cmd->cmnd);
	unsigned long flags;

	spin_lock_irqsave(hba->host->host_lock, flags);
	if (dir >= 0 && hba->monitor.nr_queued[dir]++ == 0)
		hba->monitor.busy_start_ts[dir] = ktime_get();
	spin_unlock_irqrestore(hba->host->host_lock, flags);
}

static void ufshcd_update_monitor(struct ufs_hba *hba, const struct ufshcd_lrb *lrbp)
{
	int dir = ufshcd_monitor_opcode2dir(*lrbp->cmd->cmnd);
	unsigned long flags;

	spin_lock_irqsave(hba->host->host_lock, flags);
	if (dir >= 0 && hba->monitor.nr_queued[dir] > 0) {
		const struct request *req = scsi_cmd_to_rq(lrbp->cmd);
		struct ufs_hba_monitor *m = &hba->monitor;
		ktime_t now, inc, lat;

		now = lrbp->compl_time_stamp;
		inc = ktime_sub(now, m->busy_start_ts[dir]);
		m->total_busy[dir] = ktime_add(m->total_busy[dir], inc);
		m->nr_sec_rw[dir] += blk_rq_sectors(req);

		/* Update latencies */
		m->nr_req[dir]++;
		lat = ktime_sub(now, lrbp->issue_time_stamp);
		m->lat_sum[dir] += lat;
		if (m->lat_max[dir] < lat || !m->lat_max[dir])
			m->lat_max[dir] = lat;
		if (m->lat_min[dir] > lat || !m->lat_min[dir])
			m->lat_min[dir] = lat;

		m->nr_queued[dir]--;
		/* Push forward the busy start of monitor */
		m->busy_start_ts[dir] = now;
	}
	spin_unlock_irqrestore(hba->host->host_lock, flags);
}

/**
 * ufshcd_send_command - Send SCSI or device management commands
 * @hba: per adapter instance
 * @task_tag: Task tag of the command
 * @hwq: pointer to hardware queue instance
 */
static inline
void ufshcd_send_command(struct ufs_hba *hba, unsigned int task_tag,
			 struct ufs_hw_queue *hwq)
{
	struct ufshcd_lrb *lrbp = &hba->lrb[task_tag];
	unsigned long flags;

	lrbp->issue_time_stamp = ktime_get();
	lrbp->issue_time_stamp_local_clock = local_clock();
	lrbp->compl_time_stamp = ktime_set(0, 0);
	lrbp->compl_time_stamp_local_clock = 0;
	ufshcd_add_command_trace(hba, task_tag, UFS_CMD_SEND);
	ufshcd_clk_scaling_start_busy(hba);
	if (unlikely(ufshcd_should_inform_monitor(hba, lrbp)))
		ufshcd_start_monitor(hba, lrbp);

	if (is_mcq_enabled(hba)) {
		int utrd_size = sizeof(struct utp_transfer_req_desc);
		struct utp_transfer_req_desc *src = lrbp->utr_descriptor_ptr;
		struct utp_transfer_req_desc *dest = hwq->sqe_base_addr + hwq->sq_tail_slot;

		spin_lock(&hwq->sq_lock);
		memcpy(dest, src, utrd_size);
		ufshcd_inc_sq_tail(hwq);
		spin_unlock(&hwq->sq_lock);
	} else {
		spin_lock_irqsave(&hba->outstanding_lock, flags);
		if (hba->vops && hba->vops->setup_xfer_req)
			hba->vops->setup_xfer_req(hba, lrbp->task_tag,
						  !!lrbp->cmd);
		__set_bit(lrbp->task_tag, &hba->outstanding_reqs);
		ufshcd_writel(hba, 1 << lrbp->task_tag,
			      REG_UTP_TRANSFER_REQ_DOOR_BELL);
		spin_unlock_irqrestore(&hba->outstanding_lock, flags);
	}
}

/**
 * ufshcd_copy_sense_data - Copy sense data in case of check condition
 * @lrbp: pointer to local reference block
 */
static inline void ufshcd_copy_sense_data(struct ufshcd_lrb *lrbp)
{
	u8 *const sense_buffer = lrbp->cmd->sense_buffer;
	int len;

	if (sense_buffer &&
	    ufshcd_get_rsp_upiu_data_seg_len(lrbp->ucd_rsp_ptr)) {
		int len_to_copy;

		len = be16_to_cpu(lrbp->ucd_rsp_ptr->sr.sense_data_len);
		len_to_copy = min_t(int, UFS_SENSE_SIZE, len);

		memcpy(sense_buffer, lrbp->ucd_rsp_ptr->sr.sense_data,
		       len_to_copy);
	}
}

/**
 * ufshcd_copy_query_response() - Copy the Query Response and the data
 * descriptor
 * @hba: per adapter instance
 * @lrbp: pointer to local reference block
 */
static
int ufshcd_copy_query_response(struct ufs_hba *hba, struct ufshcd_lrb *lrbp)
{
	struct ufs_query_res *query_res = &hba->dev_cmd.query.response;

	memcpy(&query_res->upiu_res, &lrbp->ucd_rsp_ptr->qr, QUERY_OSF_SIZE);

	/* Get the descriptor */
	if (hba->dev_cmd.query.descriptor &&
	    lrbp->ucd_rsp_ptr->qr.opcode == UPIU_QUERY_OPCODE_READ_DESC) {
		u8 *descp = (u8 *)lrbp->ucd_rsp_ptr +
				GENERAL_UPIU_REQUEST_SIZE;
		u16 resp_len;
		u16 buf_len;

		/* data segment length */
		resp_len = be32_to_cpu(lrbp->ucd_rsp_ptr->header.dword_2) &
						MASK_QUERY_DATA_SEG_LEN;
		buf_len = be16_to_cpu(
				hba->dev_cmd.query.request.upiu_req.length);
		if (likely(buf_len >= resp_len)) {
			memcpy(hba->dev_cmd.query.descriptor, descp, resp_len);
		} else {
			dev_warn(hba->dev,
				 "%s: rsp size %d is bigger than buffer size %d",
				 __func__, resp_len, buf_len);
			return -EINVAL;
		}
	}

	return 0;
}

/**
 * ufshcd_hba_capabilities - Read controller capabilities
 * @hba: per adapter instance
 *
 * Return: 0 on success, negative on error.
 */
static inline int ufshcd_hba_capabilities(struct ufs_hba *hba)
{
	int err;

	hba->capabilities = ufshcd_readl(hba, REG_CONTROLLER_CAPABILITIES);
	if (hba->quirks & UFSHCD_QUIRK_BROKEN_64BIT_ADDRESS)
		hba->capabilities &= ~MASK_64_ADDRESSING_SUPPORT;

	/* nutrs and nutmrs are 0 based values */
	hba->nutrs = (hba->capabilities & MASK_TRANSFER_REQUESTS_SLOTS) + 1;
	hba->nutmrs =
	((hba->capabilities & MASK_TASK_MANAGEMENT_REQUEST_SLOTS) >> 16) + 1;
	hba->reserved_slot = hba->nutrs - 1;

	/* Read crypto capabilities */
	err = ufshcd_hba_init_crypto_capabilities(hba);
	if (err) {
		dev_err(hba->dev, "crypto setup failed\n");
		return err;
	}

	hba->mcq_sup = FIELD_GET(MASK_MCQ_SUPPORT, hba->capabilities);
	if (!hba->mcq_sup)
		return 0;

	hba->mcq_capabilities = ufshcd_readl(hba, REG_MCQCAP);
	hba->ext_iid_sup = FIELD_GET(MASK_EXT_IID_SUPPORT,
				     hba->mcq_capabilities);

	return 0;
}

/**
 * ufshcd_ready_for_uic_cmd - Check if controller is ready
 *                            to accept UIC commands
 * @hba: per adapter instance
 * Return true on success, else false
 */
static inline bool ufshcd_ready_for_uic_cmd(struct ufs_hba *hba)
{
	return ufshcd_readl(hba, REG_CONTROLLER_STATUS) & UIC_COMMAND_READY;
}

/**
 * ufshcd_get_upmcrs - Get the power mode change request status
 * @hba: Pointer to adapter instance
 *
 * This function gets the UPMCRS field of HCS register
 * Returns value of UPMCRS field
 */
static inline u8 ufshcd_get_upmcrs(struct ufs_hba *hba)
{
	return (ufshcd_readl(hba, REG_CONTROLLER_STATUS) >> 8) & 0x7;
}

/**
 * ufshcd_dispatch_uic_cmd - Dispatch an UIC command to the Unipro layer
 * @hba: per adapter instance
 * @uic_cmd: UIC command
 */
static inline void
ufshcd_dispatch_uic_cmd(struct ufs_hba *hba, struct uic_command *uic_cmd)
{
	lockdep_assert_held(&hba->uic_cmd_mutex);

	WARN_ON(hba->active_uic_cmd);

	hba->active_uic_cmd = uic_cmd;

	/* Write Args */
	ufshcd_writel(hba, uic_cmd->argument1, REG_UIC_COMMAND_ARG_1);
	ufshcd_writel(hba, uic_cmd->argument2, REG_UIC_COMMAND_ARG_2);
	ufshcd_writel(hba, uic_cmd->argument3, REG_UIC_COMMAND_ARG_3);

	ufshcd_add_uic_command_trace(hba, uic_cmd, UFS_CMD_SEND);

	/* Write UIC Cmd */
	ufshcd_writel(hba, uic_cmd->command & COMMAND_OPCODE_MASK,
		      REG_UIC_COMMAND);
}

/**
 * ufshcd_wait_for_uic_cmd - Wait for completion of an UIC command
 * @hba: per adapter instance
 * @uic_cmd: UIC command
 *
 * Returns 0 only if success.
 */
static int
ufshcd_wait_for_uic_cmd(struct ufs_hba *hba, struct uic_command *uic_cmd)
{
	int ret;
	unsigned long flags;

	lockdep_assert_held(&hba->uic_cmd_mutex);

	if (wait_for_completion_timeout(&uic_cmd->done,
					msecs_to_jiffies(UIC_CMD_TIMEOUT))) {
		ret = uic_cmd->argument2 & MASK_UIC_COMMAND_RESULT;
	} else {
		ret = -ETIMEDOUT;
		dev_err(hba->dev,
			"uic cmd 0x%x with arg3 0x%x completion timeout\n",
			uic_cmd->command, uic_cmd->argument3);

		if (!uic_cmd->cmd_active) {
			dev_err(hba->dev, "%s: UIC cmd has been completed, return the result\n",
				__func__);
			ret = uic_cmd->argument2 & MASK_UIC_COMMAND_RESULT;
		}
	}

	spin_lock_irqsave(hba->host->host_lock, flags);
	hba->active_uic_cmd = NULL;
	spin_unlock_irqrestore(hba->host->host_lock, flags);

	return ret;
}

/**
 * __ufshcd_send_uic_cmd - Send UIC commands and retrieve the result
 * @hba: per adapter instance
 * @uic_cmd: UIC command
 * @completion: initialize the completion only if this is set to true
 *
 * Returns 0 only if success.
 */
static int
__ufshcd_send_uic_cmd(struct ufs_hba *hba, struct uic_command *uic_cmd,
		      bool completion)
{
	lockdep_assert_held(&hba->uic_cmd_mutex);
	lockdep_assert_held(hba->host->host_lock);

	if (!ufshcd_ready_for_uic_cmd(hba)) {
		dev_err(hba->dev,
			"Controller not ready to accept UIC commands\n");
		return -EIO;
	}

	if (completion)
		init_completion(&uic_cmd->done);

	uic_cmd->cmd_active = 1;
	ufshcd_dispatch_uic_cmd(hba, uic_cmd);

	return 0;
}

/**
 * ufshcd_send_uic_cmd - Send UIC commands and retrieve the result
 * @hba: per adapter instance
 * @uic_cmd: UIC command
 *
 * Returns 0 only if success.
 */
int ufshcd_send_uic_cmd(struct ufs_hba *hba, struct uic_command *uic_cmd)
{
	int ret;
	unsigned long flags;

	if (hba->quirks & UFSHCD_QUIRK_BROKEN_UIC_CMD)
		return 0;

	ufshcd_hold(hba);
	mutex_lock(&hba->uic_cmd_mutex);
	ufshcd_add_delay_before_dme_cmd(hba);

	spin_lock_irqsave(hba->host->host_lock, flags);
	ret = __ufshcd_send_uic_cmd(hba, uic_cmd, true);
	spin_unlock_irqrestore(hba->host->host_lock, flags);
	if (!ret)
		ret = ufshcd_wait_for_uic_cmd(hba, uic_cmd);

	mutex_unlock(&hba->uic_cmd_mutex);

	ufshcd_release(hba);
	return ret;
}

/**
 * ufshcd_sgl_to_prdt - SG list to PRTD (Physical Region Description Table, 4DW format)
 * @hba:	per-adapter instance
 * @lrbp:	pointer to local reference block
 * @sg_entries:	The number of sg lists actually used
 * @sg_list:	Pointer to SG list
 */
static void ufshcd_sgl_to_prdt(struct ufs_hba *hba, struct ufshcd_lrb *lrbp, int sg_entries,
			       struct scatterlist *sg_list)
{
	struct ufshcd_sg_entry *prd;
	struct scatterlist *sg;
	int i;

	if (sg_entries) {

		if (hba->quirks & UFSHCD_QUIRK_PRDT_BYTE_GRAN)
			lrbp->utr_descriptor_ptr->prd_table_length =
				cpu_to_le16(sg_entries * ufshcd_sg_entry_size(hba));
		else
			lrbp->utr_descriptor_ptr->prd_table_length = cpu_to_le16(sg_entries);

		prd = lrbp->ucd_prdt_ptr;

		for_each_sg(sg_list, sg, sg_entries, i) {
			const unsigned int len = sg_dma_len(sg);

			/*
			 * From the UFSHCI spec: "Data Byte Count (DBC): A '0'
			 * based value that indicates the length, in bytes, of
			 * the data block. A maximum of length of 256KB may
			 * exist for any entry. Bits 1:0 of this field shall be
			 * 11b to indicate Dword granularity. A value of '3'
			 * indicates 4 bytes, '7' indicates 8 bytes, etc."
			 */
			WARN_ONCE(len > SZ_256K, "len = %#x\n", len);
			prd->size = cpu_to_le32(len - 1);
			prd->addr = cpu_to_le64(sg->dma_address);
			prd->reserved = 0;
			prd = (void *)prd + ufshcd_sg_entry_size(hba);
		}
	} else {
		lrbp->utr_descriptor_ptr->prd_table_length = 0;
	}
}

/**
 * ufshcd_map_sg - Map scatter-gather list to prdt
 * @hba: per adapter instance
 * @lrbp: pointer to local reference block
 *
 * Returns 0 in case of success, non-zero value in case of failure
 */
static int ufshcd_map_sg(struct ufs_hba *hba, struct ufshcd_lrb *lrbp)
{
	struct scsi_cmnd *cmd = lrbp->cmd;
	int sg_segments = scsi_dma_map(cmd);

	if (sg_segments < 0)
		return sg_segments;

	ufshcd_sgl_to_prdt(hba, lrbp, sg_segments, scsi_sglist(cmd));

	return 0;
}

/**
 * ufshcd_enable_intr - enable interrupts
 * @hba: per adapter instance
 * @intrs: interrupt bits
 */
static void ufshcd_enable_intr(struct ufs_hba *hba, u32 intrs)
{
	u32 set = ufshcd_readl(hba, REG_INTERRUPT_ENABLE);

	if (hba->ufs_version == ufshci_version(1, 0)) {
		u32 rw;
		rw = set & INTERRUPT_MASK_RW_VER_10;
		set = rw | ((set ^ intrs) & intrs);
	} else {
		set |= intrs;
	}

	ufshcd_writel(hba, set, REG_INTERRUPT_ENABLE);
}

/**
 * ufshcd_disable_intr - disable interrupts
 * @hba: per adapter instance
 * @intrs: interrupt bits
 */
static void ufshcd_disable_intr(struct ufs_hba *hba, u32 intrs)
{
	u32 set = ufshcd_readl(hba, REG_INTERRUPT_ENABLE);

	if (hba->ufs_version == ufshci_version(1, 0)) {
		u32 rw;
		rw = (set & INTERRUPT_MASK_RW_VER_10) &
			~(intrs & INTERRUPT_MASK_RW_VER_10);
		set = rw | ((set & intrs) & ~INTERRUPT_MASK_RW_VER_10);

	} else {
		set &= ~intrs;
	}

	ufshcd_writel(hba, set, REG_INTERRUPT_ENABLE);
}

/**
 * ufshcd_prepare_req_desc_hdr - Fill UTP Transfer request descriptor header according to request
 * descriptor according to request
 * @lrbp: pointer to local reference block
 * @upiu_flags: flags required in the header
 * @cmd_dir: requests data direction
 * @ehs_length: Total EHS Length (in 32‐bytes units of all Extra Header Segments)
 */
static void ufshcd_prepare_req_desc_hdr(struct ufshcd_lrb *lrbp, u8 *upiu_flags,
					enum dma_data_direction cmd_dir, int ehs_length)
{
	struct utp_transfer_req_desc *req_desc = lrbp->utr_descriptor_ptr;
	u32 data_direction;
	u32 dword_0;
	u32 dword_1 = 0;
	u32 dword_3 = 0;

	if (cmd_dir == DMA_FROM_DEVICE) {
		data_direction = UTP_DEVICE_TO_HOST;
		*upiu_flags = UPIU_CMD_FLAGS_READ;
	} else if (cmd_dir == DMA_TO_DEVICE) {
		data_direction = UTP_HOST_TO_DEVICE;
		*upiu_flags = UPIU_CMD_FLAGS_WRITE;
	} else {
		data_direction = UTP_NO_DATA_TRANSFER;
		*upiu_flags = UPIU_CMD_FLAGS_NONE;
	}

	dword_0 = data_direction | (lrbp->command_type << UPIU_COMMAND_TYPE_OFFSET) |
		ehs_length << 8;
	if (lrbp->intr_cmd)
		dword_0 |= UTP_REQ_DESC_INT_CMD;

	/* Prepare crypto related dwords */
	ufshcd_prepare_req_desc_hdr_crypto(lrbp, &dword_0, &dword_1, &dword_3);

	/* Transfer request descriptor header fields */
	req_desc->header.dword_0 = cpu_to_le32(dword_0);
	req_desc->header.dword_1 = cpu_to_le32(dword_1);
	/*
	 * assigning invalid value for command status. Controller
	 * updates OCS on command completion, with the command
	 * status
	 */
	req_desc->header.dword_2 =
		cpu_to_le32(OCS_INVALID_COMMAND_STATUS);
	req_desc->header.dword_3 = cpu_to_le32(dword_3);

	req_desc->prd_table_length = 0;
}

/**
 * ufshcd_prepare_utp_scsi_cmd_upiu() - fills the utp_transfer_req_desc,
 * for scsi commands
 * @lrbp: local reference block pointer
 * @upiu_flags: flags
 */
static
void ufshcd_prepare_utp_scsi_cmd_upiu(struct ufshcd_lrb *lrbp, u8 upiu_flags)
{
	struct scsi_cmnd *cmd = lrbp->cmd;
	struct utp_upiu_req *ucd_req_ptr = lrbp->ucd_req_ptr;
	unsigned short cdb_len;

	/* command descriptor fields */
	ucd_req_ptr->header.dword_0 = UPIU_HEADER_DWORD(
				UPIU_TRANSACTION_COMMAND, upiu_flags,
				lrbp->lun, lrbp->task_tag);
	ucd_req_ptr->header.dword_1 = UPIU_HEADER_DWORD(
				UPIU_COMMAND_SET_TYPE_SCSI, 0, 0, 0);

	/* Total EHS length and Data segment length will be zero */
	ucd_req_ptr->header.dword_2 = 0;

	ucd_req_ptr->sc.exp_data_transfer_len = cpu_to_be32(cmd->sdb.length);

	cdb_len = min_t(unsigned short, cmd->cmd_len, UFS_CDB_SIZE);
	memset(ucd_req_ptr->sc.cdb, 0, UFS_CDB_SIZE);
	memcpy(ucd_req_ptr->sc.cdb, cmd->cmnd, cdb_len);

	memset(lrbp->ucd_rsp_ptr, 0, sizeof(struct utp_upiu_rsp));
}

/**
 * ufshcd_prepare_utp_query_req_upiu() - fill the utp_transfer_req_desc for query request
 * @hba: UFS hba
 * @lrbp: local reference block pointer
 * @upiu_flags: flags
 */
static void ufshcd_prepare_utp_query_req_upiu(struct ufs_hba *hba,
				struct ufshcd_lrb *lrbp, u8 upiu_flags)
{
	struct utp_upiu_req *ucd_req_ptr = lrbp->ucd_req_ptr;
	struct ufs_query *query = &hba->dev_cmd.query;
	u16 len = be16_to_cpu(query->request.upiu_req.length);

	/* Query request header */
	ucd_req_ptr->header.dword_0 = UPIU_HEADER_DWORD(
			UPIU_TRANSACTION_QUERY_REQ, upiu_flags,
			lrbp->lun, lrbp->task_tag);
	ucd_req_ptr->header.dword_1 = UPIU_HEADER_DWORD(
			0, query->request.query_func, 0, 0);

	/* Data segment length only need for WRITE_DESC */
	if (query->request.upiu_req.opcode == UPIU_QUERY_OPCODE_WRITE_DESC)
		ucd_req_ptr->header.dword_2 =
			UPIU_HEADER_DWORD(0, 0, (len >> 8), (u8)len);
	else
		ucd_req_ptr->header.dword_2 = 0;

	/* Copy the Query Request buffer as is */
	memcpy(&ucd_req_ptr->qr, &query->request.upiu_req,
			QUERY_OSF_SIZE);

	/* Copy the Descriptor */
	if (query->request.upiu_req.opcode == UPIU_QUERY_OPCODE_WRITE_DESC)
		memcpy(ucd_req_ptr + 1, query->descriptor, len);

	memset(lrbp->ucd_rsp_ptr, 0, sizeof(struct utp_upiu_rsp));
}

static inline void ufshcd_prepare_utp_nop_upiu(struct ufshcd_lrb *lrbp)
{
	struct utp_upiu_req *ucd_req_ptr = lrbp->ucd_req_ptr;

	memset(ucd_req_ptr, 0, sizeof(struct utp_upiu_req));

	/* command descriptor fields */
	ucd_req_ptr->header.dword_0 =
		UPIU_HEADER_DWORD(
			UPIU_TRANSACTION_NOP_OUT, 0, 0, lrbp->task_tag);
	/* clear rest of the fields of basic header */
	ucd_req_ptr->header.dword_1 = 0;
	ucd_req_ptr->header.dword_2 = 0;

	memset(lrbp->ucd_rsp_ptr, 0, sizeof(struct utp_upiu_rsp));
}

/**
 * ufshcd_compose_devman_upiu - UFS Protocol Information Unit(UPIU)
 *			     for Device Management Purposes
 * @hba: per adapter instance
 * @lrbp: pointer to local reference block
 */
static int ufshcd_compose_devman_upiu(struct ufs_hba *hba,
				      struct ufshcd_lrb *lrbp)
{
	u8 upiu_flags;
	int ret = 0;

	if (hba->ufs_version <= ufshci_version(1, 1))
		lrbp->command_type = UTP_CMD_TYPE_DEV_MANAGE;
	else
		lrbp->command_type = UTP_CMD_TYPE_UFS_STORAGE;

	ufshcd_prepare_req_desc_hdr(lrbp, &upiu_flags, DMA_NONE, 0);
	if (hba->dev_cmd.type == DEV_CMD_TYPE_QUERY)
		ufshcd_prepare_utp_query_req_upiu(hba, lrbp, upiu_flags);
	else if (hba->dev_cmd.type == DEV_CMD_TYPE_NOP)
		ufshcd_prepare_utp_nop_upiu(lrbp);
	else
		ret = -EINVAL;

	return ret;
}

/**
 * ufshcd_comp_scsi_upiu - UFS Protocol Information Unit(UPIU)
 *			   for SCSI Purposes
 * @hba: per adapter instance
 * @lrbp: pointer to local reference block
 */
static int ufshcd_comp_scsi_upiu(struct ufs_hba *hba, struct ufshcd_lrb *lrbp)
{
	u8 upiu_flags;
	int ret = 0;

	if (hba->ufs_version <= ufshci_version(1, 1))
		lrbp->command_type = UTP_CMD_TYPE_SCSI;
	else
		lrbp->command_type = UTP_CMD_TYPE_UFS_STORAGE;

	if (likely(lrbp->cmd)) {
		ufshcd_prepare_req_desc_hdr(lrbp, &upiu_flags, lrbp->cmd->sc_data_direction, 0);
		ufshcd_prepare_utp_scsi_cmd_upiu(lrbp, upiu_flags);
	} else {
		ret = -EINVAL;
	}

	return ret;
}

/**
 * ufshcd_upiu_wlun_to_scsi_wlun - maps UPIU W-LUN id to SCSI W-LUN ID
 * @upiu_wlun_id: UPIU W-LUN id
 *
 * Returns SCSI W-LUN id
 */
static inline u16 ufshcd_upiu_wlun_to_scsi_wlun(u8 upiu_wlun_id)
{
	return (upiu_wlun_id & ~UFS_UPIU_WLUN_ID) | SCSI_W_LUN_BASE;
}

static inline bool is_device_wlun(struct scsi_device *sdev)
{
	return sdev->lun ==
		ufshcd_upiu_wlun_to_scsi_wlun(UFS_UPIU_UFS_DEVICE_WLUN);
}

/*
 * Associate the UFS controller queue with the default and poll HCTX types.
 * Initialize the mq_map[] arrays.
 */
static void ufshcd_map_queues(struct Scsi_Host *shost)
{
	struct ufs_hba *hba = shost_priv(shost);
	int i, queue_offset = 0;

	if (!is_mcq_supported(hba)) {
		hba->nr_queues[HCTX_TYPE_DEFAULT] = 1;
		hba->nr_queues[HCTX_TYPE_READ] = 0;
		hba->nr_queues[HCTX_TYPE_POLL] = 1;
		hba->nr_hw_queues = 1;
	}

	for (i = 0; i < shost->nr_maps; i++) {
		struct blk_mq_queue_map *map = &shost->tag_set.map[i];

		map->nr_queues = hba->nr_queues[i];
		if (!map->nr_queues)
			continue;
		map->queue_offset = queue_offset;
		if (i == HCTX_TYPE_POLL && !is_mcq_supported(hba))
			map->queue_offset = 0;

		blk_mq_map_queues(map);
		queue_offset += map->nr_queues;
	}
}

static void ufshcd_init_lrb(struct ufs_hba *hba, struct ufshcd_lrb *lrb, int i)
{
	struct utp_transfer_cmd_desc *cmd_descp = (void *)hba->ucdl_base_addr +
		i * ufshcd_get_ucd_size(hba);
	struct utp_transfer_req_desc *utrdlp = hba->utrdl_base_addr;
	dma_addr_t cmd_desc_element_addr = hba->ucdl_dma_addr +
		i * ufshcd_get_ucd_size(hba);
	u16 response_offset = offsetof(struct utp_transfer_cmd_desc,
				       response_upiu);
	u16 prdt_offset = offsetof(struct utp_transfer_cmd_desc, prd_table);

	lrb->utr_descriptor_ptr = utrdlp + i;
	lrb->utrd_dma_addr = hba->utrdl_dma_addr +
		i * sizeof(struct utp_transfer_req_desc);
	lrb->ucd_req_ptr = (struct utp_upiu_req *)cmd_descp->command_upiu;
	lrb->ucd_req_dma_addr = cmd_desc_element_addr;
	lrb->ucd_rsp_ptr = (struct utp_upiu_rsp *)cmd_descp->response_upiu;
	lrb->ucd_rsp_dma_addr = cmd_desc_element_addr + response_offset;
	lrb->ucd_prdt_ptr = (struct ufshcd_sg_entry *)cmd_descp->prd_table;
	lrb->ucd_prdt_dma_addr = cmd_desc_element_addr + prdt_offset;
}

/**
 * ufshcd_queuecommand - main entry point for SCSI requests
 * @host: SCSI host pointer
 * @cmd: command from SCSI Midlayer
 *
 * Returns 0 for success, non-zero in case of failure
 */
static int ufshcd_queuecommand(struct Scsi_Host *host, struct scsi_cmnd *cmd)
{
	struct ufs_hba *hba = shost_priv(host);
	int tag = scsi_cmd_to_rq(cmd)->tag;
	struct ufshcd_lrb *lrbp;
	int err = 0;
	struct ufs_hw_queue *hwq = NULL;

	WARN_ONCE(tag < 0 || tag >= hba->nutrs, "Invalid tag %d\n", tag);

	switch (hba->ufshcd_state) {
	case UFSHCD_STATE_OPERATIONAL:
		break;
	case UFSHCD_STATE_EH_SCHEDULED_NON_FATAL:
		/*
		 * SCSI error handler can call ->queuecommand() while UFS error
		 * handler is in progress. Error interrupts could change the
		 * state from UFSHCD_STATE_RESET to
		 * UFSHCD_STATE_EH_SCHEDULED_NON_FATAL. Prevent requests
		 * being issued in that case.
		 */
		if (ufshcd_eh_in_progress(hba)) {
			err = SCSI_MLQUEUE_HOST_BUSY;
			goto out;
		}
		break;
	case UFSHCD_STATE_EH_SCHEDULED_FATAL:
		/*
		 * pm_runtime_get_sync() is used at error handling preparation
		 * stage. If a scsi cmd, e.g. the SSU cmd, is sent from hba's
		 * PM ops, it can never be finished if we let SCSI layer keep
		 * retrying it, which gets err handler stuck forever. Neither
		 * can we let the scsi cmd pass through, because UFS is in bad
		 * state, the scsi cmd may eventually time out, which will get
		 * err handler blocked for too long. So, just fail the scsi cmd
		 * sent from PM ops, err handler can recover PM error anyways.
		 */
		if (hba->pm_op_in_progress) {
			hba->force_reset = true;
			set_host_byte(cmd, DID_BAD_TARGET);
			scsi_done(cmd);
			goto out;
		}
		fallthrough;
	case UFSHCD_STATE_RESET:
		err = SCSI_MLQUEUE_HOST_BUSY;
		goto out;
	case UFSHCD_STATE_ERROR:
		set_host_byte(cmd, DID_ERROR);
		scsi_done(cmd);
		goto out;
	}

	hba->req_abort_count = 0;

	ufshcd_hold(hba);

	lrbp = &hba->lrb[tag];
	lrbp->cmd = cmd;
	lrbp->task_tag = tag;
	lrbp->lun = ufshcd_scsi_to_upiu_lun(cmd->device->lun);
	lrbp->intr_cmd = !ufshcd_is_intr_aggr_allowed(hba);

	ufshcd_prepare_lrbp_crypto(scsi_cmd_to_rq(cmd), lrbp);

	lrbp->req_abort_skip = false;

	ufshpb_prep(hba, lrbp);

	ufshcd_comp_scsi_upiu(hba, lrbp);

	err = ufshcd_map_sg(hba, lrbp);
	if (err) {
		ufshcd_release(hba);
		goto out;
	}

	if (is_mcq_enabled(hba))
		hwq = ufshcd_mcq_req_to_hwq(hba, scsi_cmd_to_rq(cmd));

	ufshcd_send_command(hba, tag, hwq);

out:
	if (ufs_trigger_eh()) {
		unsigned long flags;

		spin_lock_irqsave(hba->host->host_lock, flags);
		ufshcd_schedule_eh_work(hba);
		spin_unlock_irqrestore(hba->host->host_lock, flags);
	}

	return err;
}

static int ufshcd_compose_dev_cmd(struct ufs_hba *hba,
		struct ufshcd_lrb *lrbp, enum dev_cmd_type cmd_type, int tag)
{
	lrbp->cmd = NULL;
	lrbp->task_tag = tag;
	lrbp->lun = 0; /* device management cmd is not specific to any LUN */
	lrbp->intr_cmd = true; /* No interrupt aggregation */
	ufshcd_prepare_lrbp_crypto(NULL, lrbp);
	hba->dev_cmd.type = cmd_type;

	return ufshcd_compose_devman_upiu(hba, lrbp);
}

/*
 * Check with the block layer if the command is inflight
 * @cmd: command to check.
 *
 * Returns true if command is inflight; false if not.
<<<<<<< HEAD
 */
bool ufshcd_cmd_inflight(struct scsi_cmnd *cmd)
{
	struct request *rq;

	if (!cmd)
		return false;

	rq = scsi_cmd_to_rq(cmd);
	if (!blk_mq_request_started(rq))
		return false;

	return true;
}

/*
 * Clear the pending command in the controller and wait until
 * the controller confirms that the command has been cleared.
 * @hba: per adapter instance
 * @task_tag: The tag number of the command to be cleared.
 */
static int ufshcd_clear_cmd(struct ufs_hba *hba, u32 task_tag)
{
=======
 */
bool ufshcd_cmd_inflight(struct scsi_cmnd *cmd)
{
	struct request *rq;

	if (!cmd)
		return false;

	rq = scsi_cmd_to_rq(cmd);
	if (!blk_mq_request_started(rq))
		return false;

	return true;
}

/*
 * Clear the pending command in the controller and wait until
 * the controller confirms that the command has been cleared.
 * @hba: per adapter instance
 * @task_tag: The tag number of the command to be cleared.
 */
static int ufshcd_clear_cmd(struct ufs_hba *hba, u32 task_tag)
{
>>>>>>> df50e6bf
	u32 mask = 1U << task_tag;
	unsigned long flags;
	int err;

	if (is_mcq_enabled(hba)) {
		/*
		 * MCQ mode. Clean up the MCQ resources similar to
		 * what the ufshcd_utrl_clear() does for SDB mode.
		 */
		err = ufshcd_mcq_sq_cleanup(hba, task_tag);
		if (err) {
			dev_err(hba->dev, "%s: failed tag=%d. err=%d\n",
				__func__, task_tag, err);
			return err;
		}
		return 0;
	}

	/* clear outstanding transaction before retry */
	spin_lock_irqsave(hba->host->host_lock, flags);
	ufshcd_utrl_clear(hba, mask);
	spin_unlock_irqrestore(hba->host->host_lock, flags);

	/*
	 * wait for h/w to clear corresponding bit in door-bell.
	 * max. wait is 1 sec.
	 */
	return ufshcd_wait_for_register(hba, REG_UTP_TRANSFER_REQ_DOOR_BELL,
					mask, ~mask, 1000, 1000);
}

static int
ufshcd_check_query_response(struct ufs_hba *hba, struct ufshcd_lrb *lrbp)
{
	struct ufs_query_res *query_res = &hba->dev_cmd.query.response;

	/* Get the UPIU response */
	query_res->response = ufshcd_get_rsp_upiu_result(lrbp->ucd_rsp_ptr) >>
				UPIU_RSP_CODE_OFFSET;
	return query_res->response;
}

/**
 * ufshcd_dev_cmd_completion() - handles device management command responses
 * @hba: per adapter instance
 * @lrbp: pointer to local reference block
 */
static int
ufshcd_dev_cmd_completion(struct ufs_hba *hba, struct ufshcd_lrb *lrbp)
{
	int resp;
	int err = 0;

	hba->ufs_stats.last_hibern8_exit_tstamp = ktime_set(0, 0);
	resp = ufshcd_get_req_rsp(lrbp->ucd_rsp_ptr);

	switch (resp) {
	case UPIU_TRANSACTION_NOP_IN:
		if (hba->dev_cmd.type != DEV_CMD_TYPE_NOP) {
			err = -EINVAL;
			dev_err(hba->dev, "%s: unexpected response %x\n",
					__func__, resp);
		}
		break;
	case UPIU_TRANSACTION_QUERY_RSP:
		err = ufshcd_check_query_response(hba, lrbp);
		if (!err)
			err = ufshcd_copy_query_response(hba, lrbp);
		break;
	case UPIU_TRANSACTION_REJECT_UPIU:
		/* TODO: handle Reject UPIU Response */
		err = -EPERM;
		dev_err(hba->dev, "%s: Reject UPIU not fully implemented\n",
				__func__);
		break;
	case UPIU_TRANSACTION_RESPONSE:
		if (hba->dev_cmd.type != DEV_CMD_TYPE_RPMB) {
			err = -EINVAL;
			dev_err(hba->dev, "%s: unexpected response %x\n", __func__, resp);
		}
		break;
	default:
		err = -EINVAL;
		dev_err(hba->dev, "%s: Invalid device management cmd response: %x\n",
				__func__, resp);
		break;
	}

	return err;
}

static int ufshcd_wait_for_dev_cmd(struct ufs_hba *hba,
		struct ufshcd_lrb *lrbp, int max_timeout)
{
	unsigned long time_left = msecs_to_jiffies(max_timeout);
	unsigned long flags;
	bool pending;
	int err;

retry:
	time_left = wait_for_completion_timeout(hba->dev_cmd.complete,
						time_left);

	if (likely(time_left)) {
		/*
		 * The completion handler called complete() and the caller of
		 * this function still owns the @lrbp tag so the code below does
		 * not trigger any race conditions.
		 */
		hba->dev_cmd.complete = NULL;
		err = ufshcd_get_tr_ocs(lrbp, NULL);
		if (!err)
			err = ufshcd_dev_cmd_completion(hba, lrbp);
	} else {
		err = -ETIMEDOUT;
		dev_dbg(hba->dev, "%s: dev_cmd request timedout, tag %d\n",
			__func__, lrbp->task_tag);

		/* MCQ mode */
		if (is_mcq_enabled(hba)) {
			err = ufshcd_clear_cmd(hba, lrbp->task_tag);
			hba->dev_cmd.complete = NULL;
			return err;
		}

		/* SDB mode */
		if (ufshcd_clear_cmd(hba, lrbp->task_tag) == 0) {
			/* successfully cleared the command, retry if needed */
			err = -EAGAIN;
			/*
			 * Since clearing the command succeeded we also need to
			 * clear the task tag bit from the outstanding_reqs
			 * variable.
			 */
			spin_lock_irqsave(&hba->outstanding_lock, flags);
			pending = test_bit(lrbp->task_tag,
					   &hba->outstanding_reqs);
			if (pending) {
				hba->dev_cmd.complete = NULL;
				__clear_bit(lrbp->task_tag,
					    &hba->outstanding_reqs);
			}
			spin_unlock_irqrestore(&hba->outstanding_lock, flags);

			if (!pending) {
				/*
				 * The completion handler ran while we tried to
				 * clear the command.
				 */
				time_left = 1;
				goto retry;
			}
		} else {
			dev_err(hba->dev, "%s: failed to clear tag %d\n",
				__func__, lrbp->task_tag);

			spin_lock_irqsave(&hba->outstanding_lock, flags);
			pending = test_bit(lrbp->task_tag,
					   &hba->outstanding_reqs);
			if (pending)
				hba->dev_cmd.complete = NULL;
			spin_unlock_irqrestore(&hba->outstanding_lock, flags);

			if (!pending) {
				/*
				 * The completion handler ran while we tried to
				 * clear the command.
				 */
				time_left = 1;
				goto retry;
			}
		}
	}

	return err;
}

/**
 * ufshcd_exec_dev_cmd - API for sending device management requests
 * @hba: UFS hba
 * @cmd_type: specifies the type (NOP, Query...)
 * @timeout: timeout in milliseconds
 *
 * NOTE: Since there is only one available tag for device management commands,
 * it is expected you hold the hba->dev_cmd.lock mutex.
 */
static int ufshcd_exec_dev_cmd(struct ufs_hba *hba,
		enum dev_cmd_type cmd_type, int timeout)
{
	DECLARE_COMPLETION_ONSTACK(wait);
	const u32 tag = hba->reserved_slot;
	struct ufshcd_lrb *lrbp;
	int err;

	/* Protects use of hba->reserved_slot. */
	lockdep_assert_held(&hba->dev_cmd.lock);

	down_read(&hba->clk_scaling_lock);

	lrbp = &hba->lrb[tag];
	lrbp->cmd = NULL;
	err = ufshcd_compose_dev_cmd(hba, lrbp, cmd_type, tag);
	if (unlikely(err))
		goto out;

	hba->dev_cmd.complete = &wait;

	ufshcd_add_query_upiu_trace(hba, UFS_QUERY_SEND, lrbp->ucd_req_ptr);

	ufshcd_send_command(hba, tag, hba->dev_cmd_queue);
	err = ufshcd_wait_for_dev_cmd(hba, lrbp, timeout);
	ufshcd_add_query_upiu_trace(hba, err ? UFS_QUERY_ERR : UFS_QUERY_COMP,
				    (struct utp_upiu_req *)lrbp->ucd_rsp_ptr);

out:
	up_read(&hba->clk_scaling_lock);
	return err;
}

/**
 * ufshcd_init_query() - init the query response and request parameters
 * @hba: per-adapter instance
 * @request: address of the request pointer to be initialized
 * @response: address of the response pointer to be initialized
 * @opcode: operation to perform
 * @idn: flag idn to access
 * @index: LU number to access
 * @selector: query/flag/descriptor further identification
 */
static inline void ufshcd_init_query(struct ufs_hba *hba,
		struct ufs_query_req **request, struct ufs_query_res **response,
		enum query_opcode opcode, u8 idn, u8 index, u8 selector)
{
	*request = &hba->dev_cmd.query.request;
	*response = &hba->dev_cmd.query.response;
	memset(*request, 0, sizeof(struct ufs_query_req));
	memset(*response, 0, sizeof(struct ufs_query_res));
	(*request)->upiu_req.opcode = opcode;
	(*request)->upiu_req.idn = idn;
	(*request)->upiu_req.index = index;
	(*request)->upiu_req.selector = selector;
}

static int ufshcd_query_flag_retry(struct ufs_hba *hba,
	enum query_opcode opcode, enum flag_idn idn, u8 index, bool *flag_res)
{
	int ret;
	int retries;

	for (retries = 0; retries < QUERY_REQ_RETRIES; retries++) {
		ret = ufshcd_query_flag(hba, opcode, idn, index, flag_res);
		if (ret)
			dev_dbg(hba->dev,
				"%s: failed with error %d, retries %d\n",
				__func__, ret, retries);
		else
			break;
	}

	if (ret)
		dev_err(hba->dev,
			"%s: query flag, opcode %d, idn %d, failed with error %d after %d retries\n",
			__func__, opcode, idn, ret, retries);
	return ret;
}

/**
 * ufshcd_query_flag() - API function for sending flag query requests
 * @hba: per-adapter instance
 * @opcode: flag query to perform
 * @idn: flag idn to access
 * @index: flag index to access
 * @flag_res: the flag value after the query request completes
 *
 * Returns 0 for success, non-zero in case of failure
 */
int ufshcd_query_flag(struct ufs_hba *hba, enum query_opcode opcode,
			enum flag_idn idn, u8 index, bool *flag_res)
{
	struct ufs_query_req *request = NULL;
	struct ufs_query_res *response = NULL;
	int err, selector = 0;
	int timeout = QUERY_REQ_TIMEOUT;

	BUG_ON(!hba);

	ufshcd_hold(hba);
	mutex_lock(&hba->dev_cmd.lock);
	ufshcd_init_query(hba, &request, &response, opcode, idn, index,
			selector);

	switch (opcode) {
	case UPIU_QUERY_OPCODE_SET_FLAG:
	case UPIU_QUERY_OPCODE_CLEAR_FLAG:
	case UPIU_QUERY_OPCODE_TOGGLE_FLAG:
		request->query_func = UPIU_QUERY_FUNC_STANDARD_WRITE_REQUEST;
		break;
	case UPIU_QUERY_OPCODE_READ_FLAG:
		request->query_func = UPIU_QUERY_FUNC_STANDARD_READ_REQUEST;
		if (!flag_res) {
			/* No dummy reads */
			dev_err(hba->dev, "%s: Invalid argument for read request\n",
					__func__);
			err = -EINVAL;
			goto out_unlock;
		}
		break;
	default:
		dev_err(hba->dev,
			"%s: Expected query flag opcode but got = %d\n",
			__func__, opcode);
		err = -EINVAL;
		goto out_unlock;
	}

	err = ufshcd_exec_dev_cmd(hba, DEV_CMD_TYPE_QUERY, timeout);

	if (err) {
		dev_err(hba->dev,
			"%s: Sending flag query for idn %d failed, err = %d\n",
			__func__, idn, err);
		goto out_unlock;
	}

	if (flag_res)
		*flag_res = (be32_to_cpu(response->upiu_res.value) &
				MASK_QUERY_UPIU_FLAG_LOC) & 0x1;

out_unlock:
	mutex_unlock(&hba->dev_cmd.lock);
	ufshcd_release(hba);
	return err;
}

/**
 * ufshcd_query_attr - API function for sending attribute requests
 * @hba: per-adapter instance
 * @opcode: attribute opcode
 * @idn: attribute idn to access
 * @index: index field
 * @selector: selector field
 * @attr_val: the attribute value after the query request completes
 *
 * Returns 0 for success, non-zero in case of failure
*/
int ufshcd_query_attr(struct ufs_hba *hba, enum query_opcode opcode,
		      enum attr_idn idn, u8 index, u8 selector, u32 *attr_val)
{
	struct ufs_query_req *request = NULL;
	struct ufs_query_res *response = NULL;
	int err;

	BUG_ON(!hba);

	if (!attr_val) {
		dev_err(hba->dev, "%s: attribute value required for opcode 0x%x\n",
				__func__, opcode);
		return -EINVAL;
	}

	ufshcd_hold(hba);

	mutex_lock(&hba->dev_cmd.lock);
	ufshcd_init_query(hba, &request, &response, opcode, idn, index,
			selector);

	switch (opcode) {
	case UPIU_QUERY_OPCODE_WRITE_ATTR:
		request->query_func = UPIU_QUERY_FUNC_STANDARD_WRITE_REQUEST;
		request->upiu_req.value = cpu_to_be32(*attr_val);
		break;
	case UPIU_QUERY_OPCODE_READ_ATTR:
		request->query_func = UPIU_QUERY_FUNC_STANDARD_READ_REQUEST;
		break;
	default:
		dev_err(hba->dev, "%s: Expected query attr opcode but got = 0x%.2x\n",
				__func__, opcode);
		err = -EINVAL;
		goto out_unlock;
	}

	err = ufshcd_exec_dev_cmd(hba, DEV_CMD_TYPE_QUERY, QUERY_REQ_TIMEOUT);

	if (err) {
		dev_err(hba->dev, "%s: opcode 0x%.2x for idn %d failed, index %d, err = %d\n",
				__func__, opcode, idn, index, err);
		goto out_unlock;
	}

	*attr_val = be32_to_cpu(response->upiu_res.value);

out_unlock:
	mutex_unlock(&hba->dev_cmd.lock);
	ufshcd_release(hba);
	return err;
}

/**
 * ufshcd_query_attr_retry() - API function for sending query
 * attribute with retries
 * @hba: per-adapter instance
 * @opcode: attribute opcode
 * @idn: attribute idn to access
 * @index: index field
 * @selector: selector field
 * @attr_val: the attribute value after the query request
 * completes
 *
 * Returns 0 for success, non-zero in case of failure
*/
int ufshcd_query_attr_retry(struct ufs_hba *hba,
	enum query_opcode opcode, enum attr_idn idn, u8 index, u8 selector,
	u32 *attr_val)
{
	int ret = 0;
	u32 retries;

	for (retries = QUERY_REQ_RETRIES; retries > 0; retries--) {
		ret = ufshcd_query_attr(hba, opcode, idn, index,
						selector, attr_val);
		if (ret)
			dev_dbg(hba->dev, "%s: failed with error %d, retries %d\n",
				__func__, ret, retries);
		else
			break;
	}

	if (ret)
		dev_err(hba->dev,
			"%s: query attribute, idn %d, failed with error %d after %d retries\n",
			__func__, idn, ret, QUERY_REQ_RETRIES);
	return ret;
}

static int __ufshcd_query_descriptor(struct ufs_hba *hba,
			enum query_opcode opcode, enum desc_idn idn, u8 index,
			u8 selector, u8 *desc_buf, int *buf_len)
{
	struct ufs_query_req *request = NULL;
	struct ufs_query_res *response = NULL;
	int err;

	BUG_ON(!hba);

	if (!desc_buf) {
		dev_err(hba->dev, "%s: descriptor buffer required for opcode 0x%x\n",
				__func__, opcode);
		return -EINVAL;
	}

	if (*buf_len < QUERY_DESC_MIN_SIZE || *buf_len > QUERY_DESC_MAX_SIZE) {
		dev_err(hba->dev, "%s: descriptor buffer size (%d) is out of range\n",
				__func__, *buf_len);
		return -EINVAL;
	}

	ufshcd_hold(hba);

	mutex_lock(&hba->dev_cmd.lock);
	ufshcd_init_query(hba, &request, &response, opcode, idn, index,
			selector);
	hba->dev_cmd.query.descriptor = desc_buf;
	request->upiu_req.length = cpu_to_be16(*buf_len);

	switch (opcode) {
	case UPIU_QUERY_OPCODE_WRITE_DESC:
		request->query_func = UPIU_QUERY_FUNC_STANDARD_WRITE_REQUEST;
		break;
	case UPIU_QUERY_OPCODE_READ_DESC:
		request->query_func = UPIU_QUERY_FUNC_STANDARD_READ_REQUEST;
		break;
	default:
		dev_err(hba->dev,
				"%s: Expected query descriptor opcode but got = 0x%.2x\n",
				__func__, opcode);
		err = -EINVAL;
		goto out_unlock;
	}

	err = ufshcd_exec_dev_cmd(hba, DEV_CMD_TYPE_QUERY, QUERY_REQ_TIMEOUT);

	if (err) {
		dev_err(hba->dev, "%s: opcode 0x%.2x for idn %d failed, index %d, err = %d\n",
				__func__, opcode, idn, index, err);
		goto out_unlock;
	}

	*buf_len = be16_to_cpu(response->upiu_res.length);

out_unlock:
	hba->dev_cmd.query.descriptor = NULL;
	mutex_unlock(&hba->dev_cmd.lock);
	ufshcd_release(hba);
	return err;
}

/**
 * ufshcd_query_descriptor_retry - API function for sending descriptor requests
 * @hba: per-adapter instance
 * @opcode: attribute opcode
 * @idn: attribute idn to access
 * @index: index field
 * @selector: selector field
 * @desc_buf: the buffer that contains the descriptor
 * @buf_len: length parameter passed to the device
 *
 * Returns 0 for success, non-zero in case of failure.
 * The buf_len parameter will contain, on return, the length parameter
 * received on the response.
 */
int ufshcd_query_descriptor_retry(struct ufs_hba *hba,
				  enum query_opcode opcode,
				  enum desc_idn idn, u8 index,
				  u8 selector,
				  u8 *desc_buf, int *buf_len)
{
	int err;
	int retries;

	for (retries = QUERY_REQ_RETRIES; retries > 0; retries--) {
		err = __ufshcd_query_descriptor(hba, opcode, idn, index,
						selector, desc_buf, buf_len);
		if (!err || err == -EINVAL)
			break;
	}

	return err;
}

/**
 * ufshcd_read_desc_param - read the specified descriptor parameter
 * @hba: Pointer to adapter instance
 * @desc_id: descriptor idn value
 * @desc_index: descriptor index
 * @param_offset: offset of the parameter to read
 * @param_read_buf: pointer to buffer where parameter would be read
 * @param_size: sizeof(param_read_buf)
 *
 * Return 0 in case of success, non-zero otherwise
 */
int ufshcd_read_desc_param(struct ufs_hba *hba,
			   enum desc_idn desc_id,
			   int desc_index,
			   u8 param_offset,
			   u8 *param_read_buf,
			   u8 param_size)
{
	int ret;
	u8 *desc_buf;
	int buff_len = QUERY_DESC_MAX_SIZE;
	bool is_kmalloc = true;

	/* Safety check */
	if (desc_id >= QUERY_DESC_IDN_MAX || !param_size)
		return -EINVAL;

	/* Check whether we need temp memory */
	if (param_offset != 0 || param_size < buff_len) {
		desc_buf = kzalloc(buff_len, GFP_KERNEL);
		if (!desc_buf)
			return -ENOMEM;
	} else {
		desc_buf = param_read_buf;
		is_kmalloc = false;
	}

	/* Request for full descriptor */
	ret = ufshcd_query_descriptor_retry(hba, UPIU_QUERY_OPCODE_READ_DESC,
					    desc_id, desc_index, 0,
					    desc_buf, &buff_len);
	if (ret) {
		dev_err(hba->dev, "%s: Failed reading descriptor. desc_id %d, desc_index %d, param_offset %d, ret %d\n",
			__func__, desc_id, desc_index, param_offset, ret);
		goto out;
	}

	/* Update descriptor length */
	buff_len = desc_buf[QUERY_DESC_LENGTH_OFFSET];

	if (param_offset >= buff_len) {
		dev_err(hba->dev, "%s: Invalid offset 0x%x in descriptor IDN 0x%x, length 0x%x\n",
			__func__, param_offset, desc_id, buff_len);
		ret = -EINVAL;
		goto out;
	}

	/* Sanity check */
	if (desc_buf[QUERY_DESC_DESC_TYPE_OFFSET] != desc_id) {
		dev_err(hba->dev, "%s: invalid desc_id %d in descriptor header\n",
			__func__, desc_buf[QUERY_DESC_DESC_TYPE_OFFSET]);
		ret = -EINVAL;
		goto out;
	}

	if (is_kmalloc) {
		/* Make sure we don't copy more data than available */
		if (param_offset >= buff_len)
			ret = -EINVAL;
		else
			memcpy(param_read_buf, &desc_buf[param_offset],
			       min_t(u32, param_size, buff_len - param_offset));
	}
out:
	if (is_kmalloc)
		kfree(desc_buf);
	return ret;
}

/**
 * struct uc_string_id - unicode string
 *
 * @len: size of this descriptor inclusive
 * @type: descriptor type
 * @uc: unicode string character
 */
struct uc_string_id {
	u8 len;
	u8 type;
	wchar_t uc[];
} __packed;

/* replace non-printable or non-ASCII characters with spaces */
static inline char ufshcd_remove_non_printable(u8 ch)
{
	return (ch >= 0x20 && ch <= 0x7e) ? ch : ' ';
}

/**
 * ufshcd_read_string_desc - read string descriptor
 * @hba: pointer to adapter instance
 * @desc_index: descriptor index
 * @buf: pointer to buffer where descriptor would be read,
 *       the caller should free the memory.
 * @ascii: if true convert from unicode to ascii characters
 *         null terminated string.
 *
 * Return:
 * *      string size on success.
 * *      -ENOMEM: on allocation failure
 * *      -EINVAL: on a wrong parameter
 */
int ufshcd_read_string_desc(struct ufs_hba *hba, u8 desc_index,
			    u8 **buf, bool ascii)
{
	struct uc_string_id *uc_str;
	u8 *str;
	int ret;

	if (!buf)
		return -EINVAL;

	uc_str = kzalloc(QUERY_DESC_MAX_SIZE, GFP_KERNEL);
	if (!uc_str)
		return -ENOMEM;

	ret = ufshcd_read_desc_param(hba, QUERY_DESC_IDN_STRING, desc_index, 0,
				     (u8 *)uc_str, QUERY_DESC_MAX_SIZE);
	if (ret < 0) {
		dev_err(hba->dev, "Reading String Desc failed after %d retries. err = %d\n",
			QUERY_REQ_RETRIES, ret);
		str = NULL;
		goto out;
	}

	if (uc_str->len <= QUERY_DESC_HDR_SIZE) {
		dev_dbg(hba->dev, "String Desc is of zero length\n");
		str = NULL;
		ret = 0;
		goto out;
	}

	if (ascii) {
		ssize_t ascii_len;
		int i;
		/* remove header and divide by 2 to move from UTF16 to UTF8 */
		ascii_len = (uc_str->len - QUERY_DESC_HDR_SIZE) / 2 + 1;
		str = kzalloc(ascii_len, GFP_KERNEL);
		if (!str) {
			ret = -ENOMEM;
			goto out;
		}

		/*
		 * the descriptor contains string in UTF16 format
		 * we need to convert to utf-8 so it can be displayed
		 */
		ret = utf16s_to_utf8s(uc_str->uc,
				      uc_str->len - QUERY_DESC_HDR_SIZE,
				      UTF16_BIG_ENDIAN, str, ascii_len);

		/* replace non-printable or non-ASCII characters with spaces */
		for (i = 0; i < ret; i++)
			str[i] = ufshcd_remove_non_printable(str[i]);

		str[ret++] = '\0';

	} else {
		str = kmemdup(uc_str, uc_str->len, GFP_KERNEL);
		if (!str) {
			ret = -ENOMEM;
			goto out;
		}
		ret = uc_str->len;
	}
out:
	*buf = str;
	kfree(uc_str);
	return ret;
}

/**
 * ufshcd_read_unit_desc_param - read the specified unit descriptor parameter
 * @hba: Pointer to adapter instance
 * @lun: lun id
 * @param_offset: offset of the parameter to read
 * @param_read_buf: pointer to buffer where parameter would be read
 * @param_size: sizeof(param_read_buf)
 *
 * Return 0 in case of success, non-zero otherwise
 */
static inline int ufshcd_read_unit_desc_param(struct ufs_hba *hba,
					      int lun,
					      enum unit_desc_param param_offset,
					      u8 *param_read_buf,
					      u32 param_size)
{
	/*
	 * Unit descriptors are only available for general purpose LUs (LUN id
	 * from 0 to 7) and RPMB Well known LU.
	 */
	if (!ufs_is_valid_unit_desc_lun(&hba->dev_info, lun))
		return -EOPNOTSUPP;

	return ufshcd_read_desc_param(hba, QUERY_DESC_IDN_UNIT, lun,
				      param_offset, param_read_buf, param_size);
}

static int ufshcd_get_ref_clk_gating_wait(struct ufs_hba *hba)
{
	int err = 0;
	u32 gating_wait = UFSHCD_REF_CLK_GATING_WAIT_US;

	if (hba->dev_info.wspecversion >= 0x300) {
		err = ufshcd_query_attr_retry(hba, UPIU_QUERY_OPCODE_READ_ATTR,
				QUERY_ATTR_IDN_REF_CLK_GATING_WAIT_TIME, 0, 0,
				&gating_wait);
		if (err)
			dev_err(hba->dev, "Failed reading bRefClkGatingWait. err = %d, use default %uus\n",
					 err, gating_wait);

		if (gating_wait == 0) {
			gating_wait = UFSHCD_REF_CLK_GATING_WAIT_US;
			dev_err(hba->dev, "Undefined ref clk gating wait time, use default %uus\n",
					 gating_wait);
		}

		hba->dev_info.clk_gating_wait_us = gating_wait;
	}

	return err;
}

/**
 * ufshcd_memory_alloc - allocate memory for host memory space data structures
 * @hba: per adapter instance
 *
 * 1. Allocate DMA memory for Command Descriptor array
 *	Each command descriptor consist of Command UPIU, Response UPIU and PRDT
 * 2. Allocate DMA memory for UTP Transfer Request Descriptor List (UTRDL).
 * 3. Allocate DMA memory for UTP Task Management Request Descriptor List
 *	(UTMRDL)
 * 4. Allocate memory for local reference block(lrb).
 *
 * Returns 0 for success, non-zero in case of failure
 */
static int ufshcd_memory_alloc(struct ufs_hba *hba)
{
	size_t utmrdl_size, utrdl_size, ucdl_size;

	/* Allocate memory for UTP command descriptors */
	ucdl_size = ufshcd_get_ucd_size(hba) * hba->nutrs;
	hba->ucdl_base_addr = dmam_alloc_coherent(hba->dev,
						  ucdl_size,
						  &hba->ucdl_dma_addr,
						  GFP_KERNEL);

	/*
	 * UFSHCI requires UTP command descriptor to be 128 byte aligned.
	 */
	if (!hba->ucdl_base_addr ||
	    WARN_ON(hba->ucdl_dma_addr & (128 - 1))) {
		dev_err(hba->dev,
			"Command Descriptor Memory allocation failed\n");
		goto out;
	}

	/*
	 * Allocate memory for UTP Transfer descriptors
	 * UFSHCI requires 1KB alignment of UTRD
	 */
	utrdl_size = (sizeof(struct utp_transfer_req_desc) * hba->nutrs);
	hba->utrdl_base_addr = dmam_alloc_coherent(hba->dev,
						   utrdl_size,
						   &hba->utrdl_dma_addr,
						   GFP_KERNEL);
	if (!hba->utrdl_base_addr ||
	    WARN_ON(hba->utrdl_dma_addr & (SZ_1K - 1))) {
		dev_err(hba->dev,
			"Transfer Descriptor Memory allocation failed\n");
		goto out;
	}

	/*
	 * Skip utmrdl allocation; it may have been
	 * allocated during first pass and not released during
	 * MCQ memory allocation.
	 * See ufshcd_release_sdb_queue() and ufshcd_config_mcq()
	 */
	if (hba->utmrdl_base_addr)
		goto skip_utmrdl;
	/*
	 * Allocate memory for UTP Task Management descriptors
	 * UFSHCI requires 1KB alignment of UTMRD
	 */
	utmrdl_size = sizeof(struct utp_task_req_desc) * hba->nutmrs;
	hba->utmrdl_base_addr = dmam_alloc_coherent(hba->dev,
						    utmrdl_size,
						    &hba->utmrdl_dma_addr,
						    GFP_KERNEL);
	if (!hba->utmrdl_base_addr ||
	    WARN_ON(hba->utmrdl_dma_addr & (SZ_1K - 1))) {
		dev_err(hba->dev,
		"Task Management Descriptor Memory allocation failed\n");
		goto out;
	}

skip_utmrdl:
	/* Allocate memory for local reference block */
	hba->lrb = devm_kcalloc(hba->dev,
				hba->nutrs, sizeof(struct ufshcd_lrb),
				GFP_KERNEL);
	if (!hba->lrb) {
		dev_err(hba->dev, "LRB Memory allocation failed\n");
		goto out;
	}
	return 0;
out:
	return -ENOMEM;
}

/**
 * ufshcd_host_memory_configure - configure local reference block with
 *				memory offsets
 * @hba: per adapter instance
 *
 * Configure Host memory space
 * 1. Update Corresponding UTRD.UCDBA and UTRD.UCDBAU with UCD DMA
 * address.
 * 2. Update each UTRD with Response UPIU offset, Response UPIU length
 * and PRDT offset.
 * 3. Save the corresponding addresses of UTRD, UCD.CMD, UCD.RSP and UCD.PRDT
 * into local reference block.
 */
static void ufshcd_host_memory_configure(struct ufs_hba *hba)
{
	struct utp_transfer_req_desc *utrdlp;
	dma_addr_t cmd_desc_dma_addr;
	dma_addr_t cmd_desc_element_addr;
	u16 response_offset;
	u16 prdt_offset;
	int cmd_desc_size;
	int i;

	utrdlp = hba->utrdl_base_addr;

	response_offset =
		offsetof(struct utp_transfer_cmd_desc, response_upiu);
	prdt_offset =
		offsetof(struct utp_transfer_cmd_desc, prd_table);

	cmd_desc_size = ufshcd_get_ucd_size(hba);
	cmd_desc_dma_addr = hba->ucdl_dma_addr;

	for (i = 0; i < hba->nutrs; i++) {
		/* Configure UTRD with command descriptor base address */
		cmd_desc_element_addr =
				(cmd_desc_dma_addr + (cmd_desc_size * i));
		utrdlp[i].command_desc_base_addr =
				cpu_to_le64(cmd_desc_element_addr);

		/* Response upiu and prdt offset should be in double words */
		if (hba->quirks & UFSHCD_QUIRK_PRDT_BYTE_GRAN) {
			utrdlp[i].response_upiu_offset =
				cpu_to_le16(response_offset);
			utrdlp[i].prd_table_offset =
				cpu_to_le16(prdt_offset);
			utrdlp[i].response_upiu_length =
				cpu_to_le16(ALIGNED_UPIU_SIZE);
		} else {
			utrdlp[i].response_upiu_offset =
				cpu_to_le16(response_offset >> 2);
			utrdlp[i].prd_table_offset =
				cpu_to_le16(prdt_offset >> 2);
			utrdlp[i].response_upiu_length =
				cpu_to_le16(ALIGNED_UPIU_SIZE >> 2);
		}

		ufshcd_init_lrb(hba, &hba->lrb[i], i);
	}
}

/**
 * ufshcd_dme_link_startup - Notify Unipro to perform link startup
 * @hba: per adapter instance
 *
 * UIC_CMD_DME_LINK_STARTUP command must be issued to Unipro layer,
 * in order to initialize the Unipro link startup procedure.
 * Once the Unipro links are up, the device connected to the controller
 * is detected.
 *
 * Returns 0 on success, non-zero value on failure
 */
static int ufshcd_dme_link_startup(struct ufs_hba *hba)
{
	struct uic_command uic_cmd = {0};
	int ret;

	uic_cmd.command = UIC_CMD_DME_LINK_STARTUP;

	ret = ufshcd_send_uic_cmd(hba, &uic_cmd);
	if (ret)
		dev_dbg(hba->dev,
			"dme-link-startup: error code %d\n", ret);
	return ret;
}
/**
 * ufshcd_dme_reset - UIC command for DME_RESET
 * @hba: per adapter instance
 *
 * DME_RESET command is issued in order to reset UniPro stack.
 * This function now deals with cold reset.
 *
 * Returns 0 on success, non-zero value on failure
 */
static int ufshcd_dme_reset(struct ufs_hba *hba)
{
	struct uic_command uic_cmd = {0};
	int ret;

	uic_cmd.command = UIC_CMD_DME_RESET;

	ret = ufshcd_send_uic_cmd(hba, &uic_cmd);
	if (ret)
		dev_err(hba->dev,
			"dme-reset: error code %d\n", ret);

	return ret;
}

int ufshcd_dme_configure_adapt(struct ufs_hba *hba,
			       int agreed_gear,
			       int adapt_val)
{
	int ret;

	if (agreed_gear < UFS_HS_G4)
		adapt_val = PA_NO_ADAPT;

	ret = ufshcd_dme_set(hba,
			     UIC_ARG_MIB(PA_TXHSADAPTTYPE),
			     adapt_val);
	return ret;
}
EXPORT_SYMBOL_GPL(ufshcd_dme_configure_adapt);

/**
 * ufshcd_dme_enable - UIC command for DME_ENABLE
 * @hba: per adapter instance
 *
 * DME_ENABLE command is issued in order to enable UniPro stack.
 *
 * Returns 0 on success, non-zero value on failure
 */
static int ufshcd_dme_enable(struct ufs_hba *hba)
{
	struct uic_command uic_cmd = {0};
	int ret;

	uic_cmd.command = UIC_CMD_DME_ENABLE;

	ret = ufshcd_send_uic_cmd(hba, &uic_cmd);
	if (ret)
		dev_err(hba->dev,
			"dme-enable: error code %d\n", ret);

	return ret;
}

static inline void ufshcd_add_delay_before_dme_cmd(struct ufs_hba *hba)
{
	#define MIN_DELAY_BEFORE_DME_CMDS_US	1000
	unsigned long min_sleep_time_us;

	if (!(hba->quirks & UFSHCD_QUIRK_DELAY_BEFORE_DME_CMDS))
		return;

	/*
	 * last_dme_cmd_tstamp will be 0 only for 1st call to
	 * this function
	 */
	if (unlikely(!ktime_to_us(hba->last_dme_cmd_tstamp))) {
		min_sleep_time_us = MIN_DELAY_BEFORE_DME_CMDS_US;
	} else {
		unsigned long delta =
			(unsigned long) ktime_to_us(
				ktime_sub(ktime_get(),
				hba->last_dme_cmd_tstamp));

		if (delta < MIN_DELAY_BEFORE_DME_CMDS_US)
			min_sleep_time_us =
				MIN_DELAY_BEFORE_DME_CMDS_US - delta;
		else
			return; /* no more delay required */
	}

	/* allow sleep for extra 50us if needed */
	usleep_range(min_sleep_time_us, min_sleep_time_us + 50);
}

/**
 * ufshcd_dme_set_attr - UIC command for DME_SET, DME_PEER_SET
 * @hba: per adapter instance
 * @attr_sel: uic command argument1
 * @attr_set: attribute set type as uic command argument2
 * @mib_val: setting value as uic command argument3
 * @peer: indicate whether peer or local
 *
 * Returns 0 on success, non-zero value on failure
 */
int ufshcd_dme_set_attr(struct ufs_hba *hba, u32 attr_sel,
			u8 attr_set, u32 mib_val, u8 peer)
{
	struct uic_command uic_cmd = {0};
	static const char *const action[] = {
		"dme-set",
		"dme-peer-set"
	};
	const char *set = action[!!peer];
	int ret;
	int retries = UFS_UIC_COMMAND_RETRIES;

	uic_cmd.command = peer ?
		UIC_CMD_DME_PEER_SET : UIC_CMD_DME_SET;
	uic_cmd.argument1 = attr_sel;
	uic_cmd.argument2 = UIC_ARG_ATTR_TYPE(attr_set);
	uic_cmd.argument3 = mib_val;

	do {
		/* for peer attributes we retry upon failure */
		ret = ufshcd_send_uic_cmd(hba, &uic_cmd);
		if (ret)
			dev_dbg(hba->dev, "%s: attr-id 0x%x val 0x%x error code %d\n",
				set, UIC_GET_ATTR_ID(attr_sel), mib_val, ret);
	} while (ret && peer && --retries);

	if (ret)
		dev_err(hba->dev, "%s: attr-id 0x%x val 0x%x failed %d retries\n",
			set, UIC_GET_ATTR_ID(attr_sel), mib_val,
			UFS_UIC_COMMAND_RETRIES - retries);

	return ret;
}
EXPORT_SYMBOL_GPL(ufshcd_dme_set_attr);

/**
 * ufshcd_dme_get_attr - UIC command for DME_GET, DME_PEER_GET
 * @hba: per adapter instance
 * @attr_sel: uic command argument1
 * @mib_val: the value of the attribute as returned by the UIC command
 * @peer: indicate whether peer or local
 *
 * Returns 0 on success, non-zero value on failure
 */
int ufshcd_dme_get_attr(struct ufs_hba *hba, u32 attr_sel,
			u32 *mib_val, u8 peer)
{
	struct uic_command uic_cmd = {0};
	static const char *const action[] = {
		"dme-get",
		"dme-peer-get"
	};
	const char *get = action[!!peer];
	int ret;
	int retries = UFS_UIC_COMMAND_RETRIES;
	struct ufs_pa_layer_attr orig_pwr_info;
	struct ufs_pa_layer_attr temp_pwr_info;
	bool pwr_mode_change = false;

	if (peer && (hba->quirks & UFSHCD_QUIRK_DME_PEER_ACCESS_AUTO_MODE)) {
		orig_pwr_info = hba->pwr_info;
		temp_pwr_info = orig_pwr_info;

		if (orig_pwr_info.pwr_tx == FAST_MODE ||
		    orig_pwr_info.pwr_rx == FAST_MODE) {
			temp_pwr_info.pwr_tx = FASTAUTO_MODE;
			temp_pwr_info.pwr_rx = FASTAUTO_MODE;
			pwr_mode_change = true;
		} else if (orig_pwr_info.pwr_tx == SLOW_MODE ||
		    orig_pwr_info.pwr_rx == SLOW_MODE) {
			temp_pwr_info.pwr_tx = SLOWAUTO_MODE;
			temp_pwr_info.pwr_rx = SLOWAUTO_MODE;
			pwr_mode_change = true;
		}
		if (pwr_mode_change) {
			ret = ufshcd_change_power_mode(hba, &temp_pwr_info);
			if (ret)
				goto out;
		}
	}

	uic_cmd.command = peer ?
		UIC_CMD_DME_PEER_GET : UIC_CMD_DME_GET;
	uic_cmd.argument1 = attr_sel;

	do {
		/* for peer attributes we retry upon failure */
		ret = ufshcd_send_uic_cmd(hba, &uic_cmd);
		if (ret)
			dev_dbg(hba->dev, "%s: attr-id 0x%x error code %d\n",
				get, UIC_GET_ATTR_ID(attr_sel), ret);
	} while (ret && peer && --retries);

	if (ret)
		dev_err(hba->dev, "%s: attr-id 0x%x failed %d retries\n",
			get, UIC_GET_ATTR_ID(attr_sel),
			UFS_UIC_COMMAND_RETRIES - retries);

	if (mib_val && !ret)
		*mib_val = uic_cmd.argument3;

	if (peer && (hba->quirks & UFSHCD_QUIRK_DME_PEER_ACCESS_AUTO_MODE)
	    && pwr_mode_change)
		ufshcd_change_power_mode(hba, &orig_pwr_info);
out:
	return ret;
}
EXPORT_SYMBOL_GPL(ufshcd_dme_get_attr);

/**
 * ufshcd_uic_pwr_ctrl - executes UIC commands (which affects the link power
 * state) and waits for it to take effect.
 *
 * @hba: per adapter instance
 * @cmd: UIC command to execute
 *
 * DME operations like DME_SET(PA_PWRMODE), DME_HIBERNATE_ENTER &
 * DME_HIBERNATE_EXIT commands take some time to take its effect on both host
 * and device UniPro link and hence it's final completion would be indicated by
 * dedicated status bits in Interrupt Status register (UPMS, UHES, UHXS) in
 * addition to normal UIC command completion Status (UCCS). This function only
 * returns after the relevant status bits indicate the completion.
 *
 * Returns 0 on success, non-zero value on failure
 */
static int ufshcd_uic_pwr_ctrl(struct ufs_hba *hba, struct uic_command *cmd)
{
	DECLARE_COMPLETION_ONSTACK(uic_async_done);
	unsigned long flags;
	u8 status;
	int ret;
	bool reenable_intr = false;

	mutex_lock(&hba->uic_cmd_mutex);
	ufshcd_add_delay_before_dme_cmd(hba);

	spin_lock_irqsave(hba->host->host_lock, flags);
	if (ufshcd_is_link_broken(hba)) {
		ret = -ENOLINK;
		goto out_unlock;
	}
	hba->uic_async_done = &uic_async_done;
	if (ufshcd_readl(hba, REG_INTERRUPT_ENABLE) & UIC_COMMAND_COMPL) {
		ufshcd_disable_intr(hba, UIC_COMMAND_COMPL);
		/*
		 * Make sure UIC command completion interrupt is disabled before
		 * issuing UIC command.
		 */
		wmb();
		reenable_intr = true;
	}
	ret = __ufshcd_send_uic_cmd(hba, cmd, false);
	spin_unlock_irqrestore(hba->host->host_lock, flags);
	if (ret) {
		dev_err(hba->dev,
			"pwr ctrl cmd 0x%x with mode 0x%x uic error %d\n",
			cmd->command, cmd->argument3, ret);
		goto out;
	}

	if (!wait_for_completion_timeout(hba->uic_async_done,
					 msecs_to_jiffies(UIC_CMD_TIMEOUT))) {
		dev_err(hba->dev,
			"pwr ctrl cmd 0x%x with mode 0x%x completion timeout\n",
			cmd->command, cmd->argument3);

		if (!cmd->cmd_active) {
			dev_err(hba->dev, "%s: Power Mode Change operation has been completed, go check UPMCRS\n",
				__func__);
			goto check_upmcrs;
		}

		ret = -ETIMEDOUT;
		goto out;
	}

check_upmcrs:
	status = ufshcd_get_upmcrs(hba);
	if (status != PWR_LOCAL) {
		dev_err(hba->dev,
			"pwr ctrl cmd 0x%x failed, host upmcrs:0x%x\n",
			cmd->command, status);
		ret = (status != PWR_OK) ? status : -1;
	}
out:
	if (ret) {
		ufshcd_print_host_state(hba);
		ufshcd_print_pwr_info(hba);
		ufshcd_print_evt_hist(hba);
	}

	spin_lock_irqsave(hba->host->host_lock, flags);
	hba->active_uic_cmd = NULL;
	hba->uic_async_done = NULL;
	if (reenable_intr)
		ufshcd_enable_intr(hba, UIC_COMMAND_COMPL);
	if (ret) {
		ufshcd_set_link_broken(hba);
		ufshcd_schedule_eh_work(hba);
	}
out_unlock:
	spin_unlock_irqrestore(hba->host->host_lock, flags);
	mutex_unlock(&hba->uic_cmd_mutex);

	return ret;
}

/**
 * ufshcd_uic_change_pwr_mode - Perform the UIC power mode chage
 *				using DME_SET primitives.
 * @hba: per adapter instance
 * @mode: powr mode value
 *
 * Returns 0 on success, non-zero value on failure
 */
int ufshcd_uic_change_pwr_mode(struct ufs_hba *hba, u8 mode)
{
	struct uic_command uic_cmd = {0};
	int ret;

	if (hba->quirks & UFSHCD_QUIRK_BROKEN_PA_RXHSUNTERMCAP) {
		ret = ufshcd_dme_set(hba,
				UIC_ARG_MIB_SEL(PA_RXHSUNTERMCAP, 0), 1);
		if (ret) {
			dev_err(hba->dev, "%s: failed to enable PA_RXHSUNTERMCAP ret %d\n",
						__func__, ret);
			goto out;
		}
	}

	uic_cmd.command = UIC_CMD_DME_SET;
	uic_cmd.argument1 = UIC_ARG_MIB(PA_PWRMODE);
	uic_cmd.argument3 = mode;
	ufshcd_hold(hba);
	ret = ufshcd_uic_pwr_ctrl(hba, &uic_cmd);
	ufshcd_release(hba);

out:
	return ret;
}
EXPORT_SYMBOL_GPL(ufshcd_uic_change_pwr_mode);

int ufshcd_link_recovery(struct ufs_hba *hba)
{
	int ret;
	unsigned long flags;

	spin_lock_irqsave(hba->host->host_lock, flags);
	hba->ufshcd_state = UFSHCD_STATE_RESET;
	ufshcd_set_eh_in_progress(hba);
	spin_unlock_irqrestore(hba->host->host_lock, flags);

	/* Reset the attached device */
	ufshcd_device_reset(hba);

	ret = ufshcd_host_reset_and_restore(hba);

	spin_lock_irqsave(hba->host->host_lock, flags);
	if (ret)
		hba->ufshcd_state = UFSHCD_STATE_ERROR;
	ufshcd_clear_eh_in_progress(hba);
	spin_unlock_irqrestore(hba->host->host_lock, flags);

	if (ret)
		dev_err(hba->dev, "%s: link recovery failed, err %d",
			__func__, ret);

	return ret;
}
EXPORT_SYMBOL_GPL(ufshcd_link_recovery);

int ufshcd_uic_hibern8_enter(struct ufs_hba *hba)
{
	int ret;
	struct uic_command uic_cmd = {0};
	ktime_t start = ktime_get();

	ufshcd_vops_hibern8_notify(hba, UIC_CMD_DME_HIBER_ENTER, PRE_CHANGE);

	uic_cmd.command = UIC_CMD_DME_HIBER_ENTER;
	ret = ufshcd_uic_pwr_ctrl(hba, &uic_cmd);
	trace_ufshcd_profile_hibern8(dev_name(hba->dev), "enter",
			     ktime_to_us(ktime_sub(ktime_get(), start)), ret);

	if (ret)
		dev_err(hba->dev, "%s: hibern8 enter failed. ret = %d\n",
			__func__, ret);
	else
		ufshcd_vops_hibern8_notify(hba, UIC_CMD_DME_HIBER_ENTER,
								POST_CHANGE);

	return ret;
}
EXPORT_SYMBOL_GPL(ufshcd_uic_hibern8_enter);

int ufshcd_uic_hibern8_exit(struct ufs_hba *hba)
{
	struct uic_command uic_cmd = {0};
	int ret;
	ktime_t start = ktime_get();

	ufshcd_vops_hibern8_notify(hba, UIC_CMD_DME_HIBER_EXIT, PRE_CHANGE);

	uic_cmd.command = UIC_CMD_DME_HIBER_EXIT;
	ret = ufshcd_uic_pwr_ctrl(hba, &uic_cmd);
	trace_ufshcd_profile_hibern8(dev_name(hba->dev), "exit",
			     ktime_to_us(ktime_sub(ktime_get(), start)), ret);

	if (ret) {
		dev_err(hba->dev, "%s: hibern8 exit failed. ret = %d\n",
			__func__, ret);
	} else {
		ufshcd_vops_hibern8_notify(hba, UIC_CMD_DME_HIBER_EXIT,
								POST_CHANGE);
		hba->ufs_stats.last_hibern8_exit_tstamp = local_clock();
		hba->ufs_stats.hibern8_exit_cnt++;
	}

	return ret;
}
EXPORT_SYMBOL_GPL(ufshcd_uic_hibern8_exit);

void ufshcd_auto_hibern8_update(struct ufs_hba *hba, u32 ahit)
{
	unsigned long flags;
	bool update = false;

	if (!ufshcd_is_auto_hibern8_supported(hba))
		return;

	spin_lock_irqsave(hba->host->host_lock, flags);
	if (hba->ahit != ahit) {
		hba->ahit = ahit;
		update = true;
	}
	spin_unlock_irqrestore(hba->host->host_lock, flags);

	if (update &&
	    !pm_runtime_suspended(&hba->ufs_device_wlun->sdev_gendev)) {
		ufshcd_rpm_get_sync(hba);
		ufshcd_hold(hba);
		ufshcd_auto_hibern8_enable(hba);
		ufshcd_release(hba);
		ufshcd_rpm_put_sync(hba);
	}
}
EXPORT_SYMBOL_GPL(ufshcd_auto_hibern8_update);

void ufshcd_auto_hibern8_enable(struct ufs_hba *hba)
{
	if (!ufshcd_is_auto_hibern8_supported(hba))
		return;

	ufshcd_writel(hba, hba->ahit, REG_AUTO_HIBERNATE_IDLE_TIMER);
}

 /**
 * ufshcd_init_pwr_info - setting the POR (power on reset)
 * values in hba power info
 * @hba: per-adapter instance
 */
static void ufshcd_init_pwr_info(struct ufs_hba *hba)
{
	hba->pwr_info.gear_rx = UFS_PWM_G1;
	hba->pwr_info.gear_tx = UFS_PWM_G1;
	hba->pwr_info.lane_rx = 1;
	hba->pwr_info.lane_tx = 1;
	hba->pwr_info.pwr_rx = SLOWAUTO_MODE;
	hba->pwr_info.pwr_tx = SLOWAUTO_MODE;
	hba->pwr_info.hs_rate = 0;
}

/**
 * ufshcd_get_max_pwr_mode - reads the max power mode negotiated with device
 * @hba: per-adapter instance
 */
static int ufshcd_get_max_pwr_mode(struct ufs_hba *hba)
{
	struct ufs_pa_layer_attr *pwr_info = &hba->max_pwr_info.info;

	if (hba->max_pwr_info.is_valid)
		return 0;

	if (hba->quirks & UFSHCD_QUIRK_HIBERN_FASTAUTO) {
		pwr_info->pwr_tx = FASTAUTO_MODE;
		pwr_info->pwr_rx = FASTAUTO_MODE;
	} else {
		pwr_info->pwr_tx = FAST_MODE;
		pwr_info->pwr_rx = FAST_MODE;
	}
	pwr_info->hs_rate = PA_HS_MODE_B;

	/* Get the connected lane count */
	ufshcd_dme_get(hba, UIC_ARG_MIB(PA_CONNECTEDRXDATALANES),
			&pwr_info->lane_rx);
	ufshcd_dme_get(hba, UIC_ARG_MIB(PA_CONNECTEDTXDATALANES),
			&pwr_info->lane_tx);

	if (!pwr_info->lane_rx || !pwr_info->lane_tx) {
		dev_err(hba->dev, "%s: invalid connected lanes value. rx=%d, tx=%d\n",
				__func__,
				pwr_info->lane_rx,
				pwr_info->lane_tx);
		return -EINVAL;
	}

	/*
	 * First, get the maximum gears of HS speed.
	 * If a zero value, it means there is no HSGEAR capability.
	 * Then, get the maximum gears of PWM speed.
	 */
	ufshcd_dme_get(hba, UIC_ARG_MIB(PA_MAXRXHSGEAR), &pwr_info->gear_rx);
	if (!pwr_info->gear_rx) {
		ufshcd_dme_get(hba, UIC_ARG_MIB(PA_MAXRXPWMGEAR),
				&pwr_info->gear_rx);
		if (!pwr_info->gear_rx) {
			dev_err(hba->dev, "%s: invalid max pwm rx gear read = %d\n",
				__func__, pwr_info->gear_rx);
			return -EINVAL;
		}
		pwr_info->pwr_rx = SLOW_MODE;
	}

	ufshcd_dme_peer_get(hba, UIC_ARG_MIB(PA_MAXRXHSGEAR),
			&pwr_info->gear_tx);
	if (!pwr_info->gear_tx) {
		ufshcd_dme_peer_get(hba, UIC_ARG_MIB(PA_MAXRXPWMGEAR),
				&pwr_info->gear_tx);
		if (!pwr_info->gear_tx) {
			dev_err(hba->dev, "%s: invalid max pwm tx gear read = %d\n",
				__func__, pwr_info->gear_tx);
			return -EINVAL;
		}
		pwr_info->pwr_tx = SLOW_MODE;
	}

	hba->max_pwr_info.is_valid = true;
	return 0;
}

static int ufshcd_change_power_mode(struct ufs_hba *hba,
			     struct ufs_pa_layer_attr *pwr_mode)
{
	int ret;

	/* if already configured to the requested pwr_mode */
	if (!hba->force_pmc &&
	    pwr_mode->gear_rx == hba->pwr_info.gear_rx &&
	    pwr_mode->gear_tx == hba->pwr_info.gear_tx &&
	    pwr_mode->lane_rx == hba->pwr_info.lane_rx &&
	    pwr_mode->lane_tx == hba->pwr_info.lane_tx &&
	    pwr_mode->pwr_rx == hba->pwr_info.pwr_rx &&
	    pwr_mode->pwr_tx == hba->pwr_info.pwr_tx &&
	    pwr_mode->hs_rate == hba->pwr_info.hs_rate) {
		dev_dbg(hba->dev, "%s: power already configured\n", __func__);
		return 0;
	}

	/*
	 * Configure attributes for power mode change with below.
	 * - PA_RXGEAR, PA_ACTIVERXDATALANES, PA_RXTERMINATION,
	 * - PA_TXGEAR, PA_ACTIVETXDATALANES, PA_TXTERMINATION,
	 * - PA_HSSERIES
	 */
	ufshcd_dme_set(hba, UIC_ARG_MIB(PA_RXGEAR), pwr_mode->gear_rx);
	ufshcd_dme_set(hba, UIC_ARG_MIB(PA_ACTIVERXDATALANES),
			pwr_mode->lane_rx);
	if (pwr_mode->pwr_rx == FASTAUTO_MODE ||
			pwr_mode->pwr_rx == FAST_MODE)
		ufshcd_dme_set(hba, UIC_ARG_MIB(PA_RXTERMINATION), true);
	else
		ufshcd_dme_set(hba, UIC_ARG_MIB(PA_RXTERMINATION), false);

	ufshcd_dme_set(hba, UIC_ARG_MIB(PA_TXGEAR), pwr_mode->gear_tx);
	ufshcd_dme_set(hba, UIC_ARG_MIB(PA_ACTIVETXDATALANES),
			pwr_mode->lane_tx);
	if (pwr_mode->pwr_tx == FASTAUTO_MODE ||
			pwr_mode->pwr_tx == FAST_MODE)
		ufshcd_dme_set(hba, UIC_ARG_MIB(PA_TXTERMINATION), true);
	else
		ufshcd_dme_set(hba, UIC_ARG_MIB(PA_TXTERMINATION), false);

	if (pwr_mode->pwr_rx == FASTAUTO_MODE ||
	    pwr_mode->pwr_tx == FASTAUTO_MODE ||
	    pwr_mode->pwr_rx == FAST_MODE ||
	    pwr_mode->pwr_tx == FAST_MODE)
		ufshcd_dme_set(hba, UIC_ARG_MIB(PA_HSSERIES),
						pwr_mode->hs_rate);

	if (!(hba->quirks & UFSHCD_QUIRK_SKIP_DEF_UNIPRO_TIMEOUT_SETTING)) {
		ufshcd_dme_set(hba, UIC_ARG_MIB(PA_PWRMODEUSERDATA0),
				DL_FC0ProtectionTimeOutVal_Default);
		ufshcd_dme_set(hba, UIC_ARG_MIB(PA_PWRMODEUSERDATA1),
				DL_TC0ReplayTimeOutVal_Default);
		ufshcd_dme_set(hba, UIC_ARG_MIB(PA_PWRMODEUSERDATA2),
				DL_AFC0ReqTimeOutVal_Default);
		ufshcd_dme_set(hba, UIC_ARG_MIB(PA_PWRMODEUSERDATA3),
				DL_FC1ProtectionTimeOutVal_Default);
		ufshcd_dme_set(hba, UIC_ARG_MIB(PA_PWRMODEUSERDATA4),
				DL_TC1ReplayTimeOutVal_Default);
		ufshcd_dme_set(hba, UIC_ARG_MIB(PA_PWRMODEUSERDATA5),
				DL_AFC1ReqTimeOutVal_Default);

		ufshcd_dme_set(hba, UIC_ARG_MIB(DME_LocalFC0ProtectionTimeOutVal),
				DL_FC0ProtectionTimeOutVal_Default);
		ufshcd_dme_set(hba, UIC_ARG_MIB(DME_LocalTC0ReplayTimeOutVal),
				DL_TC0ReplayTimeOutVal_Default);
		ufshcd_dme_set(hba, UIC_ARG_MIB(DME_LocalAFC0ReqTimeOutVal),
				DL_AFC0ReqTimeOutVal_Default);
	}

	ret = ufshcd_uic_change_pwr_mode(hba, pwr_mode->pwr_rx << 4
			| pwr_mode->pwr_tx);

	if (ret) {
		dev_err(hba->dev,
			"%s: power mode change failed %d\n", __func__, ret);
	} else {
		ufshcd_vops_pwr_change_notify(hba, POST_CHANGE, NULL,
								pwr_mode);

		memcpy(&hba->pwr_info, pwr_mode,
			sizeof(struct ufs_pa_layer_attr));
	}

	return ret;
}

/**
 * ufshcd_config_pwr_mode - configure a new power mode
 * @hba: per-adapter instance
 * @desired_pwr_mode: desired power configuration
 */
int ufshcd_config_pwr_mode(struct ufs_hba *hba,
		struct ufs_pa_layer_attr *desired_pwr_mode)
{
	struct ufs_pa_layer_attr final_params = { 0 };
	int ret;

	ret = ufshcd_vops_pwr_change_notify(hba, PRE_CHANGE,
					desired_pwr_mode, &final_params);

	if (ret)
		memcpy(&final_params, desired_pwr_mode, sizeof(final_params));

	ret = ufshcd_change_power_mode(hba, &final_params);

	return ret;
}
EXPORT_SYMBOL_GPL(ufshcd_config_pwr_mode);

/**
 * ufshcd_complete_dev_init() - checks device readiness
 * @hba: per-adapter instance
 *
 * Set fDeviceInit flag and poll until device toggles it.
 */
static int ufshcd_complete_dev_init(struct ufs_hba *hba)
{
	int err;
	bool flag_res = true;
	ktime_t timeout;

	err = ufshcd_query_flag_retry(hba, UPIU_QUERY_OPCODE_SET_FLAG,
		QUERY_FLAG_IDN_FDEVICEINIT, 0, NULL);
	if (err) {
		dev_err(hba->dev,
			"%s: setting fDeviceInit flag failed with error %d\n",
			__func__, err);
		goto out;
	}

	/* Poll fDeviceInit flag to be cleared */
	timeout = ktime_add_ms(ktime_get(), FDEVICEINIT_COMPL_TIMEOUT);
	do {
		err = ufshcd_query_flag(hba, UPIU_QUERY_OPCODE_READ_FLAG,
					QUERY_FLAG_IDN_FDEVICEINIT, 0, &flag_res);
		if (!flag_res)
			break;
		usleep_range(500, 1000);
	} while (ktime_before(ktime_get(), timeout));

	if (err) {
		dev_err(hba->dev,
				"%s: reading fDeviceInit flag failed with error %d\n",
				__func__, err);
	} else if (flag_res) {
		dev_err(hba->dev,
				"%s: fDeviceInit was not cleared by the device\n",
				__func__);
		err = -EBUSY;
	}
out:
	return err;
}

/**
 * ufshcd_make_hba_operational - Make UFS controller operational
 * @hba: per adapter instance
 *
 * To bring UFS host controller to operational state,
 * 1. Enable required interrupts
 * 2. Configure interrupt aggregation
 * 3. Program UTRL and UTMRL base address
 * 4. Configure run-stop-registers
 *
 * Returns 0 on success, non-zero value on failure
 */
int ufshcd_make_hba_operational(struct ufs_hba *hba)
{
	int err = 0;
	u32 reg;

	/* Enable required interrupts */
	ufshcd_enable_intr(hba, UFSHCD_ENABLE_INTRS);

	/* Configure interrupt aggregation */
	if (ufshcd_is_intr_aggr_allowed(hba))
		ufshcd_config_intr_aggr(hba, hba->nutrs - 1, INT_AGGR_DEF_TO);
	else
		ufshcd_disable_intr_aggr(hba);

	/* Configure UTRL and UTMRL base address registers */
	ufshcd_writel(hba, lower_32_bits(hba->utrdl_dma_addr),
			REG_UTP_TRANSFER_REQ_LIST_BASE_L);
	ufshcd_writel(hba, upper_32_bits(hba->utrdl_dma_addr),
			REG_UTP_TRANSFER_REQ_LIST_BASE_H);
	ufshcd_writel(hba, lower_32_bits(hba->utmrdl_dma_addr),
			REG_UTP_TASK_REQ_LIST_BASE_L);
	ufshcd_writel(hba, upper_32_bits(hba->utmrdl_dma_addr),
			REG_UTP_TASK_REQ_LIST_BASE_H);

	/*
	 * Make sure base address and interrupt setup are updated before
	 * enabling the run/stop registers below.
	 */
	wmb();

	/*
	 * UCRDY, UTMRLDY and UTRLRDY bits must be 1
	 */
	reg = ufshcd_readl(hba, REG_CONTROLLER_STATUS);
	if (!(ufshcd_get_lists_status(reg))) {
		ufshcd_enable_run_stop_reg(hba);
	} else {
		dev_err(hba->dev,
			"Host controller not ready to process requests");
		err = -EIO;
	}

	return err;
}
EXPORT_SYMBOL_GPL(ufshcd_make_hba_operational);

/**
 * ufshcd_hba_stop - Send controller to reset state
 * @hba: per adapter instance
 */
void ufshcd_hba_stop(struct ufs_hba *hba)
{
	unsigned long flags;
	int err;

	/*
	 * Obtain the host lock to prevent that the controller is disabled
	 * while the UFS interrupt handler is active on another CPU.
	 */
	spin_lock_irqsave(hba->host->host_lock, flags);
	ufshcd_writel(hba, CONTROLLER_DISABLE,  REG_CONTROLLER_ENABLE);
	spin_unlock_irqrestore(hba->host->host_lock, flags);

	err = ufshcd_wait_for_register(hba, REG_CONTROLLER_ENABLE,
					CONTROLLER_ENABLE, CONTROLLER_DISABLE,
					10, 1);
	if (err)
		dev_err(hba->dev, "%s: Controller disable failed\n", __func__);
}
EXPORT_SYMBOL_GPL(ufshcd_hba_stop);

/**
 * ufshcd_hba_execute_hce - initialize the controller
 * @hba: per adapter instance
 *
 * The controller resets itself and controller firmware initialization
 * sequence kicks off. When controller is ready it will set
 * the Host Controller Enable bit to 1.
 *
 * Returns 0 on success, non-zero value on failure
 */
static int ufshcd_hba_execute_hce(struct ufs_hba *hba)
{
	int retry_outer = 3;
	int retry_inner;

start:
	if (ufshcd_is_hba_active(hba))
		/* change controller state to "reset state" */
		ufshcd_hba_stop(hba);

	/* UniPro link is disabled at this point */
	ufshcd_set_link_off(hba);

	ufshcd_vops_hce_enable_notify(hba, PRE_CHANGE);

	/* start controller initialization sequence */
	ufshcd_hba_start(hba);

	/*
	 * To initialize a UFS host controller HCE bit must be set to 1.
	 * During initialization the HCE bit value changes from 1->0->1.
	 * When the host controller completes initialization sequence
	 * it sets the value of HCE bit to 1. The same HCE bit is read back
	 * to check if the controller has completed initialization sequence.
	 * So without this delay the value HCE = 1, set in the previous
	 * instruction might be read back.
	 * This delay can be changed based on the controller.
	 */
	ufshcd_delay_us(hba->vps->hba_enable_delay_us, 100);

	/* wait for the host controller to complete initialization */
	retry_inner = 50;
	while (!ufshcd_is_hba_active(hba)) {
		if (retry_inner) {
			retry_inner--;
		} else {
			dev_err(hba->dev,
				"Controller enable failed\n");
			if (retry_outer) {
				retry_outer--;
				goto start;
			}
			return -EIO;
		}
		usleep_range(1000, 1100);
	}

	/* enable UIC related interrupts */
	ufshcd_enable_intr(hba, UFSHCD_UIC_MASK);

	ufshcd_vops_hce_enable_notify(hba, POST_CHANGE);

	return 0;
}

int ufshcd_hba_enable(struct ufs_hba *hba)
{
	int ret;

	if (hba->quirks & UFSHCI_QUIRK_BROKEN_HCE) {
		ufshcd_set_link_off(hba);
		ufshcd_vops_hce_enable_notify(hba, PRE_CHANGE);

		/* enable UIC related interrupts */
		ufshcd_enable_intr(hba, UFSHCD_UIC_MASK);
		ret = ufshcd_dme_reset(hba);
		if (ret) {
			dev_err(hba->dev, "DME_RESET failed\n");
			return ret;
		}

		ret = ufshcd_dme_enable(hba);
		if (ret) {
			dev_err(hba->dev, "Enabling DME failed\n");
			return ret;
		}

		ufshcd_vops_hce_enable_notify(hba, POST_CHANGE);
	} else {
		ret = ufshcd_hba_execute_hce(hba);
	}

	return ret;
}
EXPORT_SYMBOL_GPL(ufshcd_hba_enable);

static int ufshcd_disable_tx_lcc(struct ufs_hba *hba, bool peer)
{
	int tx_lanes = 0, i, err = 0;

	if (!peer)
		ufshcd_dme_get(hba, UIC_ARG_MIB(PA_CONNECTEDTXDATALANES),
			       &tx_lanes);
	else
		ufshcd_dme_peer_get(hba, UIC_ARG_MIB(PA_CONNECTEDTXDATALANES),
				    &tx_lanes);
	for (i = 0; i < tx_lanes; i++) {
		if (!peer)
			err = ufshcd_dme_set(hba,
				UIC_ARG_MIB_SEL(TX_LCC_ENABLE,
					UIC_ARG_MPHY_TX_GEN_SEL_INDEX(i)),
					0);
		else
			err = ufshcd_dme_peer_set(hba,
				UIC_ARG_MIB_SEL(TX_LCC_ENABLE,
					UIC_ARG_MPHY_TX_GEN_SEL_INDEX(i)),
					0);
		if (err) {
			dev_err(hba->dev, "%s: TX LCC Disable failed, peer = %d, lane = %d, err = %d",
				__func__, peer, i, err);
			break;
		}
	}

	return err;
}

static inline int ufshcd_disable_device_tx_lcc(struct ufs_hba *hba)
{
	return ufshcd_disable_tx_lcc(hba, true);
}

void ufshcd_update_evt_hist(struct ufs_hba *hba, u32 id, u32 val)
{
	struct ufs_event_hist *e;

	if (id >= UFS_EVT_CNT)
		return;

	e = &hba->ufs_stats.event[id];
	e->val[e->pos] = val;
	e->tstamp[e->pos] = local_clock();
	e->cnt += 1;
	e->pos = (e->pos + 1) % UFS_EVENT_HIST_LENGTH;

	ufshcd_vops_event_notify(hba, id, &val);
}
EXPORT_SYMBOL_GPL(ufshcd_update_evt_hist);

/**
 * ufshcd_link_startup - Initialize unipro link startup
 * @hba: per adapter instance
 *
 * Returns 0 for success, non-zero in case of failure
 */
static int ufshcd_link_startup(struct ufs_hba *hba)
{
	int ret;
	int retries = DME_LINKSTARTUP_RETRIES;
	bool link_startup_again = false;

	/*
	 * If UFS device isn't active then we will have to issue link startup
	 * 2 times to make sure the device state move to active.
	 */
	if (!ufshcd_is_ufs_dev_active(hba))
		link_startup_again = true;

link_startup:
	do {
		ufshcd_vops_link_startup_notify(hba, PRE_CHANGE);

		ret = ufshcd_dme_link_startup(hba);

		/* check if device is detected by inter-connect layer */
		if (!ret && !ufshcd_is_device_present(hba)) {
			ufshcd_update_evt_hist(hba,
					       UFS_EVT_LINK_STARTUP_FAIL,
					       0);
			dev_err(hba->dev, "%s: Device not present\n", __func__);
			ret = -ENXIO;
			goto out;
		}

		/*
		 * DME link lost indication is only received when link is up,
		 * but we can't be sure if the link is up until link startup
		 * succeeds. So reset the local Uni-Pro and try again.
		 */
		if (ret && retries && ufshcd_hba_enable(hba)) {
			ufshcd_update_evt_hist(hba,
					       UFS_EVT_LINK_STARTUP_FAIL,
					       (u32)ret);
			goto out;
		}
	} while (ret && retries--);

	if (ret) {
		/* failed to get the link up... retire */
		ufshcd_update_evt_hist(hba,
				       UFS_EVT_LINK_STARTUP_FAIL,
				       (u32)ret);
		goto out;
	}

	if (link_startup_again) {
		link_startup_again = false;
		retries = DME_LINKSTARTUP_RETRIES;
		goto link_startup;
	}

	/* Mark that link is up in PWM-G1, 1-lane, SLOW-AUTO mode */
	ufshcd_init_pwr_info(hba);
	ufshcd_print_pwr_info(hba);

	if (hba->quirks & UFSHCD_QUIRK_BROKEN_LCC) {
		ret = ufshcd_disable_device_tx_lcc(hba);
		if (ret)
			goto out;
	}

	/* Include any host controller configuration via UIC commands */
	ret = ufshcd_vops_link_startup_notify(hba, POST_CHANGE);
	if (ret)
		goto out;

	/* Clear UECPA once due to LINERESET has happened during LINK_STARTUP */
	ufshcd_readl(hba, REG_UIC_ERROR_CODE_PHY_ADAPTER_LAYER);
	ret = ufshcd_make_hba_operational(hba);
out:
	if (ret) {
		dev_err(hba->dev, "link startup failed %d\n", ret);
		ufshcd_print_host_state(hba);
		ufshcd_print_pwr_info(hba);
		ufshcd_print_evt_hist(hba);
	}
	return ret;
}

/**
 * ufshcd_verify_dev_init() - Verify device initialization
 * @hba: per-adapter instance
 *
 * Send NOP OUT UPIU and wait for NOP IN response to check whether the
 * device Transport Protocol (UTP) layer is ready after a reset.
 * If the UTP layer at the device side is not initialized, it may
 * not respond with NOP IN UPIU within timeout of %NOP_OUT_TIMEOUT
 * and we retry sending NOP OUT for %NOP_OUT_RETRIES iterations.
 */
static int ufshcd_verify_dev_init(struct ufs_hba *hba)
{
	int err = 0;
	int retries;

	ufshcd_hold(hba);
	mutex_lock(&hba->dev_cmd.lock);
	for (retries = NOP_OUT_RETRIES; retries > 0; retries--) {
		err = ufshcd_exec_dev_cmd(hba, DEV_CMD_TYPE_NOP,
					  hba->nop_out_timeout);

		if (!err || err == -ETIMEDOUT)
			break;

		dev_dbg(hba->dev, "%s: error %d retrying\n", __func__, err);
	}
	mutex_unlock(&hba->dev_cmd.lock);
	ufshcd_release(hba);

	if (err)
		dev_err(hba->dev, "%s: NOP OUT failed %d\n", __func__, err);
	return err;
}

/**
 * ufshcd_setup_links - associate link b/w device wlun and other luns
 * @sdev: pointer to SCSI device
 * @hba: pointer to ufs hba
 */
static void ufshcd_setup_links(struct ufs_hba *hba, struct scsi_device *sdev)
{
	struct device_link *link;

	/*
	 * Device wlun is the supplier & rest of the luns are consumers.
	 * This ensures that device wlun suspends after all other luns.
	 */
	if (hba->ufs_device_wlun) {
		link = device_link_add(&sdev->sdev_gendev,
				       &hba->ufs_device_wlun->sdev_gendev,
				       DL_FLAG_PM_RUNTIME | DL_FLAG_RPM_ACTIVE);
		if (!link) {
			dev_err(&sdev->sdev_gendev, "Failed establishing link - %s\n",
				dev_name(&hba->ufs_device_wlun->sdev_gendev));
			return;
		}
		hba->luns_avail--;
		/* Ignore REPORT_LUN wlun probing */
		if (hba->luns_avail == 1) {
			ufshcd_rpm_put(hba);
			return;
		}
	} else {
		/*
		 * Device wlun is probed. The assumption is that WLUNs are
		 * scanned before other LUNs.
		 */
		hba->luns_avail--;
	}
}

/**
 * ufshcd_lu_init - Initialize the relevant parameters of the LU
 * @hba: per-adapter instance
 * @sdev: pointer to SCSI device
 */
static void ufshcd_lu_init(struct ufs_hba *hba, struct scsi_device *sdev)
{
	int len = QUERY_DESC_MAX_SIZE;
	u8 lun = ufshcd_scsi_to_upiu_lun(sdev->lun);
	u8 lun_qdepth = hba->nutrs;
	u8 *desc_buf;
	int ret;

	desc_buf = kzalloc(len, GFP_KERNEL);
	if (!desc_buf)
		goto set_qdepth;

	ret = ufshcd_read_unit_desc_param(hba, lun, 0, desc_buf, len);
	if (ret < 0) {
		if (ret == -EOPNOTSUPP)
			/* If LU doesn't support unit descriptor, its queue depth is set to 1 */
			lun_qdepth = 1;
		kfree(desc_buf);
		goto set_qdepth;
	}

	if (desc_buf[UNIT_DESC_PARAM_LU_Q_DEPTH]) {
		/*
		 * In per-LU queueing architecture, bLUQueueDepth will not be 0, then we will
		 * use the smaller between UFSHCI CAP.NUTRS and UFS LU bLUQueueDepth
		 */
		lun_qdepth = min_t(int, desc_buf[UNIT_DESC_PARAM_LU_Q_DEPTH], hba->nutrs);
	}
	/*
	 * According to UFS device specification, the write protection mode is only supported by
	 * normal LU, not supported by WLUN.
	 */
	if (hba->dev_info.f_power_on_wp_en && lun < hba->dev_info.max_lu_supported &&
	    !hba->dev_info.is_lu_power_on_wp &&
	    desc_buf[UNIT_DESC_PARAM_LU_WR_PROTECT] == UFS_LU_POWER_ON_WP)
		hba->dev_info.is_lu_power_on_wp = true;

	/* In case of RPMB LU, check if advanced RPMB mode is enabled */
	if (desc_buf[UNIT_DESC_PARAM_UNIT_INDEX] == UFS_UPIU_RPMB_WLUN &&
	    desc_buf[RPMB_UNIT_DESC_PARAM_REGION_EN] & BIT(4))
		hba->dev_info.b_advanced_rpmb_en = true;


	kfree(desc_buf);
set_qdepth:
	/*
	 * For WLUNs that don't support unit descriptor, queue depth is set to 1. For LUs whose
	 * bLUQueueDepth == 0, the queue depth is set to a maximum value that host can queue.
	 */
	dev_dbg(hba->dev, "Set LU %x queue depth %d\n", lun, lun_qdepth);
	scsi_change_queue_depth(sdev, lun_qdepth);
}

/**
 * ufshcd_slave_alloc - handle initial SCSI device configurations
 * @sdev: pointer to SCSI device
 *
 * Returns success
 */
static int ufshcd_slave_alloc(struct scsi_device *sdev)
{
	struct ufs_hba *hba;

	hba = shost_priv(sdev->host);

	/* Mode sense(6) is not supported by UFS, so use Mode sense(10) */
	sdev->use_10_for_ms = 1;

	/* DBD field should be set to 1 in mode sense(10) */
	sdev->set_dbd_for_ms = 1;

	/* allow SCSI layer to restart the device in case of errors */
	sdev->allow_restart = 1;

	/* REPORT SUPPORTED OPERATION CODES is not supported */
	sdev->no_report_opcodes = 1;

	/* WRITE_SAME command is not supported */
	sdev->no_write_same = 1;

	ufshcd_lu_init(hba, sdev);

	ufshcd_setup_links(hba, sdev);

	return 0;
}

/**
 * ufshcd_change_queue_depth - change queue depth
 * @sdev: pointer to SCSI device
 * @depth: required depth to set
 *
 * Change queue depth and make sure the max. limits are not crossed.
 */
static int ufshcd_change_queue_depth(struct scsi_device *sdev, int depth)
{
	return scsi_change_queue_depth(sdev, min(depth, sdev->host->can_queue));
}

static void ufshcd_hpb_destroy(struct ufs_hba *hba, struct scsi_device *sdev)
{
	/* skip well-known LU */
	if ((sdev->lun >= UFS_UPIU_MAX_UNIT_NUM_ID) ||
	    !(hba->dev_info.hpb_enabled) || !ufshpb_is_allowed(hba))
		return;

	ufshpb_destroy_lu(hba, sdev);
}

static void ufshcd_hpb_configure(struct ufs_hba *hba, struct scsi_device *sdev)
{
	/* skip well-known LU */
	if ((sdev->lun >= UFS_UPIU_MAX_UNIT_NUM_ID) ||
	    !(hba->dev_info.hpb_enabled) || !ufshpb_is_allowed(hba))
		return;

	ufshpb_init_hpb_lu(hba, sdev);
}

/**
 * ufshcd_slave_configure - adjust SCSI device configurations
 * @sdev: pointer to SCSI device
 */
static int ufshcd_slave_configure(struct scsi_device *sdev)
{
	struct ufs_hba *hba = shost_priv(sdev->host);
	struct request_queue *q = sdev->request_queue;

	ufshcd_hpb_configure(hba, sdev);

	blk_queue_update_dma_pad(q, PRDT_DATA_BYTE_COUNT_PAD - 1);
	if (hba->quirks & UFSHCD_QUIRK_4KB_DMA_ALIGNMENT)
		blk_queue_update_dma_alignment(q, SZ_4K - 1);
	/*
	 * Block runtime-pm until all consumers are added.
	 * Refer ufshcd_setup_links().
	 */
	if (is_device_wlun(sdev))
		pm_runtime_get_noresume(&sdev->sdev_gendev);
	else if (ufshcd_is_rpm_autosuspend_allowed(hba))
		sdev->rpm_autosuspend = 1;
	/*
	 * Do not print messages during runtime PM to avoid never-ending cycles
	 * of messages written back to storage by user space causing runtime
	 * resume, causing more messages and so on.
	 */
	sdev->silence_suspend = 1;

	ufshcd_crypto_register(hba, q);

	return 0;
}

/**
 * ufshcd_slave_destroy - remove SCSI device configurations
 * @sdev: pointer to SCSI device
 */
static void ufshcd_slave_destroy(struct scsi_device *sdev)
{
	struct ufs_hba *hba;
	unsigned long flags;

	hba = shost_priv(sdev->host);

	ufshcd_hpb_destroy(hba, sdev);

	/* Drop the reference as it won't be needed anymore */
	if (ufshcd_scsi_to_upiu_lun(sdev->lun) == UFS_UPIU_UFS_DEVICE_WLUN) {
		spin_lock_irqsave(hba->host->host_lock, flags);
		hba->ufs_device_wlun = NULL;
		spin_unlock_irqrestore(hba->host->host_lock, flags);
	} else if (hba->ufs_device_wlun) {
		struct device *supplier = NULL;

		/* Ensure UFS Device WLUN exists and does not disappear */
		spin_lock_irqsave(hba->host->host_lock, flags);
		if (hba->ufs_device_wlun) {
			supplier = &hba->ufs_device_wlun->sdev_gendev;
			get_device(supplier);
		}
		spin_unlock_irqrestore(hba->host->host_lock, flags);

		if (supplier) {
			/*
			 * If a LUN fails to probe (e.g. absent BOOT WLUN), the
			 * device will not have been registered but can still
			 * have a device link holding a reference to the device.
			 */
			device_link_remove(&sdev->sdev_gendev, supplier);
			put_device(supplier);
		}
	}
}

/**
 * ufshcd_scsi_cmd_status - Update SCSI command result based on SCSI status
 * @lrbp: pointer to local reference block of completed command
 * @scsi_status: SCSI command status
 *
 * Returns value base on SCSI command status
 */
static inline int
ufshcd_scsi_cmd_status(struct ufshcd_lrb *lrbp, int scsi_status)
{
	int result = 0;

	switch (scsi_status) {
	case SAM_STAT_CHECK_CONDITION:
		ufshcd_copy_sense_data(lrbp);
		fallthrough;
	case SAM_STAT_GOOD:
		result |= DID_OK << 16 | scsi_status;
		break;
	case SAM_STAT_TASK_SET_FULL:
	case SAM_STAT_BUSY:
	case SAM_STAT_TASK_ABORTED:
		ufshcd_copy_sense_data(lrbp);
		result |= scsi_status;
		break;
	default:
		result |= DID_ERROR << 16;
		break;
	} /* end of switch */

	return result;
}

/**
 * ufshcd_transfer_rsp_status - Get overall status of the response
 * @hba: per adapter instance
 * @lrbp: pointer to local reference block of completed command
 * @cqe: pointer to the completion queue entry
 *
 * Returns result of the command to notify SCSI midlayer
 */
static inline int
ufshcd_transfer_rsp_status(struct ufs_hba *hba, struct ufshcd_lrb *lrbp,
			   struct cq_entry *cqe)
{
	int result = 0;
	int scsi_status;
	enum utp_ocs ocs;

	scsi_set_resid(lrbp->cmd,
		be32_to_cpu(lrbp->ucd_rsp_ptr->sr.residual_transfer_count));

	/* overall command status of utrd */
	ocs = ufshcd_get_tr_ocs(lrbp, cqe);

	if (hba->quirks & UFSHCD_QUIRK_BROKEN_OCS_FATAL_ERROR) {
		if (be32_to_cpu(lrbp->ucd_rsp_ptr->header.dword_1) &
					MASK_RSP_UPIU_RESULT)
			ocs = OCS_SUCCESS;
	}

	switch (ocs) {
	case OCS_SUCCESS:
		result = ufshcd_get_req_rsp(lrbp->ucd_rsp_ptr);
		hba->ufs_stats.last_hibern8_exit_tstamp = ktime_set(0, 0);
		switch (result) {
		case UPIU_TRANSACTION_RESPONSE:
			/*
			 * get the response UPIU result to extract
			 * the SCSI command status
			 */
			result = ufshcd_get_rsp_upiu_result(lrbp->ucd_rsp_ptr);

			/*
			 * get the result based on SCSI status response
			 * to notify the SCSI midlayer of the command status
			 */
			scsi_status = result & MASK_SCSI_STATUS;
			result = ufshcd_scsi_cmd_status(lrbp, scsi_status);

			/*
			 * Currently we are only supporting BKOPs exception
			 * events hence we can ignore BKOPs exception event
			 * during power management callbacks. BKOPs exception
			 * event is not expected to be raised in runtime suspend
			 * callback as it allows the urgent bkops.
			 * During system suspend, we are anyway forcefully
			 * disabling the bkops and if urgent bkops is needed
			 * it will be enabled on system resume. Long term
			 * solution could be to abort the system suspend if
			 * UFS device needs urgent BKOPs.
			 */
			if (!hba->pm_op_in_progress &&
			    !ufshcd_eh_in_progress(hba) &&
			    ufshcd_is_exception_event(lrbp->ucd_rsp_ptr))
				/* Flushed in suspend */
				schedule_work(&hba->eeh_work);

			if (scsi_status == SAM_STAT_GOOD)
				ufshpb_rsp_upiu(hba, lrbp);
			break;
		case UPIU_TRANSACTION_REJECT_UPIU:
			/* TODO: handle Reject UPIU Response */
			result = DID_ERROR << 16;
			dev_err(hba->dev,
				"Reject UPIU not fully implemented\n");
			break;
		default:
			dev_err(hba->dev,
				"Unexpected request response code = %x\n",
				result);
			result = DID_ERROR << 16;
			break;
		}
		break;
	case OCS_ABORTED:
		result |= DID_ABORT << 16;
		break;
	case OCS_INVALID_COMMAND_STATUS:
		result |= DID_REQUEUE << 16;
		break;
	case OCS_INVALID_CMD_TABLE_ATTR:
	case OCS_INVALID_PRDT_ATTR:
	case OCS_MISMATCH_DATA_BUF_SIZE:
	case OCS_MISMATCH_RESP_UPIU_SIZE:
	case OCS_PEER_COMM_FAILURE:
	case OCS_FATAL_ERROR:
	case OCS_DEVICE_FATAL_ERROR:
	case OCS_INVALID_CRYPTO_CONFIG:
	case OCS_GENERAL_CRYPTO_ERROR:
	default:
		result |= DID_ERROR << 16;
		dev_err(hba->dev,
				"OCS error from controller = %x for tag %d\n",
				ocs, lrbp->task_tag);
		ufshcd_print_evt_hist(hba);
		ufshcd_print_host_state(hba);
		break;
	} /* end of switch */

	if ((host_byte(result) != DID_OK) &&
	    (host_byte(result) != DID_REQUEUE) && !hba->silence_err_logs)
		ufshcd_print_tr(hba, lrbp->task_tag, true);
	return result;
}

static bool ufshcd_is_auto_hibern8_error(struct ufs_hba *hba,
					 u32 intr_mask)
{
	if (!ufshcd_is_auto_hibern8_supported(hba) ||
	    !ufshcd_is_auto_hibern8_enabled(hba))
		return false;

	if (!(intr_mask & UFSHCD_UIC_HIBERN8_MASK))
		return false;

	if (hba->active_uic_cmd &&
	    (hba->active_uic_cmd->command == UIC_CMD_DME_HIBER_ENTER ||
	    hba->active_uic_cmd->command == UIC_CMD_DME_HIBER_EXIT))
		return false;

	return true;
}

/**
 * ufshcd_uic_cmd_compl - handle completion of uic command
 * @hba: per adapter instance
 * @intr_status: interrupt status generated by the controller
 *
 * Returns
 *  IRQ_HANDLED - If interrupt is valid
 *  IRQ_NONE    - If invalid interrupt
 */
static irqreturn_t ufshcd_uic_cmd_compl(struct ufs_hba *hba, u32 intr_status)
{
	irqreturn_t retval = IRQ_NONE;

	spin_lock(hba->host->host_lock);
	if (ufshcd_is_auto_hibern8_error(hba, intr_status))
		hba->errors |= (UFSHCD_UIC_HIBERN8_MASK & intr_status);

	if ((intr_status & UIC_COMMAND_COMPL) && hba->active_uic_cmd) {
		hba->active_uic_cmd->argument2 |=
			ufshcd_get_uic_cmd_result(hba);
		hba->active_uic_cmd->argument3 =
			ufshcd_get_dme_attr_val(hba);
		if (!hba->uic_async_done)
			hba->active_uic_cmd->cmd_active = 0;
		complete(&hba->active_uic_cmd->done);
		retval = IRQ_HANDLED;
	}

	if ((intr_status & UFSHCD_UIC_PWR_MASK) && hba->uic_async_done) {
		hba->active_uic_cmd->cmd_active = 0;
		complete(hba->uic_async_done);
		retval = IRQ_HANDLED;
	}

	if (retval == IRQ_HANDLED)
		ufshcd_add_uic_command_trace(hba, hba->active_uic_cmd,
					     UFS_CMD_COMP);
	spin_unlock(hba->host->host_lock);
	return retval;
}

/* Release the resources allocated for processing a SCSI command. */
void ufshcd_release_scsi_cmd(struct ufs_hba *hba,
			     struct ufshcd_lrb *lrbp)
{
	struct scsi_cmnd *cmd = lrbp->cmd;

	scsi_dma_unmap(cmd);
	ufshcd_release(hba);
	ufshcd_clk_scaling_update_busy(hba);
}

/**
 * ufshcd_compl_one_cqe - handle a completion queue entry
 * @hba: per adapter instance
 * @task_tag: the task tag of the request to be completed
 * @cqe: pointer to the completion queue entry
 */
void ufshcd_compl_one_cqe(struct ufs_hba *hba, int task_tag,
			  struct cq_entry *cqe)
{
	struct ufshcd_lrb *lrbp;
	struct scsi_cmnd *cmd;
	enum utp_ocs ocs;

	lrbp = &hba->lrb[task_tag];
	lrbp->compl_time_stamp = ktime_get();
	cmd = lrbp->cmd;
	if (cmd) {
		if (unlikely(ufshcd_should_inform_monitor(hba, lrbp)))
			ufshcd_update_monitor(hba, lrbp);
		ufshcd_add_command_trace(hba, task_tag, UFS_CMD_COMP);
		cmd->result = ufshcd_transfer_rsp_status(hba, lrbp, cqe);
		ufshcd_release_scsi_cmd(hba, lrbp);
		/* Do not touch lrbp after scsi done */
		scsi_done(cmd);
	} else if (lrbp->command_type == UTP_CMD_TYPE_DEV_MANAGE ||
		   lrbp->command_type == UTP_CMD_TYPE_UFS_STORAGE) {
		if (hba->dev_cmd.complete) {
			if (cqe) {
				ocs = le32_to_cpu(cqe->status) & MASK_OCS;
				lrbp->utr_descriptor_ptr->header.dword_2 =
					cpu_to_le32(ocs);
			}
			complete(hba->dev_cmd.complete);
			ufshcd_clk_scaling_update_busy(hba);
		}
	}
}

/**
 * __ufshcd_transfer_req_compl - handle SCSI and query command completion
 * @hba: per adapter instance
 * @completed_reqs: bitmask that indicates which requests to complete
 */
static void __ufshcd_transfer_req_compl(struct ufs_hba *hba,
					unsigned long completed_reqs)
{
	int tag;

	for_each_set_bit(tag, &completed_reqs, hba->nutrs)
		ufshcd_compl_one_cqe(hba, tag, NULL);
}

/* Any value that is not an existing queue number is fine for this constant. */
enum {
	UFSHCD_POLL_FROM_INTERRUPT_CONTEXT = -1
};

static void ufshcd_clear_polled(struct ufs_hba *hba,
				unsigned long *completed_reqs)
{
	int tag;

	for_each_set_bit(tag, completed_reqs, hba->nutrs) {
		struct scsi_cmnd *cmd = hba->lrb[tag].cmd;

		if (!cmd)
			continue;
		if (scsi_cmd_to_rq(cmd)->cmd_flags & REQ_POLLED)
			__clear_bit(tag, completed_reqs);
	}
}

/*
 * Returns > 0 if one or more commands have been completed or 0 if no
 * requests have been completed.
 */
static int ufshcd_poll(struct Scsi_Host *shost, unsigned int queue_num)
{
	struct ufs_hba *hba = shost_priv(shost);
	unsigned long completed_reqs, flags;
	u32 tr_doorbell;
	struct ufs_hw_queue *hwq;

	if (is_mcq_enabled(hba)) {
		hwq = &hba->uhq[queue_num];

		return ufshcd_mcq_poll_cqe_lock(hba, hwq);
	}

	spin_lock_irqsave(&hba->outstanding_lock, flags);
	tr_doorbell = ufshcd_readl(hba, REG_UTP_TRANSFER_REQ_DOOR_BELL);
	completed_reqs = ~tr_doorbell & hba->outstanding_reqs;
	WARN_ONCE(completed_reqs & ~hba->outstanding_reqs,
		  "completed: %#lx; outstanding: %#lx\n", completed_reqs,
		  hba->outstanding_reqs);
	if (queue_num == UFSHCD_POLL_FROM_INTERRUPT_CONTEXT) {
		/* Do not complete polled requests from interrupt context. */
		ufshcd_clear_polled(hba, &completed_reqs);
	}
	hba->outstanding_reqs &= ~completed_reqs;
	spin_unlock_irqrestore(&hba->outstanding_lock, flags);

	if (completed_reqs)
		__ufshcd_transfer_req_compl(hba, completed_reqs);

	return completed_reqs != 0;
}

/**
 * ufshcd_mcq_compl_pending_transfer - MCQ mode function. It is
 * invoked from the error handler context or ufshcd_host_reset_and_restore()
 * to complete the pending transfers and free the resources associated with
 * the scsi command.
 *
 * @hba: per adapter instance
 * @force_compl: This flag is set to true when invoked
 * from ufshcd_host_reset_and_restore() in which case it requires special
 * handling because the host controller has been reset by ufshcd_hba_stop().
 */
static void ufshcd_mcq_compl_pending_transfer(struct ufs_hba *hba,
					      bool force_compl)
{
	struct ufs_hw_queue *hwq;
	struct ufshcd_lrb *lrbp;
	struct scsi_cmnd *cmd;
	unsigned long flags;
	u32 hwq_num, utag;
	int tag;

	for (tag = 0; tag < hba->nutrs; tag++) {
		lrbp = &hba->lrb[tag];
		cmd = lrbp->cmd;
		if (!ufshcd_cmd_inflight(cmd) ||
		    test_bit(SCMD_STATE_COMPLETE, &cmd->state))
			continue;

		utag = blk_mq_unique_tag(scsi_cmd_to_rq(cmd));
		hwq_num = blk_mq_unique_tag_to_hwq(utag);
		hwq = &hba->uhq[hwq_num];

		if (force_compl) {
			ufshcd_mcq_compl_all_cqes_lock(hba, hwq);
			/*
			 * For those cmds of which the cqes are not present
			 * in the cq, complete them explicitly.
			 */
			if (cmd && !test_bit(SCMD_STATE_COMPLETE, &cmd->state)) {
				spin_lock_irqsave(&hwq->cq_lock, flags);
				set_host_byte(cmd, DID_REQUEUE);
				ufshcd_release_scsi_cmd(hba, lrbp);
				scsi_done(cmd);
				spin_unlock_irqrestore(&hwq->cq_lock, flags);
			}
		} else {
			ufshcd_mcq_poll_cqe_lock(hba, hwq);
		}
	}
}

/**
 * ufshcd_transfer_req_compl - handle SCSI and query command completion
 * @hba: per adapter instance
 *
 * Returns
 *  IRQ_HANDLED - If interrupt is valid
 *  IRQ_NONE    - If invalid interrupt
 */
static irqreturn_t ufshcd_transfer_req_compl(struct ufs_hba *hba)
{
	/* Resetting interrupt aggregation counters first and reading the
	 * DOOR_BELL afterward allows us to handle all the completed requests.
	 * In order to prevent other interrupts starvation the DB is read once
	 * after reset. The down side of this solution is the possibility of
	 * false interrupt if device completes another request after resetting
	 * aggregation and before reading the DB.
	 */
	if (ufshcd_is_intr_aggr_allowed(hba) &&
	    !(hba->quirks & UFSHCI_QUIRK_SKIP_RESET_INTR_AGGR))
		ufshcd_reset_intr_aggr(hba);

	if (ufs_fail_completion())
		return IRQ_HANDLED;

	/*
	 * Ignore the ufshcd_poll() return value and return IRQ_HANDLED since we
	 * do not want polling to trigger spurious interrupt complaints.
	 */
	ufshcd_poll(hba->host, UFSHCD_POLL_FROM_INTERRUPT_CONTEXT);

	return IRQ_HANDLED;
}

int __ufshcd_write_ee_control(struct ufs_hba *hba, u32 ee_ctrl_mask)
{
	return ufshcd_query_attr_retry(hba, UPIU_QUERY_OPCODE_WRITE_ATTR,
				       QUERY_ATTR_IDN_EE_CONTROL, 0, 0,
				       &ee_ctrl_mask);
}

int ufshcd_write_ee_control(struct ufs_hba *hba)
{
	int err;

	mutex_lock(&hba->ee_ctrl_mutex);
	err = __ufshcd_write_ee_control(hba, hba->ee_ctrl_mask);
	mutex_unlock(&hba->ee_ctrl_mutex);
	if (err)
		dev_err(hba->dev, "%s: failed to write ee control %d\n",
			__func__, err);
	return err;
}

int ufshcd_update_ee_control(struct ufs_hba *hba, u16 *mask,
			     const u16 *other_mask, u16 set, u16 clr)
{
	u16 new_mask, ee_ctrl_mask;
	int err = 0;

	mutex_lock(&hba->ee_ctrl_mutex);
	new_mask = (*mask & ~clr) | set;
	ee_ctrl_mask = new_mask | *other_mask;
	if (ee_ctrl_mask != hba->ee_ctrl_mask)
		err = __ufshcd_write_ee_control(hba, ee_ctrl_mask);
	/* Still need to update 'mask' even if 'ee_ctrl_mask' was unchanged */
	if (!err) {
		hba->ee_ctrl_mask = ee_ctrl_mask;
		*mask = new_mask;
	}
	mutex_unlock(&hba->ee_ctrl_mutex);
	return err;
}

/**
 * ufshcd_disable_ee - disable exception event
 * @hba: per-adapter instance
 * @mask: exception event to disable
 *
 * Disables exception event in the device so that the EVENT_ALERT
 * bit is not set.
 *
 * Returns zero on success, non-zero error value on failure.
 */
static inline int ufshcd_disable_ee(struct ufs_hba *hba, u16 mask)
{
	return ufshcd_update_ee_drv_mask(hba, 0, mask);
}

/**
 * ufshcd_enable_ee - enable exception event
 * @hba: per-adapter instance
 * @mask: exception event to enable
 *
 * Enable corresponding exception event in the device to allow
 * device to alert host in critical scenarios.
 *
 * Returns zero on success, non-zero error value on failure.
 */
static inline int ufshcd_enable_ee(struct ufs_hba *hba, u16 mask)
{
	return ufshcd_update_ee_drv_mask(hba, mask, 0);
}

/**
 * ufshcd_enable_auto_bkops - Allow device managed BKOPS
 * @hba: per-adapter instance
 *
 * Allow device to manage background operations on its own. Enabling
 * this might lead to inconsistent latencies during normal data transfers
 * as the device is allowed to manage its own way of handling background
 * operations.
 *
 * Returns zero on success, non-zero on failure.
 */
static int ufshcd_enable_auto_bkops(struct ufs_hba *hba)
{
	int err = 0;

	if (hba->auto_bkops_enabled)
		goto out;

	err = ufshcd_query_flag_retry(hba, UPIU_QUERY_OPCODE_SET_FLAG,
			QUERY_FLAG_IDN_BKOPS_EN, 0, NULL);
	if (err) {
		dev_err(hba->dev, "%s: failed to enable bkops %d\n",
				__func__, err);
		goto out;
	}

	hba->auto_bkops_enabled = true;
	trace_ufshcd_auto_bkops_state(dev_name(hba->dev), "Enabled");

	/* No need of URGENT_BKOPS exception from the device */
	err = ufshcd_disable_ee(hba, MASK_EE_URGENT_BKOPS);
	if (err)
		dev_err(hba->dev, "%s: failed to disable exception event %d\n",
				__func__, err);
out:
	return err;
}

/**
 * ufshcd_disable_auto_bkops - block device in doing background operations
 * @hba: per-adapter instance
 *
 * Disabling background operations improves command response latency but
 * has drawback of device moving into critical state where the device is
 * not-operable. Make sure to call ufshcd_enable_auto_bkops() whenever the
 * host is idle so that BKOPS are managed effectively without any negative
 * impacts.
 *
 * Returns zero on success, non-zero on failure.
 */
static int ufshcd_disable_auto_bkops(struct ufs_hba *hba)
{
	int err = 0;

	if (!hba->auto_bkops_enabled)
		goto out;

	/*
	 * If host assisted BKOPs is to be enabled, make sure
	 * urgent bkops exception is allowed.
	 */
	err = ufshcd_enable_ee(hba, MASK_EE_URGENT_BKOPS);
	if (err) {
		dev_err(hba->dev, "%s: failed to enable exception event %d\n",
				__func__, err);
		goto out;
	}

	err = ufshcd_query_flag_retry(hba, UPIU_QUERY_OPCODE_CLEAR_FLAG,
			QUERY_FLAG_IDN_BKOPS_EN, 0, NULL);
	if (err) {
		dev_err(hba->dev, "%s: failed to disable bkops %d\n",
				__func__, err);
		ufshcd_disable_ee(hba, MASK_EE_URGENT_BKOPS);
		goto out;
	}

	hba->auto_bkops_enabled = false;
	trace_ufshcd_auto_bkops_state(dev_name(hba->dev), "Disabled");
	hba->is_urgent_bkops_lvl_checked = false;
out:
	return err;
}

/**
 * ufshcd_force_reset_auto_bkops - force reset auto bkops state
 * @hba: per adapter instance
 *
 * After a device reset the device may toggle the BKOPS_EN flag
 * to default value. The s/w tracking variables should be updated
 * as well. This function would change the auto-bkops state based on
 * UFSHCD_CAP_KEEP_AUTO_BKOPS_ENABLED_EXCEPT_SUSPEND.
 */
static void ufshcd_force_reset_auto_bkops(struct ufs_hba *hba)
{
	if (ufshcd_keep_autobkops_enabled_except_suspend(hba)) {
		hba->auto_bkops_enabled = false;
		hba->ee_ctrl_mask |= MASK_EE_URGENT_BKOPS;
		ufshcd_enable_auto_bkops(hba);
	} else {
		hba->auto_bkops_enabled = true;
		hba->ee_ctrl_mask &= ~MASK_EE_URGENT_BKOPS;
		ufshcd_disable_auto_bkops(hba);
	}
	hba->urgent_bkops_lvl = BKOPS_STATUS_PERF_IMPACT;
	hba->is_urgent_bkops_lvl_checked = false;
}

static inline int ufshcd_get_bkops_status(struct ufs_hba *hba, u32 *status)
{
	return ufshcd_query_attr_retry(hba, UPIU_QUERY_OPCODE_READ_ATTR,
			QUERY_ATTR_IDN_BKOPS_STATUS, 0, 0, status);
}

/**
 * ufshcd_bkops_ctrl - control the auto bkops based on current bkops status
 * @hba: per-adapter instance
 * @status: bkops_status value
 *
 * Read the bkops_status from the UFS device and Enable fBackgroundOpsEn
 * flag in the device to permit background operations if the device
 * bkops_status is greater than or equal to "status" argument passed to
 * this function, disable otherwise.
 *
 * Returns 0 for success, non-zero in case of failure.
 *
 * NOTE: Caller of this function can check the "hba->auto_bkops_enabled" flag
 * to know whether auto bkops is enabled or disabled after this function
 * returns control to it.
 */
static int ufshcd_bkops_ctrl(struct ufs_hba *hba,
			     enum bkops_status status)
{
	int err;
	u32 curr_status = 0;

	err = ufshcd_get_bkops_status(hba, &curr_status);
	if (err) {
		dev_err(hba->dev, "%s: failed to get BKOPS status %d\n",
				__func__, err);
		goto out;
	} else if (curr_status > BKOPS_STATUS_MAX) {
		dev_err(hba->dev, "%s: invalid BKOPS status %d\n",
				__func__, curr_status);
		err = -EINVAL;
		goto out;
	}

	if (curr_status >= status)
		err = ufshcd_enable_auto_bkops(hba);
	else
		err = ufshcd_disable_auto_bkops(hba);
out:
	return err;
}

/**
 * ufshcd_urgent_bkops - handle urgent bkops exception event
 * @hba: per-adapter instance
 *
 * Enable fBackgroundOpsEn flag in the device to permit background
 * operations.
 *
 * If BKOPs is enabled, this function returns 0, 1 if the bkops in not enabled
 * and negative error value for any other failure.
 */
static int ufshcd_urgent_bkops(struct ufs_hba *hba)
{
	return ufshcd_bkops_ctrl(hba, hba->urgent_bkops_lvl);
}

static inline int ufshcd_get_ee_status(struct ufs_hba *hba, u32 *status)
{
	return ufshcd_query_attr_retry(hba, UPIU_QUERY_OPCODE_READ_ATTR,
			QUERY_ATTR_IDN_EE_STATUS, 0, 0, status);
}

static void ufshcd_bkops_exception_event_handler(struct ufs_hba *hba)
{
	int err;
	u32 curr_status = 0;

	if (hba->is_urgent_bkops_lvl_checked)
		goto enable_auto_bkops;

	err = ufshcd_get_bkops_status(hba, &curr_status);
	if (err) {
		dev_err(hba->dev, "%s: failed to get BKOPS status %d\n",
				__func__, err);
		goto out;
	}

	/*
	 * We are seeing that some devices are raising the urgent bkops
	 * exception events even when BKOPS status doesn't indicate performace
	 * impacted or critical. Handle these device by determining their urgent
	 * bkops status at runtime.
	 */
	if (curr_status < BKOPS_STATUS_PERF_IMPACT) {
		dev_err(hba->dev, "%s: device raised urgent BKOPS exception for bkops status %d\n",
				__func__, curr_status);
		/* update the current status as the urgent bkops level */
		hba->urgent_bkops_lvl = curr_status;
		hba->is_urgent_bkops_lvl_checked = true;
	}

enable_auto_bkops:
	err = ufshcd_enable_auto_bkops(hba);
out:
	if (err < 0)
		dev_err(hba->dev, "%s: failed to handle urgent bkops %d\n",
				__func__, err);
}

static void ufshcd_temp_exception_event_handler(struct ufs_hba *hba, u16 status)
{
	u32 value;

	if (ufshcd_query_attr_retry(hba, UPIU_QUERY_OPCODE_READ_ATTR,
				QUERY_ATTR_IDN_CASE_ROUGH_TEMP, 0, 0, &value))
		return;

	dev_info(hba->dev, "exception Tcase %d\n", value - 80);

	ufs_hwmon_notify_event(hba, status & MASK_EE_URGENT_TEMP);

	/*
	 * A placeholder for the platform vendors to add whatever additional
	 * steps required
	 */
}

static int __ufshcd_wb_toggle(struct ufs_hba *hba, bool set, enum flag_idn idn)
{
	u8 index;
	enum query_opcode opcode = set ? UPIU_QUERY_OPCODE_SET_FLAG :
				   UPIU_QUERY_OPCODE_CLEAR_FLAG;

	index = ufshcd_wb_get_query_index(hba);
	return ufshcd_query_flag_retry(hba, opcode, idn, index, NULL);
}

int ufshcd_wb_toggle(struct ufs_hba *hba, bool enable)
{
	int ret;

	if (!ufshcd_is_wb_allowed(hba) ||
	    hba->dev_info.wb_enabled == enable)
		return 0;

	ret = __ufshcd_wb_toggle(hba, enable, QUERY_FLAG_IDN_WB_EN);
	if (ret) {
		dev_err(hba->dev, "%s: Write Booster %s failed %d\n",
			__func__, enable ? "enabling" : "disabling", ret);
		return ret;
	}

	hba->dev_info.wb_enabled = enable;
	dev_dbg(hba->dev, "%s: Write Booster %s\n",
			__func__, enable ? "enabled" : "disabled");

	return ret;
}

static void ufshcd_wb_toggle_buf_flush_during_h8(struct ufs_hba *hba,
						 bool enable)
{
	int ret;

	ret = __ufshcd_wb_toggle(hba, enable,
			QUERY_FLAG_IDN_WB_BUFF_FLUSH_DURING_HIBERN8);
	if (ret) {
		dev_err(hba->dev, "%s: WB-Buf Flush during H8 %s failed %d\n",
			__func__, enable ? "enabling" : "disabling", ret);
		return;
	}
	dev_dbg(hba->dev, "%s: WB-Buf Flush during H8 %s\n",
			__func__, enable ? "enabled" : "disabled");
}

int ufshcd_wb_toggle_buf_flush(struct ufs_hba *hba, bool enable)
{
	int ret;

	if (!ufshcd_is_wb_allowed(hba) ||
	    hba->dev_info.wb_buf_flush_enabled == enable)
		return 0;

	ret = __ufshcd_wb_toggle(hba, enable, QUERY_FLAG_IDN_WB_BUFF_FLUSH_EN);
	if (ret) {
		dev_err(hba->dev, "%s: WB-Buf Flush %s failed %d\n",
			__func__, enable ? "enabling" : "disabling", ret);
		return ret;
	}

	hba->dev_info.wb_buf_flush_enabled = enable;
	dev_dbg(hba->dev, "%s: WB-Buf Flush %s\n",
			__func__, enable ? "enabled" : "disabled");

	return ret;
}

static bool ufshcd_wb_presrv_usrspc_keep_vcc_on(struct ufs_hba *hba,
						u32 avail_buf)
{
	u32 cur_buf;
	int ret;
	u8 index;

	index = ufshcd_wb_get_query_index(hba);
	ret = ufshcd_query_attr_retry(hba, UPIU_QUERY_OPCODE_READ_ATTR,
					      QUERY_ATTR_IDN_CURR_WB_BUFF_SIZE,
					      index, 0, &cur_buf);
	if (ret) {
		dev_err(hba->dev, "%s: dCurWriteBoosterBufferSize read failed %d\n",
			__func__, ret);
		return false;
	}

	if (!cur_buf) {
		dev_info(hba->dev, "dCurWBBuf: %d WB disabled until free-space is available\n",
			 cur_buf);
		return false;
	}
	/* Let it continue to flush when available buffer exceeds threshold */
	return avail_buf < hba->vps->wb_flush_threshold;
}

static void ufshcd_wb_force_disable(struct ufs_hba *hba)
{
	if (ufshcd_is_wb_buf_flush_allowed(hba))
		ufshcd_wb_toggle_buf_flush(hba, false);

	ufshcd_wb_toggle_buf_flush_during_h8(hba, false);
	ufshcd_wb_toggle(hba, false);
	hba->caps &= ~UFSHCD_CAP_WB_EN;

	dev_info(hba->dev, "%s: WB force disabled\n", __func__);
}

static bool ufshcd_is_wb_buf_lifetime_available(struct ufs_hba *hba)
{
	u32 lifetime;
	int ret;
	u8 index;

	index = ufshcd_wb_get_query_index(hba);
	ret = ufshcd_query_attr_retry(hba, UPIU_QUERY_OPCODE_READ_ATTR,
				      QUERY_ATTR_IDN_WB_BUFF_LIFE_TIME_EST,
				      index, 0, &lifetime);
	if (ret) {
		dev_err(hba->dev,
			"%s: bWriteBoosterBufferLifeTimeEst read failed %d\n",
			__func__, ret);
		return false;
	}

	if (lifetime == UFS_WB_EXCEED_LIFETIME) {
		dev_err(hba->dev, "%s: WB buf lifetime is exhausted 0x%02X\n",
			__func__, lifetime);
		return false;
	}

	dev_dbg(hba->dev, "%s: WB buf lifetime is 0x%02X\n",
		__func__, lifetime);

	return true;
}

static bool ufshcd_wb_need_flush(struct ufs_hba *hba)
{
	int ret;
	u32 avail_buf;
	u8 index;

	if (!ufshcd_is_wb_allowed(hba))
		return false;

	if (!ufshcd_is_wb_buf_lifetime_available(hba)) {
		ufshcd_wb_force_disable(hba);
		return false;
	}

	/*
	 * The ufs device needs the vcc to be ON to flush.
	 * With user-space reduction enabled, it's enough to enable flush
	 * by checking only the available buffer. The threshold
	 * defined here is > 90% full.
	 * With user-space preserved enabled, the current-buffer
	 * should be checked too because the wb buffer size can reduce
	 * when disk tends to be full. This info is provided by current
	 * buffer (dCurrentWriteBoosterBufferSize). There's no point in
	 * keeping vcc on when current buffer is empty.
	 */
	index = ufshcd_wb_get_query_index(hba);
	ret = ufshcd_query_attr_retry(hba, UPIU_QUERY_OPCODE_READ_ATTR,
				      QUERY_ATTR_IDN_AVAIL_WB_BUFF_SIZE,
				      index, 0, &avail_buf);
	if (ret) {
		dev_warn(hba->dev, "%s: dAvailableWriteBoosterBufferSize read failed %d\n",
			 __func__, ret);
		return false;
	}

	if (!hba->dev_info.b_presrv_uspc_en)
		return avail_buf <= UFS_WB_BUF_REMAIN_PERCENT(10);

	return ufshcd_wb_presrv_usrspc_keep_vcc_on(hba, avail_buf);
}

static void ufshcd_rpm_dev_flush_recheck_work(struct work_struct *work)
{
	struct ufs_hba *hba = container_of(to_delayed_work(work),
					   struct ufs_hba,
					   rpm_dev_flush_recheck_work);
	/*
	 * To prevent unnecessary VCC power drain after device finishes
	 * WriteBooster buffer flush or Auto BKOPs, force runtime resume
	 * after a certain delay to recheck the threshold by next runtime
	 * suspend.
	 */
	ufshcd_rpm_get_sync(hba);
	ufshcd_rpm_put_sync(hba);
}

/**
 * ufshcd_exception_event_handler - handle exceptions raised by device
 * @work: pointer to work data
 *
 * Read bExceptionEventStatus attribute from the device and handle the
 * exception event accordingly.
 */
static void ufshcd_exception_event_handler(struct work_struct *work)
{
	struct ufs_hba *hba;
	int err;
	u32 status = 0;
	hba = container_of(work, struct ufs_hba, eeh_work);

	ufshcd_scsi_block_requests(hba);
	err = ufshcd_get_ee_status(hba, &status);
	if (err) {
		dev_err(hba->dev, "%s: failed to get exception status %d\n",
				__func__, err);
		goto out;
	}

	trace_ufshcd_exception_event(dev_name(hba->dev), status);

	if (status & hba->ee_drv_mask & MASK_EE_URGENT_BKOPS)
		ufshcd_bkops_exception_event_handler(hba);

	if (status & hba->ee_drv_mask & MASK_EE_URGENT_TEMP)
		ufshcd_temp_exception_event_handler(hba, status);

	ufs_debugfs_exception_event(hba, status);
out:
	ufshcd_scsi_unblock_requests(hba);
}

/* Complete requests that have door-bell cleared */
static void ufshcd_complete_requests(struct ufs_hba *hba, bool force_compl)
{
	if (is_mcq_enabled(hba))
		ufshcd_mcq_compl_pending_transfer(hba, force_compl);
	else
		ufshcd_transfer_req_compl(hba);

	ufshcd_tmc_handler(hba);
}

/**
 * ufshcd_quirk_dl_nac_errors - This function checks if error handling is
 *				to recover from the DL NAC errors or not.
 * @hba: per-adapter instance
 *
 * Returns true if error handling is required, false otherwise
 */
static bool ufshcd_quirk_dl_nac_errors(struct ufs_hba *hba)
{
	unsigned long flags;
	bool err_handling = true;

	spin_lock_irqsave(hba->host->host_lock, flags);
	/*
	 * UFS_DEVICE_QUIRK_RECOVERY_FROM_DL_NAC_ERRORS only workaround the
	 * device fatal error and/or DL NAC & REPLAY timeout errors.
	 */
	if (hba->saved_err & (CONTROLLER_FATAL_ERROR | SYSTEM_BUS_FATAL_ERROR))
		goto out;

	if ((hba->saved_err & DEVICE_FATAL_ERROR) ||
	    ((hba->saved_err & UIC_ERROR) &&
	     (hba->saved_uic_err & UFSHCD_UIC_DL_TCx_REPLAY_ERROR)))
		goto out;

	if ((hba->saved_err & UIC_ERROR) &&
	    (hba->saved_uic_err & UFSHCD_UIC_DL_NAC_RECEIVED_ERROR)) {
		int err;
		/*
		 * wait for 50ms to see if we can get any other errors or not.
		 */
		spin_unlock_irqrestore(hba->host->host_lock, flags);
		msleep(50);
		spin_lock_irqsave(hba->host->host_lock, flags);

		/*
		 * now check if we have got any other severe errors other than
		 * DL NAC error?
		 */
		if ((hba->saved_err & INT_FATAL_ERRORS) ||
		    ((hba->saved_err & UIC_ERROR) &&
		    (hba->saved_uic_err & ~UFSHCD_UIC_DL_NAC_RECEIVED_ERROR)))
			goto out;

		/*
		 * As DL NAC is the only error received so far, send out NOP
		 * command to confirm if link is still active or not.
		 *   - If we don't get any response then do error recovery.
		 *   - If we get response then clear the DL NAC error bit.
		 */

		spin_unlock_irqrestore(hba->host->host_lock, flags);
		err = ufshcd_verify_dev_init(hba);
		spin_lock_irqsave(hba->host->host_lock, flags);

		if (err)
			goto out;

		/* Link seems to be alive hence ignore the DL NAC errors */
		if (hba->saved_uic_err == UFSHCD_UIC_DL_NAC_RECEIVED_ERROR)
			hba->saved_err &= ~UIC_ERROR;
		/* clear NAC error */
		hba->saved_uic_err &= ~UFSHCD_UIC_DL_NAC_RECEIVED_ERROR;
		if (!hba->saved_uic_err)
			err_handling = false;
	}
out:
	spin_unlock_irqrestore(hba->host->host_lock, flags);
	return err_handling;
}

/* host lock must be held before calling this func */
static inline bool ufshcd_is_saved_err_fatal(struct ufs_hba *hba)
{
	return (hba->saved_uic_err & UFSHCD_UIC_DL_PA_INIT_ERROR) ||
	       (hba->saved_err & (INT_FATAL_ERRORS | UFSHCD_UIC_HIBERN8_MASK));
}

void ufshcd_schedule_eh_work(struct ufs_hba *hba)
{
	lockdep_assert_held(hba->host->host_lock);

	/* handle fatal errors only when link is not in error state */
	if (hba->ufshcd_state != UFSHCD_STATE_ERROR) {
		if (hba->force_reset || ufshcd_is_link_broken(hba) ||
		    ufshcd_is_saved_err_fatal(hba))
			hba->ufshcd_state = UFSHCD_STATE_EH_SCHEDULED_FATAL;
		else
			hba->ufshcd_state = UFSHCD_STATE_EH_SCHEDULED_NON_FATAL;
		queue_work(hba->eh_wq, &hba->eh_work);
	}
}

static void ufshcd_force_error_recovery(struct ufs_hba *hba)
{
	spin_lock_irq(hba->host->host_lock);
	hba->force_reset = true;
	ufshcd_schedule_eh_work(hba);
	spin_unlock_irq(hba->host->host_lock);
}

static void ufshcd_clk_scaling_allow(struct ufs_hba *hba, bool allow)
{
	mutex_lock(&hba->wb_mutex);
	down_write(&hba->clk_scaling_lock);
	hba->clk_scaling.is_allowed = allow;
	up_write(&hba->clk_scaling_lock);
	mutex_unlock(&hba->wb_mutex);
}

static void ufshcd_clk_scaling_suspend(struct ufs_hba *hba, bool suspend)
{
	if (suspend) {
		if (hba->clk_scaling.is_enabled)
			ufshcd_suspend_clkscaling(hba);
		ufshcd_clk_scaling_allow(hba, false);
	} else {
		ufshcd_clk_scaling_allow(hba, true);
		if (hba->clk_scaling.is_enabled)
			ufshcd_resume_clkscaling(hba);
	}
}

static void ufshcd_err_handling_prepare(struct ufs_hba *hba)
{
	ufshcd_rpm_get_sync(hba);
	if (pm_runtime_status_suspended(&hba->ufs_device_wlun->sdev_gendev) ||
	    hba->is_sys_suspended) {
		enum ufs_pm_op pm_op;

		/*
		 * Don't assume anything of resume, if
		 * resume fails, irq and clocks can be OFF, and powers
		 * can be OFF or in LPM.
		 */
		ufshcd_setup_hba_vreg(hba, true);
		ufshcd_enable_irq(hba);
		ufshcd_setup_vreg(hba, true);
		ufshcd_config_vreg_hpm(hba, hba->vreg_info.vccq);
		ufshcd_config_vreg_hpm(hba, hba->vreg_info.vccq2);
		ufshcd_hold(hba);
		if (!ufshcd_is_clkgating_allowed(hba))
			ufshcd_setup_clocks(hba, true);
		ufshcd_release(hba);
		pm_op = hba->is_sys_suspended ? UFS_SYSTEM_PM : UFS_RUNTIME_PM;
		ufshcd_vops_resume(hba, pm_op);
	} else {
		ufshcd_hold(hba);
		if (ufshcd_is_clkscaling_supported(hba) &&
		    hba->clk_scaling.is_enabled)
			ufshcd_suspend_clkscaling(hba);
		ufshcd_clk_scaling_allow(hba, false);
	}
	ufshcd_scsi_block_requests(hba);
	/* Wait for ongoing ufshcd_queuecommand() calls to finish. */
	blk_mq_wait_quiesce_done(&hba->host->tag_set);
	cancel_work_sync(&hba->eeh_work);
}

static void ufshcd_err_handling_unprepare(struct ufs_hba *hba)
{
	ufshcd_scsi_unblock_requests(hba);
	ufshcd_release(hba);
	if (ufshcd_is_clkscaling_supported(hba))
		ufshcd_clk_scaling_suspend(hba, false);
	ufshcd_rpm_put(hba);
}

static inline bool ufshcd_err_handling_should_stop(struct ufs_hba *hba)
{
	return (!hba->is_powered || hba->shutting_down ||
		!hba->ufs_device_wlun ||
		hba->ufshcd_state == UFSHCD_STATE_ERROR ||
		(!(hba->saved_err || hba->saved_uic_err || hba->force_reset ||
		   ufshcd_is_link_broken(hba))));
}

#ifdef CONFIG_PM
static void ufshcd_recover_pm_error(struct ufs_hba *hba)
{
	struct Scsi_Host *shost = hba->host;
	struct scsi_device *sdev;
	struct request_queue *q;
	int ret;

	hba->is_sys_suspended = false;
	/*
	 * Set RPM status of wlun device to RPM_ACTIVE,
	 * this also clears its runtime error.
	 */
	ret = pm_runtime_set_active(&hba->ufs_device_wlun->sdev_gendev);

	/* hba device might have a runtime error otherwise */
	if (ret)
		ret = pm_runtime_set_active(hba->dev);
	/*
	 * If wlun device had runtime error, we also need to resume those
	 * consumer scsi devices in case any of them has failed to be
	 * resumed due to supplier runtime resume failure. This is to unblock
	 * blk_queue_enter in case there are bios waiting inside it.
	 */
	if (!ret) {
		shost_for_each_device(sdev, shost) {
			q = sdev->request_queue;
			if (q->dev && (q->rpm_status == RPM_SUSPENDED ||
				       q->rpm_status == RPM_SUSPENDING))
				pm_request_resume(q->dev);
		}
	}
}
#else
static inline void ufshcd_recover_pm_error(struct ufs_hba *hba)
{
}
#endif

static bool ufshcd_is_pwr_mode_restore_needed(struct ufs_hba *hba)
{
	struct ufs_pa_layer_attr *pwr_info = &hba->pwr_info;
	u32 mode;

	ufshcd_dme_get(hba, UIC_ARG_MIB(PA_PWRMODE), &mode);

	if (pwr_info->pwr_rx != ((mode >> PWRMODE_RX_OFFSET) & PWRMODE_MASK))
		return true;

	if (pwr_info->pwr_tx != (mode & PWRMODE_MASK))
		return true;

	return false;
}

static bool ufshcd_abort_all(struct ufs_hba *hba)
{
	bool needs_reset = false;
	int tag, ret;

	if (is_mcq_enabled(hba)) {
		struct ufshcd_lrb *lrbp;
		int tag;

		for (tag = 0; tag < hba->nutrs; tag++) {
			lrbp = &hba->lrb[tag];
			if (!ufshcd_cmd_inflight(lrbp->cmd))
				continue;
			ret = ufshcd_try_to_abort_task(hba, tag);
			dev_err(hba->dev, "Aborting tag %d / CDB %#02x %s\n", tag,
				hba->lrb[tag].cmd ? hba->lrb[tag].cmd->cmnd[0] : -1,
				ret ? "failed" : "succeeded");
			if (ret) {
				needs_reset = true;
				goto out;
			}
		}
	} else {
		/* Clear pending transfer requests */
		for_each_set_bit(tag, &hba->outstanding_reqs, hba->nutrs) {
			ret = ufshcd_try_to_abort_task(hba, tag);
			dev_err(hba->dev, "Aborting tag %d / CDB %#02x %s\n", tag,
				hba->lrb[tag].cmd ? hba->lrb[tag].cmd->cmnd[0] : -1,
				ret ? "failed" : "succeeded");
			if (ret) {
				needs_reset = true;
				goto out;
			}
		}
	}
	/* Clear pending task management requests */
	for_each_set_bit(tag, &hba->outstanding_tasks, hba->nutmrs) {
		if (ufshcd_clear_tm_cmd(hba, tag)) {
			needs_reset = true;
			goto out;
		}
	}

out:
	/* Complete the requests that are cleared by s/w */
	ufshcd_complete_requests(hba, false);

	return needs_reset;
}

/**
 * ufshcd_err_handler - handle UFS errors that require s/w attention
 * @work: pointer to work structure
 */
static void ufshcd_err_handler(struct work_struct *work)
{
	int retries = MAX_ERR_HANDLER_RETRIES;
	struct ufs_hba *hba;
	unsigned long flags;
	bool needs_restore;
	bool needs_reset;
	int pmc_err;

	hba = container_of(work, struct ufs_hba, eh_work);

	dev_info(hba->dev,
		 "%s started; HBA state %s; powered %d; shutting down %d; saved_err = %d; saved_uic_err = %d; force_reset = %d%s\n",
		 __func__, ufshcd_state_name[hba->ufshcd_state],
		 hba->is_powered, hba->shutting_down, hba->saved_err,
		 hba->saved_uic_err, hba->force_reset,
		 ufshcd_is_link_broken(hba) ? "; link is broken" : "");

	down(&hba->host_sem);
	spin_lock_irqsave(hba->host->host_lock, flags);
	if (ufshcd_err_handling_should_stop(hba)) {
		if (hba->ufshcd_state != UFSHCD_STATE_ERROR)
			hba->ufshcd_state = UFSHCD_STATE_OPERATIONAL;
		spin_unlock_irqrestore(hba->host->host_lock, flags);
		up(&hba->host_sem);
		return;
	}
	ufshcd_set_eh_in_progress(hba);
	spin_unlock_irqrestore(hba->host->host_lock, flags);
	ufshcd_err_handling_prepare(hba);
	/* Complete requests that have door-bell cleared by h/w */
	ufshcd_complete_requests(hba, false);
	spin_lock_irqsave(hba->host->host_lock, flags);
again:
	needs_restore = false;
	needs_reset = false;

	if (hba->ufshcd_state != UFSHCD_STATE_ERROR)
		hba->ufshcd_state = UFSHCD_STATE_RESET;
	/*
	 * A full reset and restore might have happened after preparation
	 * is finished, double check whether we should stop.
	 */
	if (ufshcd_err_handling_should_stop(hba))
		goto skip_err_handling;

	if (hba->dev_quirks & UFS_DEVICE_QUIRK_RECOVERY_FROM_DL_NAC_ERRORS) {
		bool ret;

		spin_unlock_irqrestore(hba->host->host_lock, flags);
		/* release the lock as ufshcd_quirk_dl_nac_errors() may sleep */
		ret = ufshcd_quirk_dl_nac_errors(hba);
		spin_lock_irqsave(hba->host->host_lock, flags);
		if (!ret && ufshcd_err_handling_should_stop(hba))
			goto skip_err_handling;
	}

	if ((hba->saved_err & (INT_FATAL_ERRORS | UFSHCD_UIC_HIBERN8_MASK)) ||
	    (hba->saved_uic_err &&
	     (hba->saved_uic_err != UFSHCD_UIC_PA_GENERIC_ERROR))) {
		bool pr_prdt = !!(hba->saved_err & SYSTEM_BUS_FATAL_ERROR);

		spin_unlock_irqrestore(hba->host->host_lock, flags);
		ufshcd_print_host_state(hba);
		ufshcd_print_pwr_info(hba);
		ufshcd_print_evt_hist(hba);
		ufshcd_print_tmrs(hba, hba->outstanding_tasks);
		ufshcd_print_trs_all(hba, pr_prdt);
		spin_lock_irqsave(hba->host->host_lock, flags);
	}

	/*
	 * if host reset is required then skip clearing the pending
	 * transfers forcefully because they will get cleared during
	 * host reset and restore
	 */
	if (hba->force_reset || ufshcd_is_link_broken(hba) ||
	    ufshcd_is_saved_err_fatal(hba) ||
	    ((hba->saved_err & UIC_ERROR) &&
	     (hba->saved_uic_err & (UFSHCD_UIC_DL_NAC_RECEIVED_ERROR |
				    UFSHCD_UIC_DL_TCx_REPLAY_ERROR)))) {
		needs_reset = true;
		goto do_reset;
	}

	/*
	 * If LINERESET was caught, UFS might have been put to PWM mode,
	 * check if power mode restore is needed.
	 */
	if (hba->saved_uic_err & UFSHCD_UIC_PA_GENERIC_ERROR) {
		hba->saved_uic_err &= ~UFSHCD_UIC_PA_GENERIC_ERROR;
		if (!hba->saved_uic_err)
			hba->saved_err &= ~UIC_ERROR;
		spin_unlock_irqrestore(hba->host->host_lock, flags);
		if (ufshcd_is_pwr_mode_restore_needed(hba))
			needs_restore = true;
		spin_lock_irqsave(hba->host->host_lock, flags);
		if (!hba->saved_err && !needs_restore)
			goto skip_err_handling;
	}

	hba->silence_err_logs = true;
	/* release lock as clear command might sleep */
	spin_unlock_irqrestore(hba->host->host_lock, flags);

	needs_reset = ufshcd_abort_all(hba);

	spin_lock_irqsave(hba->host->host_lock, flags);
	hba->silence_err_logs = false;
	if (needs_reset)
		goto do_reset;

	/*
	 * After all reqs and tasks are cleared from doorbell,
	 * now it is safe to retore power mode.
	 */
	if (needs_restore) {
		spin_unlock_irqrestore(hba->host->host_lock, flags);
		/*
		 * Hold the scaling lock just in case dev cmds
		 * are sent via bsg and/or sysfs.
		 */
		down_write(&hba->clk_scaling_lock);
		hba->force_pmc = true;
		pmc_err = ufshcd_config_pwr_mode(hba, &(hba->pwr_info));
		if (pmc_err) {
			needs_reset = true;
			dev_err(hba->dev, "%s: Failed to restore power mode, err = %d\n",
					__func__, pmc_err);
		}
		hba->force_pmc = false;
		ufshcd_print_pwr_info(hba);
		up_write(&hba->clk_scaling_lock);
		spin_lock_irqsave(hba->host->host_lock, flags);
	}

do_reset:
	/* Fatal errors need reset */
	if (needs_reset) {
		int err;

		hba->force_reset = false;
		spin_unlock_irqrestore(hba->host->host_lock, flags);
		err = ufshcd_reset_and_restore(hba);
		if (err)
			dev_err(hba->dev, "%s: reset and restore failed with err %d\n",
					__func__, err);
		else
			ufshcd_recover_pm_error(hba);
		spin_lock_irqsave(hba->host->host_lock, flags);
	}

skip_err_handling:
	if (!needs_reset) {
		if (hba->ufshcd_state == UFSHCD_STATE_RESET)
			hba->ufshcd_state = UFSHCD_STATE_OPERATIONAL;
		if (hba->saved_err || hba->saved_uic_err)
			dev_err_ratelimited(hba->dev, "%s: exit: saved_err 0x%x saved_uic_err 0x%x",
			    __func__, hba->saved_err, hba->saved_uic_err);
	}
	/* Exit in an operational state or dead */
	if (hba->ufshcd_state != UFSHCD_STATE_OPERATIONAL &&
	    hba->ufshcd_state != UFSHCD_STATE_ERROR) {
		if (--retries)
			goto again;
		hba->ufshcd_state = UFSHCD_STATE_ERROR;
	}
	ufshcd_clear_eh_in_progress(hba);
	spin_unlock_irqrestore(hba->host->host_lock, flags);
	ufshcd_err_handling_unprepare(hba);
	up(&hba->host_sem);

	dev_info(hba->dev, "%s finished; HBA state %s\n", __func__,
		 ufshcd_state_name[hba->ufshcd_state]);
}

/**
 * ufshcd_update_uic_error - check and set fatal UIC error flags.
 * @hba: per-adapter instance
 *
 * Returns
 *  IRQ_HANDLED - If interrupt is valid
 *  IRQ_NONE    - If invalid interrupt
 */
static irqreturn_t ufshcd_update_uic_error(struct ufs_hba *hba)
{
	u32 reg;
	irqreturn_t retval = IRQ_NONE;

	/* PHY layer error */
	reg = ufshcd_readl(hba, REG_UIC_ERROR_CODE_PHY_ADAPTER_LAYER);
	if ((reg & UIC_PHY_ADAPTER_LAYER_ERROR) &&
	    (reg & UIC_PHY_ADAPTER_LAYER_ERROR_CODE_MASK)) {
		ufshcd_update_evt_hist(hba, UFS_EVT_PA_ERR, reg);
		/*
		 * To know whether this error is fatal or not, DB timeout
		 * must be checked but this error is handled separately.
		 */
		if (reg & UIC_PHY_ADAPTER_LAYER_LANE_ERR_MASK)
			dev_dbg(hba->dev, "%s: UIC Lane error reported\n",
					__func__);

		/* Got a LINERESET indication. */
		if (reg & UIC_PHY_ADAPTER_LAYER_GENERIC_ERROR) {
			struct uic_command *cmd = NULL;

			hba->uic_error |= UFSHCD_UIC_PA_GENERIC_ERROR;
			if (hba->uic_async_done && hba->active_uic_cmd)
				cmd = hba->active_uic_cmd;
			/*
			 * Ignore the LINERESET during power mode change
			 * operation via DME_SET command.
			 */
			if (cmd && (cmd->command == UIC_CMD_DME_SET))
				hba->uic_error &= ~UFSHCD_UIC_PA_GENERIC_ERROR;
		}
		retval |= IRQ_HANDLED;
	}

	/* PA_INIT_ERROR is fatal and needs UIC reset */
	reg = ufshcd_readl(hba, REG_UIC_ERROR_CODE_DATA_LINK_LAYER);
	if ((reg & UIC_DATA_LINK_LAYER_ERROR) &&
	    (reg & UIC_DATA_LINK_LAYER_ERROR_CODE_MASK)) {
		ufshcd_update_evt_hist(hba, UFS_EVT_DL_ERR, reg);

		if (reg & UIC_DATA_LINK_LAYER_ERROR_PA_INIT)
			hba->uic_error |= UFSHCD_UIC_DL_PA_INIT_ERROR;
		else if (hba->dev_quirks &
				UFS_DEVICE_QUIRK_RECOVERY_FROM_DL_NAC_ERRORS) {
			if (reg & UIC_DATA_LINK_LAYER_ERROR_NAC_RECEIVED)
				hba->uic_error |=
					UFSHCD_UIC_DL_NAC_RECEIVED_ERROR;
			else if (reg & UIC_DATA_LINK_LAYER_ERROR_TCx_REPLAY_TIMEOUT)
				hba->uic_error |= UFSHCD_UIC_DL_TCx_REPLAY_ERROR;
		}
		retval |= IRQ_HANDLED;
	}

	/* UIC NL/TL/DME errors needs software retry */
	reg = ufshcd_readl(hba, REG_UIC_ERROR_CODE_NETWORK_LAYER);
	if ((reg & UIC_NETWORK_LAYER_ERROR) &&
	    (reg & UIC_NETWORK_LAYER_ERROR_CODE_MASK)) {
		ufshcd_update_evt_hist(hba, UFS_EVT_NL_ERR, reg);
		hba->uic_error |= UFSHCD_UIC_NL_ERROR;
		retval |= IRQ_HANDLED;
	}

	reg = ufshcd_readl(hba, REG_UIC_ERROR_CODE_TRANSPORT_LAYER);
	if ((reg & UIC_TRANSPORT_LAYER_ERROR) &&
	    (reg & UIC_TRANSPORT_LAYER_ERROR_CODE_MASK)) {
		ufshcd_update_evt_hist(hba, UFS_EVT_TL_ERR, reg);
		hba->uic_error |= UFSHCD_UIC_TL_ERROR;
		retval |= IRQ_HANDLED;
	}

	reg = ufshcd_readl(hba, REG_UIC_ERROR_CODE_DME);
	if ((reg & UIC_DME_ERROR) &&
	    (reg & UIC_DME_ERROR_CODE_MASK)) {
		ufshcd_update_evt_hist(hba, UFS_EVT_DME_ERR, reg);
		hba->uic_error |= UFSHCD_UIC_DME_ERROR;
		retval |= IRQ_HANDLED;
	}

	dev_dbg(hba->dev, "%s: UIC error flags = 0x%08x\n",
			__func__, hba->uic_error);
	return retval;
}

/**
 * ufshcd_check_errors - Check for errors that need s/w attention
 * @hba: per-adapter instance
 * @intr_status: interrupt status generated by the controller
 *
 * Returns
 *  IRQ_HANDLED - If interrupt is valid
 *  IRQ_NONE    - If invalid interrupt
 */
static irqreturn_t ufshcd_check_errors(struct ufs_hba *hba, u32 intr_status)
{
	bool queue_eh_work = false;
	irqreturn_t retval = IRQ_NONE;

	spin_lock(hba->host->host_lock);
	hba->errors |= UFSHCD_ERROR_MASK & intr_status;

	if (hba->errors & INT_FATAL_ERRORS) {
		ufshcd_update_evt_hist(hba, UFS_EVT_FATAL_ERR,
				       hba->errors);
		queue_eh_work = true;
	}

	if (hba->errors & UIC_ERROR) {
		hba->uic_error = 0;
		retval = ufshcd_update_uic_error(hba);
		if (hba->uic_error)
			queue_eh_work = true;
	}

	if (hba->errors & UFSHCD_UIC_HIBERN8_MASK) {
		dev_err(hba->dev,
			"%s: Auto Hibern8 %s failed - status: 0x%08x, upmcrs: 0x%08x\n",
			__func__, (hba->errors & UIC_HIBERNATE_ENTER) ?
			"Enter" : "Exit",
			hba->errors, ufshcd_get_upmcrs(hba));
		ufshcd_update_evt_hist(hba, UFS_EVT_AUTO_HIBERN8_ERR,
				       hba->errors);
		ufshcd_set_link_broken(hba);
		queue_eh_work = true;
	}

	if (queue_eh_work) {
		/*
		 * update the transfer error masks to sticky bits, let's do this
		 * irrespective of current ufshcd_state.
		 */
		hba->saved_err |= hba->errors;
		hba->saved_uic_err |= hba->uic_error;

		/* dump controller state before resetting */
		if ((hba->saved_err &
		     (INT_FATAL_ERRORS | UFSHCD_UIC_HIBERN8_MASK)) ||
		    (hba->saved_uic_err &&
		     (hba->saved_uic_err != UFSHCD_UIC_PA_GENERIC_ERROR))) {
			dev_err(hba->dev, "%s: saved_err 0x%x saved_uic_err 0x%x\n",
					__func__, hba->saved_err,
					hba->saved_uic_err);
			ufshcd_dump_regs(hba, 0, UFSHCI_REG_SPACE_SIZE,
					 "host_regs: ");
			ufshcd_print_pwr_info(hba);
		}
		ufshcd_schedule_eh_work(hba);
		retval |= IRQ_HANDLED;
	}
	/*
	 * if (!queue_eh_work) -
	 * Other errors are either non-fatal where host recovers
	 * itself without s/w intervention or errors that will be
	 * handled by the SCSI core layer.
	 */
	hba->errors = 0;
	hba->uic_error = 0;
	spin_unlock(hba->host->host_lock);
	return retval;
}

/**
 * ufshcd_tmc_handler - handle task management function completion
 * @hba: per adapter instance
 *
 * Returns
 *  IRQ_HANDLED - If interrupt is valid
 *  IRQ_NONE    - If invalid interrupt
 */
static irqreturn_t ufshcd_tmc_handler(struct ufs_hba *hba)
{
	unsigned long flags, pending, issued;
	irqreturn_t ret = IRQ_NONE;
	int tag;

	spin_lock_irqsave(hba->host->host_lock, flags);
	pending = ufshcd_readl(hba, REG_UTP_TASK_REQ_DOOR_BELL);
	issued = hba->outstanding_tasks & ~pending;
	for_each_set_bit(tag, &issued, hba->nutmrs) {
		struct request *req = hba->tmf_rqs[tag];
		struct completion *c = req->end_io_data;

		complete(c);
		ret = IRQ_HANDLED;
	}
	spin_unlock_irqrestore(hba->host->host_lock, flags);

	return ret;
}

/**
 * ufshcd_handle_mcq_cq_events - handle MCQ completion queue events
 * @hba: per adapter instance
 *
 * Returns IRQ_HANDLED if interrupt is handled
 */
static irqreturn_t ufshcd_handle_mcq_cq_events(struct ufs_hba *hba)
{
	struct ufs_hw_queue *hwq;
	unsigned long outstanding_cqs;
	unsigned int nr_queues;
	int i, ret;
	u32 events;

	ret = ufshcd_vops_get_outstanding_cqs(hba, &outstanding_cqs);
	if (ret)
		outstanding_cqs = (1U << hba->nr_hw_queues) - 1;

	/* Exclude the poll queues */
	nr_queues = hba->nr_hw_queues - hba->nr_queues[HCTX_TYPE_POLL];
	for_each_set_bit(i, &outstanding_cqs, nr_queues) {
		hwq = &hba->uhq[i];

		events = ufshcd_mcq_read_cqis(hba, i);
		if (events)
			ufshcd_mcq_write_cqis(hba, events, i);

		if (events & UFSHCD_MCQ_CQIS_TAIL_ENT_PUSH_STS)
			ufshcd_mcq_poll_cqe_lock(hba, hwq);
	}

	return IRQ_HANDLED;
}

/**
 * ufshcd_sl_intr - Interrupt service routine
 * @hba: per adapter instance
 * @intr_status: contains interrupts generated by the controller
 *
 * Returns
 *  IRQ_HANDLED - If interrupt is valid
 *  IRQ_NONE    - If invalid interrupt
 */
static irqreturn_t ufshcd_sl_intr(struct ufs_hba *hba, u32 intr_status)
{
	irqreturn_t retval = IRQ_NONE;

	if (intr_status & UFSHCD_UIC_MASK)
		retval |= ufshcd_uic_cmd_compl(hba, intr_status);

	if (intr_status & UFSHCD_ERROR_MASK || hba->errors)
		retval |= ufshcd_check_errors(hba, intr_status);

	if (intr_status & UTP_TASK_REQ_COMPL)
		retval |= ufshcd_tmc_handler(hba);

	if (intr_status & UTP_TRANSFER_REQ_COMPL)
		retval |= ufshcd_transfer_req_compl(hba);

	if (intr_status & MCQ_CQ_EVENT_STATUS)
		retval |= ufshcd_handle_mcq_cq_events(hba);

	return retval;
}

/**
 * ufshcd_intr - Main interrupt service routine
 * @irq: irq number
 * @__hba: pointer to adapter instance
 *
 * Returns
 *  IRQ_HANDLED - If interrupt is valid
 *  IRQ_NONE    - If invalid interrupt
 */
static irqreturn_t ufshcd_intr(int irq, void *__hba)
{
	u32 intr_status, enabled_intr_status = 0;
	irqreturn_t retval = IRQ_NONE;
	struct ufs_hba *hba = __hba;
	int retries = hba->nutrs;

	intr_status = ufshcd_readl(hba, REG_INTERRUPT_STATUS);
	hba->ufs_stats.last_intr_status = intr_status;
	hba->ufs_stats.last_intr_ts = local_clock();

	/*
	 * There could be max of hba->nutrs reqs in flight and in worst case
	 * if the reqs get finished 1 by 1 after the interrupt status is
	 * read, make sure we handle them by checking the interrupt status
	 * again in a loop until we process all of the reqs before returning.
	 */
	while (intr_status && retries--) {
		enabled_intr_status =
			intr_status & ufshcd_readl(hba, REG_INTERRUPT_ENABLE);
		ufshcd_writel(hba, intr_status, REG_INTERRUPT_STATUS);
		if (enabled_intr_status)
			retval |= ufshcd_sl_intr(hba, enabled_intr_status);

		intr_status = ufshcd_readl(hba, REG_INTERRUPT_STATUS);
	}

	if (enabled_intr_status && retval == IRQ_NONE &&
	    (!(enabled_intr_status & UTP_TRANSFER_REQ_COMPL) ||
	     hba->outstanding_reqs) && !ufshcd_eh_in_progress(hba)) {
		dev_err(hba->dev, "%s: Unhandled interrupt 0x%08x (0x%08x, 0x%08x)\n",
					__func__,
					intr_status,
					hba->ufs_stats.last_intr_status,
					enabled_intr_status);
		ufshcd_dump_regs(hba, 0, UFSHCI_REG_SPACE_SIZE, "host_regs: ");
	}

	return retval;
}

static int ufshcd_clear_tm_cmd(struct ufs_hba *hba, int tag)
{
	int err = 0;
	u32 mask = 1 << tag;
	unsigned long flags;

	if (!test_bit(tag, &hba->outstanding_tasks))
		goto out;

	spin_lock_irqsave(hba->host->host_lock, flags);
	ufshcd_utmrl_clear(hba, tag);
	spin_unlock_irqrestore(hba->host->host_lock, flags);

	/* poll for max. 1 sec to clear door bell register by h/w */
	err = ufshcd_wait_for_register(hba,
			REG_UTP_TASK_REQ_DOOR_BELL,
			mask, 0, 1000, 1000);

	dev_err(hba->dev, "Clearing task management function with tag %d %s\n",
		tag, err ? "succeeded" : "failed");

out:
	return err;
}

static int __ufshcd_issue_tm_cmd(struct ufs_hba *hba,
		struct utp_task_req_desc *treq, u8 tm_function)
{
	struct request_queue *q = hba->tmf_queue;
	struct Scsi_Host *host = hba->host;
	DECLARE_COMPLETION_ONSTACK(wait);
	struct request *req;
	unsigned long flags;
	int task_tag, err;

	/*
	 * blk_mq_alloc_request() is used here only to get a free tag.
	 */
	req = blk_mq_alloc_request(q, REQ_OP_DRV_OUT, 0);
	if (IS_ERR(req))
		return PTR_ERR(req);

	req->end_io_data = &wait;
	ufshcd_hold(hba);

	spin_lock_irqsave(host->host_lock, flags);

	task_tag = req->tag;
	WARN_ONCE(task_tag < 0 || task_tag >= hba->nutmrs, "Invalid tag %d\n",
		  task_tag);
	hba->tmf_rqs[req->tag] = req;
	treq->upiu_req.req_header.dword_0 |= cpu_to_be32(task_tag);

	memcpy(hba->utmrdl_base_addr + task_tag, treq, sizeof(*treq));
	ufshcd_vops_setup_task_mgmt(hba, task_tag, tm_function);

	/* send command to the controller */
	__set_bit(task_tag, &hba->outstanding_tasks);

	ufshcd_writel(hba, 1 << task_tag, REG_UTP_TASK_REQ_DOOR_BELL);
	/* Make sure that doorbell is committed immediately */
	wmb();

	spin_unlock_irqrestore(host->host_lock, flags);

	ufshcd_add_tm_upiu_trace(hba, task_tag, UFS_TM_SEND);

	/* wait until the task management command is completed */
	err = wait_for_completion_io_timeout(&wait,
			msecs_to_jiffies(TM_CMD_TIMEOUT));
	if (!err) {
		ufshcd_add_tm_upiu_trace(hba, task_tag, UFS_TM_ERR);
		dev_err(hba->dev, "%s: task management cmd 0x%.2x timed-out\n",
				__func__, tm_function);
		if (ufshcd_clear_tm_cmd(hba, task_tag))
			dev_WARN(hba->dev, "%s: unable to clear tm cmd (slot %d) after timeout\n",
					__func__, task_tag);
		err = -ETIMEDOUT;
	} else {
		err = 0;
		memcpy(treq, hba->utmrdl_base_addr + task_tag, sizeof(*treq));

		ufshcd_add_tm_upiu_trace(hba, task_tag, UFS_TM_COMP);
	}

	spin_lock_irqsave(hba->host->host_lock, flags);
	hba->tmf_rqs[req->tag] = NULL;
	__clear_bit(task_tag, &hba->outstanding_tasks);
	spin_unlock_irqrestore(hba->host->host_lock, flags);

	ufshcd_release(hba);
	blk_mq_free_request(req);

	return err;
}

/**
 * ufshcd_issue_tm_cmd - issues task management commands to controller
 * @hba: per adapter instance
 * @lun_id: LUN ID to which TM command is sent
 * @task_id: task ID to which the TM command is applicable
 * @tm_function: task management function opcode
 * @tm_response: task management service response return value
 *
 * Returns non-zero value on error, zero on success.
 */
static int ufshcd_issue_tm_cmd(struct ufs_hba *hba, int lun_id, int task_id,
		u8 tm_function, u8 *tm_response)
{
	struct utp_task_req_desc treq = { { 0 }, };
	enum utp_ocs ocs_value;
	int err;

	/* Configure task request descriptor */
	treq.header.dword_0 = cpu_to_le32(UTP_REQ_DESC_INT_CMD);
	treq.header.dword_2 = cpu_to_le32(OCS_INVALID_COMMAND_STATUS);

	/* Configure task request UPIU */
	treq.upiu_req.req_header.dword_0 = cpu_to_be32(lun_id << 8) |
				  cpu_to_be32(UPIU_TRANSACTION_TASK_REQ << 24);
	treq.upiu_req.req_header.dword_1 = cpu_to_be32(tm_function << 16);

	/*
	 * The host shall provide the same value for LUN field in the basic
	 * header and for Input Parameter.
	 */
	treq.upiu_req.input_param1 = cpu_to_be32(lun_id);
	treq.upiu_req.input_param2 = cpu_to_be32(task_id);

	err = __ufshcd_issue_tm_cmd(hba, &treq, tm_function);
	if (err == -ETIMEDOUT)
		return err;

	ocs_value = le32_to_cpu(treq.header.dword_2) & MASK_OCS;
	if (ocs_value != OCS_SUCCESS)
		dev_err(hba->dev, "%s: failed, ocs = 0x%x\n",
				__func__, ocs_value);
	else if (tm_response)
		*tm_response = be32_to_cpu(treq.upiu_rsp.output_param1) &
				MASK_TM_SERVICE_RESP;
	return err;
}

/**
 * ufshcd_issue_devman_upiu_cmd - API for sending "utrd" type requests
 * @hba:	per-adapter instance
 * @req_upiu:	upiu request
 * @rsp_upiu:	upiu reply
 * @desc_buff:	pointer to descriptor buffer, NULL if NA
 * @buff_len:	descriptor size, 0 if NA
 * @cmd_type:	specifies the type (NOP, Query...)
 * @desc_op:	descriptor operation
 *
 * Those type of requests uses UTP Transfer Request Descriptor - utrd.
 * Therefore, it "rides" the device management infrastructure: uses its tag and
 * tasks work queues.
 *
 * Since there is only one available tag for device management commands,
 * the caller is expected to hold the hba->dev_cmd.lock mutex.
 */
static int ufshcd_issue_devman_upiu_cmd(struct ufs_hba *hba,
					struct utp_upiu_req *req_upiu,
					struct utp_upiu_req *rsp_upiu,
					u8 *desc_buff, int *buff_len,
					enum dev_cmd_type cmd_type,
					enum query_opcode desc_op)
{
	DECLARE_COMPLETION_ONSTACK(wait);
	const u32 tag = hba->reserved_slot;
	struct ufshcd_lrb *lrbp;
	int err = 0;
	u8 upiu_flags;

	/* Protects use of hba->reserved_slot. */
	lockdep_assert_held(&hba->dev_cmd.lock);

	down_read(&hba->clk_scaling_lock);

	lrbp = &hba->lrb[tag];
	lrbp->cmd = NULL;
	lrbp->task_tag = tag;
	lrbp->lun = 0;
	lrbp->intr_cmd = true;
	ufshcd_prepare_lrbp_crypto(NULL, lrbp);
	hba->dev_cmd.type = cmd_type;

	if (hba->ufs_version <= ufshci_version(1, 1))
		lrbp->command_type = UTP_CMD_TYPE_DEV_MANAGE;
	else
		lrbp->command_type = UTP_CMD_TYPE_UFS_STORAGE;

	/* update the task tag in the request upiu */
	req_upiu->header.dword_0 |= cpu_to_be32(tag);

	ufshcd_prepare_req_desc_hdr(lrbp, &upiu_flags, DMA_NONE, 0);

	/* just copy the upiu request as it is */
	memcpy(lrbp->ucd_req_ptr, req_upiu, sizeof(*lrbp->ucd_req_ptr));
	if (desc_buff && desc_op == UPIU_QUERY_OPCODE_WRITE_DESC) {
		/* The Data Segment Area is optional depending upon the query
		 * function value. for WRITE DESCRIPTOR, the data segment
		 * follows right after the tsf.
		 */
		memcpy(lrbp->ucd_req_ptr + 1, desc_buff, *buff_len);
		*buff_len = 0;
	}

	memset(lrbp->ucd_rsp_ptr, 0, sizeof(struct utp_upiu_rsp));

	hba->dev_cmd.complete = &wait;

	ufshcd_add_query_upiu_trace(hba, UFS_QUERY_SEND, lrbp->ucd_req_ptr);

	ufshcd_send_command(hba, tag, hba->dev_cmd_queue);
	/*
	 * ignore the returning value here - ufshcd_check_query_response is
	 * bound to fail since dev_cmd.query and dev_cmd.type were left empty.
	 * read the response directly ignoring all errors.
	 */
	ufshcd_wait_for_dev_cmd(hba, lrbp, QUERY_REQ_TIMEOUT);

	/* just copy the upiu response as it is */
	memcpy(rsp_upiu, lrbp->ucd_rsp_ptr, sizeof(*rsp_upiu));
	if (desc_buff && desc_op == UPIU_QUERY_OPCODE_READ_DESC) {
		u8 *descp = (u8 *)lrbp->ucd_rsp_ptr + sizeof(*rsp_upiu);
		u16 resp_len = be32_to_cpu(lrbp->ucd_rsp_ptr->header.dword_2) &
			       MASK_QUERY_DATA_SEG_LEN;

		if (*buff_len >= resp_len) {
			memcpy(desc_buff, descp, resp_len);
			*buff_len = resp_len;
		} else {
			dev_warn(hba->dev,
				 "%s: rsp size %d is bigger than buffer size %d",
				 __func__, resp_len, *buff_len);
			*buff_len = 0;
			err = -EINVAL;
		}
	}
	ufshcd_add_query_upiu_trace(hba, err ? UFS_QUERY_ERR : UFS_QUERY_COMP,
				    (struct utp_upiu_req *)lrbp->ucd_rsp_ptr);

	up_read(&hba->clk_scaling_lock);
	return err;
}

/**
 * ufshcd_exec_raw_upiu_cmd - API function for sending raw upiu commands
 * @hba:	per-adapter instance
 * @req_upiu:	upiu request
 * @rsp_upiu:	upiu reply - only 8 DW as we do not support scsi commands
 * @msgcode:	message code, one of UPIU Transaction Codes Initiator to Target
 * @desc_buff:	pointer to descriptor buffer, NULL if NA
 * @buff_len:	descriptor size, 0 if NA
 * @desc_op:	descriptor operation
 *
 * Supports UTP Transfer requests (nop and query), and UTP Task
 * Management requests.
 * It is up to the caller to fill the upiu conent properly, as it will
 * be copied without any further input validations.
 */
int ufshcd_exec_raw_upiu_cmd(struct ufs_hba *hba,
			     struct utp_upiu_req *req_upiu,
			     struct utp_upiu_req *rsp_upiu,
			     int msgcode,
			     u8 *desc_buff, int *buff_len,
			     enum query_opcode desc_op)
{
	int err;
	enum dev_cmd_type cmd_type = DEV_CMD_TYPE_QUERY;
	struct utp_task_req_desc treq = { { 0 }, };
	enum utp_ocs ocs_value;
	u8 tm_f = be32_to_cpu(req_upiu->header.dword_1) >> 16 & MASK_TM_FUNC;

	switch (msgcode) {
	case UPIU_TRANSACTION_NOP_OUT:
		cmd_type = DEV_CMD_TYPE_NOP;
		fallthrough;
	case UPIU_TRANSACTION_QUERY_REQ:
		ufshcd_hold(hba);
		mutex_lock(&hba->dev_cmd.lock);
		err = ufshcd_issue_devman_upiu_cmd(hba, req_upiu, rsp_upiu,
						   desc_buff, buff_len,
						   cmd_type, desc_op);
		mutex_unlock(&hba->dev_cmd.lock);
		ufshcd_release(hba);

		break;
	case UPIU_TRANSACTION_TASK_REQ:
		treq.header.dword_0 = cpu_to_le32(UTP_REQ_DESC_INT_CMD);
		treq.header.dword_2 = cpu_to_le32(OCS_INVALID_COMMAND_STATUS);

		memcpy(&treq.upiu_req, req_upiu, sizeof(*req_upiu));

		err = __ufshcd_issue_tm_cmd(hba, &treq, tm_f);
		if (err == -ETIMEDOUT)
			break;

		ocs_value = le32_to_cpu(treq.header.dword_2) & MASK_OCS;
		if (ocs_value != OCS_SUCCESS) {
			dev_err(hba->dev, "%s: failed, ocs = 0x%x\n", __func__,
				ocs_value);
			break;
		}

		memcpy(rsp_upiu, &treq.upiu_rsp, sizeof(*rsp_upiu));

		break;
	default:
		err = -EINVAL;

		break;
	}

	return err;
}

/**
 * ufshcd_advanced_rpmb_req_handler - handle advanced RPMB request
 * @hba:	per adapter instance
 * @req_upiu:	upiu request
 * @rsp_upiu:	upiu reply
 * @req_ehs:	EHS field which contains Advanced RPMB Request Message
 * @rsp_ehs:	EHS field which returns Advanced RPMB Response Message
 * @sg_cnt:	The number of sg lists actually used
 * @sg_list:	Pointer to SG list when DATA IN/OUT UPIU is required in ARPMB operation
 * @dir:	DMA direction
 *
 * Returns zero on success, non-zero on failure
 */
int ufshcd_advanced_rpmb_req_handler(struct ufs_hba *hba, struct utp_upiu_req *req_upiu,
			 struct utp_upiu_req *rsp_upiu, struct ufs_ehs *req_ehs,
			 struct ufs_ehs *rsp_ehs, int sg_cnt, struct scatterlist *sg_list,
			 enum dma_data_direction dir)
{
	DECLARE_COMPLETION_ONSTACK(wait);
	const u32 tag = hba->reserved_slot;
	struct ufshcd_lrb *lrbp;
	int err = 0;
	int result;
	u8 upiu_flags;
	u8 *ehs_data;
	u16 ehs_len;

	/* Protects use of hba->reserved_slot. */
	ufshcd_hold(hba);
	mutex_lock(&hba->dev_cmd.lock);
	down_read(&hba->clk_scaling_lock);

	lrbp = &hba->lrb[tag];
	lrbp->cmd = NULL;
	lrbp->task_tag = tag;
	lrbp->lun = UFS_UPIU_RPMB_WLUN;

	lrbp->intr_cmd = true;
	ufshcd_prepare_lrbp_crypto(NULL, lrbp);
	hba->dev_cmd.type = DEV_CMD_TYPE_RPMB;

	/* Advanced RPMB starts from UFS 4.0, so its command type is UTP_CMD_TYPE_UFS_STORAGE */
	lrbp->command_type = UTP_CMD_TYPE_UFS_STORAGE;

	ufshcd_prepare_req_desc_hdr(lrbp, &upiu_flags, dir, 2);

	/* update the task tag and LUN in the request upiu */
	req_upiu->header.dword_0 |= cpu_to_be32(upiu_flags << 16 | UFS_UPIU_RPMB_WLUN << 8 | tag);

	/* copy the UPIU(contains CDB) request as it is */
	memcpy(lrbp->ucd_req_ptr, req_upiu, sizeof(*lrbp->ucd_req_ptr));
	/* Copy EHS, starting with byte32, immediately after the CDB package */
	memcpy(lrbp->ucd_req_ptr + 1, req_ehs, sizeof(*req_ehs));

	if (dir != DMA_NONE && sg_list)
		ufshcd_sgl_to_prdt(hba, lrbp, sg_cnt, sg_list);

	memset(lrbp->ucd_rsp_ptr, 0, sizeof(struct utp_upiu_rsp));

	hba->dev_cmd.complete = &wait;

	ufshcd_send_command(hba, tag, hba->dev_cmd_queue);

	err = ufshcd_wait_for_dev_cmd(hba, lrbp, ADVANCED_RPMB_REQ_TIMEOUT);

	if (!err) {
		/* Just copy the upiu response as it is */
		memcpy(rsp_upiu, lrbp->ucd_rsp_ptr, sizeof(*rsp_upiu));
		/* Get the response UPIU result */
		result = ufshcd_get_rsp_upiu_result(lrbp->ucd_rsp_ptr);

		ehs_len = be32_to_cpu(lrbp->ucd_rsp_ptr->header.dword_2) >> 24;
		/*
		 * Since the bLength in EHS indicates the total size of the EHS Header and EHS Data
		 * in 32 Byte units, the value of the bLength Request/Response for Advanced RPMB
		 * Message is 02h
		 */
		if (ehs_len == 2 && rsp_ehs) {
			/*
			 * ucd_rsp_ptr points to a buffer with a length of 512 bytes
			 * (ALIGNED_UPIU_SIZE = 512), and the EHS data just starts from byte32
			 */
			ehs_data = (u8 *)lrbp->ucd_rsp_ptr + EHS_OFFSET_IN_RESPONSE;
			memcpy(rsp_ehs, ehs_data, ehs_len * 32);
		}
	}

	up_read(&hba->clk_scaling_lock);
	mutex_unlock(&hba->dev_cmd.lock);
	ufshcd_release(hba);
	return err ? : result;
}

/**
 * ufshcd_eh_device_reset_handler() - Reset a single logical unit.
 * @cmd: SCSI command pointer
 *
 * Returns SUCCESS/FAILED
 */
static int ufshcd_eh_device_reset_handler(struct scsi_cmnd *cmd)
{
	unsigned long flags, pending_reqs = 0, not_cleared = 0;
	struct Scsi_Host *host;
	struct ufs_hba *hba;
	struct ufs_hw_queue *hwq;
	struct ufshcd_lrb *lrbp;
	u32 pos, not_cleared_mask = 0;
	int err;
	u8 resp = 0xF, lun;

	host = cmd->device->host;
	hba = shost_priv(host);

	lun = ufshcd_scsi_to_upiu_lun(cmd->device->lun);
	err = ufshcd_issue_tm_cmd(hba, lun, 0, UFS_LOGICAL_RESET, &resp);
	if (err || resp != UPIU_TASK_MANAGEMENT_FUNC_COMPL) {
		if (!err)
			err = resp;
		goto out;
	}

	if (is_mcq_enabled(hba)) {
		for (pos = 0; pos < hba->nutrs; pos++) {
			lrbp = &hba->lrb[pos];
			if (ufshcd_cmd_inflight(lrbp->cmd) &&
			    lrbp->lun == lun) {
				ufshcd_clear_cmd(hba, pos);
				hwq = ufshcd_mcq_req_to_hwq(hba, scsi_cmd_to_rq(lrbp->cmd));
				ufshcd_mcq_poll_cqe_lock(hba, hwq);
			}
		}
		err = 0;
		goto out;
	}

	/* clear the commands that were pending for corresponding LUN */
	spin_lock_irqsave(&hba->outstanding_lock, flags);
	for_each_set_bit(pos, &hba->outstanding_reqs, hba->nutrs)
		if (hba->lrb[pos].lun == lun)
			__set_bit(pos, &pending_reqs);
	hba->outstanding_reqs &= ~pending_reqs;
	spin_unlock_irqrestore(&hba->outstanding_lock, flags);

	for_each_set_bit(pos, &pending_reqs, hba->nutrs) {
		if (ufshcd_clear_cmd(hba, pos) < 0) {
			spin_lock_irqsave(&hba->outstanding_lock, flags);
			not_cleared = 1U << pos &
				ufshcd_readl(hba, REG_UTP_TRANSFER_REQ_DOOR_BELL);
			hba->outstanding_reqs |= not_cleared;
			not_cleared_mask |= not_cleared;
			spin_unlock_irqrestore(&hba->outstanding_lock, flags);

			dev_err(hba->dev, "%s: failed to clear request %d\n",
				__func__, pos);
		}
	}
	__ufshcd_transfer_req_compl(hba, pending_reqs & ~not_cleared_mask);

out:
	hba->req_abort_count = 0;
	ufshcd_update_evt_hist(hba, UFS_EVT_DEV_RESET, (u32)err);
	if (!err) {
		err = SUCCESS;
	} else {
		dev_err(hba->dev, "%s: failed with err %d\n", __func__, err);
		err = FAILED;
	}
	return err;
}

static void ufshcd_set_req_abort_skip(struct ufs_hba *hba, unsigned long bitmap)
{
	struct ufshcd_lrb *lrbp;
	int tag;

	for_each_set_bit(tag, &bitmap, hba->nutrs) {
		lrbp = &hba->lrb[tag];
		lrbp->req_abort_skip = true;
	}
}

/**
 * ufshcd_try_to_abort_task - abort a specific task
 * @hba: Pointer to adapter instance
 * @tag: Task tag/index to be aborted
 *
 * Abort the pending command in device by sending UFS_ABORT_TASK task management
 * command, and in host controller by clearing the door-bell register. There can
 * be race between controller sending the command to the device while abort is
 * issued. To avoid that, first issue UFS_QUERY_TASK to check if the command is
 * really issued and then try to abort it.
 *
 * Returns zero on success, non-zero on failure
 */
int ufshcd_try_to_abort_task(struct ufs_hba *hba, int tag)
{
	struct ufshcd_lrb *lrbp = &hba->lrb[tag];
	int err = 0;
	int poll_cnt;
	u8 resp = 0xF;
	u32 reg;

	for (poll_cnt = 100; poll_cnt; poll_cnt--) {
		err = ufshcd_issue_tm_cmd(hba, lrbp->lun, lrbp->task_tag,
				UFS_QUERY_TASK, &resp);
		if (!err && resp == UPIU_TASK_MANAGEMENT_FUNC_SUCCEEDED) {
			/* cmd pending in the device */
			dev_err(hba->dev, "%s: cmd pending in the device. tag = %d\n",
				__func__, tag);
			break;
		} else if (!err && resp == UPIU_TASK_MANAGEMENT_FUNC_COMPL) {
			/*
			 * cmd not pending in the device, check if it is
			 * in transition.
			 */
			dev_err(hba->dev, "%s: cmd at tag %d not pending in the device.\n",
				__func__, tag);
			if (is_mcq_enabled(hba)) {
				/* MCQ mode */
				if (ufshcd_cmd_inflight(lrbp->cmd)) {
					/* sleep for max. 200us same delay as in SDB mode */
					usleep_range(100, 200);
					continue;
				}
				/* command completed already */
				dev_err(hba->dev, "%s: cmd at tag=%d is cleared.\n",
					__func__, tag);
				goto out;
			}

			/* Single Doorbell Mode */
			reg = ufshcd_readl(hba, REG_UTP_TRANSFER_REQ_DOOR_BELL);
			if (reg & (1 << tag)) {
				/* sleep for max. 200us to stabilize */
				usleep_range(100, 200);
				continue;
			}
			/* command completed already */
			dev_err(hba->dev, "%s: cmd at tag %d successfully cleared from DB.\n",
				__func__, tag);
			goto out;
		} else {
			dev_err(hba->dev,
				"%s: no response from device. tag = %d, err %d\n",
				__func__, tag, err);
			if (!err)
				err = resp; /* service response error */
			goto out;
		}
	}

	if (!poll_cnt) {
		err = -EBUSY;
		goto out;
	}

	err = ufshcd_issue_tm_cmd(hba, lrbp->lun, lrbp->task_tag,
			UFS_ABORT_TASK, &resp);
	if (err || resp != UPIU_TASK_MANAGEMENT_FUNC_COMPL) {
		if (!err) {
			err = resp; /* service response error */
			dev_err(hba->dev, "%s: issued. tag = %d, err %d\n",
				__func__, tag, err);
		}
		goto out;
	}

	err = ufshcd_clear_cmd(hba, tag);
	if (err)
		dev_err(hba->dev, "%s: Failed clearing cmd at tag %d, err %d\n",
			__func__, tag, err);

out:
	return err;
}

/**
 * ufshcd_abort - scsi host template eh_abort_handler callback
 * @cmd: SCSI command pointer
 *
 * Returns SUCCESS/FAILED
 */
static int ufshcd_abort(struct scsi_cmnd *cmd)
{
	struct Scsi_Host *host = cmd->device->host;
	struct ufs_hba *hba = shost_priv(host);
	int tag = scsi_cmd_to_rq(cmd)->tag;
	struct ufshcd_lrb *lrbp = &hba->lrb[tag];
	unsigned long flags;
	int err = FAILED;
	bool outstanding;
	u32 reg;

	WARN_ONCE(tag < 0, "Invalid tag %d\n", tag);

	ufshcd_hold(hba);

	if (!is_mcq_enabled(hba)) {
		reg = ufshcd_readl(hba, REG_UTP_TRANSFER_REQ_DOOR_BELL);
		if (!test_bit(tag, &hba->outstanding_reqs)) {
			/* If command is already aborted/completed, return FAILED. */
			dev_err(hba->dev,
				"%s: cmd at tag %d already completed, outstanding=0x%lx, doorbell=0x%x\n",
				__func__, tag, hba->outstanding_reqs, reg);
			goto release;
		}
	}

	/* Print Transfer Request of aborted task */
	dev_info(hba->dev, "%s: Device abort task at tag %d\n", __func__, tag);

	/*
	 * Print detailed info about aborted request.
	 * As more than one request might get aborted at the same time,
	 * print full information only for the first aborted request in order
	 * to reduce repeated printouts. For other aborted requests only print
	 * basic details.
	 */
	scsi_print_command(cmd);
	if (!hba->req_abort_count) {
		ufshcd_update_evt_hist(hba, UFS_EVT_ABORT, tag);
		ufshcd_print_evt_hist(hba);
		ufshcd_print_host_state(hba);
		ufshcd_print_pwr_info(hba);
		ufshcd_print_tr(hba, tag, true);
	} else {
		ufshcd_print_tr(hba, tag, false);
	}
	hba->req_abort_count++;

	if (!is_mcq_enabled(hba) && !(reg & (1 << tag))) {
		/* only execute this code in single doorbell mode */
		dev_err(hba->dev,
		"%s: cmd was completed, but without a notifying intr, tag = %d",
		__func__, tag);
		__ufshcd_transfer_req_compl(hba, 1UL << tag);
		goto release;
	}

	/*
	 * Task abort to the device W-LUN is illegal. When this command
	 * will fail, due to spec violation, scsi err handling next step
	 * will be to send LU reset which, again, is a spec violation.
	 * To avoid these unnecessary/illegal steps, first we clean up
	 * the lrb taken by this cmd and re-set it in outstanding_reqs,
	 * then queue the eh_work and bail.
	 */
	if (lrbp->lun == UFS_UPIU_UFS_DEVICE_WLUN) {
		ufshcd_update_evt_hist(hba, UFS_EVT_ABORT, lrbp->lun);

		spin_lock_irqsave(host->host_lock, flags);
		hba->force_reset = true;
		ufshcd_schedule_eh_work(hba);
		spin_unlock_irqrestore(host->host_lock, flags);
		goto release;
	}

	if (is_mcq_enabled(hba)) {
		/* MCQ mode. Branch off to handle abort for mcq mode */
		err = ufshcd_mcq_abort(cmd);
		goto release;
	}

	/* Skip task abort in case previous aborts failed and report failure */
	if (lrbp->req_abort_skip) {
		dev_err(hba->dev, "%s: skipping abort\n", __func__);
		ufshcd_set_req_abort_skip(hba, hba->outstanding_reqs);
		goto release;
	}

	err = ufshcd_try_to_abort_task(hba, tag);
	if (err) {
		dev_err(hba->dev, "%s: failed with err %d\n", __func__, err);
		ufshcd_set_req_abort_skip(hba, hba->outstanding_reqs);
		err = FAILED;
		goto release;
	}

	/*
	 * Clear the corresponding bit from outstanding_reqs since the command
	 * has been aborted successfully.
	 */
	spin_lock_irqsave(&hba->outstanding_lock, flags);
	outstanding = __test_and_clear_bit(tag, &hba->outstanding_reqs);
	spin_unlock_irqrestore(&hba->outstanding_lock, flags);

	if (outstanding)
		ufshcd_release_scsi_cmd(hba, lrbp);

	err = SUCCESS;

release:
	/* Matches the ufshcd_hold() call at the start of this function. */
	ufshcd_release(hba);
	return err;
}

/**
 * ufshcd_host_reset_and_restore - reset and restore host controller
 * @hba: per-adapter instance
 *
 * Note that host controller reset may issue DME_RESET to
 * local and remote (device) Uni-Pro stack and the attributes
 * are reset to default state.
 *
 * Returns zero on success, non-zero on failure
 */
static int ufshcd_host_reset_and_restore(struct ufs_hba *hba)
{
	int err;

	/*
	 * Stop the host controller and complete the requests
	 * cleared by h/w
	 */
	ufshpb_toggle_state(hba, HPB_PRESENT, HPB_RESET);
	ufshcd_hba_stop(hba);
	hba->silence_err_logs = true;
	ufshcd_complete_requests(hba, true);
	hba->silence_err_logs = false;

	/* scale up clocks to max frequency before full reinitialization */
	ufshcd_scale_clks(hba, true);

	err = ufshcd_hba_enable(hba);

	/* Establish the link again and restore the device */
	if (!err)
		err = ufshcd_probe_hba(hba, false);

	if (err)
		dev_err(hba->dev, "%s: Host init failed %d\n", __func__, err);
	ufshcd_update_evt_hist(hba, UFS_EVT_HOST_RESET, (u32)err);
	return err;
}

/**
 * ufshcd_reset_and_restore - reset and re-initialize host/device
 * @hba: per-adapter instance
 *
 * Reset and recover device, host and re-establish link. This
 * is helpful to recover the communication in fatal error conditions.
 *
 * Returns zero on success, non-zero on failure
 */
static int ufshcd_reset_and_restore(struct ufs_hba *hba)
{
	u32 saved_err = 0;
	u32 saved_uic_err = 0;
	int err = 0;
	unsigned long flags;
	int retries = MAX_HOST_RESET_RETRIES;

	spin_lock_irqsave(hba->host->host_lock, flags);
	do {
		/*
		 * This is a fresh start, cache and clear saved error first,
		 * in case new error generated during reset and restore.
		 */
		saved_err |= hba->saved_err;
		saved_uic_err |= hba->saved_uic_err;
		hba->saved_err = 0;
		hba->saved_uic_err = 0;
		hba->force_reset = false;
		hba->ufshcd_state = UFSHCD_STATE_RESET;
		spin_unlock_irqrestore(hba->host->host_lock, flags);

		/* Reset the attached device */
		ufshcd_device_reset(hba);

		err = ufshcd_host_reset_and_restore(hba);

		spin_lock_irqsave(hba->host->host_lock, flags);
		if (err)
			continue;
		/* Do not exit unless operational or dead */
		if (hba->ufshcd_state != UFSHCD_STATE_OPERATIONAL &&
		    hba->ufshcd_state != UFSHCD_STATE_ERROR &&
		    hba->ufshcd_state != UFSHCD_STATE_EH_SCHEDULED_NON_FATAL)
			err = -EAGAIN;
	} while (err && --retries);

	/*
	 * Inform scsi mid-layer that we did reset and allow to handle
	 * Unit Attention properly.
	 */
	scsi_report_bus_reset(hba->host, 0);
	if (err) {
		hba->ufshcd_state = UFSHCD_STATE_ERROR;
		hba->saved_err |= saved_err;
		hba->saved_uic_err |= saved_uic_err;
	}
	spin_unlock_irqrestore(hba->host->host_lock, flags);

	return err;
}

/**
 * ufshcd_eh_host_reset_handler - host reset handler registered to scsi layer
 * @cmd: SCSI command pointer
 *
 * Returns SUCCESS/FAILED
 */
static int ufshcd_eh_host_reset_handler(struct scsi_cmnd *cmd)
{
	int err = SUCCESS;
	unsigned long flags;
	struct ufs_hba *hba;

	hba = shost_priv(cmd->device->host);

	spin_lock_irqsave(hba->host->host_lock, flags);
	hba->force_reset = true;
	ufshcd_schedule_eh_work(hba);
	dev_err(hba->dev, "%s: reset in progress - 1\n", __func__);
	spin_unlock_irqrestore(hba->host->host_lock, flags);

	flush_work(&hba->eh_work);

	spin_lock_irqsave(hba->host->host_lock, flags);
	if (hba->ufshcd_state == UFSHCD_STATE_ERROR)
		err = FAILED;
	spin_unlock_irqrestore(hba->host->host_lock, flags);

	return err;
}

/**
 * ufshcd_get_max_icc_level - calculate the ICC level
 * @sup_curr_uA: max. current supported by the regulator
 * @start_scan: row at the desc table to start scan from
 * @buff: power descriptor buffer
 *
 * Returns calculated max ICC level for specific regulator
 */
static u32 ufshcd_get_max_icc_level(int sup_curr_uA, u32 start_scan,
				    const char *buff)
{
	int i;
	int curr_uA;
	u16 data;
	u16 unit;

	for (i = start_scan; i >= 0; i--) {
		data = get_unaligned_be16(&buff[2 * i]);
		unit = (data & ATTR_ICC_LVL_UNIT_MASK) >>
						ATTR_ICC_LVL_UNIT_OFFSET;
		curr_uA = data & ATTR_ICC_LVL_VALUE_MASK;
		switch (unit) {
		case UFSHCD_NANO_AMP:
			curr_uA = curr_uA / 1000;
			break;
		case UFSHCD_MILI_AMP:
			curr_uA = curr_uA * 1000;
			break;
		case UFSHCD_AMP:
			curr_uA = curr_uA * 1000 * 1000;
			break;
		case UFSHCD_MICRO_AMP:
		default:
			break;
		}
		if (sup_curr_uA >= curr_uA)
			break;
	}
	if (i < 0) {
		i = 0;
		pr_err("%s: Couldn't find valid icc_level = %d", __func__, i);
	}

	return (u32)i;
}

/**
 * ufshcd_find_max_sup_active_icc_level - calculate the max ICC level
 * In case regulators are not initialized we'll return 0
 * @hba: per-adapter instance
 * @desc_buf: power descriptor buffer to extract ICC levels from.
 *
 * Returns calculated ICC level
 */
static u32 ufshcd_find_max_sup_active_icc_level(struct ufs_hba *hba,
						const u8 *desc_buf)
{
	u32 icc_level = 0;

	if (!hba->vreg_info.vcc || !hba->vreg_info.vccq ||
						!hba->vreg_info.vccq2) {
		/*
		 * Using dev_dbg to avoid messages during runtime PM to avoid
		 * never-ending cycles of messages written back to storage by
		 * user space causing runtime resume, causing more messages and
		 * so on.
		 */
		dev_dbg(hba->dev,
			"%s: Regulator capability was not set, actvIccLevel=%d",
							__func__, icc_level);
		goto out;
	}

	if (hba->vreg_info.vcc->max_uA)
		icc_level = ufshcd_get_max_icc_level(
				hba->vreg_info.vcc->max_uA,
				POWER_DESC_MAX_ACTV_ICC_LVLS - 1,
				&desc_buf[PWR_DESC_ACTIVE_LVLS_VCC_0]);

	if (hba->vreg_info.vccq->max_uA)
		icc_level = ufshcd_get_max_icc_level(
				hba->vreg_info.vccq->max_uA,
				icc_level,
				&desc_buf[PWR_DESC_ACTIVE_LVLS_VCCQ_0]);

	if (hba->vreg_info.vccq2->max_uA)
		icc_level = ufshcd_get_max_icc_level(
				hba->vreg_info.vccq2->max_uA,
				icc_level,
				&desc_buf[PWR_DESC_ACTIVE_LVLS_VCCQ2_0]);
out:
	return icc_level;
}

static void ufshcd_set_active_icc_lvl(struct ufs_hba *hba)
{
	int ret;
	u8 *desc_buf;
	u32 icc_level;

	desc_buf = kzalloc(QUERY_DESC_MAX_SIZE, GFP_KERNEL);
	if (!desc_buf)
		return;

	ret = ufshcd_read_desc_param(hba, QUERY_DESC_IDN_POWER, 0, 0,
				     desc_buf, QUERY_DESC_MAX_SIZE);
	if (ret) {
		dev_err(hba->dev,
			"%s: Failed reading power descriptor ret = %d",
			__func__, ret);
		goto out;
	}

	icc_level = ufshcd_find_max_sup_active_icc_level(hba, desc_buf);
	dev_dbg(hba->dev, "%s: setting icc_level 0x%x", __func__, icc_level);

	ret = ufshcd_query_attr_retry(hba, UPIU_QUERY_OPCODE_WRITE_ATTR,
		QUERY_ATTR_IDN_ACTIVE_ICC_LVL, 0, 0, &icc_level);

	if (ret)
		dev_err(hba->dev,
			"%s: Failed configuring bActiveICCLevel = %d ret = %d",
			__func__, icc_level, ret);

out:
	kfree(desc_buf);
}

static inline void ufshcd_blk_pm_runtime_init(struct scsi_device *sdev)
{
	scsi_autopm_get_device(sdev);
	blk_pm_runtime_init(sdev->request_queue, &sdev->sdev_gendev);
	if (sdev->rpm_autosuspend)
		pm_runtime_set_autosuspend_delay(&sdev->sdev_gendev,
						 RPM_AUTOSUSPEND_DELAY_MS);
	scsi_autopm_put_device(sdev);
}

/**
 * ufshcd_scsi_add_wlus - Adds required W-LUs
 * @hba: per-adapter instance
 *
 * UFS device specification requires the UFS devices to support 4 well known
 * logical units:
 *	"REPORT_LUNS" (address: 01h)
 *	"UFS Device" (address: 50h)
 *	"RPMB" (address: 44h)
 *	"BOOT" (address: 30h)
 * UFS device's power management needs to be controlled by "POWER CONDITION"
 * field of SSU (START STOP UNIT) command. But this "power condition" field
 * will take effect only when its sent to "UFS device" well known logical unit
 * hence we require the scsi_device instance to represent this logical unit in
 * order for the UFS host driver to send the SSU command for power management.
 *
 * We also require the scsi_device instance for "RPMB" (Replay Protected Memory
 * Block) LU so user space process can control this LU. User space may also
 * want to have access to BOOT LU.
 *
 * This function adds scsi device instances for each of all well known LUs
 * (except "REPORT LUNS" LU).
 *
 * Returns zero on success (all required W-LUs are added successfully),
 * non-zero error value on failure (if failed to add any of the required W-LU).
 */
static int ufshcd_scsi_add_wlus(struct ufs_hba *hba)
{
	int ret = 0;
	struct scsi_device *sdev_boot, *sdev_rpmb;

	hba->ufs_device_wlun = __scsi_add_device(hba->host, 0, 0,
		ufshcd_upiu_wlun_to_scsi_wlun(UFS_UPIU_UFS_DEVICE_WLUN), NULL);
	if (IS_ERR(hba->ufs_device_wlun)) {
		ret = PTR_ERR(hba->ufs_device_wlun);
		hba->ufs_device_wlun = NULL;
		goto out;
	}
	scsi_device_put(hba->ufs_device_wlun);

	sdev_rpmb = __scsi_add_device(hba->host, 0, 0,
		ufshcd_upiu_wlun_to_scsi_wlun(UFS_UPIU_RPMB_WLUN), NULL);
	if (IS_ERR(sdev_rpmb)) {
		ret = PTR_ERR(sdev_rpmb);
		goto remove_ufs_device_wlun;
	}
	ufshcd_blk_pm_runtime_init(sdev_rpmb);
	scsi_device_put(sdev_rpmb);

	sdev_boot = __scsi_add_device(hba->host, 0, 0,
		ufshcd_upiu_wlun_to_scsi_wlun(UFS_UPIU_BOOT_WLUN), NULL);
	if (IS_ERR(sdev_boot)) {
		dev_err(hba->dev, "%s: BOOT WLUN not found\n", __func__);
	} else {
		ufshcd_blk_pm_runtime_init(sdev_boot);
		scsi_device_put(sdev_boot);
	}
	goto out;

remove_ufs_device_wlun:
	scsi_remove_device(hba->ufs_device_wlun);
out:
	return ret;
}

static void ufshcd_wb_probe(struct ufs_hba *hba, const u8 *desc_buf)
{
	struct ufs_dev_info *dev_info = &hba->dev_info;
	u8 lun;
	u32 d_lu_wb_buf_alloc;
	u32 ext_ufs_feature;

	if (!ufshcd_is_wb_allowed(hba))
		return;

	/*
	 * Probe WB only for UFS-2.2 and UFS-3.1 (and later) devices or
	 * UFS devices with quirk UFS_DEVICE_QUIRK_SUPPORT_EXTENDED_FEATURES
	 * enabled
	 */
	if (!(dev_info->wspecversion >= 0x310 ||
	      dev_info->wspecversion == 0x220 ||
	     (hba->dev_quirks & UFS_DEVICE_QUIRK_SUPPORT_EXTENDED_FEATURES)))
		goto wb_disabled;

	ext_ufs_feature = get_unaligned_be32(desc_buf +
					DEVICE_DESC_PARAM_EXT_UFS_FEATURE_SUP);

	if (!(ext_ufs_feature & UFS_DEV_WRITE_BOOSTER_SUP))
		goto wb_disabled;

	/*
	 * WB may be supported but not configured while provisioning. The spec
	 * says, in dedicated wb buffer mode, a max of 1 lun would have wb
	 * buffer configured.
	 */
	dev_info->wb_buffer_type = desc_buf[DEVICE_DESC_PARAM_WB_TYPE];

	dev_info->b_presrv_uspc_en =
		desc_buf[DEVICE_DESC_PARAM_WB_PRESRV_USRSPC_EN];

	if (dev_info->wb_buffer_type == WB_BUF_MODE_SHARED) {
		if (!get_unaligned_be32(desc_buf +
				   DEVICE_DESC_PARAM_WB_SHARED_ALLOC_UNITS))
			goto wb_disabled;
	} else {
		for (lun = 0; lun < UFS_UPIU_MAX_WB_LUN_ID; lun++) {
			d_lu_wb_buf_alloc = 0;
			ufshcd_read_unit_desc_param(hba,
					lun,
					UNIT_DESC_PARAM_WB_BUF_ALLOC_UNITS,
					(u8 *)&d_lu_wb_buf_alloc,
					sizeof(d_lu_wb_buf_alloc));
			if (d_lu_wb_buf_alloc) {
				dev_info->wb_dedicated_lu = lun;
				break;
			}
		}

		if (!d_lu_wb_buf_alloc)
			goto wb_disabled;
	}

	if (!ufshcd_is_wb_buf_lifetime_available(hba))
		goto wb_disabled;

	return;

wb_disabled:
	hba->caps &= ~UFSHCD_CAP_WB_EN;
}

static void ufshcd_temp_notif_probe(struct ufs_hba *hba, const u8 *desc_buf)
{
	struct ufs_dev_info *dev_info = &hba->dev_info;
	u32 ext_ufs_feature;
	u8 mask = 0;

	if (!(hba->caps & UFSHCD_CAP_TEMP_NOTIF) || dev_info->wspecversion < 0x300)
		return;

	ext_ufs_feature = get_unaligned_be32(desc_buf + DEVICE_DESC_PARAM_EXT_UFS_FEATURE_SUP);

	if (ext_ufs_feature & UFS_DEV_LOW_TEMP_NOTIF)
		mask |= MASK_EE_TOO_LOW_TEMP;

	if (ext_ufs_feature & UFS_DEV_HIGH_TEMP_NOTIF)
		mask |= MASK_EE_TOO_HIGH_TEMP;

	if (mask) {
		ufshcd_enable_ee(hba, mask);
		ufs_hwmon_probe(hba, mask);
	}
}

static void ufshcd_ext_iid_probe(struct ufs_hba *hba, u8 *desc_buf)
{
	struct ufs_dev_info *dev_info = &hba->dev_info;
	u32 ext_ufs_feature;
	u32 ext_iid_en = 0;
	int err;

	/* Only UFS-4.0 and above may support EXT_IID */
	if (dev_info->wspecversion < 0x400)
		goto out;

	ext_ufs_feature = get_unaligned_be32(desc_buf +
				     DEVICE_DESC_PARAM_EXT_UFS_FEATURE_SUP);
	if (!(ext_ufs_feature & UFS_DEV_EXT_IID_SUP))
		goto out;

	err = ufshcd_query_attr_retry(hba, UPIU_QUERY_OPCODE_READ_ATTR,
				      QUERY_ATTR_IDN_EXT_IID_EN, 0, 0, &ext_iid_en);
	if (err)
		dev_err(hba->dev, "failed reading bEXTIIDEn. err = %d\n", err);

out:
	dev_info->b_ext_iid_en = ext_iid_en;
}

void ufshcd_fixup_dev_quirks(struct ufs_hba *hba,
			     const struct ufs_dev_quirk *fixups)
{
	const struct ufs_dev_quirk *f;
	struct ufs_dev_info *dev_info = &hba->dev_info;

	if (!fixups)
		return;

	for (f = fixups; f->quirk; f++) {
		if ((f->wmanufacturerid == dev_info->wmanufacturerid ||
		     f->wmanufacturerid == UFS_ANY_VENDOR) &&
		     ((dev_info->model &&
		       STR_PRFX_EQUAL(f->model, dev_info->model)) ||
		      !strcmp(f->model, UFS_ANY_MODEL)))
			hba->dev_quirks |= f->quirk;
	}
}
EXPORT_SYMBOL_GPL(ufshcd_fixup_dev_quirks);

static void ufs_fixup_device_setup(struct ufs_hba *hba)
{
	/* fix by general quirk table */
	ufshcd_fixup_dev_quirks(hba, ufs_fixups);

	/* allow vendors to fix quirks */
	ufshcd_vops_fixup_dev_quirks(hba);
}

static int ufs_get_device_desc(struct ufs_hba *hba)
{
	int err;
	u8 model_index;
	u8 b_ufs_feature_sup;
	u8 *desc_buf;
	struct ufs_dev_info *dev_info = &hba->dev_info;

	desc_buf = kzalloc(QUERY_DESC_MAX_SIZE, GFP_KERNEL);
	if (!desc_buf) {
		err = -ENOMEM;
		goto out;
	}

	err = ufshcd_read_desc_param(hba, QUERY_DESC_IDN_DEVICE, 0, 0, desc_buf,
				     QUERY_DESC_MAX_SIZE);
	if (err) {
		dev_err(hba->dev, "%s: Failed reading Device Desc. err = %d\n",
			__func__, err);
		goto out;
	}

	/*
	 * getting vendor (manufacturerID) and Bank Index in big endian
	 * format
	 */
	dev_info->wmanufacturerid = desc_buf[DEVICE_DESC_PARAM_MANF_ID] << 8 |
				     desc_buf[DEVICE_DESC_PARAM_MANF_ID + 1];

	/* getting Specification Version in big endian format */
	dev_info->wspecversion = desc_buf[DEVICE_DESC_PARAM_SPEC_VER] << 8 |
				      desc_buf[DEVICE_DESC_PARAM_SPEC_VER + 1];
	dev_info->bqueuedepth = desc_buf[DEVICE_DESC_PARAM_Q_DPTH];
	b_ufs_feature_sup = desc_buf[DEVICE_DESC_PARAM_UFS_FEAT];

	model_index = desc_buf[DEVICE_DESC_PARAM_PRDCT_NAME];

	if (dev_info->wspecversion >= UFS_DEV_HPB_SUPPORT_VERSION &&
	    (b_ufs_feature_sup & UFS_DEV_HPB_SUPPORT)) {
		bool hpb_en = false;

		ufshpb_get_dev_info(hba, desc_buf);

		if (!ufshpb_is_legacy(hba))
			err = ufshcd_query_flag_retry(hba,
						      UPIU_QUERY_OPCODE_READ_FLAG,
						      QUERY_FLAG_IDN_HPB_EN, 0,
						      &hpb_en);

		if (ufshpb_is_legacy(hba) || (!err && hpb_en))
			dev_info->hpb_enabled = true;
	}

	err = ufshcd_read_string_desc(hba, model_index,
				      &dev_info->model, SD_ASCII_STD);
	if (err < 0) {
		dev_err(hba->dev, "%s: Failed reading Product Name. err = %d\n",
			__func__, err);
		goto out;
	}

	hba->luns_avail = desc_buf[DEVICE_DESC_PARAM_NUM_LU] +
		desc_buf[DEVICE_DESC_PARAM_NUM_WLU];

	ufs_fixup_device_setup(hba);

	ufshcd_wb_probe(hba, desc_buf);

	ufshcd_temp_notif_probe(hba, desc_buf);

	if (hba->ext_iid_sup)
		ufshcd_ext_iid_probe(hba, desc_buf);

	/*
	 * ufshcd_read_string_desc returns size of the string
	 * reset the error value
	 */
	err = 0;

out:
	kfree(desc_buf);
	return err;
}

static void ufs_put_device_desc(struct ufs_hba *hba)
{
	struct ufs_dev_info *dev_info = &hba->dev_info;

	kfree(dev_info->model);
	dev_info->model = NULL;
}

/**
 * ufshcd_tune_pa_tactivate - Tunes PA_TActivate of local UniPro
 * @hba: per-adapter instance
 *
 * PA_TActivate parameter can be tuned manually if UniPro version is less than
 * 1.61. PA_TActivate needs to be greater than or equal to peerM-PHY's
 * RX_MIN_ACTIVATETIME_CAPABILITY attribute. This optimal value can help reduce
 * the hibern8 exit latency.
 *
 * Returns zero on success, non-zero error value on failure.
 */
static int ufshcd_tune_pa_tactivate(struct ufs_hba *hba)
{
	int ret = 0;
	u32 peer_rx_min_activatetime = 0, tuned_pa_tactivate;

	ret = ufshcd_dme_peer_get(hba,
				  UIC_ARG_MIB_SEL(
					RX_MIN_ACTIVATETIME_CAPABILITY,
					UIC_ARG_MPHY_RX_GEN_SEL_INDEX(0)),
				  &peer_rx_min_activatetime);
	if (ret)
		goto out;

	/* make sure proper unit conversion is applied */
	tuned_pa_tactivate =
		((peer_rx_min_activatetime * RX_MIN_ACTIVATETIME_UNIT_US)
		 / PA_TACTIVATE_TIME_UNIT_US);
	ret = ufshcd_dme_set(hba, UIC_ARG_MIB(PA_TACTIVATE),
			     tuned_pa_tactivate);

out:
	return ret;
}

/**
 * ufshcd_tune_pa_hibern8time - Tunes PA_Hibern8Time of local UniPro
 * @hba: per-adapter instance
 *
 * PA_Hibern8Time parameter can be tuned manually if UniPro version is less than
 * 1.61. PA_Hibern8Time needs to be maximum of local M-PHY's
 * TX_HIBERN8TIME_CAPABILITY & peer M-PHY's RX_HIBERN8TIME_CAPABILITY.
 * This optimal value can help reduce the hibern8 exit latency.
 *
 * Returns zero on success, non-zero error value on failure.
 */
static int ufshcd_tune_pa_hibern8time(struct ufs_hba *hba)
{
	int ret = 0;
	u32 local_tx_hibern8_time_cap = 0, peer_rx_hibern8_time_cap = 0;
	u32 max_hibern8_time, tuned_pa_hibern8time;

	ret = ufshcd_dme_get(hba,
			     UIC_ARG_MIB_SEL(TX_HIBERN8TIME_CAPABILITY,
					UIC_ARG_MPHY_TX_GEN_SEL_INDEX(0)),
				  &local_tx_hibern8_time_cap);
	if (ret)
		goto out;

	ret = ufshcd_dme_peer_get(hba,
				  UIC_ARG_MIB_SEL(RX_HIBERN8TIME_CAPABILITY,
					UIC_ARG_MPHY_RX_GEN_SEL_INDEX(0)),
				  &peer_rx_hibern8_time_cap);
	if (ret)
		goto out;

	max_hibern8_time = max(local_tx_hibern8_time_cap,
			       peer_rx_hibern8_time_cap);
	/* make sure proper unit conversion is applied */
	tuned_pa_hibern8time = ((max_hibern8_time * HIBERN8TIME_UNIT_US)
				/ PA_HIBERN8_TIME_UNIT_US);
	ret = ufshcd_dme_set(hba, UIC_ARG_MIB(PA_HIBERN8TIME),
			     tuned_pa_hibern8time);
out:
	return ret;
}

/**
 * ufshcd_quirk_tune_host_pa_tactivate - Ensures that host PA_TACTIVATE is
 * less than device PA_TACTIVATE time.
 * @hba: per-adapter instance
 *
 * Some UFS devices require host PA_TACTIVATE to be lower than device
 * PA_TACTIVATE, we need to enable UFS_DEVICE_QUIRK_HOST_PA_TACTIVATE quirk
 * for such devices.
 *
 * Returns zero on success, non-zero error value on failure.
 */
static int ufshcd_quirk_tune_host_pa_tactivate(struct ufs_hba *hba)
{
	int ret = 0;
	u32 granularity, peer_granularity;
	u32 pa_tactivate, peer_pa_tactivate;
	u32 pa_tactivate_us, peer_pa_tactivate_us;
	static const u8 gran_to_us_table[] = {1, 4, 8, 16, 32, 100};

	ret = ufshcd_dme_get(hba, UIC_ARG_MIB(PA_GRANULARITY),
				  &granularity);
	if (ret)
		goto out;

	ret = ufshcd_dme_peer_get(hba, UIC_ARG_MIB(PA_GRANULARITY),
				  &peer_granularity);
	if (ret)
		goto out;

	if ((granularity < PA_GRANULARITY_MIN_VAL) ||
	    (granularity > PA_GRANULARITY_MAX_VAL)) {
		dev_err(hba->dev, "%s: invalid host PA_GRANULARITY %d",
			__func__, granularity);
		return -EINVAL;
	}

	if ((peer_granularity < PA_GRANULARITY_MIN_VAL) ||
	    (peer_granularity > PA_GRANULARITY_MAX_VAL)) {
		dev_err(hba->dev, "%s: invalid device PA_GRANULARITY %d",
			__func__, peer_granularity);
		return -EINVAL;
	}

	ret = ufshcd_dme_get(hba, UIC_ARG_MIB(PA_TACTIVATE), &pa_tactivate);
	if (ret)
		goto out;

	ret = ufshcd_dme_peer_get(hba, UIC_ARG_MIB(PA_TACTIVATE),
				  &peer_pa_tactivate);
	if (ret)
		goto out;

	pa_tactivate_us = pa_tactivate * gran_to_us_table[granularity - 1];
	peer_pa_tactivate_us = peer_pa_tactivate *
			     gran_to_us_table[peer_granularity - 1];

	if (pa_tactivate_us >= peer_pa_tactivate_us) {
		u32 new_peer_pa_tactivate;

		new_peer_pa_tactivate = pa_tactivate_us /
				      gran_to_us_table[peer_granularity - 1];
		new_peer_pa_tactivate++;
		ret = ufshcd_dme_peer_set(hba, UIC_ARG_MIB(PA_TACTIVATE),
					  new_peer_pa_tactivate);
	}

out:
	return ret;
}

static void ufshcd_tune_unipro_params(struct ufs_hba *hba)
{
	if (ufshcd_is_unipro_pa_params_tuning_req(hba)) {
		ufshcd_tune_pa_tactivate(hba);
		ufshcd_tune_pa_hibern8time(hba);
	}

	ufshcd_vops_apply_dev_quirks(hba);

	if (hba->dev_quirks & UFS_DEVICE_QUIRK_PA_TACTIVATE)
		/* set 1ms timeout for PA_TACTIVATE */
		ufshcd_dme_set(hba, UIC_ARG_MIB(PA_TACTIVATE), 10);

	if (hba->dev_quirks & UFS_DEVICE_QUIRK_HOST_PA_TACTIVATE)
		ufshcd_quirk_tune_host_pa_tactivate(hba);
}

static void ufshcd_clear_dbg_ufs_stats(struct ufs_hba *hba)
{
	hba->ufs_stats.hibern8_exit_cnt = 0;
	hba->ufs_stats.last_hibern8_exit_tstamp = ktime_set(0, 0);
	hba->req_abort_count = 0;
}

static int ufshcd_device_geo_params_init(struct ufs_hba *hba)
{
	int err;
	u8 *desc_buf;

	desc_buf = kzalloc(QUERY_DESC_MAX_SIZE, GFP_KERNEL);
	if (!desc_buf) {
		err = -ENOMEM;
		goto out;
	}

	err = ufshcd_read_desc_param(hba, QUERY_DESC_IDN_GEOMETRY, 0, 0,
				     desc_buf, QUERY_DESC_MAX_SIZE);
	if (err) {
		dev_err(hba->dev, "%s: Failed reading Geometry Desc. err = %d\n",
				__func__, err);
		goto out;
	}

	if (desc_buf[GEOMETRY_DESC_PARAM_MAX_NUM_LUN] == 1)
		hba->dev_info.max_lu_supported = 32;
	else if (desc_buf[GEOMETRY_DESC_PARAM_MAX_NUM_LUN] == 0)
		hba->dev_info.max_lu_supported = 8;

	if (desc_buf[QUERY_DESC_LENGTH_OFFSET] >=
		GEOMETRY_DESC_PARAM_HPB_MAX_ACTIVE_REGS)
		ufshpb_get_geo_info(hba, desc_buf);

out:
	kfree(desc_buf);
	return err;
}

struct ufs_ref_clk {
	unsigned long freq_hz;
	enum ufs_ref_clk_freq val;
};

static const struct ufs_ref_clk ufs_ref_clk_freqs[] = {
	{19200000, REF_CLK_FREQ_19_2_MHZ},
	{26000000, REF_CLK_FREQ_26_MHZ},
	{38400000, REF_CLK_FREQ_38_4_MHZ},
	{52000000, REF_CLK_FREQ_52_MHZ},
	{0, REF_CLK_FREQ_INVAL},
};

static enum ufs_ref_clk_freq
ufs_get_bref_clk_from_hz(unsigned long freq)
{
	int i;

	for (i = 0; ufs_ref_clk_freqs[i].freq_hz; i++)
		if (ufs_ref_clk_freqs[i].freq_hz == freq)
			return ufs_ref_clk_freqs[i].val;

	return REF_CLK_FREQ_INVAL;
}

void ufshcd_parse_dev_ref_clk_freq(struct ufs_hba *hba, struct clk *refclk)
{
	unsigned long freq;

	freq = clk_get_rate(refclk);

	hba->dev_ref_clk_freq =
		ufs_get_bref_clk_from_hz(freq);

	if (hba->dev_ref_clk_freq == REF_CLK_FREQ_INVAL)
		dev_err(hba->dev,
		"invalid ref_clk setting = %ld\n", freq);
}

static int ufshcd_set_dev_ref_clk(struct ufs_hba *hba)
{
	int err;
	u32 ref_clk;
	u32 freq = hba->dev_ref_clk_freq;

	err = ufshcd_query_attr_retry(hba, UPIU_QUERY_OPCODE_READ_ATTR,
			QUERY_ATTR_IDN_REF_CLK_FREQ, 0, 0, &ref_clk);

	if (err) {
		dev_err(hba->dev, "failed reading bRefClkFreq. err = %d\n",
			err);
		goto out;
	}

	if (ref_clk == freq)
		goto out; /* nothing to update */

	err = ufshcd_query_attr_retry(hba, UPIU_QUERY_OPCODE_WRITE_ATTR,
			QUERY_ATTR_IDN_REF_CLK_FREQ, 0, 0, &freq);

	if (err) {
		dev_err(hba->dev, "bRefClkFreq setting to %lu Hz failed\n",
			ufs_ref_clk_freqs[freq].freq_hz);
		goto out;
	}

	dev_dbg(hba->dev, "bRefClkFreq setting to %lu Hz succeeded\n",
			ufs_ref_clk_freqs[freq].freq_hz);

out:
	return err;
}

static int ufshcd_device_params_init(struct ufs_hba *hba)
{
	bool flag;
	int ret;

	/* Init UFS geometry descriptor related parameters */
	ret = ufshcd_device_geo_params_init(hba);
	if (ret)
		goto out;

	/* Check and apply UFS device quirks */
	ret = ufs_get_device_desc(hba);
	if (ret) {
		dev_err(hba->dev, "%s: Failed getting device info. err = %d\n",
			__func__, ret);
		goto out;
	}

	ufshcd_get_ref_clk_gating_wait(hba);

	if (!ufshcd_query_flag_retry(hba, UPIU_QUERY_OPCODE_READ_FLAG,
			QUERY_FLAG_IDN_PWR_ON_WPE, 0, &flag))
		hba->dev_info.f_power_on_wp_en = flag;

	/* Probe maximum power mode co-supported by both UFS host and device */
	if (ufshcd_get_max_pwr_mode(hba))
		dev_err(hba->dev,
			"%s: Failed getting max supported power mode\n",
			__func__);
out:
	return ret;
}

static void ufshcd_set_timestamp_attr(struct ufs_hba *hba)
{
	int err;
	struct ufs_query_req *request = NULL;
	struct ufs_query_res *response = NULL;
	struct ufs_dev_info *dev_info = &hba->dev_info;
	struct utp_upiu_query_v4_0 *upiu_data;

	if (dev_info->wspecversion < 0x400)
		return;

	ufshcd_hold(hba);

	mutex_lock(&hba->dev_cmd.lock);

	ufshcd_init_query(hba, &request, &response,
			  UPIU_QUERY_OPCODE_WRITE_ATTR,
			  QUERY_ATTR_IDN_TIMESTAMP, 0, 0);

	request->query_func = UPIU_QUERY_FUNC_STANDARD_WRITE_REQUEST;

	upiu_data = (struct utp_upiu_query_v4_0 *)&request->upiu_req;

	put_unaligned_be64(ktime_get_real_ns(), &upiu_data->osf3);

	err = ufshcd_exec_dev_cmd(hba, DEV_CMD_TYPE_QUERY, QUERY_REQ_TIMEOUT);

	if (err)
		dev_err(hba->dev, "%s: failed to set timestamp %d\n",
			__func__, err);

	mutex_unlock(&hba->dev_cmd.lock);
	ufshcd_release(hba);
}

/**
 * ufshcd_add_lus - probe and add UFS logical units
 * @hba: per-adapter instance
 */
static int ufshcd_add_lus(struct ufs_hba *hba)
{
	int ret;

	/* Add required well known logical units to scsi mid layer */
	ret = ufshcd_scsi_add_wlus(hba);
	if (ret)
		goto out;

	/* Initialize devfreq after UFS device is detected */
	if (ufshcd_is_clkscaling_supported(hba)) {
		memcpy(&hba->clk_scaling.saved_pwr_info,
			&hba->pwr_info,
			sizeof(struct ufs_pa_layer_attr));
		hba->clk_scaling.is_allowed = true;

		ret = ufshcd_devfreq_init(hba);
		if (ret)
			goto out;

		hba->clk_scaling.is_enabled = true;
		ufshcd_init_clk_scaling_sysfs(hba);
	}

	ufs_bsg_probe(hba);
	ufshpb_init(hba);
	scsi_scan_host(hba->host);
	pm_runtime_put_sync(hba->dev);

out:
	return ret;
}

/* SDB - Single Doorbell */
static void ufshcd_release_sdb_queue(struct ufs_hba *hba, int nutrs)
{
	size_t ucdl_size, utrdl_size;

	ucdl_size = ufshcd_get_ucd_size(hba) * nutrs;
	dmam_free_coherent(hba->dev, ucdl_size, hba->ucdl_base_addr,
			   hba->ucdl_dma_addr);

	utrdl_size = sizeof(struct utp_transfer_req_desc) * nutrs;
	dmam_free_coherent(hba->dev, utrdl_size, hba->utrdl_base_addr,
			   hba->utrdl_dma_addr);

	devm_kfree(hba->dev, hba->lrb);
}

static int ufshcd_alloc_mcq(struct ufs_hba *hba)
{
	int ret;
	int old_nutrs = hba->nutrs;

	ret = ufshcd_mcq_decide_queue_depth(hba);
	if (ret < 0)
		return ret;

	hba->nutrs = ret;
	ret = ufshcd_mcq_init(hba);
	if (ret)
		goto err;

	/*
	 * Previously allocated memory for nutrs may not be enough in MCQ mode.
	 * Number of supported tags in MCQ mode may be larger than SDB mode.
	 */
	if (hba->nutrs != old_nutrs) {
		ufshcd_release_sdb_queue(hba, old_nutrs);
		ret = ufshcd_memory_alloc(hba);
		if (ret)
			goto err;
		ufshcd_host_memory_configure(hba);
	}

	ret = ufshcd_mcq_memory_alloc(hba);
	if (ret)
		goto err;

	return 0;
err:
	hba->nutrs = old_nutrs;
	return ret;
}

static void ufshcd_config_mcq(struct ufs_hba *hba)
{
	int ret;
	u32 intrs;

	ret = ufshcd_mcq_vops_config_esi(hba);
	dev_info(hba->dev, "ESI %sconfigured\n", ret ? "is not " : "");

	intrs = UFSHCD_ENABLE_MCQ_INTRS;
	if (hba->quirks & UFSHCD_QUIRK_MCQ_BROKEN_INTR)
		intrs &= ~MCQ_CQ_EVENT_STATUS;
	ufshcd_enable_intr(hba, intrs);
	ufshcd_mcq_make_queues_operational(hba);
	ufshcd_mcq_config_mac(hba, hba->nutrs);

	hba->host->can_queue = hba->nutrs - UFSHCD_NUM_RESERVED;
	hba->reserved_slot = hba->nutrs - UFSHCD_NUM_RESERVED;

	/* Select MCQ mode */
	ufshcd_writel(hba, ufshcd_readl(hba, REG_UFS_MEM_CFG) | 0x1,
		      REG_UFS_MEM_CFG);
	hba->mcq_enabled = true;

	dev_info(hba->dev, "MCQ configured, nr_queues=%d, io_queues=%d, read_queue=%d, poll_queues=%d, queue_depth=%d\n",
		 hba->nr_hw_queues, hba->nr_queues[HCTX_TYPE_DEFAULT],
		 hba->nr_queues[HCTX_TYPE_READ], hba->nr_queues[HCTX_TYPE_POLL],
		 hba->nutrs);
}

static int ufshcd_device_init(struct ufs_hba *hba, bool init_dev_params)
{
	int ret;
	struct Scsi_Host *host = hba->host;

	hba->ufshcd_state = UFSHCD_STATE_RESET;

	ret = ufshcd_link_startup(hba);
	if (ret)
		return ret;

	if (hba->quirks & UFSHCD_QUIRK_SKIP_PH_CONFIGURATION)
		return ret;

	/* Debug counters initialization */
	ufshcd_clear_dbg_ufs_stats(hba);

	/* UniPro link is active now */
	ufshcd_set_link_active(hba);

	/* Reconfigure MCQ upon reset */
	if (is_mcq_enabled(hba) && !init_dev_params)
		ufshcd_config_mcq(hba);

	/* Verify device initialization by sending NOP OUT UPIU */
	ret = ufshcd_verify_dev_init(hba);
	if (ret)
		return ret;

	/* Initiate UFS initialization, and waiting until completion */
	ret = ufshcd_complete_dev_init(hba);
	if (ret)
		return ret;

	/*
	 * Initialize UFS device parameters used by driver, these
	 * parameters are associated with UFS descriptors.
	 */
	if (init_dev_params) {
		ret = ufshcd_device_params_init(hba);
		if (ret)
			return ret;
		if (is_mcq_supported(hba) && !hba->scsi_host_added) {
			ret = ufshcd_alloc_mcq(hba);
			if (!ret) {
				ufshcd_config_mcq(hba);
			} else {
				/* Continue with SDB mode */
				use_mcq_mode = false;
				dev_err(hba->dev, "MCQ mode is disabled, err=%d\n",
					 ret);
			}
			ret = scsi_add_host(host, hba->dev);
			if (ret) {
				dev_err(hba->dev, "scsi_add_host failed\n");
				return ret;
			}
			hba->scsi_host_added = true;
		} else if (is_mcq_supported(hba)) {
			/* UFSHCD_QUIRK_REINIT_AFTER_MAX_GEAR_SWITCH is set */
			ufshcd_config_mcq(hba);
		}
	}

	ufshcd_tune_unipro_params(hba);

	/* UFS device is also active now */
	ufshcd_set_ufs_dev_active(hba);
	ufshcd_force_reset_auto_bkops(hba);

	ufshcd_set_timestamp_attr(hba);

	/* Gear up to HS gear if supported */
	if (hba->max_pwr_info.is_valid) {
		/*
		 * Set the right value to bRefClkFreq before attempting to
		 * switch to HS gears.
		 */
		if (hba->dev_ref_clk_freq != REF_CLK_FREQ_INVAL)
			ufshcd_set_dev_ref_clk(hba);
		ret = ufshcd_config_pwr_mode(hba, &hba->max_pwr_info.info);
		if (ret) {
			dev_err(hba->dev, "%s: Failed setting power mode, err = %d\n",
					__func__, ret);
			return ret;
		}
	}

	return 0;
}

/**
 * ufshcd_probe_hba - probe hba to detect device and initialize it
 * @hba: per-adapter instance
 * @init_dev_params: whether or not to call ufshcd_device_params_init().
 *
 * Execute link-startup and verify device initialization
 */
static int ufshcd_probe_hba(struct ufs_hba *hba, bool init_dev_params)
{
	ktime_t start = ktime_get();
	unsigned long flags;
	int ret;

	ret = ufshcd_device_init(hba, init_dev_params);
	if (ret)
		goto out;

	if (hba->quirks & UFSHCD_QUIRK_REINIT_AFTER_MAX_GEAR_SWITCH) {
		/* Reset the device and controller before doing reinit */
		ufshcd_device_reset(hba);
		ufshcd_hba_stop(hba);
		ufshcd_vops_reinit_notify(hba);
		ret = ufshcd_hba_enable(hba);
		if (ret) {
			dev_err(hba->dev, "Host controller enable failed\n");
			ufshcd_print_evt_hist(hba);
			ufshcd_print_host_state(hba);
			goto out;
		}

		/* Reinit the device */
		ret = ufshcd_device_init(hba, init_dev_params);
		if (ret)
			goto out;
	}

	ufshcd_print_pwr_info(hba);

	/*
	 * bActiveICCLevel is volatile for UFS device (as per latest v2.1 spec)
	 * and for removable UFS card as well, hence always set the parameter.
	 * Note: Error handler may issue the device reset hence resetting
	 * bActiveICCLevel as well so it is always safe to set this here.
	 */
	ufshcd_set_active_icc_lvl(hba);

	/* Enable UFS Write Booster if supported */
	ufshcd_configure_wb(hba);

	if (hba->ee_usr_mask)
		ufshcd_write_ee_control(hba);
	/* Enable Auto-Hibernate if configured */
	ufshcd_auto_hibern8_enable(hba);

	ufshpb_toggle_state(hba, HPB_RESET, HPB_PRESENT);
out:
	spin_lock_irqsave(hba->host->host_lock, flags);
	if (ret)
		hba->ufshcd_state = UFSHCD_STATE_ERROR;
	else if (hba->ufshcd_state == UFSHCD_STATE_RESET)
		hba->ufshcd_state = UFSHCD_STATE_OPERATIONAL;
	spin_unlock_irqrestore(hba->host->host_lock, flags);

	trace_ufshcd_init(dev_name(hba->dev), ret,
		ktime_to_us(ktime_sub(ktime_get(), start)),
		hba->curr_dev_pwr_mode, hba->uic_link_state);
	return ret;
}

/**
 * ufshcd_async_scan - asynchronous execution for probing hba
 * @data: data pointer to pass to this function
 * @cookie: cookie data
 */
static void ufshcd_async_scan(void *data, async_cookie_t cookie)
{
	struct ufs_hba *hba = (struct ufs_hba *)data;
	int ret;

	down(&hba->host_sem);
	/* Initialize hba, detect and initialize UFS device */
	ret = ufshcd_probe_hba(hba, true);
	up(&hba->host_sem);
	if (ret)
		goto out;

	/* Probe and add UFS logical units  */
	ret = ufshcd_add_lus(hba);
out:
	/*
	 * If we failed to initialize the device or the device is not
	 * present, turn off the power/clocks etc.
	 */
	if (ret) {
		pm_runtime_put_sync(hba->dev);
		ufshcd_hba_exit(hba);
	}
}

static enum scsi_timeout_action ufshcd_eh_timed_out(struct scsi_cmnd *scmd)
{
	struct ufs_hba *hba = shost_priv(scmd->device->host);

	if (!hba->system_suspending) {
		/* Activate the error handler in the SCSI core. */
		return SCSI_EH_NOT_HANDLED;
	}

	/*
	 * If we get here we know that no TMFs are outstanding and also that
	 * the only pending command is a START STOP UNIT command. Handle the
	 * timeout of that command directly to prevent a deadlock between
	 * ufshcd_set_dev_pwr_mode() and ufshcd_err_handler().
	 */
	ufshcd_link_recovery(hba);
	dev_info(hba->dev, "%s() finished; outstanding_tasks = %#lx.\n",
		 __func__, hba->outstanding_tasks);

	return hba->outstanding_reqs ? SCSI_EH_RESET_TIMER : SCSI_EH_DONE;
}

static const struct attribute_group *ufshcd_driver_groups[] = {
	&ufs_sysfs_unit_descriptor_group,
	&ufs_sysfs_lun_attributes_group,
#ifdef CONFIG_SCSI_UFS_HPB
	&ufs_sysfs_hpb_stat_group,
	&ufs_sysfs_hpb_param_group,
#endif
	NULL,
};

static struct ufs_hba_variant_params ufs_hba_vps = {
	.hba_enable_delay_us		= 1000,
	.wb_flush_threshold		= UFS_WB_BUF_REMAIN_PERCENT(40),
	.devfreq_profile.polling_ms	= 100,
	.devfreq_profile.target		= ufshcd_devfreq_target,
	.devfreq_profile.get_dev_status	= ufshcd_devfreq_get_dev_status,
	.ondemand_data.upthreshold	= 70,
	.ondemand_data.downdifferential	= 5,
};

static const struct scsi_host_template ufshcd_driver_template = {
	.module			= THIS_MODULE,
	.name			= UFSHCD,
	.proc_name		= UFSHCD,
	.map_queues		= ufshcd_map_queues,
	.queuecommand		= ufshcd_queuecommand,
	.mq_poll		= ufshcd_poll,
	.slave_alloc		= ufshcd_slave_alloc,
	.slave_configure	= ufshcd_slave_configure,
	.slave_destroy		= ufshcd_slave_destroy,
	.change_queue_depth	= ufshcd_change_queue_depth,
	.eh_abort_handler	= ufshcd_abort,
	.eh_device_reset_handler = ufshcd_eh_device_reset_handler,
	.eh_host_reset_handler   = ufshcd_eh_host_reset_handler,
	.eh_timed_out		= ufshcd_eh_timed_out,
	.this_id		= -1,
	.sg_tablesize		= SG_ALL,
	.cmd_per_lun		= UFSHCD_CMD_PER_LUN,
	.can_queue		= UFSHCD_CAN_QUEUE,
	.max_segment_size	= PRDT_DATA_BYTE_COUNT_MAX,
	.max_sectors		= SZ_1M / SECTOR_SIZE,
	.max_host_blocked	= 1,
	.track_queue_depth	= 1,
	.skip_settle_delay	= 1,
	.sdev_groups		= ufshcd_driver_groups,
	.rpm_autosuspend_delay	= RPM_AUTOSUSPEND_DELAY_MS,
};

static int ufshcd_config_vreg_load(struct device *dev, struct ufs_vreg *vreg,
				   int ua)
{
	int ret;

	if (!vreg)
		return 0;

	/*
	 * "set_load" operation shall be required on those regulators
	 * which specifically configured current limitation. Otherwise
	 * zero max_uA may cause unexpected behavior when regulator is
	 * enabled or set as high power mode.
	 */
	if (!vreg->max_uA)
		return 0;

	ret = regulator_set_load(vreg->reg, ua);
	if (ret < 0) {
		dev_err(dev, "%s: %s set load (ua=%d) failed, err=%d\n",
				__func__, vreg->name, ua, ret);
	}

	return ret;
}

static inline int ufshcd_config_vreg_lpm(struct ufs_hba *hba,
					 struct ufs_vreg *vreg)
{
	return ufshcd_config_vreg_load(hba->dev, vreg, UFS_VREG_LPM_LOAD_UA);
}

static inline int ufshcd_config_vreg_hpm(struct ufs_hba *hba,
					 struct ufs_vreg *vreg)
{
	if (!vreg)
		return 0;

	return ufshcd_config_vreg_load(hba->dev, vreg, vreg->max_uA);
}

static int ufshcd_config_vreg(struct device *dev,
		struct ufs_vreg *vreg, bool on)
{
	if (regulator_count_voltages(vreg->reg) <= 0)
		return 0;

	return ufshcd_config_vreg_load(dev, vreg, on ? vreg->max_uA : 0);
}

static int ufshcd_enable_vreg(struct device *dev, struct ufs_vreg *vreg)
{
	int ret = 0;

	if (!vreg || vreg->enabled)
		goto out;

	ret = ufshcd_config_vreg(dev, vreg, true);
	if (!ret)
		ret = regulator_enable(vreg->reg);

	if (!ret)
		vreg->enabled = true;
	else
		dev_err(dev, "%s: %s enable failed, err=%d\n",
				__func__, vreg->name, ret);
out:
	return ret;
}

static int ufshcd_disable_vreg(struct device *dev, struct ufs_vreg *vreg)
{
	int ret = 0;

	if (!vreg || !vreg->enabled || vreg->always_on)
		goto out;

	ret = regulator_disable(vreg->reg);

	if (!ret) {
		/* ignore errors on applying disable config */
		ufshcd_config_vreg(dev, vreg, false);
		vreg->enabled = false;
	} else {
		dev_err(dev, "%s: %s disable failed, err=%d\n",
				__func__, vreg->name, ret);
	}
out:
	return ret;
}

static int ufshcd_setup_vreg(struct ufs_hba *hba, bool on)
{
	int ret = 0;
	struct device *dev = hba->dev;
	struct ufs_vreg_info *info = &hba->vreg_info;

	ret = ufshcd_toggle_vreg(dev, info->vcc, on);
	if (ret)
		goto out;

	ret = ufshcd_toggle_vreg(dev, info->vccq, on);
	if (ret)
		goto out;

	ret = ufshcd_toggle_vreg(dev, info->vccq2, on);

out:
	if (ret) {
		ufshcd_toggle_vreg(dev, info->vccq2, false);
		ufshcd_toggle_vreg(dev, info->vccq, false);
		ufshcd_toggle_vreg(dev, info->vcc, false);
	}
	return ret;
}

static int ufshcd_setup_hba_vreg(struct ufs_hba *hba, bool on)
{
	struct ufs_vreg_info *info = &hba->vreg_info;

	return ufshcd_toggle_vreg(hba->dev, info->vdd_hba, on);
}

int ufshcd_get_vreg(struct device *dev, struct ufs_vreg *vreg)
{
	int ret = 0;

	if (!vreg)
		goto out;

	vreg->reg = devm_regulator_get(dev, vreg->name);
	if (IS_ERR(vreg->reg)) {
		ret = PTR_ERR(vreg->reg);
		dev_err(dev, "%s: %s get failed, err=%d\n",
				__func__, vreg->name, ret);
	}
out:
	return ret;
}
EXPORT_SYMBOL_GPL(ufshcd_get_vreg);

static int ufshcd_init_vreg(struct ufs_hba *hba)
{
	int ret = 0;
	struct device *dev = hba->dev;
	struct ufs_vreg_info *info = &hba->vreg_info;

	ret = ufshcd_get_vreg(dev, info->vcc);
	if (ret)
		goto out;

	ret = ufshcd_get_vreg(dev, info->vccq);
	if (!ret)
		ret = ufshcd_get_vreg(dev, info->vccq2);
out:
	return ret;
}

static int ufshcd_init_hba_vreg(struct ufs_hba *hba)
{
	struct ufs_vreg_info *info = &hba->vreg_info;

	return ufshcd_get_vreg(hba->dev, info->vdd_hba);
}

static int ufshcd_setup_clocks(struct ufs_hba *hba, bool on)
{
	int ret = 0;
	struct ufs_clk_info *clki;
	struct list_head *head = &hba->clk_list_head;
	unsigned long flags;
	ktime_t start = ktime_get();
	bool clk_state_changed = false;

	if (list_empty(head))
		goto out;

	ret = ufshcd_vops_setup_clocks(hba, on, PRE_CHANGE);
	if (ret)
		return ret;

	list_for_each_entry(clki, head, list) {
		if (!IS_ERR_OR_NULL(clki->clk)) {
			/*
			 * Don't disable clocks which are needed
			 * to keep the link active.
			 */
			if (ufshcd_is_link_active(hba) &&
			    clki->keep_link_active)
				continue;

			clk_state_changed = on ^ clki->enabled;
			if (on && !clki->enabled) {
				ret = clk_prepare_enable(clki->clk);
				if (ret) {
					dev_err(hba->dev, "%s: %s prepare enable failed, %d\n",
						__func__, clki->name, ret);
					goto out;
				}
			} else if (!on && clki->enabled) {
				clk_disable_unprepare(clki->clk);
			}
			clki->enabled = on;
			dev_dbg(hba->dev, "%s: clk: %s %sabled\n", __func__,
					clki->name, on ? "en" : "dis");
		}
	}

	ret = ufshcd_vops_setup_clocks(hba, on, POST_CHANGE);
	if (ret)
		return ret;

out:
	if (ret) {
		list_for_each_entry(clki, head, list) {
			if (!IS_ERR_OR_NULL(clki->clk) && clki->enabled)
				clk_disable_unprepare(clki->clk);
		}
	} else if (!ret && on) {
		spin_lock_irqsave(hba->host->host_lock, flags);
		hba->clk_gating.state = CLKS_ON;
		trace_ufshcd_clk_gating(dev_name(hba->dev),
					hba->clk_gating.state);
		spin_unlock_irqrestore(hba->host->host_lock, flags);
	}

	if (clk_state_changed)
		trace_ufshcd_profile_clk_gating(dev_name(hba->dev),
			(on ? "on" : "off"),
			ktime_to_us(ktime_sub(ktime_get(), start)), ret);
	return ret;
}

static enum ufs_ref_clk_freq ufshcd_parse_ref_clk_property(struct ufs_hba *hba)
{
	u32 freq;
	int ret = device_property_read_u32(hba->dev, "ref-clk-freq", &freq);

	if (ret) {
		dev_dbg(hba->dev, "Cannot query 'ref-clk-freq' property = %d", ret);
		return REF_CLK_FREQ_INVAL;
	}

	return ufs_get_bref_clk_from_hz(freq);
}

static int ufshcd_init_clocks(struct ufs_hba *hba)
{
	int ret = 0;
	struct ufs_clk_info *clki;
	struct device *dev = hba->dev;
	struct list_head *head = &hba->clk_list_head;

	if (list_empty(head))
		goto out;

	list_for_each_entry(clki, head, list) {
		if (!clki->name)
			continue;

		clki->clk = devm_clk_get(dev, clki->name);
		if (IS_ERR(clki->clk)) {
			ret = PTR_ERR(clki->clk);
			dev_err(dev, "%s: %s clk get failed, %d\n",
					__func__, clki->name, ret);
			goto out;
		}

		/*
		 * Parse device ref clk freq as per device tree "ref_clk".
		 * Default dev_ref_clk_freq is set to REF_CLK_FREQ_INVAL
		 * in ufshcd_alloc_host().
		 */
		if (!strcmp(clki->name, "ref_clk"))
			ufshcd_parse_dev_ref_clk_freq(hba, clki->clk);

		if (clki->max_freq) {
			ret = clk_set_rate(clki->clk, clki->max_freq);
			if (ret) {
				dev_err(hba->dev, "%s: %s clk set rate(%dHz) failed, %d\n",
					__func__, clki->name,
					clki->max_freq, ret);
				goto out;
			}
			clki->curr_freq = clki->max_freq;
		}
		dev_dbg(dev, "%s: clk: %s, rate: %lu\n", __func__,
				clki->name, clk_get_rate(clki->clk));
	}
out:
	return ret;
}

static int ufshcd_variant_hba_init(struct ufs_hba *hba)
{
	int err = 0;

	if (!hba->vops)
		goto out;

	err = ufshcd_vops_init(hba);
	if (err)
		dev_err(hba->dev, "%s: variant %s init failed err %d\n",
			__func__, ufshcd_get_var_name(hba), err);
out:
	return err;
}

static void ufshcd_variant_hba_exit(struct ufs_hba *hba)
{
	if (!hba->vops)
		return;

	ufshcd_vops_exit(hba);
}

static int ufshcd_hba_init(struct ufs_hba *hba)
{
	int err;

	/*
	 * Handle host controller power separately from the UFS device power
	 * rails as it will help controlling the UFS host controller power
	 * collapse easily which is different than UFS device power collapse.
	 * Also, enable the host controller power before we go ahead with rest
	 * of the initialization here.
	 */
	err = ufshcd_init_hba_vreg(hba);
	if (err)
		goto out;

	err = ufshcd_setup_hba_vreg(hba, true);
	if (err)
		goto out;

	err = ufshcd_init_clocks(hba);
	if (err)
		goto out_disable_hba_vreg;

	if (hba->dev_ref_clk_freq == REF_CLK_FREQ_INVAL)
		hba->dev_ref_clk_freq = ufshcd_parse_ref_clk_property(hba);

	err = ufshcd_setup_clocks(hba, true);
	if (err)
		goto out_disable_hba_vreg;

	err = ufshcd_init_vreg(hba);
	if (err)
		goto out_disable_clks;

	err = ufshcd_setup_vreg(hba, true);
	if (err)
		goto out_disable_clks;

	err = ufshcd_variant_hba_init(hba);
	if (err)
		goto out_disable_vreg;

	ufs_debugfs_hba_init(hba);

	hba->is_powered = true;
	goto out;

out_disable_vreg:
	ufshcd_setup_vreg(hba, false);
out_disable_clks:
	ufshcd_setup_clocks(hba, false);
out_disable_hba_vreg:
	ufshcd_setup_hba_vreg(hba, false);
out:
	return err;
}

static void ufshcd_hba_exit(struct ufs_hba *hba)
{
	if (hba->is_powered) {
		ufshcd_exit_clk_scaling(hba);
		ufshcd_exit_clk_gating(hba);
		if (hba->eh_wq)
			destroy_workqueue(hba->eh_wq);
		ufs_debugfs_hba_exit(hba);
		ufshcd_variant_hba_exit(hba);
		ufshcd_setup_vreg(hba, false);
		ufshcd_setup_clocks(hba, false);
		ufshcd_setup_hba_vreg(hba, false);
		hba->is_powered = false;
		ufs_put_device_desc(hba);
	}
}

static int ufshcd_execute_start_stop(struct scsi_device *sdev,
				     enum ufs_dev_pwr_mode pwr_mode,
				     struct scsi_sense_hdr *sshdr)
{
	const unsigned char cdb[6] = { START_STOP, 0, 0, 0, pwr_mode << 4, 0 };
	const struct scsi_exec_args args = {
		.sshdr = sshdr,
		.req_flags = BLK_MQ_REQ_PM,
		.scmd_flags = SCMD_FAIL_IF_RECOVERING,
	};

	return scsi_execute_cmd(sdev, cdb, REQ_OP_DRV_IN, /*buffer=*/NULL,
			/*bufflen=*/0, /*timeout=*/10 * HZ, /*retries=*/0,
			&args);
}

/**
 * ufshcd_set_dev_pwr_mode - sends START STOP UNIT command to set device
 *			     power mode
 * @hba: per adapter instance
 * @pwr_mode: device power mode to set
 *
 * Returns 0 if requested power mode is set successfully
 * Returns < 0 if failed to set the requested power mode
 */
static int ufshcd_set_dev_pwr_mode(struct ufs_hba *hba,
				     enum ufs_dev_pwr_mode pwr_mode)
{
	struct scsi_sense_hdr sshdr;
	struct scsi_device *sdp;
	unsigned long flags;
	int ret, retries;

	spin_lock_irqsave(hba->host->host_lock, flags);
	sdp = hba->ufs_device_wlun;
	if (sdp && scsi_device_online(sdp))
		ret = scsi_device_get(sdp);
	else
		ret = -ENODEV;
	spin_unlock_irqrestore(hba->host->host_lock, flags);

	if (ret)
		return ret;

	/*
	 * If scsi commands fail, the scsi mid-layer schedules scsi error-
	 * handling, which would wait for host to be resumed. Since we know
	 * we are functional while we are here, skip host resume in error
	 * handling context.
	 */
	hba->host->eh_noresume = 1;

	/*
	 * Current function would be generally called from the power management
	 * callbacks hence set the RQF_PM flag so that it doesn't resume the
	 * already suspended childs.
	 */
	for (retries = 3; retries > 0; --retries) {
		ret = ufshcd_execute_start_stop(sdp, pwr_mode, &sshdr);
		/*
		 * scsi_execute() only returns a negative value if the request
		 * queue is dying.
		 */
		if (ret <= 0)
			break;
	}
	if (ret) {
		sdev_printk(KERN_WARNING, sdp,
			    "START_STOP failed for power mode: %d, result %x\n",
			    pwr_mode, ret);
		if (ret > 0) {
			if (scsi_sense_valid(&sshdr))
				scsi_print_sense_hdr(sdp, NULL, &sshdr);
			ret = -EIO;
		}
	} else {
		hba->curr_dev_pwr_mode = pwr_mode;
	}

	scsi_device_put(sdp);
	hba->host->eh_noresume = 0;
	return ret;
}

static int ufshcd_link_state_transition(struct ufs_hba *hba,
					enum uic_link_state req_link_state,
					bool check_for_bkops)
{
	int ret = 0;

	if (req_link_state == hba->uic_link_state)
		return 0;

	if (req_link_state == UIC_LINK_HIBERN8_STATE) {
		ret = ufshcd_uic_hibern8_enter(hba);
		if (!ret) {
			ufshcd_set_link_hibern8(hba);
		} else {
			dev_err(hba->dev, "%s: hibern8 enter failed %d\n",
					__func__, ret);
			goto out;
		}
	}
	/*
	 * If autobkops is enabled, link can't be turned off because
	 * turning off the link would also turn off the device, except in the
	 * case of DeepSleep where the device is expected to remain powered.
	 */
	else if ((req_link_state == UIC_LINK_OFF_STATE) &&
		 (!check_for_bkops || !hba->auto_bkops_enabled)) {
		/*
		 * Let's make sure that link is in low power mode, we are doing
		 * this currently by putting the link in Hibern8. Otherway to
		 * put the link in low power mode is to send the DME end point
		 * to device and then send the DME reset command to local
		 * unipro. But putting the link in hibern8 is much faster.
		 *
		 * Note also that putting the link in Hibern8 is a requirement
		 * for entering DeepSleep.
		 */
		ret = ufshcd_uic_hibern8_enter(hba);
		if (ret) {
			dev_err(hba->dev, "%s: hibern8 enter failed %d\n",
					__func__, ret);
			goto out;
		}
		/*
		 * Change controller state to "reset state" which
		 * should also put the link in off/reset state
		 */
		ufshcd_hba_stop(hba);
		/*
		 * TODO: Check if we need any delay to make sure that
		 * controller is reset
		 */
		ufshcd_set_link_off(hba);
	}

out:
	return ret;
}

static void ufshcd_vreg_set_lpm(struct ufs_hba *hba)
{
	bool vcc_off = false;

	/*
	 * It seems some UFS devices may keep drawing more than sleep current
	 * (atleast for 500us) from UFS rails (especially from VCCQ rail).
	 * To avoid this situation, add 2ms delay before putting these UFS
	 * rails in LPM mode.
	 */
	if (!ufshcd_is_link_active(hba) &&
	    hba->dev_quirks & UFS_DEVICE_QUIRK_DELAY_BEFORE_LPM)
		usleep_range(2000, 2100);

	/*
	 * If UFS device is either in UFS_Sleep turn off VCC rail to save some
	 * power.
	 *
	 * If UFS device and link is in OFF state, all power supplies (VCC,
	 * VCCQ, VCCQ2) can be turned off if power on write protect is not
	 * required. If UFS link is inactive (Hibern8 or OFF state) and device
	 * is in sleep state, put VCCQ & VCCQ2 rails in LPM mode.
	 *
	 * Ignore the error returned by ufshcd_toggle_vreg() as device is anyway
	 * in low power state which would save some power.
	 *
	 * If Write Booster is enabled and the device needs to flush the WB
	 * buffer OR if bkops status is urgent for WB, keep Vcc on.
	 */
	if (ufshcd_is_ufs_dev_poweroff(hba) && ufshcd_is_link_off(hba) &&
	    !hba->dev_info.is_lu_power_on_wp) {
		ufshcd_setup_vreg(hba, false);
		vcc_off = true;
	} else if (!ufshcd_is_ufs_dev_active(hba)) {
		ufshcd_toggle_vreg(hba->dev, hba->vreg_info.vcc, false);
		vcc_off = true;
		if (ufshcd_is_link_hibern8(hba) || ufshcd_is_link_off(hba)) {
			ufshcd_config_vreg_lpm(hba, hba->vreg_info.vccq);
			ufshcd_config_vreg_lpm(hba, hba->vreg_info.vccq2);
		}
	}

	/*
	 * Some UFS devices require delay after VCC power rail is turned-off.
	 */
	if (vcc_off && hba->vreg_info.vcc &&
		hba->dev_quirks & UFS_DEVICE_QUIRK_DELAY_AFTER_LPM)
		usleep_range(5000, 5100);
}

#ifdef CONFIG_PM
static int ufshcd_vreg_set_hpm(struct ufs_hba *hba)
{
	int ret = 0;

	if (ufshcd_is_ufs_dev_poweroff(hba) && ufshcd_is_link_off(hba) &&
	    !hba->dev_info.is_lu_power_on_wp) {
		ret = ufshcd_setup_vreg(hba, true);
	} else if (!ufshcd_is_ufs_dev_active(hba)) {
		if (!ufshcd_is_link_active(hba)) {
			ret = ufshcd_config_vreg_hpm(hba, hba->vreg_info.vccq);
			if (ret)
				goto vcc_disable;
			ret = ufshcd_config_vreg_hpm(hba, hba->vreg_info.vccq2);
			if (ret)
				goto vccq_lpm;
		}
		ret = ufshcd_toggle_vreg(hba->dev, hba->vreg_info.vcc, true);
	}
	goto out;

vccq_lpm:
	ufshcd_config_vreg_lpm(hba, hba->vreg_info.vccq);
vcc_disable:
	ufshcd_toggle_vreg(hba->dev, hba->vreg_info.vcc, false);
out:
	return ret;
}
#endif /* CONFIG_PM */

static void ufshcd_hba_vreg_set_lpm(struct ufs_hba *hba)
{
	if (ufshcd_is_link_off(hba) || ufshcd_can_aggressive_pc(hba))
		ufshcd_setup_hba_vreg(hba, false);
}

static void ufshcd_hba_vreg_set_hpm(struct ufs_hba *hba)
{
	if (ufshcd_is_link_off(hba) || ufshcd_can_aggressive_pc(hba))
		ufshcd_setup_hba_vreg(hba, true);
}

static int __ufshcd_wl_suspend(struct ufs_hba *hba, enum ufs_pm_op pm_op)
{
	int ret = 0;
	bool check_for_bkops;
	enum ufs_pm_level pm_lvl;
	enum ufs_dev_pwr_mode req_dev_pwr_mode;
	enum uic_link_state req_link_state;

	hba->pm_op_in_progress = true;
	if (pm_op != UFS_SHUTDOWN_PM) {
		pm_lvl = pm_op == UFS_RUNTIME_PM ?
			 hba->rpm_lvl : hba->spm_lvl;
		req_dev_pwr_mode = ufs_get_pm_lvl_to_dev_pwr_mode(pm_lvl);
		req_link_state = ufs_get_pm_lvl_to_link_pwr_state(pm_lvl);
	} else {
		req_dev_pwr_mode = UFS_POWERDOWN_PWR_MODE;
		req_link_state = UIC_LINK_OFF_STATE;
	}

	ufshpb_suspend(hba);

	/*
	 * If we can't transition into any of the low power modes
	 * just gate the clocks.
	 */
	ufshcd_hold(hba);
	hba->clk_gating.is_suspended = true;

	if (ufshcd_is_clkscaling_supported(hba))
		ufshcd_clk_scaling_suspend(hba, true);

	if (req_dev_pwr_mode == UFS_ACTIVE_PWR_MODE &&
			req_link_state == UIC_LINK_ACTIVE_STATE) {
		goto vops_suspend;
	}

	if ((req_dev_pwr_mode == hba->curr_dev_pwr_mode) &&
	    (req_link_state == hba->uic_link_state))
		goto enable_scaling;

	/* UFS device & link must be active before we enter in this function */
	if (!ufshcd_is_ufs_dev_active(hba) || !ufshcd_is_link_active(hba)) {
		ret = -EINVAL;
		goto enable_scaling;
	}

	if (pm_op == UFS_RUNTIME_PM) {
		if (ufshcd_can_autobkops_during_suspend(hba)) {
			/*
			 * The device is idle with no requests in the queue,
			 * allow background operations if bkops status shows
			 * that performance might be impacted.
			 */
			ret = ufshcd_urgent_bkops(hba);
			if (ret) {
				/*
				 * If return err in suspend flow, IO will hang.
				 * Trigger error handler and break suspend for
				 * error recovery.
				 */
				ufshcd_force_error_recovery(hba);
				ret = -EBUSY;
				goto enable_scaling;
			}
		} else {
			/* make sure that auto bkops is disabled */
			ufshcd_disable_auto_bkops(hba);
		}
		/*
		 * If device needs to do BKOP or WB buffer flush during
		 * Hibern8, keep device power mode as "active power mode"
		 * and VCC supply.
		 */
		hba->dev_info.b_rpm_dev_flush_capable =
			hba->auto_bkops_enabled ||
			(((req_link_state == UIC_LINK_HIBERN8_STATE) ||
			((req_link_state == UIC_LINK_ACTIVE_STATE) &&
			ufshcd_is_auto_hibern8_enabled(hba))) &&
			ufshcd_wb_need_flush(hba));
	}

	flush_work(&hba->eeh_work);

	ret = ufshcd_vops_suspend(hba, pm_op, PRE_CHANGE);
	if (ret)
		goto enable_scaling;

	if (req_dev_pwr_mode != hba->curr_dev_pwr_mode) {
		if (pm_op != UFS_RUNTIME_PM)
			/* ensure that bkops is disabled */
			ufshcd_disable_auto_bkops(hba);

		if (!hba->dev_info.b_rpm_dev_flush_capable) {
			ret = ufshcd_set_dev_pwr_mode(hba, req_dev_pwr_mode);
			if (ret && pm_op != UFS_SHUTDOWN_PM) {
				/*
				 * If return err in suspend flow, IO will hang.
				 * Trigger error handler and break suspend for
				 * error recovery.
				 */
				ufshcd_force_error_recovery(hba);
				ret = -EBUSY;
			}
			if (ret)
				goto enable_scaling;
		}
	}

	/*
	 * In the case of DeepSleep, the device is expected to remain powered
	 * with the link off, so do not check for bkops.
	 */
	check_for_bkops = !ufshcd_is_ufs_dev_deepsleep(hba);
	ret = ufshcd_link_state_transition(hba, req_link_state, check_for_bkops);
	if (ret && pm_op != UFS_SHUTDOWN_PM) {
		/*
		 * If return err in suspend flow, IO will hang.
		 * Trigger error handler and break suspend for
		 * error recovery.
		 */
		ufshcd_force_error_recovery(hba);
		ret = -EBUSY;
	}
	if (ret)
		goto set_dev_active;

vops_suspend:
	/*
	 * Call vendor specific suspend callback. As these callbacks may access
	 * vendor specific host controller register space call them before the
	 * host clocks are ON.
	 */
	ret = ufshcd_vops_suspend(hba, pm_op, POST_CHANGE);
	if (ret)
		goto set_link_active;
	goto out;

set_link_active:
	/*
	 * Device hardware reset is required to exit DeepSleep. Also, for
	 * DeepSleep, the link is off so host reset and restore will be done
	 * further below.
	 */
	if (ufshcd_is_ufs_dev_deepsleep(hba)) {
		ufshcd_device_reset(hba);
		WARN_ON(!ufshcd_is_link_off(hba));
	}
	if (ufshcd_is_link_hibern8(hba) && !ufshcd_uic_hibern8_exit(hba))
		ufshcd_set_link_active(hba);
	else if (ufshcd_is_link_off(hba))
		ufshcd_host_reset_and_restore(hba);
set_dev_active:
	/* Can also get here needing to exit DeepSleep */
	if (ufshcd_is_ufs_dev_deepsleep(hba)) {
		ufshcd_device_reset(hba);
		ufshcd_host_reset_and_restore(hba);
	}
	if (!ufshcd_set_dev_pwr_mode(hba, UFS_ACTIVE_PWR_MODE))
		ufshcd_disable_auto_bkops(hba);
enable_scaling:
	if (ufshcd_is_clkscaling_supported(hba))
		ufshcd_clk_scaling_suspend(hba, false);

	hba->dev_info.b_rpm_dev_flush_capable = false;
out:
	if (hba->dev_info.b_rpm_dev_flush_capable) {
		schedule_delayed_work(&hba->rpm_dev_flush_recheck_work,
			msecs_to_jiffies(RPM_DEV_FLUSH_RECHECK_WORK_DELAY_MS));
	}

	if (ret) {
		ufshcd_update_evt_hist(hba, UFS_EVT_WL_SUSP_ERR, (u32)ret);
		hba->clk_gating.is_suspended = false;
		ufshcd_release(hba);
		ufshpb_resume(hba);
	}
	hba->pm_op_in_progress = false;
	return ret;
}

#ifdef CONFIG_PM
static int __ufshcd_wl_resume(struct ufs_hba *hba, enum ufs_pm_op pm_op)
{
	int ret;
	enum uic_link_state old_link_state = hba->uic_link_state;

	hba->pm_op_in_progress = true;

	/*
	 * Call vendor specific resume callback. As these callbacks may access
	 * vendor specific host controller register space call them when the
	 * host clocks are ON.
	 */
	ret = ufshcd_vops_resume(hba, pm_op);
	if (ret)
		goto out;

	/* For DeepSleep, the only supported option is to have the link off */
	WARN_ON(ufshcd_is_ufs_dev_deepsleep(hba) && !ufshcd_is_link_off(hba));

	if (ufshcd_is_link_hibern8(hba)) {
		ret = ufshcd_uic_hibern8_exit(hba);
		if (!ret) {
			ufshcd_set_link_active(hba);
		} else {
			dev_err(hba->dev, "%s: hibern8 exit failed %d\n",
					__func__, ret);
			goto vendor_suspend;
		}
	} else if (ufshcd_is_link_off(hba)) {
		/*
		 * A full initialization of the host and the device is
		 * required since the link was put to off during suspend.
		 * Note, in the case of DeepSleep, the device will exit
		 * DeepSleep due to device reset.
		 */
		ret = ufshcd_reset_and_restore(hba);
		/*
		 * ufshcd_reset_and_restore() should have already
		 * set the link state as active
		 */
		if (ret || !ufshcd_is_link_active(hba))
			goto vendor_suspend;
	}

	if (!ufshcd_is_ufs_dev_active(hba)) {
		ret = ufshcd_set_dev_pwr_mode(hba, UFS_ACTIVE_PWR_MODE);
		if (ret)
			goto set_old_link_state;
		ufshcd_set_timestamp_attr(hba);
	}

	if (ufshcd_keep_autobkops_enabled_except_suspend(hba))
		ufshcd_enable_auto_bkops(hba);
	else
		/*
		 * If BKOPs operations are urgently needed at this moment then
		 * keep auto-bkops enabled or else disable it.
		 */
		ufshcd_urgent_bkops(hba);

	if (hba->ee_usr_mask)
		ufshcd_write_ee_control(hba);

	if (ufshcd_is_clkscaling_supported(hba))
		ufshcd_clk_scaling_suspend(hba, false);

	if (hba->dev_info.b_rpm_dev_flush_capable) {
		hba->dev_info.b_rpm_dev_flush_capable = false;
		cancel_delayed_work(&hba->rpm_dev_flush_recheck_work);
	}

	/* Enable Auto-Hibernate if configured */
	ufshcd_auto_hibern8_enable(hba);

	ufshpb_resume(hba);
	goto out;

set_old_link_state:
	ufshcd_link_state_transition(hba, old_link_state, 0);
vendor_suspend:
	ufshcd_vops_suspend(hba, pm_op, PRE_CHANGE);
	ufshcd_vops_suspend(hba, pm_op, POST_CHANGE);
out:
	if (ret)
		ufshcd_update_evt_hist(hba, UFS_EVT_WL_RES_ERR, (u32)ret);
	hba->clk_gating.is_suspended = false;
	ufshcd_release(hba);
	hba->pm_op_in_progress = false;
	return ret;
}

static int ufshcd_wl_runtime_suspend(struct device *dev)
{
	struct scsi_device *sdev = to_scsi_device(dev);
	struct ufs_hba *hba;
	int ret;
	ktime_t start = ktime_get();

	hba = shost_priv(sdev->host);

	ret = __ufshcd_wl_suspend(hba, UFS_RUNTIME_PM);
	if (ret)
		dev_err(&sdev->sdev_gendev, "%s failed: %d\n", __func__, ret);

	trace_ufshcd_wl_runtime_suspend(dev_name(dev), ret,
		ktime_to_us(ktime_sub(ktime_get(), start)),
		hba->curr_dev_pwr_mode, hba->uic_link_state);

	return ret;
}

static int ufshcd_wl_runtime_resume(struct device *dev)
{
	struct scsi_device *sdev = to_scsi_device(dev);
	struct ufs_hba *hba;
	int ret = 0;
	ktime_t start = ktime_get();

	hba = shost_priv(sdev->host);

	ret = __ufshcd_wl_resume(hba, UFS_RUNTIME_PM);
	if (ret)
		dev_err(&sdev->sdev_gendev, "%s failed: %d\n", __func__, ret);

	trace_ufshcd_wl_runtime_resume(dev_name(dev), ret,
		ktime_to_us(ktime_sub(ktime_get(), start)),
		hba->curr_dev_pwr_mode, hba->uic_link_state);

	return ret;
}
#endif

#ifdef CONFIG_PM_SLEEP
static int ufshcd_wl_suspend(struct device *dev)
{
	struct scsi_device *sdev = to_scsi_device(dev);
	struct ufs_hba *hba;
	int ret = 0;
	ktime_t start = ktime_get();

	hba = shost_priv(sdev->host);
	down(&hba->host_sem);
	hba->system_suspending = true;

	if (pm_runtime_suspended(dev))
		goto out;

	ret = __ufshcd_wl_suspend(hba, UFS_SYSTEM_PM);
	if (ret) {
		dev_err(&sdev->sdev_gendev, "%s failed: %d\n", __func__,  ret);
		up(&hba->host_sem);
	}

out:
	if (!ret)
		hba->is_sys_suspended = true;
	trace_ufshcd_wl_suspend(dev_name(dev), ret,
		ktime_to_us(ktime_sub(ktime_get(), start)),
		hba->curr_dev_pwr_mode, hba->uic_link_state);

	return ret;
}

static int ufshcd_wl_resume(struct device *dev)
{
	struct scsi_device *sdev = to_scsi_device(dev);
	struct ufs_hba *hba;
	int ret = 0;
	ktime_t start = ktime_get();

	hba = shost_priv(sdev->host);

	if (pm_runtime_suspended(dev))
		goto out;

	ret = __ufshcd_wl_resume(hba, UFS_SYSTEM_PM);
	if (ret)
		dev_err(&sdev->sdev_gendev, "%s failed: %d\n", __func__, ret);
out:
	trace_ufshcd_wl_resume(dev_name(dev), ret,
		ktime_to_us(ktime_sub(ktime_get(), start)),
		hba->curr_dev_pwr_mode, hba->uic_link_state);
	if (!ret)
		hba->is_sys_suspended = false;
	hba->system_suspending = false;
	up(&hba->host_sem);
	return ret;
}
#endif

/**
 * ufshcd_suspend - helper function for suspend operations
 * @hba: per adapter instance
 *
 * This function will put disable irqs, turn off clocks
 * and set vreg and hba-vreg in lpm mode.
 */
static int ufshcd_suspend(struct ufs_hba *hba)
{
	int ret;

	if (!hba->is_powered)
		return 0;
	/*
	 * Disable the host irq as host controller as there won't be any
	 * host controller transaction expected till resume.
	 */
	ufshcd_disable_irq(hba);
	ret = ufshcd_setup_clocks(hba, false);
	if (ret) {
		ufshcd_enable_irq(hba);
		return ret;
	}
	if (ufshcd_is_clkgating_allowed(hba)) {
		hba->clk_gating.state = CLKS_OFF;
		trace_ufshcd_clk_gating(dev_name(hba->dev),
					hba->clk_gating.state);
	}

	ufshcd_vreg_set_lpm(hba);
	/* Put the host controller in low power mode if possible */
	ufshcd_hba_vreg_set_lpm(hba);
	return ret;
}

#ifdef CONFIG_PM
/**
 * ufshcd_resume - helper function for resume operations
 * @hba: per adapter instance
 *
 * This function basically turns on the regulators, clocks and
 * irqs of the hba.
 *
 * Returns 0 for success and non-zero for failure
 */
static int ufshcd_resume(struct ufs_hba *hba)
{
	int ret;

	if (!hba->is_powered)
		return 0;

	ufshcd_hba_vreg_set_hpm(hba);
	ret = ufshcd_vreg_set_hpm(hba);
	if (ret)
		goto out;

	/* Make sure clocks are enabled before accessing controller */
	ret = ufshcd_setup_clocks(hba, true);
	if (ret)
		goto disable_vreg;

	/* enable the host irq as host controller would be active soon */
	ufshcd_enable_irq(hba);

	goto out;

disable_vreg:
	ufshcd_vreg_set_lpm(hba);
out:
	if (ret)
		ufshcd_update_evt_hist(hba, UFS_EVT_RESUME_ERR, (u32)ret);
	return ret;
}
#endif /* CONFIG_PM */

#ifdef CONFIG_PM_SLEEP
/**
 * ufshcd_system_suspend - system suspend callback
 * @dev: Device associated with the UFS controller.
 *
 * Executed before putting the system into a sleep state in which the contents
 * of main memory are preserved.
 *
 * Returns 0 for success and non-zero for failure
 */
int ufshcd_system_suspend(struct device *dev)
{
	struct ufs_hba *hba = dev_get_drvdata(dev);
	int ret = 0;
	ktime_t start = ktime_get();

	if (pm_runtime_suspended(hba->dev))
		goto out;

	ret = ufshcd_suspend(hba);
out:
	trace_ufshcd_system_suspend(dev_name(hba->dev), ret,
		ktime_to_us(ktime_sub(ktime_get(), start)),
		hba->curr_dev_pwr_mode, hba->uic_link_state);
	return ret;
}
EXPORT_SYMBOL(ufshcd_system_suspend);

/**
 * ufshcd_system_resume - system resume callback
 * @dev: Device associated with the UFS controller.
 *
 * Executed after waking the system up from a sleep state in which the contents
 * of main memory were preserved.
 *
 * Returns 0 for success and non-zero for failure
 */
int ufshcd_system_resume(struct device *dev)
{
	struct ufs_hba *hba = dev_get_drvdata(dev);
	ktime_t start = ktime_get();
	int ret = 0;

	if (pm_runtime_suspended(hba->dev))
		goto out;

	ret = ufshcd_resume(hba);

out:
	trace_ufshcd_system_resume(dev_name(hba->dev), ret,
		ktime_to_us(ktime_sub(ktime_get(), start)),
		hba->curr_dev_pwr_mode, hba->uic_link_state);

	return ret;
}
EXPORT_SYMBOL(ufshcd_system_resume);
#endif /* CONFIG_PM_SLEEP */

#ifdef CONFIG_PM
/**
 * ufshcd_runtime_suspend - runtime suspend callback
 * @dev: Device associated with the UFS controller.
 *
 * Check the description of ufshcd_suspend() function for more details.
 *
 * Returns 0 for success and non-zero for failure
 */
int ufshcd_runtime_suspend(struct device *dev)
{
	struct ufs_hba *hba = dev_get_drvdata(dev);
	int ret;
	ktime_t start = ktime_get();

	ret = ufshcd_suspend(hba);

	trace_ufshcd_runtime_suspend(dev_name(hba->dev), ret,
		ktime_to_us(ktime_sub(ktime_get(), start)),
		hba->curr_dev_pwr_mode, hba->uic_link_state);
	return ret;
}
EXPORT_SYMBOL(ufshcd_runtime_suspend);

/**
 * ufshcd_runtime_resume - runtime resume routine
 * @dev: Device associated with the UFS controller.
 *
 * This function basically brings controller
 * to active state. Following operations are done in this function:
 *
 * 1. Turn on all the controller related clocks
 * 2. Turn ON VCC rail
 */
int ufshcd_runtime_resume(struct device *dev)
{
	struct ufs_hba *hba = dev_get_drvdata(dev);
	int ret;
	ktime_t start = ktime_get();

	ret = ufshcd_resume(hba);

	trace_ufshcd_runtime_resume(dev_name(hba->dev), ret,
		ktime_to_us(ktime_sub(ktime_get(), start)),
		hba->curr_dev_pwr_mode, hba->uic_link_state);
	return ret;
}
EXPORT_SYMBOL(ufshcd_runtime_resume);
#endif /* CONFIG_PM */

static void ufshcd_wl_shutdown(struct device *dev)
{
	struct scsi_device *sdev = to_scsi_device(dev);
	struct ufs_hba *hba = shost_priv(sdev->host);

	down(&hba->host_sem);
	hba->shutting_down = true;
	up(&hba->host_sem);

	/* Turn on everything while shutting down */
	ufshcd_rpm_get_sync(hba);
	scsi_device_quiesce(sdev);
	shost_for_each_device(sdev, hba->host) {
		if (sdev == hba->ufs_device_wlun)
			continue;
		scsi_device_quiesce(sdev);
	}
	__ufshcd_wl_suspend(hba, UFS_SHUTDOWN_PM);

	/*
	 * Next, turn off the UFS controller and the UFS regulators. Disable
	 * clocks.
	 */
	if (ufshcd_is_ufs_dev_poweroff(hba) && ufshcd_is_link_off(hba))
		ufshcd_suspend(hba);

	hba->is_powered = false;
}

/**
 * ufshcd_remove - de-allocate SCSI host and host memory space
 *		data structure memory
 * @hba: per adapter instance
 */
void ufshcd_remove(struct ufs_hba *hba)
{
	if (hba->ufs_device_wlun)
		ufshcd_rpm_get_sync(hba);
	ufs_hwmon_remove(hba);
	ufs_bsg_remove(hba);
	ufshpb_remove(hba);
	ufs_sysfs_remove_nodes(hba->dev);
	blk_mq_destroy_queue(hba->tmf_queue);
	blk_put_queue(hba->tmf_queue);
	blk_mq_free_tag_set(&hba->tmf_tag_set);
	scsi_remove_host(hba->host);
	/* disable interrupts */
	ufshcd_disable_intr(hba, hba->intr_mask);
	ufshcd_hba_stop(hba);
	ufshcd_hba_exit(hba);
}
EXPORT_SYMBOL_GPL(ufshcd_remove);

#ifdef CONFIG_PM_SLEEP
int ufshcd_system_freeze(struct device *dev)
{

	return ufshcd_system_suspend(dev);

}
EXPORT_SYMBOL_GPL(ufshcd_system_freeze);

int ufshcd_system_restore(struct device *dev)
{

	struct ufs_hba *hba = dev_get_drvdata(dev);
	int ret;

	ret = ufshcd_system_resume(dev);
	if (ret)
		return ret;

	/* Configure UTRL and UTMRL base address registers */
	ufshcd_writel(hba, lower_32_bits(hba->utrdl_dma_addr),
			REG_UTP_TRANSFER_REQ_LIST_BASE_L);
	ufshcd_writel(hba, upper_32_bits(hba->utrdl_dma_addr),
			REG_UTP_TRANSFER_REQ_LIST_BASE_H);
	ufshcd_writel(hba, lower_32_bits(hba->utmrdl_dma_addr),
			REG_UTP_TASK_REQ_LIST_BASE_L);
	ufshcd_writel(hba, upper_32_bits(hba->utmrdl_dma_addr),
			REG_UTP_TASK_REQ_LIST_BASE_H);
	/*
	 * Make sure that UTRL and UTMRL base address registers
	 * are updated with the latest queue addresses. Only after
	 * updating these addresses, we can queue the new commands.
	 */
	mb();

	/* Resuming from hibernate, assume that link was OFF */
	ufshcd_set_link_off(hba);

	return 0;

}
EXPORT_SYMBOL_GPL(ufshcd_system_restore);

int ufshcd_system_thaw(struct device *dev)
{
	return ufshcd_system_resume(dev);
}
EXPORT_SYMBOL_GPL(ufshcd_system_thaw);
#endif /* CONFIG_PM_SLEEP  */

/**
 * ufshcd_dealloc_host - deallocate Host Bus Adapter (HBA)
 * @hba: pointer to Host Bus Adapter (HBA)
 */
void ufshcd_dealloc_host(struct ufs_hba *hba)
{
	scsi_host_put(hba->host);
}
EXPORT_SYMBOL_GPL(ufshcd_dealloc_host);

/**
 * ufshcd_set_dma_mask - Set dma mask based on the controller
 *			 addressing capability
 * @hba: per adapter instance
 *
 * Returns 0 for success, non-zero for failure
 */
static int ufshcd_set_dma_mask(struct ufs_hba *hba)
{
	if (hba->capabilities & MASK_64_ADDRESSING_SUPPORT) {
		if (!dma_set_mask_and_coherent(hba->dev, DMA_BIT_MASK(64)))
			return 0;
	}
	return dma_set_mask_and_coherent(hba->dev, DMA_BIT_MASK(32));
}

/**
 * ufshcd_alloc_host - allocate Host Bus Adapter (HBA)
 * @dev: pointer to device handle
 * @hba_handle: driver private handle
 * Returns 0 on success, non-zero value on failure
 */
int ufshcd_alloc_host(struct device *dev, struct ufs_hba **hba_handle)
{
	struct Scsi_Host *host;
	struct ufs_hba *hba;
	int err = 0;

	if (!dev) {
		dev_err(dev,
		"Invalid memory reference for dev is NULL\n");
		err = -ENODEV;
		goto out_error;
	}

	host = scsi_host_alloc(&ufshcd_driver_template,
				sizeof(struct ufs_hba));
	if (!host) {
		dev_err(dev, "scsi_host_alloc failed\n");
		err = -ENOMEM;
		goto out_error;
	}
	host->nr_maps = HCTX_TYPE_POLL + 1;
	hba = shost_priv(host);
	hba->host = host;
	hba->dev = dev;
	hba->dev_ref_clk_freq = REF_CLK_FREQ_INVAL;
	hba->nop_out_timeout = NOP_OUT_TIMEOUT;
	ufshcd_set_sg_entry_size(hba, sizeof(struct ufshcd_sg_entry));
	INIT_LIST_HEAD(&hba->clk_list_head);
	spin_lock_init(&hba->outstanding_lock);

	*hba_handle = hba;

out_error:
	return err;
}
EXPORT_SYMBOL(ufshcd_alloc_host);

/* This function exists because blk_mq_alloc_tag_set() requires this. */
static blk_status_t ufshcd_queue_tmf(struct blk_mq_hw_ctx *hctx,
				     const struct blk_mq_queue_data *qd)
{
	WARN_ON_ONCE(true);
	return BLK_STS_NOTSUPP;
}

static const struct blk_mq_ops ufshcd_tmf_ops = {
	.queue_rq = ufshcd_queue_tmf,
};

/**
 * ufshcd_init - Driver initialization routine
 * @hba: per-adapter instance
 * @mmio_base: base register address
 * @irq: Interrupt line of device
 * Returns 0 on success, non-zero value on failure
 */
int ufshcd_init(struct ufs_hba *hba, void __iomem *mmio_base, unsigned int irq)
{
	int err;
	struct Scsi_Host *host = hba->host;
	struct device *dev = hba->dev;
	char eh_wq_name[sizeof("ufs_eh_wq_00")];

	/*
	 * dev_set_drvdata() must be called before any callbacks are registered
	 * that use dev_get_drvdata() (frequency scaling, clock scaling, hwmon,
	 * sysfs).
	 */
	dev_set_drvdata(dev, hba);

	if (!mmio_base) {
		dev_err(hba->dev,
		"Invalid memory reference for mmio_base is NULL\n");
		err = -ENODEV;
		goto out_error;
	}

	hba->mmio_base = mmio_base;
	hba->irq = irq;
	hba->vps = &ufs_hba_vps;

	err = ufshcd_hba_init(hba);
	if (err)
		goto out_error;

	/* Read capabilities registers */
	err = ufshcd_hba_capabilities(hba);
	if (err)
		goto out_disable;

	/* Get UFS version supported by the controller */
	hba->ufs_version = ufshcd_get_ufs_version(hba);

	/* Get Interrupt bit mask per version */
	hba->intr_mask = ufshcd_get_intr_mask(hba);

	err = ufshcd_set_dma_mask(hba);
	if (err) {
		dev_err(hba->dev, "set dma mask failed\n");
		goto out_disable;
	}

	/* Allocate memory for host memory space */
	err = ufshcd_memory_alloc(hba);
	if (err) {
		dev_err(hba->dev, "Memory allocation failed\n");
		goto out_disable;
	}

	/* Configure LRB */
	ufshcd_host_memory_configure(hba);

	host->can_queue = hba->nutrs - UFSHCD_NUM_RESERVED;
	host->cmd_per_lun = hba->nutrs - UFSHCD_NUM_RESERVED;
	host->max_id = UFSHCD_MAX_ID;
	host->max_lun = UFS_MAX_LUNS;
	host->max_channel = UFSHCD_MAX_CHANNEL;
	host->unique_id = host->host_no;
	host->max_cmd_len = UFS_CDB_SIZE;
	host->queuecommand_may_block = !!(hba->caps & UFSHCD_CAP_CLK_GATING);

	hba->max_pwr_info.is_valid = false;

	/* Initialize work queues */
	snprintf(eh_wq_name, sizeof(eh_wq_name), "ufs_eh_wq_%d",
		 hba->host->host_no);
	hba->eh_wq = create_singlethread_workqueue(eh_wq_name);
	if (!hba->eh_wq) {
		dev_err(hba->dev, "%s: failed to create eh workqueue\n",
			__func__);
		err = -ENOMEM;
		goto out_disable;
	}
	INIT_WORK(&hba->eh_work, ufshcd_err_handler);
	INIT_WORK(&hba->eeh_work, ufshcd_exception_event_handler);

	sema_init(&hba->host_sem, 1);

	/* Initialize UIC command mutex */
	mutex_init(&hba->uic_cmd_mutex);

	/* Initialize mutex for device management commands */
	mutex_init(&hba->dev_cmd.lock);

	/* Initialize mutex for exception event control */
	mutex_init(&hba->ee_ctrl_mutex);

	mutex_init(&hba->wb_mutex);
	init_rwsem(&hba->clk_scaling_lock);

	ufshcd_init_clk_gating(hba);

	ufshcd_init_clk_scaling(hba);

	/*
	 * In order to avoid any spurious interrupt immediately after
	 * registering UFS controller interrupt handler, clear any pending UFS
	 * interrupt status and disable all the UFS interrupts.
	 */
	ufshcd_writel(hba, ufshcd_readl(hba, REG_INTERRUPT_STATUS),
		      REG_INTERRUPT_STATUS);
	ufshcd_writel(hba, 0, REG_INTERRUPT_ENABLE);
	/*
	 * Make sure that UFS interrupts are disabled and any pending interrupt
	 * status is cleared before registering UFS interrupt handler.
	 */
	mb();

	/* IRQ registration */
	err = devm_request_irq(dev, irq, ufshcd_intr, IRQF_SHARED, UFSHCD, hba);
	if (err) {
		dev_err(hba->dev, "request irq failed\n");
		goto out_disable;
	} else {
		hba->is_irq_enabled = true;
	}

	if (!is_mcq_supported(hba)) {
		err = scsi_add_host(host, hba->dev);
		if (err) {
			dev_err(hba->dev, "scsi_add_host failed\n");
			goto out_disable;
		}
	}

	hba->tmf_tag_set = (struct blk_mq_tag_set) {
		.nr_hw_queues	= 1,
		.queue_depth	= hba->nutmrs,
		.ops		= &ufshcd_tmf_ops,
		.flags		= BLK_MQ_F_NO_SCHED,
	};
	err = blk_mq_alloc_tag_set(&hba->tmf_tag_set);
	if (err < 0)
		goto out_remove_scsi_host;
	hba->tmf_queue = blk_mq_init_queue(&hba->tmf_tag_set);
	if (IS_ERR(hba->tmf_queue)) {
		err = PTR_ERR(hba->tmf_queue);
		goto free_tmf_tag_set;
	}
	hba->tmf_rqs = devm_kcalloc(hba->dev, hba->nutmrs,
				    sizeof(*hba->tmf_rqs), GFP_KERNEL);
	if (!hba->tmf_rqs) {
		err = -ENOMEM;
		goto free_tmf_queue;
	}

	/* Reset the attached device */
	ufshcd_device_reset(hba);

	ufshcd_init_crypto(hba);

	/* Host controller enable */
	err = ufshcd_hba_enable(hba);
	if (err) {
		dev_err(hba->dev, "Host controller enable failed\n");
		ufshcd_print_evt_hist(hba);
		ufshcd_print_host_state(hba);
		goto free_tmf_queue;
	}

	/*
	 * Set the default power management level for runtime and system PM.
	 * Default power saving mode is to keep UFS link in Hibern8 state
	 * and UFS device in sleep state.
	 */
	hba->rpm_lvl = ufs_get_desired_pm_lvl_for_dev_link_state(
						UFS_SLEEP_PWR_MODE,
						UIC_LINK_HIBERN8_STATE);
	hba->spm_lvl = ufs_get_desired_pm_lvl_for_dev_link_state(
						UFS_SLEEP_PWR_MODE,
						UIC_LINK_HIBERN8_STATE);

	INIT_DELAYED_WORK(&hba->rpm_dev_flush_recheck_work,
			  ufshcd_rpm_dev_flush_recheck_work);

	/* Set the default auto-hiberate idle timer value to 150 ms */
	if (ufshcd_is_auto_hibern8_supported(hba) && !hba->ahit) {
		hba->ahit = FIELD_PREP(UFSHCI_AHIBERN8_TIMER_MASK, 150) |
			    FIELD_PREP(UFSHCI_AHIBERN8_SCALE_MASK, 3);
	}

	/* Hold auto suspend until async scan completes */
	pm_runtime_get_sync(dev);
	atomic_set(&hba->scsi_block_reqs_cnt, 0);
	/*
	 * We are assuming that device wasn't put in sleep/power-down
	 * state exclusively during the boot stage before kernel.
	 * This assumption helps avoid doing link startup twice during
	 * ufshcd_probe_hba().
	 */
	ufshcd_set_ufs_dev_active(hba);

	async_schedule(ufshcd_async_scan, hba);
	ufs_sysfs_add_nodes(hba->dev);

	device_enable_async_suspend(dev);
	return 0;

free_tmf_queue:
	blk_mq_destroy_queue(hba->tmf_queue);
	blk_put_queue(hba->tmf_queue);
free_tmf_tag_set:
	blk_mq_free_tag_set(&hba->tmf_tag_set);
out_remove_scsi_host:
	scsi_remove_host(hba->host);
out_disable:
	hba->is_irq_enabled = false;
	ufshcd_hba_exit(hba);
out_error:
	return err;
}
EXPORT_SYMBOL_GPL(ufshcd_init);

void ufshcd_resume_complete(struct device *dev)
{
	struct ufs_hba *hba = dev_get_drvdata(dev);

	if (hba->complete_put) {
		ufshcd_rpm_put(hba);
		hba->complete_put = false;
	}
}
EXPORT_SYMBOL_GPL(ufshcd_resume_complete);

static bool ufshcd_rpm_ok_for_spm(struct ufs_hba *hba)
{
	struct device *dev = &hba->ufs_device_wlun->sdev_gendev;
	enum ufs_dev_pwr_mode dev_pwr_mode;
	enum uic_link_state link_state;
	unsigned long flags;
	bool res;

	spin_lock_irqsave(&dev->power.lock, flags);
	dev_pwr_mode = ufs_get_pm_lvl_to_dev_pwr_mode(hba->spm_lvl);
	link_state = ufs_get_pm_lvl_to_link_pwr_state(hba->spm_lvl);
	res = pm_runtime_suspended(dev) &&
	      hba->curr_dev_pwr_mode == dev_pwr_mode &&
	      hba->uic_link_state == link_state &&
	      !hba->dev_info.b_rpm_dev_flush_capable;
	spin_unlock_irqrestore(&dev->power.lock, flags);

	return res;
}

int __ufshcd_suspend_prepare(struct device *dev, bool rpm_ok_for_spm)
{
	struct ufs_hba *hba = dev_get_drvdata(dev);
	int ret;

	/*
	 * SCSI assumes that runtime-pm and system-pm for scsi drivers
	 * are same. And it doesn't wake up the device for system-suspend
	 * if it's runtime suspended. But ufs doesn't follow that.
	 * Refer ufshcd_resume_complete()
	 */
	if (hba->ufs_device_wlun) {
		/* Prevent runtime suspend */
		ufshcd_rpm_get_noresume(hba);
		/*
		 * Check if already runtime suspended in same state as system
		 * suspend would be.
		 */
		if (!rpm_ok_for_spm || !ufshcd_rpm_ok_for_spm(hba)) {
			/* RPM state is not ok for SPM, so runtime resume */
			ret = ufshcd_rpm_resume(hba);
			if (ret < 0 && ret != -EACCES) {
				ufshcd_rpm_put(hba);
				return ret;
			}
		}
		hba->complete_put = true;
	}
	return 0;
}
EXPORT_SYMBOL_GPL(__ufshcd_suspend_prepare);

int ufshcd_suspend_prepare(struct device *dev)
{
	return __ufshcd_suspend_prepare(dev, true);
}
EXPORT_SYMBOL_GPL(ufshcd_suspend_prepare);

#ifdef CONFIG_PM_SLEEP
static int ufshcd_wl_poweroff(struct device *dev)
{
	struct scsi_device *sdev = to_scsi_device(dev);
	struct ufs_hba *hba = shost_priv(sdev->host);

	__ufshcd_wl_suspend(hba, UFS_SHUTDOWN_PM);
	return 0;
}
#endif

static int ufshcd_wl_probe(struct device *dev)
{
	struct scsi_device *sdev = to_scsi_device(dev);

	if (!is_device_wlun(sdev))
		return -ENODEV;

	blk_pm_runtime_init(sdev->request_queue, dev);
	pm_runtime_set_autosuspend_delay(dev, 0);
	pm_runtime_allow(dev);

	return  0;
}

static int ufshcd_wl_remove(struct device *dev)
{
	pm_runtime_forbid(dev);
	return 0;
}

static const struct dev_pm_ops ufshcd_wl_pm_ops = {
#ifdef CONFIG_PM_SLEEP
	.suspend = ufshcd_wl_suspend,
	.resume = ufshcd_wl_resume,
	.freeze = ufshcd_wl_suspend,
	.thaw = ufshcd_wl_resume,
	.poweroff = ufshcd_wl_poweroff,
	.restore = ufshcd_wl_resume,
#endif
	SET_RUNTIME_PM_OPS(ufshcd_wl_runtime_suspend, ufshcd_wl_runtime_resume, NULL)
};

/*
 * ufs_dev_wlun_template - describes ufs device wlun
 * ufs-device wlun - used to send pm commands
 * All luns are consumers of ufs-device wlun.
 *
 * Currently, no sd driver is present for wluns.
 * Hence the no specific pm operations are performed.
 * With ufs design, SSU should be sent to ufs-device wlun.
 * Hence register a scsi driver for ufs wluns only.
 */
static struct scsi_driver ufs_dev_wlun_template = {
	.gendrv = {
		.name = "ufs_device_wlun",
		.owner = THIS_MODULE,
		.probe = ufshcd_wl_probe,
		.remove = ufshcd_wl_remove,
		.pm = &ufshcd_wl_pm_ops,
		.shutdown = ufshcd_wl_shutdown,
	},
};

static int __init ufshcd_core_init(void)
{
	int ret;

	ufs_debugfs_init();

	ret = scsi_register_driver(&ufs_dev_wlun_template.gendrv);
	if (ret)
		ufs_debugfs_exit();
	return ret;
}

static void __exit ufshcd_core_exit(void)
{
	ufs_debugfs_exit();
	scsi_unregister_driver(&ufs_dev_wlun_template.gendrv);
}

module_init(ufshcd_core_init);
module_exit(ufshcd_core_exit);

MODULE_AUTHOR("Santosh Yaragnavi <santosh.sy@samsung.com>");
MODULE_AUTHOR("Vinayak Holikatti <h.vinayak@samsung.com>");
MODULE_DESCRIPTION("Generic UFS host controller driver Core");
MODULE_SOFTDEP("pre: governor_simpleondemand");
MODULE_LICENSE("GPL");<|MERGE_RESOLUTION|>--- conflicted
+++ resolved
@@ -2953,7 +2953,6 @@
  * @cmd: command to check.
  *
  * Returns true if command is inflight; false if not.
-<<<<<<< HEAD
  */
 bool ufshcd_cmd_inflight(struct scsi_cmnd *cmd)
 {
@@ -2977,31 +2976,6 @@
  */
 static int ufshcd_clear_cmd(struct ufs_hba *hba, u32 task_tag)
 {
-=======
- */
-bool ufshcd_cmd_inflight(struct scsi_cmnd *cmd)
-{
-	struct request *rq;
-
-	if (!cmd)
-		return false;
-
-	rq = scsi_cmd_to_rq(cmd);
-	if (!blk_mq_request_started(rq))
-		return false;
-
-	return true;
-}
-
-/*
- * Clear the pending command in the controller and wait until
- * the controller confirms that the command has been cleared.
- * @hba: per adapter instance
- * @task_tag: The tag number of the command to be cleared.
- */
-static int ufshcd_clear_cmd(struct ufs_hba *hba, u32 task_tag)
-{
->>>>>>> df50e6bf
 	u32 mask = 1U << task_tag;
 	unsigned long flags;
 	int err;
