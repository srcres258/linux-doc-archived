--- conflicted
+++ resolved
@@ -2576,11 +2576,7 @@
 			  struct intel_sdvo_connector *connector)
 {
 	struct drm_i915_private *dev_priv = to_i915(sdvo->base.base.dev);
-<<<<<<< HEAD
-	struct sdvo_device_mapping *mapping;
-=======
 	const struct sdvo_device_mapping *mapping;
->>>>>>> 221a3ad5
 	int ddc_bus;
 
 	if (sdvo->base.port == PORT_B)
@@ -2603,11 +2599,7 @@
 intel_sdvo_select_i2c_bus(struct intel_sdvo *sdvo)
 {
 	struct drm_i915_private *dev_priv = to_i915(sdvo->base.base.dev);
-<<<<<<< HEAD
-	struct sdvo_device_mapping *mapping;
-=======
 	const struct sdvo_device_mapping *mapping;
->>>>>>> 221a3ad5
 	u8 pin;
 
 	if (sdvo->base.port == PORT_B)
@@ -2652,11 +2644,7 @@
 intel_sdvo_get_slave_addr(struct intel_sdvo *sdvo)
 {
 	struct drm_i915_private *dev_priv = to_i915(sdvo->base.base.dev);
-<<<<<<< HEAD
-	struct sdvo_device_mapping *my_mapping, *other_mapping;
-=======
 	const struct sdvo_device_mapping *my_mapping, *other_mapping;
->>>>>>> 221a3ad5
 
 	if (sdvo->base.port == PORT_B) {
 		my_mapping = &dev_priv->display.vbt.sdvo_mappings[0];
