--- conflicted
+++ resolved
@@ -1058,22 +1058,14 @@
 # needs SMP). In either case, using the "non-arch" code conflicts with
 # the NMI watchdog code (which is sometimes used directly and sometimes used
 # by the arch-provided hardlockup detector).
-<<<<<<< HEAD
-config HAVE_HARDLOCKUP_DETECTOR_NON_ARCH
-=======
 config HAVE_HARDLOCKUP_DETECTOR_PERF_OR_BUDDY
->>>>>>> 675bc666
 	bool
 	depends on (HAVE_HARDLOCKUP_DETECTOR_PERF || SMP) && !HAVE_NMI_WATCHDOG
 	default y
 
 config HARDLOCKUP_DETECTOR_PREFER_BUDDY
 	bool "Prefer the buddy CPU hardlockup detector"
-<<<<<<< HEAD
-	depends on HAVE_HARDLOCKUP_DETECTOR_NON_ARCH && HAVE_HARDLOCKUP_DETECTOR_PERF && SMP
-=======
 	depends on HAVE_HARDLOCKUP_DETECTOR_PERF && SMP
->>>>>>> 675bc666
 	help
 	  Say Y here to prefer the buddy hardlockup detector over the perf one.
 
@@ -1085,17 +1077,10 @@
 	  an arch-specific hardlockup detector or if resources needed
 	  for the hardlockup detector are better used for other things.
 
-<<<<<<< HEAD
-# This will select the appropriate non-arch hardlockdup detector
-config HARDLOCKUP_DETECTOR_NON_ARCH
-	bool
-	depends on HAVE_HARDLOCKUP_DETECTOR_NON_ARCH
-=======
 # This will select the appropriate non-arch hardlockup detector
 config HARDLOCKUP_DETECTOR_PERF_OR_BUDDY
 	bool
 	depends on HAVE_HARDLOCKUP_DETECTOR_PERF_OR_BUDDY
->>>>>>> 675bc666
 	select HARDLOCKUP_DETECTOR_BUDDY if !HAVE_HARDLOCKUP_DETECTOR_PERF || HARDLOCKUP_DETECTOR_PREFER_BUDDY
 	select HARDLOCKUP_DETECTOR_PERF if HAVE_HARDLOCKUP_DETECTOR_PERF && !HARDLOCKUP_DETECTOR_PREFER_BUDDY
 
@@ -1113,15 +1098,9 @@
 config HARDLOCKUP_DETECTOR
 	bool "Detect Hard Lockups"
 	depends on DEBUG_KERNEL && !S390
-<<<<<<< HEAD
-	depends on HAVE_HARDLOCKUP_DETECTOR_NON_ARCH || HAVE_HARDLOCKUP_DETECTOR_ARCH
-	select LOCKUP_DETECTOR
-	select HARDLOCKUP_DETECTOR_NON_ARCH if HAVE_HARDLOCKUP_DETECTOR_NON_ARCH
-=======
 	depends on HAVE_HARDLOCKUP_DETECTOR_PERF_OR_BUDDY || HAVE_HARDLOCKUP_DETECTOR_ARCH
 	select LOCKUP_DETECTOR
 	select HARDLOCKUP_DETECTOR_PERF_OR_BUDDY if HAVE_HARDLOCKUP_DETECTOR_PERF_OR_BUDDY
->>>>>>> 675bc666
 
 	help
 	  Say Y here to enable the kernel to act as a watchdog to detect
