--- conflicted
+++ resolved
@@ -3510,10 +3510,6 @@
 	     ref->tree_ref.ref_root == BTRFS_TREE_LOG_OBJECTID) ||
 	    (ref->type == BTRFS_REF_DATA &&
 	     ref->data_ref.ref_root == BTRFS_TREE_LOG_OBJECTID)) {
-<<<<<<< HEAD
-		/* unlocks the pinned mutex */
-=======
->>>>>>> 221a3ad5
 		btrfs_pin_extent(trans, ref->bytenr, ref->len, 1);
 		ret = 0;
 	} else if (ref->type == BTRFS_REF_METADATA) {
