--- conflicted
+++ resolved
@@ -395,8 +395,5 @@
 LIBBPF_1.3.0 {
 	global:
 		bpf_obj_pin_opts;
-<<<<<<< HEAD
-=======
 		bpf_program__attach_netfilter;
->>>>>>> df50e6bf
 } LIBBPF_1.2.0;