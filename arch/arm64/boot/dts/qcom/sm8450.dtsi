// SPDX-License-Identifier: BSD-3-Clause
/*
 * Copyright (c) 2021, Linaro Limited
 */

#include <dt-bindings/interrupt-controller/arm-gic.h>
#include <dt-bindings/clock/qcom,gcc-sm8450.h>
#include <dt-bindings/clock/qcom,rpmh.h>
#include <dt-bindings/clock/qcom,sm8450-camcc.h>
#include <dt-bindings/clock/qcom,sm8450-dispcc.h>
#include <dt-bindings/clock/qcom,sm8450-videocc.h>
#include <dt-bindings/dma/qcom-gpi.h>
#include <dt-bindings/gpio/gpio.h>
#include <dt-bindings/mailbox/qcom-ipcc.h>
#include <dt-bindings/phy/phy-qcom-qmp.h>
#include <dt-bindings/power/qcom-rpmpd.h>
#include <dt-bindings/interconnect/qcom,sm8450.h>
#include <dt-bindings/soc/qcom,gpr.h>
#include <dt-bindings/soc/qcom,rpmh-rsc.h>
#include <dt-bindings/sound/qcom,q6dsp-lpass-ports.h>
#include <dt-bindings/thermal/thermal.h>

/ {
	interrupt-parent = <&intc>;

	#address-cells = <2>;
	#size-cells = <2>;

	chosen { };

	clocks {
		xo_board: xo-board {
			compatible = "fixed-clock";
			#clock-cells = <0>;
			clock-frequency = <76800000>;
		};

		sleep_clk: sleep-clk {
			compatible = "fixed-clock";
			#clock-cells = <0>;
			clock-frequency = <32000>;
		};
	};

	cpus {
		#address-cells = <2>;
		#size-cells = <0>;

		CPU0: cpu@0 {
			device_type = "cpu";
			compatible = "qcom,kryo780";
			reg = <0x0 0x0>;
			enable-method = "psci";
			next-level-cache = <&L2_0>;
			power-domains = <&CPU_PD0>;
			power-domain-names = "psci";
			qcom,freq-domain = <&cpufreq_hw 0>;
			#cooling-cells = <2>;
			clocks = <&cpufreq_hw 0>;
			L2_0: l2-cache {
				compatible = "cache";
				cache-level = <2>;
				cache-unified;
				next-level-cache = <&L3_0>;
				L3_0: l3-cache {
					compatible = "cache";
					cache-level = <3>;
					cache-unified;
				};
			};
		};

		CPU1: cpu@100 {
			device_type = "cpu";
			compatible = "qcom,kryo780";
			reg = <0x0 0x100>;
			enable-method = "psci";
			next-level-cache = <&L2_100>;
			power-domains = <&CPU_PD1>;
			power-domain-names = "psci";
			qcom,freq-domain = <&cpufreq_hw 0>;
			#cooling-cells = <2>;
			clocks = <&cpufreq_hw 0>;
			L2_100: l2-cache {
				compatible = "cache";
				cache-level = <2>;
				cache-unified;
				next-level-cache = <&L3_0>;
			};
		};

		CPU2: cpu@200 {
			device_type = "cpu";
			compatible = "qcom,kryo780";
			reg = <0x0 0x200>;
			enable-method = "psci";
			next-level-cache = <&L2_200>;
			power-domains = <&CPU_PD2>;
			power-domain-names = "psci";
			qcom,freq-domain = <&cpufreq_hw 0>;
			#cooling-cells = <2>;
			clocks = <&cpufreq_hw 0>;
			L2_200: l2-cache {
				compatible = "cache";
				cache-level = <2>;
				cache-unified;
				next-level-cache = <&L3_0>;
			};
		};

		CPU3: cpu@300 {
			device_type = "cpu";
			compatible = "qcom,kryo780";
			reg = <0x0 0x300>;
			enable-method = "psci";
			next-level-cache = <&L2_300>;
			power-domains = <&CPU_PD3>;
			power-domain-names = "psci";
			qcom,freq-domain = <&cpufreq_hw 0>;
			#cooling-cells = <2>;
			clocks = <&cpufreq_hw 0>;
			L2_300: l2-cache {
				compatible = "cache";
				cache-level = <2>;
				cache-unified;
				next-level-cache = <&L3_0>;
			};
		};

		CPU4: cpu@400 {
			device_type = "cpu";
			compatible = "qcom,kryo780";
			reg = <0x0 0x400>;
			enable-method = "psci";
			next-level-cache = <&L2_400>;
			power-domains = <&CPU_PD4>;
			power-domain-names = "psci";
			qcom,freq-domain = <&cpufreq_hw 1>;
			#cooling-cells = <2>;
			clocks = <&cpufreq_hw 1>;
			L2_400: l2-cache {
				compatible = "cache";
				cache-level = <2>;
				cache-unified;
				next-level-cache = <&L3_0>;
			};
		};

		CPU5: cpu@500 {
			device_type = "cpu";
			compatible = "qcom,kryo780";
			reg = <0x0 0x500>;
			enable-method = "psci";
			next-level-cache = <&L2_500>;
			power-domains = <&CPU_PD5>;
			power-domain-names = "psci";
			qcom,freq-domain = <&cpufreq_hw 1>;
			#cooling-cells = <2>;
			clocks = <&cpufreq_hw 1>;
			L2_500: l2-cache {
				compatible = "cache";
				cache-level = <2>;
				cache-unified;
				next-level-cache = <&L3_0>;
			};
		};

		CPU6: cpu@600 {
			device_type = "cpu";
			compatible = "qcom,kryo780";
			reg = <0x0 0x600>;
			enable-method = "psci";
			next-level-cache = <&L2_600>;
			power-domains = <&CPU_PD6>;
			power-domain-names = "psci";
			qcom,freq-domain = <&cpufreq_hw 1>;
			#cooling-cells = <2>;
			clocks = <&cpufreq_hw 1>;
			L2_600: l2-cache {
				compatible = "cache";
				cache-level = <2>;
				cache-unified;
				next-level-cache = <&L3_0>;
			};
		};

		CPU7: cpu@700 {
			device_type = "cpu";
			compatible = "qcom,kryo780";
			reg = <0x0 0x700>;
			enable-method = "psci";
			next-level-cache = <&L2_700>;
			power-domains = <&CPU_PD7>;
			power-domain-names = "psci";
			qcom,freq-domain = <&cpufreq_hw 2>;
			#cooling-cells = <2>;
			clocks = <&cpufreq_hw 2>;
			L2_700: l2-cache {
				compatible = "cache";
				cache-level = <2>;
				cache-unified;
				next-level-cache = <&L3_0>;
			};
		};

		cpu-map {
			cluster0 {
				core0 {
					cpu = <&CPU0>;
				};

				core1 {
					cpu = <&CPU1>;
				};

				core2 {
					cpu = <&CPU2>;
				};

				core3 {
					cpu = <&CPU3>;
				};

				core4 {
					cpu = <&CPU4>;
				};

				core5 {
					cpu = <&CPU5>;
				};

				core6 {
					cpu = <&CPU6>;
				};

				core7 {
					cpu = <&CPU7>;
				};
			};
		};

		idle-states {
			entry-method = "psci";

			LITTLE_CPU_SLEEP_0: cpu-sleep-0-0 {
				compatible = "arm,idle-state";
				idle-state-name = "silver-rail-power-collapse";
				arm,psci-suspend-param = <0x40000004>;
				entry-latency-us = <800>;
				exit-latency-us = <750>;
				min-residency-us = <4090>;
				local-timer-stop;
			};

			BIG_CPU_SLEEP_0: cpu-sleep-1-0 {
				compatible = "arm,idle-state";
				idle-state-name = "gold-rail-power-collapse";
				arm,psci-suspend-param = <0x40000004>;
				entry-latency-us = <600>;
				exit-latency-us = <1550>;
				min-residency-us = <4791>;
				local-timer-stop;
			};
		};

		domain-idle-states {
			CLUSTER_SLEEP_0: cluster-sleep-0 {
				compatible = "domain-idle-state";
				arm,psci-suspend-param = <0x41000044>;
				entry-latency-us = <1050>;
				exit-latency-us = <2500>;
				min-residency-us = <5309>;
			};

			CLUSTER_SLEEP_1: cluster-sleep-1 {
				compatible = "domain-idle-state";
				arm,psci-suspend-param = <0x4100c344>;
				entry-latency-us = <2700>;
				exit-latency-us = <3500>;
				min-residency-us = <13959>;
			};
		};
	};

	firmware {
		scm: scm {
			compatible = "qcom,scm-sm8450", "qcom,scm";
			qcom,dload-mode = <&tcsr 0x13000>;
			interconnects = <&aggre2_noc MASTER_CRYPTO 0 &mc_virt SLAVE_EBI1 0>;
			#reset-cells = <1>;
		};
	};

	clk_virt: interconnect-0 {
		compatible = "qcom,sm8450-clk-virt";
		#interconnect-cells = <2>;
		qcom,bcm-voters = <&apps_bcm_voter>;
	};

	mc_virt: interconnect-1 {
		compatible = "qcom,sm8450-mc-virt";
		#interconnect-cells = <2>;
		qcom,bcm-voters = <&apps_bcm_voter>;
	};

	memory@a0000000 {
		device_type = "memory";
		/* We expect the bootloader to fill in the size */
		reg = <0x0 0xa0000000 0x0 0x0>;
	};

	pmu {
		compatible = "arm,armv8-pmuv3";
		interrupts = <GIC_PPI 7 IRQ_TYPE_LEVEL_HIGH>;
	};

	psci {
		compatible = "arm,psci-1.0";
		method = "smc";

		CPU_PD0: power-domain-cpu0 {
			#power-domain-cells = <0>;
			power-domains = <&CLUSTER_PD>;
			domain-idle-states = <&LITTLE_CPU_SLEEP_0>;
		};

		CPU_PD1: power-domain-cpu1 {
			#power-domain-cells = <0>;
			power-domains = <&CLUSTER_PD>;
			domain-idle-states = <&LITTLE_CPU_SLEEP_0>;
		};

		CPU_PD2: power-domain-cpu2 {
			#power-domain-cells = <0>;
			power-domains = <&CLUSTER_PD>;
			domain-idle-states = <&LITTLE_CPU_SLEEP_0>;
		};

		CPU_PD3: power-domain-cpu3 {
			#power-domain-cells = <0>;
			power-domains = <&CLUSTER_PD>;
			domain-idle-states = <&LITTLE_CPU_SLEEP_0>;
		};

		CPU_PD4: power-domain-cpu4 {
			#power-domain-cells = <0>;
			power-domains = <&CLUSTER_PD>;
			domain-idle-states = <&BIG_CPU_SLEEP_0>;
		};

		CPU_PD5: power-domain-cpu5 {
			#power-domain-cells = <0>;
			power-domains = <&CLUSTER_PD>;
			domain-idle-states = <&BIG_CPU_SLEEP_0>;
		};

		CPU_PD6: power-domain-cpu6 {
			#power-domain-cells = <0>;
			power-domains = <&CLUSTER_PD>;
			domain-idle-states = <&BIG_CPU_SLEEP_0>;
		};

		CPU_PD7: power-domain-cpu7 {
			#power-domain-cells = <0>;
			power-domains = <&CLUSTER_PD>;
			domain-idle-states = <&BIG_CPU_SLEEP_0>;
		};

		CLUSTER_PD: power-domain-cpu-cluster0 {
			#power-domain-cells = <0>;
			domain-idle-states = <&CLUSTER_SLEEP_0>, <&CLUSTER_SLEEP_1>;
		};
	};

	qup_opp_table_100mhz: opp-table-qup {
		compatible = "operating-points-v2";

		opp-50000000 {
			opp-hz = /bits/ 64 <50000000>;
			required-opps = <&rpmhpd_opp_min_svs>;
		};

		opp-75000000 {
			opp-hz = /bits/ 64 <75000000>;
			required-opps = <&rpmhpd_opp_low_svs>;
		};

		opp-100000000 {
			opp-hz = /bits/ 64 <100000000>;
			required-opps = <&rpmhpd_opp_svs>;
		};
	};

	reserved_memory: reserved-memory {
		#address-cells = <2>;
		#size-cells = <2>;
		ranges;

		hyp_mem: memory@80000000 {
			reg = <0x0 0x80000000 0x0 0x600000>;
			no-map;
		};

		xbl_dt_log_mem: memory@80600000 {
			reg = <0x0 0x80600000 0x0 0x40000>;
			no-map;
		};

		xbl_ramdump_mem: memory@80640000 {
			reg = <0x0 0x80640000 0x0 0x180000>;
			no-map;
		};

		xbl_sc_mem: memory@807c0000 {
			reg = <0x0 0x807c0000 0x0 0x40000>;
			no-map;
		};

		aop_image_mem: memory@80800000 {
			reg = <0x0 0x80800000 0x0 0x60000>;
			no-map;
		};

		aop_cmd_db_mem: memory@80860000 {
			compatible = "qcom,cmd-db";
			reg = <0x0 0x80860000 0x0 0x20000>;
			no-map;
		};

		aop_config_mem: memory@80880000 {
			reg = <0x0 0x80880000 0x0 0x20000>;
			no-map;
		};

		tme_crash_dump_mem: memory@808a0000 {
			reg = <0x0 0x808a0000 0x0 0x40000>;
			no-map;
		};

		tme_log_mem: memory@808e0000 {
			reg = <0x0 0x808e0000 0x0 0x4000>;
			no-map;
		};

		uefi_log_mem: memory@808e4000 {
			reg = <0x0 0x808e4000 0x0 0x10000>;
			no-map;
		};

		/* secdata region can be reused by apps */
		smem: memory@80900000 {
			compatible = "qcom,smem";
			reg = <0x0 0x80900000 0x0 0x200000>;
			hwlocks = <&tcsr_mutex 3>;
			no-map;
		};

		cpucp_fw_mem: memory@80b00000 {
			reg = <0x0 0x80b00000 0x0 0x100000>;
			no-map;
		};

		cdsp_secure_heap: memory@80c00000 {
			reg = <0x0 0x80c00000 0x0 0x4600000>;
			no-map;
		};

		video_mem: memory@85700000 {
			reg = <0x0 0x85700000 0x0 0x700000>;
			no-map;
		};

		adsp_mem: memory@85e00000 {
			reg = <0x0 0x85e00000 0x0 0x2100000>;
			no-map;
		};

		slpi_mem: memory@88000000 {
			reg = <0x0 0x88000000 0x0 0x1900000>;
			no-map;
		};

		cdsp_mem: memory@89900000 {
			reg = <0x0 0x89900000 0x0 0x2000000>;
			no-map;
		};

		ipa_fw_mem: memory@8b900000 {
			reg = <0x0 0x8b900000 0x0 0x10000>;
			no-map;
		};

		ipa_gsi_mem: memory@8b910000 {
			reg = <0x0 0x8b910000 0x0 0xa000>;
			no-map;
		};

		gpu_micro_code_mem: memory@8b91a000 {
			reg = <0x0 0x8b91a000 0x0 0x2000>;
			no-map;
		};

		spss_region_mem: memory@8ba00000 {
			reg = <0x0 0x8ba00000 0x0 0x180000>;
			no-map;
		};

		/* First part of the "SPU secure shared memory" region */
		spu_tz_shared_mem: memory@8bb80000 {
			reg = <0x0 0x8bb80000 0x0 0x60000>;
			no-map;
		};

		/* Second part of the "SPU secure shared memory" region */
		spu_modem_shared_mem: memory@8bbe0000 {
			reg = <0x0 0x8bbe0000 0x0 0x20000>;
			no-map;
		};

		mpss_mem: memory@8bc00000 {
			reg = <0x0 0x8bc00000 0x0 0x13200000>;
			no-map;
		};

		cvp_mem: memory@9ee00000 {
			reg = <0x0 0x9ee00000 0x0 0x700000>;
			no-map;
		};

		camera_mem: memory@9f500000 {
			reg = <0x0 0x9f500000 0x0 0x800000>;
			no-map;
		};

		rmtfs_mem: memory@9fd00000 {
			compatible = "qcom,rmtfs-mem";
			reg = <0x0 0x9fd00000 0x0 0x280000>;
			no-map;

			qcom,client-id = <1>;
			qcom,vmid = <15>;
		};

		xbl_sc_mem2: memory@a6e00000 {
			reg = <0x0 0xa6e00000 0x0 0x40000>;
			no-map;
		};

		global_sync_mem: memory@a6f00000 {
			reg = <0x0 0xa6f00000 0x0 0x100000>;
			no-map;
		};

		/* uefi region can be reused by APPS */

		/* Linux kernel image is loaded at 0xa0000000 */

		oem_vm_mem: memory@bb000000 {
			reg = <0x0 0xbb000000 0x0 0x5000000>;
			no-map;
		};

		mte_mem: memory@c0000000 {
			reg = <0x0 0xc0000000 0x0 0x20000000>;
			no-map;
		};

		qheebsp_reserved_mem: memory@e0000000 {
			reg = <0x0 0xe0000000 0x0 0x600000>;
			no-map;
		};

		cpusys_vm_mem: memory@e0600000 {
			reg = <0x0 0xe0600000 0x0 0x400000>;
			no-map;
		};

		hyp_reserved_mem: memory@e0a00000 {
			reg = <0x0 0xe0a00000 0x0 0x100000>;
			no-map;
		};

		trust_ui_vm_mem: memory@e0b00000 {
			reg = <0x0 0xe0b00000 0x0 0x4af3000>;
			no-map;
		};

		trust_ui_vm_qrtr: memory@e55f3000 {
			reg = <0x0 0xe55f3000 0x0 0x9000>;
			no-map;
		};

		trust_ui_vm_vblk0_ring: memory@e55fc000 {
			reg = <0x0 0xe55fc000 0x0 0x4000>;
			no-map;
		};

		trust_ui_vm_swiotlb: memory@e5600000 {
			reg = <0x0 0xe5600000 0x0 0x100000>;
			no-map;
		};

		tz_stat_mem: memory@e8800000 {
			reg = <0x0 0xe8800000 0x0 0x100000>;
			no-map;
		};

		tags_mem: memory@e8900000 {
			reg = <0x0 0xe8900000 0x0 0x1200000>;
			no-map;
		};

		qtee_mem: memory@e9b00000 {
			reg = <0x0 0xe9b00000 0x0 0x500000>;
			no-map;
		};

		trusted_apps_mem: memory@ea000000 {
			reg = <0x0 0xea000000 0x0 0x3900000>;
			no-map;
		};

		trusted_apps_ext_mem: memory@ed900000 {
			reg = <0x0 0xed900000 0x0 0x3b00000>;
			no-map;
		};
	};

	smp2p-adsp {
		compatible = "qcom,smp2p";
		qcom,smem = <443>, <429>;
		interrupts-extended = <&ipcc IPCC_CLIENT_LPASS
					     IPCC_MPROC_SIGNAL_SMP2P
					     IRQ_TYPE_EDGE_RISING>;
		mboxes = <&ipcc IPCC_CLIENT_LPASS
				IPCC_MPROC_SIGNAL_SMP2P>;

		qcom,local-pid = <0>;
		qcom,remote-pid = <2>;

		smp2p_adsp_out: master-kernel {
			qcom,entry-name = "master-kernel";
			#qcom,smem-state-cells = <1>;
		};

		smp2p_adsp_in: slave-kernel {
			qcom,entry-name = "slave-kernel";
			interrupt-controller;
			#interrupt-cells = <2>;
		};
	};

	smp2p-cdsp {
		compatible = "qcom,smp2p";
		qcom,smem = <94>, <432>;
		interrupts-extended = <&ipcc IPCC_CLIENT_CDSP
					     IPCC_MPROC_SIGNAL_SMP2P
					     IRQ_TYPE_EDGE_RISING>;
		mboxes = <&ipcc IPCC_CLIENT_CDSP
				IPCC_MPROC_SIGNAL_SMP2P>;

		qcom,local-pid = <0>;
		qcom,remote-pid = <5>;

		smp2p_cdsp_out: master-kernel {
			qcom,entry-name = "master-kernel";
			#qcom,smem-state-cells = <1>;
		};

		smp2p_cdsp_in: slave-kernel {
			qcom,entry-name = "slave-kernel";
			interrupt-controller;
			#interrupt-cells = <2>;
		};
	};

	smp2p-modem {
		compatible = "qcom,smp2p";
		qcom,smem = <435>, <428>;
		interrupts-extended = <&ipcc IPCC_CLIENT_MPSS
					     IPCC_MPROC_SIGNAL_SMP2P
					     IRQ_TYPE_EDGE_RISING>;
		mboxes = <&ipcc IPCC_CLIENT_MPSS
				IPCC_MPROC_SIGNAL_SMP2P>;

		qcom,local-pid = <0>;
		qcom,remote-pid = <1>;

		smp2p_modem_out: master-kernel {
			qcom,entry-name = "master-kernel";
			#qcom,smem-state-cells = <1>;
		};

		smp2p_modem_in: slave-kernel {
			qcom,entry-name = "slave-kernel";
			interrupt-controller;
			#interrupt-cells = <2>;
		};

		ipa_smp2p_out: ipa-ap-to-modem {
			qcom,entry-name = "ipa";
			#qcom,smem-state-cells = <1>;
		};

		ipa_smp2p_in: ipa-modem-to-ap {
			qcom,entry-name = "ipa";
			interrupt-controller;
			#interrupt-cells = <2>;
		};
	};

	smp2p-slpi {
		compatible = "qcom,smp2p";
		qcom,smem = <481>, <430>;
		interrupts-extended = <&ipcc IPCC_CLIENT_SLPI
					     IPCC_MPROC_SIGNAL_SMP2P
					     IRQ_TYPE_EDGE_RISING>;
		mboxes = <&ipcc IPCC_CLIENT_SLPI
				IPCC_MPROC_SIGNAL_SMP2P>;

		qcom,local-pid = <0>;
		qcom,remote-pid = <3>;

		smp2p_slpi_out: master-kernel {
			qcom,entry-name = "master-kernel";
			#qcom,smem-state-cells = <1>;
		};

		smp2p_slpi_in: slave-kernel {
			qcom,entry-name = "slave-kernel";
			interrupt-controller;
			#interrupt-cells = <2>;
		};
	};

	soc: soc@0 {
		#address-cells = <2>;
		#size-cells = <2>;
		ranges = <0 0 0 0 0x10 0>;
		dma-ranges = <0 0 0 0 0x10 0>;
		compatible = "simple-bus";

		gcc: clock-controller@100000 {
			compatible = "qcom,gcc-sm8450";
			reg = <0x0 0x00100000 0x0 0x1f4200>;
			#clock-cells = <1>;
			#reset-cells = <1>;
			#power-domain-cells = <1>;
			clocks = <&rpmhcc RPMH_CXO_CLK>,
				 <&sleep_clk>,
				 <&pcie0_lane>,
				 <&pcie1_lane>,
				 <0>,
				 <&ufs_mem_phy_lanes 0>,
				 <&ufs_mem_phy_lanes 1>,
				 <&ufs_mem_phy_lanes 2>,
				 <&usb_1_qmpphy QMP_USB43DP_USB3_PIPE_CLK>;
			clock-names = "bi_tcxo",
				      "sleep_clk",
				      "pcie_0_pipe_clk",
				      "pcie_1_pipe_clk",
				      "pcie_1_phy_aux_clk",
				      "ufs_phy_rx_symbol_0_clk",
				      "ufs_phy_rx_symbol_1_clk",
				      "ufs_phy_tx_symbol_0_clk",
				      "usb3_phy_wrapper_gcc_usb30_pipe_clk";
		};

		gpi_dma2: dma-controller@800000 {
			compatible = "qcom,sm8450-gpi-dma", "qcom,sm6350-gpi-dma";
			#dma-cells = <3>;
			reg = <0 0x00800000 0 0x60000>;
			interrupts = <GIC_SPI 588 IRQ_TYPE_LEVEL_HIGH>,
				     <GIC_SPI 589 IRQ_TYPE_LEVEL_HIGH>,
				     <GIC_SPI 590 IRQ_TYPE_LEVEL_HIGH>,
				     <GIC_SPI 591 IRQ_TYPE_LEVEL_HIGH>,
				     <GIC_SPI 592 IRQ_TYPE_LEVEL_HIGH>,
				     <GIC_SPI 593 IRQ_TYPE_LEVEL_HIGH>,
				     <GIC_SPI 594 IRQ_TYPE_LEVEL_HIGH>,
				     <GIC_SPI 595 IRQ_TYPE_LEVEL_HIGH>,
				     <GIC_SPI 596 IRQ_TYPE_LEVEL_HIGH>,
				     <GIC_SPI 597 IRQ_TYPE_LEVEL_HIGH>,
				     <GIC_SPI 598 IRQ_TYPE_LEVEL_HIGH>,
				     <GIC_SPI 599 IRQ_TYPE_LEVEL_HIGH>;
			dma-channels = <12>;
			dma-channel-mask = <0x7e>;
			iommus = <&apps_smmu 0x496 0x0>;
			status = "disabled";
		};

		qupv3_id_2: geniqup@8c0000 {
			compatible = "qcom,geni-se-qup";
			reg = <0x0 0x008c0000 0x0 0x2000>;
			clock-names = "m-ahb", "s-ahb";
			clocks = <&gcc GCC_QUPV3_WRAP_2_M_AHB_CLK>,
				 <&gcc GCC_QUPV3_WRAP_2_S_AHB_CLK>;
			iommus = <&apps_smmu 0x483 0x0>;
			#address-cells = <2>;
			#size-cells = <2>;
			ranges;
			status = "disabled";

			i2c15: i2c@880000 {
				compatible = "qcom,geni-i2c";
				reg = <0x0 0x00880000 0x0 0x4000>;
				clock-names = "se";
				clocks = <&gcc GCC_QUPV3_WRAP2_S0_CLK>;
				pinctrl-names = "default";
				pinctrl-0 = <&qup_i2c15_data_clk>;
				interrupts = <GIC_SPI 373 IRQ_TYPE_LEVEL_HIGH>;
				#address-cells = <1>;
				#size-cells = <0>;
				interconnects = <&clk_virt MASTER_QUP_CORE_2 0 &clk_virt SLAVE_QUP_CORE_2 0>,
						<&system_noc MASTER_A2NOC_SNOC 0 &gem_noc SLAVE_LLCC 0>,
						<&aggre2_noc MASTER_QUP_2 0 &mc_virt SLAVE_EBI1 0>;
				interconnect-names = "qup-core", "qup-config", "qup-memory";
				dmas = <&gpi_dma2 0 0 QCOM_GPI_I2C>,
				       <&gpi_dma2 1 0 QCOM_GPI_I2C>;
				dma-names = "tx", "rx";
				status = "disabled";
			};

			spi15: spi@880000 {
				compatible = "qcom,geni-spi";
				reg = <0x0 0x00880000 0x0 0x4000>;
				clock-names = "se";
				clocks = <&gcc GCC_QUPV3_WRAP2_S0_CLK>;
				interrupts = <GIC_SPI 373 IRQ_TYPE_LEVEL_HIGH>;
				pinctrl-names = "default";
				pinctrl-0 = <&qup_spi15_data_clk>, <&qup_spi15_cs>;
				interconnects = <&clk_virt MASTER_QUP_CORE_2 0 &clk_virt SLAVE_QUP_CORE_2 0>,
						<&system_noc MASTER_A2NOC_SNOC 0 &gem_noc SLAVE_LLCC 0>;
				interconnect-names = "qup-core", "qup-config";
				dmas = <&gpi_dma2 0 0 QCOM_GPI_SPI>,
				       <&gpi_dma2 1 0 QCOM_GPI_SPI>;
				dma-names = "tx", "rx";
				#address-cells = <1>;
				#size-cells = <0>;
				status = "disabled";
			};

			i2c16: i2c@884000 {
				compatible = "qcom,geni-i2c";
				reg = <0x0 0x00884000 0x0 0x4000>;
				clock-names = "se";
				clocks = <&gcc GCC_QUPV3_WRAP2_S1_CLK>;
				pinctrl-names = "default";
				pinctrl-0 = <&qup_i2c16_data_clk>;
				interrupts = <GIC_SPI 583 IRQ_TYPE_LEVEL_HIGH>;
				#address-cells = <1>;
				#size-cells = <0>;
				interconnects = <&clk_virt MASTER_QUP_CORE_2 0 &clk_virt SLAVE_QUP_CORE_2 0>,
						<&system_noc MASTER_A2NOC_SNOC 0 &gem_noc SLAVE_LLCC 0>,
						<&aggre2_noc MASTER_QUP_2 0 &mc_virt SLAVE_EBI1 0>;
				interconnect-names = "qup-core", "qup-config", "qup-memory";
				dmas = <&gpi_dma2 0 1 QCOM_GPI_I2C>,
				       <&gpi_dma2 1 1 QCOM_GPI_I2C>;
				dma-names = "tx", "rx";
				status = "disabled";
			};

			spi16: spi@884000 {
				compatible = "qcom,geni-spi";
				reg = <0x0 0x00884000 0x0 0x4000>;
				clock-names = "se";
				clocks = <&gcc GCC_QUPV3_WRAP2_S1_CLK>;
				interrupts = <GIC_SPI 583 IRQ_TYPE_LEVEL_HIGH>;
				pinctrl-names = "default";
				pinctrl-0 = <&qup_spi16_data_clk>, <&qup_spi16_cs>;
				interconnects = <&clk_virt MASTER_QUP_CORE_2 0 &clk_virt SLAVE_QUP_CORE_2 0>,
						<&system_noc MASTER_A2NOC_SNOC 0 &gem_noc SLAVE_LLCC 0>;
				interconnect-names = "qup-core", "qup-config";
				dmas = <&gpi_dma2 0 1 QCOM_GPI_SPI>,
				       <&gpi_dma2 1 1 QCOM_GPI_SPI>;
				dma-names = "tx", "rx";
				#address-cells = <1>;
				#size-cells = <0>;
				status = "disabled";
			};

			i2c17: i2c@888000 {
				compatible = "qcom,geni-i2c";
				reg = <0x0 0x00888000 0x0 0x4000>;
				clock-names = "se";
				clocks = <&gcc GCC_QUPV3_WRAP2_S2_CLK>;
				pinctrl-names = "default";
				pinctrl-0 = <&qup_i2c17_data_clk>;
				interrupts = <GIC_SPI 584 IRQ_TYPE_LEVEL_HIGH>;
				#address-cells = <1>;
				#size-cells = <0>;
				interconnects = <&clk_virt MASTER_QUP_CORE_2 0 &clk_virt SLAVE_QUP_CORE_2 0>,
						<&system_noc MASTER_A2NOC_SNOC 0 &gem_noc SLAVE_LLCC 0>,
						<&aggre2_noc MASTER_QUP_2 0 &mc_virt SLAVE_EBI1 0>;
				interconnect-names = "qup-core", "qup-config", "qup-memory";
				dmas = <&gpi_dma2 0 2 QCOM_GPI_I2C>,
				       <&gpi_dma2 1 2 QCOM_GPI_I2C>;
				dma-names = "tx", "rx";
				status = "disabled";
			};

			spi17: spi@888000 {
				compatible = "qcom,geni-spi";
				reg = <0x0 0x00888000 0x0 0x4000>;
				clock-names = "se";
				clocks = <&gcc GCC_QUPV3_WRAP2_S2_CLK>;
				interrupts = <GIC_SPI 584 IRQ_TYPE_LEVEL_HIGH>;
				pinctrl-names = "default";
				pinctrl-0 = <&qup_spi17_data_clk>, <&qup_spi17_cs>;
				interconnects = <&clk_virt MASTER_QUP_CORE_2 0 &clk_virt SLAVE_QUP_CORE_2 0>,
						<&system_noc MASTER_A2NOC_SNOC 0 &gem_noc SLAVE_LLCC 0>;
				interconnect-names = "qup-core", "qup-config";
				dmas = <&gpi_dma2 0 2 QCOM_GPI_SPI>,
				       <&gpi_dma2 1 2 QCOM_GPI_SPI>;
				dma-names = "tx", "rx";
				#address-cells = <1>;
				#size-cells = <0>;
				status = "disabled";
			};

			i2c18: i2c@88c000 {
				compatible = "qcom,geni-i2c";
				reg = <0x0 0x0088c000 0x0 0x4000>;
				clock-names = "se";
				clocks = <&gcc GCC_QUPV3_WRAP2_S3_CLK>;
				pinctrl-names = "default";
				pinctrl-0 = <&qup_i2c18_data_clk>;
				interrupts = <GIC_SPI 585 IRQ_TYPE_LEVEL_HIGH>;
				#address-cells = <1>;
				#size-cells = <0>;
				interconnects = <&clk_virt MASTER_QUP_CORE_2 0 &clk_virt SLAVE_QUP_CORE_2 0>,
						<&system_noc MASTER_A2NOC_SNOC 0 &gem_noc SLAVE_LLCC 0>,
						<&aggre2_noc MASTER_QUP_2 0 &mc_virt SLAVE_EBI1 0>;
				interconnect-names = "qup-core", "qup-config", "qup-memory";
				dmas = <&gpi_dma2 0 3 QCOM_GPI_I2C>,
				       <&gpi_dma2 1 3 QCOM_GPI_I2C>;
				dma-names = "tx", "rx";
				status = "disabled";
			};

			spi18: spi@88c000 {
				compatible = "qcom,geni-spi";
				reg = <0 0x0088c000 0 0x4000>;
				clock-names = "se";
				clocks = <&gcc GCC_QUPV3_WRAP2_S3_CLK>;
				interrupts = <GIC_SPI 585 IRQ_TYPE_LEVEL_HIGH>;
				pinctrl-names = "default";
				pinctrl-0 = <&qup_spi18_data_clk>, <&qup_spi18_cs>;
				interconnects = <&clk_virt MASTER_QUP_CORE_2 0 &clk_virt SLAVE_QUP_CORE_2 0>,
						<&system_noc MASTER_A2NOC_SNOC 0 &gem_noc SLAVE_LLCC 0>;
				interconnect-names = "qup-core", "qup-config";
				dmas = <&gpi_dma2 0 3 QCOM_GPI_I2C>,
				       <&gpi_dma2 1 3 QCOM_GPI_I2C>;
				dma-names = "tx", "rx";
				#address-cells = <1>;
				#size-cells = <0>;
				status = "disabled";
			};

			i2c19: i2c@890000 {
				compatible = "qcom,geni-i2c";
				reg = <0x0 0x00890000 0x0 0x4000>;
				clock-names = "se";
				clocks = <&gcc GCC_QUPV3_WRAP2_S4_CLK>;
				pinctrl-names = "default";
				pinctrl-0 = <&qup_i2c19_data_clk>;
				interrupts = <GIC_SPI 586 IRQ_TYPE_LEVEL_HIGH>;
				#address-cells = <1>;
				#size-cells = <0>;
				interconnects = <&clk_virt MASTER_QUP_CORE_2 0 &clk_virt SLAVE_QUP_CORE_2 0>,
						<&system_noc MASTER_A2NOC_SNOC 0 &gem_noc SLAVE_LLCC 0>,
						<&aggre2_noc MASTER_QUP_2 0 &mc_virt SLAVE_EBI1 0>;
				interconnect-names = "qup-core", "qup-config", "qup-memory";
				dmas = <&gpi_dma2 0 4 QCOM_GPI_I2C>,
				       <&gpi_dma2 1 4 QCOM_GPI_I2C>;
				dma-names = "tx", "rx";
				status = "disabled";
			};

			spi19: spi@890000 {
				compatible = "qcom,geni-spi";
				reg = <0 0x00890000 0 0x4000>;
				clock-names = "se";
				clocks = <&gcc GCC_QUPV3_WRAP2_S4_CLK>;
				interrupts = <GIC_SPI 586 IRQ_TYPE_LEVEL_HIGH>;
				pinctrl-names = "default";
				pinctrl-0 = <&qup_spi19_data_clk>, <&qup_spi19_cs>;
				interconnects = <&clk_virt MASTER_QUP_CORE_2 0 &clk_virt SLAVE_QUP_CORE_2 0>,
						<&system_noc MASTER_A2NOC_SNOC 0 &gem_noc SLAVE_LLCC 0>;
				interconnect-names = "qup-core", "qup-config";
				dmas = <&gpi_dma2 0 4 QCOM_GPI_I2C>,
				       <&gpi_dma2 1 4 QCOM_GPI_I2C>;
				dma-names = "tx", "rx";
				#address-cells = <1>;
				#size-cells = <0>;
				status = "disabled";
			};

			i2c20: i2c@894000 {
				compatible = "qcom,geni-i2c";
				reg = <0x0 0x00894000 0x0 0x4000>;
				clock-names = "se";
				clocks = <&gcc GCC_QUPV3_WRAP2_S5_CLK>;
				pinctrl-names = "default";
				pinctrl-0 = <&qup_i2c20_data_clk>;
				interrupts = <GIC_SPI 587 IRQ_TYPE_LEVEL_HIGH>;
				#address-cells = <1>;
				#size-cells = <0>;
				interconnects = <&clk_virt MASTER_QUP_CORE_2 0 &clk_virt SLAVE_QUP_CORE_2 0>,
						<&system_noc MASTER_A2NOC_SNOC 0 &gem_noc SLAVE_LLCC 0>,
						<&aggre2_noc MASTER_QUP_2 0 &mc_virt SLAVE_EBI1 0>;
				interconnect-names = "qup-core", "qup-config", "qup-memory";
				dmas = <&gpi_dma2 0 5 QCOM_GPI_I2C>,
				       <&gpi_dma2 1 5 QCOM_GPI_I2C>;
				dma-names = "tx", "rx";
				status = "disabled";
			};

			uart20: serial@894000 {
				compatible = "qcom,geni-uart";
				reg = <0 0x00894000 0 0x4000>;
				clock-names = "se";
				clocks = <&gcc GCC_QUPV3_WRAP2_S5_CLK>;
				pinctrl-names = "default";
				pinctrl-0 = <&qup_uart20_default>;
				interrupts = <GIC_SPI 587 IRQ_TYPE_LEVEL_HIGH>;
				status = "disabled";
			};

			spi20: spi@894000 {
				compatible = "qcom,geni-spi";
				reg = <0 0x00894000 0 0x4000>;
				clock-names = "se";
				clocks = <&gcc GCC_QUPV3_WRAP2_S5_CLK>;
				interrupts = <GIC_SPI 587 IRQ_TYPE_LEVEL_HIGH>;
				pinctrl-names = "default";
				pinctrl-0 = <&qup_spi20_data_clk>, <&qup_spi20_cs>;
				interconnects = <&clk_virt MASTER_QUP_CORE_2 0 &clk_virt SLAVE_QUP_CORE_2 0>,
						<&system_noc MASTER_A2NOC_SNOC 0 &gem_noc SLAVE_LLCC 0>;
				interconnect-names = "qup-core", "qup-config";
				dmas = <&gpi_dma2 0 5 QCOM_GPI_SPI>,
				       <&gpi_dma2 1 5 QCOM_GPI_SPI>;
				dma-names = "tx", "rx";
				#address-cells = <1>;
				#size-cells = <0>;
				status = "disabled";
			};

			i2c21: i2c@898000 {
				compatible = "qcom,geni-i2c";
				reg = <0x0 0x00898000 0x0 0x4000>;
				clock-names = "se";
				clocks = <&gcc GCC_QUPV3_WRAP2_S6_CLK>;
				pinctrl-names = "default";
				pinctrl-0 = <&qup_i2c21_data_clk>;
				interrupts = <GIC_SPI 579 IRQ_TYPE_LEVEL_HIGH>;
				#address-cells = <1>;
				#size-cells = <0>;
				interconnects = <&clk_virt MASTER_QUP_CORE_2 0 &clk_virt SLAVE_QUP_CORE_2 0>,
						<&system_noc MASTER_A2NOC_SNOC 0 &gem_noc SLAVE_LLCC 0>,
						<&aggre2_noc MASTER_QUP_2 0 &mc_virt SLAVE_EBI1 0>;
				interconnect-names = "qup-core", "qup-config", "qup-memory";
				dmas = <&gpi_dma2 0 6 QCOM_GPI_I2C>,
				       <&gpi_dma2 1 6 QCOM_GPI_I2C>;
				dma-names = "tx", "rx";
				status = "disabled";
			};

			spi21: spi@898000 {
				compatible = "qcom,geni-spi";
				reg = <0 0x00898000 0 0x4000>;
				clock-names = "se";
				clocks = <&gcc GCC_QUPV3_WRAP2_S6_CLK>;
				interrupts = <GIC_SPI 579 IRQ_TYPE_LEVEL_HIGH>;
				pinctrl-names = "default";
				pinctrl-0 = <&qup_spi21_data_clk>, <&qup_spi21_cs>;
				interconnects = <&clk_virt MASTER_QUP_CORE_2 0 &clk_virt SLAVE_QUP_CORE_2 0>,
						<&system_noc MASTER_A2NOC_SNOC 0 &gem_noc SLAVE_LLCC 0>;
				interconnect-names = "qup-core", "qup-config";
				dmas = <&gpi_dma2 0 6 QCOM_GPI_SPI>,
				       <&gpi_dma2 1 6 QCOM_GPI_SPI>;
				dma-names = "tx", "rx";
				#address-cells = <1>;
				#size-cells = <0>;
				status = "disabled";
			};
		};

		gpi_dma0: dma-controller@900000 {
			compatible = "qcom,sm8450-gpi-dma", "qcom,sm6350-gpi-dma";
			#dma-cells = <3>;
			reg = <0 0x00900000 0 0x60000>;
			interrupts = <GIC_SPI 244 IRQ_TYPE_LEVEL_HIGH>,
				     <GIC_SPI 245 IRQ_TYPE_LEVEL_HIGH>,
				     <GIC_SPI 246 IRQ_TYPE_LEVEL_HIGH>,
				     <GIC_SPI 247 IRQ_TYPE_LEVEL_HIGH>,
				     <GIC_SPI 248 IRQ_TYPE_LEVEL_HIGH>,
				     <GIC_SPI 249 IRQ_TYPE_LEVEL_HIGH>,
				     <GIC_SPI 250 IRQ_TYPE_LEVEL_HIGH>,
				     <GIC_SPI 251 IRQ_TYPE_LEVEL_HIGH>,
				     <GIC_SPI 252 IRQ_TYPE_LEVEL_HIGH>,
				     <GIC_SPI 253 IRQ_TYPE_LEVEL_HIGH>,
				     <GIC_SPI 254 IRQ_TYPE_LEVEL_HIGH>,
				     <GIC_SPI 255 IRQ_TYPE_LEVEL_HIGH>;
			dma-channels = <12>;
			dma-channel-mask = <0x7e>;
			iommus = <&apps_smmu 0x5b6 0x0>;
			status = "disabled";
		};

		qupv3_id_0: geniqup@9c0000 {
			compatible = "qcom,geni-se-qup";
			reg = <0x0 0x009c0000 0x0 0x2000>;
			clock-names = "m-ahb", "s-ahb";
			clocks = <&gcc GCC_QUPV3_WRAP_0_M_AHB_CLK>,
				 <&gcc GCC_QUPV3_WRAP_0_S_AHB_CLK>;
			iommus = <&apps_smmu 0x5a3 0x0>;
			interconnects = <&clk_virt MASTER_QUP_CORE_0 0 &clk_virt SLAVE_QUP_CORE_0 0>;
			interconnect-names = "qup-core";
			#address-cells = <2>;
			#size-cells = <2>;
			ranges;
			status = "disabled";

			i2c0: i2c@980000 {
				compatible = "qcom,geni-i2c";
				reg = <0x0 0x00980000 0x0 0x4000>;
				clock-names = "se";
				clocks = <&gcc GCC_QUPV3_WRAP0_S0_CLK>;
				pinctrl-names = "default";
				pinctrl-0 = <&qup_i2c0_data_clk>;
				interrupts = <GIC_SPI 601 IRQ_TYPE_LEVEL_HIGH>;
				#address-cells = <1>;
				#size-cells = <0>;
				interconnects = <&clk_virt MASTER_QUP_CORE_0 0 &clk_virt SLAVE_QUP_CORE_0 0>,
						<&system_noc MASTER_A2NOC_SNOC 0 &gem_noc SLAVE_LLCC 0>,
						<&aggre2_noc MASTER_QUP_0 0 &mc_virt SLAVE_EBI1 0>;
				interconnect-names = "qup-core", "qup-config", "qup-memory";
				dmas = <&gpi_dma0 0 0 QCOM_GPI_I2C>,
				       <&gpi_dma0 1 0 QCOM_GPI_I2C>;
				dma-names = "tx", "rx";
				status = "disabled";
			};

			spi0: spi@980000 {
				compatible = "qcom,geni-spi";
				reg = <0x0 0x00980000 0x0 0x4000>;
				clock-names = "se";
				clocks = <&gcc GCC_QUPV3_WRAP0_S0_CLK>;
				interrupts = <GIC_SPI 601 IRQ_TYPE_LEVEL_HIGH>;
				pinctrl-names = "default";
				pinctrl-0 = <&qup_spi0_data_clk>, <&qup_spi0_cs>;
				power-domains = <&rpmhpd SM8450_CX>;
				operating-points-v2 = <&qup_opp_table_100mhz>;
				interconnects = <&clk_virt MASTER_QUP_CORE_0 0 &clk_virt SLAVE_QUP_CORE_0 0>,
						<&system_noc MASTER_A2NOC_SNOC 0 &gem_noc SLAVE_LLCC 0>,
						<&aggre2_noc MASTER_QUP_0 0 &mc_virt SLAVE_EBI1 0>;
				interconnect-names = "qup-core", "qup-config", "qup-memory";
				dmas = <&gpi_dma0 0 0 QCOM_GPI_SPI>,
				       <&gpi_dma0 1 0 QCOM_GPI_SPI>;
				dma-names = "tx", "rx";
				#address-cells = <1>;
				#size-cells = <0>;
				status = "disabled";
			};

			i2c1: i2c@984000 {
				compatible = "qcom,geni-i2c";
				reg = <0x0 0x00984000 0x0 0x4000>;
				clock-names = "se";
				clocks = <&gcc GCC_QUPV3_WRAP0_S1_CLK>;
				pinctrl-names = "default";
				pinctrl-0 = <&qup_i2c1_data_clk>;
				interrupts = <GIC_SPI 602 IRQ_TYPE_LEVEL_HIGH>;
				#address-cells = <1>;
				#size-cells = <0>;
				interconnects = <&clk_virt MASTER_QUP_CORE_0 0 &clk_virt SLAVE_QUP_CORE_0 0>,
						<&system_noc MASTER_A2NOC_SNOC 0 &gem_noc SLAVE_LLCC 0>,
						<&aggre2_noc MASTER_QUP_0 0 &mc_virt SLAVE_EBI1 0>;
				interconnect-names = "qup-core", "qup-config", "qup-memory";
				dmas = <&gpi_dma0 0 1 QCOM_GPI_I2C>,
				       <&gpi_dma0 1 1 QCOM_GPI_I2C>;
				dma-names = "tx", "rx";
				status = "disabled";
			};

			spi1: spi@984000 {
				compatible = "qcom,geni-spi";
				reg = <0x0 0x00984000 0x0 0x4000>;
				clock-names = "se";
				clocks = <&gcc GCC_QUPV3_WRAP0_S1_CLK>;
				interrupts = <GIC_SPI 602 IRQ_TYPE_LEVEL_HIGH>;
				pinctrl-names = "default";
				pinctrl-0 = <&qup_spi1_data_clk>, <&qup_spi1_cs>;
				interconnects = <&clk_virt MASTER_QUP_CORE_0 0 &clk_virt SLAVE_QUP_CORE_0 0>,
						<&system_noc MASTER_A2NOC_SNOC 0 &gem_noc SLAVE_LLCC 0>,
						<&aggre2_noc MASTER_QUP_0 0 &mc_virt SLAVE_EBI1 0>;
				interconnect-names = "qup-core", "qup-config", "qup-memory";
				dmas = <&gpi_dma0 0 1 QCOM_GPI_SPI>,
				       <&gpi_dma0 1 1 QCOM_GPI_SPI>;
				dma-names = "tx", "rx";
				#address-cells = <1>;
				#size-cells = <0>;
				status = "disabled";
			};

			i2c2: i2c@988000 {
				compatible = "qcom,geni-i2c";
				reg = <0x0 0x00988000 0x0 0x4000>;
				clock-names = "se";
				clocks = <&gcc GCC_QUPV3_WRAP0_S2_CLK>;
				pinctrl-names = "default";
				pinctrl-0 = <&qup_i2c2_data_clk>;
				interrupts = <GIC_SPI 603 IRQ_TYPE_LEVEL_HIGH>;
				#address-cells = <1>;
				#size-cells = <0>;
				interconnects = <&clk_virt MASTER_QUP_CORE_0 0 &clk_virt SLAVE_QUP_CORE_0 0>,
						<&system_noc MASTER_A2NOC_SNOC 0 &gem_noc SLAVE_LLCC 0>,
						<&aggre2_noc MASTER_QUP_0 0 &mc_virt SLAVE_EBI1 0>;
				interconnect-names = "qup-core", "qup-config", "qup-memory";
				dmas = <&gpi_dma0 0 2 QCOM_GPI_I2C>,
				       <&gpi_dma0 1 2 QCOM_GPI_I2C>;
				dma-names = "tx", "rx";
				status = "disabled";
			};

			spi2: spi@988000 {
				compatible = "qcom,geni-spi";
				reg = <0x0 0x00988000 0x0 0x4000>;
				clock-names = "se";
				clocks = <&gcc GCC_QUPV3_WRAP0_S2_CLK>;
				interrupts = <GIC_SPI 603 IRQ_TYPE_LEVEL_HIGH>;
				pinctrl-names = "default";
				pinctrl-0 = <&qup_spi2_data_clk>, <&qup_spi2_cs>;
				interconnects = <&clk_virt MASTER_QUP_CORE_0 0 &clk_virt SLAVE_QUP_CORE_0 0>,
						<&system_noc MASTER_A2NOC_SNOC 0 &gem_noc SLAVE_LLCC 0>,
						<&aggre2_noc MASTER_QUP_0 0 &mc_virt SLAVE_EBI1 0>;
				interconnect-names = "qup-core", "qup-config", "qup-memory";
				dmas = <&gpi_dma0 0 2 QCOM_GPI_SPI>,
				       <&gpi_dma0 1 2 QCOM_GPI_SPI>;
				dma-names = "tx", "rx";
				#address-cells = <1>;
				#size-cells = <0>;
				status = "disabled";
			};


			i2c3: i2c@98c000 {
				compatible = "qcom,geni-i2c";
				reg = <0x0 0x0098c000 0x0 0x4000>;
				clock-names = "se";
				clocks = <&gcc GCC_QUPV3_WRAP0_S3_CLK>;
				pinctrl-names = "default";
				pinctrl-0 = <&qup_i2c3_data_clk>;
				interrupts = <GIC_SPI 604 IRQ_TYPE_LEVEL_HIGH>;
				#address-cells = <1>;
				#size-cells = <0>;
				interconnects = <&clk_virt MASTER_QUP_CORE_0 0 &clk_virt SLAVE_QUP_CORE_0 0>,
						<&system_noc MASTER_A2NOC_SNOC 0 &gem_noc SLAVE_LLCC 0>,
						<&aggre2_noc MASTER_QUP_0 0 &mc_virt SLAVE_EBI1 0>;
				interconnect-names = "qup-core", "qup-config", "qup-memory";
				dmas = <&gpi_dma0 0 3 QCOM_GPI_I2C>,
				       <&gpi_dma0 1 3 QCOM_GPI_I2C>;
				dma-names = "tx", "rx";
				status = "disabled";
			};

			spi3: spi@98c000 {
				compatible = "qcom,geni-spi";
				reg = <0x0 0x0098c000 0x0 0x4000>;
				clock-names = "se";
				clocks = <&gcc GCC_QUPV3_WRAP0_S3_CLK>;
				interrupts = <GIC_SPI 604 IRQ_TYPE_LEVEL_HIGH>;
				pinctrl-names = "default";
				pinctrl-0 = <&qup_spi3_data_clk>, <&qup_spi3_cs>;
				interconnects = <&clk_virt MASTER_QUP_CORE_0 0 &clk_virt SLAVE_QUP_CORE_0 0>,
						<&system_noc MASTER_A2NOC_SNOC 0 &gem_noc SLAVE_LLCC 0>,
						<&aggre2_noc MASTER_QUP_0 0 &mc_virt SLAVE_EBI1 0>;
				interconnect-names = "qup-core", "qup-config", "qup-memory";
				dmas = <&gpi_dma0 0 3 QCOM_GPI_SPI>,
				       <&gpi_dma0 1 3 QCOM_GPI_SPI>;
				dma-names = "tx", "rx";
				#address-cells = <1>;
				#size-cells = <0>;
				status = "disabled";
			};

			i2c4: i2c@990000 {
				compatible = "qcom,geni-i2c";
				reg = <0x0 0x00990000 0x0 0x4000>;
				clock-names = "se";
				clocks = <&gcc GCC_QUPV3_WRAP0_S4_CLK>;
				pinctrl-names = "default";
				pinctrl-0 = <&qup_i2c4_data_clk>;
				interrupts = <GIC_SPI 605 IRQ_TYPE_LEVEL_HIGH>;
				#address-cells = <1>;
				#size-cells = <0>;
				interconnects = <&clk_virt MASTER_QUP_CORE_0 0 &clk_virt SLAVE_QUP_CORE_0 0>,
						<&system_noc MASTER_A2NOC_SNOC 0 &gem_noc SLAVE_LLCC 0>,
						<&aggre2_noc MASTER_QUP_0 0 &mc_virt SLAVE_EBI1 0>;
				interconnect-names = "qup-core", "qup-config", "qup-memory";
				dmas = <&gpi_dma0 0 4 QCOM_GPI_I2C>,
				       <&gpi_dma0 1 4 QCOM_GPI_I2C>;
				dma-names = "tx", "rx";
				status = "disabled";
			};

			spi4: spi@990000 {
				compatible = "qcom,geni-spi";
				reg = <0x0 0x00990000 0x0 0x4000>;
				clock-names = "se";
				clocks = <&gcc GCC_QUPV3_WRAP0_S4_CLK>;
				interrupts = <GIC_SPI 605 IRQ_TYPE_LEVEL_HIGH>;
				pinctrl-names = "default";
				pinctrl-0 = <&qup_spi4_data_clk>, <&qup_spi4_cs>;
				power-domains = <&rpmhpd SM8450_CX>;
				operating-points-v2 = <&qup_opp_table_100mhz>;
				interconnects = <&clk_virt MASTER_QUP_CORE_0 0 &clk_virt SLAVE_QUP_CORE_0 0>,
						<&system_noc MASTER_A2NOC_SNOC 0 &gem_noc SLAVE_LLCC 0>,
						<&aggre2_noc MASTER_QUP_0 0 &mc_virt SLAVE_EBI1 0>;
				interconnect-names = "qup-core", "qup-config", "qup-memory";
				dmas = <&gpi_dma0 0 4 QCOM_GPI_SPI>,
				       <&gpi_dma0 1 4 QCOM_GPI_SPI>;
				dma-names = "tx", "rx";
				#address-cells = <1>;
				#size-cells = <0>;
				status = "disabled";
			};

			i2c5: i2c@994000 {
				compatible = "qcom,geni-i2c";
				reg = <0x0 0x00994000 0x0 0x4000>;
				clock-names = "se";
				clocks = <&gcc GCC_QUPV3_WRAP0_S5_CLK>;
				pinctrl-names = "default";
				pinctrl-0 = <&qup_i2c5_data_clk>;
				interrupts = <GIC_SPI 606 IRQ_TYPE_LEVEL_HIGH>;
				#address-cells = <1>;
				#size-cells = <0>;
				interconnects = <&clk_virt MASTER_QUP_CORE_0 0 &clk_virt SLAVE_QUP_CORE_0 0>,
						<&system_noc MASTER_A2NOC_SNOC 0 &gem_noc SLAVE_LLCC 0>,
						<&aggre2_noc MASTER_QUP_0 0 &mc_virt SLAVE_EBI1 0>;
				interconnect-names = "qup-core", "qup-config", "qup-memory";
				dmas = <&gpi_dma0 0 5 QCOM_GPI_I2C>,
				       <&gpi_dma0 1 5 QCOM_GPI_I2C>;
				dma-names = "tx", "rx";
				status = "disabled";
			};

			spi5: spi@994000 {
				compatible = "qcom,geni-spi";
				reg = <0x0 0x00994000 0x0 0x4000>;
				clock-names = "se";
				clocks = <&gcc GCC_QUPV3_WRAP0_S5_CLK>;
				interrupts = <GIC_SPI 606 IRQ_TYPE_LEVEL_HIGH>;
				pinctrl-names = "default";
				pinctrl-0 = <&qup_spi5_data_clk>, <&qup_spi5_cs>;
				interconnects = <&clk_virt MASTER_QUP_CORE_0 0 &clk_virt SLAVE_QUP_CORE_0 0>,
						<&system_noc MASTER_A2NOC_SNOC 0 &gem_noc SLAVE_LLCC 0>,
						<&aggre2_noc MASTER_QUP_0 0 &mc_virt SLAVE_EBI1 0>;
				interconnect-names = "qup-core", "qup-config", "qup-memory";
				dmas = <&gpi_dma0 0 5 QCOM_GPI_SPI>,
				       <&gpi_dma0 1 5 QCOM_GPI_SPI>;
				dma-names = "tx", "rx";
				#address-cells = <1>;
				#size-cells = <0>;
				status = "disabled";
			};


			i2c6: i2c@998000 {
				compatible = "qcom,geni-i2c";
				reg = <0x0 0x00998000 0x0 0x4000>;
				clock-names = "se";
				clocks = <&gcc GCC_QUPV3_WRAP0_S6_CLK>;
				pinctrl-names = "default";
				pinctrl-0 = <&qup_i2c6_data_clk>;
				interrupts = <GIC_SPI 607 IRQ_TYPE_LEVEL_HIGH>;
				#address-cells = <1>;
				#size-cells = <0>;
				interconnects = <&clk_virt MASTER_QUP_CORE_0 0 &clk_virt SLAVE_QUP_CORE_0 0>,
						<&system_noc MASTER_A2NOC_SNOC 0 &gem_noc SLAVE_LLCC 0>,
						<&aggre2_noc MASTER_QUP_0 0 &mc_virt SLAVE_EBI1 0>;
				interconnect-names = "qup-core", "qup-config", "qup-memory";
				dmas = <&gpi_dma0 0 6 QCOM_GPI_I2C>,
				       <&gpi_dma0 1 6 QCOM_GPI_I2C>;
				dma-names = "tx", "rx";
				status = "disabled";
			};

			spi6: spi@998000 {
				compatible = "qcom,geni-spi";
				reg = <0x0 0x00998000 0x0 0x4000>;
				clock-names = "se";
				clocks = <&gcc GCC_QUPV3_WRAP0_S6_CLK>;
				interrupts = <GIC_SPI 607 IRQ_TYPE_LEVEL_HIGH>;
				pinctrl-names = "default";
				pinctrl-0 = <&qup_spi6_data_clk>, <&qup_spi6_cs>;
				interconnects = <&clk_virt MASTER_QUP_CORE_0 0 &clk_virt SLAVE_QUP_CORE_0 0>,
						<&system_noc MASTER_A2NOC_SNOC 0 &gem_noc SLAVE_LLCC 0>,
						<&aggre2_noc MASTER_QUP_0 0 &mc_virt SLAVE_EBI1 0>;
				interconnect-names = "qup-core", "qup-config", "qup-memory";
				dmas = <&gpi_dma0 0 6 QCOM_GPI_SPI>,
				       <&gpi_dma0 1 6 QCOM_GPI_SPI>;
				dma-names = "tx", "rx";
				#address-cells = <1>;
				#size-cells = <0>;
				status = "disabled";
			};

			uart7: serial@99c000 {
				compatible = "qcom,geni-debug-uart";
				reg = <0 0x0099c000 0 0x4000>;
				clock-names = "se";
				clocks = <&gcc GCC_QUPV3_WRAP0_S7_CLK>;
				pinctrl-names = "default";
				pinctrl-0 = <&qup_uart7_tx>, <&qup_uart7_rx>;
				interrupts = <GIC_SPI 608 IRQ_TYPE_LEVEL_HIGH>;
				status = "disabled";
			};
		};

		gpi_dma1: dma-controller@a00000 {
			compatible = "qcom,sm8450-gpi-dma", "qcom,sm6350-gpi-dma";
			#dma-cells = <3>;
			reg = <0 0x00a00000 0 0x60000>;
			interrupts = <GIC_SPI 279 IRQ_TYPE_LEVEL_HIGH>,
				     <GIC_SPI 280 IRQ_TYPE_LEVEL_HIGH>,
				     <GIC_SPI 281 IRQ_TYPE_LEVEL_HIGH>,
				     <GIC_SPI 282 IRQ_TYPE_LEVEL_HIGH>,
				     <GIC_SPI 283 IRQ_TYPE_LEVEL_HIGH>,
				     <GIC_SPI 284 IRQ_TYPE_LEVEL_HIGH>,
				     <GIC_SPI 293 IRQ_TYPE_LEVEL_HIGH>,
				     <GIC_SPI 294 IRQ_TYPE_LEVEL_HIGH>,
				     <GIC_SPI 295 IRQ_TYPE_LEVEL_HIGH>,
				     <GIC_SPI 296 IRQ_TYPE_LEVEL_HIGH>,
				     <GIC_SPI 297 IRQ_TYPE_LEVEL_HIGH>,
				     <GIC_SPI 298 IRQ_TYPE_LEVEL_HIGH>;
			dma-channels = <12>;
			dma-channel-mask = <0x7e>;
			iommus = <&apps_smmu 0x56 0x0>;
			status = "disabled";
		};

		qupv3_id_1: geniqup@ac0000 {
			compatible = "qcom,geni-se-qup";
			reg = <0x0 0x00ac0000 0x0 0x6000>;
			clock-names = "m-ahb", "s-ahb";
			clocks = <&gcc GCC_QUPV3_WRAP_1_M_AHB_CLK>,
				 <&gcc GCC_QUPV3_WRAP_1_S_AHB_CLK>;
			iommus = <&apps_smmu 0x43 0x0>;
			interconnects = <&clk_virt MASTER_QUP_CORE_1 0 &clk_virt SLAVE_QUP_CORE_1 0>;
			interconnect-names = "qup-core";
			#address-cells = <2>;
			#size-cells = <2>;
			ranges;
			status = "disabled";

			i2c8: i2c@a80000 {
				compatible = "qcom,geni-i2c";
				reg = <0x0 0x00a80000 0x0 0x4000>;
				clock-names = "se";
				clocks = <&gcc GCC_QUPV3_WRAP1_S0_CLK>;
				pinctrl-names = "default";
				pinctrl-0 = <&qup_i2c8_data_clk>;
				interrupts = <GIC_SPI 353 IRQ_TYPE_LEVEL_HIGH>;
				#address-cells = <1>;
				#size-cells = <0>;
				interconnects = <&clk_virt MASTER_QUP_CORE_1 0 &clk_virt SLAVE_QUP_CORE_1 0>,
						<&system_noc MASTER_A2NOC_SNOC 0 &gem_noc SLAVE_LLCC 0>,
						<&aggre2_noc MASTER_QUP_1 0 &mc_virt SLAVE_EBI1 0>;
				interconnect-names = "qup-core", "qup-config", "qup-memory";
				dmas = <&gpi_dma1 0 0 QCOM_GPI_I2C>,
				       <&gpi_dma1 1 0 QCOM_GPI_I2C>;
				dma-names = "tx", "rx";
				status = "disabled";
			};

			spi8: spi@a80000 {
				compatible = "qcom,geni-spi";
				reg = <0x0 0x00a80000 0x0 0x4000>;
				clock-names = "se";
				clocks = <&gcc GCC_QUPV3_WRAP1_S0_CLK>;
				interrupts = <GIC_SPI 353 IRQ_TYPE_LEVEL_HIGH>;
				pinctrl-names = "default";
				pinctrl-0 = <&qup_spi8_data_clk>, <&qup_spi8_cs>;
				interconnects = <&clk_virt MASTER_QUP_CORE_1 0 &clk_virt SLAVE_QUP_CORE_1 0>,
						<&system_noc MASTER_A2NOC_SNOC 0 &gem_noc SLAVE_LLCC 0>,
						<&aggre2_noc MASTER_QUP_1 0 &mc_virt SLAVE_EBI1 0>;
				interconnect-names = "qup-core", "qup-config", "qup-memory";
				dmas = <&gpi_dma1 0 0 QCOM_GPI_SPI>,
				       <&gpi_dma1 1 0 QCOM_GPI_SPI>;
				dma-names = "tx", "rx";
				#address-cells = <1>;
				#size-cells = <0>;
				status = "disabled";
			};

			i2c9: i2c@a84000 {
				compatible = "qcom,geni-i2c";
				reg = <0x0 0x00a84000 0x0 0x4000>;
				clock-names = "se";
				clocks = <&gcc GCC_QUPV3_WRAP1_S1_CLK>;
				pinctrl-names = "default";
				pinctrl-0 = <&qup_i2c9_data_clk>;
				interrupts = <GIC_SPI 354 IRQ_TYPE_LEVEL_HIGH>;
				#address-cells = <1>;
				#size-cells = <0>;
				interconnects = <&clk_virt MASTER_QUP_CORE_1 0 &clk_virt SLAVE_QUP_CORE_1 0>,
						<&system_noc MASTER_A2NOC_SNOC 0 &gem_noc SLAVE_LLCC 0>,
						<&aggre2_noc MASTER_QUP_1 0 &mc_virt SLAVE_EBI1 0>;
				interconnect-names = "qup-core", "qup-config", "qup-memory";
				dmas = <&gpi_dma1 0 1 QCOM_GPI_I2C>,
				       <&gpi_dma1 1 1 QCOM_GPI_I2C>;
				dma-names = "tx", "rx";
				status = "disabled";
			};

			spi9: spi@a84000 {
				compatible = "qcom,geni-spi";
				reg = <0x0 0x00a84000 0x0 0x4000>;
				clock-names = "se";
				clocks = <&gcc GCC_QUPV3_WRAP1_S1_CLK>;
				interrupts = <GIC_SPI 354 IRQ_TYPE_LEVEL_HIGH>;
				pinctrl-names = "default";
				pinctrl-0 = <&qup_spi9_data_clk>, <&qup_spi9_cs>;
				interconnects = <&clk_virt MASTER_QUP_CORE_1 0 &clk_virt SLAVE_QUP_CORE_1 0>,
						<&system_noc MASTER_A2NOC_SNOC 0 &gem_noc SLAVE_LLCC 0>,
						<&aggre2_noc MASTER_QUP_1 0 &mc_virt SLAVE_EBI1 0>;
				interconnect-names = "qup-core", "qup-config", "qup-memory";
				dmas = <&gpi_dma1 0 1 QCOM_GPI_SPI>,
				       <&gpi_dma1 1 1 QCOM_GPI_SPI>;
				dma-names = "tx", "rx";
				#address-cells = <1>;
				#size-cells = <0>;
				status = "disabled";
			};

			i2c10: i2c@a88000 {
				compatible = "qcom,geni-i2c";
				reg = <0x0 0x00a88000 0x0 0x4000>;
				clock-names = "se";
				clocks = <&gcc GCC_QUPV3_WRAP1_S2_CLK>;
				pinctrl-names = "default";
				pinctrl-0 = <&qup_i2c10_data_clk>;
				interrupts = <GIC_SPI 355 IRQ_TYPE_LEVEL_HIGH>;
				#address-cells = <1>;
				#size-cells = <0>;
				interconnects = <&clk_virt MASTER_QUP_CORE_1 0 &clk_virt SLAVE_QUP_CORE_1 0>,
						<&system_noc MASTER_A2NOC_SNOC 0 &gem_noc SLAVE_LLCC 0>,
						<&aggre2_noc MASTER_QUP_1 0 &mc_virt SLAVE_EBI1 0>;
				interconnect-names = "qup-core", "qup-config", "qup-memory";
				dmas = <&gpi_dma1 0 2 QCOM_GPI_I2C>,
				       <&gpi_dma1 1 2 QCOM_GPI_I2C>;
				dma-names = "tx", "rx";
				status = "disabled";
			};

			spi10: spi@a88000 {
				compatible = "qcom,geni-spi";
				reg = <0x0 0x00a88000 0x0 0x4000>;
				clock-names = "se";
				clocks = <&gcc GCC_QUPV3_WRAP1_S2_CLK>;
				interrupts = <GIC_SPI 355 IRQ_TYPE_LEVEL_HIGH>;
				pinctrl-names = "default";
				pinctrl-0 = <&qup_spi10_data_clk>, <&qup_spi10_cs>;
				interconnects = <&clk_virt MASTER_QUP_CORE_1 0 &clk_virt SLAVE_QUP_CORE_1 0>,
						<&system_noc MASTER_A2NOC_SNOC 0 &gem_noc SLAVE_LLCC 0>,
						<&aggre2_noc MASTER_QUP_1 0 &mc_virt SLAVE_EBI1 0>;
				interconnect-names = "qup-core", "qup-config", "qup-memory";
				dmas = <&gpi_dma1 0 2 QCOM_GPI_SPI>,
				       <&gpi_dma1 1 2 QCOM_GPI_SPI>;
				dma-names = "tx", "rx";
				#address-cells = <1>;
				#size-cells = <0>;
				status = "disabled";
			};

			i2c11: i2c@a8c000 {
				compatible = "qcom,geni-i2c";
				reg = <0x0 0x00a8c000 0x0 0x4000>;
				clock-names = "se";
				clocks = <&gcc GCC_QUPV3_WRAP1_S3_CLK>;
				pinctrl-names = "default";
				pinctrl-0 = <&qup_i2c11_data_clk>;
				interrupts = <GIC_SPI 356 IRQ_TYPE_LEVEL_HIGH>;
				#address-cells = <1>;
				#size-cells = <0>;
				interconnects = <&clk_virt MASTER_QUP_CORE_1 0 &clk_virt SLAVE_QUP_CORE_1 0>,
						<&system_noc MASTER_A2NOC_SNOC 0 &gem_noc SLAVE_LLCC 0>,
						<&aggre2_noc MASTER_QUP_1 0 &mc_virt SLAVE_EBI1 0>;
				interconnect-names = "qup-core", "qup-config", "qup-memory";
				dmas = <&gpi_dma1 0 3 QCOM_GPI_I2C>,
				       <&gpi_dma1 1 3 QCOM_GPI_I2C>;
				dma-names = "tx", "rx";
				status = "disabled";
			};

			spi11: spi@a8c000 {
				compatible = "qcom,geni-spi";
				reg = <0x0 0x00a8c000 0x0 0x4000>;
				clock-names = "se";
				clocks = <&gcc GCC_QUPV3_WRAP1_S3_CLK>;
				interrupts = <GIC_SPI 356 IRQ_TYPE_LEVEL_HIGH>;
				pinctrl-names = "default";
				pinctrl-0 = <&qup_spi11_data_clk>, <&qup_spi11_cs>;
				interconnects = <&clk_virt MASTER_QUP_CORE_1 0 &clk_virt SLAVE_QUP_CORE_1 0>,
						<&system_noc MASTER_A2NOC_SNOC 0 &gem_noc SLAVE_LLCC 0>,
						<&aggre2_noc MASTER_QUP_1 0 &mc_virt SLAVE_EBI1 0>;
				interconnect-names = "qup-core", "qup-config", "qup-memory";
				dmas = <&gpi_dma1 0 3 QCOM_GPI_SPI>,
				       <&gpi_dma1 1 3 QCOM_GPI_SPI>;
				dma-names = "tx", "rx";
				#address-cells = <1>;
				#size-cells = <0>;
				status = "disabled";
			};

			i2c12: i2c@a90000 {
				compatible = "qcom,geni-i2c";
				reg = <0x0 0x00a90000 0x0 0x4000>;
				clock-names = "se";
				clocks = <&gcc GCC_QUPV3_WRAP1_S4_CLK>;
				pinctrl-names = "default";
				pinctrl-0 = <&qup_i2c12_data_clk>;
				interrupts = <GIC_SPI 357 IRQ_TYPE_LEVEL_HIGH>;
				#address-cells = <1>;
				#size-cells = <0>;
				interconnects = <&clk_virt MASTER_QUP_CORE_1 0 &clk_virt SLAVE_QUP_CORE_1 0>,
						<&system_noc MASTER_A2NOC_SNOC 0 &gem_noc SLAVE_LLCC 0>,
						<&aggre2_noc MASTER_QUP_1 0 &mc_virt SLAVE_EBI1 0>;
				interconnect-names = "qup-core", "qup-config", "qup-memory";
				dmas = <&gpi_dma1 0 4 QCOM_GPI_I2C>,
				       <&gpi_dma1 1 4 QCOM_GPI_I2C>;
				dma-names = "tx", "rx";
				status = "disabled";
			};

			spi12: spi@a90000 {
				compatible = "qcom,geni-spi";
				reg = <0x0 0x00a90000 0x0 0x4000>;
				clock-names = "se";
				clocks = <&gcc GCC_QUPV3_WRAP1_S4_CLK>;
				interrupts = <GIC_SPI 357 IRQ_TYPE_LEVEL_HIGH>;
				pinctrl-names = "default";
				pinctrl-0 = <&qup_spi12_data_clk>, <&qup_spi12_cs>;
				interconnects = <&clk_virt MASTER_QUP_CORE_1 0 &clk_virt SLAVE_QUP_CORE_1 0>,
						<&system_noc MASTER_A2NOC_SNOC 0 &gem_noc SLAVE_LLCC 0>,
						<&aggre2_noc MASTER_QUP_1 0 &mc_virt SLAVE_EBI1 0>;
				interconnect-names = "qup-core", "qup-config", "qup-memory";
				dmas = <&gpi_dma1 0 4 QCOM_GPI_SPI>,
				       <&gpi_dma1 1 4 QCOM_GPI_SPI>;
				dma-names = "tx", "rx";
				#address-cells = <1>;
				#size-cells = <0>;
				status = "disabled";
			};

			i2c13: i2c@a94000 {
				compatible = "qcom,geni-i2c";
				reg = <0 0x00a94000 0 0x4000>;
				clock-names = "se";
				clocks = <&gcc GCC_QUPV3_WRAP1_S5_CLK>;
				pinctrl-names = "default";
				pinctrl-0 = <&qup_i2c13_data_clk>;
				interrupts = <GIC_SPI 358 IRQ_TYPE_LEVEL_HIGH>;
				interconnects = <&clk_virt MASTER_QUP_CORE_1 0 &clk_virt SLAVE_QUP_CORE_1 0>,
						<&system_noc MASTER_A2NOC_SNOC 0 &gem_noc SLAVE_LLCC 0>,
						<&aggre2_noc MASTER_QUP_1 0 &mc_virt SLAVE_EBI1 0>;
				interconnect-names = "qup-core", "qup-config", "qup-memory";
				dmas = <&gpi_dma1 0 5 QCOM_GPI_I2C>,
				       <&gpi_dma1 1 5 QCOM_GPI_I2C>;
				dma-names = "tx", "rx";
				#address-cells = <1>;
				#size-cells = <0>;
				status = "disabled";
			};

			spi13: spi@a94000 {
				compatible = "qcom,geni-spi";
				reg = <0x0 0x00a94000 0x0 0x4000>;
				clock-names = "se";
				clocks = <&gcc GCC_QUPV3_WRAP1_S5_CLK>;
				interrupts = <GIC_SPI 358 IRQ_TYPE_LEVEL_HIGH>;
				pinctrl-names = "default";
				pinctrl-0 = <&qup_spi13_data_clk>, <&qup_spi13_cs>;
				interconnects = <&clk_virt MASTER_QUP_CORE_1 0 &clk_virt SLAVE_QUP_CORE_1 0>,
						<&system_noc MASTER_A2NOC_SNOC 0 &gem_noc SLAVE_LLCC 0>,
						<&aggre2_noc MASTER_QUP_1 0 &mc_virt SLAVE_EBI1 0>;
				interconnect-names = "qup-core", "qup-config", "qup-memory";
				dmas = <&gpi_dma1 0 5 QCOM_GPI_SPI>,
				       <&gpi_dma1 1 5 QCOM_GPI_SPI>;
				dma-names = "tx", "rx";
				#address-cells = <1>;
				#size-cells = <0>;
				status = "disabled";
			};

			i2c14: i2c@a98000 {
				compatible = "qcom,geni-i2c";
				reg = <0 0x00a98000 0 0x4000>;
				clock-names = "se";
				clocks = <&gcc GCC_QUPV3_WRAP1_S6_CLK>;
				pinctrl-names = "default";
				pinctrl-0 = <&qup_i2c14_data_clk>;
				interrupts = <GIC_SPI 363 IRQ_TYPE_LEVEL_HIGH>;
				interconnects = <&clk_virt MASTER_QUP_CORE_1 0 &clk_virt SLAVE_QUP_CORE_1 0>,
						<&system_noc MASTER_A2NOC_SNOC 0 &gem_noc SLAVE_LLCC 0>,
						<&aggre2_noc MASTER_QUP_1 0 &mc_virt SLAVE_EBI1 0>;
				interconnect-names = "qup-core", "qup-config", "qup-memory";
				dmas = <&gpi_dma1 0 6 QCOM_GPI_I2C>,
				       <&gpi_dma1 1 6 QCOM_GPI_I2C>;
				dma-names = "tx", "rx";
				#address-cells = <1>;
				#size-cells = <0>;
				status = "disabled";
			};

			spi14: spi@a98000 {
				compatible = "qcom,geni-spi";
				reg = <0x0 0x00a98000 0x0 0x4000>;
				clock-names = "se";
				clocks = <&gcc GCC_QUPV3_WRAP1_S6_CLK>;
				interrupts = <GIC_SPI 363 IRQ_TYPE_LEVEL_HIGH>;
				pinctrl-names = "default";
				pinctrl-0 = <&qup_spi14_data_clk>, <&qup_spi14_cs>;
				interconnects = <&clk_virt MASTER_QUP_CORE_1 0 &clk_virt SLAVE_QUP_CORE_1 0>,
						<&system_noc MASTER_A2NOC_SNOC 0 &gem_noc SLAVE_LLCC 0>,
						<&aggre2_noc MASTER_QUP_1 0 &mc_virt SLAVE_EBI1 0>;
				interconnect-names = "qup-core", "qup-config", "qup-memory";
				dmas = <&gpi_dma1 0 6 QCOM_GPI_SPI>,
				       <&gpi_dma1 1 6 QCOM_GPI_SPI>;
				dma-names = "tx", "rx";
				#address-cells = <1>;
				#size-cells = <0>;
				status = "disabled";
			};
		};

		pcie0: pci@1c00000 {
			compatible = "qcom,pcie-sm8450-pcie0";
			reg = <0 0x01c00000 0 0x3000>,
			      <0 0x60000000 0 0xf1d>,
			      <0 0x60000f20 0 0xa8>,
			      <0 0x60001000 0 0x1000>,
			      <0 0x60100000 0 0x100000>;
			reg-names = "parf", "dbi", "elbi", "atu", "config";
			device_type = "pci";
			linux,pci-domain = <0>;
			bus-range = <0x00 0xff>;
			num-lanes = <1>;

			#address-cells = <3>;
			#size-cells = <2>;

			ranges = <0x01000000 0x0 0x00000000 0x0 0x60200000 0x0 0x100000>,
				 <0x02000000 0x0 0x60300000 0x0 0x60300000 0x0 0x3d00000>;

			/*
			 * MSIs for BDF (1:0.0) only works with Device ID 0x5980.
			 * Hence, the IDs are swapped.
			 */
			msi-map = <0x0 &gic_its 0x5981 0x1>,
				  <0x100 &gic_its 0x5980 0x1>;
			msi-map-mask = <0xff00>;
			interrupts = <GIC_SPI 141 IRQ_TYPE_LEVEL_HIGH>;
			interrupt-names = "msi";
			#interrupt-cells = <1>;
			interrupt-map-mask = <0 0 0 0x7>;
			interrupt-map = <0 0 0 1 &intc 0 0 0 149 IRQ_TYPE_LEVEL_HIGH>, /* int_a */
					<0 0 0 2 &intc 0 0 0 150 IRQ_TYPE_LEVEL_HIGH>, /* int_b */
					<0 0 0 3 &intc 0 0 0 151 IRQ_TYPE_LEVEL_HIGH>, /* int_c */
					<0 0 0 4 &intc 0 0 0 152 IRQ_TYPE_LEVEL_HIGH>; /* int_d */

			clocks = <&gcc GCC_PCIE_0_PIPE_CLK>,
				 <&gcc GCC_PCIE_0_PIPE_CLK_SRC>,
				 <&pcie0_lane>,
				 <&rpmhcc RPMH_CXO_CLK>,
				 <&gcc GCC_PCIE_0_AUX_CLK>,
				 <&gcc GCC_PCIE_0_CFG_AHB_CLK>,
				 <&gcc GCC_PCIE_0_MSTR_AXI_CLK>,
				 <&gcc GCC_PCIE_0_SLV_AXI_CLK>,
				 <&gcc GCC_PCIE_0_SLV_Q2A_AXI_CLK>,
				 <&gcc GCC_DDRSS_PCIE_SF_TBU_CLK>,
				 <&gcc GCC_AGGRE_NOC_PCIE_0_AXI_CLK>,
				 <&gcc GCC_AGGRE_NOC_PCIE_1_AXI_CLK>;
			clock-names = "pipe",
				      "pipe_mux",
				      "phy_pipe",
				      "ref",
				      "aux",
				      "cfg",
				      "bus_master",
				      "bus_slave",
				      "slave_q2a",
				      "ddrss_sf_tbu",
				      "aggre0",
				      "aggre1";

			iommu-map = <0x0   &apps_smmu 0x1c00 0x1>,
				    <0x100 &apps_smmu 0x1c01 0x1>;

			resets = <&gcc GCC_PCIE_0_BCR>;
			reset-names = "pci";

			power-domains = <&gcc PCIE_0_GDSC>;

			phys = <&pcie0_lane>;
			phy-names = "pciephy";

			perst-gpios = <&tlmm 94 GPIO_ACTIVE_LOW>;
			wake-gpios = <&tlmm 96 GPIO_ACTIVE_HIGH>;

			pinctrl-names = "default";
			pinctrl-0 = <&pcie0_default_state>;

			status = "disabled";
		};

		pcie0_phy: phy@1c06000 {
			compatible = "qcom,sm8450-qmp-gen3x1-pcie-phy";
			reg = <0 0x01c06000 0 0x200>;
			#address-cells = <2>;
			#size-cells = <2>;
			ranges;
			clocks = <&gcc GCC_PCIE_0_AUX_CLK>,
				 <&gcc GCC_PCIE_0_CFG_AHB_CLK>,
				 <&gcc GCC_PCIE_0_CLKREF_EN>,
				 <&gcc GCC_PCIE_0_PHY_RCHNG_CLK>;
			clock-names = "aux", "cfg_ahb", "ref", "refgen";

			resets = <&gcc GCC_PCIE_0_PHY_BCR>;
			reset-names = "phy";

			assigned-clocks = <&gcc GCC_PCIE_0_PHY_RCHNG_CLK>;
			assigned-clock-rates = <100000000>;

			status = "disabled";

			pcie0_lane: phy@1c06200 {
				reg = <0 0x01c06e00 0 0x200>, /* tx */
				      <0 0x01c07000 0 0x200>, /* rx */
				      <0 0x01c06200 0 0x200>, /* pcs */
				      <0 0x01c06600 0 0x200>; /* pcs_pcie */
				clocks = <&gcc GCC_PCIE_0_PIPE_CLK>;
				clock-names = "pipe0";

				#clock-cells = <0>;
				#phy-cells = <0>;
				clock-output-names = "pcie_0_pipe_clk";
			};
		};

		pcie1: pci@1c08000 {
			compatible = "qcom,pcie-sm8450-pcie1";
			reg = <0 0x01c08000 0 0x3000>,
			      <0 0x40000000 0 0xf1d>,
			      <0 0x40000f20 0 0xa8>,
			      <0 0x40001000 0 0x1000>,
			      <0 0x40100000 0 0x100000>;
			reg-names = "parf", "dbi", "elbi", "atu", "config";
			device_type = "pci";
			linux,pci-domain = <1>;
			bus-range = <0x00 0xff>;
			num-lanes = <2>;

			#address-cells = <3>;
			#size-cells = <2>;

			ranges = <0x01000000 0x0 0x00000000 0x0 0x40200000 0x0 0x100000>,
				 <0x02000000 0x0 0x40300000 0x0 0x40300000 0x0 0x1fd00000>;

			/*
			 * MSIs for BDF (1:0.0) only works with Device ID 0x5a00.
			 * Hence, the IDs are swapped.
			 */
			msi-map = <0x0 &gic_its 0x5a01 0x1>,
				  <0x100 &gic_its 0x5a00 0x1>;
			msi-map-mask = <0xff00>;
			interrupts = <GIC_SPI 307 IRQ_TYPE_LEVEL_HIGH>;
			interrupt-names = "msi";
			#interrupt-cells = <1>;
			interrupt-map-mask = <0 0 0 0x7>;
			interrupt-map = <0 0 0 1 &intc 0 0 0 434 IRQ_TYPE_LEVEL_HIGH>, /* int_a */
					<0 0 0 2 &intc 0 0 0 435 IRQ_TYPE_LEVEL_HIGH>, /* int_b */
					<0 0 0 3 &intc 0 0 0 438 IRQ_TYPE_LEVEL_HIGH>, /* int_c */
					<0 0 0 4 &intc 0 0 0 439 IRQ_TYPE_LEVEL_HIGH>; /* int_d */

			clocks = <&gcc GCC_PCIE_1_PIPE_CLK>,
				 <&gcc GCC_PCIE_1_PIPE_CLK_SRC>,
				 <&pcie1_lane>,
				 <&rpmhcc RPMH_CXO_CLK>,
				 <&gcc GCC_PCIE_1_AUX_CLK>,
				 <&gcc GCC_PCIE_1_CFG_AHB_CLK>,
				 <&gcc GCC_PCIE_1_MSTR_AXI_CLK>,
				 <&gcc GCC_PCIE_1_SLV_AXI_CLK>,
				 <&gcc GCC_PCIE_1_SLV_Q2A_AXI_CLK>,
				 <&gcc GCC_DDRSS_PCIE_SF_TBU_CLK>,
				 <&gcc GCC_AGGRE_NOC_PCIE_1_AXI_CLK>;
			clock-names = "pipe",
				      "pipe_mux",
				      "phy_pipe",
				      "ref",
				      "aux",
				      "cfg",
				      "bus_master",
				      "bus_slave",
				      "slave_q2a",
				      "ddrss_sf_tbu",
				      "aggre1";

			iommu-map = <0x0   &apps_smmu 0x1c80 0x1>,
				    <0x100 &apps_smmu 0x1c81 0x1>;

			resets = <&gcc GCC_PCIE_1_BCR>;
			reset-names = "pci";

			power-domains = <&gcc PCIE_1_GDSC>;

			phys = <&pcie1_lane>;
			phy-names = "pciephy";

			perst-gpios = <&tlmm 97 GPIO_ACTIVE_LOW>;
			wake-gpios = <&tlmm 99 GPIO_ACTIVE_HIGH>;

			pinctrl-names = "default";
			pinctrl-0 = <&pcie1_default_state>;

			status = "disabled";
		};

		pcie1_phy: phy@1c0f000 {
			compatible = "qcom,sm8450-qmp-gen4x2-pcie-phy";
			reg = <0 0x01c0f000 0 0x200>;
			#address-cells = <2>;
			#size-cells = <2>;
			ranges;
			clocks = <&gcc GCC_PCIE_1_PHY_AUX_CLK>,
				 <&gcc GCC_PCIE_1_CFG_AHB_CLK>,
				 <&gcc GCC_PCIE_1_CLKREF_EN>,
				 <&gcc GCC_PCIE_1_PHY_RCHNG_CLK>;
			clock-names = "aux", "cfg_ahb", "ref", "refgen";

			resets = <&gcc GCC_PCIE_1_PHY_BCR>;
			reset-names = "phy";

			assigned-clocks = <&gcc GCC_PCIE_1_PHY_RCHNG_CLK>;
			assigned-clock-rates = <100000000>;

			status = "disabled";

			pcie1_lane: phy@1c0e000 {
				reg = <0 0x01c0e000 0 0x200>, /* tx */
				      <0 0x01c0e200 0 0x300>, /* rx */
				      <0 0x01c0f200 0 0x200>, /* pcs */
				      <0 0x01c0e800 0 0x200>, /* tx */
				      <0 0x01c0ea00 0 0x300>, /* rx */
				      <0 0x01c0f400 0 0xc00>; /* pcs_pcie */
				clocks = <&gcc GCC_PCIE_1_PIPE_CLK>;
				clock-names = "pipe0";

				#clock-cells = <0>;
				#phy-cells = <0>;
				clock-output-names = "pcie_1_pipe_clk";
			};
		};

		config_noc: interconnect@1500000 {
			compatible = "qcom,sm8450-config-noc";
			reg = <0 0x01500000 0 0x1c000>;
			#interconnect-cells = <2>;
			qcom,bcm-voters = <&apps_bcm_voter>;
		};

		system_noc: interconnect@1680000 {
			compatible = "qcom,sm8450-system-noc";
			reg = <0 0x01680000 0 0x1e200>;
			#interconnect-cells = <2>;
			qcom,bcm-voters = <&apps_bcm_voter>;
		};

		pcie_noc: interconnect@16c0000 {
			compatible = "qcom,sm8450-pcie-anoc";
			reg = <0 0x016c0000 0 0xe280>;
			#interconnect-cells = <2>;
			qcom,bcm-voters = <&apps_bcm_voter>;
		};

		aggre1_noc: interconnect@16e0000 {
			compatible = "qcom,sm8450-aggre1-noc";
			reg = <0 0x016e0000 0 0x1c080>;
			#interconnect-cells = <2>;
			clocks = <&gcc GCC_AGGRE_UFS_PHY_AXI_CLK>,
				 <&gcc GCC_AGGRE_USB3_PRIM_AXI_CLK>;
			qcom,bcm-voters = <&apps_bcm_voter>;
		};

		aggre2_noc: interconnect@1700000 {
			compatible = "qcom,sm8450-aggre2-noc";
			reg = <0 0x01700000 0 0x31080>;
			#interconnect-cells = <2>;
			qcom,bcm-voters = <&apps_bcm_voter>;
			clocks = <&gcc GCC_AGGRE_NOC_PCIE_0_AXI_CLK>,
				 <&gcc GCC_AGGRE_NOC_PCIE_1_AXI_CLK>,
				 <&gcc GCC_AGGRE_UFS_PHY_AXI_CLK>,
				 <&rpmhcc RPMH_IPA_CLK>;
		};

		mmss_noc: interconnect@1740000 {
			compatible = "qcom,sm8450-mmss-noc";
			reg = <0 0x01740000 0 0x1f080>;
			#interconnect-cells = <2>;
			qcom,bcm-voters = <&apps_bcm_voter>;
		};

		tcsr_mutex: hwlock@1f40000 {
			compatible = "qcom,tcsr-mutex";
			reg = <0x0 0x01f40000 0x0 0x40000>;
			#hwlock-cells = <1>;
		};

		tcsr: syscon@1fc0000 {
			compatible = "qcom,sm8450-tcsr", "syscon";
			reg = <0x0 0x1fc0000 0x0 0x30000>;
		};

		usb_1_hsphy: phy@88e3000 {
			compatible = "qcom,sm8450-usb-hs-phy",
				     "qcom,usb-snps-hs-7nm-phy";
			reg = <0 0x088e3000 0 0x400>;
			status = "disabled";
			#phy-cells = <0>;

			clocks = <&rpmhcc RPMH_CXO_CLK>;
			clock-names = "ref";

			resets = <&gcc GCC_QUSB2PHY_PRIM_BCR>;
		};

		usb_1_qmpphy: phy@88e8000 {
			compatible = "qcom,sm8450-qmp-usb3-dp-phy";
			reg = <0 0x088e8000 0 0x3000>;

			clocks = <&gcc GCC_USB3_PRIM_PHY_AUX_CLK>,
				 <&rpmhcc RPMH_CXO_CLK>,
				 <&gcc GCC_USB3_PRIM_PHY_COM_AUX_CLK>,
				 <&gcc GCC_USB3_PRIM_PHY_PIPE_CLK>;
			clock-names = "aux", "ref", "com_aux", "usb3_pipe";

			resets = <&gcc GCC_USB3_DP_PHY_PRIM_BCR>,
				 <&gcc GCC_USB3_PHY_PRIM_BCR>;
			reset-names = "phy", "common";

			#clock-cells = <1>;
			#phy-cells = <1>;

			status = "disabled";

			ports {
				#address-cells = <1>;
				#size-cells = <0>;

				port@0 {
					reg = <0>;

					usb_1_qmpphy_out: endpoint {
					};
				};

				port@1 {
					reg = <1>;

					usb_1_qmpphy_usb_ss_in: endpoint {
					};
				};

				port@2 {
					reg = <2>;

					usb_1_qmpphy_dp_in: endpoint {
					};
				};
			};
		};

		remoteproc_slpi: remoteproc@2400000 {
			compatible = "qcom,sm8450-slpi-pas";
			reg = <0 0x02400000 0 0x4000>;

			interrupts-extended = <&pdc 9 IRQ_TYPE_EDGE_RISING>,
					      <&smp2p_slpi_in 0 IRQ_TYPE_EDGE_RISING>,
					      <&smp2p_slpi_in 1 IRQ_TYPE_EDGE_RISING>,
					      <&smp2p_slpi_in 2 IRQ_TYPE_EDGE_RISING>,
					      <&smp2p_slpi_in 3 IRQ_TYPE_EDGE_RISING>;
			interrupt-names = "wdog", "fatal", "ready",
					  "handover", "stop-ack";

			clocks = <&rpmhcc RPMH_CXO_CLK>;
			clock-names = "xo";

			power-domains = <&rpmhpd SM8450_LCX>,
					<&rpmhpd SM8450_LMX>;
			power-domain-names = "lcx", "lmx";

			memory-region = <&slpi_mem>;

			qcom,qmp = <&aoss_qmp>;

			qcom,smem-states = <&smp2p_slpi_out 0>;
			qcom,smem-state-names = "stop";

			status = "disabled";

			glink-edge {
				interrupts-extended = <&ipcc IPCC_CLIENT_SLPI
							     IPCC_MPROC_SIGNAL_GLINK_QMP
							     IRQ_TYPE_EDGE_RISING>;
				mboxes = <&ipcc IPCC_CLIENT_SLPI
						IPCC_MPROC_SIGNAL_GLINK_QMP>;

				label = "slpi";
				qcom,remote-pid = <3>;

				fastrpc {
					compatible = "qcom,fastrpc";
					qcom,glink-channels = "fastrpcglink-apps-dsp";
					label = "sdsp";
					#address-cells = <1>;
					#size-cells = <0>;

					compute-cb@1 {
						compatible = "qcom,fastrpc-compute-cb";
						reg = <1>;
						iommus = <&apps_smmu 0x0541 0x0>;
					};

					compute-cb@2 {
						compatible = "qcom,fastrpc-compute-cb";
						reg = <2>;
						iommus = <&apps_smmu 0x0542 0x0>;
					};

					compute-cb@3 {
						compatible = "qcom,fastrpc-compute-cb";
						reg = <3>;
						iommus = <&apps_smmu 0x0543 0x0>;
						/* note: shared-cb = <4> in downstream */
					};
				};
			};
		};

		wsa2macro: codec@31e0000 {
			compatible = "qcom,sm8450-lpass-wsa-macro";
			reg = <0 0x031e0000 0 0x1000>;
			clocks = <&q6prmcc LPASS_CLK_ID_WSA2_CORE_TX_MCLK LPASS_CLK_ATTRIBUTE_COUPLE_NO>,
				 <&q6prmcc LPASS_CLK_ID_WSA2_CORE_TX_2X_MCLK LPASS_CLK_ATTRIBUTE_COUPLE_NO>,
				 <&q6prmcc LPASS_HW_MACRO_VOTE LPASS_CLK_ATTRIBUTE_COUPLE_NO>,
				 <&q6prmcc LPASS_HW_DCODEC_VOTE LPASS_CLK_ATTRIBUTE_COUPLE_NO>,
				 <&vamacro>;
			clock-names = "mclk", "npl", "macro", "dcodec", "fsgen";
			assigned-clocks = <&q6prmcc LPASS_CLK_ID_WSA2_CORE_TX_MCLK LPASS_CLK_ATTRIBUTE_COUPLE_NO>,
					  <&q6prmcc LPASS_CLK_ID_WSA2_CORE_TX_2X_MCLK LPASS_CLK_ATTRIBUTE_COUPLE_NO>;
			assigned-clock-rates = <19200000>, <19200000>;

			#clock-cells = <0>;
			clock-output-names = "wsa2-mclk";
			pinctrl-names = "default";
			pinctrl-0 = <&wsa2_swr_active>;
			#sound-dai-cells = <1>;
		};

		swr4: soundwire-controller@31f0000 {
			compatible = "qcom,soundwire-v1.7.0";
			reg = <0 0x031f0000 0 0x2000>;
			interrupts = <GIC_SPI 171 IRQ_TYPE_LEVEL_HIGH>;
			clocks = <&wsa2macro>;
			clock-names = "iface";
			label = "WSA2";

			qcom,din-ports = <2>;
			qcom,dout-ports = <6>;

			qcom,ports-sinterval-low =	/bits/ 8 <0x07 0x1f 0x3f 0x07 0x1f 0x3f 0x0f 0x0f>;
			qcom,ports-offset1 =		/bits/ 8 <0x01 0x02 0x0c 0x06 0x12 0x0d 0x07 0x0a>;
			qcom,ports-offset2 =		/bits/ 8 <0xff 0x00 0x1f 0xff 0x00 0x1f 0x00 0x00>;
			qcom,ports-hstart =		/bits/ 8 <0xff 0xff 0xff 0xff 0xff 0xff 0xff 0xff>;
			qcom,ports-hstop =		/bits/ 8 <0xff 0xff 0xff 0xff 0xff 0xff 0xff 0xff>;
			qcom,ports-word-length =	/bits/ 8 <0xff 0xff 0xff 0xff 0xff 0xff 0xff 0xff>;
			qcom,ports-block-pack-mode =	/bits/ 8 <0xff 0xff 0x01 0xff 0xff 0x01 0xff 0xff>;
			qcom,ports-block-group-count =	/bits/ 8 <0xff 0xff 0xff 0xff 0xff 0xff 0xff 0xff>;
			qcom,ports-lane-control =	/bits/ 8 <0xff 0xff 0xff 0xff 0xff 0xff 0xff 0xff>;

			#address-cells = <2>;
			#size-cells = <0>;
			#sound-dai-cells = <1>;
			status = "disabled";
		};

		rxmacro: codec@3200000 {
			compatible = "qcom,sm8450-lpass-rx-macro";
			reg = <0 0x03200000 0 0x1000>;
			clocks = <&q6prmcc LPASS_CLK_ID_RX_CORE_TX_MCLK LPASS_CLK_ATTRIBUTE_COUPLE_NO>,
				 <&q6prmcc LPASS_CLK_ID_RX_CORE_MCLK2_2X_MCLK LPASS_CLK_ATTRIBUTE_COUPLE_NO>,
				 <&q6prmcc LPASS_HW_MACRO_VOTE LPASS_CLK_ATTRIBUTE_COUPLE_NO>,
				 <&q6prmcc LPASS_HW_DCODEC_VOTE LPASS_CLK_ATTRIBUTE_COUPLE_NO>,
				 <&vamacro>;
			clock-names = "mclk", "npl", "macro", "dcodec", "fsgen";

			assigned-clocks = <&q6prmcc LPASS_CLK_ID_RX_CORE_TX_MCLK LPASS_CLK_ATTRIBUTE_COUPLE_NO>,
					  <&q6prmcc LPASS_CLK_ID_RX_CORE_MCLK2_2X_MCLK LPASS_CLK_ATTRIBUTE_COUPLE_NO>;
			assigned-clock-rates = <19200000>, <19200000>;

			#clock-cells = <0>;
			clock-output-names = "mclk";
			pinctrl-names = "default";
			pinctrl-0 = <&rx_swr_active>;
			#sound-dai-cells = <1>;
		};

		swr1: soundwire-controller@3210000 {
			compatible = "qcom,soundwire-v1.7.0";
			reg = <0 0x03210000 0 0x2000>;
			interrupts = <GIC_SPI 155 IRQ_TYPE_LEVEL_HIGH>;
			clocks = <&rxmacro>;
			clock-names = "iface";
			label = "RX";
			qcom,din-ports = <0>;
			qcom,dout-ports = <5>;

			qcom,ports-sinterval-low =	/bits/ 8 <0x03 0x1f 0x1f 0x07 0x00>;
			qcom,ports-offset1 =		/bits/ 8 <0x00 0x00 0x0b 0x01 0x00>;
			qcom,ports-offset2 =		/bits/ 8 <0x00 0x00 0x0b 0x00 0x00>;
			qcom,ports-hstart =		/bits/ 8 <0xff 0x03 0xff 0xff 0xff>;
			qcom,ports-hstop =		/bits/ 8 <0xff 0x06 0xff 0xff 0xff>;
			qcom,ports-word-length =	/bits/ 8 <0x01 0x07 0x04 0xff 0xff>;
			qcom,ports-block-pack-mode =	/bits/ 8 <0xff 0x00 0x01 0xff 0xff>;
			qcom,ports-block-group-count =	/bits/ 8 <0xff 0xff 0xff 0xff 0x00>;
			qcom,ports-lane-control =	/bits/ 8 <0x01 0x00 0x00 0x00 0x00>;

			#address-cells = <2>;
			#size-cells = <0>;
			#sound-dai-cells = <1>;
			status = "disabled";
		};

		txmacro: codec@3220000 {
			compatible = "qcom,sm8450-lpass-tx-macro";
			reg = <0 0x03220000 0 0x1000>;
			clocks = <&q6prmcc LPASS_CLK_ID_RX_CORE_TX_MCLK LPASS_CLK_ATTRIBUTE_COUPLE_NO>,
				 <&q6prmcc LPASS_CLK_ID_RX_CORE_MCLK2_2X_MCLK LPASS_CLK_ATTRIBUTE_COUPLE_NO>,
				 <&q6prmcc LPASS_HW_MACRO_VOTE LPASS_CLK_ATTRIBUTE_COUPLE_NO>,
				 <&q6prmcc LPASS_HW_DCODEC_VOTE LPASS_CLK_ATTRIBUTE_COUPLE_NO>,
				 <&vamacro>;
			clock-names = "mclk", "npl", "macro", "dcodec", "fsgen";
			assigned-clocks = <&q6prmcc LPASS_CLK_ID_RX_CORE_TX_MCLK LPASS_CLK_ATTRIBUTE_COUPLE_NO>,
					  <&q6prmcc LPASS_CLK_ID_RX_CORE_MCLK2_2X_MCLK LPASS_CLK_ATTRIBUTE_COUPLE_NO>;
			assigned-clock-rates = <19200000>, <19200000>;

			#clock-cells = <0>;
			clock-output-names = "mclk";
			pinctrl-names = "default";
			pinctrl-0 = <&tx_swr_active>;
			#sound-dai-cells = <1>;
		};

		wsamacro: codec@3240000 {
			compatible = "qcom,sm8450-lpass-wsa-macro";
			reg = <0 0x03240000 0 0x1000>;
			clocks = <&q6prmcc LPASS_CLK_ID_WSA_CORE_TX_MCLK LPASS_CLK_ATTRIBUTE_COUPLE_NO>,
				 <&q6prmcc LPASS_CLK_ID_WSA_CORE_TX_2X_MCLK LPASS_CLK_ATTRIBUTE_COUPLE_NO>,
				 <&q6prmcc LPASS_HW_MACRO_VOTE LPASS_CLK_ATTRIBUTE_COUPLE_NO>,
				 <&q6prmcc LPASS_HW_DCODEC_VOTE LPASS_CLK_ATTRIBUTE_COUPLE_NO>,
				 <&vamacro>;
			clock-names = "mclk", "npl", "macro", "dcodec", "fsgen";

			assigned-clocks = <&q6prmcc LPASS_CLK_ID_WSA_CORE_TX_MCLK LPASS_CLK_ATTRIBUTE_COUPLE_NO>,
					  <&q6prmcc LPASS_CLK_ID_WSA_CORE_TX_2X_MCLK LPASS_CLK_ATTRIBUTE_COUPLE_NO>;
			assigned-clock-rates = <19200000>, <19200000>;

			#clock-cells = <0>;
			clock-output-names = "mclk";
			pinctrl-names = "default";
			pinctrl-0 = <&wsa_swr_active>;
			#sound-dai-cells = <1>;
		};

		swr0: soundwire-controller@3250000 {
			compatible = "qcom,soundwire-v1.7.0";
			reg = <0 0x03250000 0 0x2000>;
			interrupts = <GIC_SPI 170 IRQ_TYPE_LEVEL_HIGH>;
			clocks = <&wsamacro>;
			clock-names = "iface";
			label = "WSA";

			qcom,din-ports = <2>;
			qcom,dout-ports = <6>;

			qcom,ports-sinterval-low =	/bits/ 8 <0x07 0x1f 0x3f 0x07 0x1f 0x3f 0x0f 0x0f>;
			qcom,ports-offset1 =		/bits/ 8 <0x01 0x02 0x0c 0x06 0x12 0x0d 0x07 0x0a>;
			qcom,ports-offset2 =		/bits/ 8 <0xff 0x00 0x1f 0xff 0x00 0x1f 0x00 0x00>;
			qcom,ports-hstart =		/bits/ 8 <0xff 0xff 0xff 0xff 0xff 0xff 0xff 0xff>;
			qcom,ports-hstop =		/bits/ 8 <0xff 0xff 0xff 0xff 0xff 0xff 0xff 0xff>;
			qcom,ports-word-length =	/bits/ 8 <0xff 0xff 0xff 0xff 0xff 0xff 0xff 0xff>;
			qcom,ports-block-pack-mode =	/bits/ 8 <0xff 0xff 0x01 0xff 0xff 0x01 0xff 0xff>;
			qcom,ports-block-group-count =	/bits/ 8 <0xff 0xff 0xff 0xff 0xff 0xff 0xff 0xff>;
			qcom,ports-lane-control =	/bits/ 8 <0xff 0xff 0xff 0xff 0xff 0xff 0xff 0xff>;

			#address-cells = <2>;
			#size-cells = <0>;
			#sound-dai-cells = <1>;
			status = "disabled";
		};

		swr2: soundwire-controller@33b0000 {
			compatible = "qcom,soundwire-v1.7.0";
			reg = <0 0x033b0000 0 0x2000>;
			interrupts = <GIC_SPI 496 IRQ_TYPE_LEVEL_HIGH>,
				     <GIC_SPI 520 IRQ_TYPE_LEVEL_HIGH>;
			interrupt-names = "core", "wakeup";

			clocks = <&vamacro>;
			clock-names = "iface";
			label = "TX";

			qcom,din-ports = <4>;
			qcom,dout-ports = <0>;
			qcom,ports-sinterval-low =	/bits/ 8 <0x01 0x01 0x03 0x03>;
			qcom,ports-offset1 =		/bits/ 8 <0x00 0x00 0x01 0x01>;
			qcom,ports-offset2 =		/bits/ 8 <0x00 0x00 0x00 0x00>;
			qcom,ports-hstart =		/bits/ 8 <0xff 0xff 0xff 0xff>;
			qcom,ports-hstop =		/bits/ 8 <0xff 0xff 0xff 0xff>;
			qcom,ports-word-length =	/bits/ 8 <0xff 0xff 0xff 0xff>;
			qcom,ports-block-pack-mode =	/bits/ 8 <0xff 0xff 0xff 0xff>;
			qcom,ports-block-group-count =	/bits/ 8 <0xff 0xff 0xff 0xff>;
			qcom,ports-lane-control =	/bits/ 8 <0x01 0x02 0x00 0x00>;

			#address-cells = <2>;
			#size-cells = <0>;
			#sound-dai-cells = <1>;
			status = "disabled";
		};

		vamacro: codec@33f0000 {
			compatible = "qcom,sm8450-lpass-va-macro";
			reg = <0 0x033f0000 0 0x1000>;
			clocks = <&q6prmcc LPASS_CLK_ID_TX_CORE_MCLK LPASS_CLK_ATTRIBUTE_COUPLE_NO>,
				 <&q6prmcc LPASS_HW_MACRO_VOTE LPASS_CLK_ATTRIBUTE_COUPLE_NO>,
				 <&q6prmcc LPASS_HW_DCODEC_VOTE LPASS_CLK_ATTRIBUTE_COUPLE_NO>,
				 <&q6prmcc LPASS_CLK_ID_RX_CORE_MCLK2_2X_MCLK LPASS_CLK_ATTRIBUTE_COUPLE_NO>;
			clock-names = "mclk", "macro", "dcodec", "npl";
			assigned-clocks = <&q6prmcc LPASS_CLK_ID_TX_CORE_MCLK LPASS_CLK_ATTRIBUTE_COUPLE_NO>;
			assigned-clock-rates = <19200000>;

			#clock-cells = <0>;
			clock-output-names = "fsgen";
			#sound-dai-cells = <1>;
			status = "disabled";
		};

		remoteproc_adsp: remoteproc@30000000 {
			compatible = "qcom,sm8450-adsp-pas";
			reg = <0 0x30000000 0 0x100>;

			interrupts-extended = <&pdc 6 IRQ_TYPE_EDGE_RISING>,
					      <&smp2p_adsp_in 0 IRQ_TYPE_EDGE_RISING>,
					      <&smp2p_adsp_in 1 IRQ_TYPE_EDGE_RISING>,
					      <&smp2p_adsp_in 2 IRQ_TYPE_EDGE_RISING>,
					      <&smp2p_adsp_in 3 IRQ_TYPE_EDGE_RISING>;
			interrupt-names = "wdog", "fatal", "ready",
					  "handover", "stop-ack";

			clocks = <&rpmhcc RPMH_CXO_CLK>;
			clock-names = "xo";

			power-domains = <&rpmhpd SM8450_LCX>,
					<&rpmhpd SM8450_LMX>;
			power-domain-names = "lcx", "lmx";

			memory-region = <&adsp_mem>;

			qcom,qmp = <&aoss_qmp>;

			qcom,smem-states = <&smp2p_adsp_out 0>;
			qcom,smem-state-names = "stop";

			status = "disabled";

			remoteproc_adsp_glink: glink-edge {
				interrupts-extended = <&ipcc IPCC_CLIENT_LPASS
							     IPCC_MPROC_SIGNAL_GLINK_QMP
							     IRQ_TYPE_EDGE_RISING>;
				mboxes = <&ipcc IPCC_CLIENT_LPASS
						IPCC_MPROC_SIGNAL_GLINK_QMP>;

				label = "lpass";
				qcom,remote-pid = <2>;

				gpr {
					compatible = "qcom,gpr";
					qcom,glink-channels = "adsp_apps";
					qcom,domain = <GPR_DOMAIN_ID_ADSP>;
					qcom,intents = <512 20>;
					#address-cells = <1>;
					#size-cells = <0>;

					q6apm: service@1 {
						compatible = "qcom,q6apm";
						reg = <GPR_APM_MODULE_IID>;
						#sound-dai-cells = <0>;
						qcom,protection-domain = "avs/audio",
									 "msm/adsp/audio_pd";

						q6apmdai: dais {
							compatible = "qcom,q6apm-dais";
							iommus = <&apps_smmu 0x1801 0x0>;
						};

						q6apmbedai: bedais {
							compatible = "qcom,q6apm-lpass-dais";
							#sound-dai-cells = <1>;
						};
					};

					q6prm: service@2 {
						compatible = "qcom,q6prm";
						reg = <GPR_PRM_MODULE_IID>;
						qcom,protection-domain = "avs/audio",
									 "msm/adsp/audio_pd";

						q6prmcc: clock-controller {
							compatible = "qcom,q6prm-lpass-clocks";
							#clock-cells = <2>;
						};
					};
				};

				fastrpc {
					compatible = "qcom,fastrpc";
					qcom,glink-channels = "fastrpcglink-apps-dsp";
					label = "adsp";
					#address-cells = <1>;
					#size-cells = <0>;

					compute-cb@3 {
						compatible = "qcom,fastrpc-compute-cb";
						reg = <3>;
						iommus = <&apps_smmu 0x1803 0x0>;
					};

					compute-cb@4 {
						compatible = "qcom,fastrpc-compute-cb";
						reg = <4>;
						iommus = <&apps_smmu 0x1804 0x0>;
					};

					compute-cb@5 {
						compatible = "qcom,fastrpc-compute-cb";
						reg = <5>;
						iommus = <&apps_smmu 0x1805 0x0>;
					};
				};
			};
		};

		remoteproc_cdsp: remoteproc@32300000 {
			compatible = "qcom,sm8450-cdsp-pas";
			reg = <0 0x32300000 0 0x1400000>;

			interrupts-extended = <&intc GIC_SPI 578 IRQ_TYPE_EDGE_RISING>,
					      <&smp2p_cdsp_in 0 IRQ_TYPE_EDGE_RISING>,
					      <&smp2p_cdsp_in 1 IRQ_TYPE_EDGE_RISING>,
					      <&smp2p_cdsp_in 2 IRQ_TYPE_EDGE_RISING>,
					      <&smp2p_cdsp_in 3 IRQ_TYPE_EDGE_RISING>;
			interrupt-names = "wdog", "fatal", "ready",
					  "handover", "stop-ack";

			clocks = <&rpmhcc RPMH_CXO_CLK>;
			clock-names = "xo";

			power-domains = <&rpmhpd SM8450_CX>,
					<&rpmhpd SM8450_MXC>;
			power-domain-names = "cx", "mxc";

			memory-region = <&cdsp_mem>;

			qcom,qmp = <&aoss_qmp>;

			qcom,smem-states = <&smp2p_cdsp_out 0>;
			qcom,smem-state-names = "stop";

			status = "disabled";

			glink-edge {
				interrupts-extended = <&ipcc IPCC_CLIENT_CDSP
							     IPCC_MPROC_SIGNAL_GLINK_QMP
							     IRQ_TYPE_EDGE_RISING>;
				mboxes = <&ipcc IPCC_CLIENT_CDSP
						IPCC_MPROC_SIGNAL_GLINK_QMP>;

				label = "cdsp";
				qcom,remote-pid = <5>;

				fastrpc {
					compatible = "qcom,fastrpc";
					qcom,glink-channels = "fastrpcglink-apps-dsp";
					label = "cdsp";
					#address-cells = <1>;
					#size-cells = <0>;

					compute-cb@1 {
						compatible = "qcom,fastrpc-compute-cb";
						reg = <1>;
						iommus = <&apps_smmu 0x2161 0x0400>,
							 <&apps_smmu 0x1021 0x1420>;
					};

					compute-cb@2 {
						compatible = "qcom,fastrpc-compute-cb";
						reg = <2>;
						iommus = <&apps_smmu 0x2162 0x0400>,
							 <&apps_smmu 0x1022 0x1420>;
					};

					compute-cb@3 {
						compatible = "qcom,fastrpc-compute-cb";
						reg = <3>;
						iommus = <&apps_smmu 0x2163 0x0400>,
							 <&apps_smmu 0x1023 0x1420>;
					};

					compute-cb@4 {
						compatible = "qcom,fastrpc-compute-cb";
						reg = <4>;
						iommus = <&apps_smmu 0x2164 0x0400>,
							 <&apps_smmu 0x1024 0x1420>;
					};

					compute-cb@5 {
						compatible = "qcom,fastrpc-compute-cb";
						reg = <5>;
						iommus = <&apps_smmu 0x2165 0x0400>,
							 <&apps_smmu 0x1025 0x1420>;
					};

					compute-cb@6 {
						compatible = "qcom,fastrpc-compute-cb";
						reg = <6>;
						iommus = <&apps_smmu 0x2166 0x0400>,
							 <&apps_smmu 0x1026 0x1420>;
					};

					compute-cb@7 {
						compatible = "qcom,fastrpc-compute-cb";
						reg = <7>;
						iommus = <&apps_smmu 0x2167 0x0400>,
							 <&apps_smmu 0x1027 0x1420>;
					};

					compute-cb@8 {
						compatible = "qcom,fastrpc-compute-cb";
						reg = <8>;
						iommus = <&apps_smmu 0x2168 0x0400>,
							 <&apps_smmu 0x1028 0x1420>;
					};

					/* note: secure cb9 in downstream */
				};
			};
		};

		remoteproc_mpss: remoteproc@4080000 {
			compatible = "qcom,sm8450-mpss-pas";
			reg = <0x0 0x04080000 0x0 0x4040>;

			interrupts-extended = <&intc GIC_SPI 264 IRQ_TYPE_EDGE_RISING>,
					      <&smp2p_modem_in 0 IRQ_TYPE_EDGE_RISING>,
					      <&smp2p_modem_in 1 IRQ_TYPE_EDGE_RISING>,
					      <&smp2p_modem_in 2 IRQ_TYPE_EDGE_RISING>,
					      <&smp2p_modem_in 3 IRQ_TYPE_EDGE_RISING>,
					      <&smp2p_modem_in 7 IRQ_TYPE_EDGE_RISING>;
			interrupt-names = "wdog", "fatal", "ready", "handover",
					  "stop-ack", "shutdown-ack";

			clocks = <&rpmhcc RPMH_CXO_CLK>;
			clock-names = "xo";

			power-domains = <&rpmhpd SM8450_CX>,
					<&rpmhpd SM8450_MSS>;
			power-domain-names = "cx", "mss";

			memory-region = <&mpss_mem>;

			qcom,qmp = <&aoss_qmp>;

			qcom,smem-states = <&smp2p_modem_out 0>;
			qcom,smem-state-names = "stop";

			status = "disabled";

			glink-edge {
				interrupts-extended = <&ipcc IPCC_CLIENT_MPSS
							     IPCC_MPROC_SIGNAL_GLINK_QMP
							     IRQ_TYPE_EDGE_RISING>;
				mboxes = <&ipcc IPCC_CLIENT_MPSS
						IPCC_MPROC_SIGNAL_GLINK_QMP>;
				label = "modem";
				qcom,remote-pid = <1>;
			};
		};

		videocc: clock-controller@aaf0000 {
			compatible = "qcom,sm8450-videocc";
			reg = <0 0x0aaf0000 0 0x10000>;
			clocks = <&rpmhcc RPMH_CXO_CLK>,
				 <&gcc GCC_VIDEO_AHB_CLK>;
			power-domains = <&rpmhpd SM8450_MMCX>;
			required-opps = <&rpmhpd_opp_low_svs>;
			#clock-cells = <1>;
			#reset-cells = <1>;
			#power-domain-cells = <1>;
		};

		cci0: cci@ac15000 {
			compatible = "qcom,sm8450-cci", "qcom,msm8996-cci";
			reg = <0 0x0ac15000 0 0x1000>;
			interrupts = <GIC_SPI 460 IRQ_TYPE_EDGE_RISING>;
			power-domains = <&camcc TITAN_TOP_GDSC>;

			clocks = <&camcc CAM_CC_CAMNOC_AXI_CLK>,
				 <&camcc CAM_CC_SLOW_AHB_CLK_SRC>,
				 <&camcc CAM_CC_CPAS_AHB_CLK>,
				 <&camcc CAM_CC_CCI_0_CLK>,
				 <&camcc CAM_CC_CCI_0_CLK_SRC>;
			clock-names = "camnoc_axi",
				      "slow_ahb_src",
				      "cpas_ahb",
				      "cci",
				      "cci_src";
			pinctrl-0 = <&cci0_default &cci1_default>;
			pinctrl-1 = <&cci0_sleep &cci1_sleep>;
			pinctrl-names = "default", "sleep";

			status = "disabled";
			#address-cells = <1>;
			#size-cells = <0>;

			cci0_i2c0: i2c-bus@0 {
				reg = <0>;
				clock-frequency = <1000000>;
				#address-cells = <1>;
				#size-cells = <0>;
			};

			cci0_i2c1: i2c-bus@1 {
				reg = <1>;
				clock-frequency = <1000000>;
				#address-cells = <1>;
				#size-cells = <0>;
			};
		};

		cci1: cci@ac16000 {
			compatible = "qcom,sm8450-cci", "qcom,msm8996-cci";
			reg = <0 0x0ac16000 0 0x1000>;
			interrupts = <GIC_SPI 271 IRQ_TYPE_EDGE_RISING>;
			power-domains = <&camcc TITAN_TOP_GDSC>;

			clocks = <&camcc CAM_CC_CAMNOC_AXI_CLK>,
				 <&camcc CAM_CC_SLOW_AHB_CLK_SRC>,
				 <&camcc CAM_CC_CPAS_AHB_CLK>,
				 <&camcc CAM_CC_CCI_1_CLK>,
				 <&camcc CAM_CC_CCI_1_CLK_SRC>;
			clock-names = "camnoc_axi",
				      "slow_ahb_src",
				      "cpas_ahb",
				      "cci",
				      "cci_src";
			pinctrl-0 = <&cci2_default &cci3_default>;
			pinctrl-1 = <&cci2_sleep &cci3_sleep>;
			pinctrl-names = "default", "sleep";

			status = "disabled";
			#address-cells = <1>;
			#size-cells = <0>;

			cci1_i2c0: i2c-bus@0 {
				reg = <0>;
				clock-frequency = <1000000>;
				#address-cells = <1>;
				#size-cells = <0>;
			};

			cci1_i2c1: i2c-bus@1 {
				reg = <1>;
				clock-frequency = <1000000>;
				#address-cells = <1>;
				#size-cells = <0>;
			};
		};

		camcc: clock-controller@ade0000 {
			compatible = "qcom,sm8450-camcc";
			reg = <0 0x0ade0000 0 0x20000>;
			clocks = <&gcc GCC_CAMERA_AHB_CLK>,
				 <&rpmhcc RPMH_CXO_CLK>,
				 <&rpmhcc RPMH_CXO_CLK_A>,
				 <&sleep_clk>;
			power-domains = <&rpmhpd SM8450_MMCX>;
			required-opps = <&rpmhpd_opp_low_svs>;
			#clock-cells = <1>;
			#reset-cells = <1>;
			#power-domain-cells = <1>;
			status = "disabled";
		};

		mdss: display-subsystem@ae00000 {
			compatible = "qcom,sm8450-mdss";
			reg = <0 0x0ae00000 0 0x1000>;
			reg-names = "mdss";

			/* same path used twice */
			interconnects = <&mmss_noc MASTER_MDP_DISP 0 &mc_virt SLAVE_EBI1_DISP 0>,
					<&mmss_noc MASTER_MDP_DISP 0 &mc_virt SLAVE_EBI1_DISP 0>;
			interconnect-names = "mdp0-mem", "mdp1-mem";

			resets = <&dispcc DISP_CC_MDSS_CORE_BCR>;

			power-domains = <&dispcc MDSS_GDSC>;

			clocks = <&dispcc DISP_CC_MDSS_AHB_CLK>,
				 <&gcc GCC_DISP_HF_AXI_CLK>,
				 <&gcc GCC_DISP_SF_AXI_CLK>,
				 <&dispcc DISP_CC_MDSS_MDP_CLK>;

			interrupts = <GIC_SPI 83 IRQ_TYPE_LEVEL_HIGH>;
			interrupt-controller;
			#interrupt-cells = <1>;

			iommus = <&apps_smmu 0x2800 0x402>;

			#address-cells = <2>;
			#size-cells = <2>;
			ranges;

			status = "disabled";

			mdss_mdp: display-controller@ae01000 {
				compatible = "qcom,sm8450-dpu";
				reg = <0 0x0ae01000 0 0x8f000>,
				      <0 0x0aeb0000 0 0x2008>;
				reg-names = "mdp", "vbif";

				clocks = <&gcc GCC_DISP_HF_AXI_CLK>,
					<&gcc GCC_DISP_SF_AXI_CLK>,
					<&dispcc DISP_CC_MDSS_AHB_CLK>,
					<&dispcc DISP_CC_MDSS_MDP_LUT_CLK>,
					<&dispcc DISP_CC_MDSS_MDP_CLK>,
					<&dispcc DISP_CC_MDSS_VSYNC_CLK>;
				clock-names = "bus",
					      "nrt_bus",
					      "iface",
					      "lut",
					      "core",
					      "vsync";

				assigned-clocks = <&dispcc DISP_CC_MDSS_VSYNC_CLK>;
				assigned-clock-rates = <19200000>;

				operating-points-v2 = <&mdp_opp_table>;
				power-domains = <&rpmhpd SM8450_MMCX>;

				interrupt-parent = <&mdss>;
				interrupts = <0>;

				ports {
					#address-cells = <1>;
					#size-cells = <0>;

					port@0 {
						reg = <0>;
						dpu_intf1_out: endpoint {
							remote-endpoint = <&mdss_dsi0_in>;
						};
					};

					port@1 {
						reg = <1>;
						dpu_intf2_out: endpoint {
							remote-endpoint = <&mdss_dsi1_in>;
						};
					};

					port@2 {
						reg = <2>;
						dpu_intf0_out: endpoint {
							remote-endpoint = <&mdss_dp0_in>;
						};
					};
				};

				mdp_opp_table: opp-table {
					compatible = "operating-points-v2";

					opp-172000000 {
						opp-hz = /bits/ 64 <172000000>;
						required-opps = <&rpmhpd_opp_low_svs_d1>;
					};

					opp-200000000 {
						opp-hz = /bits/ 64 <200000000>;
						required-opps = <&rpmhpd_opp_low_svs>;
					};

					opp-325000000 {
						opp-hz = /bits/ 64 <325000000>;
						required-opps = <&rpmhpd_opp_svs>;
					};

					opp-375000000 {
						opp-hz = /bits/ 64 <375000000>;
						required-opps = <&rpmhpd_opp_svs_l1>;
					};

					opp-500000000 {
						opp-hz = /bits/ 64 <500000000>;
						required-opps = <&rpmhpd_opp_nom>;
					};
				};
			};

			mdss_dp0: displayport-controller@ae90000 {
				compatible = "qcom,sm8450-dp", "qcom,sm8350-dp";
				reg = <0 0xae90000 0 0x200>,
				      <0 0xae90200 0 0x200>,
				      <0 0xae90400 0 0xc00>,
				      <0 0xae91000 0 0x400>,
				      <0 0xae91400 0 0x400>;
				interrupt-parent = <&mdss>;
				interrupts = <12>;
				clocks = <&dispcc DISP_CC_MDSS_AHB_CLK>,
					 <&dispcc DISP_CC_MDSS_DPTX0_AUX_CLK>,
					 <&dispcc DISP_CC_MDSS_DPTX0_LINK_CLK>,
					 <&dispcc DISP_CC_MDSS_DPTX0_LINK_INTF_CLK>,
					 <&dispcc DISP_CC_MDSS_DPTX0_PIXEL0_CLK>;
				clock-names = "core_iface",
					      "core_aux",
					      "ctrl_link",
					      "ctrl_link_iface",
					      "stream_pixel";

				assigned-clocks = <&dispcc DISP_CC_MDSS_DPTX0_LINK_CLK_SRC>,
						  <&dispcc DISP_CC_MDSS_DPTX0_PIXEL0_CLK_SRC>;
				assigned-clock-parents = <&usb_1_qmpphy QMP_USB43DP_DP_LINK_CLK>,
							 <&usb_1_qmpphy QMP_USB43DP_DP_VCO_DIV_CLK>;

				phys = <&usb_1_qmpphy QMP_USB43DP_DP_PHY>;
				phy-names = "dp";

				#sound-dai-cells = <0>;

				operating-points-v2 = <&dp_opp_table>;
				power-domains = <&rpmhpd SM8450_MMCX>;

				status = "disabled";

				ports {
					#address-cells = <1>;
					#size-cells = <0>;

					port@0 {
						reg = <0>;
						mdss_dp0_in: endpoint {
							remote-endpoint = <&dpu_intf0_out>;
						};
					};
				};

				dp_opp_table: opp-table {
					compatible = "operating-points-v2";

					opp-160000000 {
						opp-hz = /bits/ 64 <160000000>;
						required-opps = <&rpmhpd_opp_low_svs>;
					};

					opp-270000000 {
						opp-hz = /bits/ 64 <270000000>;
						required-opps = <&rpmhpd_opp_svs>;
					};

					opp-540000000 {
						opp-hz = /bits/ 64 <540000000>;
						required-opps = <&rpmhpd_opp_svs_l1>;
					};

					opp-810000000 {
						opp-hz = /bits/ 64 <810000000>;
						required-opps = <&rpmhpd_opp_nom>;
					};
				};
			};

			mdss_dsi0: dsi@ae94000 {
				compatible = "qcom,sm8450-dsi-ctrl", "qcom,mdss-dsi-ctrl";
				reg = <0 0x0ae94000 0 0x400>;
				reg-names = "dsi_ctrl";

				interrupt-parent = <&mdss>;
				interrupts = <4>;

				clocks = <&dispcc DISP_CC_MDSS_BYTE0_CLK>,
					 <&dispcc DISP_CC_MDSS_BYTE0_INTF_CLK>,
					 <&dispcc DISP_CC_MDSS_PCLK0_CLK>,
					 <&dispcc DISP_CC_MDSS_ESC0_CLK>,
					 <&dispcc DISP_CC_MDSS_AHB_CLK>,
					<&gcc GCC_DISP_HF_AXI_CLK>;
				clock-names = "byte",
					      "byte_intf",
					      "pixel",
					      "core",
					      "iface",
					      "bus";

				assigned-clocks = <&dispcc DISP_CC_MDSS_BYTE0_CLK_SRC>, <&dispcc DISP_CC_MDSS_PCLK0_CLK_SRC>;
				assigned-clock-parents = <&mdss_dsi0_phy 0>, <&mdss_dsi0_phy 1>;

				operating-points-v2 = <&mdss_dsi_opp_table>;
				power-domains = <&rpmhpd SM8450_MMCX>;

				phys = <&mdss_dsi0_phy>;
				phy-names = "dsi";

				#address-cells = <1>;
				#size-cells = <0>;

				status = "disabled";

				ports {
					#address-cells = <1>;
					#size-cells = <0>;

					port@0 {
						reg = <0>;
						mdss_dsi0_in: endpoint {
							remote-endpoint = <&dpu_intf1_out>;
						};
					};

					port@1 {
						reg = <1>;
						mdss_dsi0_out: endpoint {
						};
					};
				};

				mdss_dsi_opp_table: opp-table {
					compatible = "operating-points-v2";

					opp-187500000 {
						opp-hz = /bits/ 64 <187500000>;
						required-opps = <&rpmhpd_opp_low_svs>;
					};

					opp-300000000 {
						opp-hz = /bits/ 64 <300000000>;
						required-opps = <&rpmhpd_opp_svs>;
					};

					opp-358000000 {
						opp-hz = /bits/ 64 <358000000>;
						required-opps = <&rpmhpd_opp_svs_l1>;
					};
				};
			};

			mdss_dsi0_phy: phy@ae94400 {
				compatible = "qcom,sm8450-dsi-phy-5nm";
				reg = <0 0x0ae94400 0 0x200>,
				      <0 0x0ae94600 0 0x280>,
				      <0 0x0ae94900 0 0x260>;
				reg-names = "dsi_phy",
					    "dsi_phy_lane",
					    "dsi_pll";

				#clock-cells = <1>;
				#phy-cells = <0>;

				clocks = <&dispcc DISP_CC_MDSS_AHB_CLK>,
					 <&rpmhcc RPMH_CXO_CLK>;
				clock-names = "iface", "ref";

				status = "disabled";
			};

			mdss_dsi1: dsi@ae96000 {
				compatible = "qcom,sm8450-dsi-ctrl", "qcom,mdss-dsi-ctrl";
				reg = <0 0x0ae96000 0 0x400>;
				reg-names = "dsi_ctrl";

				interrupt-parent = <&mdss>;
				interrupts = <5>;

				clocks = <&dispcc DISP_CC_MDSS_BYTE1_CLK>,
					 <&dispcc DISP_CC_MDSS_BYTE1_INTF_CLK>,
					 <&dispcc DISP_CC_MDSS_PCLK1_CLK>,
					 <&dispcc DISP_CC_MDSS_ESC1_CLK>,
					 <&dispcc DISP_CC_MDSS_AHB_CLK>,
					 <&gcc GCC_DISP_HF_AXI_CLK>;
				clock-names = "byte",
					      "byte_intf",
					      "pixel",
					      "core",
					      "iface",
					      "bus";

				assigned-clocks = <&dispcc DISP_CC_MDSS_BYTE1_CLK_SRC>, <&dispcc DISP_CC_MDSS_PCLK1_CLK_SRC>;
				assigned-clock-parents = <&mdss_dsi1_phy 0>, <&mdss_dsi1_phy 1>;

				operating-points-v2 = <&mdss_dsi_opp_table>;
				power-domains = <&rpmhpd SM8450_MMCX>;

				phys = <&mdss_dsi1_phy>;
				phy-names = "dsi";

				#address-cells = <1>;
				#size-cells = <0>;

				status = "disabled";

				ports {
					#address-cells = <1>;
					#size-cells = <0>;

					port@0 {
						reg = <0>;
						mdss_dsi1_in: endpoint {
							remote-endpoint = <&dpu_intf2_out>;
						};
					};

					port@1 {
						reg = <1>;
						mdss_dsi1_out: endpoint {
						};
					};
				};
			};

			mdss_dsi1_phy: phy@ae96400 {
				compatible = "qcom,sm8450-dsi-phy-5nm";
				reg = <0 0x0ae96400 0 0x200>,
				      <0 0x0ae96600 0 0x280>,
				      <0 0x0ae96900 0 0x260>;
				reg-names = "dsi_phy",
					    "dsi_phy_lane",
					    "dsi_pll";

				#clock-cells = <1>;
				#phy-cells = <0>;

				clocks = <&dispcc DISP_CC_MDSS_AHB_CLK>,
					 <&rpmhcc RPMH_CXO_CLK>;
				clock-names = "iface", "ref";

				status = "disabled";
			};
		};

		dispcc: clock-controller@af00000 {
			compatible = "qcom,sm8450-dispcc";
			reg = <0 0x0af00000 0 0x20000>;
			clocks = <&rpmhcc RPMH_CXO_CLK>,
				 <&rpmhcc RPMH_CXO_CLK_A>,
				 <&gcc GCC_DISP_AHB_CLK>,
				 <&sleep_clk>,
				 <&mdss_dsi0_phy 0>,
				 <&mdss_dsi0_phy 1>,
				 <&mdss_dsi1_phy 0>,
				 <&mdss_dsi1_phy 1>,
				 <&usb_1_qmpphy QMP_USB43DP_DP_LINK_CLK>,
				 <&usb_1_qmpphy QMP_USB43DP_DP_VCO_DIV_CLK>,
				 <0>, /* dp1 */
				 <0>,
				 <0>, /* dp2 */
				 <0>,
				 <0>, /* dp3 */
				 <0>;
			power-domains = <&rpmhpd SM8450_MMCX>;
			required-opps = <&rpmhpd_opp_low_svs>;
			#clock-cells = <1>;
			#reset-cells = <1>;
			#power-domain-cells = <1>;
			status = "disabled";
		};

		pdc: interrupt-controller@b220000 {
			compatible = "qcom,sm8450-pdc", "qcom,pdc";
			reg = <0 0x0b220000 0 0x30000>, <0 0x174000f0 0 0x64>;
			qcom,pdc-ranges = <0 480 12>, <14 494 24>, <40 520 54>,
					  <94 609 31>, <125 63 1>, <126 716 12>;
			#interrupt-cells = <2>;
			interrupt-parent = <&intc>;
			interrupt-controller;
		};

		tsens0: thermal-sensor@c263000 {
			compatible = "qcom,sm8450-tsens", "qcom,tsens-v2";
			reg = <0 0x0c263000 0 0x1000>, /* TM */
			      <0 0x0c222000 0 0x1000>; /* SROT */
			#qcom,sensors = <16>;
			interrupts = <GIC_SPI 506 IRQ_TYPE_LEVEL_HIGH>,
				     <GIC_SPI 508 IRQ_TYPE_LEVEL_HIGH>;
			interrupt-names = "uplow", "critical";
			#thermal-sensor-cells = <1>;
		};

		tsens1: thermal-sensor@c265000 {
			compatible = "qcom,sm8450-tsens", "qcom,tsens-v2";
			reg = <0 0x0c265000 0 0x1000>, /* TM */
			      <0 0x0c223000 0 0x1000>; /* SROT */
			#qcom,sensors = <16>;
			interrupts = <GIC_SPI 507 IRQ_TYPE_LEVEL_HIGH>,
				     <GIC_SPI 509 IRQ_TYPE_LEVEL_HIGH>;
			interrupt-names = "uplow", "critical";
			#thermal-sensor-cells = <1>;
		};

		aoss_qmp: power-management@c300000 {
			compatible = "qcom,sm8450-aoss-qmp", "qcom,aoss-qmp";
			reg = <0 0x0c300000 0 0x400>;
			interrupts-extended = <&ipcc IPCC_CLIENT_AOP IPCC_MPROC_SIGNAL_GLINK_QMP
						     IRQ_TYPE_EDGE_RISING>;
			mboxes = <&ipcc IPCC_CLIENT_AOP IPCC_MPROC_SIGNAL_GLINK_QMP>;

			#clock-cells = <0>;
		};

		spmi_bus: spmi@c400000 {
			compatible = "qcom,spmi-pmic-arb";
			reg = <0 0x0c400000 0 0x00003000>,
			      <0 0x0c500000 0 0x00400000>,
			      <0 0x0c440000 0 0x00080000>,
			      <0 0x0c4c0000 0 0x00010000>,
			      <0 0x0c42d000 0 0x00010000>;
			reg-names = "core",
				    "chnls",
				    "obsrvr",
				    "intr",
				    "cnfg";
			interrupt-names = "periph_irq";
			interrupts-extended = <&pdc 1 IRQ_TYPE_LEVEL_HIGH>;
			qcom,ee = <0>;
			qcom,channel = <0>;
			interrupt-controller;
			#interrupt-cells = <4>;
			#address-cells = <2>;
			#size-cells = <0>;
		};

		ipcc: mailbox@ed18000 {
			compatible = "qcom,sm8450-ipcc", "qcom,ipcc";
			reg = <0 0x0ed18000 0 0x1000>;
			interrupts = <GIC_SPI 229 IRQ_TYPE_LEVEL_HIGH>;
			interrupt-controller;
			#interrupt-cells = <3>;
			#mbox-cells = <2>;
		};

		tlmm: pinctrl@f100000 {
			compatible = "qcom,sm8450-tlmm";
			reg = <0 0x0f100000 0 0x300000>;
			interrupts = <GIC_SPI 208 IRQ_TYPE_LEVEL_HIGH>;
			gpio-controller;
			#gpio-cells = <2>;
			interrupt-controller;
			#interrupt-cells = <2>;
			gpio-ranges = <&tlmm 0 0 211>;
			wakeup-parent = <&pdc>;

			sdc2_default_state: sdc2-default-state {
				clk-pins {
					pins = "sdc2_clk";
					drive-strength = <16>;
					bias-disable;
				};

				cmd-pins {
					pins = "sdc2_cmd";
					drive-strength = <16>;
					bias-pull-up;
				};

				data-pins {
					pins = "sdc2_data";
					drive-strength = <16>;
					bias-pull-up;
				};
			};

			sdc2_sleep_state: sdc2-sleep-state {
				clk-pins {
					pins = "sdc2_clk";
					drive-strength = <2>;
					bias-disable;
				};

				cmd-pins {
					pins = "sdc2_cmd";
					drive-strength = <2>;
					bias-pull-up;
				};

				data-pins {
					pins = "sdc2_data";
					drive-strength = <2>;
					bias-pull-up;
				};
			};

			cci0_default: cci0-default-state {
				/* SDA, SCL */
				pins = "gpio110", "gpio111";
				function = "cci_i2c";
				drive-strength = <2>;
				bias-pull-up;
			};

			cci0_sleep: cci0-sleep-state {
				/* SDA, SCL */
				pins = "gpio110", "gpio111";
				function = "cci_i2c";
				drive-strength = <2>;
				bias-pull-down;
			};

			cci1_default: cci1-default-state {
				/* SDA, SCL */
				pins = "gpio112", "gpio113";
				function = "cci_i2c";
				drive-strength = <2>;
				bias-pull-up;
			};

			cci1_sleep: cci1-sleep-state {
				/* SDA, SCL */
				pins = "gpio112", "gpio113";
				function = "cci_i2c";
				drive-strength = <2>;
				bias-pull-down;
			};

			cci2_default: cci2-default-state {
				/* SDA, SCL */
				pins = "gpio114", "gpio115";
				function = "cci_i2c";
				drive-strength = <2>;
				bias-pull-up;
			};

			cci2_sleep: cci2-sleep-state {
				/* SDA, SCL */
				pins = "gpio114", "gpio115";
				function = "cci_i2c";
				drive-strength = <2>;
				bias-pull-down;
			};

			cci3_default: cci3-default-state {
				/* SDA, SCL */
				pins = "gpio208", "gpio209";
				function = "cci_i2c";
				drive-strength = <2>;
				bias-pull-up;
			};

			cci3_sleep: cci3-sleep-state {
				/* SDA, SCL */
				pins = "gpio208", "gpio209";
				function = "cci_i2c";
				drive-strength = <2>;
				bias-pull-down;
			};

			pcie0_default_state: pcie0-default-state {
				perst-pins {
					pins = "gpio94";
					function = "gpio";
					drive-strength = <2>;
					bias-pull-down;
				};

				clkreq-pins {
					pins = "gpio95";
					function = "pcie0_clkreqn";
					drive-strength = <2>;
					bias-pull-up;
				};

				wake-pins {
					pins = "gpio96";
					function = "gpio";
					drive-strength = <2>;
					bias-pull-up;
				};
			};

			pcie1_default_state: pcie1-default-state {
				perst-pins {
					pins = "gpio97";
					function = "gpio";
					drive-strength = <2>;
					bias-pull-down;
				};

				clkreq-pins {
					pins = "gpio98";
					function = "pcie1_clkreqn";
					drive-strength = <2>;
					bias-pull-up;
				};

				wake-pins {
					pins = "gpio99";
					function = "gpio";
					drive-strength = <2>;
					bias-pull-up;
				};
			};

			qup_i2c0_data_clk: qup-i2c0-data-clk-state {
				pins = "gpio0", "gpio1";
				function = "qup0";
			};

			qup_i2c1_data_clk: qup-i2c1-data-clk-state {
				pins = "gpio4", "gpio5";
				function = "qup1";
			};

			qup_i2c2_data_clk: qup-i2c2-data-clk-state {
				pins = "gpio8", "gpio9";
				function = "qup2";
			};

			qup_i2c3_data_clk: qup-i2c3-data-clk-state {
				pins = "gpio12", "gpio13";
				function = "qup3";
			};

			qup_i2c4_data_clk: qup-i2c4-data-clk-state {
				pins = "gpio16", "gpio17";
				function = "qup4";
			};

			qup_i2c5_data_clk: qup-i2c5-data-clk-state {
				pins = "gpio206", "gpio207";
				function = "qup5";
			};

			qup_i2c6_data_clk: qup-i2c6-data-clk-state {
				pins = "gpio20", "gpio21";
				function = "qup6";
			};

			qup_i2c8_data_clk: qup-i2c8-data-clk-state {
				pins = "gpio28", "gpio29";
				function = "qup8";
			};

			qup_i2c9_data_clk: qup-i2c9-data-clk-state {
				pins = "gpio32", "gpio33";
				function = "qup9";
			};

			qup_i2c10_data_clk: qup-i2c10-data-clk-state {
				pins = "gpio36", "gpio37";
				function = "qup10";
			};

			qup_i2c11_data_clk: qup-i2c11-data-clk-state {
				pins = "gpio40", "gpio41";
				function = "qup11";
			};

			qup_i2c12_data_clk: qup-i2c12-data-clk-state {
				pins = "gpio44", "gpio45";
				function = "qup12";
			};

			qup_i2c13_data_clk: qup-i2c13-data-clk-state {
				pins = "gpio48", "gpio49";
				function = "qup13";
				drive-strength = <2>;
				bias-pull-up;
			};

			qup_i2c14_data_clk: qup-i2c14-data-clk-state {
				pins = "gpio52", "gpio53";
				function = "qup14";
				drive-strength = <2>;
				bias-pull-up;
			};

			qup_i2c15_data_clk: qup-i2c15-data-clk-state {
				pins = "gpio56", "gpio57";
				function = "qup15";
			};

			qup_i2c16_data_clk: qup-i2c16-data-clk-state {
				pins = "gpio60", "gpio61";
				function = "qup16";
			};

			qup_i2c17_data_clk: qup-i2c17-data-clk-state {
				pins = "gpio64", "gpio65";
				function = "qup17";
			};

			qup_i2c18_data_clk: qup-i2c18-data-clk-state {
				pins = "gpio68", "gpio69";
				function = "qup18";
			};

			qup_i2c19_data_clk: qup-i2c19-data-clk-state {
				pins = "gpio72", "gpio73";
				function = "qup19";
			};

			qup_i2c20_data_clk: qup-i2c20-data-clk-state {
				pins = "gpio76", "gpio77";
				function = "qup20";
			};

			qup_i2c21_data_clk: qup-i2c21-data-clk-state {
				pins = "gpio80", "gpio81";
				function = "qup21";
			};

			qup_spi0_cs: qup-spi0-cs-state {
				pins = "gpio3";
				function = "qup0";
			};

			qup_spi0_data_clk: qup-spi0-data-clk-state {
				pins = "gpio0", "gpio1", "gpio2";
				function = "qup0";
			};

			qup_spi1_cs: qup-spi1-cs-state {
				pins = "gpio7";
				function = "qup1";
			};

			qup_spi1_data_clk: qup-spi1-data-clk-state {
				pins = "gpio4", "gpio5", "gpio6";
				function = "qup1";
			};

			qup_spi2_cs: qup-spi2-cs-state {
				pins = "gpio11";
				function = "qup2";
			};

			qup_spi2_data_clk: qup-spi2-data-clk-state {
				pins = "gpio8", "gpio9", "gpio10";
				function = "qup2";
			};

			qup_spi3_cs: qup-spi3-cs-state {
				pins = "gpio15";
				function = "qup3";
			};

			qup_spi3_data_clk: qup-spi3-data-clk-state {
				pins = "gpio12", "gpio13", "gpio14";
				function = "qup3";
			};

			qup_spi4_cs: qup-spi4-cs-state {
				pins = "gpio19";
				function = "qup4";
				drive-strength = <6>;
				bias-disable;
			};

			qup_spi4_data_clk: qup-spi4-data-clk-state {
				pins = "gpio16", "gpio17", "gpio18";
				function = "qup4";
			};

			qup_spi5_cs: qup-spi5-cs-state {
				pins = "gpio85";
				function = "qup5";
			};

			qup_spi5_data_clk: qup-spi5-data-clk-state {
				pins = "gpio206", "gpio207", "gpio84";
				function = "qup5";
			};

			qup_spi6_cs: qup-spi6-cs-state {
				pins = "gpio23";
				function = "qup6";
			};

			qup_spi6_data_clk: qup-spi6-data-clk-state {
				pins = "gpio20", "gpio21", "gpio22";
				function = "qup6";
			};

			qup_spi8_cs: qup-spi8-cs-state {
				pins = "gpio31";
				function = "qup8";
			};

			qup_spi8_data_clk: qup-spi8-data-clk-state {
				pins = "gpio28", "gpio29", "gpio30";
				function = "qup8";
			};

			qup_spi9_cs: qup-spi9-cs-state {
				pins = "gpio35";
				function = "qup9";
			};

			qup_spi9_data_clk: qup-spi9-data-clk-state {
				pins = "gpio32", "gpio33", "gpio34";
				function = "qup9";
			};

			qup_spi10_cs: qup-spi10-cs-state {
				pins = "gpio39";
				function = "qup10";
			};

			qup_spi10_data_clk: qup-spi10-data-clk-state {
				pins = "gpio36", "gpio37", "gpio38";
				function = "qup10";
			};

			qup_spi11_cs: qup-spi11-cs-state {
				pins = "gpio43";
				function = "qup11";
			};

			qup_spi11_data_clk: qup-spi11-data-clk-state {
				pins = "gpio40", "gpio41", "gpio42";
				function = "qup11";
			};

			qup_spi12_cs: qup-spi12-cs-state {
				pins = "gpio47";
				function = "qup12";
			};

			qup_spi12_data_clk: qup-spi12-data-clk-state {
				pins = "gpio44", "gpio45", "gpio46";
				function = "qup12";
			};

			qup_spi13_cs: qup-spi13-cs-state {
				pins = "gpio51";
				function = "qup13";
			};

			qup_spi13_data_clk: qup-spi13-data-clk-state {
				pins = "gpio48", "gpio49", "gpio50";
				function = "qup13";
			};

			qup_spi14_cs: qup-spi14-cs-state {
				pins = "gpio55";
				function = "qup14";
			};

			qup_spi14_data_clk: qup-spi14-data-clk-state {
				pins = "gpio52", "gpio53", "gpio54";
				function = "qup14";
			};

			qup_spi15_cs: qup-spi15-cs-state {
				pins = "gpio59";
				function = "qup15";
			};

			qup_spi15_data_clk: qup-spi15-data-clk-state {
				pins = "gpio56", "gpio57", "gpio58";
				function = "qup15";
			};

			qup_spi16_cs: qup-spi16-cs-state {
				pins = "gpio63";
				function = "qup16";
			};

			qup_spi16_data_clk: qup-spi16-data-clk-state {
				pins = "gpio60", "gpio61", "gpio62";
				function = "qup16";
			};

			qup_spi17_cs: qup-spi17-cs-state {
				pins = "gpio67";
				function = "qup17";
			};

			qup_spi17_data_clk: qup-spi17-data-clk-state {
				pins = "gpio64", "gpio65", "gpio66";
				function = "qup17";
			};

			qup_spi18_cs: qup-spi18-cs-state {
				pins = "gpio71";
				function = "qup18";
				drive-strength = <6>;
				bias-disable;
			};

			qup_spi18_data_clk: qup-spi18-data-clk-state {
				pins = "gpio68", "gpio69", "gpio70";
				function = "qup18";
				drive-strength = <6>;
				bias-disable;
			};

			qup_spi19_cs: qup-spi19-cs-state {
				pins = "gpio75";
				function = "qup19";
				drive-strength = <6>;
				bias-disable;
			};

			qup_spi19_data_clk: qup-spi19-data-clk-state {
				pins = "gpio72", "gpio73", "gpio74";
				function = "qup19";
				drive-strength = <6>;
				bias-disable;
			};

			qup_spi20_cs: qup-spi20-cs-state {
				pins = "gpio79";
				function = "qup20";
			};

			qup_spi20_data_clk: qup-spi20-data-clk-state {
				pins = "gpio76", "gpio77", "gpio78";
				function = "qup20";
			};

			qup_spi21_cs: qup-spi21-cs-state {
				pins = "gpio83";
				function = "qup21";
			};

			qup_spi21_data_clk: qup-spi21-data-clk-state {
				pins = "gpio80", "gpio81", "gpio82";
				function = "qup21";
			};

			qup_uart7_rx: qup-uart7-rx-state {
				pins = "gpio26";
				function = "qup7";
				drive-strength = <2>;
				bias-disable;
			};

			qup_uart7_tx: qup-uart7-tx-state {
				pins = "gpio27";
				function = "qup7";
				drive-strength = <2>;
				bias-disable;
			};

			qup_uart20_default: qup-uart20-default-state {
				pins = "gpio76", "gpio77", "gpio78", "gpio79";
				function = "qup20";
			};
		};

		lpass_tlmm: pinctrl@3440000 {
			compatible = "qcom,sm8450-lpass-lpi-pinctrl";
			reg = <0 0x03440000 0x0 0x20000>,
			      <0 0x034d0000 0x0 0x10000>;
			gpio-controller;
			#gpio-cells = <2>;
			gpio-ranges = <&lpass_tlmm 0 0 23>;

			clocks = <&q6prmcc LPASS_HW_MACRO_VOTE LPASS_CLK_ATTRIBUTE_COUPLE_NO>,
				 <&q6prmcc LPASS_HW_DCODEC_VOTE LPASS_CLK_ATTRIBUTE_COUPLE_NO>;
			clock-names = "core", "audio";

			tx_swr_active: tx-swr-active-state {
				clk-pins {
					pins = "gpio0";
					function = "swr_tx_clk";
					drive-strength = <2>;
					slew-rate = <1>;
					bias-disable;
				};

				data-pins {
					pins = "gpio1", "gpio2", "gpio14";
					function = "swr_tx_data";
					drive-strength = <2>;
					slew-rate = <1>;
					bias-bus-hold;
				};
			};

			rx_swr_active: rx-swr-active-state {
				clk-pins {
					pins = "gpio3";
					function = "swr_rx_clk";
					drive-strength = <2>;
					slew-rate = <1>;
					bias-disable;
				};

				data-pins {
					pins = "gpio4", "gpio5";
					function = "swr_rx_data";
					drive-strength = <2>;
					slew-rate = <1>;
					bias-bus-hold;
				};
			};

			dmic01_default: dmic01-default-state {
				clk-pins {
					pins = "gpio6";
					function = "dmic1_clk";
					drive-strength = <8>;
					output-high;
				};

				data-pins {
					pins = "gpio7";
					function = "dmic1_data";
					drive-strength = <8>;
				};
			};

			dmic02_default: dmic02-default-state {
				clk-pins {
					pins = "gpio8";
					function = "dmic2_clk";
					drive-strength = <8>;
					output-high;
				};

				data-pins {
					pins = "gpio9";
					function = "dmic2_data";
					drive-strength = <8>;
				};
			};

			wsa_swr_active: wsa-swr-active-state {
				clk-pins {
					pins = "gpio10";
					function = "wsa_swr_clk";
					drive-strength = <2>;
					slew-rate = <1>;
					bias-disable;
				};

				data-pins {
					pins = "gpio11";
					function = "wsa_swr_data";
					drive-strength = <2>;
					slew-rate = <1>;
					bias-bus-hold;
				};
			};

			wsa2_swr_active: wsa2-swr-active-state {
				clk-pins {
					pins = "gpio15";
					function = "wsa2_swr_clk";
					drive-strength = <2>;
					slew-rate = <1>;
					bias-disable;
				};

				data-pins {
					pins = "gpio16";
					function = "wsa2_swr_data";
					drive-strength = <2>;
					slew-rate = <1>;
					bias-bus-hold;
				};
			};
		};

		sram@146aa000 {
			compatible = "qcom,sm8450-imem", "syscon", "simple-mfd";
			reg = <0 0x146aa000 0 0x1000>;
			ranges = <0 0 0x146aa000 0x1000>;

			#address-cells = <1>;
			#size-cells = <1>;

			pil-reloc@94c {
				compatible = "qcom,pil-reloc-info";
				reg = <0x94c 0xc8>;
			};
		};

		apps_smmu: iommu@15000000 {
			compatible = "qcom,sm8450-smmu-500", "arm,mmu-500";
			reg = <0 0x15000000 0 0x100000>;
			#iommu-cells = <2>;
			#global-interrupts = <1>;
			interrupts = <GIC_SPI 65 IRQ_TYPE_LEVEL_HIGH>,
				     <GIC_SPI 97 IRQ_TYPE_LEVEL_HIGH>,
				     <GIC_SPI 98 IRQ_TYPE_LEVEL_HIGH>,
				     <GIC_SPI 99 IRQ_TYPE_LEVEL_HIGH>,
				     <GIC_SPI 100 IRQ_TYPE_LEVEL_HIGH>,
				     <GIC_SPI 101 IRQ_TYPE_LEVEL_HIGH>,
				     <GIC_SPI 102 IRQ_TYPE_LEVEL_HIGH>,
				     <GIC_SPI 103 IRQ_TYPE_LEVEL_HIGH>,
				     <GIC_SPI 104 IRQ_TYPE_LEVEL_HIGH>,
				     <GIC_SPI 105 IRQ_TYPE_LEVEL_HIGH>,
				     <GIC_SPI 106 IRQ_TYPE_LEVEL_HIGH>,
				     <GIC_SPI 107 IRQ_TYPE_LEVEL_HIGH>,
				     <GIC_SPI 108 IRQ_TYPE_LEVEL_HIGH>,
				     <GIC_SPI 109 IRQ_TYPE_LEVEL_HIGH>,
				     <GIC_SPI 110 IRQ_TYPE_LEVEL_HIGH>,
				     <GIC_SPI 111 IRQ_TYPE_LEVEL_HIGH>,
				     <GIC_SPI 112 IRQ_TYPE_LEVEL_HIGH>,
				     <GIC_SPI 113 IRQ_TYPE_LEVEL_HIGH>,
				     <GIC_SPI 114 IRQ_TYPE_LEVEL_HIGH>,
				     <GIC_SPI 115 IRQ_TYPE_LEVEL_HIGH>,
				     <GIC_SPI 116 IRQ_TYPE_LEVEL_HIGH>,
				     <GIC_SPI 117 IRQ_TYPE_LEVEL_HIGH>,
				     <GIC_SPI 118 IRQ_TYPE_LEVEL_HIGH>,
				     <GIC_SPI 181 IRQ_TYPE_LEVEL_HIGH>,
				     <GIC_SPI 182 IRQ_TYPE_LEVEL_HIGH>,
				     <GIC_SPI 183 IRQ_TYPE_LEVEL_HIGH>,
				     <GIC_SPI 184 IRQ_TYPE_LEVEL_HIGH>,
				     <GIC_SPI 185 IRQ_TYPE_LEVEL_HIGH>,
				     <GIC_SPI 186 IRQ_TYPE_LEVEL_HIGH>,
				     <GIC_SPI 187 IRQ_TYPE_LEVEL_HIGH>,
				     <GIC_SPI 188 IRQ_TYPE_LEVEL_HIGH>,
				     <GIC_SPI 189 IRQ_TYPE_LEVEL_HIGH>,
				     <GIC_SPI 190 IRQ_TYPE_LEVEL_HIGH>,
				     <GIC_SPI 191 IRQ_TYPE_LEVEL_HIGH>,
				     <GIC_SPI 192 IRQ_TYPE_LEVEL_HIGH>,
				     <GIC_SPI 315 IRQ_TYPE_LEVEL_HIGH>,
				     <GIC_SPI 316 IRQ_TYPE_LEVEL_HIGH>,
				     <GIC_SPI 317 IRQ_TYPE_LEVEL_HIGH>,
				     <GIC_SPI 318 IRQ_TYPE_LEVEL_HIGH>,
				     <GIC_SPI 319 IRQ_TYPE_LEVEL_HIGH>,
				     <GIC_SPI 320 IRQ_TYPE_LEVEL_HIGH>,
				     <GIC_SPI 321 IRQ_TYPE_LEVEL_HIGH>,
				     <GIC_SPI 322 IRQ_TYPE_LEVEL_HIGH>,
				     <GIC_SPI 323 IRQ_TYPE_LEVEL_HIGH>,
				     <GIC_SPI 324 IRQ_TYPE_LEVEL_HIGH>,
				     <GIC_SPI 325 IRQ_TYPE_LEVEL_HIGH>,
				     <GIC_SPI 326 IRQ_TYPE_LEVEL_HIGH>,
				     <GIC_SPI 327 IRQ_TYPE_LEVEL_HIGH>,
				     <GIC_SPI 328 IRQ_TYPE_LEVEL_HIGH>,
				     <GIC_SPI 329 IRQ_TYPE_LEVEL_HIGH>,
				     <GIC_SPI 330 IRQ_TYPE_LEVEL_HIGH>,
				     <GIC_SPI 331 IRQ_TYPE_LEVEL_HIGH>,
				     <GIC_SPI 332 IRQ_TYPE_LEVEL_HIGH>,
				     <GIC_SPI 333 IRQ_TYPE_LEVEL_HIGH>,
				     <GIC_SPI 334 IRQ_TYPE_LEVEL_HIGH>,
				     <GIC_SPI 335 IRQ_TYPE_LEVEL_HIGH>,
				     <GIC_SPI 336 IRQ_TYPE_LEVEL_HIGH>,
				     <GIC_SPI 337 IRQ_TYPE_LEVEL_HIGH>,
				     <GIC_SPI 338 IRQ_TYPE_LEVEL_HIGH>,
				     <GIC_SPI 339 IRQ_TYPE_LEVEL_HIGH>,
				     <GIC_SPI 340 IRQ_TYPE_LEVEL_HIGH>,
				     <GIC_SPI 341 IRQ_TYPE_LEVEL_HIGH>,
				     <GIC_SPI 342 IRQ_TYPE_LEVEL_HIGH>,
				     <GIC_SPI 343 IRQ_TYPE_LEVEL_HIGH>,
				     <GIC_SPI 344 IRQ_TYPE_LEVEL_HIGH>,
				     <GIC_SPI 345 IRQ_TYPE_LEVEL_HIGH>,
				     <GIC_SPI 395 IRQ_TYPE_LEVEL_HIGH>,
				     <GIC_SPI 396 IRQ_TYPE_LEVEL_HIGH>,
				     <GIC_SPI 397 IRQ_TYPE_LEVEL_HIGH>,
				     <GIC_SPI 398 IRQ_TYPE_LEVEL_HIGH>,
				     <GIC_SPI 399 IRQ_TYPE_LEVEL_HIGH>,
				     <GIC_SPI 400 IRQ_TYPE_LEVEL_HIGH>,
				     <GIC_SPI 401 IRQ_TYPE_LEVEL_HIGH>,
				     <GIC_SPI 402 IRQ_TYPE_LEVEL_HIGH>,
				     <GIC_SPI 403 IRQ_TYPE_LEVEL_HIGH>,
				     <GIC_SPI 404 IRQ_TYPE_LEVEL_HIGH>,
				     <GIC_SPI 405 IRQ_TYPE_LEVEL_HIGH>,
				     <GIC_SPI 406 IRQ_TYPE_LEVEL_HIGH>,
				     <GIC_SPI 407 IRQ_TYPE_LEVEL_HIGH>,
				     <GIC_SPI 408 IRQ_TYPE_LEVEL_HIGH>,
				     <GIC_SPI 409 IRQ_TYPE_LEVEL_HIGH>,
				     <GIC_SPI 418 IRQ_TYPE_LEVEL_HIGH>,
				     <GIC_SPI 419 IRQ_TYPE_LEVEL_HIGH>,
				     <GIC_SPI 412 IRQ_TYPE_LEVEL_HIGH>,
				     <GIC_SPI 421 IRQ_TYPE_LEVEL_HIGH>,
				     <GIC_SPI 707 IRQ_TYPE_LEVEL_HIGH>,
				     <GIC_SPI 423 IRQ_TYPE_LEVEL_HIGH>,
				     <GIC_SPI 424 IRQ_TYPE_LEVEL_HIGH>,
				     <GIC_SPI 425 IRQ_TYPE_LEVEL_HIGH>,
				     <GIC_SPI 690 IRQ_TYPE_LEVEL_HIGH>,
				     <GIC_SPI 691 IRQ_TYPE_LEVEL_HIGH>,
				     <GIC_SPI 692 IRQ_TYPE_LEVEL_HIGH>,
				     <GIC_SPI 693 IRQ_TYPE_LEVEL_HIGH>,
				     <GIC_SPI 694 IRQ_TYPE_LEVEL_HIGH>,
				     <GIC_SPI 695 IRQ_TYPE_LEVEL_HIGH>,
				     <GIC_SPI 696 IRQ_TYPE_LEVEL_HIGH>,
				     <GIC_SPI 697 IRQ_TYPE_LEVEL_HIGH>;
		};

		intc: interrupt-controller@17100000 {
			compatible = "arm,gic-v3";
			#interrupt-cells = <3>;
			interrupt-controller;
			#redistributor-regions = <1>;
			redistributor-stride = <0x0 0x40000>;
			reg = <0x0 0x17100000 0x0 0x10000>,     /* GICD */
			      <0x0 0x17180000 0x0 0x200000>;    /* GICR * 8 */
			interrupts = <GIC_PPI 9 IRQ_TYPE_LEVEL_HIGH>;
			#address-cells = <2>;
			#size-cells = <2>;
			ranges;

			gic_its: msi-controller@17140000 {
				compatible = "arm,gic-v3-its";
				reg = <0x0 0x17140000 0x0 0x20000>;
				msi-controller;
				#msi-cells = <1>;
			};
		};

		timer@17420000 {
			compatible = "arm,armv7-timer-mem";
			#address-cells = <1>;
			#size-cells = <1>;
			ranges = <0 0 0 0x20000000>;
			reg = <0x0 0x17420000 0x0 0x1000>;
			clock-frequency = <19200000>;

			frame@17421000 {
				frame-number = <0>;
				interrupts = <GIC_SPI 8 IRQ_TYPE_LEVEL_HIGH>,
					     <GIC_SPI 6 IRQ_TYPE_LEVEL_HIGH>;
				reg = <0x17421000 0x1000>,
				      <0x17422000 0x1000>;
			};

			frame@17423000 {
				frame-number = <1>;
				interrupts = <GIC_SPI 9 IRQ_TYPE_LEVEL_HIGH>;
				reg = <0x17423000 0x1000>;
				status = "disabled";
			};

			frame@17425000 {
				frame-number = <2>;
				interrupts = <GIC_SPI 10 IRQ_TYPE_LEVEL_HIGH>;
				reg = <0x17425000 0x1000>;
				status = "disabled";
			};

			frame@17427000 {
				frame-number = <3>;
				interrupts = <GIC_SPI 11 IRQ_TYPE_LEVEL_HIGH>;
				reg = <0x17427000 0x1000>;
				status = "disabled";
			};

			frame@17429000 {
				frame-number = <4>;
				interrupts = <GIC_SPI 12 IRQ_TYPE_LEVEL_HIGH>;
				reg = <0x17429000 0x1000>;
				status = "disabled";
			};

			frame@1742b000 {
				frame-number = <5>;
				interrupts = <GIC_SPI 13 IRQ_TYPE_LEVEL_HIGH>;
				reg = <0x1742b000 0x1000>;
				status = "disabled";
			};

			frame@1742d000 {
				frame-number = <6>;
				interrupts = <GIC_SPI 14 IRQ_TYPE_LEVEL_HIGH>;
				reg = <0x1742d000 0x1000>;
				status = "disabled";
			};
		};

		apps_rsc: rsc@17a00000 {
			label = "apps_rsc";
			compatible = "qcom,rpmh-rsc";
			reg = <0x0 0x17a00000 0x0 0x10000>,
			      <0x0 0x17a10000 0x0 0x10000>,
			      <0x0 0x17a20000 0x0 0x10000>,
			      <0x0 0x17a30000 0x0 0x10000>;
			reg-names = "drv-0", "drv-1", "drv-2", "drv-3";
			interrupts = <GIC_SPI 3 IRQ_TYPE_LEVEL_HIGH>,
				     <GIC_SPI 4 IRQ_TYPE_LEVEL_HIGH>,
				     <GIC_SPI 5 IRQ_TYPE_LEVEL_HIGH>;
			qcom,tcs-offset = <0xd00>;
			qcom,drv-id = <2>;
			qcom,tcs-config = <ACTIVE_TCS  3>, <SLEEP_TCS   2>,
					  <WAKE_TCS    2>, <CONTROL_TCS 0>;
			power-domains = <&CLUSTER_PD>;

			apps_bcm_voter: bcm-voter {
				compatible = "qcom,bcm-voter";
			};

			rpmhcc: clock-controller {
				compatible = "qcom,sm8450-rpmh-clk";
				#clock-cells = <1>;
				clock-names = "xo";
				clocks = <&xo_board>;
			};

			rpmhpd: power-controller {
				compatible = "qcom,sm8450-rpmhpd";
				#power-domain-cells = <1>;
				operating-points-v2 = <&rpmhpd_opp_table>;

				rpmhpd_opp_table: opp-table {
					compatible = "operating-points-v2";

					rpmhpd_opp_ret: opp1 {
						opp-level = <RPMH_REGULATOR_LEVEL_RETENTION>;
					};

					rpmhpd_opp_min_svs: opp2 {
						opp-level = <RPMH_REGULATOR_LEVEL_MIN_SVS>;
					};

					rpmhpd_opp_low_svs_d1: opp3 {
						opp-level = <RPMH_REGULATOR_LEVEL_LOW_SVS_D1>;
					};

					rpmhpd_opp_low_svs: opp4 {
						opp-level = <RPMH_REGULATOR_LEVEL_LOW_SVS>;
					};

					rpmhpd_opp_low_svs_l1: opp5 {
						opp-level = <RPMH_REGULATOR_LEVEL_LOW_SVS_L1>;
					};

					rpmhpd_opp_svs: opp6 {
						opp-level = <RPMH_REGULATOR_LEVEL_SVS>;
					};

					rpmhpd_opp_svs_l0: opp7 {
						opp-level = <RPMH_REGULATOR_LEVEL_SVS_L0>;
					};

					rpmhpd_opp_svs_l1: opp8 {
						opp-level = <RPMH_REGULATOR_LEVEL_SVS_L1>;
					};

					rpmhpd_opp_svs_l2: opp9 {
						opp-level = <RPMH_REGULATOR_LEVEL_SVS_L2>;
					};

					rpmhpd_opp_nom: opp10 {
						opp-level = <RPMH_REGULATOR_LEVEL_NOM>;
					};

					rpmhpd_opp_nom_l1: opp11 {
						opp-level = <RPMH_REGULATOR_LEVEL_NOM_L1>;
					};

					rpmhpd_opp_nom_l2: opp12 {
						opp-level = <RPMH_REGULATOR_LEVEL_NOM_L2>;
					};

					rpmhpd_opp_turbo: opp13 {
						opp-level = <RPMH_REGULATOR_LEVEL_TURBO>;
					};

					rpmhpd_opp_turbo_l1: opp14 {
						opp-level = <RPMH_REGULATOR_LEVEL_TURBO_L1>;
					};
				};
			};
		};

		cpufreq_hw: cpufreq@17d91000 {
			compatible = "qcom,sm8450-cpufreq-epss", "qcom,cpufreq-epss";
			reg = <0 0x17d91000 0 0x1000>,
			      <0 0x17d92000 0 0x1000>,
			      <0 0x17d93000 0 0x1000>;
			reg-names = "freq-domain0", "freq-domain1", "freq-domain2";
			clocks = <&rpmhcc RPMH_CXO_CLK>, <&gcc GCC_GPLL0>;
			clock-names = "xo", "alternate";
			interrupts = <GIC_SPI 30 IRQ_TYPE_LEVEL_HIGH>,
				     <GIC_SPI 31 IRQ_TYPE_LEVEL_HIGH>,
				     <GIC_SPI 19 IRQ_TYPE_LEVEL_HIGH>;
			interrupt-names = "dcvsh-irq-0", "dcvsh-irq-1", "dcvsh-irq-2";
			#freq-domain-cells = <1>;
			#clock-cells = <1>;
		};

		gem_noc: interconnect@19100000 {
			compatible = "qcom,sm8450-gem-noc";
			reg = <0 0x19100000 0 0xbb800>;
			#interconnect-cells = <2>;
			qcom,bcm-voters = <&apps_bcm_voter>;
		};

		system-cache-controller@19200000 {
			compatible = "qcom,sm8450-llcc";
			reg = <0 0x19200000 0 0x80000>, <0 0x19600000 0 0x80000>,
			      <0 0x19300000 0 0x80000>, <0 0x19700000 0 0x80000>,
			      <0 0x19a00000 0 0x80000>;
			reg-names = "llcc0_base", "llcc1_base", "llcc2_base",
				    "llcc3_base", "llcc_broadcast_base";
			interrupts = <GIC_SPI 266 IRQ_TYPE_LEVEL_HIGH>;
		};

		ufs_mem_hc: ufshc@1d84000 {
			compatible = "qcom,sm8450-ufshc", "qcom,ufshc",
				     "jedec,ufs-2.0";
			reg = <0 0x01d84000 0 0x3000>;
			interrupts = <GIC_SPI 265 IRQ_TYPE_LEVEL_HIGH>;
			phys = <&ufs_mem_phy_lanes>;
			phy-names = "ufsphy";
			lanes-per-direction = <2>;
			#reset-cells = <1>;
			resets = <&gcc GCC_UFS_PHY_BCR>;
			reset-names = "rst";

			power-domains = <&gcc UFS_PHY_GDSC>;

			iommus = <&apps_smmu 0xe0 0x0>;
			dma-coherent;

			interconnects = <&aggre1_noc MASTER_UFS_MEM 0 &mc_virt SLAVE_EBI1 0>,
					<&gem_noc MASTER_APPSS_PROC 0 &config_noc SLAVE_UFS_MEM_CFG 0>;
			interconnect-names = "ufs-ddr", "cpu-ufs";
			clock-names =
				"core_clk",
				"bus_aggr_clk",
				"iface_clk",
				"core_clk_unipro",
				"ref_clk",
				"tx_lane0_sync_clk",
				"rx_lane0_sync_clk",
				"rx_lane1_sync_clk";
			clocks =
				<&gcc GCC_UFS_PHY_AXI_CLK>,
				<&gcc GCC_AGGRE_UFS_PHY_AXI_CLK>,
				<&gcc GCC_UFS_PHY_AHB_CLK>,
				<&gcc GCC_UFS_PHY_UNIPRO_CORE_CLK>,
				<&rpmhcc RPMH_CXO_CLK>,
				<&gcc GCC_UFS_PHY_TX_SYMBOL_0_CLK>,
				<&gcc GCC_UFS_PHY_RX_SYMBOL_0_CLK>,
				<&gcc GCC_UFS_PHY_RX_SYMBOL_1_CLK>;
			freq-table-hz =
				<75000000 300000000>,
				<0 0>,
				<0 0>,
				<75000000 300000000>,
				<75000000 300000000>,
				<0 0>,
				<0 0>,
				<0 0>;
			qcom,ice = <&ice>;

			status = "disabled";
		};

		ufs_mem_phy: phy@1d87000 {
			compatible = "qcom,sm8450-qmp-ufs-phy";
			reg = <0 0x01d87000 0 0x1c4>;
			#address-cells = <2>;
			#size-cells = <2>;
			ranges;
			clock-names = "ref", "ref_aux", "qref";
			clocks = <&rpmhcc RPMH_CXO_CLK>,
				 <&gcc GCC_UFS_PHY_PHY_AUX_CLK>,
				 <&gcc GCC_UFS_0_CLKREF_EN>;

			resets = <&ufs_mem_hc 0>;
			reset-names = "ufsphy";
			status = "disabled";

			ufs_mem_phy_lanes: phy@1d87400 {
				reg = <0 0x01d87400 0 0x188>,
				      <0 0x01d87600 0 0x200>,
				      <0 0x01d87c00 0 0x200>,
				      <0 0x01d87800 0 0x188>,
				      <0 0x01d87a00 0 0x200>;
				#clock-cells = <1>;
				#phy-cells = <0>;
			};
		};

<<<<<<< HEAD
=======
		ice: crypto@1d88000 {
			compatible = "qcom,sm8450-inline-crypto-engine",
				     "qcom,inline-crypto-engine";
			reg = <0 0x01d88000 0 0x8000>;
			clocks = <&gcc GCC_UFS_PHY_ICE_CORE_CLK>;
		};

>>>>>>> da8103da
		cryptobam: dma-controller@1dc4000 {
			compatible = "qcom,bam-v1.7.4", "qcom,bam-v1.7.0";
			reg = <0 0x01dc4000 0 0x28000>;
			interrupts = <GIC_SPI 272 IRQ_TYPE_LEVEL_HIGH>;
			#dma-cells = <1>;
			qcom,ee = <0>;
			qcom,controlled-remotely;
			iommus = <&apps_smmu 0x584 0x11>,
				 <&apps_smmu 0x588 0x0>,
				 <&apps_smmu 0x598 0x5>,
				 <&apps_smmu 0x59a 0x0>,
				 <&apps_smmu 0x59f 0x0>;
		};

<<<<<<< HEAD
		crypto: crypto@1de0000 {
=======
		crypto: crypto@1dfa000 {
>>>>>>> da8103da
			compatible = "qcom,sm8450-qce", "qcom,sm8150-qce", "qcom,qce";
			reg = <0 0x01dfa000 0 0x6000>;
			dmas = <&cryptobam 4>, <&cryptobam 5>;
			dma-names = "rx", "tx";
			iommus = <&apps_smmu 0x584 0x11>,
				 <&apps_smmu 0x588 0x0>,
				 <&apps_smmu 0x598 0x5>,
				 <&apps_smmu 0x59a 0x0>,
				 <&apps_smmu 0x59f 0x0>;
			interconnects = <&aggre2_noc MASTER_CRYPTO 0 &mc_virt SLAVE_EBI1 0>;
			interconnect-names = "memory";
		};

		sdhc_2: mmc@8804000 {
			compatible = "qcom,sm8450-sdhci", "qcom,sdhci-msm-v5";
			reg = <0 0x08804000 0 0x1000>;

			interrupts = <GIC_SPI 207 IRQ_TYPE_LEVEL_HIGH>,
				     <GIC_SPI 223 IRQ_TYPE_LEVEL_HIGH>;
			interrupt-names = "hc_irq", "pwr_irq";

			clocks = <&gcc GCC_SDCC2_AHB_CLK>,
				 <&gcc GCC_SDCC2_APPS_CLK>,
				 <&rpmhcc RPMH_CXO_CLK>;
			clock-names = "iface", "core", "xo";
			resets = <&gcc GCC_SDCC2_BCR>;
			interconnects = <&aggre2_noc MASTER_SDCC_2 0 &mc_virt SLAVE_EBI1 0>,
					<&gem_noc MASTER_APPSS_PROC 0 &config_noc SLAVE_SDCC_2 0>;
			interconnect-names = "sdhc-ddr","cpu-sdhc";
			iommus = <&apps_smmu 0x4a0 0x0>;
			power-domains = <&rpmhpd SM8450_CX>;
			operating-points-v2 = <&sdhc2_opp_table>;
			bus-width = <4>;
			dma-coherent;

			/* Forbid SDR104/SDR50 - broken hw! */
			sdhci-caps-mask = <0x3 0x0>;

			status = "disabled";

			sdhc2_opp_table: opp-table {
				compatible = "operating-points-v2";

				opp-100000000 {
					opp-hz = /bits/ 64 <100000000>;
					required-opps = <&rpmhpd_opp_low_svs>;
				};

				opp-202000000 {
					opp-hz = /bits/ 64 <202000000>;
					required-opps = <&rpmhpd_opp_svs_l1>;
				};
			};
		};

		usb_1: usb@a6f8800 {
			compatible = "qcom,sm8450-dwc3", "qcom,dwc3";
			reg = <0 0x0a6f8800 0 0x400>;
			status = "disabled";
			#address-cells = <2>;
			#size-cells = <2>;
			ranges;

			clocks = <&gcc GCC_CFG_NOC_USB3_PRIM_AXI_CLK>,
				 <&gcc GCC_USB30_PRIM_MASTER_CLK>,
				 <&gcc GCC_AGGRE_USB3_PRIM_AXI_CLK>,
				 <&gcc GCC_USB30_PRIM_SLEEP_CLK>,
				 <&gcc GCC_USB30_PRIM_MOCK_UTMI_CLK>,
				 <&gcc GCC_USB3_0_CLKREF_EN>;
			clock-names = "cfg_noc",
				      "core",
				      "iface",
				      "sleep",
				      "mock_utmi",
				      "xo";

			assigned-clocks = <&gcc GCC_USB30_PRIM_MOCK_UTMI_CLK>,
					  <&gcc GCC_USB30_PRIM_MASTER_CLK>;
			assigned-clock-rates = <19200000>, <200000000>;

			interrupts-extended = <&intc GIC_SPI 130 IRQ_TYPE_LEVEL_HIGH>,
					      <&pdc 17 IRQ_TYPE_LEVEL_HIGH>,
					      <&pdc 15 IRQ_TYPE_EDGE_BOTH>,
					      <&pdc 14 IRQ_TYPE_EDGE_BOTH>;
			interrupt-names = "hs_phy_irq",
					  "ss_phy_irq",
					  "dm_hs_phy_irq",
					  "dp_hs_phy_irq";

			power-domains = <&gcc USB30_PRIM_GDSC>;

			resets = <&gcc GCC_USB30_PRIM_BCR>;

			interconnects = <&aggre1_noc MASTER_USB3_0 0 &mc_virt SLAVE_EBI1 0>,
					<&gem_noc MASTER_APPSS_PROC 0 &config_noc SLAVE_USB3_0 0>;
			interconnect-names = "usb-ddr", "apps-usb";

			usb_1_dwc3: usb@a600000 {
				compatible = "snps,dwc3";
				reg = <0 0x0a600000 0 0xcd00>;
				interrupts = <GIC_SPI 133 IRQ_TYPE_LEVEL_HIGH>;
				iommus = <&apps_smmu 0x0 0x0>;
				snps,dis_u2_susphy_quirk;
				snps,dis_enblslpm_quirk;
				phys = <&usb_1_hsphy>, <&usb_1_qmpphy QMP_USB43DP_USB3_PHY>;
				phy-names = "usb2-phy", "usb3-phy";

				ports {
					#address-cells = <1>;
					#size-cells = <0>;

					port@0 {
						reg = <0>;

						usb_1_dwc3_hs: endpoint {
						};
					};

					port@1 {
						reg = <1>;

						usb_1_dwc3_ss: endpoint {
						};
					};
				};
			};
		};

		nsp_noc: interconnect@320c0000 {
			compatible = "qcom,sm8450-nsp-noc";
			reg = <0 0x320c0000 0 0x10000>;
			#interconnect-cells = <2>;
			qcom,bcm-voters = <&apps_bcm_voter>;
		};

		lpass_ag_noc: interconnect@3c40000 {
			compatible = "qcom,sm8450-lpass-ag-noc";
			reg = <0 0x03c40000 0 0x17200>;
			#interconnect-cells = <2>;
			qcom,bcm-voters = <&apps_bcm_voter>;
		};
	};

	sound: sound {
	};

	thermal-zones {
		aoss0-thermal {
			polling-delay-passive = <0>;
			polling-delay = <0>;
			thermal-sensors = <&tsens0 0>;

			trips {
				thermal-engine-config {
					temperature = <125000>;
					hysteresis = <1000>;
					type = "passive";
				};

				reset-mon-cfg {
					temperature = <115000>;
					hysteresis = <5000>;
					type = "passive";
				};
			};
		};

		cpuss0-thermal {
			polling-delay-passive = <0>;
			polling-delay = <0>;
			thermal-sensors = <&tsens0 1>;

			trips {
				thermal-engine-config {
					temperature = <125000>;
					hysteresis = <1000>;
					type = "passive";
				};

				reset-mon-cfg {
					temperature = <115000>;
					hysteresis = <5000>;
					type = "passive";
				};
			};
		};

		cpuss1-thermal {
			polling-delay-passive = <0>;
			polling-delay = <0>;
			thermal-sensors = <&tsens0 2>;

			trips {
				thermal-engine-config {
					temperature = <125000>;
					hysteresis = <1000>;
					type = "passive";
				};

				reset-mon-cfg {
					temperature = <115000>;
					hysteresis = <5000>;
					type = "passive";
				};
			};
		};

		cpuss3-thermal {
			polling-delay-passive = <0>;
			polling-delay = <0>;
			thermal-sensors = <&tsens0 3>;

			trips {
				thermal-engine-config {
					temperature = <125000>;
					hysteresis = <1000>;
					type = "passive";
				};

				reset-mon-cfg {
					temperature = <115000>;
					hysteresis = <5000>;
					type = "passive";
				};
			};
		};

		cpuss4-thermal {
			polling-delay-passive = <0>;
			polling-delay = <0>;
			thermal-sensors = <&tsens0 4>;

			trips {
				thermal-engine-config {
					temperature = <125000>;
					hysteresis = <1000>;
					type = "passive";
				};

				reset-mon-cfg {
					temperature = <115000>;
					hysteresis = <5000>;
					type = "passive";
				};
			};
		};

		cpu4-top-thermal {
			polling-delay-passive = <0>;
			polling-delay = <0>;
			thermal-sensors = <&tsens0 5>;

			trips {
				cpu4_top_alert0: trip-point0 {
					temperature = <90000>;
					hysteresis = <2000>;
					type = "passive";
				};

				cpu4_top_alert1: trip-point1 {
					temperature = <95000>;
					hysteresis = <2000>;
					type = "passive";
				};

				cpu4_top_crit: cpu-crit {
					temperature = <110000>;
					hysteresis = <1000>;
					type = "critical";
				};
			};
		};

		cpu4-bottom-thermal {
			polling-delay-passive = <0>;
			polling-delay = <0>;
			thermal-sensors = <&tsens0 6>;

			trips {
				cpu4_bottom_alert0: trip-point0 {
					temperature = <90000>;
					hysteresis = <2000>;
					type = "passive";
				};

				cpu4_bottom_alert1: trip-point1 {
					temperature = <95000>;
					hysteresis = <2000>;
					type = "passive";
				};

				cpu4_bottom_crit: cpu-crit {
					temperature = <110000>;
					hysteresis = <1000>;
					type = "critical";
				};
			};
		};

		cpu5-top-thermal {
			polling-delay-passive = <0>;
			polling-delay = <0>;
			thermal-sensors = <&tsens0 7>;

			trips {
				cpu5_top_alert0: trip-point0 {
					temperature = <90000>;
					hysteresis = <2000>;
					type = "passive";
				};

				cpu5_top_alert1: trip-point1 {
					temperature = <95000>;
					hysteresis = <2000>;
					type = "passive";
				};

				cpu5_top_crit: cpu-crit {
					temperature = <110000>;
					hysteresis = <1000>;
					type = "critical";
				};
			};
		};

		cpu5-bottom-thermal {
			polling-delay-passive = <0>;
			polling-delay = <0>;
			thermal-sensors = <&tsens0 8>;

			trips {
				cpu5_bottom_alert0: trip-point0 {
					temperature = <90000>;
					hysteresis = <2000>;
					type = "passive";
				};

				cpu5_bottom_alert1: trip-point1 {
					temperature = <95000>;
					hysteresis = <2000>;
					type = "passive";
				};

				cpu5_bottom_crit: cpu-crit {
					temperature = <110000>;
					hysteresis = <1000>;
					type = "critical";
				};
			};
		};

		cpu6-top-thermal {
			polling-delay-passive = <0>;
			polling-delay = <0>;
			thermal-sensors = <&tsens0 9>;

			trips {
				cpu6_top_alert0: trip-point0 {
					temperature = <90000>;
					hysteresis = <2000>;
					type = "passive";
				};

				cpu6_top_alert1: trip-point1 {
					temperature = <95000>;
					hysteresis = <2000>;
					type = "passive";
				};

				cpu6_top_crit: cpu-crit {
					temperature = <110000>;
					hysteresis = <1000>;
					type = "critical";
				};
			};
		};

		cpu6-bottom-thermal {
			polling-delay-passive = <0>;
			polling-delay = <0>;
			thermal-sensors = <&tsens0 10>;

			trips {
				cpu6_bottom_alert0: trip-point0 {
					temperature = <90000>;
					hysteresis = <2000>;
					type = "passive";
				};

				cpu6_bottom_alert1: trip-point1 {
					temperature = <95000>;
					hysteresis = <2000>;
					type = "passive";
				};

				cpu6_bottom_crit: cpu-crit {
					temperature = <110000>;
					hysteresis = <1000>;
					type = "critical";
				};
			};
		};

		cpu7-top-thermal {
			polling-delay-passive = <0>;
			polling-delay = <0>;
			thermal-sensors = <&tsens0 11>;

			trips {
				cpu7_top_alert0: trip-point0 {
					temperature = <90000>;
					hysteresis = <2000>;
					type = "passive";
				};

				cpu7_top_alert1: trip-point1 {
					temperature = <95000>;
					hysteresis = <2000>;
					type = "passive";
				};

				cpu7_top_crit: cpu-crit {
					temperature = <110000>;
					hysteresis = <1000>;
					type = "critical";
				};
			};
		};

		cpu7-middle-thermal {
			polling-delay-passive = <0>;
			polling-delay = <0>;
			thermal-sensors = <&tsens0 12>;

			trips {
				cpu7_middle_alert0: trip-point0 {
					temperature = <90000>;
					hysteresis = <2000>;
					type = "passive";
				};

				cpu7_middle_alert1: trip-point1 {
					temperature = <95000>;
					hysteresis = <2000>;
					type = "passive";
				};

				cpu7_middle_crit: cpu-crit {
					temperature = <110000>;
					hysteresis = <1000>;
					type = "critical";
				};
			};
		};

		cpu7-bottom-thermal {
			polling-delay-passive = <0>;
			polling-delay = <0>;
			thermal-sensors = <&tsens0 13>;

			trips {
				cpu7_bottom_alert0: trip-point0 {
					temperature = <90000>;
					hysteresis = <2000>;
					type = "passive";
				};

				cpu7_bottom_alert1: trip-point1 {
					temperature = <95000>;
					hysteresis = <2000>;
					type = "passive";
				};

				cpu7_bottom_crit: cpu-crit {
					temperature = <110000>;
					hysteresis = <1000>;
					type = "critical";
				};
			};
		};

		gpu-top-thermal {
			polling-delay-passive = <10>;
			polling-delay = <0>;
			thermal-sensors = <&tsens0 14>;

			trips {
				thermal-engine-config {
					temperature = <125000>;
					hysteresis = <1000>;
					type = "passive";
				};

				thermal-hal-config {
					temperature = <125000>;
					hysteresis = <1000>;
					type = "passive";
				};

				reset-mon-cfg {
					temperature = <115000>;
					hysteresis = <5000>;
					type = "passive";
				};

				gpu0_tj_cfg: tj-cfg {
					temperature = <95000>;
					hysteresis = <5000>;
					type = "passive";
				};
			};
		};

		gpu-bottom-thermal {
			polling-delay-passive = <10>;
			polling-delay = <0>;
			thermal-sensors = <&tsens0 15>;

			trips {
				thermal-engine-config {
					temperature = <125000>;
					hysteresis = <1000>;
					type = "passive";
				};

				thermal-hal-config {
					temperature = <125000>;
					hysteresis = <1000>;
					type = "passive";
				};

				reset-mon-cfg {
					temperature = <115000>;
					hysteresis = <5000>;
					type = "passive";
				};

				gpu1_tj_cfg: tj-cfg {
					temperature = <95000>;
					hysteresis = <5000>;
					type = "passive";
				};
			};
		};

		aoss1-thermal {
			polling-delay-passive = <0>;
			polling-delay = <0>;
			thermal-sensors = <&tsens1 0>;

			trips {
				thermal-engine-config {
					temperature = <125000>;
					hysteresis = <1000>;
					type = "passive";
				};

				reset-mon-cfg {
					temperature = <115000>;
					hysteresis = <5000>;
					type = "passive";
				};
			};
		};

		cpu0-thermal {
			polling-delay-passive = <0>;
			polling-delay = <0>;
			thermal-sensors = <&tsens1 1>;

			trips {
				cpu0_alert0: trip-point0 {
					temperature = <90000>;
					hysteresis = <2000>;
					type = "passive";
				};

				cpu0_alert1: trip-point1 {
					temperature = <95000>;
					hysteresis = <2000>;
					type = "passive";
				};

				cpu0_crit: cpu-crit {
					temperature = <110000>;
					hysteresis = <1000>;
					type = "critical";
				};
			};
		};

		cpu1-thermal {
			polling-delay-passive = <0>;
			polling-delay = <0>;
			thermal-sensors = <&tsens1 2>;

			trips {
				cpu1_alert0: trip-point0 {
					temperature = <90000>;
					hysteresis = <2000>;
					type = "passive";
				};

				cpu1_alert1: trip-point1 {
					temperature = <95000>;
					hysteresis = <2000>;
					type = "passive";
				};

				cpu1_crit: cpu-crit {
					temperature = <110000>;
					hysteresis = <1000>;
					type = "critical";
				};
			};
		};

		cpu2-thermal {
			polling-delay-passive = <0>;
			polling-delay = <0>;
			thermal-sensors = <&tsens1 3>;

			trips {
				cpu2_alert0: trip-point0 {
					temperature = <90000>;
					hysteresis = <2000>;
					type = "passive";
				};

				cpu2_alert1: trip-point1 {
					temperature = <95000>;
					hysteresis = <2000>;
					type = "passive";
				};

				cpu2_crit: cpu-crit {
					temperature = <110000>;
					hysteresis = <1000>;
					type = "critical";
				};
			};
		};

		cpu3-thermal {
			polling-delay-passive = <0>;
			polling-delay = <0>;
			thermal-sensors = <&tsens1 4>;

			trips {
				cpu3_alert0: trip-point0 {
					temperature = <90000>;
					hysteresis = <2000>;
					type = "passive";
				};

				cpu3_alert1: trip-point1 {
					temperature = <95000>;
					hysteresis = <2000>;
					type = "passive";
				};

				cpu3_crit: cpu-crit {
					temperature = <110000>;
					hysteresis = <1000>;
					type = "critical";
				};
			};
		};

		cdsp0-thermal {
			polling-delay-passive = <10>;
			polling-delay = <0>;
			thermal-sensors = <&tsens1 5>;

			trips {
				thermal-engine-config {
					temperature = <125000>;
					hysteresis = <1000>;
					type = "passive";
				};

				thermal-hal-config {
					temperature = <125000>;
					hysteresis = <1000>;
					type = "passive";
				};

				reset-mon-cfg {
					temperature = <115000>;
					hysteresis = <5000>;
					type = "passive";
				};

				cdsp_0_config: junction-config {
					temperature = <95000>;
					hysteresis = <5000>;
					type = "passive";
				};
			};
		};

		cdsp1-thermal {
			polling-delay-passive = <10>;
			polling-delay = <0>;
			thermal-sensors = <&tsens1 6>;

			trips {
				thermal-engine-config {
					temperature = <125000>;
					hysteresis = <1000>;
					type = "passive";
				};

				thermal-hal-config {
					temperature = <125000>;
					hysteresis = <1000>;
					type = "passive";
				};

				reset-mon-cfg {
					temperature = <115000>;
					hysteresis = <5000>;
					type = "passive";
				};

				cdsp_1_config: junction-config {
					temperature = <95000>;
					hysteresis = <5000>;
					type = "passive";
				};
			};
		};

		cdsp2-thermal {
			polling-delay-passive = <10>;
			polling-delay = <0>;
			thermal-sensors = <&tsens1 7>;

			trips {
				thermal-engine-config {
					temperature = <125000>;
					hysteresis = <1000>;
					type = "passive";
				};

				thermal-hal-config {
					temperature = <125000>;
					hysteresis = <1000>;
					type = "passive";
				};

				reset-mon-cfg {
					temperature = <115000>;
					hysteresis = <5000>;
					type = "passive";
				};

				cdsp_2_config: junction-config {
					temperature = <95000>;
					hysteresis = <5000>;
					type = "passive";
				};
			};
		};

		video-thermal {
			polling-delay-passive = <0>;
			polling-delay = <0>;
			thermal-sensors = <&tsens1 8>;

			trips {
				thermal-engine-config {
					temperature = <125000>;
					hysteresis = <1000>;
					type = "passive";
				};

				reset-mon-cfg {
					temperature = <115000>;
					hysteresis = <5000>;
					type = "passive";
				};
			};
		};

		mem-thermal {
			polling-delay-passive = <10>;
			polling-delay = <0>;
			thermal-sensors = <&tsens1 9>;

			trips {
				thermal-engine-config {
					temperature = <125000>;
					hysteresis = <1000>;
					type = "passive";
				};

				ddr_config0: ddr0-config {
					temperature = <90000>;
					hysteresis = <5000>;
					type = "passive";
				};

				reset-mon-cfg {
					temperature = <115000>;
					hysteresis = <5000>;
					type = "passive";
				};
			};
		};

		modem0-thermal {
			polling-delay-passive = <0>;
			polling-delay = <0>;
			thermal-sensors = <&tsens1 10>;

			trips {
				thermal-engine-config {
					temperature = <125000>;
					hysteresis = <1000>;
					type = "passive";
				};

				mdmss0_config0: mdmss0-config0 {
					temperature = <102000>;
					hysteresis = <3000>;
					type = "passive";
				};

				mdmss0_config1: mdmss0-config1 {
					temperature = <105000>;
					hysteresis = <3000>;
					type = "passive";
				};

				reset-mon-cfg {
					temperature = <115000>;
					hysteresis = <5000>;
					type = "passive";
				};
			};
		};

		modem1-thermal {
			polling-delay-passive = <0>;
			polling-delay = <0>;
			thermal-sensors = <&tsens1 11>;

			trips {
				thermal-engine-config {
					temperature = <125000>;
					hysteresis = <1000>;
					type = "passive";
				};

				mdmss1_config0: mdmss1-config0 {
					temperature = <102000>;
					hysteresis = <3000>;
					type = "passive";
				};

				mdmss1_config1: mdmss1-config1 {
					temperature = <105000>;
					hysteresis = <3000>;
					type = "passive";
				};

				reset-mon-cfg {
					temperature = <115000>;
					hysteresis = <5000>;
					type = "passive";
				};
			};
		};

		modem2-thermal {
			polling-delay-passive = <0>;
			polling-delay = <0>;
			thermal-sensors = <&tsens1 12>;

			trips {
				thermal-engine-config {
					temperature = <125000>;
					hysteresis = <1000>;
					type = "passive";
				};

				mdmss2_config0: mdmss2-config0 {
					temperature = <102000>;
					hysteresis = <3000>;
					type = "passive";
				};

				mdmss2_config1: mdmss2-config1 {
					temperature = <105000>;
					hysteresis = <3000>;
					type = "passive";
				};

				reset-mon-cfg {
					temperature = <115000>;
					hysteresis = <5000>;
					type = "passive";
				};
			};
		};

		modem3-thermal {
			polling-delay-passive = <0>;
			polling-delay = <0>;
			thermal-sensors = <&tsens1 13>;

			trips {
				thermal-engine-config {
					temperature = <125000>;
					hysteresis = <1000>;
					type = "passive";
				};

				mdmss3_config0: mdmss3-config0 {
					temperature = <102000>;
					hysteresis = <3000>;
					type = "passive";
				};

				mdmss3_config1: mdmss3-config1 {
					temperature = <105000>;
					hysteresis = <3000>;
					type = "passive";
				};

				reset-mon-cfg {
					temperature = <115000>;
					hysteresis = <5000>;
					type = "passive";
				};
			};
		};

		camera0-thermal {
			polling-delay-passive = <0>;
			polling-delay = <0>;
			thermal-sensors = <&tsens1 14>;

			trips {
				thermal-engine-config {
					temperature = <125000>;
					hysteresis = <1000>;
					type = "passive";
				};

				reset-mon-cfg {
					temperature = <115000>;
					hysteresis = <5000>;
					type = "passive";
				};
			};
		};

		camera1-thermal {
			polling-delay-passive = <0>;
			polling-delay = <0>;
			thermal-sensors = <&tsens1 15>;

			trips {
				thermal-engine-config {
					temperature = <125000>;
					hysteresis = <1000>;
					type = "passive";
				};

				reset-mon-cfg {
					temperature = <115000>;
					hysteresis = <5000>;
					type = "passive";
				};
			};
		};
	};

	timer {
		compatible = "arm,armv8-timer";
		interrupts = <GIC_PPI 13 (GIC_CPU_MASK_SIMPLE(8) | IRQ_TYPE_LEVEL_LOW)>,
			     <GIC_PPI 14 (GIC_CPU_MASK_SIMPLE(8) | IRQ_TYPE_LEVEL_LOW)>,
			     <GIC_PPI 11 (GIC_CPU_MASK_SIMPLE(8) | IRQ_TYPE_LEVEL_LOW)>,
			     <GIC_PPI 10 (GIC_CPU_MASK_SIMPLE(8) | IRQ_TYPE_LEVEL_LOW)>;
		clock-frequency = <19200000>;
	};
};<|MERGE_RESOLUTION|>--- conflicted
+++ resolved
@@ -4195,8 +4195,6 @@
 			};
 		};
 
-<<<<<<< HEAD
-=======
 		ice: crypto@1d88000 {
 			compatible = "qcom,sm8450-inline-crypto-engine",
 				     "qcom,inline-crypto-engine";
@@ -4204,7 +4202,6 @@
 			clocks = <&gcc GCC_UFS_PHY_ICE_CORE_CLK>;
 		};
 
->>>>>>> da8103da
 		cryptobam: dma-controller@1dc4000 {
 			compatible = "qcom,bam-v1.7.4", "qcom,bam-v1.7.0";
 			reg = <0 0x01dc4000 0 0x28000>;
@@ -4219,11 +4216,7 @@
 				 <&apps_smmu 0x59f 0x0>;
 		};
 
-<<<<<<< HEAD
-		crypto: crypto@1de0000 {
-=======
 		crypto: crypto@1dfa000 {
->>>>>>> da8103da
 			compatible = "qcom,sm8450-qce", "qcom,sm8150-qce", "qcom,qce";
 			reg = <0 0x01dfa000 0 0x6000>;
 			dmas = <&cryptobam 4>, <&cryptobam 5>;
