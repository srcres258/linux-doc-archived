// SPDX-License-Identifier: GPL-2.0-or-later
/*
 * Copyright (C) 2015-2017 Josh Poimboeuf <jpoimboe@redhat.com>
 */

#include <string.h>
#include <stdlib.h>
#include <inttypes.h>
#include <sys/mman.h>

#include <arch/elf.h>
#include <objtool/builtin.h>
#include <objtool/cfi.h>
#include <objtool/arch.h>
#include <objtool/check.h>
#include <objtool/special.h>
#include <objtool/warn.h>
#include <objtool/endianness.h>

#include <linux/objtool_types.h>
#include <linux/hashtable.h>
#include <linux/kernel.h>
#include <linux/static_call_types.h>

struct alternative {
	struct alternative *next;
	struct instruction *insn;
	bool skip_orig;
};

static unsigned long nr_cfi, nr_cfi_reused, nr_cfi_cache;

static struct cfi_init_state initial_func_cfi;
static struct cfi_state init_cfi;
static struct cfi_state func_cfi;

struct instruction *find_insn(struct objtool_file *file,
			      struct section *sec, unsigned long offset)
{
	struct instruction *insn;

	hash_for_each_possible(file->insn_hash, insn, hash, sec_offset_hash(sec, offset)) {
		if (insn->sec == sec && insn->offset == offset)
			return insn;
	}

	return NULL;
}

struct instruction *next_insn_same_sec(struct objtool_file *file,
				       struct instruction *insn)
{
	if (insn->idx == INSN_CHUNK_MAX)
		return find_insn(file, insn->sec, insn->offset + insn->len);

	insn++;
	if (!insn->len)
		return NULL;

	return insn;
}

static struct instruction *next_insn_same_func(struct objtool_file *file,
					       struct instruction *insn)
{
	struct instruction *next = next_insn_same_sec(file, insn);
	struct symbol *func = insn_func(insn);

	if (!func)
		return NULL;

	if (next && insn_func(next) == func)
		return next;

	/* Check if we're already in the subfunction: */
	if (func == func->cfunc)
		return NULL;

	/* Move to the subfunction: */
	return find_insn(file, func->cfunc->sec, func->cfunc->offset);
}

static struct instruction *prev_insn_same_sec(struct objtool_file *file,
					      struct instruction *insn)
{
	if (insn->idx == 0) {
		if (insn->prev_len)
			return find_insn(file, insn->sec, insn->offset - insn->prev_len);
		return NULL;
	}

	return insn - 1;
}

static struct instruction *prev_insn_same_sym(struct objtool_file *file,
					      struct instruction *insn)
{
	struct instruction *prev = prev_insn_same_sec(file, insn);

	if (prev && insn_func(prev) == insn_func(insn))
		return prev;

	return NULL;
}

#define for_each_insn(file, insn)					\
	for (struct section *__sec, *__fake = (struct section *)1;	\
	     __fake; __fake = NULL)					\
		for_each_sec(file, __sec)				\
			sec_for_each_insn(file, __sec, insn)

#define func_for_each_insn(file, func, insn)				\
	for (insn = find_insn(file, func->sec, func->offset);		\
	     insn;							\
	     insn = next_insn_same_func(file, insn))

#define sym_for_each_insn(file, sym, insn)				\
	for (insn = find_insn(file, sym->sec, sym->offset);		\
	     insn && insn->offset < sym->offset + sym->len;		\
	     insn = next_insn_same_sec(file, insn))

#define sym_for_each_insn_continue_reverse(file, sym, insn)		\
	for (insn = prev_insn_same_sec(file, insn);			\
	     insn && insn->offset >= sym->offset;			\
	     insn = prev_insn_same_sec(file, insn))

#define sec_for_each_insn_from(file, insn)				\
	for (; insn; insn = next_insn_same_sec(file, insn))

#define sec_for_each_insn_continue(file, insn)				\
	for (insn = next_insn_same_sec(file, insn); insn;		\
	     insn = next_insn_same_sec(file, insn))

static inline struct symbol *insn_call_dest(struct instruction *insn)
{
	if (insn->type == INSN_JUMP_DYNAMIC ||
	    insn->type == INSN_CALL_DYNAMIC)
		return NULL;

	return insn->_call_dest;
}

static inline struct reloc *insn_jump_table(struct instruction *insn)
{
	if (insn->type == INSN_JUMP_DYNAMIC ||
	    insn->type == INSN_CALL_DYNAMIC)
		return insn->_jump_table;

	return NULL;
}

static bool is_jump_table_jump(struct instruction *insn)
{
	struct alt_group *alt_group = insn->alt_group;

	if (insn_jump_table(insn))
		return true;

	/* Retpoline alternative for a jump table? */
	return alt_group && alt_group->orig_group &&
	       insn_jump_table(alt_group->orig_group->first_insn);
}

static bool is_sibling_call(struct instruction *insn)
{
	/*
	 * Assume only STT_FUNC calls have jump-tables.
	 */
	if (insn_func(insn)) {
		/* An indirect jump is either a sibling call or a jump to a table. */
		if (insn->type == INSN_JUMP_DYNAMIC)
			return !is_jump_table_jump(insn);
	}

	/* add_jump_destinations() sets insn_call_dest(insn) for sibling calls. */
	return (is_static_jump(insn) && insn_call_dest(insn));
}

/*
 * This checks to see if the given function is a "noreturn" function.
 *
 * For global functions which are outside the scope of this object file, we
 * have to keep a manual list of them.
 *
 * For local functions, we have to detect them manually by simply looking for
 * the lack of a return instruction.
 */
static bool __dead_end_function(struct objtool_file *file, struct symbol *func,
				int recursion)
{
	int i;
	struct instruction *insn;
	bool empty = true;

	/*
	 * Unfortunately these have to be hard coded because the noreturn
	 * attribute isn't provided in ELF data. Keep 'em sorted.
	 */
	static const char * const global_noreturns[] = {
		"__invalid_creds",
		"__module_put_and_kthread_exit",
		"__reiserfs_panic",
		"__stack_chk_fail",
		"__ubsan_handle_builtin_unreachable",
		"arch_call_rest_init",
		"arch_cpu_idle_dead",
<<<<<<< HEAD
		"btrfs_assertfail",
=======
>>>>>>> 20e0c0a8
		"cpu_bringup_and_idle",
		"cpu_startup_entry",
		"do_exit",
		"do_group_exit",
		"do_task_dead",
		"ex_handler_msr_mce",
		"fortify_panic",
		"hlt_play_dead",
		"hv_ghcb_terminate",
		"kthread_complete_and_exit",
		"kthread_exit",
		"kunit_try_catch_throw",
		"lbug_with_loc",
		"machine_real_restart",
		"make_task_dead",
		"mpt_halt_firmware",
		"nmi_panic_self_stop",
		"panic",
		"panic_smp_self_stop",
		"rest_init",
		"resume_play_dead",
		"rewind_stack_and_make_dead",
		"sev_es_terminate",
		"snp_abort",
		"start_kernel",
		"stop_this_cpu",
		"usercopy_abort",
		"x86_64_start_kernel",
		"x86_64_start_reservations",
		"xen_cpu_bringup_again",
		"xen_start_kernel",
	};

	if (!func)
		return false;

	if (func->bind == STB_GLOBAL || func->bind == STB_WEAK)
		for (i = 0; i < ARRAY_SIZE(global_noreturns); i++)
			if (!strcmp(func->name, global_noreturns[i]))
				return true;

	if (func->bind == STB_WEAK)
		return false;

	if (!func->len)
		return false;

	insn = find_insn(file, func->sec, func->offset);
	if (!insn || !insn_func(insn))
		return false;

	func_for_each_insn(file, func, insn) {
		empty = false;

		if (insn->type == INSN_RETURN)
			return false;
	}

	if (empty)
		return false;

	/*
	 * A function can have a sibling call instead of a return.  In that
	 * case, the function's dead-end status depends on whether the target
	 * of the sibling call returns.
	 */
	func_for_each_insn(file, func, insn) {
		if (is_sibling_call(insn)) {
			struct instruction *dest = insn->jump_dest;

			if (!dest)
				/* sibling call to another file */
				return false;

			/* local sibling call */
			if (recursion == 5) {
				/*
				 * Infinite recursion: two functions have
				 * sibling calls to each other.  This is a very
				 * rare case.  It means they aren't dead ends.
				 */
				return false;
			}

			return __dead_end_function(file, insn_func(dest), recursion+1);
		}
	}

	return true;
}

static bool dead_end_function(struct objtool_file *file, struct symbol *func)
{
	return __dead_end_function(file, func, 0);
}

static void init_cfi_state(struct cfi_state *cfi)
{
	int i;

	for (i = 0; i < CFI_NUM_REGS; i++) {
		cfi->regs[i].base = CFI_UNDEFINED;
		cfi->vals[i].base = CFI_UNDEFINED;
	}
	cfi->cfa.base = CFI_UNDEFINED;
	cfi->drap_reg = CFI_UNDEFINED;
	cfi->drap_offset = -1;
}

static void init_insn_state(struct objtool_file *file, struct insn_state *state,
			    struct section *sec)
{
	memset(state, 0, sizeof(*state));
	init_cfi_state(&state->cfi);

	/*
	 * We need the full vmlinux for noinstr validation, otherwise we can
	 * not correctly determine insn_call_dest(insn)->sec (external symbols
	 * do not have a section).
	 */
	if (opts.link && opts.noinstr && sec)
		state->noinstr = sec->noinstr;
}

static struct cfi_state *cfi_alloc(void)
{
	struct cfi_state *cfi = calloc(sizeof(struct cfi_state), 1);
	if (!cfi) {
		WARN("calloc failed");
		exit(1);
	}
	nr_cfi++;
	return cfi;
}

static int cfi_bits;
static struct hlist_head *cfi_hash;

static inline bool cficmp(struct cfi_state *cfi1, struct cfi_state *cfi2)
{
	return memcmp((void *)cfi1 + sizeof(cfi1->hash),
		      (void *)cfi2 + sizeof(cfi2->hash),
		      sizeof(struct cfi_state) - sizeof(struct hlist_node));
}

static inline u32 cfi_key(struct cfi_state *cfi)
{
	return jhash((void *)cfi + sizeof(cfi->hash),
		     sizeof(*cfi) - sizeof(cfi->hash), 0);
}

static struct cfi_state *cfi_hash_find_or_add(struct cfi_state *cfi)
{
	struct hlist_head *head = &cfi_hash[hash_min(cfi_key(cfi), cfi_bits)];
	struct cfi_state *obj;

	hlist_for_each_entry(obj, head, hash) {
		if (!cficmp(cfi, obj)) {
			nr_cfi_cache++;
			return obj;
		}
	}

	obj = cfi_alloc();
	*obj = *cfi;
	hlist_add_head(&obj->hash, head);

	return obj;
}

static void cfi_hash_add(struct cfi_state *cfi)
{
	struct hlist_head *head = &cfi_hash[hash_min(cfi_key(cfi), cfi_bits)];

	hlist_add_head(&cfi->hash, head);
}

static void *cfi_hash_alloc(unsigned long size)
{
	cfi_bits = max(10, ilog2(size));
	cfi_hash = mmap(NULL, sizeof(struct hlist_head) << cfi_bits,
			PROT_READ|PROT_WRITE,
			MAP_PRIVATE|MAP_ANON, -1, 0);
	if (cfi_hash == (void *)-1L) {
		WARN("mmap fail cfi_hash");
		cfi_hash = NULL;
	}  else if (opts.stats) {
		printf("cfi_bits: %d\n", cfi_bits);
	}

	return cfi_hash;
}

static unsigned long nr_insns;
static unsigned long nr_insns_visited;

/*
 * Call the arch-specific instruction decoder for all the instructions and add
 * them to the global instruction list.
 */
static int decode_instructions(struct objtool_file *file)
{
	struct section *sec;
	struct symbol *func;
	unsigned long offset;
	struct instruction *insn;
	int ret;

	for_each_sec(file, sec) {
		struct instruction *insns = NULL;
		u8 prev_len = 0;
		u8 idx = 0;

		if (!(sec->sh.sh_flags & SHF_EXECINSTR))
			continue;

		if (strcmp(sec->name, ".altinstr_replacement") &&
		    strcmp(sec->name, ".altinstr_aux") &&
		    strncmp(sec->name, ".discard.", 9))
			sec->text = true;

		if (!strcmp(sec->name, ".noinstr.text") ||
		    !strcmp(sec->name, ".entry.text") ||
		    !strcmp(sec->name, ".cpuidle.text") ||
		    !strncmp(sec->name, ".text.__x86.", 12))
			sec->noinstr = true;

		/*
		 * .init.text code is ran before userspace and thus doesn't
		 * strictly need retpolines, except for modules which are
		 * loaded late, they very much do need retpoline in their
		 * .init.text
		 */
		if (!strcmp(sec->name, ".init.text") && !opts.module)
			sec->init = true;

		for (offset = 0; offset < sec->sh.sh_size; offset += insn->len) {
			if (!insns || idx == INSN_CHUNK_MAX) {
				insns = calloc(sizeof(*insn), INSN_CHUNK_SIZE);
				if (!insns) {
					WARN("malloc failed");
					return -1;
				}
				idx = 0;
			} else {
				idx++;
			}
			insn = &insns[idx];
			insn->idx = idx;

			INIT_LIST_HEAD(&insn->call_node);
			insn->sec = sec;
			insn->offset = offset;
			insn->prev_len = prev_len;

			ret = arch_decode_instruction(file, sec, offset,
						      sec->sh.sh_size - offset,
						      insn);
			if (ret)
				return ret;

			prev_len = insn->len;

			/*
			 * By default, "ud2" is a dead end unless otherwise
			 * annotated, because GCC 7 inserts it for certain
			 * divide-by-zero cases.
			 */
			if (insn->type == INSN_BUG)
				insn->dead_end = true;

			hash_add(file->insn_hash, &insn->hash, sec_offset_hash(sec, insn->offset));
			nr_insns++;
		}

//		printf("%s: last chunk used: %d\n", sec->name, (int)idx);

		sec_for_each_sym(sec, func) {
			if (func->type != STT_NOTYPE && func->type != STT_FUNC)
				continue;

			if (func->offset == sec->sh.sh_size) {
				/* Heuristic: likely an "end" symbol */
				if (func->type == STT_NOTYPE)
					continue;
				WARN("%s(): STT_FUNC at end of section",
				     func->name);
				return -1;
			}

			if (func->return_thunk || func->alias != func)
				continue;

			if (!find_insn(file, sec, func->offset)) {
				WARN("%s(): can't find starting instruction",
				     func->name);
				return -1;
			}

			sym_for_each_insn(file, func, insn) {
				insn->sym = func;
				if (func->type == STT_FUNC &&
				    insn->type == INSN_ENDBR &&
				    list_empty(&insn->call_node)) {
					if (insn->offset == func->offset) {
						list_add_tail(&insn->call_node, &file->endbr_list);
						file->nr_endbr++;
					} else {
						file->nr_endbr_int++;
					}
				}
			}
		}
	}

	if (opts.stats)
		printf("nr_insns: %lu\n", nr_insns);

	return 0;
}

/*
 * Read the pv_ops[] .data table to find the static initialized values.
 */
static int add_pv_ops(struct objtool_file *file, const char *symname)
{
	struct symbol *sym, *func;
	unsigned long off, end;
	struct reloc *rel;
	int idx;

	sym = find_symbol_by_name(file->elf, symname);
	if (!sym)
		return 0;

	off = sym->offset;
	end = off + sym->len;
	for (;;) {
		rel = find_reloc_by_dest_range(file->elf, sym->sec, off, end - off);
		if (!rel)
			break;

		func = rel->sym;
		if (func->type == STT_SECTION)
			func = find_symbol_by_offset(rel->sym->sec, rel->addend);

		idx = (rel->offset - sym->offset) / sizeof(unsigned long);

		objtool_pv_add(file, idx, func);

		off = rel->offset + 1;
		if (off > end)
			break;
	}

	return 0;
}

/*
 * Allocate and initialize file->pv_ops[].
 */
static int init_pv_ops(struct objtool_file *file)
{
	static const char *pv_ops_tables[] = {
		"pv_ops",
		"xen_cpu_ops",
		"xen_irq_ops",
		"xen_mmu_ops",
		NULL,
	};
	const char *pv_ops;
	struct symbol *sym;
	int idx, nr;

	if (!opts.noinstr)
		return 0;

	file->pv_ops = NULL;

	sym = find_symbol_by_name(file->elf, "pv_ops");
	if (!sym)
		return 0;

	nr = sym->len / sizeof(unsigned long);
	file->pv_ops = calloc(sizeof(struct pv_state), nr);
	if (!file->pv_ops)
		return -1;

	for (idx = 0; idx < nr; idx++)
		INIT_LIST_HEAD(&file->pv_ops[idx].targets);

	for (idx = 0; (pv_ops = pv_ops_tables[idx]); idx++)
		add_pv_ops(file, pv_ops);

	return 0;
}

static struct instruction *find_last_insn(struct objtool_file *file,
					  struct section *sec)
{
	struct instruction *insn = NULL;
	unsigned int offset;
	unsigned int end = (sec->sh.sh_size > 10) ? sec->sh.sh_size - 10 : 0;

	for (offset = sec->sh.sh_size - 1; offset >= end && !insn; offset--)
		insn = find_insn(file, sec, offset);

	return insn;
}

/*
 * Mark "ud2" instructions and manually annotated dead ends.
 */
static int add_dead_ends(struct objtool_file *file)
{
	struct section *sec;
	struct reloc *reloc;
	struct instruction *insn;

	/*
	 * Check for manually annotated dead ends.
	 */
	sec = find_section_by_name(file->elf, ".rela.discard.unreachable");
	if (!sec)
		goto reachable;

	list_for_each_entry(reloc, &sec->reloc_list, list) {
		if (reloc->sym->type != STT_SECTION) {
			WARN("unexpected relocation symbol type in %s", sec->name);
			return -1;
		}
		insn = find_insn(file, reloc->sym->sec, reloc->addend);
		if (insn)
			insn = prev_insn_same_sec(file, insn);
		else if (reloc->addend == reloc->sym->sec->sh.sh_size) {
			insn = find_last_insn(file, reloc->sym->sec);
			if (!insn) {
				WARN("can't find unreachable insn at %s+0x%" PRIx64,
				     reloc->sym->sec->name, reloc->addend);
				return -1;
			}
		} else {
			WARN("can't find unreachable insn at %s+0x%" PRIx64,
			     reloc->sym->sec->name, reloc->addend);
			return -1;
		}

		insn->dead_end = true;
	}

reachable:
	/*
	 * These manually annotated reachable checks are needed for GCC 4.4,
	 * where the Linux unreachable() macro isn't supported.  In that case
	 * GCC doesn't know the "ud2" is fatal, so it generates code as if it's
	 * not a dead end.
	 */
	sec = find_section_by_name(file->elf, ".rela.discard.reachable");
	if (!sec)
		return 0;

	list_for_each_entry(reloc, &sec->reloc_list, list) {
		if (reloc->sym->type != STT_SECTION) {
			WARN("unexpected relocation symbol type in %s", sec->name);
			return -1;
		}
		insn = find_insn(file, reloc->sym->sec, reloc->addend);
		if (insn)
			insn = prev_insn_same_sec(file, insn);
		else if (reloc->addend == reloc->sym->sec->sh.sh_size) {
			insn = find_last_insn(file, reloc->sym->sec);
			if (!insn) {
				WARN("can't find reachable insn at %s+0x%" PRIx64,
				     reloc->sym->sec->name, reloc->addend);
				return -1;
			}
		} else {
			WARN("can't find reachable insn at %s+0x%" PRIx64,
			     reloc->sym->sec->name, reloc->addend);
			return -1;
		}

		insn->dead_end = false;
	}

	return 0;
}

static int create_static_call_sections(struct objtool_file *file)
{
	struct section *sec;
	struct static_call_site *site;
	struct instruction *insn;
	struct symbol *key_sym;
	char *key_name, *tmp;
	int idx;

	sec = find_section_by_name(file->elf, ".static_call_sites");
	if (sec) {
		INIT_LIST_HEAD(&file->static_call_list);
		WARN("file already has .static_call_sites section, skipping");
		return 0;
	}

	if (list_empty(&file->static_call_list))
		return 0;

	idx = 0;
	list_for_each_entry(insn, &file->static_call_list, call_node)
		idx++;

	sec = elf_create_section(file->elf, ".static_call_sites", SHF_WRITE,
				 sizeof(struct static_call_site), idx);
	if (!sec)
		return -1;

	idx = 0;
	list_for_each_entry(insn, &file->static_call_list, call_node) {

		site = (struct static_call_site *)sec->data->d_buf + idx;
		memset(site, 0, sizeof(struct static_call_site));

		/* populate reloc for 'addr' */
		if (elf_add_reloc_to_insn(file->elf, sec,
					  idx * sizeof(struct static_call_site),
					  R_X86_64_PC32,
					  insn->sec, insn->offset))
			return -1;

		/* find key symbol */
		key_name = strdup(insn_call_dest(insn)->name);
		if (!key_name) {
			perror("strdup");
			return -1;
		}
		if (strncmp(key_name, STATIC_CALL_TRAMP_PREFIX_STR,
			    STATIC_CALL_TRAMP_PREFIX_LEN)) {
			WARN("static_call: trampoline name malformed: %s", key_name);
			free(key_name);
			return -1;
		}
		tmp = key_name + STATIC_CALL_TRAMP_PREFIX_LEN - STATIC_CALL_KEY_PREFIX_LEN;
		memcpy(tmp, STATIC_CALL_KEY_PREFIX_STR, STATIC_CALL_KEY_PREFIX_LEN);

		key_sym = find_symbol_by_name(file->elf, tmp);
		if (!key_sym) {
			if (!opts.module) {
				WARN("static_call: can't find static_call_key symbol: %s", tmp);
				free(key_name);
				return -1;
			}

			/*
			 * For modules(), the key might not be exported, which
			 * means the module can make static calls but isn't
			 * allowed to change them.
			 *
			 * In that case we temporarily set the key to be the
			 * trampoline address.  This is fixed up in
			 * static_call_add_module().
			 */
			key_sym = insn_call_dest(insn);
		}
		free(key_name);

		/* populate reloc for 'key' */
		if (elf_add_reloc(file->elf, sec,
				  idx * sizeof(struct static_call_site) + 4,
				  R_X86_64_PC32, key_sym,
				  is_sibling_call(insn) * STATIC_CALL_SITE_TAIL))
			return -1;

		idx++;
	}

	return 0;
}

static int create_retpoline_sites_sections(struct objtool_file *file)
{
	struct instruction *insn;
	struct section *sec;
	int idx;

	sec = find_section_by_name(file->elf, ".retpoline_sites");
	if (sec) {
		WARN("file already has .retpoline_sites, skipping");
		return 0;
	}

	idx = 0;
	list_for_each_entry(insn, &file->retpoline_call_list, call_node)
		idx++;

	if (!idx)
		return 0;

	sec = elf_create_section(file->elf, ".retpoline_sites", 0,
				 sizeof(int), idx);
	if (!sec) {
		WARN("elf_create_section: .retpoline_sites");
		return -1;
	}

	idx = 0;
	list_for_each_entry(insn, &file->retpoline_call_list, call_node) {

		int *site = (int *)sec->data->d_buf + idx;
		*site = 0;

		if (elf_add_reloc_to_insn(file->elf, sec,
					  idx * sizeof(int),
					  R_X86_64_PC32,
					  insn->sec, insn->offset)) {
			WARN("elf_add_reloc_to_insn: .retpoline_sites");
			return -1;
		}

		idx++;
	}

	return 0;
}

static int create_return_sites_sections(struct objtool_file *file)
{
	struct instruction *insn;
	struct section *sec;
	int idx;

	sec = find_section_by_name(file->elf, ".return_sites");
	if (sec) {
		WARN("file already has .return_sites, skipping");
		return 0;
	}

	idx = 0;
	list_for_each_entry(insn, &file->return_thunk_list, call_node)
		idx++;

	if (!idx)
		return 0;

	sec = elf_create_section(file->elf, ".return_sites", 0,
				 sizeof(int), idx);
	if (!sec) {
		WARN("elf_create_section: .return_sites");
		return -1;
	}

	idx = 0;
	list_for_each_entry(insn, &file->return_thunk_list, call_node) {

		int *site = (int *)sec->data->d_buf + idx;
		*site = 0;

		if (elf_add_reloc_to_insn(file->elf, sec,
					  idx * sizeof(int),
					  R_X86_64_PC32,
					  insn->sec, insn->offset)) {
			WARN("elf_add_reloc_to_insn: .return_sites");
			return -1;
		}

		idx++;
	}

	return 0;
}

static int create_ibt_endbr_seal_sections(struct objtool_file *file)
{
	struct instruction *insn;
	struct section *sec;
	int idx;

	sec = find_section_by_name(file->elf, ".ibt_endbr_seal");
	if (sec) {
		WARN("file already has .ibt_endbr_seal, skipping");
		return 0;
	}

	idx = 0;
	list_for_each_entry(insn, &file->endbr_list, call_node)
		idx++;

	if (opts.stats) {
		printf("ibt: ENDBR at function start: %d\n", file->nr_endbr);
		printf("ibt: ENDBR inside functions:  %d\n", file->nr_endbr_int);
		printf("ibt: superfluous ENDBR:       %d\n", idx);
	}

	if (!idx)
		return 0;

	sec = elf_create_section(file->elf, ".ibt_endbr_seal", 0,
				 sizeof(int), idx);
	if (!sec) {
		WARN("elf_create_section: .ibt_endbr_seal");
		return -1;
	}

	idx = 0;
	list_for_each_entry(insn, &file->endbr_list, call_node) {

		int *site = (int *)sec->data->d_buf + idx;
		struct symbol *sym = insn->sym;
		*site = 0;

		if (opts.module && sym && sym->type == STT_FUNC &&
		    insn->offset == sym->offset &&
		    (!strcmp(sym->name, "init_module") ||
		     !strcmp(sym->name, "cleanup_module")))
			WARN("%s(): not an indirect call target", sym->name);

		if (elf_add_reloc_to_insn(file->elf, sec,
					  idx * sizeof(int),
					  R_X86_64_PC32,
					  insn->sec, insn->offset)) {
			WARN("elf_add_reloc_to_insn: .ibt_endbr_seal");
			return -1;
		}

		idx++;
	}

	return 0;
}

static int create_cfi_sections(struct objtool_file *file)
{
	struct section *sec;
	struct symbol *sym;
	unsigned int *loc;
	int idx;

	sec = find_section_by_name(file->elf, ".cfi_sites");
	if (sec) {
		INIT_LIST_HEAD(&file->call_list);
		WARN("file already has .cfi_sites section, skipping");
		return 0;
	}

	idx = 0;
	for_each_sym(file, sym) {
		if (sym->type != STT_FUNC)
			continue;

		if (strncmp(sym->name, "__cfi_", 6))
			continue;

		idx++;
	}

	sec = elf_create_section(file->elf, ".cfi_sites", 0, sizeof(unsigned int), idx);
	if (!sec)
		return -1;

	idx = 0;
	for_each_sym(file, sym) {
		if (sym->type != STT_FUNC)
			continue;

		if (strncmp(sym->name, "__cfi_", 6))
			continue;

		loc = (unsigned int *)sec->data->d_buf + idx;
		memset(loc, 0, sizeof(unsigned int));

		if (elf_add_reloc_to_insn(file->elf, sec,
					  idx * sizeof(unsigned int),
					  R_X86_64_PC32,
					  sym->sec, sym->offset))
			return -1;

		idx++;
	}

	return 0;
}

static int create_mcount_loc_sections(struct objtool_file *file)
{
	int addrsize = elf_class_addrsize(file->elf);
	struct instruction *insn;
	struct section *sec;
	int idx;

	sec = find_section_by_name(file->elf, "__mcount_loc");
	if (sec) {
		INIT_LIST_HEAD(&file->mcount_loc_list);
		WARN("file already has __mcount_loc section, skipping");
		return 0;
	}

	if (list_empty(&file->mcount_loc_list))
		return 0;

	idx = 0;
	list_for_each_entry(insn, &file->mcount_loc_list, call_node)
		idx++;

	sec = elf_create_section(file->elf, "__mcount_loc", 0, addrsize, idx);
	if (!sec)
		return -1;

	sec->sh.sh_addralign = addrsize;

	idx = 0;
	list_for_each_entry(insn, &file->mcount_loc_list, call_node) {
		void *loc;

		loc = sec->data->d_buf + idx;
		memset(loc, 0, addrsize);

		if (elf_add_reloc_to_insn(file->elf, sec, idx,
					  addrsize == sizeof(u64) ? R_ABS64 : R_ABS32,
					  insn->sec, insn->offset))
			return -1;

		idx += addrsize;
	}

	return 0;
}

static int create_direct_call_sections(struct objtool_file *file)
{
	struct instruction *insn;
	struct section *sec;
	unsigned int *loc;
	int idx;

	sec = find_section_by_name(file->elf, ".call_sites");
	if (sec) {
		INIT_LIST_HEAD(&file->call_list);
		WARN("file already has .call_sites section, skipping");
		return 0;
	}

	if (list_empty(&file->call_list))
		return 0;

	idx = 0;
	list_for_each_entry(insn, &file->call_list, call_node)
		idx++;

	sec = elf_create_section(file->elf, ".call_sites", 0, sizeof(unsigned int), idx);
	if (!sec)
		return -1;

	idx = 0;
	list_for_each_entry(insn, &file->call_list, call_node) {

		loc = (unsigned int *)sec->data->d_buf + idx;
		memset(loc, 0, sizeof(unsigned int));

		if (elf_add_reloc_to_insn(file->elf, sec,
					  idx * sizeof(unsigned int),
					  R_X86_64_PC32,
					  insn->sec, insn->offset))
			return -1;

		idx++;
	}

	return 0;
}

/*
 * Warnings shouldn't be reported for ignored functions.
 */
static void add_ignores(struct objtool_file *file)
{
	struct instruction *insn;
	struct section *sec;
	struct symbol *func;
	struct reloc *reloc;

	sec = find_section_by_name(file->elf, ".rela.discard.func_stack_frame_non_standard");
	if (!sec)
		return;

	list_for_each_entry(reloc, &sec->reloc_list, list) {
		switch (reloc->sym->type) {
		case STT_FUNC:
			func = reloc->sym;
			break;

		case STT_SECTION:
			func = find_func_by_offset(reloc->sym->sec, reloc->addend);
			if (!func)
				continue;
			break;

		default:
			WARN("unexpected relocation symbol type in %s: %d", sec->name, reloc->sym->type);
			continue;
		}

		func_for_each_insn(file, func, insn)
			insn->ignore = true;
	}
}

/*
 * This is a whitelist of functions that is allowed to be called with AC set.
 * The list is meant to be minimal and only contains compiler instrumentation
 * ABI and a few functions used to implement *_{to,from}_user() functions.
 *
 * These functions must not directly change AC, but may PUSHF/POPF.
 */
static const char *uaccess_safe_builtin[] = {
	/* KASAN */
	"kasan_report",
	"kasan_check_range",
	/* KASAN out-of-line */
	"__asan_loadN_noabort",
	"__asan_load1_noabort",
	"__asan_load2_noabort",
	"__asan_load4_noabort",
	"__asan_load8_noabort",
	"__asan_load16_noabort",
	"__asan_storeN_noabort",
	"__asan_store1_noabort",
	"__asan_store2_noabort",
	"__asan_store4_noabort",
	"__asan_store8_noabort",
	"__asan_store16_noabort",
	"__kasan_check_read",
	"__kasan_check_write",
	/* KASAN in-line */
	"__asan_report_load_n_noabort",
	"__asan_report_load1_noabort",
	"__asan_report_load2_noabort",
	"__asan_report_load4_noabort",
	"__asan_report_load8_noabort",
	"__asan_report_load16_noabort",
	"__asan_report_store_n_noabort",
	"__asan_report_store1_noabort",
	"__asan_report_store2_noabort",
	"__asan_report_store4_noabort",
	"__asan_report_store8_noabort",
	"__asan_report_store16_noabort",
	/* KCSAN */
	"__kcsan_check_access",
	"__kcsan_mb",
	"__kcsan_wmb",
	"__kcsan_rmb",
	"__kcsan_release",
	"kcsan_found_watchpoint",
	"kcsan_setup_watchpoint",
	"kcsan_check_scoped_accesses",
	"kcsan_disable_current",
	"kcsan_enable_current_nowarn",
	/* KCSAN/TSAN */
	"__tsan_func_entry",
	"__tsan_func_exit",
	"__tsan_read_range",
	"__tsan_write_range",
	"__tsan_read1",
	"__tsan_read2",
	"__tsan_read4",
	"__tsan_read8",
	"__tsan_read16",
	"__tsan_write1",
	"__tsan_write2",
	"__tsan_write4",
	"__tsan_write8",
	"__tsan_write16",
	"__tsan_read_write1",
	"__tsan_read_write2",
	"__tsan_read_write4",
	"__tsan_read_write8",
	"__tsan_read_write16",
	"__tsan_volatile_read1",
	"__tsan_volatile_read2",
	"__tsan_volatile_read4",
	"__tsan_volatile_read8",
	"__tsan_volatile_read16",
	"__tsan_volatile_write1",
	"__tsan_volatile_write2",
	"__tsan_volatile_write4",
	"__tsan_volatile_write8",
	"__tsan_volatile_write16",
	"__tsan_atomic8_load",
	"__tsan_atomic16_load",
	"__tsan_atomic32_load",
	"__tsan_atomic64_load",
	"__tsan_atomic8_store",
	"__tsan_atomic16_store",
	"__tsan_atomic32_store",
	"__tsan_atomic64_store",
	"__tsan_atomic8_exchange",
	"__tsan_atomic16_exchange",
	"__tsan_atomic32_exchange",
	"__tsan_atomic64_exchange",
	"__tsan_atomic8_fetch_add",
	"__tsan_atomic16_fetch_add",
	"__tsan_atomic32_fetch_add",
	"__tsan_atomic64_fetch_add",
	"__tsan_atomic8_fetch_sub",
	"__tsan_atomic16_fetch_sub",
	"__tsan_atomic32_fetch_sub",
	"__tsan_atomic64_fetch_sub",
	"__tsan_atomic8_fetch_and",
	"__tsan_atomic16_fetch_and",
	"__tsan_atomic32_fetch_and",
	"__tsan_atomic64_fetch_and",
	"__tsan_atomic8_fetch_or",
	"__tsan_atomic16_fetch_or",
	"__tsan_atomic32_fetch_or",
	"__tsan_atomic64_fetch_or",
	"__tsan_atomic8_fetch_xor",
	"__tsan_atomic16_fetch_xor",
	"__tsan_atomic32_fetch_xor",
	"__tsan_atomic64_fetch_xor",
	"__tsan_atomic8_fetch_nand",
	"__tsan_atomic16_fetch_nand",
	"__tsan_atomic32_fetch_nand",
	"__tsan_atomic64_fetch_nand",
	"__tsan_atomic8_compare_exchange_strong",
	"__tsan_atomic16_compare_exchange_strong",
	"__tsan_atomic32_compare_exchange_strong",
	"__tsan_atomic64_compare_exchange_strong",
	"__tsan_atomic8_compare_exchange_weak",
	"__tsan_atomic16_compare_exchange_weak",
	"__tsan_atomic32_compare_exchange_weak",
	"__tsan_atomic64_compare_exchange_weak",
	"__tsan_atomic8_compare_exchange_val",
	"__tsan_atomic16_compare_exchange_val",
	"__tsan_atomic32_compare_exchange_val",
	"__tsan_atomic64_compare_exchange_val",
	"__tsan_atomic_thread_fence",
	"__tsan_atomic_signal_fence",
	"__tsan_unaligned_read16",
	"__tsan_unaligned_write16",
	/* KCOV */
	"write_comp_data",
	"check_kcov_mode",
	"__sanitizer_cov_trace_pc",
	"__sanitizer_cov_trace_const_cmp1",
	"__sanitizer_cov_trace_const_cmp2",
	"__sanitizer_cov_trace_const_cmp4",
	"__sanitizer_cov_trace_const_cmp8",
	"__sanitizer_cov_trace_cmp1",
	"__sanitizer_cov_trace_cmp2",
	"__sanitizer_cov_trace_cmp4",
	"__sanitizer_cov_trace_cmp8",
	"__sanitizer_cov_trace_switch",
	/* KMSAN */
	"kmsan_copy_to_user",
	"kmsan_report",
	"kmsan_unpoison_entry_regs",
	"kmsan_unpoison_memory",
	"__msan_chain_origin",
	"__msan_get_context_state",
	"__msan_instrument_asm_store",
	"__msan_metadata_ptr_for_load_1",
	"__msan_metadata_ptr_for_load_2",
	"__msan_metadata_ptr_for_load_4",
	"__msan_metadata_ptr_for_load_8",
	"__msan_metadata_ptr_for_load_n",
	"__msan_metadata_ptr_for_store_1",
	"__msan_metadata_ptr_for_store_2",
	"__msan_metadata_ptr_for_store_4",
	"__msan_metadata_ptr_for_store_8",
	"__msan_metadata_ptr_for_store_n",
	"__msan_poison_alloca",
	"__msan_warning",
	/* UBSAN */
	"ubsan_type_mismatch_common",
	"__ubsan_handle_type_mismatch",
	"__ubsan_handle_type_mismatch_v1",
	"__ubsan_handle_shift_out_of_bounds",
	"__ubsan_handle_load_invalid_value",
	/* STACKLEAK */
	"stackleak_track_stack",
	/* misc */
	"csum_partial_copy_generic",
	"copy_mc_fragile",
	"copy_mc_fragile_handle_tail",
	"copy_mc_enhanced_fast_string",
	"ftrace_likely_update", /* CONFIG_TRACE_BRANCH_PROFILING */
	"rep_stos_alternative",
	"rep_movs_alternative",
	"__copy_user_nocache",
	NULL
};

static void add_uaccess_safe(struct objtool_file *file)
{
	struct symbol *func;
	const char **name;

	if (!opts.uaccess)
		return;

	for (name = uaccess_safe_builtin; *name; name++) {
		func = find_symbol_by_name(file->elf, *name);
		if (!func)
			continue;

		func->uaccess_safe = true;
	}
}

/*
 * FIXME: For now, just ignore any alternatives which add retpolines.  This is
 * a temporary hack, as it doesn't allow ORC to unwind from inside a retpoline.
 * But it at least allows objtool to understand the control flow *around* the
 * retpoline.
 */
static int add_ignore_alternatives(struct objtool_file *file)
{
	struct section *sec;
	struct reloc *reloc;
	struct instruction *insn;

	sec = find_section_by_name(file->elf, ".rela.discard.ignore_alts");
	if (!sec)
		return 0;

	list_for_each_entry(reloc, &sec->reloc_list, list) {
		if (reloc->sym->type != STT_SECTION) {
			WARN("unexpected relocation symbol type in %s", sec->name);
			return -1;
		}

		insn = find_insn(file, reloc->sym->sec, reloc->addend);
		if (!insn) {
			WARN("bad .discard.ignore_alts entry");
			return -1;
		}

		insn->ignore_alts = true;
	}

	return 0;
}

__weak bool arch_is_retpoline(struct symbol *sym)
{
	return false;
}

__weak bool arch_is_rethunk(struct symbol *sym)
{
	return false;
}

static struct reloc *insn_reloc(struct objtool_file *file, struct instruction *insn)
{
	struct reloc *reloc;

	if (insn->no_reloc)
		return NULL;

	if (!file)
		return NULL;

	reloc = find_reloc_by_dest_range(file->elf, insn->sec,
					 insn->offset, insn->len);
	if (!reloc) {
		insn->no_reloc = 1;
		return NULL;
	}

	return reloc;
}

static void remove_insn_ops(struct instruction *insn)
{
	struct stack_op *op, *next;

	for (op = insn->stack_ops; op; op = next) {
		next = op->next;
		free(op);
	}
	insn->stack_ops = NULL;
}

static void annotate_call_site(struct objtool_file *file,
			       struct instruction *insn, bool sibling)
{
	struct reloc *reloc = insn_reloc(file, insn);
	struct symbol *sym = insn_call_dest(insn);

	if (!sym)
		sym = reloc->sym;

	/*
	 * Alternative replacement code is just template code which is
	 * sometimes copied to the original instruction. For now, don't
	 * annotate it. (In the future we might consider annotating the
	 * original instruction if/when it ever makes sense to do so.)
	 */
	if (!strcmp(insn->sec->name, ".altinstr_replacement"))
		return;

	if (sym->static_call_tramp) {
		list_add_tail(&insn->call_node, &file->static_call_list);
		return;
	}

	if (sym->retpoline_thunk) {
		list_add_tail(&insn->call_node, &file->retpoline_call_list);
		return;
	}

	/*
	 * Many compilers cannot disable KCOV or sanitizer calls with a function
	 * attribute so they need a little help, NOP out any such calls from
	 * noinstr text.
	 */
	if (opts.hack_noinstr && insn->sec->noinstr && sym->profiling_func) {
		if (reloc) {
			reloc->type = R_NONE;
			elf_write_reloc(file->elf, reloc);
		}

		elf_write_insn(file->elf, insn->sec,
			       insn->offset, insn->len,
			       sibling ? arch_ret_insn(insn->len)
			               : arch_nop_insn(insn->len));

		insn->type = sibling ? INSN_RETURN : INSN_NOP;

		if (sibling) {
			/*
			 * We've replaced the tail-call JMP insn by two new
			 * insn: RET; INT3, except we only have a single struct
			 * insn here. Mark it retpoline_safe to avoid the SLS
			 * warning, instead of adding another insn.
			 */
			insn->retpoline_safe = true;
		}

		return;
	}

	if (opts.mcount && sym->fentry) {
		if (sibling)
			WARN_INSN(insn, "tail call to __fentry__ !?!?");
		if (opts.mnop) {
			if (reloc) {
				reloc->type = R_NONE;
				elf_write_reloc(file->elf, reloc);
			}

			elf_write_insn(file->elf, insn->sec,
				       insn->offset, insn->len,
				       arch_nop_insn(insn->len));

			insn->type = INSN_NOP;
		}

		list_add_tail(&insn->call_node, &file->mcount_loc_list);
		return;
	}

	if (insn->type == INSN_CALL && !insn->sec->init)
		list_add_tail(&insn->call_node, &file->call_list);

	if (!sibling && dead_end_function(file, sym))
		insn->dead_end = true;
}

static void add_call_dest(struct objtool_file *file, struct instruction *insn,
			  struct symbol *dest, bool sibling)
{
	insn->_call_dest = dest;
	if (!dest)
		return;

	/*
	 * Whatever stack impact regular CALLs have, should be undone
	 * by the RETURN of the called function.
	 *
	 * Annotated intra-function calls retain the stack_ops but
	 * are converted to JUMP, see read_intra_function_calls().
	 */
	remove_insn_ops(insn);

	annotate_call_site(file, insn, sibling);
}

static void add_retpoline_call(struct objtool_file *file, struct instruction *insn)
{
	/*
	 * Retpoline calls/jumps are really dynamic calls/jumps in disguise,
	 * so convert them accordingly.
	 */
	switch (insn->type) {
	case INSN_CALL:
		insn->type = INSN_CALL_DYNAMIC;
		break;
	case INSN_JUMP_UNCONDITIONAL:
		insn->type = INSN_JUMP_DYNAMIC;
		break;
	case INSN_JUMP_CONDITIONAL:
		insn->type = INSN_JUMP_DYNAMIC_CONDITIONAL;
		break;
	default:
		return;
	}

	insn->retpoline_safe = true;

	/*
	 * Whatever stack impact regular CALLs have, should be undone
	 * by the RETURN of the called function.
	 *
	 * Annotated intra-function calls retain the stack_ops but
	 * are converted to JUMP, see read_intra_function_calls().
	 */
	remove_insn_ops(insn);

	annotate_call_site(file, insn, false);
}

static void add_return_call(struct objtool_file *file, struct instruction *insn, bool add)
{
	/*
	 * Return thunk tail calls are really just returns in disguise,
	 * so convert them accordingly.
	 */
	insn->type = INSN_RETURN;
	insn->retpoline_safe = true;

	if (add)
		list_add_tail(&insn->call_node, &file->return_thunk_list);
}

static bool is_first_func_insn(struct objtool_file *file,
			       struct instruction *insn, struct symbol *sym)
{
	if (insn->offset == sym->offset)
		return true;

	/* Allow direct CALL/JMP past ENDBR */
	if (opts.ibt) {
		struct instruction *prev = prev_insn_same_sym(file, insn);

		if (prev && prev->type == INSN_ENDBR &&
		    insn->offset == sym->offset + prev->len)
			return true;
	}

	return false;
}

/*
 * A sibling call is a tail-call to another symbol -- to differentiate from a
 * recursive tail-call which is to the same symbol.
 */
static bool jump_is_sibling_call(struct objtool_file *file,
				 struct instruction *from, struct instruction *to)
{
	struct symbol *fs = from->sym;
	struct symbol *ts = to->sym;

	/* Not a sibling call if from/to a symbol hole */
	if (!fs || !ts)
		return false;

	/* Not a sibling call if not targeting the start of a symbol. */
	if (!is_first_func_insn(file, to, ts))
		return false;

	/* Disallow sibling calls into STT_NOTYPE */
	if (ts->type == STT_NOTYPE)
		return false;

	/* Must not be self to be a sibling */
	return fs->pfunc != ts->pfunc;
}

/*
 * Find the destination instructions for all jumps.
 */
static int add_jump_destinations(struct objtool_file *file)
{
	struct instruction *insn, *jump_dest;
	struct reloc *reloc;
	struct section *dest_sec;
	unsigned long dest_off;

	for_each_insn(file, insn) {
		if (insn->jump_dest) {
			/*
			 * handle_group_alt() may have previously set
			 * 'jump_dest' for some alternatives.
			 */
			continue;
		}
		if (!is_static_jump(insn))
			continue;

		reloc = insn_reloc(file, insn);
		if (!reloc) {
			dest_sec = insn->sec;
			dest_off = arch_jump_destination(insn);
		} else if (reloc->sym->type == STT_SECTION) {
			dest_sec = reloc->sym->sec;
			dest_off = arch_dest_reloc_offset(reloc->addend);
		} else if (reloc->sym->retpoline_thunk) {
			add_retpoline_call(file, insn);
			continue;
		} else if (reloc->sym->return_thunk) {
			add_return_call(file, insn, true);
			continue;
		} else if (insn_func(insn)) {
			/*
			 * External sibling call or internal sibling call with
			 * STT_FUNC reloc.
			 */
			add_call_dest(file, insn, reloc->sym, true);
			continue;
		} else if (reloc->sym->sec->idx) {
			dest_sec = reloc->sym->sec;
			dest_off = reloc->sym->sym.st_value +
				   arch_dest_reloc_offset(reloc->addend);
		} else {
			/* non-func asm code jumping to another file */
			continue;
		}

		jump_dest = find_insn(file, dest_sec, dest_off);
		if (!jump_dest) {
			struct symbol *sym = find_symbol_by_offset(dest_sec, dest_off);

			/*
			 * This is a special case for zen_untrain_ret().
			 * It jumps to __x86_return_thunk(), but objtool
			 * can't find the thunk's starting RET
			 * instruction, because the RET is also in the
			 * middle of another instruction.  Objtool only
			 * knows about the outer instruction.
			 */
			if (sym && sym->return_thunk) {
				add_return_call(file, insn, false);
				continue;
			}

			WARN_INSN(insn, "can't find jump dest instruction at %s+0x%lx",
				  dest_sec->name, dest_off);
			return -1;
		}

		/*
		 * Cross-function jump.
		 */
		if (insn_func(insn) && insn_func(jump_dest) &&
		    insn_func(insn) != insn_func(jump_dest)) {

			/*
			 * For GCC 8+, create parent/child links for any cold
			 * subfunctions.  This is _mostly_ redundant with a
			 * similar initialization in read_symbols().
			 *
			 * If a function has aliases, we want the *first* such
			 * function in the symbol table to be the subfunction's
			 * parent.  In that case we overwrite the
			 * initialization done in read_symbols().
			 *
			 * However this code can't completely replace the
			 * read_symbols() code because this doesn't detect the
			 * case where the parent function's only reference to a
			 * subfunction is through a jump table.
			 */
			if (!strstr(insn_func(insn)->name, ".cold") &&
			    strstr(insn_func(jump_dest)->name, ".cold")) {
				insn_func(insn)->cfunc = insn_func(jump_dest);
				insn_func(jump_dest)->pfunc = insn_func(insn);
			}
		}

		if (jump_is_sibling_call(file, insn, jump_dest)) {
			/*
			 * Internal sibling call without reloc or with
			 * STT_SECTION reloc.
			 */
			add_call_dest(file, insn, insn_func(jump_dest), true);
			continue;
		}

		insn->jump_dest = jump_dest;
	}

	return 0;
}

static struct symbol *find_call_destination(struct section *sec, unsigned long offset)
{
	struct symbol *call_dest;

	call_dest = find_func_by_offset(sec, offset);
	if (!call_dest)
		call_dest = find_symbol_by_offset(sec, offset);

	return call_dest;
}

/*
 * Find the destination instructions for all calls.
 */
static int add_call_destinations(struct objtool_file *file)
{
	struct instruction *insn;
	unsigned long dest_off;
	struct symbol *dest;
	struct reloc *reloc;

	for_each_insn(file, insn) {
		if (insn->type != INSN_CALL)
			continue;

		reloc = insn_reloc(file, insn);
		if (!reloc) {
			dest_off = arch_jump_destination(insn);
			dest = find_call_destination(insn->sec, dest_off);

			add_call_dest(file, insn, dest, false);

			if (insn->ignore)
				continue;

			if (!insn_call_dest(insn)) {
				WARN_INSN(insn, "unannotated intra-function call");
				return -1;
			}

			if (insn_func(insn) && insn_call_dest(insn)->type != STT_FUNC) {
				WARN_INSN(insn, "unsupported call to non-function");
				return -1;
			}

		} else if (reloc->sym->type == STT_SECTION) {
			dest_off = arch_dest_reloc_offset(reloc->addend);
			dest = find_call_destination(reloc->sym->sec, dest_off);
			if (!dest) {
				WARN_INSN(insn, "can't find call dest symbol at %s+0x%lx",
					  reloc->sym->sec->name, dest_off);
				return -1;
			}

			add_call_dest(file, insn, dest, false);

		} else if (reloc->sym->retpoline_thunk) {
			add_retpoline_call(file, insn);

		} else
			add_call_dest(file, insn, reloc->sym, false);
	}

	return 0;
}

/*
 * The .alternatives section requires some extra special care over and above
 * other special sections because alternatives are patched in place.
 */
static int handle_group_alt(struct objtool_file *file,
			    struct special_alt *special_alt,
			    struct instruction *orig_insn,
			    struct instruction **new_insn)
{
	struct instruction *last_new_insn = NULL, *insn, *nop = NULL;
	struct alt_group *orig_alt_group, *new_alt_group;
	unsigned long dest_off;

	orig_alt_group = orig_insn->alt_group;
	if (!orig_alt_group) {
		struct instruction *last_orig_insn = NULL;

		orig_alt_group = malloc(sizeof(*orig_alt_group));
		if (!orig_alt_group) {
			WARN("malloc failed");
			return -1;
		}
		orig_alt_group->cfi = calloc(special_alt->orig_len,
					     sizeof(struct cfi_state *));
		if (!orig_alt_group->cfi) {
			WARN("calloc failed");
			return -1;
		}

		insn = orig_insn;
		sec_for_each_insn_from(file, insn) {
			if (insn->offset >= special_alt->orig_off + special_alt->orig_len)
				break;

			insn->alt_group = orig_alt_group;
			last_orig_insn = insn;
		}
		orig_alt_group->orig_group = NULL;
		orig_alt_group->first_insn = orig_insn;
		orig_alt_group->last_insn = last_orig_insn;
		orig_alt_group->nop = NULL;
	} else {
		if (orig_alt_group->last_insn->offset + orig_alt_group->last_insn->len -
		    orig_alt_group->first_insn->offset != special_alt->orig_len) {
			WARN_INSN(orig_insn, "weirdly overlapping alternative! %ld != %d",
				  orig_alt_group->last_insn->offset +
				  orig_alt_group->last_insn->len -
				  orig_alt_group->first_insn->offset,
				  special_alt->orig_len);
			return -1;
		}
	}

	new_alt_group = malloc(sizeof(*new_alt_group));
	if (!new_alt_group) {
		WARN("malloc failed");
		return -1;
	}

	if (special_alt->new_len < special_alt->orig_len) {
		/*
		 * Insert a fake nop at the end to make the replacement
		 * alt_group the same size as the original.  This is needed to
		 * allow propagate_alt_cfi() to do its magic.  When the last
		 * instruction affects the stack, the instruction after it (the
		 * nop) will propagate the new state to the shared CFI array.
		 */
		nop = malloc(sizeof(*nop));
		if (!nop) {
			WARN("malloc failed");
			return -1;
		}
		memset(nop, 0, sizeof(*nop));

		nop->sec = special_alt->new_sec;
		nop->offset = special_alt->new_off + special_alt->new_len;
		nop->len = special_alt->orig_len - special_alt->new_len;
		nop->type = INSN_NOP;
		nop->sym = orig_insn->sym;
		nop->alt_group = new_alt_group;
		nop->ignore = orig_insn->ignore_alts;
	}

	if (!special_alt->new_len) {
		*new_insn = nop;
		goto end;
	}

	insn = *new_insn;
	sec_for_each_insn_from(file, insn) {
		struct reloc *alt_reloc;

		if (insn->offset >= special_alt->new_off + special_alt->new_len)
			break;

		last_new_insn = insn;

		insn->ignore = orig_insn->ignore_alts;
		insn->sym = orig_insn->sym;
		insn->alt_group = new_alt_group;

		/*
		 * Since alternative replacement code is copy/pasted by the
		 * kernel after applying relocations, generally such code can't
		 * have relative-address relocation references to outside the
		 * .altinstr_replacement section, unless the arch's
		 * alternatives code can adjust the relative offsets
		 * accordingly.
		 */
		alt_reloc = insn_reloc(file, insn);
		if (alt_reloc && arch_pc_relative_reloc(alt_reloc) &&
		    !arch_support_alt_relocation(special_alt, insn, alt_reloc)) {

			WARN_INSN(insn, "unsupported relocation in alternatives section");
			return -1;
		}

		if (!is_static_jump(insn))
			continue;

		if (!insn->immediate)
			continue;

		dest_off = arch_jump_destination(insn);
		if (dest_off == special_alt->new_off + special_alt->new_len) {
			insn->jump_dest = next_insn_same_sec(file, orig_alt_group->last_insn);
			if (!insn->jump_dest) {
				WARN_INSN(insn, "can't find alternative jump destination");
				return -1;
			}
		}
	}

	if (!last_new_insn) {
		WARN_FUNC("can't find last new alternative instruction",
			  special_alt->new_sec, special_alt->new_off);
		return -1;
	}

end:
	new_alt_group->orig_group = orig_alt_group;
	new_alt_group->first_insn = *new_insn;
	new_alt_group->last_insn = last_new_insn;
	new_alt_group->nop = nop;
	new_alt_group->cfi = orig_alt_group->cfi;
	return 0;
}

/*
 * A jump table entry can either convert a nop to a jump or a jump to a nop.
 * If the original instruction is a jump, make the alt entry an effective nop
 * by just skipping the original instruction.
 */
static int handle_jump_alt(struct objtool_file *file,
			   struct special_alt *special_alt,
			   struct instruction *orig_insn,
			   struct instruction **new_insn)
{
	if (orig_insn->type != INSN_JUMP_UNCONDITIONAL &&
	    orig_insn->type != INSN_NOP) {

		WARN_INSN(orig_insn, "unsupported instruction at jump label");
		return -1;
	}

	if (opts.hack_jump_label && special_alt->key_addend & 2) {
		struct reloc *reloc = insn_reloc(file, orig_insn);

		if (reloc) {
			reloc->type = R_NONE;
			elf_write_reloc(file->elf, reloc);
		}
		elf_write_insn(file->elf, orig_insn->sec,
			       orig_insn->offset, orig_insn->len,
			       arch_nop_insn(orig_insn->len));
		orig_insn->type = INSN_NOP;
	}

	if (orig_insn->type == INSN_NOP) {
		if (orig_insn->len == 2)
			file->jl_nop_short++;
		else
			file->jl_nop_long++;

		return 0;
	}

	if (orig_insn->len == 2)
		file->jl_short++;
	else
		file->jl_long++;

	*new_insn = next_insn_same_sec(file, orig_insn);
	return 0;
}

/*
 * Read all the special sections which have alternate instructions which can be
 * patched in or redirected to at runtime.  Each instruction having alternate
 * instruction(s) has them added to its insn->alts list, which will be
 * traversed in validate_branch().
 */
static int add_special_section_alts(struct objtool_file *file)
{
	struct list_head special_alts;
	struct instruction *orig_insn, *new_insn;
	struct special_alt *special_alt, *tmp;
	struct alternative *alt;
	int ret;

	ret = special_get_alts(file->elf, &special_alts);
	if (ret)
		return ret;

	list_for_each_entry_safe(special_alt, tmp, &special_alts, list) {

		orig_insn = find_insn(file, special_alt->orig_sec,
				      special_alt->orig_off);
		if (!orig_insn) {
			WARN_FUNC("special: can't find orig instruction",
				  special_alt->orig_sec, special_alt->orig_off);
			ret = -1;
			goto out;
		}

		new_insn = NULL;
		if (!special_alt->group || special_alt->new_len) {
			new_insn = find_insn(file, special_alt->new_sec,
					     special_alt->new_off);
			if (!new_insn) {
				WARN_FUNC("special: can't find new instruction",
					  special_alt->new_sec,
					  special_alt->new_off);
				ret = -1;
				goto out;
			}
		}

		if (special_alt->group) {
			if (!special_alt->orig_len) {
				WARN_INSN(orig_insn, "empty alternative entry");
				continue;
			}

			ret = handle_group_alt(file, special_alt, orig_insn,
					       &new_insn);
			if (ret)
				goto out;
		} else if (special_alt->jump_or_nop) {
			ret = handle_jump_alt(file, special_alt, orig_insn,
					      &new_insn);
			if (ret)
				goto out;
		}

		alt = malloc(sizeof(*alt));
		if (!alt) {
			WARN("malloc failed");
			ret = -1;
			goto out;
		}

		alt->insn = new_insn;
		alt->skip_orig = special_alt->skip_orig;
		orig_insn->ignore_alts |= special_alt->skip_alt;
		alt->next = orig_insn->alts;
		orig_insn->alts = alt;

		list_del(&special_alt->list);
		free(special_alt);
	}

	if (opts.stats) {
		printf("jl\\\tNOP\tJMP\n");
		printf("short:\t%ld\t%ld\n", file->jl_nop_short, file->jl_short);
		printf("long:\t%ld\t%ld\n", file->jl_nop_long, file->jl_long);
	}

out:
	return ret;
}

static int add_jump_table(struct objtool_file *file, struct instruction *insn,
			    struct reloc *table)
{
	struct reloc *reloc = table;
	struct instruction *dest_insn;
	struct alternative *alt;
	struct symbol *pfunc = insn_func(insn)->pfunc;
	unsigned int prev_offset = 0;

	/*
	 * Each @reloc is a switch table relocation which points to the target
	 * instruction.
	 */
	list_for_each_entry_from(reloc, &table->sec->reloc_list, list) {

		/* Check for the end of the table: */
		if (reloc != table && reloc->jump_table_start)
			break;

		/* Make sure the table entries are consecutive: */
		if (prev_offset && reloc->offset != prev_offset + 8)
			break;

		/* Detect function pointers from contiguous objects: */
		if (reloc->sym->sec == pfunc->sec &&
		    reloc->addend == pfunc->offset)
			break;

		dest_insn = find_insn(file, reloc->sym->sec, reloc->addend);
		if (!dest_insn)
			break;

		/* Make sure the destination is in the same function: */
		if (!insn_func(dest_insn) || insn_func(dest_insn)->pfunc != pfunc)
			break;

		alt = malloc(sizeof(*alt));
		if (!alt) {
			WARN("malloc failed");
			return -1;
		}

		alt->insn = dest_insn;
		alt->next = insn->alts;
		insn->alts = alt;
		prev_offset = reloc->offset;
	}

	if (!prev_offset) {
		WARN_INSN(insn, "can't find switch jump table");
		return -1;
	}

	return 0;
}

/*
 * find_jump_table() - Given a dynamic jump, find the switch jump table
 * associated with it.
 */
static struct reloc *find_jump_table(struct objtool_file *file,
				      struct symbol *func,
				      struct instruction *insn)
{
	struct reloc *table_reloc;
	struct instruction *dest_insn, *orig_insn = insn;

	/*
	 * Backward search using the @first_jump_src links, these help avoid
	 * much of the 'in between' code. Which avoids us getting confused by
	 * it.
	 */
	for (;
	     insn && insn_func(insn) && insn_func(insn)->pfunc == func;
	     insn = insn->first_jump_src ?: prev_insn_same_sym(file, insn)) {

		if (insn != orig_insn && insn->type == INSN_JUMP_DYNAMIC)
			break;

		/* allow small jumps within the range */
		if (insn->type == INSN_JUMP_UNCONDITIONAL &&
		    insn->jump_dest &&
		    (insn->jump_dest->offset <= insn->offset ||
		     insn->jump_dest->offset > orig_insn->offset))
		    break;

		table_reloc = arch_find_switch_table(file, insn);
		if (!table_reloc)
			continue;
		dest_insn = find_insn(file, table_reloc->sym->sec, table_reloc->addend);
		if (!dest_insn || !insn_func(dest_insn) || insn_func(dest_insn)->pfunc != func)
			continue;

		return table_reloc;
	}

	return NULL;
}

/*
 * First pass: Mark the head of each jump table so that in the next pass,
 * we know when a given jump table ends and the next one starts.
 */
static void mark_func_jump_tables(struct objtool_file *file,
				    struct symbol *func)
{
	struct instruction *insn, *last = NULL;
	struct reloc *reloc;

	func_for_each_insn(file, func, insn) {
		if (!last)
			last = insn;

		/*
		 * Store back-pointers for unconditional forward jumps such
		 * that find_jump_table() can back-track using those and
		 * avoid some potentially confusing code.
		 */
		if (insn->type == INSN_JUMP_UNCONDITIONAL && insn->jump_dest &&
		    insn->offset > last->offset &&
		    insn->jump_dest->offset > insn->offset &&
		    !insn->jump_dest->first_jump_src) {

			insn->jump_dest->first_jump_src = insn;
			last = insn->jump_dest;
		}

		if (insn->type != INSN_JUMP_DYNAMIC)
			continue;

		reloc = find_jump_table(file, func, insn);
		if (reloc) {
			reloc->jump_table_start = true;
			insn->_jump_table = reloc;
		}
	}
}

static int add_func_jump_tables(struct objtool_file *file,
				  struct symbol *func)
{
	struct instruction *insn;
	int ret;

	func_for_each_insn(file, func, insn) {
		if (!insn_jump_table(insn))
			continue;

		ret = add_jump_table(file, insn, insn_jump_table(insn));
		if (ret)
			return ret;
	}

	return 0;
}

/*
 * For some switch statements, gcc generates a jump table in the .rodata
 * section which contains a list of addresses within the function to jump to.
 * This finds these jump tables and adds them to the insn->alts lists.
 */
static int add_jump_table_alts(struct objtool_file *file)
{
	struct symbol *func;
	int ret;

	if (!file->rodata)
		return 0;

	for_each_sym(file, func) {
		if (func->type != STT_FUNC)
			continue;

		mark_func_jump_tables(file, func);
		ret = add_func_jump_tables(file, func);
		if (ret)
			return ret;
	}

	return 0;
}

static void set_func_state(struct cfi_state *state)
{
	state->cfa = initial_func_cfi.cfa;
	memcpy(&state->regs, &initial_func_cfi.regs,
	       CFI_NUM_REGS * sizeof(struct cfi_reg));
	state->stack_size = initial_func_cfi.cfa.offset;
	state->type = UNWIND_HINT_TYPE_CALL;
}

static int read_unwind_hints(struct objtool_file *file)
{
	struct cfi_state cfi = init_cfi;
	struct section *sec, *relocsec;
	struct unwind_hint *hint;
	struct instruction *insn;
	struct reloc *reloc;
	int i;

	sec = find_section_by_name(file->elf, ".discard.unwind_hints");
	if (!sec)
		return 0;

	relocsec = sec->reloc;
	if (!relocsec) {
		WARN("missing .rela.discard.unwind_hints section");
		return -1;
	}

	if (sec->sh.sh_size % sizeof(struct unwind_hint)) {
		WARN("struct unwind_hint size mismatch");
		return -1;
	}

	file->hints = true;

	for (i = 0; i < sec->sh.sh_size / sizeof(struct unwind_hint); i++) {
		hint = (struct unwind_hint *)sec->data->d_buf + i;

		reloc = find_reloc_by_dest(file->elf, sec, i * sizeof(*hint));
		if (!reloc) {
			WARN("can't find reloc for unwind_hints[%d]", i);
			return -1;
		}

		insn = find_insn(file, reloc->sym->sec, reloc->addend);
		if (!insn) {
			WARN("can't find insn for unwind_hints[%d]", i);
			return -1;
		}

		insn->hint = true;

		if (hint->type == UNWIND_HINT_TYPE_SAVE) {
			insn->hint = false;
			insn->save = true;
			continue;
		}

		if (hint->type == UNWIND_HINT_TYPE_RESTORE) {
			insn->restore = true;
			continue;
		}

		if (hint->type == UNWIND_HINT_TYPE_REGS_PARTIAL) {
			struct symbol *sym = find_symbol_by_offset(insn->sec, insn->offset);

			if (sym && sym->bind == STB_GLOBAL) {
				if (opts.ibt && insn->type != INSN_ENDBR && !insn->noendbr) {
					WARN_INSN(insn, "UNWIND_HINT_IRET_REGS without ENDBR");
				}
			}
		}

		if (hint->type == UNWIND_HINT_TYPE_FUNC) {
			insn->cfi = &func_cfi;
			continue;
		}

		if (insn->cfi)
			cfi = *(insn->cfi);

		if (arch_decode_hint_reg(hint->sp_reg, &cfi.cfa.base)) {
			WARN_INSN(insn, "unsupported unwind_hint sp base reg %d", hint->sp_reg);
			return -1;
		}

		cfi.cfa.offset = bswap_if_needed(file->elf, hint->sp_offset);
		cfi.type = hint->type;
		cfi.signal = hint->signal;

		insn->cfi = cfi_hash_find_or_add(&cfi);
	}

	return 0;
}

static int read_noendbr_hints(struct objtool_file *file)
{
	struct section *sec;
	struct instruction *insn;
	struct reloc *reloc;

	sec = find_section_by_name(file->elf, ".rela.discard.noendbr");
	if (!sec)
		return 0;

	list_for_each_entry(reloc, &sec->reloc_list, list) {
		insn = find_insn(file, reloc->sym->sec, reloc->sym->offset + reloc->addend);
		if (!insn) {
			WARN("bad .discard.noendbr entry");
			return -1;
		}

		insn->noendbr = 1;
	}

	return 0;
}

static int read_retpoline_hints(struct objtool_file *file)
{
	struct section *sec;
	struct instruction *insn;
	struct reloc *reloc;

	sec = find_section_by_name(file->elf, ".rela.discard.retpoline_safe");
	if (!sec)
		return 0;

	list_for_each_entry(reloc, &sec->reloc_list, list) {
		if (reloc->sym->type != STT_SECTION) {
			WARN("unexpected relocation symbol type in %s", sec->name);
			return -1;
		}

		insn = find_insn(file, reloc->sym->sec, reloc->addend);
		if (!insn) {
			WARN("bad .discard.retpoline_safe entry");
			return -1;
		}

		if (insn->type != INSN_JUMP_DYNAMIC &&
		    insn->type != INSN_CALL_DYNAMIC &&
		    insn->type != INSN_RETURN &&
		    insn->type != INSN_NOP) {
			WARN_INSN(insn, "retpoline_safe hint not an indirect jump/call/ret/nop");
			return -1;
		}

		insn->retpoline_safe = true;
	}

	return 0;
}

static int read_instr_hints(struct objtool_file *file)
{
	struct section *sec;
	struct instruction *insn;
	struct reloc *reloc;

	sec = find_section_by_name(file->elf, ".rela.discard.instr_end");
	if (!sec)
		return 0;

	list_for_each_entry(reloc, &sec->reloc_list, list) {
		if (reloc->sym->type != STT_SECTION) {
			WARN("unexpected relocation symbol type in %s", sec->name);
			return -1;
		}

		insn = find_insn(file, reloc->sym->sec, reloc->addend);
		if (!insn) {
			WARN("bad .discard.instr_end entry");
			return -1;
		}

		insn->instr--;
	}

	sec = find_section_by_name(file->elf, ".rela.discard.instr_begin");
	if (!sec)
		return 0;

	list_for_each_entry(reloc, &sec->reloc_list, list) {
		if (reloc->sym->type != STT_SECTION) {
			WARN("unexpected relocation symbol type in %s", sec->name);
			return -1;
		}

		insn = find_insn(file, reloc->sym->sec, reloc->addend);
		if (!insn) {
			WARN("bad .discard.instr_begin entry");
			return -1;
		}

		insn->instr++;
	}

	return 0;
}

static int read_validate_unret_hints(struct objtool_file *file)
{
	struct section *sec;
	struct instruction *insn;
	struct reloc *reloc;

	sec = find_section_by_name(file->elf, ".rela.discard.validate_unret");
	if (!sec)
		return 0;

	list_for_each_entry(reloc, &sec->reloc_list, list) {
		if (reloc->sym->type != STT_SECTION) {
			WARN("unexpected relocation symbol type in %s", sec->name);
			return -1;
		}

		insn = find_insn(file, reloc->sym->sec, reloc->addend);
		if (!insn) {
			WARN("bad .discard.instr_end entry");
			return -1;
		}
		insn->unret = 1;
	}

	return 0;
}


static int read_intra_function_calls(struct objtool_file *file)
{
	struct instruction *insn;
	struct section *sec;
	struct reloc *reloc;

	sec = find_section_by_name(file->elf, ".rela.discard.intra_function_calls");
	if (!sec)
		return 0;

	list_for_each_entry(reloc, &sec->reloc_list, list) {
		unsigned long dest_off;

		if (reloc->sym->type != STT_SECTION) {
			WARN("unexpected relocation symbol type in %s",
			     sec->name);
			return -1;
		}

		insn = find_insn(file, reloc->sym->sec, reloc->addend);
		if (!insn) {
			WARN("bad .discard.intra_function_call entry");
			return -1;
		}

		if (insn->type != INSN_CALL) {
			WARN_INSN(insn, "intra_function_call not a direct call");
			return -1;
		}

		/*
		 * Treat intra-function CALLs as JMPs, but with a stack_op.
		 * See add_call_destinations(), which strips stack_ops from
		 * normal CALLs.
		 */
		insn->type = INSN_JUMP_UNCONDITIONAL;

		dest_off = arch_jump_destination(insn);
		insn->jump_dest = find_insn(file, insn->sec, dest_off);
		if (!insn->jump_dest) {
			WARN_INSN(insn, "can't find call dest at %s+0x%lx",
				  insn->sec->name, dest_off);
			return -1;
		}
	}

	return 0;
}

/*
 * Return true if name matches an instrumentation function, where calls to that
 * function from noinstr code can safely be removed, but compilers won't do so.
 */
static bool is_profiling_func(const char *name)
{
	/*
	 * Many compilers cannot disable KCOV with a function attribute.
	 */
	if (!strncmp(name, "__sanitizer_cov_", 16))
		return true;

	/*
	 * Some compilers currently do not remove __tsan_func_entry/exit nor
	 * __tsan_atomic_signal_fence (used for barrier instrumentation) with
	 * the __no_sanitize_thread attribute, remove them. Once the kernel's
	 * minimum Clang version is 14.0, this can be removed.
	 */
	if (!strncmp(name, "__tsan_func_", 12) ||
	    !strcmp(name, "__tsan_atomic_signal_fence"))
		return true;

	return false;
}

static int classify_symbols(struct objtool_file *file)
{
	struct symbol *func;

	for_each_sym(file, func) {
		if (func->bind != STB_GLOBAL)
			continue;

		if (!strncmp(func->name, STATIC_CALL_TRAMP_PREFIX_STR,
			     strlen(STATIC_CALL_TRAMP_PREFIX_STR)))
			func->static_call_tramp = true;

		if (arch_is_retpoline(func))
			func->retpoline_thunk = true;

		if (arch_is_rethunk(func))
			func->return_thunk = true;

		if (arch_ftrace_match(func->name))
			func->fentry = true;

		if (is_profiling_func(func->name))
			func->profiling_func = true;
	}

	return 0;
}

static void mark_rodata(struct objtool_file *file)
{
	struct section *sec;
	bool found = false;

	/*
	 * Search for the following rodata sections, each of which can
	 * potentially contain jump tables:
	 *
	 * - .rodata: can contain GCC switch tables
	 * - .rodata.<func>: same, if -fdata-sections is being used
	 * - .rodata..c_jump_table: contains C annotated jump tables
	 *
	 * .rodata.str1.* sections are ignored; they don't contain jump tables.
	 */
	for_each_sec(file, sec) {
		if (!strncmp(sec->name, ".rodata", 7) &&
		    !strstr(sec->name, ".str1.")) {
			sec->rodata = true;
			found = true;
		}
	}

	file->rodata = found;
}

static int decode_sections(struct objtool_file *file)
{
	int ret;

	mark_rodata(file);

	ret = init_pv_ops(file);
	if (ret)
		return ret;

	/*
	 * Must be before add_{jump_call}_destination.
	 */
	ret = classify_symbols(file);
	if (ret)
		return ret;

	ret = decode_instructions(file);
	if (ret)
		return ret;

	add_ignores(file);
	add_uaccess_safe(file);

	ret = add_ignore_alternatives(file);
	if (ret)
		return ret;

	/*
	 * Must be before read_unwind_hints() since that needs insn->noendbr.
	 */
	ret = read_noendbr_hints(file);
	if (ret)
		return ret;

	/*
	 * Must be before add_jump_destinations(), which depends on 'func'
	 * being set for alternatives, to enable proper sibling call detection.
	 */
	if (opts.stackval || opts.orc || opts.uaccess || opts.noinstr) {
		ret = add_special_section_alts(file);
		if (ret)
			return ret;
	}

	ret = add_jump_destinations(file);
	if (ret)
		return ret;

	/*
	 * Must be before add_call_destination(); it changes INSN_CALL to
	 * INSN_JUMP.
	 */
	ret = read_intra_function_calls(file);
	if (ret)
		return ret;

	ret = add_call_destinations(file);
	if (ret)
		return ret;

	/*
	 * Must be after add_call_destinations() such that it can override
	 * dead_end_function() marks.
	 */
	ret = add_dead_ends(file);
	if (ret)
		return ret;

	ret = add_jump_table_alts(file);
	if (ret)
		return ret;

	ret = read_unwind_hints(file);
	if (ret)
		return ret;

	ret = read_retpoline_hints(file);
	if (ret)
		return ret;

	ret = read_instr_hints(file);
	if (ret)
		return ret;

	ret = read_validate_unret_hints(file);
	if (ret)
		return ret;

	return 0;
}

static bool is_fentry_call(struct instruction *insn)
{
	if (insn->type == INSN_CALL &&
	    insn_call_dest(insn) &&
	    insn_call_dest(insn)->fentry)
		return true;

	return false;
}

static bool has_modified_stack_frame(struct instruction *insn, struct insn_state *state)
{
	struct cfi_state *cfi = &state->cfi;
	int i;

	if (cfi->cfa.base != initial_func_cfi.cfa.base || cfi->drap)
		return true;

	if (cfi->cfa.offset != initial_func_cfi.cfa.offset)
		return true;

	if (cfi->stack_size != initial_func_cfi.cfa.offset)
		return true;

	for (i = 0; i < CFI_NUM_REGS; i++) {
		if (cfi->regs[i].base != initial_func_cfi.regs[i].base ||
		    cfi->regs[i].offset != initial_func_cfi.regs[i].offset)
			return true;
	}

	return false;
}

static bool check_reg_frame_pos(const struct cfi_reg *reg,
				int expected_offset)
{
	return reg->base == CFI_CFA &&
	       reg->offset == expected_offset;
}

static bool has_valid_stack_frame(struct insn_state *state)
{
	struct cfi_state *cfi = &state->cfi;

	if (cfi->cfa.base == CFI_BP &&
	    check_reg_frame_pos(&cfi->regs[CFI_BP], -cfi->cfa.offset) &&
	    check_reg_frame_pos(&cfi->regs[CFI_RA], -cfi->cfa.offset + 8))
		return true;

	if (cfi->drap && cfi->regs[CFI_BP].base == CFI_BP)
		return true;

	return false;
}

static int update_cfi_state_regs(struct instruction *insn,
				  struct cfi_state *cfi,
				  struct stack_op *op)
{
	struct cfi_reg *cfa = &cfi->cfa;

	if (cfa->base != CFI_SP && cfa->base != CFI_SP_INDIRECT)
		return 0;

	/* push */
	if (op->dest.type == OP_DEST_PUSH || op->dest.type == OP_DEST_PUSHF)
		cfa->offset += 8;

	/* pop */
	if (op->src.type == OP_SRC_POP || op->src.type == OP_SRC_POPF)
		cfa->offset -= 8;

	/* add immediate to sp */
	if (op->dest.type == OP_DEST_REG && op->src.type == OP_SRC_ADD &&
	    op->dest.reg == CFI_SP && op->src.reg == CFI_SP)
		cfa->offset -= op->src.offset;

	return 0;
}

static void save_reg(struct cfi_state *cfi, unsigned char reg, int base, int offset)
{
	if (arch_callee_saved_reg(reg) &&
	    cfi->regs[reg].base == CFI_UNDEFINED) {
		cfi->regs[reg].base = base;
		cfi->regs[reg].offset = offset;
	}
}

static void restore_reg(struct cfi_state *cfi, unsigned char reg)
{
	cfi->regs[reg].base = initial_func_cfi.regs[reg].base;
	cfi->regs[reg].offset = initial_func_cfi.regs[reg].offset;
}

/*
 * A note about DRAP stack alignment:
 *
 * GCC has the concept of a DRAP register, which is used to help keep track of
 * the stack pointer when aligning the stack.  r10 or r13 is used as the DRAP
 * register.  The typical DRAP pattern is:
 *
 *   4c 8d 54 24 08		lea    0x8(%rsp),%r10
 *   48 83 e4 c0		and    $0xffffffffffffffc0,%rsp
 *   41 ff 72 f8		pushq  -0x8(%r10)
 *   55				push   %rbp
 *   48 89 e5			mov    %rsp,%rbp
 *				(more pushes)
 *   41 52			push   %r10
 *				...
 *   41 5a			pop    %r10
 *				(more pops)
 *   5d				pop    %rbp
 *   49 8d 62 f8		lea    -0x8(%r10),%rsp
 *   c3				retq
 *
 * There are some variations in the epilogues, like:
 *
 *   5b				pop    %rbx
 *   41 5a			pop    %r10
 *   41 5c			pop    %r12
 *   41 5d			pop    %r13
 *   41 5e			pop    %r14
 *   c9				leaveq
 *   49 8d 62 f8		lea    -0x8(%r10),%rsp
 *   c3				retq
 *
 * and:
 *
 *   4c 8b 55 e8		mov    -0x18(%rbp),%r10
 *   48 8b 5d e0		mov    -0x20(%rbp),%rbx
 *   4c 8b 65 f0		mov    -0x10(%rbp),%r12
 *   4c 8b 6d f8		mov    -0x8(%rbp),%r13
 *   c9				leaveq
 *   49 8d 62 f8		lea    -0x8(%r10),%rsp
 *   c3				retq
 *
 * Sometimes r13 is used as the DRAP register, in which case it's saved and
 * restored beforehand:
 *
 *   41 55			push   %r13
 *   4c 8d 6c 24 10		lea    0x10(%rsp),%r13
 *   48 83 e4 f0		and    $0xfffffffffffffff0,%rsp
 *				...
 *   49 8d 65 f0		lea    -0x10(%r13),%rsp
 *   41 5d			pop    %r13
 *   c3				retq
 */
static int update_cfi_state(struct instruction *insn,
			    struct instruction *next_insn,
			    struct cfi_state *cfi, struct stack_op *op)
{
	struct cfi_reg *cfa = &cfi->cfa;
	struct cfi_reg *regs = cfi->regs;

	/* stack operations don't make sense with an undefined CFA */
	if (cfa->base == CFI_UNDEFINED) {
		if (insn_func(insn)) {
			WARN_INSN(insn, "undefined stack state");
			return -1;
		}
		return 0;
	}

	if (cfi->type == UNWIND_HINT_TYPE_REGS ||
	    cfi->type == UNWIND_HINT_TYPE_REGS_PARTIAL)
		return update_cfi_state_regs(insn, cfi, op);

	switch (op->dest.type) {

	case OP_DEST_REG:
		switch (op->src.type) {

		case OP_SRC_REG:
			if (op->src.reg == CFI_SP && op->dest.reg == CFI_BP &&
			    cfa->base == CFI_SP &&
			    check_reg_frame_pos(&regs[CFI_BP], -cfa->offset)) {

				/* mov %rsp, %rbp */
				cfa->base = op->dest.reg;
				cfi->bp_scratch = false;
			}

			else if (op->src.reg == CFI_SP &&
				 op->dest.reg == CFI_BP && cfi->drap) {

				/* drap: mov %rsp, %rbp */
				regs[CFI_BP].base = CFI_BP;
				regs[CFI_BP].offset = -cfi->stack_size;
				cfi->bp_scratch = false;
			}

			else if (op->src.reg == CFI_SP && cfa->base == CFI_SP) {

				/*
				 * mov %rsp, %reg
				 *
				 * This is needed for the rare case where GCC
				 * does:
				 *
				 *   mov    %rsp, %rax
				 *   ...
				 *   mov    %rax, %rsp
				 */
				cfi->vals[op->dest.reg].base = CFI_CFA;
				cfi->vals[op->dest.reg].offset = -cfi->stack_size;
			}

			else if (op->src.reg == CFI_BP && op->dest.reg == CFI_SP &&
				 (cfa->base == CFI_BP || cfa->base == cfi->drap_reg)) {

				/*
				 * mov %rbp, %rsp
				 *
				 * Restore the original stack pointer (Clang).
				 */
				cfi->stack_size = -cfi->regs[CFI_BP].offset;
			}

			else if (op->dest.reg == cfa->base) {

				/* mov %reg, %rsp */
				if (cfa->base == CFI_SP &&
				    cfi->vals[op->src.reg].base == CFI_CFA) {

					/*
					 * This is needed for the rare case
					 * where GCC does something dumb like:
					 *
					 *   lea    0x8(%rsp), %rcx
					 *   ...
					 *   mov    %rcx, %rsp
					 */
					cfa->offset = -cfi->vals[op->src.reg].offset;
					cfi->stack_size = cfa->offset;

				} else if (cfa->base == CFI_SP &&
					   cfi->vals[op->src.reg].base == CFI_SP_INDIRECT &&
					   cfi->vals[op->src.reg].offset == cfa->offset) {

					/*
					 * Stack swizzle:
					 *
					 * 1: mov %rsp, (%[tos])
					 * 2: mov %[tos], %rsp
					 *    ...
					 * 3: pop %rsp
					 *
					 * Where:
					 *
					 * 1 - places a pointer to the previous
					 *     stack at the Top-of-Stack of the
					 *     new stack.
					 *
					 * 2 - switches to the new stack.
					 *
					 * 3 - pops the Top-of-Stack to restore
					 *     the original stack.
					 *
					 * Note: we set base to SP_INDIRECT
					 * here and preserve offset. Therefore
					 * when the unwinder reaches ToS it
					 * will dereference SP and then add the
					 * offset to find the next frame, IOW:
					 * (%rsp) + offset.
					 */
					cfa->base = CFI_SP_INDIRECT;

				} else {
					cfa->base = CFI_UNDEFINED;
					cfa->offset = 0;
				}
			}

			else if (op->dest.reg == CFI_SP &&
				 cfi->vals[op->src.reg].base == CFI_SP_INDIRECT &&
				 cfi->vals[op->src.reg].offset == cfa->offset) {

				/*
				 * The same stack swizzle case 2) as above. But
				 * because we can't change cfa->base, case 3)
				 * will become a regular POP. Pretend we're a
				 * PUSH so things don't go unbalanced.
				 */
				cfi->stack_size += 8;
			}


			break;

		case OP_SRC_ADD:
			if (op->dest.reg == CFI_SP && op->src.reg == CFI_SP) {

				/* add imm, %rsp */
				cfi->stack_size -= op->src.offset;
				if (cfa->base == CFI_SP)
					cfa->offset -= op->src.offset;
				break;
			}

			if (op->dest.reg == CFI_SP && op->src.reg == CFI_BP) {

				/* lea disp(%rbp), %rsp */
				cfi->stack_size = -(op->src.offset + regs[CFI_BP].offset);
				break;
			}

			if (op->src.reg == CFI_SP && cfa->base == CFI_SP) {

				/* drap: lea disp(%rsp), %drap */
				cfi->drap_reg = op->dest.reg;

				/*
				 * lea disp(%rsp), %reg
				 *
				 * This is needed for the rare case where GCC
				 * does something dumb like:
				 *
				 *   lea    0x8(%rsp), %rcx
				 *   ...
				 *   mov    %rcx, %rsp
				 */
				cfi->vals[op->dest.reg].base = CFI_CFA;
				cfi->vals[op->dest.reg].offset = \
					-cfi->stack_size + op->src.offset;

				break;
			}

			if (cfi->drap && op->dest.reg == CFI_SP &&
			    op->src.reg == cfi->drap_reg) {

				 /* drap: lea disp(%drap), %rsp */
				cfa->base = CFI_SP;
				cfa->offset = cfi->stack_size = -op->src.offset;
				cfi->drap_reg = CFI_UNDEFINED;
				cfi->drap = false;
				break;
			}

			if (op->dest.reg == cfi->cfa.base && !(next_insn && next_insn->hint)) {
				WARN_INSN(insn, "unsupported stack register modification");
				return -1;
			}

			break;

		case OP_SRC_AND:
			if (op->dest.reg != CFI_SP ||
			    (cfi->drap_reg != CFI_UNDEFINED && cfa->base != CFI_SP) ||
			    (cfi->drap_reg == CFI_UNDEFINED && cfa->base != CFI_BP)) {
				WARN_INSN(insn, "unsupported stack pointer realignment");
				return -1;
			}

			if (cfi->drap_reg != CFI_UNDEFINED) {
				/* drap: and imm, %rsp */
				cfa->base = cfi->drap_reg;
				cfa->offset = cfi->stack_size = 0;
				cfi->drap = true;
			}

			/*
			 * Older versions of GCC (4.8ish) realign the stack
			 * without DRAP, with a frame pointer.
			 */

			break;

		case OP_SRC_POP:
		case OP_SRC_POPF:
			if (op->dest.reg == CFI_SP && cfa->base == CFI_SP_INDIRECT) {

				/* pop %rsp; # restore from a stack swizzle */
				cfa->base = CFI_SP;
				break;
			}

			if (!cfi->drap && op->dest.reg == cfa->base) {

				/* pop %rbp */
				cfa->base = CFI_SP;
			}

			if (cfi->drap && cfa->base == CFI_BP_INDIRECT &&
			    op->dest.reg == cfi->drap_reg &&
			    cfi->drap_offset == -cfi->stack_size) {

				/* drap: pop %drap */
				cfa->base = cfi->drap_reg;
				cfa->offset = 0;
				cfi->drap_offset = -1;

			} else if (cfi->stack_size == -regs[op->dest.reg].offset) {

				/* pop %reg */
				restore_reg(cfi, op->dest.reg);
			}

			cfi->stack_size -= 8;
			if (cfa->base == CFI_SP)
				cfa->offset -= 8;

			break;

		case OP_SRC_REG_INDIRECT:
			if (!cfi->drap && op->dest.reg == cfa->base &&
			    op->dest.reg == CFI_BP) {

				/* mov disp(%rsp), %rbp */
				cfa->base = CFI_SP;
				cfa->offset = cfi->stack_size;
			}

			if (cfi->drap && op->src.reg == CFI_BP &&
			    op->src.offset == cfi->drap_offset) {

				/* drap: mov disp(%rbp), %drap */
				cfa->base = cfi->drap_reg;
				cfa->offset = 0;
				cfi->drap_offset = -1;
			}

			if (cfi->drap && op->src.reg == CFI_BP &&
			    op->src.offset == regs[op->dest.reg].offset) {

				/* drap: mov disp(%rbp), %reg */
				restore_reg(cfi, op->dest.reg);

			} else if (op->src.reg == cfa->base &&
			    op->src.offset == regs[op->dest.reg].offset + cfa->offset) {

				/* mov disp(%rbp), %reg */
				/* mov disp(%rsp), %reg */
				restore_reg(cfi, op->dest.reg);

			} else if (op->src.reg == CFI_SP &&
				   op->src.offset == regs[op->dest.reg].offset + cfi->stack_size) {

				/* mov disp(%rsp), %reg */
				restore_reg(cfi, op->dest.reg);
			}

			break;

		default:
			WARN_INSN(insn, "unknown stack-related instruction");
			return -1;
		}

		break;

	case OP_DEST_PUSH:
	case OP_DEST_PUSHF:
		cfi->stack_size += 8;
		if (cfa->base == CFI_SP)
			cfa->offset += 8;

		if (op->src.type != OP_SRC_REG)
			break;

		if (cfi->drap) {
			if (op->src.reg == cfa->base && op->src.reg == cfi->drap_reg) {

				/* drap: push %drap */
				cfa->base = CFI_BP_INDIRECT;
				cfa->offset = -cfi->stack_size;

				/* save drap so we know when to restore it */
				cfi->drap_offset = -cfi->stack_size;

			} else if (op->src.reg == CFI_BP && cfa->base == cfi->drap_reg) {

				/* drap: push %rbp */
				cfi->stack_size = 0;

			} else {

				/* drap: push %reg */
				save_reg(cfi, op->src.reg, CFI_BP, -cfi->stack_size);
			}

		} else {

			/* push %reg */
			save_reg(cfi, op->src.reg, CFI_CFA, -cfi->stack_size);
		}

		/* detect when asm code uses rbp as a scratch register */
		if (opts.stackval && insn_func(insn) && op->src.reg == CFI_BP &&
		    cfa->base != CFI_BP)
			cfi->bp_scratch = true;
		break;

	case OP_DEST_REG_INDIRECT:

		if (cfi->drap) {
			if (op->src.reg == cfa->base && op->src.reg == cfi->drap_reg) {

				/* drap: mov %drap, disp(%rbp) */
				cfa->base = CFI_BP_INDIRECT;
				cfa->offset = op->dest.offset;

				/* save drap offset so we know when to restore it */
				cfi->drap_offset = op->dest.offset;
			} else {

				/* drap: mov reg, disp(%rbp) */
				save_reg(cfi, op->src.reg, CFI_BP, op->dest.offset);
			}

		} else if (op->dest.reg == cfa->base) {

			/* mov reg, disp(%rbp) */
			/* mov reg, disp(%rsp) */
			save_reg(cfi, op->src.reg, CFI_CFA,
				 op->dest.offset - cfi->cfa.offset);

		} else if (op->dest.reg == CFI_SP) {

			/* mov reg, disp(%rsp) */
			save_reg(cfi, op->src.reg, CFI_CFA,
				 op->dest.offset - cfi->stack_size);

		} else if (op->src.reg == CFI_SP && op->dest.offset == 0) {

			/* mov %rsp, (%reg); # setup a stack swizzle. */
			cfi->vals[op->dest.reg].base = CFI_SP_INDIRECT;
			cfi->vals[op->dest.reg].offset = cfa->offset;
		}

		break;

	case OP_DEST_MEM:
		if (op->src.type != OP_SRC_POP && op->src.type != OP_SRC_POPF) {
			WARN_INSN(insn, "unknown stack-related memory operation");
			return -1;
		}

		/* pop mem */
		cfi->stack_size -= 8;
		if (cfa->base == CFI_SP)
			cfa->offset -= 8;

		break;

	default:
		WARN_INSN(insn, "unknown stack-related instruction");
		return -1;
	}

	return 0;
}

/*
 * The stack layouts of alternatives instructions can sometimes diverge when
 * they have stack modifications.  That's fine as long as the potential stack
 * layouts don't conflict at any given potential instruction boundary.
 *
 * Flatten the CFIs of the different alternative code streams (both original
 * and replacement) into a single shared CFI array which can be used to detect
 * conflicts and nicely feed a linear array of ORC entries to the unwinder.
 */
static int propagate_alt_cfi(struct objtool_file *file, struct instruction *insn)
{
	struct cfi_state **alt_cfi;
	int group_off;

	if (!insn->alt_group)
		return 0;

	if (!insn->cfi) {
		WARN("CFI missing");
		return -1;
	}

	alt_cfi = insn->alt_group->cfi;
	group_off = insn->offset - insn->alt_group->first_insn->offset;

	if (!alt_cfi[group_off]) {
		alt_cfi[group_off] = insn->cfi;
	} else {
		if (cficmp(alt_cfi[group_off], insn->cfi)) {
			struct alt_group *orig_group = insn->alt_group->orig_group ?: insn->alt_group;
			struct instruction *orig = orig_group->first_insn;
			char *where = offstr(insn->sec, insn->offset);
			WARN_INSN(orig, "stack layout conflict in alternatives: %s", where);
			free(where);
			return -1;
		}
	}

	return 0;
}

static int handle_insn_ops(struct instruction *insn,
			   struct instruction *next_insn,
			   struct insn_state *state)
{
	struct stack_op *op;

	for (op = insn->stack_ops; op; op = op->next) {

		if (update_cfi_state(insn, next_insn, &state->cfi, op))
			return 1;

		if (!insn->alt_group)
			continue;

		if (op->dest.type == OP_DEST_PUSHF) {
			if (!state->uaccess_stack) {
				state->uaccess_stack = 1;
			} else if (state->uaccess_stack >> 31) {
				WARN_INSN(insn, "PUSHF stack exhausted");
				return 1;
			}
			state->uaccess_stack <<= 1;
			state->uaccess_stack  |= state->uaccess;
		}

		if (op->src.type == OP_SRC_POPF) {
			if (state->uaccess_stack) {
				state->uaccess = state->uaccess_stack & 1;
				state->uaccess_stack >>= 1;
				if (state->uaccess_stack == 1)
					state->uaccess_stack = 0;
			}
		}
	}

	return 0;
}

static bool insn_cfi_match(struct instruction *insn, struct cfi_state *cfi2)
{
	struct cfi_state *cfi1 = insn->cfi;
	int i;

	if (!cfi1) {
		WARN("CFI missing");
		return false;
	}

	if (memcmp(&cfi1->cfa, &cfi2->cfa, sizeof(cfi1->cfa))) {

		WARN_INSN(insn, "stack state mismatch: cfa1=%d%+d cfa2=%d%+d",
			  cfi1->cfa.base, cfi1->cfa.offset,
			  cfi2->cfa.base, cfi2->cfa.offset);

	} else if (memcmp(&cfi1->regs, &cfi2->regs, sizeof(cfi1->regs))) {
		for (i = 0; i < CFI_NUM_REGS; i++) {
			if (!memcmp(&cfi1->regs[i], &cfi2->regs[i],
				    sizeof(struct cfi_reg)))
				continue;

			WARN_INSN(insn, "stack state mismatch: reg1[%d]=%d%+d reg2[%d]=%d%+d",
				  i, cfi1->regs[i].base, cfi1->regs[i].offset,
				  i, cfi2->regs[i].base, cfi2->regs[i].offset);
			break;
		}

	} else if (cfi1->type != cfi2->type) {

		WARN_INSN(insn, "stack state mismatch: type1=%d type2=%d",
			  cfi1->type, cfi2->type);

	} else if (cfi1->drap != cfi2->drap ||
		   (cfi1->drap && cfi1->drap_reg != cfi2->drap_reg) ||
		   (cfi1->drap && cfi1->drap_offset != cfi2->drap_offset)) {

		WARN_INSN(insn, "stack state mismatch: drap1=%d(%d,%d) drap2=%d(%d,%d)",
			  cfi1->drap, cfi1->drap_reg, cfi1->drap_offset,
			  cfi2->drap, cfi2->drap_reg, cfi2->drap_offset);

	} else
		return true;

	return false;
}

static inline bool func_uaccess_safe(struct symbol *func)
{
	if (func)
		return func->uaccess_safe;

	return false;
}

static inline const char *call_dest_name(struct instruction *insn)
{
	static char pvname[19];
	struct reloc *rel;
	int idx;

	if (insn_call_dest(insn))
		return insn_call_dest(insn)->name;

	rel = insn_reloc(NULL, insn);
	if (rel && !strcmp(rel->sym->name, "pv_ops")) {
		idx = (rel->addend / sizeof(void *));
		snprintf(pvname, sizeof(pvname), "pv_ops[%d]", idx);
		return pvname;
	}

	return "{dynamic}";
}

static bool pv_call_dest(struct objtool_file *file, struct instruction *insn)
{
	struct symbol *target;
	struct reloc *rel;
	int idx;

	rel = insn_reloc(file, insn);
	if (!rel || strcmp(rel->sym->name, "pv_ops"))
		return false;

	idx = (arch_dest_reloc_offset(rel->addend) / sizeof(void *));

	if (file->pv_ops[idx].clean)
		return true;

	file->pv_ops[idx].clean = true;

	list_for_each_entry(target, &file->pv_ops[idx].targets, pv_target) {
		if (!target->sec->noinstr) {
			WARN("pv_ops[%d]: %s", idx, target->name);
			file->pv_ops[idx].clean = false;
		}
	}

	return file->pv_ops[idx].clean;
}

static inline bool noinstr_call_dest(struct objtool_file *file,
				     struct instruction *insn,
				     struct symbol *func)
{
	/*
	 * We can't deal with indirect function calls at present;
	 * assume they're instrumented.
	 */
	if (!func) {
		if (file->pv_ops)
			return pv_call_dest(file, insn);

		return false;
	}

	/*
	 * If the symbol is from a noinstr section; we good.
	 */
	if (func->sec->noinstr)
		return true;

	/*
	 * If the symbol is a static_call trampoline, we can't tell.
	 */
	if (func->static_call_tramp)
		return true;

	/*
	 * The __ubsan_handle_*() calls are like WARN(), they only happen when
	 * something 'BAD' happened. At the risk of taking the machine down,
	 * let them proceed to get the message out.
	 */
	if (!strncmp(func->name, "__ubsan_handle_", 15))
		return true;

	return false;
}

static int validate_call(struct objtool_file *file,
			 struct instruction *insn,
			 struct insn_state *state)
{
	if (state->noinstr && state->instr <= 0 &&
	    !noinstr_call_dest(file, insn, insn_call_dest(insn))) {
		WARN_INSN(insn, "call to %s() leaves .noinstr.text section", call_dest_name(insn));
		return 1;
	}

	if (state->uaccess && !func_uaccess_safe(insn_call_dest(insn))) {
		WARN_INSN(insn, "call to %s() with UACCESS enabled", call_dest_name(insn));
		return 1;
	}

	if (state->df) {
		WARN_INSN(insn, "call to %s() with DF set", call_dest_name(insn));
		return 1;
	}

	return 0;
}

static int validate_sibling_call(struct objtool_file *file,
				 struct instruction *insn,
				 struct insn_state *state)
{
	if (insn_func(insn) && has_modified_stack_frame(insn, state)) {
		WARN_INSN(insn, "sibling call from callable instruction with modified stack frame");
		return 1;
	}

	return validate_call(file, insn, state);
}

static int validate_return(struct symbol *func, struct instruction *insn, struct insn_state *state)
{
	if (state->noinstr && state->instr > 0) {
		WARN_INSN(insn, "return with instrumentation enabled");
		return 1;
	}

	if (state->uaccess && !func_uaccess_safe(func)) {
		WARN_INSN(insn, "return with UACCESS enabled");
		return 1;
	}

	if (!state->uaccess && func_uaccess_safe(func)) {
		WARN_INSN(insn, "return with UACCESS disabled from a UACCESS-safe function");
		return 1;
	}

	if (state->df) {
		WARN_INSN(insn, "return with DF set");
		return 1;
	}

	if (func && has_modified_stack_frame(insn, state)) {
		WARN_INSN(insn, "return with modified stack frame");
		return 1;
	}

	if (state->cfi.bp_scratch) {
		WARN_INSN(insn, "BP used as a scratch register");
		return 1;
	}

	return 0;
}

static struct instruction *next_insn_to_validate(struct objtool_file *file,
						 struct instruction *insn)
{
	struct alt_group *alt_group = insn->alt_group;

	/*
	 * Simulate the fact that alternatives are patched in-place.  When the
	 * end of a replacement alt_group is reached, redirect objtool flow to
	 * the end of the original alt_group.
	 *
	 * insn->alts->insn -> alt_group->first_insn
	 *		       ...
	 *		       alt_group->last_insn
	 *		       [alt_group->nop]      -> next(orig_group->last_insn)
	 */
	if (alt_group) {
		if (alt_group->nop) {
			/* ->nop implies ->orig_group */
			if (insn == alt_group->last_insn)
				return alt_group->nop;
			if (insn == alt_group->nop)
				goto next_orig;
		}
		if (insn == alt_group->last_insn && alt_group->orig_group)
			goto next_orig;
	}

	return next_insn_same_sec(file, insn);

next_orig:
	return next_insn_same_sec(file, alt_group->orig_group->last_insn);
}

/*
 * Follow the branch starting at the given instruction, and recursively follow
 * any other branches (jumps).  Meanwhile, track the frame pointer state at
 * each instruction and validate all the rules described in
 * tools/objtool/Documentation/objtool.txt.
 */
static int validate_branch(struct objtool_file *file, struct symbol *func,
			   struct instruction *insn, struct insn_state state)
{
	struct alternative *alt;
	struct instruction *next_insn, *prev_insn = NULL;
	struct section *sec;
	u8 visited;
	int ret;

	sec = insn->sec;

	while (1) {
		next_insn = next_insn_to_validate(file, insn);

		if (func && insn_func(insn) && func != insn_func(insn)->pfunc) {
			/* Ignore KCFI type preambles, which always fall through */
			if (!strncmp(func->name, "__cfi_", 6) ||
			    !strncmp(func->name, "__pfx_", 6))
				return 0;

			WARN("%s() falls through to next function %s()",
			     func->name, insn_func(insn)->name);
			return 1;
		}

		if (func && insn->ignore) {
			WARN_INSN(insn, "BUG: why am I validating an ignored function?");
			return 1;
		}

		visited = VISITED_BRANCH << state.uaccess;
		if (insn->visited & VISITED_BRANCH_MASK) {
			if (!insn->hint && !insn_cfi_match(insn, &state.cfi))
				return 1;

			if (insn->visited & visited)
				return 0;
		} else {
			nr_insns_visited++;
		}

		if (state.noinstr)
			state.instr += insn->instr;

		if (insn->hint) {
			if (insn->restore) {
				struct instruction *save_insn, *i;

				i = insn;
				save_insn = NULL;

				sym_for_each_insn_continue_reverse(file, func, i) {
					if (i->save) {
						save_insn = i;
						break;
					}
				}

				if (!save_insn) {
					WARN_INSN(insn, "no corresponding CFI save for CFI restore");
					return 1;
				}

				if (!save_insn->visited) {
					WARN_INSN(insn, "objtool isn't smart enough to handle this CFI save/restore combo");
					return 1;
				}

				insn->cfi = save_insn->cfi;
				nr_cfi_reused++;
			}

			state.cfi = *insn->cfi;
		} else {
			/* XXX track if we actually changed state.cfi */

			if (prev_insn && !cficmp(prev_insn->cfi, &state.cfi)) {
				insn->cfi = prev_insn->cfi;
				nr_cfi_reused++;
			} else {
				insn->cfi = cfi_hash_find_or_add(&state.cfi);
			}
		}

		insn->visited |= visited;

		if (propagate_alt_cfi(file, insn))
			return 1;

		if (!insn->ignore_alts && insn->alts) {
			bool skip_orig = false;

			for (alt = insn->alts; alt; alt = alt->next) {
				if (alt->skip_orig)
					skip_orig = true;

				ret = validate_branch(file, func, alt->insn, state);
				if (ret) {
					if (opts.backtrace)
						BT_FUNC("(alt)", insn);
					return ret;
				}
			}

			if (skip_orig)
				return 0;
		}

		if (handle_insn_ops(insn, next_insn, &state))
			return 1;

		switch (insn->type) {

		case INSN_RETURN:
			return validate_return(func, insn, &state);

		case INSN_CALL:
		case INSN_CALL_DYNAMIC:
			ret = validate_call(file, insn, &state);
			if (ret)
				return ret;

			if (opts.stackval && func && !is_fentry_call(insn) &&
			    !has_valid_stack_frame(&state)) {
				WARN_INSN(insn, "call without frame pointer save/setup");
				return 1;
			}

			if (insn->dead_end)
				return 0;

			break;

		case INSN_JUMP_CONDITIONAL:
		case INSN_JUMP_UNCONDITIONAL:
			if (is_sibling_call(insn)) {
				ret = validate_sibling_call(file, insn, &state);
				if (ret)
					return ret;

			} else if (insn->jump_dest) {
				ret = validate_branch(file, func,
						      insn->jump_dest, state);
				if (ret) {
					if (opts.backtrace)
						BT_FUNC("(branch)", insn);
					return ret;
				}
			}

			if (insn->type == INSN_JUMP_UNCONDITIONAL)
				return 0;

			break;

		case INSN_JUMP_DYNAMIC:
		case INSN_JUMP_DYNAMIC_CONDITIONAL:
			if (is_sibling_call(insn)) {
				ret = validate_sibling_call(file, insn, &state);
				if (ret)
					return ret;
			}

			if (insn->type == INSN_JUMP_DYNAMIC)
				return 0;

			break;

		case INSN_CONTEXT_SWITCH:
			if (func && (!next_insn || !next_insn->hint)) {
				WARN_INSN(insn, "unsupported instruction in callable function");
				return 1;
			}
			return 0;

		case INSN_STAC:
			if (state.uaccess) {
				WARN_INSN(insn, "recursive UACCESS enable");
				return 1;
			}

			state.uaccess = true;
			break;

		case INSN_CLAC:
			if (!state.uaccess && func) {
				WARN_INSN(insn, "redundant UACCESS disable");
				return 1;
			}

			if (func_uaccess_safe(func) && !state.uaccess_stack) {
				WARN_INSN(insn, "UACCESS-safe disables UACCESS");
				return 1;
			}

			state.uaccess = false;
			break;

		case INSN_STD:
			if (state.df) {
				WARN_INSN(insn, "recursive STD");
				return 1;
			}

			state.df = true;
			break;

		case INSN_CLD:
			if (!state.df && func) {
				WARN_INSN(insn, "redundant CLD");
				return 1;
			}

			state.df = false;
			break;

		default:
			break;
		}

		if (insn->dead_end)
			return 0;

		if (!next_insn) {
			if (state.cfi.cfa.base == CFI_UNDEFINED)
				return 0;
			WARN("%s: unexpected end of section", sec->name);
			return 1;
		}

		prev_insn = insn;
		insn = next_insn;
	}

	return 0;
}

static int validate_unwind_hint(struct objtool_file *file,
				  struct instruction *insn,
				  struct insn_state *state)
{
	if (insn->hint && !insn->visited && !insn->ignore) {
		int ret = validate_branch(file, insn_func(insn), insn, *state);
		if (ret && opts.backtrace)
			BT_FUNC("<=== (hint)", insn);
		return ret;
	}

	return 0;
}

static int validate_unwind_hints(struct objtool_file *file, struct section *sec)
{
	struct instruction *insn;
	struct insn_state state;
	int warnings = 0;

	if (!file->hints)
		return 0;

	init_insn_state(file, &state, sec);

	if (sec) {
		sec_for_each_insn(file, sec, insn)
			warnings += validate_unwind_hint(file, insn, &state);
	} else {
		for_each_insn(file, insn)
			warnings += validate_unwind_hint(file, insn, &state);
	}

	return warnings;
}

/*
 * Validate rethunk entry constraint: must untrain RET before the first RET.
 *
 * Follow every branch (intra-function) and ensure VALIDATE_UNRET_END comes
 * before an actual RET instruction.
 */
static int validate_unret(struct objtool_file *file, struct instruction *insn)
{
	struct instruction *next, *dest;
	int ret, warnings = 0;

	for (;;) {
		next = next_insn_to_validate(file, insn);

		if (insn->visited & VISITED_UNRET)
			return 0;

		insn->visited |= VISITED_UNRET;

		if (!insn->ignore_alts && insn->alts) {
			struct alternative *alt;
			bool skip_orig = false;

			for (alt = insn->alts; alt; alt = alt->next) {
				if (alt->skip_orig)
					skip_orig = true;

				ret = validate_unret(file, alt->insn);
				if (ret) {
				        if (opts.backtrace)
						BT_FUNC("(alt)", insn);
					return ret;
				}
			}

			if (skip_orig)
				return 0;
		}

		switch (insn->type) {

		case INSN_CALL_DYNAMIC:
		case INSN_JUMP_DYNAMIC:
		case INSN_JUMP_DYNAMIC_CONDITIONAL:
			WARN_INSN(insn, "early indirect call");
			return 1;

		case INSN_JUMP_UNCONDITIONAL:
		case INSN_JUMP_CONDITIONAL:
			if (!is_sibling_call(insn)) {
				if (!insn->jump_dest) {
					WARN_INSN(insn, "unresolved jump target after linking?!?");
					return -1;
				}
				ret = validate_unret(file, insn->jump_dest);
				if (ret) {
					if (opts.backtrace) {
						BT_FUNC("(branch%s)", insn,
							insn->type == INSN_JUMP_CONDITIONAL ? "-cond" : "");
					}
					return ret;
				}

				if (insn->type == INSN_JUMP_UNCONDITIONAL)
					return 0;

				break;
			}

			/* fallthrough */
		case INSN_CALL:
			dest = find_insn(file, insn_call_dest(insn)->sec,
					 insn_call_dest(insn)->offset);
			if (!dest) {
				WARN("Unresolved function after linking!?: %s",
				     insn_call_dest(insn)->name);
				return -1;
			}

			ret = validate_unret(file, dest);
			if (ret) {
				if (opts.backtrace)
					BT_FUNC("(call)", insn);
				return ret;
			}
			/*
			 * If a call returns without error, it must have seen UNTRAIN_RET.
			 * Therefore any non-error return is a success.
			 */
			return 0;

		case INSN_RETURN:
			WARN_INSN(insn, "RET before UNTRAIN");
			return 1;

		case INSN_NOP:
			if (insn->retpoline_safe)
				return 0;
			break;

		default:
			break;
		}

		if (!next) {
			WARN_INSN(insn, "teh end!");
			return -1;
		}
		insn = next;
	}

	return warnings;
}

/*
 * Validate that all branches starting at VALIDATE_UNRET_BEGIN encounter
 * VALIDATE_UNRET_END before RET.
 */
static int validate_unrets(struct objtool_file *file)
{
	struct instruction *insn;
	int ret, warnings = 0;

	for_each_insn(file, insn) {
		if (!insn->unret)
			continue;

		ret = validate_unret(file, insn);
		if (ret < 0) {
			WARN_INSN(insn, "Failed UNRET validation");
			return ret;
		}
		warnings += ret;
	}

	return warnings;
}

static int validate_retpoline(struct objtool_file *file)
{
	struct instruction *insn;
	int warnings = 0;

	for_each_insn(file, insn) {
		if (insn->type != INSN_JUMP_DYNAMIC &&
		    insn->type != INSN_CALL_DYNAMIC &&
		    insn->type != INSN_RETURN)
			continue;

		if (insn->retpoline_safe)
			continue;

		if (insn->sec->init)
			continue;

		if (insn->type == INSN_RETURN) {
			if (opts.rethunk) {
				WARN_INSN(insn, "'naked' return found in RETHUNK build");
			} else
				continue;
		} else {
			WARN_INSN(insn, "indirect %s found in RETPOLINE build",
				  insn->type == INSN_JUMP_DYNAMIC ? "jump" : "call");
		}

		warnings++;
	}

	return warnings;
}

static bool is_kasan_insn(struct instruction *insn)
{
	return (insn->type == INSN_CALL &&
		!strcmp(insn_call_dest(insn)->name, "__asan_handle_no_return"));
}

static bool is_ubsan_insn(struct instruction *insn)
{
	return (insn->type == INSN_CALL &&
		!strcmp(insn_call_dest(insn)->name,
			"__ubsan_handle_builtin_unreachable"));
}

static bool ignore_unreachable_insn(struct objtool_file *file, struct instruction *insn)
{
	int i;
	struct instruction *prev_insn;

	if (insn->ignore || insn->type == INSN_NOP || insn->type == INSN_TRAP)
		return true;

	/*
	 * Ignore alternative replacement instructions.  This can happen
	 * when a whitelisted function uses one of the ALTERNATIVE macros.
	 */
	if (!strcmp(insn->sec->name, ".altinstr_replacement") ||
	    !strcmp(insn->sec->name, ".altinstr_aux"))
		return true;

	/*
	 * Whole archive runs might encounter dead code from weak symbols.
	 * This is where the linker will have dropped the weak symbol in
	 * favour of a regular symbol, but leaves the code in place.
	 *
	 * In this case we'll find a piece of code (whole function) that is not
	 * covered by a !section symbol. Ignore them.
	 */
	if (opts.link && !insn_func(insn)) {
		int size = find_symbol_hole_containing(insn->sec, insn->offset);
		unsigned long end = insn->offset + size;

		if (!size) /* not a hole */
			return false;

		if (size < 0) /* hole until the end */
			return true;

		sec_for_each_insn_continue(file, insn) {
			/*
			 * If we reach a visited instruction at or before the
			 * end of the hole, ignore the unreachable.
			 */
			if (insn->visited)
				return true;

			if (insn->offset >= end)
				break;

			/*
			 * If this hole jumps to a .cold function, mark it ignore too.
			 */
			if (insn->jump_dest && insn_func(insn->jump_dest) &&
			    strstr(insn_func(insn->jump_dest)->name, ".cold")) {
				struct instruction *dest = insn->jump_dest;
				func_for_each_insn(file, insn_func(dest), dest)
					dest->ignore = true;
			}
		}

		return false;
	}

	if (!insn_func(insn))
		return false;

	if (insn_func(insn)->static_call_tramp)
		return true;

	/*
	 * CONFIG_UBSAN_TRAP inserts a UD2 when it sees
	 * __builtin_unreachable().  The BUG() macro has an unreachable() after
	 * the UD2, which causes GCC's undefined trap logic to emit another UD2
	 * (or occasionally a JMP to UD2).
	 *
	 * It may also insert a UD2 after calling a __noreturn function.
	 */
	prev_insn = prev_insn_same_sec(file, insn);
	if (prev_insn->dead_end &&
	    (insn->type == INSN_BUG ||
	     (insn->type == INSN_JUMP_UNCONDITIONAL &&
	      insn->jump_dest && insn->jump_dest->type == INSN_BUG)))
		return true;

	/*
	 * Check if this (or a subsequent) instruction is related to
	 * CONFIG_UBSAN or CONFIG_KASAN.
	 *
	 * End the search at 5 instructions to avoid going into the weeds.
	 */
	for (i = 0; i < 5; i++) {

		if (is_kasan_insn(insn) || is_ubsan_insn(insn))
			return true;

		if (insn->type == INSN_JUMP_UNCONDITIONAL) {
			if (insn->jump_dest &&
			    insn_func(insn->jump_dest) == insn_func(insn)) {
				insn = insn->jump_dest;
				continue;
			}

			break;
		}

		if (insn->offset + insn->len >= insn_func(insn)->offset + insn_func(insn)->len)
			break;

		insn = next_insn_same_sec(file, insn);
	}

	return false;
}

static int add_prefix_symbol(struct objtool_file *file, struct symbol *func)
{
	struct instruction *insn, *prev;
	struct cfi_state *cfi;

	insn = find_insn(file, func->sec, func->offset);
	if (!insn)
		return -1;

	for (prev = prev_insn_same_sec(file, insn);
	     prev;
	     prev = prev_insn_same_sec(file, prev)) {
		u64 offset;

		if (prev->type != INSN_NOP)
			return -1;

		offset = func->offset - prev->offset;

		if (offset > opts.prefix)
			return -1;

		if (offset < opts.prefix)
			continue;

		elf_create_prefix_symbol(file->elf, func, opts.prefix);
		break;
	}

	if (!prev)
		return -1;

	if (!insn->cfi) {
		/*
		 * This can happen if stack validation isn't enabled or the
		 * function is annotated with STACK_FRAME_NON_STANDARD.
		 */
		return 0;
	}

	/* Propagate insn->cfi to the prefix code */
	cfi = cfi_hash_find_or_add(insn->cfi);
	for (; prev != insn; prev = next_insn_same_sec(file, prev))
		prev->cfi = cfi;

	return 0;
}

static int add_prefix_symbols(struct objtool_file *file)
{
	struct section *sec;
	struct symbol *func;
	int warnings = 0;

	for_each_sec(file, sec) {
		if (!(sec->sh.sh_flags & SHF_EXECINSTR))
			continue;

		sec_for_each_sym(sec, func) {
			if (func->type != STT_FUNC)
				continue;

			add_prefix_symbol(file, func);
		}
	}

	return warnings;
}

static int validate_symbol(struct objtool_file *file, struct section *sec,
			   struct symbol *sym, struct insn_state *state)
{
	struct instruction *insn;
	int ret;

	if (!sym->len) {
		WARN("%s() is missing an ELF size annotation", sym->name);
		return 1;
	}

	if (sym->pfunc != sym || sym->alias != sym)
		return 0;

	insn = find_insn(file, sec, sym->offset);
	if (!insn || insn->ignore || insn->visited)
		return 0;

	state->uaccess = sym->uaccess_safe;

	ret = validate_branch(file, insn_func(insn), insn, *state);
	if (ret && opts.backtrace)
		BT_FUNC("<=== (sym)", insn);
	return ret;
}

static int validate_section(struct objtool_file *file, struct section *sec)
{
	struct insn_state state;
	struct symbol *func;
	int warnings = 0;

	sec_for_each_sym(sec, func) {
		if (func->type != STT_FUNC)
			continue;

		init_insn_state(file, &state, sec);
		set_func_state(&state.cfi);

		warnings += validate_symbol(file, sec, func, &state);
	}

	return warnings;
}

static int validate_noinstr_sections(struct objtool_file *file)
{
	struct section *sec;
	int warnings = 0;

	sec = find_section_by_name(file->elf, ".noinstr.text");
	if (sec) {
		warnings += validate_section(file, sec);
		warnings += validate_unwind_hints(file, sec);
	}

	sec = find_section_by_name(file->elf, ".entry.text");
	if (sec) {
		warnings += validate_section(file, sec);
		warnings += validate_unwind_hints(file, sec);
	}

	sec = find_section_by_name(file->elf, ".cpuidle.text");
	if (sec) {
		warnings += validate_section(file, sec);
		warnings += validate_unwind_hints(file, sec);
	}

	return warnings;
}

static int validate_functions(struct objtool_file *file)
{
	struct section *sec;
	int warnings = 0;

	for_each_sec(file, sec) {
		if (!(sec->sh.sh_flags & SHF_EXECINSTR))
			continue;

		warnings += validate_section(file, sec);
	}

	return warnings;
}

static void mark_endbr_used(struct instruction *insn)
{
	if (!list_empty(&insn->call_node))
		list_del_init(&insn->call_node);
}

static bool noendbr_range(struct objtool_file *file, struct instruction *insn)
{
	struct symbol *sym = find_symbol_containing(insn->sec, insn->offset-1);
	struct instruction *first;

	if (!sym)
		return false;

	first = find_insn(file, sym->sec, sym->offset);
	if (!first)
		return false;

	if (first->type != INSN_ENDBR && !first->noendbr)
		return false;

	return insn->offset == sym->offset + sym->len;
}

static int validate_ibt_insn(struct objtool_file *file, struct instruction *insn)
{
	struct instruction *dest;
	struct reloc *reloc;
	unsigned long off;
	int warnings = 0;

	/*
	 * Looking for function pointer load relocations.  Ignore
	 * direct/indirect branches:
	 */
	switch (insn->type) {
	case INSN_CALL:
	case INSN_CALL_DYNAMIC:
	case INSN_JUMP_CONDITIONAL:
	case INSN_JUMP_UNCONDITIONAL:
	case INSN_JUMP_DYNAMIC:
	case INSN_JUMP_DYNAMIC_CONDITIONAL:
	case INSN_RETURN:
	case INSN_NOP:
		return 0;
	default:
		break;
	}

	for (reloc = insn_reloc(file, insn);
	     reloc;
	     reloc = find_reloc_by_dest_range(file->elf, insn->sec,
					      reloc->offset + 1,
					      (insn->offset + insn->len) - (reloc->offset + 1))) {

		/*
		 * static_call_update() references the trampoline, which
		 * doesn't have (or need) ENDBR.  Skip warning in that case.
		 */
		if (reloc->sym->static_call_tramp)
			continue;

		off = reloc->sym->offset;
		if (reloc->type == R_X86_64_PC32 || reloc->type == R_X86_64_PLT32)
			off += arch_dest_reloc_offset(reloc->addend);
		else
			off += reloc->addend;

		dest = find_insn(file, reloc->sym->sec, off);
		if (!dest)
			continue;

		if (dest->type == INSN_ENDBR) {
			mark_endbr_used(dest);
			continue;
		}

		if (insn_func(dest) && insn_func(dest) == insn_func(insn)) {
			/*
			 * Anything from->to self is either _THIS_IP_ or
			 * IRET-to-self.
			 *
			 * There is no sane way to annotate _THIS_IP_ since the
			 * compiler treats the relocation as a constant and is
			 * happy to fold in offsets, skewing any annotation we
			 * do, leading to vast amounts of false-positives.
			 *
			 * There's also compiler generated _THIS_IP_ through
			 * KCOV and such which we have no hope of annotating.
			 *
			 * As such, blanket accept self-references without
			 * issue.
			 */
			continue;
		}

		/*
		 * Accept anything ANNOTATE_NOENDBR.
		 */
		if (dest->noendbr)
			continue;

		/*
		 * Accept if this is the instruction after a symbol
		 * that is (no)endbr -- typical code-range usage.
		 */
		if (noendbr_range(file, dest))
			continue;

		WARN_INSN(insn, "relocation to !ENDBR: %s", offstr(dest->sec, dest->offset));

		warnings++;
	}

	return warnings;
}

static int validate_ibt_data_reloc(struct objtool_file *file,
				   struct reloc *reloc)
{
	struct instruction *dest;

	dest = find_insn(file, reloc->sym->sec,
			 reloc->sym->offset + reloc->addend);
	if (!dest)
		return 0;

	if (dest->type == INSN_ENDBR) {
		mark_endbr_used(dest);
		return 0;
	}

	if (dest->noendbr)
		return 0;

	WARN_FUNC("data relocation to !ENDBR: %s",
		  reloc->sec->base, reloc->offset,
		  offstr(dest->sec, dest->offset));

	return 1;
}

/*
 * Validate IBT rules and remove used ENDBR instructions from the seal list.
 * Unused ENDBR instructions will be annotated for sealing (i.e., replaced with
 * NOPs) later, in create_ibt_endbr_seal_sections().
 */
static int validate_ibt(struct objtool_file *file)
{
	struct section *sec;
	struct reloc *reloc;
	struct instruction *insn;
	int warnings = 0;

	for_each_insn(file, insn)
		warnings += validate_ibt_insn(file, insn);

	for_each_sec(file, sec) {

		/* Already done by validate_ibt_insn() */
		if (sec->sh.sh_flags & SHF_EXECINSTR)
			continue;

		if (!sec->reloc)
			continue;

		/*
		 * These sections can reference text addresses, but not with
		 * the intent to indirect branch to them.
		 */
		if ((!strncmp(sec->name, ".discard", 8) &&
		     strcmp(sec->name, ".discard.ibt_endbr_noseal"))	||
		    !strncmp(sec->name, ".debug", 6)			||
		    !strcmp(sec->name, ".altinstructions")		||
		    !strcmp(sec->name, ".ibt_endbr_seal")		||
		    !strcmp(sec->name, ".orc_unwind_ip")		||
		    !strcmp(sec->name, ".parainstructions")		||
		    !strcmp(sec->name, ".retpoline_sites")		||
		    !strcmp(sec->name, ".smp_locks")			||
		    !strcmp(sec->name, ".static_call_sites")		||
		    !strcmp(sec->name, "_error_injection_whitelist")	||
		    !strcmp(sec->name, "_kprobe_blacklist")		||
		    !strcmp(sec->name, "__bug_table")			||
		    !strcmp(sec->name, "__ex_table")			||
		    !strcmp(sec->name, "__jump_table")			||
		    !strcmp(sec->name, "__mcount_loc")			||
		    !strcmp(sec->name, ".kcfi_traps")			||
		    strstr(sec->name, "__patchable_function_entries"))
			continue;

		list_for_each_entry(reloc, &sec->reloc->reloc_list, list)
			warnings += validate_ibt_data_reloc(file, reloc);
	}

	return warnings;
}

static int validate_sls(struct objtool_file *file)
{
	struct instruction *insn, *next_insn;
	int warnings = 0;

	for_each_insn(file, insn) {
		next_insn = next_insn_same_sec(file, insn);

		if (insn->retpoline_safe)
			continue;

		switch (insn->type) {
		case INSN_RETURN:
			if (!next_insn || next_insn->type != INSN_TRAP) {
				WARN_INSN(insn, "missing int3 after ret");
				warnings++;
			}

			break;
		case INSN_JUMP_DYNAMIC:
			if (!next_insn || next_insn->type != INSN_TRAP) {
				WARN_INSN(insn, "missing int3 after indirect jump");
				warnings++;
			}
			break;
		default:
			break;
		}
	}

	return warnings;
}

static int validate_reachable_instructions(struct objtool_file *file)
{
	struct instruction *insn;

	if (file->ignore_unreachables)
		return 0;

	for_each_insn(file, insn) {
		if (insn->visited || ignore_unreachable_insn(file, insn))
			continue;

		WARN_INSN(insn, "unreachable instruction");
		return 1;
	}

	return 0;
}

int check(struct objtool_file *file)
{
	int ret, warnings = 0;

	arch_initial_func_cfi_state(&initial_func_cfi);
	init_cfi_state(&init_cfi);
	init_cfi_state(&func_cfi);
	set_func_state(&func_cfi);

	if (!cfi_hash_alloc(1UL << (file->elf->symbol_bits - 3)))
		goto out;

	cfi_hash_add(&init_cfi);
	cfi_hash_add(&func_cfi);

	ret = decode_sections(file);
	if (ret < 0)
		goto out;

	warnings += ret;

	if (!nr_insns)
		goto out;

	if (opts.retpoline) {
		ret = validate_retpoline(file);
		if (ret < 0)
			return ret;
		warnings += ret;
	}

	if (opts.stackval || opts.orc || opts.uaccess) {
		ret = validate_functions(file);
		if (ret < 0)
			goto out;
		warnings += ret;

		ret = validate_unwind_hints(file, NULL);
		if (ret < 0)
			goto out;
		warnings += ret;

		if (!warnings) {
			ret = validate_reachable_instructions(file);
			if (ret < 0)
				goto out;
			warnings += ret;
		}

	} else if (opts.noinstr) {
		ret = validate_noinstr_sections(file);
		if (ret < 0)
			goto out;
		warnings += ret;
	}

	if (opts.unret) {
		/*
		 * Must be after validate_branch() and friends, it plays
		 * further games with insn->visited.
		 */
		ret = validate_unrets(file);
		if (ret < 0)
			return ret;
		warnings += ret;
	}

	if (opts.ibt) {
		ret = validate_ibt(file);
		if (ret < 0)
			goto out;
		warnings += ret;
	}

	if (opts.sls) {
		ret = validate_sls(file);
		if (ret < 0)
			goto out;
		warnings += ret;
	}

	if (opts.static_call) {
		ret = create_static_call_sections(file);
		if (ret < 0)
			goto out;
		warnings += ret;
	}

	if (opts.retpoline) {
		ret = create_retpoline_sites_sections(file);
		if (ret < 0)
			goto out;
		warnings += ret;
	}

	if (opts.cfi) {
		ret = create_cfi_sections(file);
		if (ret < 0)
			goto out;
		warnings += ret;
	}

	if (opts.rethunk) {
		ret = create_return_sites_sections(file);
		if (ret < 0)
			goto out;
		warnings += ret;

		if (opts.hack_skylake) {
			ret = create_direct_call_sections(file);
			if (ret < 0)
				goto out;
			warnings += ret;
		}
	}

	if (opts.mcount) {
		ret = create_mcount_loc_sections(file);
		if (ret < 0)
			goto out;
		warnings += ret;
	}

	if (opts.prefix) {
		ret = add_prefix_symbols(file);
		if (ret < 0)
			return ret;
		warnings += ret;
	}

	if (opts.ibt) {
		ret = create_ibt_endbr_seal_sections(file);
		if (ret < 0)
			goto out;
		warnings += ret;
	}

	if (opts.orc && nr_insns) {
		ret = orc_create(file);
		if (ret < 0)
			goto out;
		warnings += ret;
	}


	if (opts.stats) {
		printf("nr_insns_visited: %ld\n", nr_insns_visited);
		printf("nr_cfi: %ld\n", nr_cfi);
		printf("nr_cfi_reused: %ld\n", nr_cfi_reused);
		printf("nr_cfi_cache: %ld\n", nr_cfi_cache);
	}

out:
	/*
	 *  For now, don't fail the kernel build on fatal warnings.  These
	 *  errors are still fairly common due to the growing matrix of
	 *  supported toolchains and their recent pace of change.
	 */
	return 0;
}<|MERGE_RESOLUTION|>--- conflicted
+++ resolved
@@ -204,10 +204,6 @@
 		"__ubsan_handle_builtin_unreachable",
 		"arch_call_rest_init",
 		"arch_cpu_idle_dead",
-<<<<<<< HEAD
-		"btrfs_assertfail",
-=======
->>>>>>> 20e0c0a8
 		"cpu_bringup_and_idle",
 		"cpu_startup_entry",
 		"do_exit",
