/*
 * Copyright 2012-2023 Advanced Micro Devices, Inc.
 *
 * Permission is hereby granted, free of charge, to any person obtaining a
 * copy of this software and associated documentation files (the "Software"),
 * to deal in the Software without restriction, including without limitation
 * the rights to use, copy, modify, merge, publish, distribute, sublicense,
 * and/or sell copies of the Software, and to permit persons to whom the
 * Software is furnished to do so, subject to the following conditions:
 *
 * The above copyright notice and this permission notice shall be included in
 * all copies or substantial portions of the Software.
 *
 * THE SOFTWARE IS PROVIDED "AS IS", WITHOUT WARRANTY OF ANY KIND, EXPRESS OR
 * IMPLIED, INCLUDING BUT NOT LIMITED TO THE WARRANTIES OF MERCHANTABILITY,
 * FITNESS FOR A PARTICULAR PURPOSE AND NONINFRINGEMENT.  IN NO EVENT SHALL
 * THE COPYRIGHT HOLDER(S) OR AUTHOR(S) BE LIABLE FOR ANY CLAIM, DAMAGES OR
 * OTHER LIABILITY, WHETHER IN AN ACTION OF CONTRACT, TORT OR OTHERWISE,
 * ARISING FROM, OUT OF OR IN CONNECTION WITH THE SOFTWARE OR THE USE OR
 * OTHER DEALINGS IN THE SOFTWARE.
 *
 * Authors: AMD
 *
 */

#ifndef DC_INTERFACE_H_
#define DC_INTERFACE_H_

#include "dc_types.h"
#include "grph_object_defs.h"
#include "logger_types.h"
#include "hdcp_msg_types.h"
#include "gpio_types.h"
#include "link_service_types.h"
#include "grph_object_ctrl_defs.h"
#include <inc/hw/opp.h>

#include "inc/hw_sequencer.h"
#include "inc/compressor.h"
#include "inc/hw/dmcu.h"
#include "dml/display_mode_lib.h"

struct abm_save_restore;

/* forward declaration */
struct aux_payload;
struct set_config_cmd_payload;
struct dmub_notification;

<<<<<<< HEAD
#define DC_VER "3.2.250"
=======
#define DC_VER "3.2.251"
>>>>>>> 154d9c60

#define MAX_SURFACES 3
#define MAX_PLANES 6
#define MAX_STREAMS 6
#define MIN_VIEWPORT_SIZE 12
#define MAX_NUM_EDP 2

/* Display Core Interfaces */
struct dc_versions {
	const char *dc_ver;
	struct dmcu_version dmcu_version;
};

enum dp_protocol_version {
	DP_VERSION_1_4 = 0,
	DP_VERSION_2_1,
	DP_VERSION_UNKNOWN,
};

enum dc_plane_type {
	DC_PLANE_TYPE_INVALID,
	DC_PLANE_TYPE_DCE_RGB,
	DC_PLANE_TYPE_DCE_UNDERLAY,
	DC_PLANE_TYPE_DCN_UNIVERSAL,
};

// Sizes defined as multiples of 64KB
enum det_size {
	DET_SIZE_DEFAULT = 0,
	DET_SIZE_192KB = 3,
	DET_SIZE_256KB = 4,
	DET_SIZE_320KB = 5,
	DET_SIZE_384KB = 6
};


struct dc_plane_cap {
	enum dc_plane_type type;
	uint32_t per_pixel_alpha : 1;
	struct {
		uint32_t argb8888 : 1;
		uint32_t nv12 : 1;
		uint32_t fp16 : 1;
		uint32_t p010 : 1;
		uint32_t ayuv : 1;
	} pixel_format_support;
	// max upscaling factor x1000
	// upscaling factors are always >= 1
	// for example, 1080p -> 8K is 4.0, or 4000 raw value
	struct {
		uint32_t argb8888;
		uint32_t nv12;
		uint32_t fp16;
	} max_upscale_factor;
	// max downscale factor x1000
	// downscale factors are always <= 1
	// for example, 8K -> 1080p is 0.25, or 250 raw value
	struct {
		uint32_t argb8888;
		uint32_t nv12;
		uint32_t fp16;
	} max_downscale_factor;
	// minimal width/height
	uint32_t min_width;
	uint32_t min_height;
};

/**
 * DOC: color-management-caps
 *
 * **Color management caps (DPP and MPC)**
 *
 * Modules/color calculates various color operations which are translated to
 * abstracted HW. DCE 5-12 had almost no important changes, but starting with
 * DCN1, every new generation comes with fairly major differences in color
 * pipeline. Therefore, we abstract color pipe capabilities so modules/DM can
 * decide mapping to HW block based on logical capabilities.
 */

/**
 * struct rom_curve_caps - predefined transfer function caps for degamma and regamma
 * @srgb: RGB color space transfer func
 * @bt2020: BT.2020 transfer func
 * @gamma2_2: standard gamma
 * @pq: perceptual quantizer transfer function
 * @hlg: hybrid log–gamma transfer function
 */
struct rom_curve_caps {
	uint16_t srgb : 1;
	uint16_t bt2020 : 1;
	uint16_t gamma2_2 : 1;
	uint16_t pq : 1;
	uint16_t hlg : 1;
};

/**
 * struct dpp_color_caps - color pipeline capabilities for display pipe and
 * plane blocks
 *
 * @dcn_arch: all DCE generations treated the same
 * @input_lut_shared: shared with DGAM. Input LUT is different than most LUTs,
 * just plain 256-entry lookup
 * @icsc: input color space conversion
 * @dgam_ram: programmable degamma LUT
 * @post_csc: post color space conversion, before gamut remap
 * @gamma_corr: degamma correction
 * @hw_3d_lut: 3D LUT support. It implies a shaper LUT before. It may be shared
 * with MPC by setting mpc:shared_3d_lut flag
 * @ogam_ram: programmable out/blend gamma LUT
 * @ocsc: output color space conversion
 * @dgam_rom_for_yuv: pre-defined degamma LUT for YUV planes
 * @dgam_rom_caps: pre-definied curve caps for degamma 1D LUT
 * @ogam_rom_caps: pre-definied curve caps for regamma 1D LUT
 *
 * Note: hdr_mult and gamut remap (CTM) are always available in DPP (in that order)
 */
struct dpp_color_caps {
	uint16_t dcn_arch : 1;
	uint16_t input_lut_shared : 1;
	uint16_t icsc : 1;
	uint16_t dgam_ram : 1;
	uint16_t post_csc : 1;
	uint16_t gamma_corr : 1;
	uint16_t hw_3d_lut : 1;
	uint16_t ogam_ram : 1;
	uint16_t ocsc : 1;
	uint16_t dgam_rom_for_yuv : 1;
	struct rom_curve_caps dgam_rom_caps;
	struct rom_curve_caps ogam_rom_caps;
};

/**
 * struct mpc_color_caps - color pipeline capabilities for multiple pipe and
 * plane combined blocks
 *
 * @gamut_remap: color transformation matrix
 * @ogam_ram: programmable out gamma LUT
 * @ocsc: output color space conversion matrix
 * @num_3dluts: MPC 3D LUT; always assumes a preceding shaper LUT
 * @shared_3d_lut: shared 3D LUT flag. Can be either DPP or MPC, but single
 * instance
 * @ogam_rom_caps: pre-definied curve caps for regamma 1D LUT
 */
struct mpc_color_caps {
	uint16_t gamut_remap : 1;
	uint16_t ogam_ram : 1;
	uint16_t ocsc : 1;
	uint16_t num_3dluts : 3;
	uint16_t shared_3d_lut:1;
	struct rom_curve_caps ogam_rom_caps;
};

/**
 * struct dc_color_caps - color pipes capabilities for DPP and MPC hw blocks
 * @dpp: color pipes caps for DPP
 * @mpc: color pipes caps for MPC
 */
struct dc_color_caps {
	struct dpp_color_caps dpp;
	struct mpc_color_caps mpc;
};

struct dc_dmub_caps {
	bool psr;
	bool mclk_sw;
	bool subvp_psr;
	bool gecc_enable;
};

struct dc_caps {
	uint32_t max_streams;
	uint32_t max_links;
	uint32_t max_audios;
	uint32_t max_slave_planes;
	uint32_t max_slave_yuv_planes;
	uint32_t max_slave_rgb_planes;
	uint32_t max_planes;
	uint32_t max_downscale_ratio;
	uint32_t i2c_speed_in_khz;
	uint32_t i2c_speed_in_khz_hdcp;
	uint32_t dmdata_alloc_size;
	unsigned int max_cursor_size;
	unsigned int max_video_width;
	unsigned int min_horizontal_blanking_period;
	int linear_pitch_alignment;
	bool dcc_const_color;
	bool dynamic_audio;
	bool is_apu;
	bool dual_link_dvi;
	bool post_blend_color_processing;
	bool force_dp_tps4_for_cp2520;
	bool disable_dp_clk_share;
	bool psp_setup_panel_mode;
	bool extended_aux_timeout_support;
	bool dmcub_support;
	bool zstate_support;
	bool ips_support;
	uint32_t num_of_internal_disp;
	enum dp_protocol_version max_dp_protocol_version;
	unsigned int mall_size_per_mem_channel;
	unsigned int mall_size_total;
	unsigned int cursor_cache_size;
	struct dc_plane_cap planes[MAX_PLANES];
	struct dc_color_caps color;
	struct dc_dmub_caps dmub_caps;
	bool dp_hpo;
	bool dp_hdmi21_pcon_support;
	bool edp_dsc_support;
	bool vbios_lttpr_aware;
	bool vbios_lttpr_enable;
	uint32_t max_otg_num;
	uint32_t max_cab_allocation_bytes;
	uint32_t cache_line_size;
	uint32_t cache_num_ways;
	uint16_t subvp_fw_processing_delay_us;
	uint8_t subvp_drr_max_vblank_margin_us;
	uint16_t subvp_prefetch_end_to_mall_start_us;
	uint8_t subvp_swath_height_margin_lines; // subvp start line must be aligned to 2 x swath height
	uint16_t subvp_pstate_allow_width_us;
	uint16_t subvp_vertical_int_margin_us;
	bool seamless_odm;
	uint32_t max_v_total;
	uint8_t subvp_drr_vblank_start_margin_us;
};

struct dc_bug_wa {
	bool no_connect_phy_config;
	bool dedcn20_305_wa;
	bool skip_clock_update;
	bool lt_early_cr_pattern;
	struct {
		uint8_t uclk : 1;
		uint8_t fclk : 1;
		uint8_t dcfclk : 1;
		uint8_t dcfclk_ds: 1;
	} clock_update_disable_mask;
};
struct dc_dcc_surface_param {
	struct dc_size surface_size;
	enum surface_pixel_format format;
	enum swizzle_mode_values swizzle_mode;
	enum dc_scan_direction scan;
};

struct dc_dcc_setting {
	unsigned int max_compressed_blk_size;
	unsigned int max_uncompressed_blk_size;
	bool independent_64b_blks;
	//These bitfields to be used starting with DCN
	struct {
		uint32_t dcc_256_64_64 : 1;//available in ASICs before DCN (the worst compression case)
		uint32_t dcc_128_128_uncontrained : 1;  //available in ASICs before DCN
		uint32_t dcc_256_128_128 : 1;		//available starting with DCN
		uint32_t dcc_256_256_unconstrained : 1;  //available in ASICs before DCN (the best compression case)
	} dcc_controls;
};

struct dc_surface_dcc_cap {
	union {
		struct {
			struct dc_dcc_setting rgb;
		} grph;

		struct {
			struct dc_dcc_setting luma;
			struct dc_dcc_setting chroma;
		} video;
	};

	bool capable;
	bool const_color_support;
};

struct dc_static_screen_params {
	struct {
		bool force_trigger;
		bool cursor_update;
		bool surface_update;
		bool overlay_update;
	} triggers;
	unsigned int num_frames;
};


/* Surface update type is used by dc_update_surfaces_and_stream
 * The update type is determined at the very beginning of the function based
 * on parameters passed in and decides how much programming (or updating) is
 * going to be done during the call.
 *
 * UPDATE_TYPE_FAST is used for really fast updates that do not require much
 * logical calculations or hardware register programming. This update MUST be
 * ISR safe on windows. Currently fast update will only be used to flip surface
 * address.
 *
 * UPDATE_TYPE_MED is used for slower updates which require significant hw
 * re-programming however do not affect bandwidth consumption or clock
 * requirements. At present, this is the level at which front end updates
 * that do not require us to run bw_calcs happen. These are in/out transfer func
 * updates, viewport offset changes, recout size changes and pixel depth changes.
 * This update can be done at ISR, but we want to minimize how often this happens.
 *
 * UPDATE_TYPE_FULL is slow. Really slow. This requires us to recalculate our
 * bandwidth and clocks, possibly rearrange some pipes and reprogram anything front
 * end related. Any time viewport dimensions, recout dimensions, scaling ratios or
 * gamma need to be adjusted or pipe needs to be turned on (or disconnected) we do
 * a full update. This cannot be done at ISR level and should be a rare event.
 * Unless someone is stress testing mpo enter/exit, playing with colour or adjusting
 * underscan we don't expect to see this call at all.
 */

enum surface_update_type {
	UPDATE_TYPE_FAST, /* super fast, safe to execute in isr */
	UPDATE_TYPE_MED,  /* ISR safe, most of programming needed, no bw/clk change*/
	UPDATE_TYPE_FULL, /* may need to shuffle resources */
};

/* Forward declaration*/
struct dc;
struct dc_plane_state;
struct dc_state;


struct dc_cap_funcs {
	bool (*get_dcc_compression_cap)(const struct dc *dc,
			const struct dc_dcc_surface_param *input,
			struct dc_surface_dcc_cap *output);
};

struct link_training_settings;

union allow_lttpr_non_transparent_mode {
	struct {
		bool DP1_4A : 1;
		bool DP2_0 : 1;
	} bits;
	unsigned char raw;
};

/* Structure to hold configuration flags set by dm at dc creation. */
struct dc_config {
	bool gpu_vm_support;
	bool disable_disp_pll_sharing;
	bool fbc_support;
	bool disable_fractional_pwm;
	bool allow_seamless_boot_optimization;
	bool seamless_boot_edp_requested;
	bool edp_not_connected;
	bool edp_no_power_sequencing;
	bool force_enum_edp;
	bool forced_clocks;
	union allow_lttpr_non_transparent_mode allow_lttpr_non_transparent_mode;
	bool multi_mon_pp_mclk_switch;
	bool disable_dmcu;
	bool enable_4to1MPC;
	bool enable_windowed_mpo_odm;
	bool forceHBR2CP2520; // Used for switching between test patterns TPS4 and CP2520
	uint32_t allow_edp_hotplug_detection;
	bool clamp_min_dcfclk;
	uint64_t vblank_alignment_dto_params;
	uint8_t  vblank_alignment_max_frame_time_diff;
	bool is_asymmetric_memory;
	bool is_single_rank_dimm;
	bool is_vmin_only_asic;
	bool use_pipe_ctx_sync_logic;
	bool ignore_dpref_ss;
	bool enable_mipi_converter_optimization;
	bool use_default_clock_table;
	bool force_bios_enable_lttpr;
	uint8_t force_bios_fixed_vs;
	int sdpif_request_limit_words_per_umc;
	bool use_old_fixed_vs_sequence;
	bool dc_mode_clk_limit_support;
<<<<<<< HEAD
=======
	bool DisableMinDispClkODM;
>>>>>>> 154d9c60
	bool enable_auto_dpm_test_logs;
};

enum visual_confirm {
	VISUAL_CONFIRM_DISABLE = 0,
	VISUAL_CONFIRM_SURFACE = 1,
	VISUAL_CONFIRM_HDR = 2,
	VISUAL_CONFIRM_MPCTREE = 4,
	VISUAL_CONFIRM_PSR = 5,
	VISUAL_CONFIRM_SWAPCHAIN = 6,
	VISUAL_CONFIRM_FAMS = 7,
	VISUAL_CONFIRM_SWIZZLE = 9,
	VISUAL_CONFIRM_REPLAY = 12,
	VISUAL_CONFIRM_SUBVP = 14,
	VISUAL_CONFIRM_MCLK_SWITCH = 16,
};

enum dc_psr_power_opts {
	psr_power_opt_invalid = 0x0,
	psr_power_opt_smu_opt_static_screen = 0x1,
	psr_power_opt_z10_static_screen = 0x10,
	psr_power_opt_ds_disable_allow = 0x100,
};

enum dml_hostvm_override_opts {
	DML_HOSTVM_NO_OVERRIDE = 0x0,
	DML_HOSTVM_OVERRIDE_FALSE = 0x1,
	DML_HOSTVM_OVERRIDE_TRUE = 0x2,
};

enum dcc_option {
	DCC_ENABLE = 0,
	DCC_DISABLE = 1,
	DCC_HALF_REQ_DISALBE = 2,
};

/**
 * enum pipe_split_policy - Pipe split strategy supported by DCN
 *
 * This enum is used to define the pipe split policy supported by DCN. By
 * default, DC favors MPC_SPLIT_DYNAMIC.
 */
enum pipe_split_policy {
	/**
	 * @MPC_SPLIT_DYNAMIC: DC will automatically decide how to split the
	 * pipe in order to bring the best trade-off between performance and
	 * power consumption. This is the recommended option.
	 */
	MPC_SPLIT_DYNAMIC = 0,

	/**
	 * @MPC_SPLIT_AVOID: Avoid pipe split, which means that DC will not
	 * try any sort of split optimization.
	 */
	MPC_SPLIT_AVOID = 1,

	/**
	 * @MPC_SPLIT_AVOID_MULT_DISP: With this option, DC will only try to
	 * optimize the pipe utilization when using a single display; if the
	 * user connects to a second display, DC will avoid pipe split.
	 */
	MPC_SPLIT_AVOID_MULT_DISP = 2,
};

enum wm_report_mode {
	WM_REPORT_DEFAULT = 0,
	WM_REPORT_OVERRIDE = 1,
};
enum dtm_pstate{
	dtm_level_p0 = 0,/*highest voltage*/
	dtm_level_p1,
	dtm_level_p2,
	dtm_level_p3,
	dtm_level_p4,/*when active_display_count = 0*/
};

enum dcn_pwr_state {
	DCN_PWR_STATE_UNKNOWN = -1,
	DCN_PWR_STATE_MISSION_MODE = 0,
	DCN_PWR_STATE_LOW_POWER = 3,
};

enum dcn_zstate_support_state {
	DCN_ZSTATE_SUPPORT_UNKNOWN,
	DCN_ZSTATE_SUPPORT_ALLOW,
	DCN_ZSTATE_SUPPORT_ALLOW_Z8_ONLY,
	DCN_ZSTATE_SUPPORT_ALLOW_Z8_Z10_ONLY,
	DCN_ZSTATE_SUPPORT_ALLOW_Z10_ONLY,
	DCN_ZSTATE_SUPPORT_DISALLOW,
};

/*
 * struct dc_clocks - DC pipe clocks
 *
 * For any clocks that may differ per pipe only the max is stored in this
 * structure
 */
struct dc_clocks {
	int dispclk_khz;
	int actual_dispclk_khz;
	int dppclk_khz;
	int actual_dppclk_khz;
	int disp_dpp_voltage_level_khz;
	int dcfclk_khz;
	int socclk_khz;
	int dcfclk_deep_sleep_khz;
	int fclk_khz;
	int phyclk_khz;
	int dramclk_khz;
	bool p_state_change_support;
	enum dcn_zstate_support_state zstate_support;
	bool dtbclk_en;
	int ref_dtbclk_khz;
	bool fclk_p_state_change_support;
	enum dcn_pwr_state pwr_state;
	/*
	 * Elements below are not compared for the purposes of
	 * optimization required
	 */
	bool prev_p_state_change_support;
	bool fclk_prev_p_state_change_support;
	int num_ways;

	/*
	 * @fw_based_mclk_switching
	 *
	 * DC has a mechanism that leverage the variable refresh rate to switch
	 * memory clock in cases that we have a large latency to achieve the
	 * memory clock change and a short vblank window. DC has some
	 * requirements to enable this feature, and this field describes if the
	 * system support or not such a feature.
	 */
	bool fw_based_mclk_switching;
	bool fw_based_mclk_switching_shut_down;
	int prev_num_ways;
	enum dtm_pstate dtm_level;
	int max_supported_dppclk_khz;
	int max_supported_dispclk_khz;
	int bw_dppclk_khz; /*a copy of dppclk_khz*/
	int bw_dispclk_khz;
};

struct dc_bw_validation_profile {
	bool enable;

	unsigned long long total_ticks;
	unsigned long long voltage_level_ticks;
	unsigned long long watermark_ticks;
	unsigned long long rq_dlg_ticks;

	unsigned long long total_count;
	unsigned long long skip_fast_count;
	unsigned long long skip_pass_count;
	unsigned long long skip_fail_count;
};

#define BW_VAL_TRACE_SETUP() \
		unsigned long long end_tick = 0; \
		unsigned long long voltage_level_tick = 0; \
		unsigned long long watermark_tick = 0; \
		unsigned long long start_tick = dc->debug.bw_val_profile.enable ? \
				dm_get_timestamp(dc->ctx) : 0

#define BW_VAL_TRACE_COUNT() \
		if (dc->debug.bw_val_profile.enable) \
			dc->debug.bw_val_profile.total_count++

#define BW_VAL_TRACE_SKIP(status) \
		if (dc->debug.bw_val_profile.enable) { \
			if (!voltage_level_tick) \
				voltage_level_tick = dm_get_timestamp(dc->ctx); \
			dc->debug.bw_val_profile.skip_ ## status ## _count++; \
		}

#define BW_VAL_TRACE_END_VOLTAGE_LEVEL() \
		if (dc->debug.bw_val_profile.enable) \
			voltage_level_tick = dm_get_timestamp(dc->ctx)

#define BW_VAL_TRACE_END_WATERMARKS() \
		if (dc->debug.bw_val_profile.enable) \
			watermark_tick = dm_get_timestamp(dc->ctx)

#define BW_VAL_TRACE_FINISH() \
		if (dc->debug.bw_val_profile.enable) { \
			end_tick = dm_get_timestamp(dc->ctx); \
			dc->debug.bw_val_profile.total_ticks += end_tick - start_tick; \
			dc->debug.bw_val_profile.voltage_level_ticks += voltage_level_tick - start_tick; \
			if (watermark_tick) { \
				dc->debug.bw_val_profile.watermark_ticks += watermark_tick - voltage_level_tick; \
				dc->debug.bw_val_profile.rq_dlg_ticks += end_tick - watermark_tick; \
			} \
		}

union mem_low_power_enable_options {
	struct {
		bool vga: 1;
		bool i2c: 1;
		bool dmcu: 1;
		bool dscl: 1;
		bool cm: 1;
		bool mpc: 1;
		bool optc: 1;
		bool vpg: 1;
		bool afmt: 1;
	} bits;
	uint32_t u32All;
};

union root_clock_optimization_options {
	struct {
		bool dpp: 1;
		bool dsc: 1;
		bool hdmistream: 1;
		bool hdmichar: 1;
		bool dpstream: 1;
		bool symclk32_se: 1;
		bool symclk32_le: 1;
		bool symclk_fe: 1;
		bool physymclk: 1;
		bool dpiasymclk: 1;
		uint32_t reserved: 22;
	} bits;
	uint32_t u32All;
};

union fine_grain_clock_gating_enable_options {
	struct {
		bool dccg_global_fgcg_rep : 1; /* Global fine grain clock gating of repeaters */
		bool dchub : 1;	   /* Display controller hub */
		bool dchubbub : 1;
		bool dpp : 1;	   /* Display pipes and planes */
		bool opp : 1;	   /* Output pixel processing */
		bool optc : 1;	   /* Output pipe timing combiner */
		bool dio : 1;	   /* Display output */
		bool dwb : 1;	   /* Display writeback */
		bool mmhubbub : 1; /* Multimedia hub */
		bool dmu : 1;	   /* Display core management unit */
		bool az : 1;	   /* Azalia */
		bool dchvm : 1;
		bool dsc : 1;	   /* Display stream compression */

		uint32_t reserved : 19;
	} bits;
	uint32_t u32All;
};

enum pg_hw_pipe_resources {
	PG_HUBP = 0,
	PG_DPP,
	PG_DSC,
	PG_MPCC,
	PG_OPP,
	PG_OPTC,
	PG_HW_PIPE_RESOURCES_NUM_ELEMENT
};

enum pg_hw_resources {
	PG_DCCG = 0,
	PG_DCIO,
	PG_DIO,
	PG_DCHUBBUB,
	PG_DCHVM,
	PG_DWB,
	PG_HPO,
	PG_HW_RESOURCES_NUM_ELEMENT
};

struct pg_block_update {
	bool pg_pipe_res_update[PG_HW_PIPE_RESOURCES_NUM_ELEMENT][MAX_PIPES];
	bool pg_res_update[PG_HW_RESOURCES_NUM_ELEMENT];
};

union dpia_debug_options {
	struct {
		uint32_t disable_dpia:1; /* bit 0 */
		uint32_t force_non_lttpr:1; /* bit 1 */
		uint32_t extend_aux_rd_interval:1; /* bit 2 */
		uint32_t disable_mst_dsc_work_around:1; /* bit 3 */
		uint32_t enable_force_tbt3_work_around:1; /* bit 4 */
		uint32_t reserved:27;
	} bits;
	uint32_t raw;
};

/* AUX wake work around options
 * 0: enable/disable work around
 * 1: use default timeout LINK_AUX_WAKE_TIMEOUT_MS
 * 15-2: reserved
 * 31-16: timeout in ms
 */
union aux_wake_wa_options {
	struct {
		uint32_t enable_wa : 1;
		uint32_t use_default_timeout : 1;
		uint32_t rsvd: 14;
		uint32_t timeout_ms : 16;
	} bits;
	uint32_t raw;
};

struct dc_debug_data {
	uint32_t ltFailCount;
	uint32_t i2cErrorCount;
	uint32_t auxErrorCount;
};

struct dc_phy_addr_space_config {
	struct {
		uint64_t start_addr;
		uint64_t end_addr;
		uint64_t fb_top;
		uint64_t fb_offset;
		uint64_t fb_base;
		uint64_t agp_top;
		uint64_t agp_bot;
		uint64_t agp_base;
	} system_aperture;

	struct {
		uint64_t page_table_start_addr;
		uint64_t page_table_end_addr;
		uint64_t page_table_base_addr;
		bool base_addr_is_mc_addr;
	} gart_config;

	bool valid;
	bool is_hvm_enabled;
	uint64_t page_table_default_page_addr;
};

struct dc_virtual_addr_space_config {
	uint64_t	page_table_base_addr;
	uint64_t	page_table_start_addr;
	uint64_t	page_table_end_addr;
	uint32_t	page_table_block_size_in_bytes;
	uint8_t		page_table_depth; // 1 = 1 level, 2 = 2 level, etc.  0 = invalid
};

struct dc_bounding_box_overrides {
	int sr_exit_time_ns;
	int sr_enter_plus_exit_time_ns;
	int sr_exit_z8_time_ns;
	int sr_enter_plus_exit_z8_time_ns;
	int urgent_latency_ns;
	int percent_of_ideal_drambw;
	int dram_clock_change_latency_ns;
	int dummy_clock_change_latency_ns;
	int fclk_clock_change_latency_ns;
	/* This forces a hard min on the DCFCLK we use
	 * for DML.  Unlike the debug option for forcing
	 * DCFCLK, this override affects watermark calculations
	 */
	int min_dcfclk_mhz;
};

struct dc_state;
struct resource_pool;
struct dce_hwseq;
struct link_service;

/*
 * struct dc_debug_options - DC debug struct
 *
 * This struct provides a simple mechanism for developers to change some
 * configurations, enable/disable features, and activate extra debug options.
 * This can be very handy to narrow down whether some specific feature is
 * causing an issue or not.
 */
struct dc_debug_options {
	bool native422_support;
	bool disable_dsc;
	enum visual_confirm visual_confirm;
	int visual_confirm_rect_height;

	bool sanity_checks;
	bool max_disp_clk;
	bool surface_trace;
	bool timing_trace;
	bool clock_trace;
	bool validation_trace;
	bool bandwidth_calcs_trace;
	int max_downscale_src_width;

	/* stutter efficiency related */
	bool disable_stutter;
	bool use_max_lb;
	enum dcc_option disable_dcc;

	/*
	 * @pipe_split_policy: Define which pipe split policy is used by the
	 * display core.
	 */
	enum pipe_split_policy pipe_split_policy;
	bool force_single_disp_pipe_split;
	bool voltage_align_fclk;
	bool disable_min_fclk;

	bool disable_dfs_bypass;
	bool disable_dpp_power_gate;
	bool disable_hubp_power_gate;
	bool disable_dsc_power_gate;
	bool disable_optc_power_gate;
	int dsc_min_slice_height_override;
	int dsc_bpp_increment_div;
	bool disable_pplib_wm_range;
	enum wm_report_mode pplib_wm_report_mode;
	unsigned int min_disp_clk_khz;
	unsigned int min_dpp_clk_khz;
	unsigned int min_dram_clk_khz;
	int sr_exit_time_dpm0_ns;
	int sr_enter_plus_exit_time_dpm0_ns;
	int sr_exit_time_ns;
	int sr_enter_plus_exit_time_ns;
	int sr_exit_z8_time_ns;
	int sr_enter_plus_exit_z8_time_ns;
	int urgent_latency_ns;
	uint32_t underflow_assert_delay_us;
	int percent_of_ideal_drambw;
	int dram_clock_change_latency_ns;
	bool optimized_watermark;
	int always_scale;
	bool disable_pplib_clock_request;
	bool disable_clock_gate;
	bool disable_mem_low_power;
	bool pstate_enabled;
	bool disable_dmcu;
	bool force_abm_enable;
	bool disable_stereo_support;
	bool vsr_support;
	bool performance_trace;
	bool az_endpoint_mute_only;
	bool always_use_regamma;
	bool recovery_enabled;
	bool avoid_vbios_exec_table;
	bool scl_reset_length10;
	bool hdmi20_disable;
	bool skip_detection_link_training;
	uint32_t edid_read_retry_times;
	unsigned int force_odm_combine; //bit vector based on otg inst
	unsigned int seamless_boot_odm_combine;
	unsigned int force_odm_combine_4to1; //bit vector based on otg inst
	int minimum_z8_residency_time;
	bool disable_z9_mpc;
	unsigned int force_fclk_khz;
	bool enable_tri_buf;
	bool dmub_offload_enabled;
	bool dmcub_emulation;
	bool disable_idle_power_optimizations;
	unsigned int mall_size_override;
	unsigned int mall_additional_timer_percent;
	bool mall_error_as_fatal;
	bool dmub_command_table; /* for testing only */
	struct dc_bw_validation_profile bw_val_profile;
	bool disable_fec;
	bool disable_48mhz_pwrdwn;
	/* This forces a hard min on the DCFCLK requested to SMU/PP
	 * watermarks are not affected.
	 */
	unsigned int force_min_dcfclk_mhz;
	int dwb_fi_phase;
	bool disable_timing_sync;
	bool cm_in_bypass;
	int force_clock_mode;/*every mode change.*/

	bool disable_dram_clock_change_vactive_support;
	bool validate_dml_output;
	bool enable_dmcub_surface_flip;
	bool usbc_combo_phy_reset_wa;
	bool enable_dram_clock_change_one_display_vactive;
	/* TODO - remove once tested */
	bool legacy_dp2_lt;
	bool set_mst_en_for_sst;
	bool disable_uhbr;
	bool force_dp2_lt_fallback_method;
	bool ignore_cable_id;
	union mem_low_power_enable_options enable_mem_low_power;
	union root_clock_optimization_options root_clock_optimization;
	union fine_grain_clock_gating_enable_options enable_fine_grain_clock_gating;
	bool hpo_optimization;
	bool force_vblank_alignment;

	/* Enable dmub aux for legacy ddc */
	bool enable_dmub_aux_for_legacy_ddc;
	bool disable_fams;
	bool disable_fams_gaming;
	/* FEC/PSR1 sequence enable delay in 100us */
	uint8_t fec_enable_delay_in100us;
	bool enable_driver_sequence_debug;
	enum det_size crb_alloc_policy;
	int crb_alloc_policy_min_disp_count;
	bool disable_z10;
	unsigned int disable_ips;
	bool enable_z9_disable_interface;
	bool psr_skip_crtc_disable;
	union dpia_debug_options dpia_debug;
	bool disable_fixed_vs_aux_timeout_wa;
	uint32_t fixed_vs_aux_delay_config_wa;
	bool force_disable_subvp;
	bool force_subvp_mclk_switch;
	bool allow_sw_cursor_fallback;
	unsigned int force_subvp_num_ways;
	unsigned int force_mall_ss_num_ways;
	bool alloc_extra_way_for_cursor;
	uint32_t subvp_extra_lines;
	bool force_usr_allow;
	/* uses value at boot and disables switch */
	bool disable_dtb_ref_clk_switch;
	bool extended_blank_optimization;
	union aux_wake_wa_options aux_wake_wa;
	uint32_t mst_start_top_delay;
	uint8_t psr_power_use_phy_fsm;
	enum dml_hostvm_override_opts dml_hostvm_override;
	bool dml_disallow_alternate_prefetch_modes;
	bool use_legacy_soc_bb_mechanism;
	bool exit_idle_opt_for_cursor_updates;
	bool enable_single_display_2to1_odm_policy;
	bool enable_double_buffered_dsc_pg_support;
	bool enable_dp_dig_pixel_rate_div_policy;
	enum lttpr_mode lttpr_mode_override;
	unsigned int dsc_delay_factor_wa_x1000;
	unsigned int min_prefetch_in_strobe_ns;
	bool disable_unbounded_requesting;
	bool dig_fifo_off_in_blank;
	bool temp_mst_deallocation_sequence;
	bool override_dispclk_programming;
	bool otg_crc_db;
	bool disallow_dispclk_dppclk_ds;
	bool disable_fpo_optimizations;
	bool support_eDP1_5;
	uint32_t fpo_vactive_margin_us;
	bool disable_fpo_vactive;
	bool disable_boot_optimizations;
	bool override_odm_optimization;
	bool minimize_dispclk_using_odm;
	bool disable_subvp_high_refresh;
	bool disable_dp_plus_plus_wa;
	uint32_t fpo_vactive_min_active_margin_us;
	uint32_t fpo_vactive_max_blank_us;
	bool enable_hpo_pg_support;
	bool enable_legacy_fast_update;
	bool disable_dc_mode_overwrite;
	bool replay_skip_crtc_disabled;
	bool ignore_pg;/*do nothing, let pmfw control it*/
	bool psp_disabled_wa;
};

struct gpu_info_soc_bounding_box_v1_0;

/* Generic structure that can be used to query properties of DC. More fields
 * can be added as required.
 */
struct dc_current_properties {
	unsigned int cursor_size_limit;
};

struct dc {
	struct dc_debug_options debug;
	struct dc_versions versions;
	struct dc_caps caps;
	struct dc_cap_funcs cap_funcs;
	struct dc_config config;
	struct dc_bounding_box_overrides bb_overrides;
	struct dc_bug_wa work_arounds;
	struct dc_context *ctx;
	struct dc_phy_addr_space_config vm_pa_config;

	uint8_t link_count;
	struct dc_link *links[MAX_PIPES * 2];
	struct link_service *link_srv;

	struct dc_state *current_state;
	struct resource_pool *res_pool;

	struct clk_mgr *clk_mgr;

	/* Display Engine Clock levels */
	struct dm_pp_clock_levels sclk_lvls;

	/* Inputs into BW and WM calculations. */
	struct bw_calcs_dceip *bw_dceip;
	struct bw_calcs_vbios *bw_vbios;
	struct dcn_soc_bounding_box *dcn_soc;
	struct dcn_ip_params *dcn_ip;
	struct display_mode_lib dml;

	/* HW functions */
	struct hw_sequencer_funcs hwss;
	struct dce_hwseq *hwseq;

	/* Require to optimize clocks and bandwidth for added/removed planes */
	bool optimized_required;
	bool wm_optimized_required;
	bool idle_optimizations_allowed;
	bool enable_c20_dtm_b0;

	/* Require to maintain clocks and bandwidth for UEFI enabled HW */

	/* FBC compressor */
	struct compressor *fbc_compressor;

	struct dc_debug_data debug_data;
	struct dpcd_vendor_signature vendor_signature;

	const char *build_id;
	struct vm_helper *vm_helper;

	uint32_t *dcn_reg_offsets;
	uint32_t *nbio_reg_offsets;
	uint32_t *clk_reg_offsets;

	/* Scratch memory */
	struct {
		struct {
			/*
			 * For matching clock_limits table in driver with table
			 * from PMFW.
			 */
			struct _vcs_dpi_voltage_scaling_st clock_limits[DC__VOLTAGE_STATES];
		} update_bw_bounding_box;
	} scratch;
};

enum frame_buffer_mode {
	FRAME_BUFFER_MODE_LOCAL_ONLY = 0,
	FRAME_BUFFER_MODE_ZFB_ONLY,
	FRAME_BUFFER_MODE_MIXED_ZFB_AND_LOCAL,
} ;

struct dchub_init_data {
	int64_t zfb_phys_addr_base;
	int64_t zfb_mc_base_addr;
	uint64_t zfb_size_in_byte;
	enum frame_buffer_mode fb_mode;
	bool dchub_initialzied;
	bool dchub_info_valid;
};

struct dc_init_data {
	struct hw_asic_id asic_id;
	void *driver; /* ctx */
	struct cgs_device *cgs_device;
	struct dc_bounding_box_overrides bb_overrides;

	int num_virtual_links;
	/*
	 * If 'vbios_override' not NULL, it will be called instead
	 * of the real VBIOS. Intended use is Diagnostics on FPGA.
	 */
	struct dc_bios *vbios_override;
	enum dce_environment dce_environment;

	struct dmub_offload_funcs *dmub_if;
	struct dc_reg_helper_state *dmub_offload;

	struct dc_config flags;
	uint64_t log_mask;

	struct dpcd_vendor_signature vendor_signature;
	bool force_smu_not_present;
	/*
	 * IP offset for run time initializaion of register addresses
	 *
	 * DCN3.5+ will fail dc_create() if these fields are null for them. They are
	 * applicable starting with DCN32/321 and are not used for ASICs upstreamed
	 * before them.
	 */
	uint32_t *dcn_reg_offsets;
	uint32_t *nbio_reg_offsets;
	uint32_t *clk_reg_offsets;
};

struct dc_callback_init {
	struct cp_psp cp_psp;
};

struct dc *dc_create(const struct dc_init_data *init_params);
void dc_hardware_init(struct dc *dc);

int dc_get_vmid_use_vector(struct dc *dc);
void dc_setup_vm_context(struct dc *dc, struct dc_virtual_addr_space_config *va_config, int vmid);
/* Returns the number of vmids supported */
int dc_setup_system_context(struct dc *dc, struct dc_phy_addr_space_config *pa_config);
void dc_init_callbacks(struct dc *dc,
		const struct dc_callback_init *init_params);
void dc_deinit_callbacks(struct dc *dc);
void dc_destroy(struct dc **dc);

/* Surface Interfaces */

enum {
	TRANSFER_FUNC_POINTS = 1025
};

struct dc_hdr_static_metadata {
	/* display chromaticities and white point in units of 0.00001 */
	unsigned int chromaticity_green_x;
	unsigned int chromaticity_green_y;
	unsigned int chromaticity_blue_x;
	unsigned int chromaticity_blue_y;
	unsigned int chromaticity_red_x;
	unsigned int chromaticity_red_y;
	unsigned int chromaticity_white_point_x;
	unsigned int chromaticity_white_point_y;

	uint32_t min_luminance;
	uint32_t max_luminance;
	uint32_t maximum_content_light_level;
	uint32_t maximum_frame_average_light_level;
};

enum dc_transfer_func_type {
	TF_TYPE_PREDEFINED,
	TF_TYPE_DISTRIBUTED_POINTS,
	TF_TYPE_BYPASS,
	TF_TYPE_HWPWL
};

struct dc_transfer_func_distributed_points {
	struct fixed31_32 red[TRANSFER_FUNC_POINTS];
	struct fixed31_32 green[TRANSFER_FUNC_POINTS];
	struct fixed31_32 blue[TRANSFER_FUNC_POINTS];

	uint16_t end_exponent;
	uint16_t x_point_at_y1_red;
	uint16_t x_point_at_y1_green;
	uint16_t x_point_at_y1_blue;
};

enum dc_transfer_func_predefined {
	TRANSFER_FUNCTION_SRGB,
	TRANSFER_FUNCTION_BT709,
	TRANSFER_FUNCTION_PQ,
	TRANSFER_FUNCTION_LINEAR,
	TRANSFER_FUNCTION_UNITY,
	TRANSFER_FUNCTION_HLG,
	TRANSFER_FUNCTION_HLG12,
	TRANSFER_FUNCTION_GAMMA22,
	TRANSFER_FUNCTION_GAMMA24,
	TRANSFER_FUNCTION_GAMMA26
};


struct dc_transfer_func {
	struct kref refcount;
	enum dc_transfer_func_type type;
	enum dc_transfer_func_predefined tf;
	/* FP16 1.0 reference level in nits, default is 80 nits, only for PQ*/
	uint32_t sdr_ref_white_level;
	union {
		struct pwl_params pwl;
		struct dc_transfer_func_distributed_points tf_pts;
	};
};


union dc_3dlut_state {
	struct {
		uint32_t initialized:1;		/*if 3dlut is went through color module for initialization */
		uint32_t rmu_idx_valid:1;	/*if mux settings are valid*/
		uint32_t rmu_mux_num:3;		/*index of mux to use*/
		uint32_t mpc_rmu0_mux:4;	/*select mpcc on mux, one of the following : mpcc0, mpcc1, mpcc2, mpcc3*/
		uint32_t mpc_rmu1_mux:4;
		uint32_t mpc_rmu2_mux:4;
		uint32_t reserved:15;
	} bits;
	uint32_t raw;
};


struct dc_3dlut {
	struct kref refcount;
	struct tetrahedral_params lut_3d;
	struct fixed31_32 hdr_multiplier;
	union dc_3dlut_state state;
};
/*
 * This structure is filled in by dc_surface_get_status and contains
 * the last requested address and the currently active address so the called
 * can determine if there are any outstanding flips
 */
struct dc_plane_status {
	struct dc_plane_address requested_address;
	struct dc_plane_address current_address;
	bool is_flip_pending;
	bool is_right_eye;
};

union surface_update_flags {

	struct {
		uint32_t addr_update:1;
		/* Medium updates */
		uint32_t dcc_change:1;
		uint32_t color_space_change:1;
		uint32_t horizontal_mirror_change:1;
		uint32_t per_pixel_alpha_change:1;
		uint32_t global_alpha_change:1;
		uint32_t hdr_mult:1;
		uint32_t rotation_change:1;
		uint32_t swizzle_change:1;
		uint32_t scaling_change:1;
		uint32_t position_change:1;
		uint32_t in_transfer_func_change:1;
		uint32_t input_csc_change:1;
		uint32_t coeff_reduction_change:1;
		uint32_t output_tf_change:1;
		uint32_t pixel_format_change:1;
		uint32_t plane_size_change:1;
		uint32_t gamut_remap_change:1;

		/* Full updates */
		uint32_t new_plane:1;
		uint32_t bpp_change:1;
		uint32_t gamma_change:1;
		uint32_t bandwidth_change:1;
		uint32_t clock_change:1;
		uint32_t stereo_format_change:1;
		uint32_t lut_3d:1;
		uint32_t tmz_changed:1;
		uint32_t full_update:1;
	} bits;

	uint32_t raw;
};

struct dc_plane_state {
	struct dc_plane_address address;
	struct dc_plane_flip_time time;
	bool triplebuffer_flips;
	struct scaling_taps scaling_quality;
	struct rect src_rect;
	struct rect dst_rect;
	struct rect clip_rect;

	struct plane_size plane_size;
	union dc_tiling_info tiling_info;

	struct dc_plane_dcc_param dcc;

	struct dc_gamma *gamma_correction;
	struct dc_transfer_func *in_transfer_func;
	struct dc_bias_and_scale *bias_and_scale;
	struct dc_csc_transform input_csc_color_matrix;
	struct fixed31_32 coeff_reduction_factor;
	struct fixed31_32 hdr_mult;
	struct colorspace_transform gamut_remap_matrix;

	// TODO: No longer used, remove
	struct dc_hdr_static_metadata hdr_static_ctx;

	enum dc_color_space color_space;

	struct dc_3dlut *lut3d_func;
	struct dc_transfer_func *in_shaper_func;
	struct dc_transfer_func *blend_tf;

	struct dc_transfer_func *gamcor_tf;
	enum surface_pixel_format format;
	enum dc_rotation_angle rotation;
	enum plane_stereo_format stereo_format;

	bool is_tiling_rotated;
	bool per_pixel_alpha;
	bool pre_multiplied_alpha;
	bool global_alpha;
	int  global_alpha_value;
	bool visible;
	bool flip_immediate;
	bool horizontal_mirror;
	int layer_index;

	union surface_update_flags update_flags;
	bool flip_int_enabled;
	bool skip_manual_trigger;

	/* private to DC core */
	struct dc_plane_status status;
	struct dc_context *ctx;

	/* HACK: Workaround for forcing full reprogramming under some conditions */
	bool force_full_update;

	bool is_phantom; // TODO: Change mall_stream_config into mall_plane_config instead

	/* private to dc_surface.c */
	enum dc_irq_source irq_source;
	struct kref refcount;
	struct tg_color visual_confirm_color;

	bool is_statically_allocated;
};

struct dc_plane_info {
	struct plane_size plane_size;
	union dc_tiling_info tiling_info;
	struct dc_plane_dcc_param dcc;
	enum surface_pixel_format format;
	enum dc_rotation_angle rotation;
	enum plane_stereo_format stereo_format;
	enum dc_color_space color_space;
	bool horizontal_mirror;
	bool visible;
	bool per_pixel_alpha;
	bool pre_multiplied_alpha;
	bool global_alpha;
	int  global_alpha_value;
	bool input_csc_enabled;
	int layer_index;
};

struct dc_scaling_info {
	struct rect src_rect;
	struct rect dst_rect;
	struct rect clip_rect;
	struct scaling_taps scaling_quality;
};

struct dc_fast_update {
	const struct dc_flip_addrs *flip_addr;
	const struct dc_gamma *gamma;
	const struct colorspace_transform *gamut_remap_matrix;
	const struct dc_csc_transform *input_csc_color_matrix;
	const struct fixed31_32 *coeff_reduction_factor;
	struct dc_transfer_func *out_transfer_func;
	struct dc_csc_transform *output_csc_transform;
};

struct dc_surface_update {
	struct dc_plane_state *surface;

	/* isr safe update parameters.  null means no updates */
	const struct dc_flip_addrs *flip_addr;
	const struct dc_plane_info *plane_info;
	const struct dc_scaling_info *scaling_info;
	struct fixed31_32 hdr_mult;
	/* following updates require alloc/sleep/spin that is not isr safe,
	 * null means no updates
	 */
	const struct dc_gamma *gamma;
	const struct dc_transfer_func *in_transfer_func;

	const struct dc_csc_transform *input_csc_color_matrix;
	const struct fixed31_32 *coeff_reduction_factor;
	const struct dc_transfer_func *func_shaper;
	const struct dc_3dlut *lut3d_func;
	const struct dc_transfer_func *blend_tf;
	const struct colorspace_transform *gamut_remap_matrix;
};

/*
 * Create a new surface with default parameters;
 */
struct dc_plane_state *dc_create_plane_state(struct dc *dc);
const struct dc_plane_status *dc_plane_get_status(
		const struct dc_plane_state *plane_state);

void dc_plane_state_retain(struct dc_plane_state *plane_state);
void dc_plane_state_release(struct dc_plane_state *plane_state);

void dc_gamma_retain(struct dc_gamma *dc_gamma);
void dc_gamma_release(struct dc_gamma **dc_gamma);
struct dc_gamma *dc_create_gamma(void);

void dc_transfer_func_retain(struct dc_transfer_func *dc_tf);
void dc_transfer_func_release(struct dc_transfer_func *dc_tf);
struct dc_transfer_func *dc_create_transfer_func(void);

struct dc_3dlut *dc_create_3dlut_func(void);
void dc_3dlut_func_release(struct dc_3dlut *lut);
void dc_3dlut_func_retain(struct dc_3dlut *lut);

void dc_post_update_surfaces_to_stream(
		struct dc *dc);

#include "dc_stream.h"

/**
 * struct dc_validation_set - Struct to store surface/stream associations for validation
 */
struct dc_validation_set {
	/**
	 * @stream: Stream state properties
	 */
	struct dc_stream_state *stream;

	/**
	 * @plane_states: Surface state
	 */
	struct dc_plane_state *plane_states[MAX_SURFACES];

	/**
	 * @plane_count: Total of active planes
	 */
	uint8_t plane_count;
};

bool dc_validate_boot_timing(const struct dc *dc,
				const struct dc_sink *sink,
				struct dc_crtc_timing *crtc_timing);

enum dc_status dc_validate_plane(struct dc *dc, const struct dc_plane_state *plane_state);

void get_clock_requirements_for_state(struct dc_state *state, struct AsicStateEx *info);

enum dc_status dc_validate_with_context(struct dc *dc,
					const struct dc_validation_set set[],
					int set_count,
					struct dc_state *context,
					bool fast_validate);

bool dc_set_generic_gpio_for_stereo(bool enable,
		struct gpio_service *gpio_service);

/*
 * fast_validate: we return after determining if we can support the new state,
 * but before we populate the programming info
 */
enum dc_status dc_validate_global_state(
		struct dc *dc,
		struct dc_state *new_ctx,
		bool fast_validate);


void dc_resource_state_construct(
		const struct dc *dc,
		struct dc_state *dst_ctx);

bool dc_acquire_release_mpc_3dlut(
		struct dc *dc, bool acquire,
		struct dc_stream_state *stream,
		struct dc_3dlut **lut,
		struct dc_transfer_func **shaper);

void dc_resource_state_copy_construct(
		const struct dc_state *src_ctx,
		struct dc_state *dst_ctx);

void dc_resource_state_copy_construct_current(
		const struct dc *dc,
		struct dc_state *dst_ctx);

void dc_resource_state_destruct(struct dc_state *context);

bool dc_resource_is_dsc_encoding_supported(const struct dc *dc);

enum dc_status dc_commit_streams(struct dc *dc,
				 struct dc_stream_state *streams[],
				 uint8_t stream_count);

struct dc_state *dc_create_state(struct dc *dc);
struct dc_state *dc_copy_state(struct dc_state *src_ctx);
void dc_retain_state(struct dc_state *context);
void dc_release_state(struct dc_state *context);

struct dc_plane_state *dc_get_surface_for_mpcc(struct dc *dc,
		struct dc_stream_state *stream,
		int mpcc_inst);


uint32_t dc_get_opp_for_plane(struct dc *dc, struct dc_plane_state *plane);

void dc_set_disable_128b_132b_stream_overhead(bool disable);

/* The function returns minimum bandwidth required to drive a given timing
 * return - minimum required timing bandwidth in kbps.
 */
uint32_t dc_bandwidth_in_kbps_from_timing(
		const struct dc_crtc_timing *timing,
		const enum dc_link_encoding_format link_encoding);

/* Link Interfaces */
/*
 * A link contains one or more sinks and their connected status.
 * The currently active signal type (HDMI, DP-SST, DP-MST) is also reported.
 */
struct dc_link {
	struct dc_sink *remote_sinks[MAX_SINKS_PER_LINK];
	unsigned int sink_count;
	struct dc_sink *local_sink;
	unsigned int link_index;
	enum dc_connection_type type;
	enum signal_type connector_signal;
	enum dc_irq_source irq_source_hpd;
	enum dc_irq_source irq_source_hpd_rx;/* aka DP Short Pulse  */

	bool is_hpd_filter_disabled;
	bool dp_ss_off;

	/**
	 * @link_state_valid:
	 *
	 * If there is no link and local sink, this variable should be set to
	 * false. Otherwise, it should be set to true; usually, the function
	 * core_link_enable_stream sets this field to true.
	 */
	bool link_state_valid;
	bool aux_access_disabled;
	bool sync_lt_in_progress;
	bool skip_stream_reenable;
	bool is_internal_display;
	/** @todo Rename. Flag an endpoint as having a programmable mapping to a DIG encoder. */
	bool is_dig_mapping_flexible;
	bool hpd_status; /* HPD status of link without physical HPD pin. */
	bool is_hpd_pending; /* Indicates a new received hpd */
	bool is_automated; /* Indicates automated testing */

	bool edp_sink_present;

	struct dp_trace dp_trace;

	/* caps is the same as reported_link_cap. link_traing use
	 * reported_link_cap. Will clean up.  TODO
	 */
	struct dc_link_settings reported_link_cap;
	struct dc_link_settings verified_link_cap;
	struct dc_link_settings cur_link_settings;
	struct dc_lane_settings cur_lane_setting[LANE_COUNT_DP_MAX];
	struct dc_link_settings preferred_link_setting;
	/* preferred_training_settings are override values that
	 * come from DM. DM is responsible for the memory
	 * management of the override pointers.
	 */
	struct dc_link_training_overrides preferred_training_settings;
	struct dp_audio_test_data audio_test_data;

	uint8_t ddc_hw_inst;

	uint8_t hpd_src;

	uint8_t link_enc_hw_inst;
	/* DIG link encoder ID. Used as index in link encoder resource pool.
	 * For links with fixed mapping to DIG, this is not changed after dc_link
	 * object creation.
	 */
	enum engine_id eng_id;
	enum engine_id dpia_preferred_eng_id;

	bool test_pattern_enabled;
	enum dp_test_pattern current_test_pattern;
	union compliance_test_state compliance_test_state;

	void *priv;

	struct ddc_service *ddc;

	enum dp_panel_mode panel_mode;
	bool aux_mode;

	/* Private to DC core */

	const struct dc *dc;

	struct dc_context *ctx;

	struct panel_cntl *panel_cntl;
	struct link_encoder *link_enc;
	struct graphics_object_id link_id;
	/* Endpoint type distinguishes display endpoints which do not have entries
	 * in the BIOS connector table from those that do. Helps when tracking link
	 * encoder to display endpoint assignments.
	 */
	enum display_endpoint_type ep_type;
	union ddi_channel_mapping ddi_channel_mapping;
	struct connector_device_tag_info device_tag;
	struct dpcd_caps dpcd_caps;
	uint32_t dongle_max_pix_clk;
	unsigned short chip_caps;
	unsigned int dpcd_sink_count;
	struct hdcp_caps hdcp_caps;
	enum edp_revision edp_revision;
	union dpcd_sink_ext_caps dpcd_sink_ext_caps;

	struct backlight_settings backlight_settings;
	struct psr_settings psr_settings;

	struct replay_settings replay_settings;

	/* Drive settings read from integrated info table */
	struct dc_lane_settings bios_forced_drive_settings;

	/* Vendor specific LTTPR workaround variables */
	uint8_t vendor_specific_lttpr_link_rate_wa;
	bool apply_vendor_specific_lttpr_link_rate_wa;

	/* MST record stream using this link */
	struct link_flags {
		bool dp_keep_receiver_powered;
		bool dp_skip_DID2;
		bool dp_skip_reset_segment;
		bool dp_skip_fs_144hz;
		bool dp_mot_reset_segment;
		/* Some USB4 docks do not handle turning off MST DSC once it has been enabled. */
		bool dpia_mst_dsc_always_on;
		/* Forced DPIA into TBT3 compatibility mode. */
		bool dpia_forced_tbt3_mode;
		bool dongle_mode_timing_override;
		bool blank_stream_on_ocs_change;
		bool read_dpcd204h_on_irq_hpd;
	} wa_flags;
	struct link_mst_stream_allocation_table mst_stream_alloc_table;

	struct dc_link_status link_status;
	struct dprx_states dprx_states;

	struct gpio *hpd_gpio;
	enum dc_link_fec_state fec_state;
	bool link_powered_externally;	// Used to bypass hardware sequencing delays when panel is powered down forcibly

	struct dc_panel_config panel_config;
	struct phy_state phy_state;
	// BW ALLOCATON USB4 ONLY
	struct dc_dpia_bw_alloc dpia_bw_alloc_config;
	bool skip_implict_edp_power_control;
};

/* Return an enumerated dc_link.
 * dc_link order is constant and determined at
 * boot time.  They cannot be created or destroyed.
 * Use dc_get_caps() to get number of links.
 */
struct dc_link *dc_get_link_at_index(struct dc *dc, uint32_t link_index);

/* Return instance id of the edp link. Inst 0 is primary edp link. */
bool dc_get_edp_link_panel_inst(const struct dc *dc,
		const struct dc_link *link,
		unsigned int *inst_out);

/* Return an array of link pointers to edp links. */
void dc_get_edp_links(const struct dc *dc,
		struct dc_link **edp_links,
		int *edp_num);

void dc_set_edp_power(const struct dc *dc, struct dc_link *edp_link,
				 bool powerOn);

/* The function initiates detection handshake over the given link. It first
 * determines if there are display connections over the link. If so it initiates
 * detection protocols supported by the connected receiver device. The function
 * contains protocol specific handshake sequences which are sometimes mandatory
 * to establish a proper connection between TX and RX. So it is always
 * recommended to call this function as the first link operation upon HPD event
 * or power up event. Upon completion, the function will update link structure
 * in place based on latest RX capabilities. The function may also cause dpms
 * to be reset to off for all currently enabled streams to the link. It is DM's
 * responsibility to serialize detection and DPMS updates.
 *
 * @reason - Indicate which event triggers this detection. dc may customize
 * detection flow depending on the triggering events.
 * return false - if detection is not fully completed. This could happen when
 * there is an unrecoverable error during detection or detection is partially
 * completed (detection has been delegated to dm mst manager ie.
 * link->connection_type == dc_connection_mst_branch when returning false).
 * return true - detection is completed, link has been fully updated with latest
 * detection result.
 */
bool dc_link_detect(struct dc_link *link, enum dc_detect_reason reason);

struct dc_sink_init_data;

/* When link connection type is dc_connection_mst_branch, remote sink can be
 * added to the link. The interface creates a remote sink and associates it with
 * current link. The sink will be retained by link until remove remote sink is
 * called.
 *
 * @dc_link - link the remote sink will be added to.
 * @edid - byte array of EDID raw data.
 * @len - size of the edid in byte
 * @init_data -
 */
struct dc_sink *dc_link_add_remote_sink(
		struct dc_link *dc_link,
		const uint8_t *edid,
		int len,
		struct dc_sink_init_data *init_data);

/* Remove remote sink from a link with dc_connection_mst_branch connection type.
 * @link - link the sink should be removed from
 * @sink - sink to be removed.
 */
void dc_link_remove_remote_sink(
	struct dc_link *link,
	struct dc_sink *sink);

/* Enable HPD interrupt handler for a given link */
void dc_link_enable_hpd(const struct dc_link *link);

/* Disable HPD interrupt handler for a given link */
void dc_link_disable_hpd(const struct dc_link *link);

/* determine if there is a sink connected to the link
 *
 * @type - dc_connection_single if connected, dc_connection_none otherwise.
 * return - false if an unexpected error occurs, true otherwise.
 *
 * NOTE: This function doesn't detect downstream sink connections i.e
 * dc_connection_mst_branch, dc_connection_sst_branch. In this case, it will
 * return dc_connection_single if the branch device is connected despite of
 * downstream sink's connection status.
 */
bool dc_link_detect_connection_type(struct dc_link *link,
		enum dc_connection_type *type);

/* query current hpd pin value
 * return - true HPD is asserted (HPD high), false otherwise (HPD low)
 *
 */
bool dc_link_get_hpd_state(struct dc_link *link);

/* Getter for cached link status from given link */
const struct dc_link_status *dc_link_get_status(const struct dc_link *link);

/* enable/disable hardware HPD filter.
 *
 * @link - The link the HPD pin is associated with.
 * @enable = true - enable hardware HPD filter. HPD event will only queued to irq
 * handler once after no HPD change has been detected within dc default HPD
 * filtering interval since last HPD event. i.e if display keeps toggling hpd
 * pulses within default HPD interval, no HPD event will be received until HPD
 * toggles have stopped. Then HPD event will be queued to irq handler once after
 * dc default HPD filtering interval since last HPD event.
 *
 * @enable = false - disable hardware HPD filter. HPD event will be queued
 * immediately to irq handler after no HPD change has been detected within
 * IRQ_HPD (aka HPD short pulse) interval (i.e 2ms).
 */
void dc_link_enable_hpd_filter(struct dc_link *link, bool enable);

/* submit i2c read/write payloads through ddc channel
 * @link_index - index to a link with ddc in i2c mode
 * @cmd - i2c command structure
 * return - true if success, false otherwise.
 */
bool dc_submit_i2c(
		struct dc *dc,
		uint32_t link_index,
		struct i2c_command *cmd);

/* submit i2c read/write payloads through oem channel
 * @link_index - index to a link with ddc in i2c mode
 * @cmd - i2c command structure
 * return - true if success, false otherwise.
 */
bool dc_submit_i2c_oem(
		struct dc *dc,
		struct i2c_command *cmd);

enum aux_return_code_type;
/* Attempt to transfer the given aux payload. This function does not perform
 * retries or handle error states. The reply is returned in the payload->reply
 * and the result through operation_result. Returns the number of bytes
 * transferred,or -1 on a failure.
 */
int dc_link_aux_transfer_raw(struct ddc_service *ddc,
		struct aux_payload *payload,
		enum aux_return_code_type *operation_result);

bool dc_is_oem_i2c_device_present(
	struct dc *dc,
	size_t slave_address
);

/* return true if the connected receiver supports the hdcp version */
bool dc_link_is_hdcp14(struct dc_link *link, enum signal_type signal);
bool dc_link_is_hdcp22(struct dc_link *link, enum signal_type signal);

/* Notify DC about DP RX Interrupt (aka DP IRQ_HPD).
 *
 * TODO - When defer_handling is true the function will have a different purpose.
 * It no longer does complete hpd rx irq handling. We should create a separate
 * interface specifically for this case.
 *
 * Return:
 * true - Downstream port status changed. DM should call DC to do the
 * detection.
 * false - no change in Downstream port status. No further action required
 * from DM.
 */
bool dc_link_handle_hpd_rx_irq(struct dc_link *dc_link,
		union hpd_irq_data *hpd_irq_dpcd_data, bool *out_link_loss,
		bool defer_handling, bool *has_left_work);
/* handle DP specs define test automation sequence*/
void dc_link_dp_handle_automated_test(struct dc_link *link);

/* handle DP Link loss sequence and try to recover RX link loss with best
 * effort
 */
void dc_link_dp_handle_link_loss(struct dc_link *link);

/* Determine if hpd rx irq should be handled or ignored
 * return true - hpd rx irq should be handled.
 * return false - it is safe to ignore hpd rx irq event
 */
bool dc_link_dp_allow_hpd_rx_irq(const struct dc_link *link);

/* Determine if link loss is indicated with a given hpd_irq_dpcd_data.
 * @link - link the hpd irq data associated with
 * @hpd_irq_dpcd_data - input hpd irq data
 * return - true if hpd irq data indicates a link lost
 */
bool dc_link_check_link_loss_status(struct dc_link *link,
		union hpd_irq_data *hpd_irq_dpcd_data);

/* Read hpd rx irq data from a given link
 * @link - link where the hpd irq data should be read from
 * @irq_data - output hpd irq data
 * return - DC_OK if hpd irq data is read successfully, otherwise hpd irq data
 * read has failed.
 */
enum dc_status dc_link_dp_read_hpd_rx_irq_data(
	struct dc_link *link,
	union hpd_irq_data *irq_data);

/* The function clears recorded DP RX states in the link. DM should call this
 * function when it is resuming from S3 power state to previously connected links.
 *
 * TODO - in the future we should consider to expand link resume interface to
 * support clearing previous rx states. So we don't have to rely on dm to call
 * this interface explicitly.
 */
void dc_link_clear_dprx_states(struct dc_link *link);

/* Destruct the mst topology of the link and reset the allocated payload table
 *
 * NOTE: this should only be called if DM chooses not to call dc_link_detect but
 * still wants to reset MST topology on an unplug event */
bool dc_link_reset_cur_dp_mst_topology(struct dc_link *link);

/* The function calculates effective DP link bandwidth when a given link is
 * using the given link settings.
 *
 * return - total effective link bandwidth in kbps.
 */
uint32_t dc_link_bandwidth_kbps(
	const struct dc_link *link,
	const struct dc_link_settings *link_setting);

/* The function takes a snapshot of current link resource allocation state
 * @dc: pointer to dc of the dm calling this
 * @map: a dc link resource snapshot defined internally to dc.
 *
 * DM needs to capture a snapshot of current link resource allocation mapping
 * and store it in its persistent storage.
 *
 * Some of the link resource is using first come first serve policy.
 * The allocation mapping depends on original hotplug order. This information
 * is lost after driver is loaded next time. The snapshot is used in order to
 * restore link resource to its previous state so user will get consistent
 * link capability allocation across reboot.
 *
 */
void dc_get_cur_link_res_map(const struct dc *dc, uint32_t *map);

/* This function restores link resource allocation state from a snapshot
 * @dc: pointer to dc of the dm calling this
 * @map: a dc link resource snapshot defined internally to dc.
 *
 * DM needs to call this function after initial link detection on boot and
 * before first commit streams to restore link resource allocation state
 * from previous boot session.
 *
 * Some of the link resource is using first come first serve policy.
 * The allocation mapping depends on original hotplug order. This information
 * is lost after driver is loaded next time. The snapshot is used in order to
 * restore link resource to its previous state so user will get consistent
 * link capability allocation across reboot.
 *
 */
void dc_restore_link_res_map(const struct dc *dc, uint32_t *map);

/* TODO: this is not meant to be exposed to DM. Should switch to stream update
 * interface i.e stream_update->dsc_config
 */
bool dc_link_update_dsc_config(struct pipe_ctx *pipe_ctx);

/* translate a raw link rate data to bandwidth in kbps */
uint32_t dc_link_bw_kbps_from_raw_frl_link_rate_data(const struct dc *dc, uint8_t bw);

/* determine the optimal bandwidth given link and required bw.
 * @link - current detected link
 * @req_bw - requested bandwidth in kbps
 * @link_settings - returned most optimal link settings that can fit the
 * requested bandwidth
 * return - false if link can't support requested bandwidth, true if link
 * settings is found.
 */
bool dc_link_decide_edp_link_settings(struct dc_link *link,
		struct dc_link_settings *link_settings,
		uint32_t req_bw);

/* return the max dp link settings can be driven by the link without considering
 * connected RX device and its capability
 */
bool dc_link_dp_get_max_link_enc_cap(const struct dc_link *link,
		struct dc_link_settings *max_link_enc_cap);

/* determine when the link is driving MST mode, what DP link channel coding
 * format will be used. The decision will remain unchanged until next HPD event.
 *
 * @link -  a link with DP RX connection
 * return - if stream is committed to this link with MST signal type, type of
 * channel coding format dc will choose.
 */
enum dp_link_encoding dc_link_dp_mst_decide_link_encoding_format(
		const struct dc_link *link);

/* get max dp link settings the link can enable with all things considered. (i.e
 * TX/RX/Cable capabilities and dp override policies.
 *
 * @link - a link with DP RX connection
 * return - max dp link settings the link can enable.
 *
 */
const struct dc_link_settings *dc_link_get_link_cap(const struct dc_link *link);

/* Get the highest encoding format that the link supports; highest meaning the
 * encoding format which supports the maximum bandwidth.
 *
 * @link - a link with DP RX connection
 * return - highest encoding format link supports.
 */
enum dc_link_encoding_format dc_link_get_highest_encoding_format(const struct dc_link *link);

/* Check if a RX (ex. DP sink, MST hub, passive or active dongle) is connected
 * to a link with dp connector signal type.
 * @link - a link with dp connector signal type
 * return - true if connected, false otherwise
 */
bool dc_link_is_dp_sink_present(struct dc_link *link);

/* Force DP lane settings update to main-link video signal and notify the change
 * to DP RX via DPCD. This is a debug interface used for video signal integrity
 * tuning purpose. The interface assumes link has already been enabled with DP
 * signal.
 *
 * @lt_settings - a container structure with desired hw_lane_settings
 */
void dc_link_set_drive_settings(struct dc *dc,
				struct link_training_settings *lt_settings,
				struct dc_link *link);

/* Enable a test pattern in Link or PHY layer in an active link for compliance
 * test or debugging purpose. The test pattern will remain until next un-plug.
 *
 * @link - active link with DP signal output enabled.
 * @test_pattern - desired test pattern to output.
 * NOTE: set to DP_TEST_PATTERN_VIDEO_MODE to disable previous test pattern.
 * @test_pattern_color_space - for video test pattern choose a desired color
 * space.
 * @p_link_settings - For PHY pattern choose a desired link settings
 * @p_custom_pattern - some test pattern will require a custom input to
 * customize some pattern details. Otherwise keep it to NULL.
 * @cust_pattern_size - size of the custom pattern input.
 *
 */
bool dc_link_dp_set_test_pattern(
	struct dc_link *link,
	enum dp_test_pattern test_pattern,
	enum dp_test_pattern_color_space test_pattern_color_space,
	const struct link_training_settings *p_link_settings,
	const unsigned char *p_custom_pattern,
	unsigned int cust_pattern_size);

/* Force DP link settings to always use a specific value until reboot to a
 * specific link. If link has already been enabled, the interface will also
 * switch to desired link settings immediately. This is a debug interface to
 * generic dp issue trouble shooting.
 */
void dc_link_set_preferred_link_settings(struct dc *dc,
		struct dc_link_settings *link_setting,
		struct dc_link *link);

/* Force DP link to customize a specific link training behavior by overriding to
 * standard DP specs defined protocol. This is a debug interface to trouble shoot
 * display specific link training issues or apply some display specific
 * workaround in link training.
 *
 * @link_settings - if not NULL, force preferred link settings to the link.
 * @lt_override - a set of override pointers. If any pointer is none NULL, dc
 * will apply this particular override in future link training. If NULL is
 * passed in, dc resets previous overrides.
 * NOTE: DM must keep the memory from override pointers until DM resets preferred
 * training settings.
 */
void dc_link_set_preferred_training_settings(struct dc *dc,
		struct dc_link_settings *link_setting,
		struct dc_link_training_overrides *lt_overrides,
		struct dc_link *link,
		bool skip_immediate_retrain);

/* return - true if FEC is supported with connected DP RX, false otherwise */
bool dc_link_is_fec_supported(const struct dc_link *link);

/* query FEC enablement policy to determine if FEC will be enabled by dc during
 * link enablement.
 * return - true if FEC should be enabled, false otherwise.
 */
bool dc_link_should_enable_fec(const struct dc_link *link);

/* determine lttpr mode the current link should be enabled with a specific link
 * settings.
 */
enum lttpr_mode dc_link_decide_lttpr_mode(struct dc_link *link,
		struct dc_link_settings *link_setting);

/* Force DP RX to update its power state.
 * NOTE: this interface doesn't update dp main-link. Calling this function will
 * cause DP TX main-link and DP RX power states out of sync. DM has to restore
 * RX power state back upon finish DM specific execution requiring DP RX in a
 * specific power state.
 * @on - true to set DP RX in D0 power state, false to set DP RX in D3 power
 * state.
 */
void dc_link_dp_receiver_power_ctrl(struct dc_link *link, bool on);

/* Force link to read base dp receiver caps from dpcd 000h - 00Fh and overwrite
 * current value read from extended receiver cap from 02200h - 0220Fh.
 * Some DP RX has problems of providing accurate DP receiver caps from extended
 * field, this interface is a workaround to revert link back to use base caps.
 */
void dc_link_overwrite_extended_receiver_cap(
		struct dc_link *link);

void dc_link_edp_panel_backlight_power_on(struct dc_link *link,
		bool wait_for_hpd);

/* Set backlight level of an embedded panel (eDP, LVDS).
 * backlight_pwm_u16_16 is unsigned 32 bit with 16 bit integer
 * and 16 bit fractional, where 1.0 is max backlight value.
 */
bool dc_link_set_backlight_level(const struct dc_link *dc_link,
		uint32_t backlight_pwm_u16_16,
		uint32_t frame_ramp);

/* Set/get nits-based backlight level of an embedded panel (eDP, LVDS). */
bool dc_link_set_backlight_level_nits(struct dc_link *link,
		bool isHDR,
		uint32_t backlight_millinits,
		uint32_t transition_time_in_ms);

bool dc_link_get_backlight_level_nits(struct dc_link *link,
		uint32_t *backlight_millinits,
		uint32_t *backlight_millinits_peak);

int dc_link_get_backlight_level(const struct dc_link *dc_link);

int dc_link_get_target_backlight_pwm(const struct dc_link *link);

bool dc_link_set_psr_allow_active(struct dc_link *dc_link, const bool *enable,
		bool wait, bool force_static, const unsigned int *power_opts);

bool dc_link_get_psr_state(const struct dc_link *dc_link, enum dc_psr_state *state);

bool dc_link_setup_psr(struct dc_link *dc_link,
		const struct dc_stream_state *stream, struct psr_config *psr_config,
		struct psr_context *psr_context);

bool dc_link_get_replay_state(const struct dc_link *dc_link, uint64_t *state);

/* On eDP links this function call will stall until T12 has elapsed.
 * If the panel is not in power off state, this function will return
 * immediately.
 */
bool dc_link_wait_for_t12(struct dc_link *link);

/* Determine if dp trace has been initialized to reflect upto date result *
 * return - true if trace is initialized and has valid data. False dp trace
 * doesn't have valid result.
 */
bool dc_dp_trace_is_initialized(struct dc_link *link);

/* Query a dp trace flag to indicate if the current dp trace data has been
 * logged before
 */
bool dc_dp_trace_is_logged(struct dc_link *link,
		bool in_detection);

/* Set dp trace flag to indicate whether DM has already logged the current dp
 * trace data. DM can set is_logged to true upon logging and check
 * dc_dp_trace_is_logged before logging to avoid logging the same result twice.
 */
void dc_dp_trace_set_is_logged_flag(struct dc_link *link,
		bool in_detection,
		bool is_logged);

/* Obtain driver time stamp for last dp link training end. The time stamp is
 * formatted based on dm_get_timestamp DM function.
 * @in_detection - true to get link training end time stamp of last link
 * training in detection sequence. false to get link training end time stamp
 * of last link training in commit (dpms) sequence
 */
unsigned long long dc_dp_trace_get_lt_end_timestamp(struct dc_link *link,
		bool in_detection);

/* Get how many link training attempts dc has done with latest sequence.
 * @in_detection - true to get link training count of last link
 * training in detection sequence. false to get link training count of last link
 * training in commit (dpms) sequence
 */
const struct dp_trace_lt_counts *dc_dp_trace_get_lt_counts(struct dc_link *link,
		bool in_detection);

/* Get how many link loss has happened since last link training attempts */
unsigned int dc_dp_trace_get_link_loss_count(struct dc_link *link);

/*
 *  USB4 DPIA BW ALLOCATION PUBLIC FUNCTIONS
 */
/*
 * Send a request from DP-Tx requesting to allocate BW remotely after
 * allocating it locally. This will get processed by CM and a CB function
 * will be called.
 *
 * @link: pointer to the dc_link struct instance
 * @req_bw: The requested bw in Kbyte to allocated
 *
 * return: none
 */
void dc_link_set_usb4_req_bw_req(struct dc_link *link, int req_bw);

/*
 * Handle function for when the status of the Request above is complete.
 * We will find out the result of allocating on CM and update structs.
 *
 * @link: pointer to the dc_link struct instance
 * @bw: Allocated or Estimated BW depending on the result
 * @result: Response type
 *
 * return: none
 */
void dc_link_handle_usb4_bw_alloc_response(struct dc_link *link,
		uint8_t bw, uint8_t result);

/*
 * Handle the USB4 BW Allocation related functionality here:
 * Plug => Try to allocate max bw from timing parameters supported by the sink
 * Unplug => de-allocate bw
 *
 * @link: pointer to the dc_link struct instance
 * @peak_bw: Peak bw used by the link/sink
 *
 * return: allocated bw else return 0
 */
int dc_link_dp_dpia_handle_usb4_bandwidth_allocation_for_link(
		struct dc_link *link, int peak_bw);

/*
 * Validate the BW of all the valid DPIA links to make sure it doesn't exceed
 * available BW for each host router
 *
 * @dc: pointer to dc struct
 * @stream: pointer to all possible streams
 * @num_streams: number of valid DPIA streams
 *
 * return: TRUE if bw used by DPIAs doesn't exceed available BW else return FALSE
 */
bool dc_link_validate(struct dc *dc, const struct dc_stream_state *streams,
		const unsigned int count);

/* Sink Interfaces - A sink corresponds to a display output device */

struct dc_container_id {
	// 128bit GUID in binary form
	unsigned char  guid[16];
	// 8 byte port ID -> ELD.PortID
	unsigned int   portId[2];
	// 128bit GUID in binary formufacturer name -> ELD.ManufacturerName
	unsigned short manufacturerName;
	// 2 byte product code -> ELD.ProductCode
	unsigned short productCode;
};


struct dc_sink_dsc_caps {
	// 'true' if these are virtual DPCD's DSC caps (immediately upstream of sink in MST topology),
	// 'false' if they are sink's DSC caps
	bool is_virtual_dpcd_dsc;
#if defined(CONFIG_DRM_AMD_DC_FP)
	// 'true' if MST topology supports DSC passthrough for sink
	// 'false' if MST topology does not support DSC passthrough
	bool is_dsc_passthrough_supported;
#endif
	struct dsc_dec_dpcd_caps dsc_dec_caps;
};

struct dc_sink_fec_caps {
	bool is_rx_fec_supported;
	bool is_topology_fec_supported;
};

struct scdc_caps {
	union hdmi_scdc_manufacturer_OUI_data manufacturer_OUI;
	union hdmi_scdc_device_id_data device_id;
};

/*
 * The sink structure contains EDID and other display device properties
 */
struct dc_sink {
	enum signal_type sink_signal;
	struct dc_edid dc_edid; /* raw edid */
	struct dc_edid_caps edid_caps; /* parse display caps */
	struct dc_container_id *dc_container_id;
	uint32_t dongle_max_pix_clk;
	void *priv;
	struct stereo_3d_features features_3d[TIMING_3D_FORMAT_MAX];
	bool converter_disable_audio;

	struct scdc_caps scdc_caps;
	struct dc_sink_dsc_caps dsc_caps;
	struct dc_sink_fec_caps fec_caps;

	bool is_vsc_sdp_colorimetry_supported;

	/* private to DC core */
	struct dc_link *link;
	struct dc_context *ctx;

	uint32_t sink_id;

	/* private to dc_sink.c */
	// refcount must be the last member in dc_sink, since we want the
	// sink structure to be logically cloneable up to (but not including)
	// refcount
	struct kref refcount;
};

void dc_sink_retain(struct dc_sink *sink);
void dc_sink_release(struct dc_sink *sink);

struct dc_sink_init_data {
	enum signal_type sink_signal;
	struct dc_link *link;
	uint32_t dongle_max_pix_clk;
	bool converter_disable_audio;
};

struct dc_sink *dc_sink_create(const struct dc_sink_init_data *init_params);

/* Newer interfaces  */
struct dc_cursor {
	struct dc_plane_address address;
	struct dc_cursor_attributes attributes;
};


/* Interrupt interfaces */
enum dc_irq_source dc_interrupt_to_irq_source(
		struct dc *dc,
		uint32_t src_id,
		uint32_t ext_id);
bool dc_interrupt_set(struct dc *dc, enum dc_irq_source src, bool enable);
void dc_interrupt_ack(struct dc *dc, enum dc_irq_source src);
enum dc_irq_source dc_get_hpd_irq_source_at_index(
		struct dc *dc, uint32_t link_index);

void dc_notify_vsync_int_state(struct dc *dc, struct dc_stream_state *stream, bool enable);

/* Power Interfaces */

void dc_set_power_state(
		struct dc *dc,
		enum dc_acpi_cm_power_state power_state);
void dc_resume(struct dc *dc);

void dc_power_down_on_boot(struct dc *dc);

/*
 * HDCP Interfaces
 */
enum hdcp_message_status dc_process_hdcp_msg(
		enum signal_type signal,
		struct dc_link *link,
		struct hdcp_protection_message *message_info);
bool dc_is_dmcu_initialized(struct dc *dc);

enum dc_status dc_set_clock(struct dc *dc, enum dc_clock_type clock_type, uint32_t clk_khz, uint32_t stepping);
void dc_get_clock(struct dc *dc, enum dc_clock_type clock_type, struct dc_clock_config *clock_cfg);

bool dc_is_plane_eligible_for_idle_optimizations(struct dc *dc, struct dc_plane_state *plane,
				struct dc_cursor_attributes *cursor_attr);

void dc_allow_idle_optimizations(struct dc *dc, bool allow);

/* set min and max memory clock to lowest and highest DPM level, respectively */
void dc_unlock_memory_clock_frequency(struct dc *dc);

/* set min memory clock to the min required for current mode, max to maxDPM */
void dc_lock_memory_clock_frequency(struct dc *dc);

/* set soft max for memclk, to be used for AC/DC switching clock limitations */
void dc_enable_dcmode_clk_limit(struct dc *dc, bool enable);

/* cleanup on driver unload */
void dc_hardware_release(struct dc *dc);

/* disables fw based mclk switch */
void dc_mclk_switch_using_fw_based_vblank_stretch_shut_down(struct dc *dc);

bool dc_set_psr_allow_active(struct dc *dc, bool enable);
void dc_z10_restore(const struct dc *dc);
void dc_z10_save_init(struct dc *dc);

bool dc_is_dmub_outbox_supported(struct dc *dc);
bool dc_enable_dmub_notifications(struct dc *dc);

bool dc_abm_save_restore(
		struct dc *dc,
		struct dc_stream_state *stream,
		struct abm_save_restore *pData);

void dc_enable_dmub_outbox(struct dc *dc);

bool dc_process_dmub_aux_transfer_async(struct dc *dc,
				uint32_t link_index,
				struct aux_payload *payload);

/* Get dc link index from dpia port index */
uint8_t get_link_index_from_dpia_port_index(const struct dc *dc,
				uint8_t dpia_port_index);

bool dc_process_dmub_set_config_async(struct dc *dc,
				uint32_t link_index,
				struct set_config_cmd_payload *payload,
				struct dmub_notification *notify);

enum dc_status dc_process_dmub_set_mst_slots(const struct dc *dc,
				uint32_t link_index,
				uint8_t mst_alloc_slots,
				uint8_t *mst_slots_in_use);

void dc_process_dmub_dpia_hpd_int_enable(const struct dc *dc,
				uint32_t hpd_int_enable);

void dc_print_dmub_diagnostic_data(const struct dc *dc);

void dc_query_current_properties(struct dc *dc, struct dc_current_properties *properties);

/* DSC Interfaces */
#include "dc_dsc.h"

/* Disable acc mode Interfaces */
void dc_disable_accelerated_mode(struct dc *dc);

bool dc_is_timing_changed(struct dc_stream_state *cur_stream,
		       struct dc_stream_state *new_stream);

#endif /* DC_INTERFACE_H_ */<|MERGE_RESOLUTION|>--- conflicted
+++ resolved
@@ -47,11 +47,7 @@
 struct set_config_cmd_payload;
 struct dmub_notification;
 
-<<<<<<< HEAD
-#define DC_VER "3.2.250"
-=======
 #define DC_VER "3.2.251"
->>>>>>> 154d9c60
 
 #define MAX_SURFACES 3
 #define MAX_PLANES 6
@@ -424,10 +420,7 @@
 	int sdpif_request_limit_words_per_umc;
 	bool use_old_fixed_vs_sequence;
 	bool dc_mode_clk_limit_support;
-<<<<<<< HEAD
-=======
 	bool DisableMinDispClkODM;
->>>>>>> 154d9c60
 	bool enable_auto_dpm_test_logs;
 };
 
