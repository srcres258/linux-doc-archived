--- conflicted
+++ resolved
@@ -973,13 +973,6 @@
 	 */
 	if (tlmi_priv.save_mode == TLMI_SAVE_BULK && tlmi_priv.reboot_required)
 		return -EPERM;
-<<<<<<< HEAD
-
-	new_setting = kstrdup(buf, GFP_KERNEL);
-	if (!new_setting)
-		return -ENOMEM;
-=======
->>>>>>> 154d9c60
 
 	/* Strip out CR if one is present */
 	new_setting = kstrdup_and_replace(buf, '\n', '\0', GFP_KERNEL);
