// SPDX-License-Identifier: BSD-3-Clause
/*
 * Copyright (c) 2023, Linaro Limited
 */

/dts-v1/;

#include <dt-bindings/leds/common.h>
#include "sm4250.dtsi"
#include "pm6125.dtsi"

/ {
	model = "Qualcomm Technologies, Inc. QRB4210 RB2";
	compatible = "qcom,qrb4210-rb2", "qcom,qrb4210", "qcom,sm4250";

	aliases {
		serial0 = &uart4;
	};

	chosen {
		stdout-path = "serial0:115200n8";
	};

	clocks {
		clk40M: can-clk {
			compatible = "fixed-clock";
			clock-frequency = <40000000>;
			#clock-cells = <0>;
		};
	};

	gpio-keys {
		compatible = "gpio-keys";
		label = "gpio-keys";

		pinctrl-0 = <&kypd_vol_up_n>;
		pinctrl-names = "default";

		key-volume-up {
			label = "Volume Up";
			linux,code = <KEY_VOLUMEUP>;
			gpios = <&pm6125_gpios 5 GPIO_ACTIVE_LOW>;
			debounce-interval = <15>;
			linux,can-disable;
			wakeup-source;
		};
	};

	hdmi-connector {
		compatible = "hdmi-connector";
		type = "a";

		port {
			hdmi_con: endpoint {
				remote-endpoint = <&lt9611_out>;
			};
		};
	};

	leds {
		compatible = "gpio-leds";

		led-bt {
			label = "blue:bt";
			function = LED_FUNCTION_BLUETOOTH;
			color = <LED_COLOR_ID_BLUE>;
			gpios = <&tlmm 45 GPIO_ACTIVE_HIGH>;
			linux,default-trigger = "bluetooth-power";
			default-state = "off";
		};

		led-user0 {
			label = "green:user0";
			function = LED_FUNCTION_INDICATOR;
			color = <LED_COLOR_ID_GREEN>;
			gpios = <&tlmm 52 GPIO_ACTIVE_HIGH>;
			linux,default-trigger = "none";
			default-state = "off";
			panic-indicator;
		};

		led-wlan {
			label = "yellow:wlan";
			function = LED_FUNCTION_WLAN;
			color = <LED_COLOR_ID_YELLOW>;
			gpios = <&tlmm 47 GPIO_ACTIVE_HIGH>;
			linux,default-trigger = "phy0tx";
			default-state = "off";
		};
	};

	vreg_hdmi_out_1p2: regulator-hdmi-out-1p2 {
		compatible = "regulator-fixed";
		regulator-name = "VREG_HDMI_OUT_1P2";
		regulator-min-microvolt = <1200000>;
		regulator-max-microvolt = <1200000>;
		vin-supply = <&vdc_1v2>;
		regulator-always-on;
		regulator-boot-on;
	};

	lt9611_3v3: regulator-lt9611-3v3 {
		compatible = "regulator-fixed";
		regulator-name = "LT9611_3V3";
		regulator-min-microvolt = <3300000>;
		regulator-max-microvolt = <3300000>;
		vin-supply = <&vdc_3v3>;
		regulator-always-on;
		regulator-boot-on;
	};

	/* Main barrel jack input */
	vdc_12v: regulator-vdc-12v {
		compatible = "regulator-fixed";
		regulator-name = "DC_12V";
		regulator-min-microvolt = <12000000>;
		regulator-max-microvolt = <12000000>;
		regulator-always-on;
		regulator-boot-on;
	};

	/* 1.2V supply stepped down from the barrel jack input */
	vdc_1v2: regulator-vdc-1v2 {
		compatible = "regulator-fixed";
		regulator-name = "VDC_1V2";
		regulator-min-microvolt = <1200000>;
		regulator-max-microvolt = <1200000>;
		vin-supply = <&vdc_12v>;
		regulator-always-on;
		regulator-boot-on;
	};

	/* 3.3V supply stepped down from the barrel jack input */
	vdc_3v3: regulator-vdc-3v3 {
		compatible = "regulator-fixed";
		regulator-name = "VDC_3V3";
		regulator-min-microvolt = <3300000>;
		regulator-max-microvolt = <3300000>;
		vin-supply = <&vdc_12v>;
		regulator-always-on;
		regulator-boot-on;
	};

	/* 5V supply stepped down from the barrel jack input */
	vdc_5v: regulator-vdc-5v {
		compatible = "regulator-fixed";
		regulator-name = "VDC_5V";

		regulator-min-microvolt = <5000000>;
		regulator-max-microvolt = <5000000>;
		regulator-always-on;
		regulator-boot-on;
	};

	/* "Battery" voltage for the SoM, stepped down from the barrel jack input */
	vdc_vbat_som: regulator-vdc-vbat {
		compatible = "regulator-fixed";
		regulator-name = "VBAT_SOM";
		regulator-min-microvolt = <4200000>;
		regulator-max-microvolt = <4200000>;
		regulator-always-on;
		regulator-boot-on;
	};

	/* PMI632 charger out, supplied by VBAT */
	vph_pwr: regulator-vph-pwr {
		compatible = "regulator-fixed";
		regulator-name = "vph_pwr";
		regulator-min-microvolt = <3700000>;
		regulator-max-microvolt = <3700000>;
		vin-supply = <&vdc_vbat_som>;

		regulator-always-on;
		regulator-boot-on;
	};
};

&gpi_dma0 {
	status = "okay";
};

<<<<<<< HEAD
=======
&gpu {
	status = "okay";

	zap-shader {
		firmware-name = "qcom/qrb4210/a610_zap.mbn";
	};
};

>>>>>>> da8103da
&i2c2 {
	clock-frequency = <400000>;
	status = "okay";

	lt9611_codec: hdmi-bridge@2b {
		compatible = "lontium,lt9611uxc";
		reg = <0x2b>;
		interrupts-extended = <&tlmm 46 IRQ_TYPE_EDGE_FALLING>;
		reset-gpios = <&tlmm 41 GPIO_ACTIVE_HIGH>;

		vdd-supply = <&vreg_hdmi_out_1p2>;
		vcc-supply = <&lt9611_3v3>;

		pinctrl-0 = <&lt9611_irq_pin &lt9611_rst_pin>;
		pinctrl-names = "default";
		#sound-dai-cells = <1>;

		ports {
			#address-cells = <1>;
			#size-cells = <0>;

			port@0 {
				reg = <0>;

				lt9611_a: endpoint {
					remote-endpoint = <&mdss_dsi0_out>;
				};
			};

			port@2 {
				reg = <2>;

				lt9611_out: endpoint {
					remote-endpoint = <&hdmi_con>;
				};
			};
		};
	};
};

&mdss {
	status = "okay";
};

&mdss_dsi0 {
	vdda-supply = <&vreg_l18a_1p232>;
	status = "okay";
};

&mdss_dsi0_out {
	remote-endpoint = <&lt9611_a>;
	data-lanes = <0 1 2 3>;
};

&mdss_dsi0_phy {
	status = "okay";
};

&pm6125_gpios {
	kypd_vol_up_n: kypd-vol-up-n-state {
		pins = "gpio5";
		function = "normal";
		power-source = <0>;
		bias-pull-up;
		input-enable;
	};
};

&pon_pwrkey {
	status = "okay";
};

&pon_resin {
	linux,code = <KEY_VOLUMEDOWN>;
	status = "okay";
};

&qupv3_id_0 {
	status = "okay";
};

&remoteproc_adsp {
	firmware-name = "qcom/qrb4210/adsp.mbn";

	status = "okay";
};

&remoteproc_cdsp {
	firmware-name = "qcom/qrb4210/cdsp.mbn";

	status = "okay";
};

&rpm_requests {
	regulators {
		compatible = "qcom,rpm-pm6125-regulators";

		vdd-s1-supply = <&vph_pwr>;
		vdd-s2-supply = <&vph_pwr>;
		vdd-s3-supply = <&vph_pwr>;
		vdd-s4-supply = <&vph_pwr>;
		vdd-s5-supply = <&vph_pwr>;
		vdd-s6-supply = <&vph_pwr>;
		vdd-s7-supply = <&vph_pwr>;
		vdd-s8-supply = <&vph_pwr>;
		vdd-s9-supply = <&vph_pwr>;
		vdd-s10-supply = <&vph_pwr>;

		vdd-l1-l7-l17-l18-supply = <&vreg_s6a_1p352>;
		vdd-l2-l3-l4-supply = <&vreg_s6a_1p352>;
		vdd-l5-l15-l19-l20-l21-l22-supply = <&vph_pwr>;
		vdd-l6-l8-supply = <&vreg_s5a_0p848>;
		vdd-l9-l11-supply = <&vreg_s7a_2p04>;
		vdd-l10-l13-l14-supply = <&vreg_s7a_2p04>;
		vdd-l12-l16-supply = <&vreg_s7a_2p04>;
		vdd-l23-l24-supply = <&vph_pwr>;

		vreg_s5a_0p848: s5 {
			regulator-min-microvolt = <920000>;
			regulator-max-microvolt = <1128000>;
		};

		vreg_s6a_1p352: s6 {
			regulator-min-microvolt = <304000>;
			regulator-max-microvolt = <1456000>;
		};

		vreg_s7a_2p04: s7 {
			regulator-min-microvolt = <1280000>;
			regulator-max-microvolt = <2080000>;
		};

		vreg_l1a_1p0: l1 {
			regulator-min-microvolt = <952000>;
			regulator-max-microvolt = <1152000>;
		};

		vreg_l4a_0p9: l4 {
			regulator-min-microvolt = <488000>;
			regulator-max-microvolt = <1000000>;
		};

		vreg_l5a_2p96: l5 {
			regulator-min-microvolt = <1648000>;
			regulator-max-microvolt = <3056000>;
			regulator-allow-set-load;
		};

		vreg_l6a_0p6: l6 {
			regulator-min-microvolt = <576000>;
			regulator-max-microvolt = <656000>;
		};

		vreg_l7a_1p256: l7 {
			regulator-min-microvolt = <1200000>;
			regulator-max-microvolt = <1304000>;
		};

		vreg_l8a_0p664: l8 {
			regulator-min-microvolt = <400000>;
			regulator-max-microvolt = <728000>;
		};

		vreg_l9a_1p8: l9 {
			regulator-min-microvolt = <1800000>;
			regulator-max-microvolt = <2000000>;
		};

		vreg_l10a_1p8: l10 {
			regulator-min-microvolt = <1704000>;
			regulator-max-microvolt = <1904000>;
		};

		vreg_l11a_1p8: l11 {
			regulator-min-microvolt = <1704000>;
			regulator-max-microvolt = <1952000>;
			regulator-allow-set-load;
		};

		vreg_l12a_1p8: l12 {
			regulator-min-microvolt = <1624000>;
			regulator-max-microvolt = <1984000>;
		};

		vreg_l13a_1p8: l13 {
			regulator-min-microvolt = <1504000>;
			regulator-max-microvolt = <1952000>;
		};

		vreg_l14a_1p8: l14 {
			regulator-min-microvolt = <1704000>;
			regulator-max-microvolt = <1904000>;
		};

		vreg_l15a_3p128: l15 {
			regulator-min-microvolt = <2920000>;
			regulator-max-microvolt = <3232000>;
		};

		vreg_l16a_1p3: l16 {
			regulator-min-microvolt = <1704000>;
			regulator-max-microvolt = <1904000>;
		};

		vreg_l17a_1p3: l17 {
			regulator-min-microvolt = <1152000>;
			regulator-max-microvolt = <1384000>;
		};

		vreg_l18a_1p232: l18 {
			regulator-min-microvolt = <1104000>;
			regulator-max-microvolt = <1312000>;
		};

		vreg_l19a_1p8: l19 {
			regulator-min-microvolt = <1624000>;
			regulator-max-microvolt = <3304000>;
		};

		vreg_l20a_1p8: l20 {
			regulator-min-microvolt = <1624000>;
			regulator-max-microvolt = <3304000>;
		};

		vreg_l21a_2p704: l21 {
			regulator-min-microvolt = <2400000>;
			regulator-max-microvolt = <3600000>;
		};

		vreg_l22a_2p96: l22 {
			regulator-min-microvolt = <2952000>;
			regulator-max-microvolt = <3304000>;
			regulator-system-load = <100000>;
			regulator-allow-set-load;
		};

		vreg_l23a_3p3: l23 {
			regulator-min-microvolt = <3200000>;
			regulator-max-microvolt = <3400000>;
		};

		vreg_l24a_2p96: l24 {
			regulator-min-microvolt = <2704000>;
			regulator-max-microvolt = <3600000>;
			regulator-system-load = <100000>;
			regulator-allow-set-load;
		};
	};
};

&sdhc_1 {
	pinctrl-0 = <&sdc1_state_on>;
	pinctrl-1 = <&sdc1_state_off>;
	pinctrl-names = "default", "sleep";

	vmmc-supply = <&vreg_l24a_2p96>;
	vqmmc-supply = <&vreg_l11a_1p8>;
	no-sdio;
	non-removable;

	status = "okay";
};

&sdhc_2 {
	cd-gpios = <&tlmm 88 GPIO_ACTIVE_LOW>; /* card detect gpio */

	pinctrl-0 = <&sdc2_state_on &sdc2_card_det_n>;
	pinctrl-1 = <&sdc2_state_off &sdc2_card_det_n>;
	pinctrl-names = "default", "sleep";

	vmmc-supply = <&vreg_l22a_2p96>;
	vqmmc-supply = <&vreg_l5a_2p96>;
	no-sdio;

	status = "okay";
};

&spi5 {
	status = "okay";

	can@0 {
		compatible = "microchip,mcp2518fd";
		reg = <0>;
		interrupts-extended = <&tlmm 39 IRQ_TYPE_LEVEL_LOW>;
		clocks = <&clk40M>;
		spi-max-frequency = <10000000>;
		vdd-supply = <&vdc_5v>;
		xceiver-supply = <&vdc_5v>;
	};
};

&sleep_clk {
	clock-frequency = <32000>;
};

&tlmm {
	gpio-reserved-ranges = <43 2>, <49 1>, <54 1>,
			       <56 3>, <61 2>, <64 1>,
			       <68 1>, <72 8>, <96 1>;

	lt9611_rst_pin: lt9611-rst-state {
		pins = "gpio41";
		function = "gpio";
		input-disable;
		output-high;
	};

	lt9611_irq_pin: lt9611-irq-state {
		pins = "gpio46";
		function = "gpio";
		bias-disable;
	};

	sdc2_card_det_n: sd-card-det-n-state {
		pins = "gpio88";
		function = "gpio";
		drive-strength = <2>;
		bias-pull-up;
	};
};

&uart4 {
	status = "okay";
};

&usb {
	status = "okay";
};

&usb_dwc3 {
	maximum-speed = "super-speed";
	dr_mode = "peripheral";
};

&usb_hsphy {
	vdd-supply = <&vreg_l4a_0p9>;
	vdda-pll-supply = <&vreg_l12a_1p8>;
	vdda-phy-dpdm-supply = <&vreg_l15a_3p128>;

	status = "okay";
};

&usb_qmpphy {
	vdda-phy-supply = <&vreg_l4a_0p9>;
	vdda-pll-supply = <&vreg_l12a_1p8>;

	status = "okay";
};

&xo_board {
	clock-frequency = <19200000>;
};<|MERGE_RESOLUTION|>--- conflicted
+++ resolved
@@ -179,8 +179,6 @@
 	status = "okay";
 };
 
-<<<<<<< HEAD
-=======
 &gpu {
 	status = "okay";
 
@@ -189,7 +187,6 @@
 	};
 };
 
->>>>>>> da8103da
 &i2c2 {
 	clock-frequency = <400000>;
 	status = "okay";
