--- conflicted
+++ resolved
@@ -3655,8 +3655,7 @@
 
 		vcpu->arch.perf_capabilities = data;
 		kvm_pmu_refresh(vcpu);
-<<<<<<< HEAD
-		return 0;
+		break;
 	case MSR_IA32_PRED_CMD:
 		if (!msr_info->host_initiated && !guest_has_pred_cmd_msr(vcpu))
 			return 1;
@@ -3679,8 +3678,6 @@
 			break;
 
 		wrmsrl(MSR_IA32_FLUSH_CMD, L1D_FLUSH);
-=======
->>>>>>> dfdeda67
 		break;
 	case MSR_EFER:
 		return set_efer(vcpu, msr_info);
