/*
 * fs/f2fs/node.c
 *
 * Copyright (c) 2012 Samsung Electronics Co., Ltd.
 *             http://www.samsung.com/
 *
 * This program is free software; you can redistribute it and/or modify
 * it under the terms of the GNU General Public License version 2 as
 * published by the Free Software Foundation.
 */
#include <linux/fs.h>
#include <linux/f2fs_fs.h>
#include <linux/mpage.h>
#include <linux/backing-dev.h>
#include <linux/blkdev.h>
#include <linux/pagevec.h>
#include <linux/swap.h>

#include "f2fs.h"
#include "node.h"
#include "segment.h"
#include "xattr.h"
#include "trace.h"
#include <trace/events/f2fs.h>

#define on_build_free_nids(nmi) mutex_is_locked(&(nm_i)->build_lock)

static struct kmem_cache *nat_entry_slab;
static struct kmem_cache *free_nid_slab;
static struct kmem_cache *nat_entry_set_slab;

bool available_free_memory(struct f2fs_sb_info *sbi, int type)
{
	struct f2fs_nm_info *nm_i = NM_I(sbi);
	struct sysinfo val;
	unsigned long avail_ram;
	unsigned long mem_size = 0;
	bool res = false;

	si_meminfo(&val);

	/* only uses low memory */
	avail_ram = val.totalram - val.totalhigh;

	/*
	 * give 25%, 25%, 50%, 50%, 50% memory for each components respectively
	 */
	if (type == FREE_NIDS) {
		mem_size = (nm_i->nid_cnt[FREE_NID_LIST] *
				sizeof(struct free_nid)) >> PAGE_SHIFT;
		res = mem_size < ((avail_ram * nm_i->ram_thresh / 100) >> 2);
	} else if (type == NAT_ENTRIES) {
		mem_size = (nm_i->nat_cnt * sizeof(struct nat_entry)) >>
							PAGE_SHIFT;
		res = mem_size < ((avail_ram * nm_i->ram_thresh / 100) >> 2);
		if (excess_cached_nats(sbi))
			res = false;
	} else if (type == DIRTY_DENTS) {
		if (sbi->sb->s_bdi->wb.dirty_exceeded)
			return false;
		mem_size = get_pages(sbi, F2FS_DIRTY_DENTS);
		res = mem_size < ((avail_ram * nm_i->ram_thresh / 100) >> 1);
	} else if (type == INO_ENTRIES) {
		int i;

		for (i = 0; i <= UPDATE_INO; i++)
			mem_size += sbi->im[i].ino_num *
						sizeof(struct ino_entry);
		mem_size >>= PAGE_SHIFT;
		res = mem_size < ((avail_ram * nm_i->ram_thresh / 100) >> 1);
	} else if (type == EXTENT_CACHE) {
		mem_size = (atomic_read(&sbi->total_ext_tree) *
				sizeof(struct extent_tree) +
				atomic_read(&sbi->total_ext_node) *
				sizeof(struct extent_node)) >> PAGE_SHIFT;
		res = mem_size < ((avail_ram * nm_i->ram_thresh / 100) >> 1);
	} else {
		if (!sbi->sb->s_bdi->wb.dirty_exceeded)
			return true;
	}
	return res;
}

static void clear_node_page_dirty(struct page *page)
{
	struct address_space *mapping = page->mapping;
	unsigned int long flags;

	if (PageDirty(page)) {
		spin_lock_irqsave(&mapping->tree_lock, flags);
		radix_tree_tag_clear(&mapping->page_tree,
				page_index(page),
				PAGECACHE_TAG_DIRTY);
		spin_unlock_irqrestore(&mapping->tree_lock, flags);

		clear_page_dirty_for_io(page);
		dec_page_count(F2FS_M_SB(mapping), F2FS_DIRTY_NODES);
	}
	ClearPageUptodate(page);
}

static struct page *get_current_nat_page(struct f2fs_sb_info *sbi, nid_t nid)
{
	pgoff_t index = current_nat_addr(sbi, nid);
	return get_meta_page(sbi, index);
}

static struct page *get_next_nat_page(struct f2fs_sb_info *sbi, nid_t nid)
{
	struct page *src_page;
	struct page *dst_page;
	pgoff_t src_off;
	pgoff_t dst_off;
	void *src_addr;
	void *dst_addr;
	struct f2fs_nm_info *nm_i = NM_I(sbi);

	src_off = current_nat_addr(sbi, nid);
	dst_off = next_nat_addr(sbi, src_off);

	/* get current nat block page with lock */
	src_page = get_meta_page(sbi, src_off);
	dst_page = grab_meta_page(sbi, dst_off);
	f2fs_bug_on(sbi, PageDirty(src_page));

	src_addr = page_address(src_page);
	dst_addr = page_address(dst_page);
	memcpy(dst_addr, src_addr, PAGE_SIZE);
	set_page_dirty(dst_page);
	f2fs_put_page(src_page, 1);

	set_to_next_nat(nm_i, nid);

	return dst_page;
}

static struct nat_entry *__lookup_nat_cache(struct f2fs_nm_info *nm_i, nid_t n)
{
	return radix_tree_lookup(&nm_i->nat_root, n);
}

static unsigned int __gang_lookup_nat_cache(struct f2fs_nm_info *nm_i,
		nid_t start, unsigned int nr, struct nat_entry **ep)
{
	return radix_tree_gang_lookup(&nm_i->nat_root, (void **)ep, start, nr);
}

static void __del_from_nat_cache(struct f2fs_nm_info *nm_i, struct nat_entry *e)
{
	list_del(&e->list);
	radix_tree_delete(&nm_i->nat_root, nat_get_nid(e));
	nm_i->nat_cnt--;
	kmem_cache_free(nat_entry_slab, e);
}

static void __set_nat_cache_dirty(struct f2fs_nm_info *nm_i,
						struct nat_entry *ne)
{
	nid_t set = NAT_BLOCK_OFFSET(ne->ni.nid);
	struct nat_entry_set *head;

	head = radix_tree_lookup(&nm_i->nat_set_root, set);
	if (!head) {
		head = f2fs_kmem_cache_alloc(nat_entry_set_slab, GFP_NOFS);

		INIT_LIST_HEAD(&head->entry_list);
		INIT_LIST_HEAD(&head->set_list);
		head->set = set;
		head->entry_cnt = 0;
		f2fs_radix_tree_insert(&nm_i->nat_set_root, set, head);
	}

	if (get_nat_flag(ne, IS_DIRTY))
		goto refresh_list;

	nm_i->dirty_nat_cnt++;
	head->entry_cnt++;
	set_nat_flag(ne, IS_DIRTY, true);
refresh_list:
	if (nat_get_blkaddr(ne) == NEW_ADDR)
		list_del_init(&ne->list);
	else
		list_move_tail(&ne->list, &head->entry_list);
}

static void __clear_nat_cache_dirty(struct f2fs_nm_info *nm_i,
		struct nat_entry_set *set, struct nat_entry *ne)
{
	list_move_tail(&ne->list, &nm_i->nat_entries);
	set_nat_flag(ne, IS_DIRTY, false);
	set->entry_cnt--;
	nm_i->dirty_nat_cnt--;
}

static unsigned int __gang_lookup_nat_set(struct f2fs_nm_info *nm_i,
		nid_t start, unsigned int nr, struct nat_entry_set **ep)
{
	return radix_tree_gang_lookup(&nm_i->nat_set_root, (void **)ep,
							start, nr);
}

int need_dentry_mark(struct f2fs_sb_info *sbi, nid_t nid)
{
	struct f2fs_nm_info *nm_i = NM_I(sbi);
	struct nat_entry *e;
	bool need = false;

	down_read(&nm_i->nat_tree_lock);
	e = __lookup_nat_cache(nm_i, nid);
	if (e) {
		if (!get_nat_flag(e, IS_CHECKPOINTED) &&
				!get_nat_flag(e, HAS_FSYNCED_INODE))
			need = true;
	}
	up_read(&nm_i->nat_tree_lock);
	return need;
}

bool is_checkpointed_node(struct f2fs_sb_info *sbi, nid_t nid)
{
	struct f2fs_nm_info *nm_i = NM_I(sbi);
	struct nat_entry *e;
	bool is_cp = true;

	down_read(&nm_i->nat_tree_lock);
	e = __lookup_nat_cache(nm_i, nid);
	if (e && !get_nat_flag(e, IS_CHECKPOINTED))
		is_cp = false;
	up_read(&nm_i->nat_tree_lock);
	return is_cp;
}

bool need_inode_block_update(struct f2fs_sb_info *sbi, nid_t ino)
{
	struct f2fs_nm_info *nm_i = NM_I(sbi);
	struct nat_entry *e;
	bool need_update = true;

	down_read(&nm_i->nat_tree_lock);
	e = __lookup_nat_cache(nm_i, ino);
	if (e && get_nat_flag(e, HAS_LAST_FSYNC) &&
			(get_nat_flag(e, IS_CHECKPOINTED) ||
			 get_nat_flag(e, HAS_FSYNCED_INODE)))
		need_update = false;
	up_read(&nm_i->nat_tree_lock);
	return need_update;
}

static struct nat_entry *grab_nat_entry(struct f2fs_nm_info *nm_i, nid_t nid,
								bool no_fail)
{
	struct nat_entry *new;

	if (no_fail) {
		new = f2fs_kmem_cache_alloc(nat_entry_slab, GFP_NOFS);
		f2fs_radix_tree_insert(&nm_i->nat_root, nid, new);
	} else {
		new = kmem_cache_alloc(nat_entry_slab, GFP_NOFS);
		if (!new)
			return NULL;
		if (radix_tree_insert(&nm_i->nat_root, nid, new)) {
			kmem_cache_free(nat_entry_slab, new);
			return NULL;
		}
	}

	memset(new, 0, sizeof(struct nat_entry));
	nat_set_nid(new, nid);
	nat_reset_flag(new);
	list_add_tail(&new->list, &nm_i->nat_entries);
	nm_i->nat_cnt++;
	return new;
}

static void cache_nat_entry(struct f2fs_sb_info *sbi, nid_t nid,
						struct f2fs_nat_entry *ne)
{
	struct f2fs_nm_info *nm_i = NM_I(sbi);
	struct nat_entry *e;

	e = __lookup_nat_cache(nm_i, nid);
	if (!e) {
		e = grab_nat_entry(nm_i, nid, false);
		if (e)
			node_info_from_raw_nat(&e->ni, ne);
	} else {
		f2fs_bug_on(sbi, nat_get_ino(e) != le32_to_cpu(ne->ino) ||
				nat_get_blkaddr(e) !=
					le32_to_cpu(ne->block_addr) ||
				nat_get_version(e) != ne->version);
	}
}

static void set_node_addr(struct f2fs_sb_info *sbi, struct node_info *ni,
			block_t new_blkaddr, bool fsync_done)
{
	struct f2fs_nm_info *nm_i = NM_I(sbi);
	struct nat_entry *e;

	down_write(&nm_i->nat_tree_lock);
	e = __lookup_nat_cache(nm_i, ni->nid);
	if (!e) {
		e = grab_nat_entry(nm_i, ni->nid, true);
		copy_node_info(&e->ni, ni);
		f2fs_bug_on(sbi, ni->blk_addr == NEW_ADDR);
	} else if (new_blkaddr == NEW_ADDR) {
		/*
		 * when nid is reallocated,
		 * previous nat entry can be remained in nat cache.
		 * So, reinitialize it with new information.
		 */
		copy_node_info(&e->ni, ni);
		f2fs_bug_on(sbi, ni->blk_addr != NULL_ADDR);
	}

	/* sanity check */
	f2fs_bug_on(sbi, nat_get_blkaddr(e) != ni->blk_addr);
	f2fs_bug_on(sbi, nat_get_blkaddr(e) == NULL_ADDR &&
			new_blkaddr == NULL_ADDR);
	f2fs_bug_on(sbi, nat_get_blkaddr(e) == NEW_ADDR &&
			new_blkaddr == NEW_ADDR);
	f2fs_bug_on(sbi, nat_get_blkaddr(e) != NEW_ADDR &&
			nat_get_blkaddr(e) != NULL_ADDR &&
			new_blkaddr == NEW_ADDR);

	/* increment version no as node is removed */
	if (nat_get_blkaddr(e) != NEW_ADDR && new_blkaddr == NULL_ADDR) {
		unsigned char version = nat_get_version(e);
		nat_set_version(e, inc_node_version(version));

		/* in order to reuse the nid */
		if (nm_i->next_scan_nid > ni->nid)
			nm_i->next_scan_nid = ni->nid;
	}

	/* change address */
	nat_set_blkaddr(e, new_blkaddr);
	if (new_blkaddr == NEW_ADDR || new_blkaddr == NULL_ADDR)
		set_nat_flag(e, IS_CHECKPOINTED, false);
	__set_nat_cache_dirty(nm_i, e);

	/* update fsync_mark if its inode nat entry is still alive */
	if (ni->nid != ni->ino)
		e = __lookup_nat_cache(nm_i, ni->ino);
	if (e) {
		if (fsync_done && ni->nid == ni->ino)
			set_nat_flag(e, HAS_FSYNCED_INODE, true);
		set_nat_flag(e, HAS_LAST_FSYNC, fsync_done);
	}
	up_write(&nm_i->nat_tree_lock);
}

int try_to_free_nats(struct f2fs_sb_info *sbi, int nr_shrink)
{
	struct f2fs_nm_info *nm_i = NM_I(sbi);
	int nr = nr_shrink;

	if (!down_write_trylock(&nm_i->nat_tree_lock))
		return 0;

	while (nr_shrink && !list_empty(&nm_i->nat_entries)) {
		struct nat_entry *ne;
		ne = list_first_entry(&nm_i->nat_entries,
					struct nat_entry, list);
		__del_from_nat_cache(nm_i, ne);
		nr_shrink--;
	}
	up_write(&nm_i->nat_tree_lock);
	return nr - nr_shrink;
}

/*
 * This function always returns success
 */
void get_node_info(struct f2fs_sb_info *sbi, nid_t nid, struct node_info *ni)
{
	struct f2fs_nm_info *nm_i = NM_I(sbi);
	struct curseg_info *curseg = CURSEG_I(sbi, CURSEG_HOT_DATA);
	struct f2fs_journal *journal = curseg->journal;
	nid_t start_nid = START_NID(nid);
	struct f2fs_nat_block *nat_blk;
	struct page *page = NULL;
	struct f2fs_nat_entry ne;
	struct nat_entry *e;
	pgoff_t index;
	int i;

	ni->nid = nid;

	/* Check nat cache */
	down_read(&nm_i->nat_tree_lock);
	e = __lookup_nat_cache(nm_i, nid);
	if (e) {
		ni->ino = nat_get_ino(e);
		ni->blk_addr = nat_get_blkaddr(e);
		ni->version = nat_get_version(e);
		up_read(&nm_i->nat_tree_lock);
		return;
	}

	memset(&ne, 0, sizeof(struct f2fs_nat_entry));

	/* Check current segment summary */
	down_read(&curseg->journal_rwsem);
	i = lookup_journal_in_cursum(journal, NAT_JOURNAL, nid, 0);
	if (i >= 0) {
		ne = nat_in_journal(journal, i);
		node_info_from_raw_nat(ni, &ne);
	}
	up_read(&curseg->journal_rwsem);
	if (i >= 0) {
		up_read(&nm_i->nat_tree_lock);
		goto cache;
	}

	/* Fill node_info from nat page */
	index = current_nat_addr(sbi, nid);
	up_read(&nm_i->nat_tree_lock);

	page = get_meta_page(sbi, index);
	nat_blk = (struct f2fs_nat_block *)page_address(page);
	ne = nat_blk->entries[nid - start_nid];
	node_info_from_raw_nat(ni, &ne);
	f2fs_put_page(page, 1);
cache:
	/* cache nat entry */
	down_write(&nm_i->nat_tree_lock);
	cache_nat_entry(sbi, nid, &ne);
	up_write(&nm_i->nat_tree_lock);
}

/*
 * readahead MAX_RA_NODE number of node pages.
 */
static void ra_node_pages(struct page *parent, int start, int n)
{
	struct f2fs_sb_info *sbi = F2FS_P_SB(parent);
	struct blk_plug plug;
	int i, end;
	nid_t nid;

	blk_start_plug(&plug);

	/* Then, try readahead for siblings of the desired node */
	end = start + n;
	end = min(end, NIDS_PER_BLOCK);
	for (i = start; i < end; i++) {
		nid = get_nid(parent, i, false);
		ra_node_page(sbi, nid);
	}

	blk_finish_plug(&plug);
}

pgoff_t get_next_page_offset(struct dnode_of_data *dn, pgoff_t pgofs)
{
	const long direct_index = ADDRS_PER_INODE(dn->inode);
	const long direct_blks = ADDRS_PER_BLOCK;
	const long indirect_blks = ADDRS_PER_BLOCK * NIDS_PER_BLOCK;
	unsigned int skipped_unit = ADDRS_PER_BLOCK;
	int cur_level = dn->cur_level;
	int max_level = dn->max_level;
	pgoff_t base = 0;

	if (!dn->max_level)
		return pgofs + 1;

	while (max_level-- > cur_level)
		skipped_unit *= NIDS_PER_BLOCK;

	switch (dn->max_level) {
	case 3:
		base += 2 * indirect_blks;
	case 2:
		base += 2 * direct_blks;
	case 1:
		base += direct_index;
		break;
	default:
		f2fs_bug_on(F2FS_I_SB(dn->inode), 1);
	}

	return ((pgofs - base) / skipped_unit + 1) * skipped_unit + base;
}

/*
 * The maximum depth is four.
 * Offset[0] will have raw inode offset.
 */
static int get_node_path(struct inode *inode, long block,
				int offset[4], unsigned int noffset[4])
{
	const long direct_index = ADDRS_PER_INODE(inode);
	const long direct_blks = ADDRS_PER_BLOCK;
	const long dptrs_per_blk = NIDS_PER_BLOCK;
	const long indirect_blks = ADDRS_PER_BLOCK * NIDS_PER_BLOCK;
	const long dindirect_blks = indirect_blks * NIDS_PER_BLOCK;
	int n = 0;
	int level = 0;

	noffset[0] = 0;

	if (block < direct_index) {
		offset[n] = block;
		goto got;
	}
	block -= direct_index;
	if (block < direct_blks) {
		offset[n++] = NODE_DIR1_BLOCK;
		noffset[n] = 1;
		offset[n] = block;
		level = 1;
		goto got;
	}
	block -= direct_blks;
	if (block < direct_blks) {
		offset[n++] = NODE_DIR2_BLOCK;
		noffset[n] = 2;
		offset[n] = block;
		level = 1;
		goto got;
	}
	block -= direct_blks;
	if (block < indirect_blks) {
		offset[n++] = NODE_IND1_BLOCK;
		noffset[n] = 3;
		offset[n++] = block / direct_blks;
		noffset[n] = 4 + offset[n - 1];
		offset[n] = block % direct_blks;
		level = 2;
		goto got;
	}
	block -= indirect_blks;
	if (block < indirect_blks) {
		offset[n++] = NODE_IND2_BLOCK;
		noffset[n] = 4 + dptrs_per_blk;
		offset[n++] = block / direct_blks;
		noffset[n] = 5 + dptrs_per_blk + offset[n - 1];
		offset[n] = block % direct_blks;
		level = 2;
		goto got;
	}
	block -= indirect_blks;
	if (block < dindirect_blks) {
		offset[n++] = NODE_DIND_BLOCK;
		noffset[n] = 5 + (dptrs_per_blk * 2);
		offset[n++] = block / indirect_blks;
		noffset[n] = 6 + (dptrs_per_blk * 2) +
			      offset[n - 1] * (dptrs_per_blk + 1);
		offset[n++] = (block / direct_blks) % dptrs_per_blk;
		noffset[n] = 7 + (dptrs_per_blk * 2) +
			      offset[n - 2] * (dptrs_per_blk + 1) +
			      offset[n - 1];
		offset[n] = block % direct_blks;
		level = 3;
		goto got;
	} else {
		return -E2BIG;
	}
got:
	return level;
}

/*
 * Caller should call f2fs_put_dnode(dn).
 * Also, it should grab and release a rwsem by calling f2fs_lock_op() and
 * f2fs_unlock_op() only if ro is not set RDONLY_NODE.
 * In the case of RDONLY_NODE, we don't need to care about mutex.
 */
int get_dnode_of_data(struct dnode_of_data *dn, pgoff_t index, int mode)
{
	struct f2fs_sb_info *sbi = F2FS_I_SB(dn->inode);
	struct page *npage[4];
	struct page *parent = NULL;
	int offset[4];
	unsigned int noffset[4];
	nid_t nids[4];
	int level, i = 0;
	int err = 0;

	level = get_node_path(dn->inode, index, offset, noffset);
	if (level < 0)
		return level;

	nids[0] = dn->inode->i_ino;
	npage[0] = dn->inode_page;

	if (!npage[0]) {
		npage[0] = get_node_page(sbi, nids[0]);
		if (IS_ERR(npage[0]))
			return PTR_ERR(npage[0]);
	}

	/* if inline_data is set, should not report any block indices */
	if (f2fs_has_inline_data(dn->inode) && index) {
		err = -ENOENT;
		f2fs_put_page(npage[0], 1);
		goto release_out;
	}

	parent = npage[0];
	if (level != 0)
		nids[1] = get_nid(parent, offset[0], true);
	dn->inode_page = npage[0];
	dn->inode_page_locked = true;

	/* get indirect or direct nodes */
	for (i = 1; i <= level; i++) {
		bool done = false;

		if (!nids[i] && mode == ALLOC_NODE) {
			/* alloc new node */
			if (!alloc_nid(sbi, &(nids[i]))) {
				err = -ENOSPC;
				goto release_pages;
			}

			dn->nid = nids[i];
			npage[i] = new_node_page(dn, noffset[i]);
			if (IS_ERR(npage[i])) {
				alloc_nid_failed(sbi, nids[i]);
				err = PTR_ERR(npage[i]);
				goto release_pages;
			}

			set_nid(parent, offset[i - 1], nids[i], i == 1);
			alloc_nid_done(sbi, nids[i]);
			done = true;
		} else if (mode == LOOKUP_NODE_RA && i == level && level > 1) {
			npage[i] = get_node_page_ra(parent, offset[i - 1]);
			if (IS_ERR(npage[i])) {
				err = PTR_ERR(npage[i]);
				goto release_pages;
			}
			done = true;
		}
		if (i == 1) {
			dn->inode_page_locked = false;
			unlock_page(parent);
		} else {
			f2fs_put_page(parent, 1);
		}

		if (!done) {
			npage[i] = get_node_page(sbi, nids[i]);
			if (IS_ERR(npage[i])) {
				err = PTR_ERR(npage[i]);
				f2fs_put_page(npage[0], 0);
				goto release_out;
			}
		}
		if (i < level) {
			parent = npage[i];
			nids[i + 1] = get_nid(parent, offset[i], false);
		}
	}
	dn->nid = nids[level];
	dn->ofs_in_node = offset[level];
	dn->node_page = npage[level];
	dn->data_blkaddr = datablock_addr(dn->inode,
				dn->node_page, dn->ofs_in_node);
	return 0;

release_pages:
	f2fs_put_page(parent, 1);
	if (i > 1)
		f2fs_put_page(npage[0], 0);
release_out:
	dn->inode_page = NULL;
	dn->node_page = NULL;
	if (err == -ENOENT) {
		dn->cur_level = i;
		dn->max_level = level;
		dn->ofs_in_node = offset[level];
	}
	return err;
}

static void truncate_node(struct dnode_of_data *dn)
{
	struct f2fs_sb_info *sbi = F2FS_I_SB(dn->inode);
	struct node_info ni;

	get_node_info(sbi, dn->nid, &ni);
	f2fs_bug_on(sbi, ni.blk_addr == NULL_ADDR);

	/* Deallocate node address */
	invalidate_blocks(sbi, ni.blk_addr);
	dec_valid_node_count(sbi, dn->inode, dn->nid == dn->inode->i_ino);
	set_node_addr(sbi, &ni, NULL_ADDR, false);

	if (dn->nid == dn->inode->i_ino) {
		remove_orphan_inode(sbi, dn->nid);
		dec_valid_inode_count(sbi);
		f2fs_inode_synced(dn->inode);
	}

	clear_node_page_dirty(dn->node_page);
	set_sbi_flag(sbi, SBI_IS_DIRTY);

	f2fs_put_page(dn->node_page, 1);

	invalidate_mapping_pages(NODE_MAPPING(sbi),
			dn->node_page->index, dn->node_page->index);

	dn->node_page = NULL;
	trace_f2fs_truncate_node(dn->inode, dn->nid, ni.blk_addr);
}

static int truncate_dnode(struct dnode_of_data *dn)
{
	struct page *page;

	if (dn->nid == 0)
		return 1;

	/* get direct node */
	page = get_node_page(F2FS_I_SB(dn->inode), dn->nid);
	if (IS_ERR(page) && PTR_ERR(page) == -ENOENT)
		return 1;
	else if (IS_ERR(page))
		return PTR_ERR(page);

	/* Make dnode_of_data for parameter */
	dn->node_page = page;
	dn->ofs_in_node = 0;
	truncate_data_blocks(dn);
	truncate_node(dn);
	return 1;
}

static int truncate_nodes(struct dnode_of_data *dn, unsigned int nofs,
						int ofs, int depth)
{
	struct dnode_of_data rdn = *dn;
	struct page *page;
	struct f2fs_node *rn;
	nid_t child_nid;
	unsigned int child_nofs;
	int freed = 0;
	int i, ret;

	if (dn->nid == 0)
		return NIDS_PER_BLOCK + 1;

	trace_f2fs_truncate_nodes_enter(dn->inode, dn->nid, dn->data_blkaddr);

	page = get_node_page(F2FS_I_SB(dn->inode), dn->nid);
	if (IS_ERR(page)) {
		trace_f2fs_truncate_nodes_exit(dn->inode, PTR_ERR(page));
		return PTR_ERR(page);
	}

	ra_node_pages(page, ofs, NIDS_PER_BLOCK);

	rn = F2FS_NODE(page);
	if (depth < 3) {
		for (i = ofs; i < NIDS_PER_BLOCK; i++, freed++) {
			child_nid = le32_to_cpu(rn->in.nid[i]);
			if (child_nid == 0)
				continue;
			rdn.nid = child_nid;
			ret = truncate_dnode(&rdn);
			if (ret < 0)
				goto out_err;
			if (set_nid(page, i, 0, false))
				dn->node_changed = true;
		}
	} else {
		child_nofs = nofs + ofs * (NIDS_PER_BLOCK + 1) + 1;
		for (i = ofs; i < NIDS_PER_BLOCK; i++) {
			child_nid = le32_to_cpu(rn->in.nid[i]);
			if (child_nid == 0) {
				child_nofs += NIDS_PER_BLOCK + 1;
				continue;
			}
			rdn.nid = child_nid;
			ret = truncate_nodes(&rdn, child_nofs, 0, depth - 1);
			if (ret == (NIDS_PER_BLOCK + 1)) {
				if (set_nid(page, i, 0, false))
					dn->node_changed = true;
				child_nofs += ret;
			} else if (ret < 0 && ret != -ENOENT) {
				goto out_err;
			}
		}
		freed = child_nofs;
	}

	if (!ofs) {
		/* remove current indirect node */
		dn->node_page = page;
		truncate_node(dn);
		freed++;
	} else {
		f2fs_put_page(page, 1);
	}
	trace_f2fs_truncate_nodes_exit(dn->inode, freed);
	return freed;

out_err:
	f2fs_put_page(page, 1);
	trace_f2fs_truncate_nodes_exit(dn->inode, ret);
	return ret;
}

static int truncate_partial_nodes(struct dnode_of_data *dn,
			struct f2fs_inode *ri, int *offset, int depth)
{
	struct page *pages[2];
	nid_t nid[3];
	nid_t child_nid;
	int err = 0;
	int i;
	int idx = depth - 2;

	nid[0] = le32_to_cpu(ri->i_nid[offset[0] - NODE_DIR1_BLOCK]);
	if (!nid[0])
		return 0;

	/* get indirect nodes in the path */
	for (i = 0; i < idx + 1; i++) {
		/* reference count'll be increased */
		pages[i] = get_node_page(F2FS_I_SB(dn->inode), nid[i]);
		if (IS_ERR(pages[i])) {
			err = PTR_ERR(pages[i]);
			idx = i - 1;
			goto fail;
		}
		nid[i + 1] = get_nid(pages[i], offset[i + 1], false);
	}

	ra_node_pages(pages[idx], offset[idx + 1], NIDS_PER_BLOCK);

	/* free direct nodes linked to a partial indirect node */
	for (i = offset[idx + 1]; i < NIDS_PER_BLOCK; i++) {
		child_nid = get_nid(pages[idx], i, false);
		if (!child_nid)
			continue;
		dn->nid = child_nid;
		err = truncate_dnode(dn);
		if (err < 0)
			goto fail;
		if (set_nid(pages[idx], i, 0, false))
			dn->node_changed = true;
	}

	if (offset[idx + 1] == 0) {
		dn->node_page = pages[idx];
		dn->nid = nid[idx];
		truncate_node(dn);
	} else {
		f2fs_put_page(pages[idx], 1);
	}
	offset[idx]++;
	offset[idx + 1] = 0;
	idx--;
fail:
	for (i = idx; i >= 0; i--)
		f2fs_put_page(pages[i], 1);

	trace_f2fs_truncate_partial_nodes(dn->inode, nid, depth, err);

	return err;
}

/*
 * All the block addresses of data and nodes should be nullified.
 */
int truncate_inode_blocks(struct inode *inode, pgoff_t from)
{
	struct f2fs_sb_info *sbi = F2FS_I_SB(inode);
	int err = 0, cont = 1;
	int level, offset[4], noffset[4];
	unsigned int nofs = 0;
	struct f2fs_inode *ri;
	struct dnode_of_data dn;
	struct page *page;

	trace_f2fs_truncate_inode_blocks_enter(inode, from);

	level = get_node_path(inode, from, offset, noffset);
	if (level < 0)
		return level;

	page = get_node_page(sbi, inode->i_ino);
	if (IS_ERR(page)) {
		trace_f2fs_truncate_inode_blocks_exit(inode, PTR_ERR(page));
		return PTR_ERR(page);
	}

	set_new_dnode(&dn, inode, page, NULL, 0);
	unlock_page(page);

	ri = F2FS_INODE(page);
	switch (level) {
	case 0:
	case 1:
		nofs = noffset[1];
		break;
	case 2:
		nofs = noffset[1];
		if (!offset[level - 1])
			goto skip_partial;
		err = truncate_partial_nodes(&dn, ri, offset, level);
		if (err < 0 && err != -ENOENT)
			goto fail;
		nofs += 1 + NIDS_PER_BLOCK;
		break;
	case 3:
		nofs = 5 + 2 * NIDS_PER_BLOCK;
		if (!offset[level - 1])
			goto skip_partial;
		err = truncate_partial_nodes(&dn, ri, offset, level);
		if (err < 0 && err != -ENOENT)
			goto fail;
		break;
	default:
		BUG();
	}

skip_partial:
	while (cont) {
		dn.nid = le32_to_cpu(ri->i_nid[offset[0] - NODE_DIR1_BLOCK]);
		switch (offset[0]) {
		case NODE_DIR1_BLOCK:
		case NODE_DIR2_BLOCK:
			err = truncate_dnode(&dn);
			break;

		case NODE_IND1_BLOCK:
		case NODE_IND2_BLOCK:
			err = truncate_nodes(&dn, nofs, offset[1], 2);
			break;

		case NODE_DIND_BLOCK:
			err = truncate_nodes(&dn, nofs, offset[1], 3);
			cont = 0;
			break;

		default:
			BUG();
		}
		if (err < 0 && err != -ENOENT)
			goto fail;
		if (offset[1] == 0 &&
				ri->i_nid[offset[0] - NODE_DIR1_BLOCK]) {
			lock_page(page);
			BUG_ON(page->mapping != NODE_MAPPING(sbi));
			f2fs_wait_on_page_writeback(page, NODE, true);
			ri->i_nid[offset[0] - NODE_DIR1_BLOCK] = 0;
			set_page_dirty(page);
			unlock_page(page);
		}
		offset[1] = 0;
		offset[0]++;
		nofs += err;
	}
fail:
	f2fs_put_page(page, 0);
	trace_f2fs_truncate_inode_blocks_exit(inode, err);
	return err > 0 ? 0 : err;
}

int truncate_xattr_node(struct inode *inode, struct page *page)
{
	struct f2fs_sb_info *sbi = F2FS_I_SB(inode);
	nid_t nid = F2FS_I(inode)->i_xattr_nid;
	struct dnode_of_data dn;
	struct page *npage;

	if (!nid)
		return 0;

	npage = get_node_page(sbi, nid);
	if (IS_ERR(npage))
		return PTR_ERR(npage);

	f2fs_i_xnid_write(inode, 0);

	set_new_dnode(&dn, inode, page, npage, nid);

	if (page)
		dn.inode_page_locked = true;
	truncate_node(&dn);
	return 0;
}

/*
 * Caller should grab and release a rwsem by calling f2fs_lock_op() and
 * f2fs_unlock_op().
 */
int remove_inode_page(struct inode *inode)
{
	struct dnode_of_data dn;
	int err;

	set_new_dnode(&dn, inode, NULL, NULL, inode->i_ino);
	err = get_dnode_of_data(&dn, 0, LOOKUP_NODE);
	if (err)
		return err;

	err = truncate_xattr_node(inode, dn.inode_page);
	if (err) {
		f2fs_put_dnode(&dn);
		return err;
	}

	/* remove potential inline_data blocks */
	if (S_ISREG(inode->i_mode) || S_ISDIR(inode->i_mode) ||
				S_ISLNK(inode->i_mode))
		truncate_data_blocks_range(&dn, 1);

	/* 0 is possible, after f2fs_new_inode() has failed */
	f2fs_bug_on(F2FS_I_SB(inode),
			inode->i_blocks != 0 && inode->i_blocks != 8);

	/* will put inode & node pages */
	truncate_node(&dn);
	return 0;
}

struct page *new_inode_page(struct inode *inode)
{
	struct dnode_of_data dn;

	/* allocate inode page for new inode */
	set_new_dnode(&dn, inode, NULL, NULL, inode->i_ino);

	/* caller should f2fs_put_page(page, 1); */
	return new_node_page(&dn, 0);
}

struct page *new_node_page(struct dnode_of_data *dn, unsigned int ofs)
{
	struct f2fs_sb_info *sbi = F2FS_I_SB(dn->inode);
	struct node_info new_ni;
	struct page *page;
	int err;

	if (unlikely(is_inode_flag_set(dn->inode, FI_NO_ALLOC)))
		return ERR_PTR(-EPERM);

	page = f2fs_grab_cache_page(NODE_MAPPING(sbi), dn->nid, false);
	if (!page)
		return ERR_PTR(-ENOMEM);

	if (unlikely((err = inc_valid_node_count(sbi, dn->inode, !ofs))))
		goto fail;

#ifdef CONFIG_F2FS_CHECK_FS
	get_node_info(sbi, dn->nid, &new_ni);
	f2fs_bug_on(sbi, new_ni.blk_addr != NULL_ADDR);
#endif
	new_ni.nid = dn->nid;
	new_ni.ino = dn->inode->i_ino;
	new_ni.blk_addr = NULL_ADDR;
	new_ni.flag = 0;
	new_ni.version = 0;
	set_node_addr(sbi, &new_ni, NEW_ADDR, false);

	f2fs_wait_on_page_writeback(page, NODE, true);
	fill_node_footer(page, dn->nid, dn->inode->i_ino, ofs, true);
	set_cold_node(dn->inode, page);
	if (!PageUptodate(page))
		SetPageUptodate(page);
	if (set_page_dirty(page))
		dn->node_changed = true;

	if (f2fs_has_xattr_block(ofs))
		f2fs_i_xnid_write(dn->inode, dn->nid);

	if (ofs == 0)
		inc_valid_inode_count(sbi);
	return page;

fail:
	clear_node_page_dirty(page);
	f2fs_put_page(page, 1);
	return ERR_PTR(err);
}

/*
 * Caller should do after getting the following values.
 * 0: f2fs_put_page(page, 0)
 * LOCKED_PAGE or error: f2fs_put_page(page, 1)
 */
static int read_node_page(struct page *page, int op_flags)
{
	struct f2fs_sb_info *sbi = F2FS_P_SB(page);
	struct node_info ni;
	struct f2fs_io_info fio = {
		.sbi = sbi,
		.type = NODE,
		.op = REQ_OP_READ,
		.op_flags = op_flags,
		.page = page,
		.encrypted_page = NULL,
	};

	if (PageUptodate(page))
		return LOCKED_PAGE;

	get_node_info(sbi, page->index, &ni);

	if (unlikely(ni.blk_addr == NULL_ADDR)) {
		ClearPageUptodate(page);
		return -ENOENT;
	}

	fio.new_blkaddr = fio.old_blkaddr = ni.blk_addr;
	return f2fs_submit_page_bio(&fio);
}

/*
 * Readahead a node page
 */
void ra_node_page(struct f2fs_sb_info *sbi, nid_t nid)
{
	struct page *apage;
	int err;

	if (!nid)
		return;
	f2fs_bug_on(sbi, check_nid_range(sbi, nid));

	rcu_read_lock();
	apage = radix_tree_lookup(&NODE_MAPPING(sbi)->page_tree, nid);
	rcu_read_unlock();
	if (apage)
		return;

	apage = f2fs_grab_cache_page(NODE_MAPPING(sbi), nid, false);
	if (!apage)
		return;

	err = read_node_page(apage, REQ_RAHEAD);
	f2fs_put_page(apage, err ? 1 : 0);
}

static struct page *__get_node_page(struct f2fs_sb_info *sbi, pgoff_t nid,
					struct page *parent, int start)
{
	struct page *page;
	int err;

	if (!nid)
		return ERR_PTR(-ENOENT);
	f2fs_bug_on(sbi, check_nid_range(sbi, nid));
repeat:
	page = f2fs_grab_cache_page(NODE_MAPPING(sbi), nid, false);
	if (!page)
		return ERR_PTR(-ENOMEM);

	err = read_node_page(page, 0);
	if (err < 0) {
		f2fs_put_page(page, 1);
		return ERR_PTR(err);
	} else if (err == LOCKED_PAGE) {
		err = 0;
		goto page_hit;
	}

	if (parent)
		ra_node_pages(parent, start + 1, MAX_RA_NODE);

	lock_page(page);

	if (unlikely(page->mapping != NODE_MAPPING(sbi))) {
		f2fs_put_page(page, 1);
		goto repeat;
	}

	if (unlikely(!PageUptodate(page))) {
		err = -EIO;
		goto out_err;
	}
<<<<<<< HEAD
=======

	if (!f2fs_inode_chksum_verify(sbi, page)) {
		err = -EBADMSG;
		goto out_err;
	}
>>>>>>> bb176f67
page_hit:
	if(unlikely(nid != nid_of_node(page))) {
		f2fs_msg(sbi->sb, KERN_WARNING, "inconsistent node block, "
			"nid:%lu, node_footer[nid:%u,ino:%u,ofs:%u,cpver:%llu,blkaddr:%u]",
			nid, nid_of_node(page), ino_of_node(page),
			ofs_of_node(page), cpver_of_node(page),
			next_blkaddr_of_node(page));
<<<<<<< HEAD
		ClearPageUptodate(page);
=======
>>>>>>> bb176f67
		err = -EINVAL;
out_err:
		ClearPageUptodate(page);
		f2fs_put_page(page, 1);
		return ERR_PTR(err);
	}
	return page;
}

struct page *get_node_page(struct f2fs_sb_info *sbi, pgoff_t nid)
{
	return __get_node_page(sbi, nid, NULL, 0);
}

struct page *get_node_page_ra(struct page *parent, int start)
{
	struct f2fs_sb_info *sbi = F2FS_P_SB(parent);
	nid_t nid = get_nid(parent, start, false);

	return __get_node_page(sbi, nid, parent, start);
}

static void flush_inline_data(struct f2fs_sb_info *sbi, nid_t ino)
{
	struct inode *inode;
	struct page *page;
	int ret;

	/* should flush inline_data before evict_inode */
	inode = ilookup(sbi->sb, ino);
	if (!inode)
		return;

	page = pagecache_get_page(inode->i_mapping, 0, FGP_LOCK|FGP_NOWAIT, 0);
	if (!page)
		goto iput_out;

	if (!PageUptodate(page))
		goto page_out;

	if (!PageDirty(page))
		goto page_out;

	if (!clear_page_dirty_for_io(page))
		goto page_out;

	ret = f2fs_write_inline_data(inode, page);
	inode_dec_dirty_pages(inode);
	remove_dirty_inode(inode);
	if (ret)
		set_page_dirty(page);
page_out:
	f2fs_put_page(page, 1);
iput_out:
	iput(inode);
}

void move_node_page(struct page *node_page, int gc_type)
{
	if (gc_type == FG_GC) {
		struct f2fs_sb_info *sbi = F2FS_P_SB(node_page);
		struct writeback_control wbc = {
			.sync_mode = WB_SYNC_ALL,
			.nr_to_write = 1,
			.for_reclaim = 0,
		};

		set_page_dirty(node_page);
		f2fs_wait_on_page_writeback(node_page, NODE, true);

		f2fs_bug_on(sbi, PageWriteback(node_page));
		if (!clear_page_dirty_for_io(node_page))
			goto out_page;

		if (NODE_MAPPING(sbi)->a_ops->writepage(node_page, &wbc))
			unlock_page(node_page);
		goto release_page;
	} else {
		/* set page dirty and write it */
		if (!PageWriteback(node_page))
			set_page_dirty(node_page);
	}
out_page:
	unlock_page(node_page);
release_page:
	f2fs_put_page(node_page, 0);
}

static struct page *last_fsync_dnode(struct f2fs_sb_info *sbi, nid_t ino)
{
	pgoff_t index, end;
	struct pagevec pvec;
	struct page *last_page = NULL;

	pagevec_init(&pvec, 0);
	index = 0;
	end = ULONG_MAX;

	while (index <= end) {
		int i, nr_pages;
		nr_pages = pagevec_lookup_tag(&pvec, NODE_MAPPING(sbi), &index,
				PAGECACHE_TAG_DIRTY,
				min(end - index, (pgoff_t)PAGEVEC_SIZE-1) + 1);
		if (nr_pages == 0)
			break;

		for (i = 0; i < nr_pages; i++) {
			struct page *page = pvec.pages[i];

			if (unlikely(f2fs_cp_error(sbi))) {
				f2fs_put_page(last_page, 0);
				pagevec_release(&pvec);
				return ERR_PTR(-EIO);
			}

			if (!IS_DNODE(page) || !is_cold_node(page))
				continue;
			if (ino_of_node(page) != ino)
				continue;

			lock_page(page);

			if (unlikely(page->mapping != NODE_MAPPING(sbi))) {
continue_unlock:
				unlock_page(page);
				continue;
			}
			if (ino_of_node(page) != ino)
				goto continue_unlock;

			if (!PageDirty(page)) {
				/* someone wrote it for us */
				goto continue_unlock;
			}

			if (last_page)
				f2fs_put_page(last_page, 0);

			get_page(page);
			last_page = page;
			unlock_page(page);
		}
		pagevec_release(&pvec);
		cond_resched();
	}
	return last_page;
}

static int __write_node_page(struct page *page, bool atomic, bool *submitted,
				struct writeback_control *wbc, bool do_balance,
				enum iostat_type io_type)
{
	struct f2fs_sb_info *sbi = F2FS_P_SB(page);
	nid_t nid;
	struct node_info ni;
	struct f2fs_io_info fio = {
		.sbi = sbi,
		.type = NODE,
		.op = REQ_OP_WRITE,
		.op_flags = wbc_to_write_flags(wbc),
		.page = page,
		.encrypted_page = NULL,
		.submitted = false,
		.io_type = io_type,
	};

	trace_f2fs_writepage(page, NODE);

	if (unlikely(is_sbi_flag_set(sbi, SBI_POR_DOING)))
		goto redirty_out;
	if (unlikely(f2fs_cp_error(sbi)))
		goto redirty_out;

	/* get old block addr of this node page */
	nid = nid_of_node(page);
	f2fs_bug_on(sbi, page->index != nid);

	if (wbc->for_reclaim) {
		if (!down_read_trylock(&sbi->node_write))
			goto redirty_out;
	} else {
		down_read(&sbi->node_write);
	}

	get_node_info(sbi, nid, &ni);

	/* This page is already truncated */
	if (unlikely(ni.blk_addr == NULL_ADDR)) {
		ClearPageUptodate(page);
		dec_page_count(sbi, F2FS_DIRTY_NODES);
		up_read(&sbi->node_write);
		unlock_page(page);
		return 0;
	}

	if (atomic && !test_opt(sbi, NOBARRIER))
		fio.op_flags |= REQ_PREFLUSH | REQ_FUA;

	set_page_writeback(page);
	fio.old_blkaddr = ni.blk_addr;
	write_node_page(nid, &fio);
	set_node_addr(sbi, &ni, fio.new_blkaddr, is_fsync_dnode(page));
	dec_page_count(sbi, F2FS_DIRTY_NODES);
	up_read(&sbi->node_write);

	if (wbc->for_reclaim) {
		f2fs_submit_merged_write_cond(sbi, page->mapping->host, 0,
						page->index, NODE);
		submitted = NULL;
	}

	unlock_page(page);

	if (unlikely(f2fs_cp_error(sbi))) {
		f2fs_submit_merged_write(sbi, NODE);
		submitted = NULL;
	}
	if (submitted)
		*submitted = fio.submitted;

	if (do_balance)
		f2fs_balance_fs(sbi, false);
	return 0;

redirty_out:
	redirty_page_for_writepage(wbc, page);
	return AOP_WRITEPAGE_ACTIVATE;
}

static int f2fs_write_node_page(struct page *page,
				struct writeback_control *wbc)
{
	return __write_node_page(page, false, NULL, wbc, false, FS_NODE_IO);
}

int fsync_node_pages(struct f2fs_sb_info *sbi, struct inode *inode,
			struct writeback_control *wbc, bool atomic)
{
	pgoff_t index, end;
	pgoff_t last_idx = ULONG_MAX;
	struct pagevec pvec;
	int ret = 0;
	struct page *last_page = NULL;
	bool marked = false;
	nid_t ino = inode->i_ino;

	if (atomic) {
		last_page = last_fsync_dnode(sbi, ino);
		if (IS_ERR_OR_NULL(last_page))
			return PTR_ERR_OR_ZERO(last_page);
	}
retry:
	pagevec_init(&pvec, 0);
	index = 0;
	end = ULONG_MAX;

	while (index <= end) {
		int i, nr_pages;
		nr_pages = pagevec_lookup_tag(&pvec, NODE_MAPPING(sbi), &index,
				PAGECACHE_TAG_DIRTY,
				min(end - index, (pgoff_t)PAGEVEC_SIZE-1) + 1);
		if (nr_pages == 0)
			break;

		for (i = 0; i < nr_pages; i++) {
			struct page *page = pvec.pages[i];
			bool submitted = false;

			if (unlikely(f2fs_cp_error(sbi))) {
				f2fs_put_page(last_page, 0);
				pagevec_release(&pvec);
				ret = -EIO;
				goto out;
			}

			if (!IS_DNODE(page) || !is_cold_node(page))
				continue;
			if (ino_of_node(page) != ino)
				continue;

			lock_page(page);

			if (unlikely(page->mapping != NODE_MAPPING(sbi))) {
continue_unlock:
				unlock_page(page);
				continue;
			}
			if (ino_of_node(page) != ino)
				goto continue_unlock;

			if (!PageDirty(page) && page != last_page) {
				/* someone wrote it for us */
				goto continue_unlock;
			}

			f2fs_wait_on_page_writeback(page, NODE, true);
			BUG_ON(PageWriteback(page));

			set_fsync_mark(page, 0);
			set_dentry_mark(page, 0);

			if (!atomic || page == last_page) {
				set_fsync_mark(page, 1);
				if (IS_INODE(page)) {
					if (is_inode_flag_set(inode,
								FI_DIRTY_INODE))
						update_inode(inode, page);
					set_dentry_mark(page,
						need_dentry_mark(sbi, ino));
				}
				/*  may be written by other thread */
				if (!PageDirty(page))
					set_page_dirty(page);
			}

			if (!clear_page_dirty_for_io(page))
				goto continue_unlock;

			ret = __write_node_page(page, atomic &&
						page == last_page,
						&submitted, wbc, true,
						FS_NODE_IO);
			if (ret) {
				unlock_page(page);
				f2fs_put_page(last_page, 0);
				break;
			} else if (submitted) {
				last_idx = page->index;
			}

			if (page == last_page) {
				f2fs_put_page(page, 0);
				marked = true;
				break;
			}
		}
		pagevec_release(&pvec);
		cond_resched();

		if (ret || marked)
			break;
	}
	if (!ret && atomic && !marked) {
		f2fs_msg(sbi->sb, KERN_DEBUG,
			"Retry to write fsync mark: ino=%u, idx=%lx",
					ino, last_page->index);
		lock_page(last_page);
		f2fs_wait_on_page_writeback(last_page, NODE, true);
		set_page_dirty(last_page);
		unlock_page(last_page);
		goto retry;
	}
out:
	if (last_idx != ULONG_MAX)
		f2fs_submit_merged_write_cond(sbi, NULL, ino, last_idx, NODE);
	return ret ? -EIO: 0;
}

int sync_node_pages(struct f2fs_sb_info *sbi, struct writeback_control *wbc,
				bool do_balance, enum iostat_type io_type)
{
	pgoff_t index, end;
	struct pagevec pvec;
	int step = 0;
	int nwritten = 0;
	int ret = 0;

	pagevec_init(&pvec, 0);

next_step:
	index = 0;
	end = ULONG_MAX;

	while (index <= end) {
		int i, nr_pages;
		nr_pages = pagevec_lookup_tag(&pvec, NODE_MAPPING(sbi), &index,
				PAGECACHE_TAG_DIRTY,
				min(end - index, (pgoff_t)PAGEVEC_SIZE-1) + 1);
		if (nr_pages == 0)
			break;

		for (i = 0; i < nr_pages; i++) {
			struct page *page = pvec.pages[i];
			bool submitted = false;

			if (unlikely(f2fs_cp_error(sbi))) {
				pagevec_release(&pvec);
				ret = -EIO;
				goto out;
			}

			/*
			 * flushing sequence with step:
			 * 0. indirect nodes
			 * 1. dentry dnodes
			 * 2. file dnodes
			 */
			if (step == 0 && IS_DNODE(page))
				continue;
			if (step == 1 && (!IS_DNODE(page) ||
						is_cold_node(page)))
				continue;
			if (step == 2 && (!IS_DNODE(page) ||
						!is_cold_node(page)))
				continue;
lock_node:
			if (!trylock_page(page))
				continue;

			if (unlikely(page->mapping != NODE_MAPPING(sbi))) {
continue_unlock:
				unlock_page(page);
				continue;
			}

			if (!PageDirty(page)) {
				/* someone wrote it for us */
				goto continue_unlock;
			}

			/* flush inline_data */
			if (is_inline_node(page)) {
				clear_inline_node(page);
				unlock_page(page);
				flush_inline_data(sbi, ino_of_node(page));
				goto lock_node;
			}

			f2fs_wait_on_page_writeback(page, NODE, true);

			BUG_ON(PageWriteback(page));
			if (!clear_page_dirty_for_io(page))
				goto continue_unlock;

			set_fsync_mark(page, 0);
			set_dentry_mark(page, 0);

			ret = __write_node_page(page, false, &submitted,
						wbc, do_balance, io_type);
			if (ret)
				unlock_page(page);
			else if (submitted)
				nwritten++;

			if (--wbc->nr_to_write == 0)
				break;
		}
		pagevec_release(&pvec);
		cond_resched();

		if (wbc->nr_to_write == 0) {
			step = 2;
			break;
		}
	}

	if (step < 2) {
		step++;
		goto next_step;
	}
out:
	if (nwritten)
		f2fs_submit_merged_write(sbi, NODE);
	return ret;
}

int wait_on_node_pages_writeback(struct f2fs_sb_info *sbi, nid_t ino)
{
	pgoff_t index = 0, end = ULONG_MAX;
	struct pagevec pvec;
	int ret2, ret = 0;

	pagevec_init(&pvec, 0);

	while (index <= end) {
		int i, nr_pages;
		nr_pages = pagevec_lookup_tag(&pvec, NODE_MAPPING(sbi), &index,
				PAGECACHE_TAG_WRITEBACK,
				min(end - index, (pgoff_t)PAGEVEC_SIZE-1) + 1);
		if (nr_pages == 0)
			break;

		for (i = 0; i < nr_pages; i++) {
			struct page *page = pvec.pages[i];

			/* until radix tree lookup accepts end_index */
			if (unlikely(page->index > end))
				continue;

			if (ino && ino_of_node(page) == ino) {
				f2fs_wait_on_page_writeback(page, NODE, true);
				if (TestClearPageError(page))
					ret = -EIO;
			}
		}
		pagevec_release(&pvec);
		cond_resched();
	}

	ret2 = filemap_check_errors(NODE_MAPPING(sbi));
	if (!ret)
		ret = ret2;
	return ret;
}

static int f2fs_write_node_pages(struct address_space *mapping,
			    struct writeback_control *wbc)
{
	struct f2fs_sb_info *sbi = F2FS_M_SB(mapping);
	struct blk_plug plug;
	long diff;

	if (unlikely(is_sbi_flag_set(sbi, SBI_POR_DOING)))
		goto skip_write;

	/* balancing f2fs's metadata in background */
	f2fs_balance_fs_bg(sbi);

	/* collect a number of dirty node pages and write together */
	if (get_pages(sbi, F2FS_DIRTY_NODES) < nr_pages_to_skip(sbi, NODE))
		goto skip_write;

	trace_f2fs_writepages(mapping->host, wbc, NODE);

	diff = nr_pages_to_write(sbi, NODE, wbc);
	wbc->sync_mode = WB_SYNC_NONE;
	blk_start_plug(&plug);
	sync_node_pages(sbi, wbc, true, FS_NODE_IO);
	blk_finish_plug(&plug);
	wbc->nr_to_write = max((long)0, wbc->nr_to_write - diff);
	return 0;

skip_write:
	wbc->pages_skipped += get_pages(sbi, F2FS_DIRTY_NODES);
	trace_f2fs_writepages(mapping->host, wbc, NODE);
	return 0;
}

static int f2fs_set_node_page_dirty(struct page *page)
{
	trace_f2fs_set_page_dirty(page, NODE);

	if (!PageUptodate(page))
		SetPageUptodate(page);
	if (!PageDirty(page)) {
		f2fs_set_page_dirty_nobuffers(page);
		inc_page_count(F2FS_P_SB(page), F2FS_DIRTY_NODES);
		SetPagePrivate(page);
		f2fs_trace_pid(page);
		return 1;
	}
	return 0;
}

/*
 * Structure of the f2fs node operations
 */
const struct address_space_operations f2fs_node_aops = {
	.writepage	= f2fs_write_node_page,
	.writepages	= f2fs_write_node_pages,
	.set_page_dirty	= f2fs_set_node_page_dirty,
	.invalidatepage	= f2fs_invalidate_page,
	.releasepage	= f2fs_release_page,
#ifdef CONFIG_MIGRATION
	.migratepage    = f2fs_migrate_page,
#endif
};

static struct free_nid *__lookup_free_nid_list(struct f2fs_nm_info *nm_i,
						nid_t n)
{
	return radix_tree_lookup(&nm_i->free_nid_root, n);
}

static int __insert_nid_to_list(struct f2fs_sb_info *sbi,
			struct free_nid *i, enum nid_list list, bool new)
{
	struct f2fs_nm_info *nm_i = NM_I(sbi);

	if (new) {
		int err = radix_tree_insert(&nm_i->free_nid_root, i->nid, i);
		if (err)
			return err;
	}

	f2fs_bug_on(sbi, list == FREE_NID_LIST ? i->state != NID_NEW :
						i->state != NID_ALLOC);
	nm_i->nid_cnt[list]++;
	list_add_tail(&i->list, &nm_i->nid_list[list]);
	return 0;
}

static void __remove_nid_from_list(struct f2fs_sb_info *sbi,
			struct free_nid *i, enum nid_list list, bool reuse)
{
	struct f2fs_nm_info *nm_i = NM_I(sbi);

	f2fs_bug_on(sbi, list == FREE_NID_LIST ? i->state != NID_NEW :
						i->state != NID_ALLOC);
	nm_i->nid_cnt[list]--;
	list_del(&i->list);
	if (!reuse)
		radix_tree_delete(&nm_i->free_nid_root, i->nid);
}

/* return if the nid is recognized as free */
static bool add_free_nid(struct f2fs_sb_info *sbi, nid_t nid, bool build)
{
	struct f2fs_nm_info *nm_i = NM_I(sbi);
	struct free_nid *i, *e;
	struct nat_entry *ne;
	int err = -EINVAL;
	bool ret = false;

	/* 0 nid should not be used */
	if (unlikely(nid == 0))
		return false;

	i = f2fs_kmem_cache_alloc(free_nid_slab, GFP_NOFS);
	i->nid = nid;
	i->state = NID_NEW;

	if (radix_tree_preload(GFP_NOFS))
		goto err;

	spin_lock(&nm_i->nid_list_lock);

	if (build) {
		/*
		 *   Thread A             Thread B
		 *  - f2fs_create
		 *   - f2fs_new_inode
		 *    - alloc_nid
		 *     - __insert_nid_to_list(ALLOC_NID_LIST)
		 *                     - f2fs_balance_fs_bg
		 *                      - build_free_nids
		 *                       - __build_free_nids
		 *                        - scan_nat_page
		 *                         - add_free_nid
		 *                          - __lookup_nat_cache
		 *  - f2fs_add_link
		 *   - init_inode_metadata
		 *    - new_inode_page
		 *     - new_node_page
		 *      - set_node_addr
		 *  - alloc_nid_done
		 *   - __remove_nid_from_list(ALLOC_NID_LIST)
		 *                         - __insert_nid_to_list(FREE_NID_LIST)
		 */
		ne = __lookup_nat_cache(nm_i, nid);
		if (ne && (!get_nat_flag(ne, IS_CHECKPOINTED) ||
				nat_get_blkaddr(ne) != NULL_ADDR))
			goto err_out;

		e = __lookup_free_nid_list(nm_i, nid);
		if (e) {
			if (e->state == NID_NEW)
				ret = true;
			goto err_out;
		}
	}
	ret = true;
	err = __insert_nid_to_list(sbi, i, FREE_NID_LIST, true);
err_out:
	spin_unlock(&nm_i->nid_list_lock);
	radix_tree_preload_end();
err:
	if (err)
		kmem_cache_free(free_nid_slab, i);
	return ret;
}

static void remove_free_nid(struct f2fs_sb_info *sbi, nid_t nid)
{
	struct f2fs_nm_info *nm_i = NM_I(sbi);
	struct free_nid *i;
	bool need_free = false;

	spin_lock(&nm_i->nid_list_lock);
	i = __lookup_free_nid_list(nm_i, nid);
	if (i && i->state == NID_NEW) {
		__remove_nid_from_list(sbi, i, FREE_NID_LIST, false);
		need_free = true;
	}
	spin_unlock(&nm_i->nid_list_lock);

	if (need_free)
		kmem_cache_free(free_nid_slab, i);
}

static void update_free_nid_bitmap(struct f2fs_sb_info *sbi, nid_t nid,
							bool set, bool build)
{
	struct f2fs_nm_info *nm_i = NM_I(sbi);
	unsigned int nat_ofs = NAT_BLOCK_OFFSET(nid);
	unsigned int nid_ofs = nid - START_NID(nid);

	if (!test_bit_le(nat_ofs, nm_i->nat_block_bitmap))
		return;

	if (set)
		__set_bit_le(nid_ofs, nm_i->free_nid_bitmap[nat_ofs]);
	else
		__clear_bit_le(nid_ofs, nm_i->free_nid_bitmap[nat_ofs]);

	if (set)
		nm_i->free_nid_count[nat_ofs]++;
	else if (!build)
		nm_i->free_nid_count[nat_ofs]--;
}

static void scan_nat_page(struct f2fs_sb_info *sbi,
			struct page *nat_page, nid_t start_nid)
{
	struct f2fs_nm_info *nm_i = NM_I(sbi);
	struct f2fs_nat_block *nat_blk = page_address(nat_page);
	block_t blk_addr;
	unsigned int nat_ofs = NAT_BLOCK_OFFSET(start_nid);
	int i;

	if (test_bit_le(nat_ofs, nm_i->nat_block_bitmap))
		return;

	__set_bit_le(nat_ofs, nm_i->nat_block_bitmap);

	i = start_nid % NAT_ENTRY_PER_BLOCK;

	for (; i < NAT_ENTRY_PER_BLOCK; i++, start_nid++) {
		bool freed = false;

		if (unlikely(start_nid >= nm_i->max_nid))
			break;

		blk_addr = le32_to_cpu(nat_blk->entries[i].block_addr);
		f2fs_bug_on(sbi, blk_addr == NEW_ADDR);
		if (blk_addr == NULL_ADDR)
			freed = add_free_nid(sbi, start_nid, true);
		spin_lock(&NM_I(sbi)->nid_list_lock);
		update_free_nid_bitmap(sbi, start_nid, freed, true);
		spin_unlock(&NM_I(sbi)->nid_list_lock);
	}
}

static void scan_free_nid_bits(struct f2fs_sb_info *sbi)
{
	struct f2fs_nm_info *nm_i = NM_I(sbi);
	struct curseg_info *curseg = CURSEG_I(sbi, CURSEG_HOT_DATA);
	struct f2fs_journal *journal = curseg->journal;
	unsigned int i, idx;

	down_read(&nm_i->nat_tree_lock);

	for (i = 0; i < nm_i->nat_blocks; i++) {
		if (!test_bit_le(i, nm_i->nat_block_bitmap))
			continue;
		if (!nm_i->free_nid_count[i])
			continue;
		for (idx = 0; idx < NAT_ENTRY_PER_BLOCK; idx++) {
			nid_t nid;

			if (!test_bit_le(idx, nm_i->free_nid_bitmap[i]))
				continue;

			nid = i * NAT_ENTRY_PER_BLOCK + idx;
			add_free_nid(sbi, nid, true);

			if (nm_i->nid_cnt[FREE_NID_LIST] >= MAX_FREE_NIDS)
				goto out;
		}
	}
out:
	down_read(&curseg->journal_rwsem);
	for (i = 0; i < nats_in_cursum(journal); i++) {
		block_t addr;
		nid_t nid;

		addr = le32_to_cpu(nat_in_journal(journal, i).block_addr);
		nid = le32_to_cpu(nid_in_journal(journal, i));
		if (addr == NULL_ADDR)
			add_free_nid(sbi, nid, true);
		else
			remove_free_nid(sbi, nid);
	}
	up_read(&curseg->journal_rwsem);
	up_read(&nm_i->nat_tree_lock);
}

static void __build_free_nids(struct f2fs_sb_info *sbi, bool sync, bool mount)
{
	struct f2fs_nm_info *nm_i = NM_I(sbi);
	struct curseg_info *curseg = CURSEG_I(sbi, CURSEG_HOT_DATA);
	struct f2fs_journal *journal = curseg->journal;
	int i = 0;
	nid_t nid = nm_i->next_scan_nid;

	if (unlikely(nid >= nm_i->max_nid))
		nid = 0;

	/* Enough entries */
	if (nm_i->nid_cnt[FREE_NID_LIST] >= NAT_ENTRY_PER_BLOCK)
		return;

	if (!sync && !available_free_memory(sbi, FREE_NIDS))
		return;

	if (!mount) {
		/* try to find free nids in free_nid_bitmap */
		scan_free_nid_bits(sbi);

		if (nm_i->nid_cnt[FREE_NID_LIST])
			return;
	}

	/* readahead nat pages to be scanned */
	ra_meta_pages(sbi, NAT_BLOCK_OFFSET(nid), FREE_NID_PAGES,
							META_NAT, true);

	down_read(&nm_i->nat_tree_lock);

	while (1) {
		struct page *page = get_current_nat_page(sbi, nid);

		scan_nat_page(sbi, page, nid);
		f2fs_put_page(page, 1);

		nid += (NAT_ENTRY_PER_BLOCK - (nid % NAT_ENTRY_PER_BLOCK));
		if (unlikely(nid >= nm_i->max_nid))
			nid = 0;

		if (++i >= FREE_NID_PAGES)
			break;
	}

	/* go to the next free nat pages to find free nids abundantly */
	nm_i->next_scan_nid = nid;

	/* find free nids from current sum_pages */
	down_read(&curseg->journal_rwsem);
	for (i = 0; i < nats_in_cursum(journal); i++) {
		block_t addr;

		addr = le32_to_cpu(nat_in_journal(journal, i).block_addr);
		nid = le32_to_cpu(nid_in_journal(journal, i));
		if (addr == NULL_ADDR)
			add_free_nid(sbi, nid, true);
		else
			remove_free_nid(sbi, nid);
	}
	up_read(&curseg->journal_rwsem);
	up_read(&nm_i->nat_tree_lock);

	ra_meta_pages(sbi, NAT_BLOCK_OFFSET(nm_i->next_scan_nid),
					nm_i->ra_nid_pages, META_NAT, false);
}

void build_free_nids(struct f2fs_sb_info *sbi, bool sync, bool mount)
{
	mutex_lock(&NM_I(sbi)->build_lock);
	__build_free_nids(sbi, sync, mount);
	mutex_unlock(&NM_I(sbi)->build_lock);
}

/*
 * If this function returns success, caller can obtain a new nid
 * from second parameter of this function.
 * The returned nid could be used ino as well as nid when inode is created.
 */
bool alloc_nid(struct f2fs_sb_info *sbi, nid_t *nid)
{
	struct f2fs_nm_info *nm_i = NM_I(sbi);
	struct free_nid *i = NULL;
retry:
#ifdef CONFIG_F2FS_FAULT_INJECTION
	if (time_to_inject(sbi, FAULT_ALLOC_NID)) {
		f2fs_show_injection_info(FAULT_ALLOC_NID);
		return false;
	}
#endif
	spin_lock(&nm_i->nid_list_lock);

	if (unlikely(nm_i->available_nids == 0)) {
		spin_unlock(&nm_i->nid_list_lock);
		return false;
	}

	/* We should not use stale free nids created by build_free_nids */
	if (nm_i->nid_cnt[FREE_NID_LIST] && !on_build_free_nids(nm_i)) {
		f2fs_bug_on(sbi, list_empty(&nm_i->nid_list[FREE_NID_LIST]));
		i = list_first_entry(&nm_i->nid_list[FREE_NID_LIST],
					struct free_nid, list);
		*nid = i->nid;

		__remove_nid_from_list(sbi, i, FREE_NID_LIST, true);
		i->state = NID_ALLOC;
		__insert_nid_to_list(sbi, i, ALLOC_NID_LIST, false);
		nm_i->available_nids--;

		update_free_nid_bitmap(sbi, *nid, false, false);

		spin_unlock(&nm_i->nid_list_lock);
		return true;
	}
	spin_unlock(&nm_i->nid_list_lock);

	/* Let's scan nat pages and its caches to get free nids */
	build_free_nids(sbi, true, false);
	goto retry;
}

/*
 * alloc_nid() should be called prior to this function.
 */
void alloc_nid_done(struct f2fs_sb_info *sbi, nid_t nid)
{
	struct f2fs_nm_info *nm_i = NM_I(sbi);
	struct free_nid *i;

	spin_lock(&nm_i->nid_list_lock);
	i = __lookup_free_nid_list(nm_i, nid);
	f2fs_bug_on(sbi, !i);
	__remove_nid_from_list(sbi, i, ALLOC_NID_LIST, false);
	spin_unlock(&nm_i->nid_list_lock);

	kmem_cache_free(free_nid_slab, i);
}

/*
 * alloc_nid() should be called prior to this function.
 */
void alloc_nid_failed(struct f2fs_sb_info *sbi, nid_t nid)
{
	struct f2fs_nm_info *nm_i = NM_I(sbi);
	struct free_nid *i;
	bool need_free = false;

	if (!nid)
		return;

	spin_lock(&nm_i->nid_list_lock);
	i = __lookup_free_nid_list(nm_i, nid);
	f2fs_bug_on(sbi, !i);

	if (!available_free_memory(sbi, FREE_NIDS)) {
		__remove_nid_from_list(sbi, i, ALLOC_NID_LIST, false);
		need_free = true;
	} else {
		__remove_nid_from_list(sbi, i, ALLOC_NID_LIST, true);
		i->state = NID_NEW;
		__insert_nid_to_list(sbi, i, FREE_NID_LIST, false);
	}

	nm_i->available_nids++;

	update_free_nid_bitmap(sbi, nid, true, false);

	spin_unlock(&nm_i->nid_list_lock);

	if (need_free)
		kmem_cache_free(free_nid_slab, i);
}

int try_to_free_nids(struct f2fs_sb_info *sbi, int nr_shrink)
{
	struct f2fs_nm_info *nm_i = NM_I(sbi);
	struct free_nid *i, *next;
	int nr = nr_shrink;

	if (nm_i->nid_cnt[FREE_NID_LIST] <= MAX_FREE_NIDS)
		return 0;

	if (!mutex_trylock(&nm_i->build_lock))
		return 0;

	spin_lock(&nm_i->nid_list_lock);
	list_for_each_entry_safe(i, next, &nm_i->nid_list[FREE_NID_LIST],
									list) {
		if (nr_shrink <= 0 ||
				nm_i->nid_cnt[FREE_NID_LIST] <= MAX_FREE_NIDS)
			break;

		__remove_nid_from_list(sbi, i, FREE_NID_LIST, false);
		kmem_cache_free(free_nid_slab, i);
		nr_shrink--;
	}
	spin_unlock(&nm_i->nid_list_lock);
	mutex_unlock(&nm_i->build_lock);

	return nr - nr_shrink;
}

void recover_inline_xattr(struct inode *inode, struct page *page)
{
	void *src_addr, *dst_addr;
	size_t inline_size;
	struct page *ipage;
	struct f2fs_inode *ri;

	ipage = get_node_page(F2FS_I_SB(inode), inode->i_ino);
	f2fs_bug_on(F2FS_I_SB(inode), IS_ERR(ipage));

	ri = F2FS_INODE(page);
	if (!(ri->i_inline & F2FS_INLINE_XATTR)) {
		clear_inode_flag(inode, FI_INLINE_XATTR);
		goto update_inode;
	}

	dst_addr = inline_xattr_addr(ipage);
	src_addr = inline_xattr_addr(page);
	inline_size = inline_xattr_size(inode);

	f2fs_wait_on_page_writeback(ipage, NODE, true);
	memcpy(dst_addr, src_addr, inline_size);
update_inode:
	update_inode(inode, ipage);
	f2fs_put_page(ipage, 1);
}

int recover_xattr_data(struct inode *inode, struct page *page, block_t blkaddr)
{
	struct f2fs_sb_info *sbi = F2FS_I_SB(inode);
	nid_t prev_xnid = F2FS_I(inode)->i_xattr_nid;
	nid_t new_xnid;
	struct dnode_of_data dn;
	struct node_info ni;
	struct page *xpage;

	if (!prev_xnid)
		goto recover_xnid;

	/* 1: invalidate the previous xattr nid */
	get_node_info(sbi, prev_xnid, &ni);
	f2fs_bug_on(sbi, ni.blk_addr == NULL_ADDR);
	invalidate_blocks(sbi, ni.blk_addr);
	dec_valid_node_count(sbi, inode, false);
	set_node_addr(sbi, &ni, NULL_ADDR, false);

recover_xnid:
	/* 2: update xattr nid in inode */
<<<<<<< HEAD
	remove_free_nid(sbi, new_xnid);
	f2fs_i_xnid_write(inode, new_xnid);
	if (unlikely(inc_valid_node_count(sbi, inode, false)))
		f2fs_bug_on(sbi, 1);
=======
	if (!alloc_nid(sbi, &new_xnid))
		return -ENOSPC;

	set_new_dnode(&dn, inode, NULL, NULL, new_xnid);
	xpage = new_node_page(&dn, XATTR_NODE_OFFSET);
	if (IS_ERR(xpage)) {
		alloc_nid_failed(sbi, new_xnid);
		return PTR_ERR(xpage);
	}

	alloc_nid_done(sbi, new_xnid);
>>>>>>> bb176f67
	update_inode_page(inode);

	/* 3: update and set xattr node page dirty */
	memcpy(F2FS_NODE(xpage), F2FS_NODE(page), VALID_XATTR_BLOCK_SIZE);

	set_page_dirty(xpage);
	f2fs_put_page(xpage, 1);

	return 0;
}

int recover_inode_page(struct f2fs_sb_info *sbi, struct page *page)
{
	struct f2fs_inode *src, *dst;
	nid_t ino = ino_of_node(page);
	struct node_info old_ni, new_ni;
	struct page *ipage;

	get_node_info(sbi, ino, &old_ni);

	if (unlikely(old_ni.blk_addr != NULL_ADDR))
		return -EINVAL;
retry:
	ipage = f2fs_grab_cache_page(NODE_MAPPING(sbi), ino, false);
	if (!ipage) {
		congestion_wait(BLK_RW_ASYNC, HZ/50);
		goto retry;
	}

	/* Should not use this inode from free nid list */
	remove_free_nid(sbi, ino);

	if (!PageUptodate(ipage))
		SetPageUptodate(ipage);
	fill_node_footer(ipage, ino, ino, 0, true);

	src = F2FS_INODE(page);
	dst = F2FS_INODE(ipage);

	memcpy(dst, src, (unsigned long)&src->i_ext - (unsigned long)src);
	dst->i_size = 0;
	dst->i_blocks = cpu_to_le64(1);
	dst->i_links = cpu_to_le32(1);
	dst->i_xattr_nid = 0;
	dst->i_inline = src->i_inline & (F2FS_INLINE_XATTR | F2FS_EXTRA_ATTR);
	if (dst->i_inline & F2FS_EXTRA_ATTR) {
		dst->i_extra_isize = src->i_extra_isize;
		if (f2fs_sb_has_project_quota(sbi->sb) &&
			F2FS_FITS_IN_INODE(src, le16_to_cpu(src->i_extra_isize),
								i_projid))
			dst->i_projid = src->i_projid;
	}

	new_ni = old_ni;
	new_ni.ino = ino;

	if (unlikely(inc_valid_node_count(sbi, NULL, true)))
		WARN_ON(1);
	set_node_addr(sbi, &new_ni, NEW_ADDR, false);
	inc_valid_inode_count(sbi);
	set_page_dirty(ipage);
	f2fs_put_page(ipage, 1);
	return 0;
}

int restore_node_summary(struct f2fs_sb_info *sbi,
			unsigned int segno, struct f2fs_summary_block *sum)
{
	struct f2fs_node *rn;
	struct f2fs_summary *sum_entry;
	block_t addr;
	int i, idx, last_offset, nrpages;

	/* scan the node segment */
	last_offset = sbi->blocks_per_seg;
	addr = START_BLOCK(sbi, segno);
	sum_entry = &sum->entries[0];

	for (i = 0; i < last_offset; i += nrpages, addr += nrpages) {
		nrpages = min(last_offset - i, BIO_MAX_PAGES);

		/* readahead node pages */
		ra_meta_pages(sbi, addr, nrpages, META_POR, true);

		for (idx = addr; idx < addr + nrpages; idx++) {
			struct page *page = get_tmp_page(sbi, idx);

			rn = F2FS_NODE(page);
			sum_entry->nid = rn->footer.nid;
			sum_entry->version = 0;
			sum_entry->ofs_in_node = 0;
			sum_entry++;
			f2fs_put_page(page, 1);
		}

		invalidate_mapping_pages(META_MAPPING(sbi), addr,
							addr + nrpages);
	}
	return 0;
}

static void remove_nats_in_journal(struct f2fs_sb_info *sbi)
{
	struct f2fs_nm_info *nm_i = NM_I(sbi);
	struct curseg_info *curseg = CURSEG_I(sbi, CURSEG_HOT_DATA);
	struct f2fs_journal *journal = curseg->journal;
	int i;

	down_write(&curseg->journal_rwsem);
	for (i = 0; i < nats_in_cursum(journal); i++) {
		struct nat_entry *ne;
		struct f2fs_nat_entry raw_ne;
		nid_t nid = le32_to_cpu(nid_in_journal(journal, i));

		raw_ne = nat_in_journal(journal, i);

		ne = __lookup_nat_cache(nm_i, nid);
		if (!ne) {
			ne = grab_nat_entry(nm_i, nid, true);
			node_info_from_raw_nat(&ne->ni, &raw_ne);
		}

		/*
		 * if a free nat in journal has not been used after last
		 * checkpoint, we should remove it from available nids,
		 * since later we will add it again.
		 */
		if (!get_nat_flag(ne, IS_DIRTY) &&
				le32_to_cpu(raw_ne.block_addr) == NULL_ADDR) {
			spin_lock(&nm_i->nid_list_lock);
			nm_i->available_nids--;
			spin_unlock(&nm_i->nid_list_lock);
		}

		__set_nat_cache_dirty(nm_i, ne);
	}
	update_nats_in_cursum(journal, -i);
	up_write(&curseg->journal_rwsem);
}

static void __adjust_nat_entry_set(struct nat_entry_set *nes,
						struct list_head *head, int max)
{
	struct nat_entry_set *cur;

	if (nes->entry_cnt >= max)
		goto add_out;

	list_for_each_entry(cur, head, set_list) {
		if (cur->entry_cnt >= nes->entry_cnt) {
			list_add(&nes->set_list, cur->set_list.prev);
			return;
		}
	}
add_out:
	list_add_tail(&nes->set_list, head);
}

static void __update_nat_bits(struct f2fs_sb_info *sbi, nid_t start_nid,
						struct page *page)
{
	struct f2fs_nm_info *nm_i = NM_I(sbi);
	unsigned int nat_index = start_nid / NAT_ENTRY_PER_BLOCK;
	struct f2fs_nat_block *nat_blk = page_address(page);
	int valid = 0;
	int i;

	if (!enabled_nat_bits(sbi, NULL))
		return;

	for (i = 0; i < NAT_ENTRY_PER_BLOCK; i++) {
		if (start_nid == 0 && i == 0)
			valid++;
		if (nat_blk->entries[i].block_addr)
			valid++;
	}
	if (valid == 0) {
		__set_bit_le(nat_index, nm_i->empty_nat_bits);
		__clear_bit_le(nat_index, nm_i->full_nat_bits);
		return;
	}

	__clear_bit_le(nat_index, nm_i->empty_nat_bits);
	if (valid == NAT_ENTRY_PER_BLOCK)
		__set_bit_le(nat_index, nm_i->full_nat_bits);
	else
		__clear_bit_le(nat_index, nm_i->full_nat_bits);
}

static void __flush_nat_entry_set(struct f2fs_sb_info *sbi,
		struct nat_entry_set *set, struct cp_control *cpc)
{
	struct curseg_info *curseg = CURSEG_I(sbi, CURSEG_HOT_DATA);
	struct f2fs_journal *journal = curseg->journal;
	nid_t start_nid = set->set * NAT_ENTRY_PER_BLOCK;
	bool to_journal = true;
	struct f2fs_nat_block *nat_blk;
	struct nat_entry *ne, *cur;
	struct page *page = NULL;

	/*
	 * there are two steps to flush nat entries:
	 * #1, flush nat entries to journal in current hot data summary block.
	 * #2, flush nat entries to nat page.
	 */
	if (enabled_nat_bits(sbi, cpc) ||
		!__has_cursum_space(journal, set->entry_cnt, NAT_JOURNAL))
		to_journal = false;

	if (to_journal) {
		down_write(&curseg->journal_rwsem);
	} else {
		page = get_next_nat_page(sbi, start_nid);
		nat_blk = page_address(page);
		f2fs_bug_on(sbi, !nat_blk);
	}

	/* flush dirty nats in nat entry set */
	list_for_each_entry_safe(ne, cur, &set->entry_list, list) {
		struct f2fs_nat_entry *raw_ne;
		nid_t nid = nat_get_nid(ne);
		int offset;

		f2fs_bug_on(sbi, nat_get_blkaddr(ne) == NEW_ADDR);

		if (to_journal) {
			offset = lookup_journal_in_cursum(journal,
							NAT_JOURNAL, nid, 1);
			f2fs_bug_on(sbi, offset < 0);
			raw_ne = &nat_in_journal(journal, offset);
			nid_in_journal(journal, offset) = cpu_to_le32(nid);
		} else {
			raw_ne = &nat_blk->entries[nid - start_nid];
		}
		raw_nat_from_node_info(raw_ne, &ne->ni);
		nat_reset_flag(ne);
		__clear_nat_cache_dirty(NM_I(sbi), set, ne);
		if (nat_get_blkaddr(ne) == NULL_ADDR) {
			add_free_nid(sbi, nid, false);
			spin_lock(&NM_I(sbi)->nid_list_lock);
			NM_I(sbi)->available_nids++;
			update_free_nid_bitmap(sbi, nid, true, false);
			spin_unlock(&NM_I(sbi)->nid_list_lock);
		} else {
			spin_lock(&NM_I(sbi)->nid_list_lock);
			update_free_nid_bitmap(sbi, nid, false, false);
			spin_unlock(&NM_I(sbi)->nid_list_lock);
		}
	}

	if (to_journal) {
		up_write(&curseg->journal_rwsem);
	} else {
		__update_nat_bits(sbi, start_nid, page);
		f2fs_put_page(page, 1);
	}

	/* Allow dirty nats by node block allocation in write_begin */
	if (!set->entry_cnt) {
		radix_tree_delete(&NM_I(sbi)->nat_set_root, set->set);
		kmem_cache_free(nat_entry_set_slab, set);
	}
}

/*
 * This function is called during the checkpointing process.
 */
void flush_nat_entries(struct f2fs_sb_info *sbi, struct cp_control *cpc)
{
	struct f2fs_nm_info *nm_i = NM_I(sbi);
	struct curseg_info *curseg = CURSEG_I(sbi, CURSEG_HOT_DATA);
	struct f2fs_journal *journal = curseg->journal;
	struct nat_entry_set *setvec[SETVEC_SIZE];
	struct nat_entry_set *set, *tmp;
	unsigned int found;
	nid_t set_idx = 0;
	LIST_HEAD(sets);

	if (!nm_i->dirty_nat_cnt)
		return;

	down_write(&nm_i->nat_tree_lock);

	/*
	 * if there are no enough space in journal to store dirty nat
	 * entries, remove all entries from journal and merge them
	 * into nat entry set.
	 */
	if (enabled_nat_bits(sbi, cpc) ||
		!__has_cursum_space(journal, nm_i->dirty_nat_cnt, NAT_JOURNAL))
		remove_nats_in_journal(sbi);

	while ((found = __gang_lookup_nat_set(nm_i,
					set_idx, SETVEC_SIZE, setvec))) {
		unsigned idx;
		set_idx = setvec[found - 1]->set + 1;
		for (idx = 0; idx < found; idx++)
			__adjust_nat_entry_set(setvec[idx], &sets,
						MAX_NAT_JENTRIES(journal));
	}

	/* flush dirty nats in nat entry set */
	list_for_each_entry_safe(set, tmp, &sets, set_list)
		__flush_nat_entry_set(sbi, set, cpc);

	up_write(&nm_i->nat_tree_lock);
	/* Allow dirty nats by node block allocation in write_begin */
}

static int __get_nat_bitmaps(struct f2fs_sb_info *sbi)
{
	struct f2fs_checkpoint *ckpt = F2FS_CKPT(sbi);
	struct f2fs_nm_info *nm_i = NM_I(sbi);
	unsigned int nat_bits_bytes = nm_i->nat_blocks / BITS_PER_BYTE;
	unsigned int i;
	__u64 cp_ver = cur_cp_version(ckpt);
	block_t nat_bits_addr;

	if (!enabled_nat_bits(sbi, NULL))
		return 0;

	nm_i->nat_bits_blocks = F2FS_BYTES_TO_BLK((nat_bits_bytes << 1) + 8 +
						F2FS_BLKSIZE - 1);
	nm_i->nat_bits = kzalloc(nm_i->nat_bits_blocks << F2FS_BLKSIZE_BITS,
						GFP_KERNEL);
	if (!nm_i->nat_bits)
		return -ENOMEM;

	nat_bits_addr = __start_cp_addr(sbi) + sbi->blocks_per_seg -
						nm_i->nat_bits_blocks;
	for (i = 0; i < nm_i->nat_bits_blocks; i++) {
		struct page *page = get_meta_page(sbi, nat_bits_addr++);

		memcpy(nm_i->nat_bits + (i << F2FS_BLKSIZE_BITS),
					page_address(page), F2FS_BLKSIZE);
		f2fs_put_page(page, 1);
	}

	cp_ver |= (cur_cp_crc(ckpt) << 32);
	if (cpu_to_le64(cp_ver) != *(__le64 *)nm_i->nat_bits) {
		disable_nat_bits(sbi, true);
		return 0;
	}

	nm_i->full_nat_bits = nm_i->nat_bits + 8;
	nm_i->empty_nat_bits = nm_i->full_nat_bits + nat_bits_bytes;

	f2fs_msg(sbi->sb, KERN_NOTICE, "Found nat_bits in checkpoint");
	return 0;
}

static inline void load_free_nid_bitmap(struct f2fs_sb_info *sbi)
{
	struct f2fs_nm_info *nm_i = NM_I(sbi);
	unsigned int i = 0;
	nid_t nid, last_nid;

	if (!enabled_nat_bits(sbi, NULL))
		return;

	for (i = 0; i < nm_i->nat_blocks; i++) {
		i = find_next_bit_le(nm_i->empty_nat_bits, nm_i->nat_blocks, i);
		if (i >= nm_i->nat_blocks)
			break;

		__set_bit_le(i, nm_i->nat_block_bitmap);

		nid = i * NAT_ENTRY_PER_BLOCK;
		last_nid = (i + 1) * NAT_ENTRY_PER_BLOCK;

		spin_lock(&NM_I(sbi)->nid_list_lock);
		for (; nid < last_nid; nid++)
			update_free_nid_bitmap(sbi, nid, true, true);
		spin_unlock(&NM_I(sbi)->nid_list_lock);
	}

	for (i = 0; i < nm_i->nat_blocks; i++) {
		i = find_next_bit_le(nm_i->full_nat_bits, nm_i->nat_blocks, i);
		if (i >= nm_i->nat_blocks)
			break;

		__set_bit_le(i, nm_i->nat_block_bitmap);
	}
}

static int init_node_manager(struct f2fs_sb_info *sbi)
{
	struct f2fs_super_block *sb_raw = F2FS_RAW_SUPER(sbi);
	struct f2fs_nm_info *nm_i = NM_I(sbi);
	unsigned char *version_bitmap;
	unsigned int nat_segs;
	int err;

	nm_i->nat_blkaddr = le32_to_cpu(sb_raw->nat_blkaddr);

	/* segment_count_nat includes pair segment so divide to 2. */
	nat_segs = le32_to_cpu(sb_raw->segment_count_nat) >> 1;
	nm_i->nat_blocks = nat_segs << le32_to_cpu(sb_raw->log_blocks_per_seg);
	nm_i->max_nid = NAT_ENTRY_PER_BLOCK * nm_i->nat_blocks;

	/* not used nids: 0, node, meta, (and root counted as valid node) */
	nm_i->available_nids = nm_i->max_nid - sbi->total_valid_node_count -
							F2FS_RESERVED_NODE_NUM;
	nm_i->nid_cnt[FREE_NID_LIST] = 0;
	nm_i->nid_cnt[ALLOC_NID_LIST] = 0;
	nm_i->nat_cnt = 0;
	nm_i->ram_thresh = DEF_RAM_THRESHOLD;
	nm_i->ra_nid_pages = DEF_RA_NID_PAGES;
	nm_i->dirty_nats_ratio = DEF_DIRTY_NAT_RATIO_THRESHOLD;

	INIT_RADIX_TREE(&nm_i->free_nid_root, GFP_ATOMIC);
	INIT_LIST_HEAD(&nm_i->nid_list[FREE_NID_LIST]);
	INIT_LIST_HEAD(&nm_i->nid_list[ALLOC_NID_LIST]);
	INIT_RADIX_TREE(&nm_i->nat_root, GFP_NOIO);
	INIT_RADIX_TREE(&nm_i->nat_set_root, GFP_NOIO);
	INIT_LIST_HEAD(&nm_i->nat_entries);

	mutex_init(&nm_i->build_lock);
	spin_lock_init(&nm_i->nid_list_lock);
	init_rwsem(&nm_i->nat_tree_lock);

	nm_i->next_scan_nid = le32_to_cpu(sbi->ckpt->next_free_nid);
	nm_i->bitmap_size = __bitmap_size(sbi, NAT_BITMAP);
	version_bitmap = __bitmap_ptr(sbi, NAT_BITMAP);
	if (!version_bitmap)
		return -EFAULT;

	nm_i->nat_bitmap = kmemdup(version_bitmap, nm_i->bitmap_size,
					GFP_KERNEL);
	if (!nm_i->nat_bitmap)
		return -ENOMEM;

	err = __get_nat_bitmaps(sbi);
	if (err)
		return err;

#ifdef CONFIG_F2FS_CHECK_FS
	nm_i->nat_bitmap_mir = kmemdup(version_bitmap, nm_i->bitmap_size,
					GFP_KERNEL);
	if (!nm_i->nat_bitmap_mir)
		return -ENOMEM;
#endif

	return 0;
}

static int init_free_nid_cache(struct f2fs_sb_info *sbi)
{
	struct f2fs_nm_info *nm_i = NM_I(sbi);

	nm_i->free_nid_bitmap = kvzalloc(nm_i->nat_blocks *
					NAT_ENTRY_BITMAP_SIZE, GFP_KERNEL);
	if (!nm_i->free_nid_bitmap)
		return -ENOMEM;

	nm_i->nat_block_bitmap = kvzalloc(nm_i->nat_blocks / 8,
								GFP_KERNEL);
	if (!nm_i->nat_block_bitmap)
		return -ENOMEM;

	nm_i->free_nid_count = kvzalloc(nm_i->nat_blocks *
					sizeof(unsigned short), GFP_KERNEL);
	if (!nm_i->free_nid_count)
		return -ENOMEM;
	return 0;
}

int build_node_manager(struct f2fs_sb_info *sbi)
{
	int err;

	sbi->nm_info = kzalloc(sizeof(struct f2fs_nm_info), GFP_KERNEL);
	if (!sbi->nm_info)
		return -ENOMEM;

	err = init_node_manager(sbi);
	if (err)
		return err;

	err = init_free_nid_cache(sbi);
	if (err)
		return err;

	/* load free nid status from nat_bits table */
	load_free_nid_bitmap(sbi);

	build_free_nids(sbi, true, true);
	return 0;
}

void destroy_node_manager(struct f2fs_sb_info *sbi)
{
	struct f2fs_nm_info *nm_i = NM_I(sbi);
	struct free_nid *i, *next_i;
	struct nat_entry *natvec[NATVEC_SIZE];
	struct nat_entry_set *setvec[SETVEC_SIZE];
	nid_t nid = 0;
	unsigned int found;

	if (!nm_i)
		return;

	/* destroy free nid list */
	spin_lock(&nm_i->nid_list_lock);
	list_for_each_entry_safe(i, next_i, &nm_i->nid_list[FREE_NID_LIST],
									list) {
		__remove_nid_from_list(sbi, i, FREE_NID_LIST, false);
		spin_unlock(&nm_i->nid_list_lock);
		kmem_cache_free(free_nid_slab, i);
		spin_lock(&nm_i->nid_list_lock);
	}
	f2fs_bug_on(sbi, nm_i->nid_cnt[FREE_NID_LIST]);
	f2fs_bug_on(sbi, nm_i->nid_cnt[ALLOC_NID_LIST]);
	f2fs_bug_on(sbi, !list_empty(&nm_i->nid_list[ALLOC_NID_LIST]));
	spin_unlock(&nm_i->nid_list_lock);

	/* destroy nat cache */
	down_write(&nm_i->nat_tree_lock);
	while ((found = __gang_lookup_nat_cache(nm_i,
					nid, NATVEC_SIZE, natvec))) {
		unsigned idx;

		nid = nat_get_nid(natvec[found - 1]) + 1;
		for (idx = 0; idx < found; idx++)
			__del_from_nat_cache(nm_i, natvec[idx]);
	}
	f2fs_bug_on(sbi, nm_i->nat_cnt);

	/* destroy nat set cache */
	nid = 0;
	while ((found = __gang_lookup_nat_set(nm_i,
					nid, SETVEC_SIZE, setvec))) {
		unsigned idx;

		nid = setvec[found - 1]->set + 1;
		for (idx = 0; idx < found; idx++) {
			/* entry_cnt is not zero, when cp_error was occurred */
			f2fs_bug_on(sbi, !list_empty(&setvec[idx]->entry_list));
			radix_tree_delete(&nm_i->nat_set_root, setvec[idx]->set);
			kmem_cache_free(nat_entry_set_slab, setvec[idx]);
		}
	}
	up_write(&nm_i->nat_tree_lock);

	kvfree(nm_i->nat_block_bitmap);
	kvfree(nm_i->free_nid_bitmap);
	kvfree(nm_i->free_nid_count);

	kfree(nm_i->nat_bitmap);
	kfree(nm_i->nat_bits);
#ifdef CONFIG_F2FS_CHECK_FS
	kfree(nm_i->nat_bitmap_mir);
#endif
	sbi->nm_info = NULL;
	kfree(nm_i);
}

int __init create_node_manager_caches(void)
{
	nat_entry_slab = f2fs_kmem_cache_create("nat_entry",
			sizeof(struct nat_entry));
	if (!nat_entry_slab)
		goto fail;

	free_nid_slab = f2fs_kmem_cache_create("free_nid",
			sizeof(struct free_nid));
	if (!free_nid_slab)
		goto destroy_nat_entry;

	nat_entry_set_slab = f2fs_kmem_cache_create("nat_entry_set",
			sizeof(struct nat_entry_set));
	if (!nat_entry_set_slab)
		goto destroy_free_nid;
	return 0;

destroy_free_nid:
	kmem_cache_destroy(free_nid_slab);
destroy_nat_entry:
	kmem_cache_destroy(nat_entry_slab);
fail:
	return -ENOMEM;
}

void destroy_node_manager_caches(void)
{
	kmem_cache_destroy(nat_entry_set_slab);
	kmem_cache_destroy(free_nid_slab);
	kmem_cache_destroy(nat_entry_slab);
}<|MERGE_RESOLUTION|>--- conflicted
+++ resolved
@@ -1175,14 +1175,11 @@
 		err = -EIO;
 		goto out_err;
 	}
-<<<<<<< HEAD
-=======
 
 	if (!f2fs_inode_chksum_verify(sbi, page)) {
 		err = -EBADMSG;
 		goto out_err;
 	}
->>>>>>> bb176f67
 page_hit:
 	if(unlikely(nid != nid_of_node(page))) {
 		f2fs_msg(sbi->sb, KERN_WARNING, "inconsistent node block, "
@@ -1190,10 +1187,6 @@
 			nid, nid_of_node(page), ino_of_node(page),
 			ofs_of_node(page), cpver_of_node(page),
 			next_blkaddr_of_node(page));
-<<<<<<< HEAD
-		ClearPageUptodate(page);
-=======
->>>>>>> bb176f67
 		err = -EINVAL;
 out_err:
 		ClearPageUptodate(page);
@@ -2232,12 +2225,6 @@
 
 recover_xnid:
 	/* 2: update xattr nid in inode */
-<<<<<<< HEAD
-	remove_free_nid(sbi, new_xnid);
-	f2fs_i_xnid_write(inode, new_xnid);
-	if (unlikely(inc_valid_node_count(sbi, inode, false)))
-		f2fs_bug_on(sbi, 1);
-=======
 	if (!alloc_nid(sbi, &new_xnid))
 		return -ENOSPC;
 
@@ -2249,7 +2236,6 @@
 	}
 
 	alloc_nid_done(sbi, new_xnid);
->>>>>>> bb176f67
 	update_inode_page(inode);
 
 	/* 3: update and set xattr node page dirty */
