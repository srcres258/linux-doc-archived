--- conflicted
+++ resolved
@@ -1,13 +1,9 @@
 # SPDX-License-Identifier: GPL-2.0
 obj-$(CONFIG_FB_NOTIFY)           += fb_notify.o
 obj-$(CONFIG_FB)                  += fb.o
-<<<<<<< HEAD
-fb-y                              := fbmem.o fbmon.o fbcmap.o fbsysfs.o \
-=======
 fb-y                              := fb_backlight.o \
                                      fb_info.o \
                                      fbmem.o fbmon.o fbcmap.o \
->>>>>>> da8103da
                                      modedb.o fbcvt.o fb_cmdline.o fb_io_fops.o
 fb-$(CONFIG_FB_DEFERRED_IO)       += fb_defio.o
 fb-$(CONFIG_FB_DEVICE)            += fb_chrdev.o \
