// SPDX-License-Identifier: GPL-2.0-only
/*
 * bitmap.c two-level bitmap (C) Peter T. Breuer (ptb@ot.uc3m.es) 2003
 *
 * bitmap_create  - sets up the bitmap structure
 * bitmap_destroy - destroys the bitmap structure
 *
 * additions, Copyright (C) 2003-2004, Paul Clements, SteelEye Technology, Inc.:
 * - added disk storage for bitmap
 * - changes to allow various bitmap chunk sizes
 */

/*
 * Still to do:
 *
 * flush after percent set rather than just time based. (maybe both).
 */

#include <linux/blkdev.h>
#include <linux/module.h>
#include <linux/errno.h>
#include <linux/slab.h>
#include <linux/init.h>
#include <linux/timer.h>
#include <linux/sched.h>
#include <linux/list.h>
#include <linux/file.h>
#include <linux/mount.h>
#include <linux/buffer_head.h>
#include <linux/seq_file.h>
#include <trace/events/block.h>
#include "md.h"
#include "md-bitmap.h"

static inline char *bmname(struct bitmap *bitmap)
{
	return bitmap->mddev ? mdname(bitmap->mddev) : "mdX";
}

/*
 * check a page and, if necessary, allocate it (or hijack it if the alloc fails)
 *
 * 1) check to see if this page is allocated, if it's not then try to alloc
 * 2) if the alloc fails, set the page's hijacked flag so we'll use the
 *    page pointer directly as a counter
 *
 * if we find our page, we increment the page's refcount so that it stays
 * allocated while we're using it
 */
static int md_bitmap_checkpage(struct bitmap_counts *bitmap,
			       unsigned long page, int create, int no_hijack)
__releases(bitmap->lock)
__acquires(bitmap->lock)
{
	unsigned char *mappage;

	if (page >= bitmap->pages) {
		/* This can happen if bitmap_start_sync goes beyond
		 * End-of-device while looking for a whole page.
		 * It is harmless.
		 */
		return -EINVAL;
	}

	if (bitmap->bp[page].hijacked) /* it's hijacked, don't try to alloc */
		return 0;

	if (bitmap->bp[page].map) /* page is already allocated, just return */
		return 0;

	if (!create)
		return -ENOENT;

	/* this page has not been allocated yet */

	spin_unlock_irq(&bitmap->lock);
	/* It is possible that this is being called inside a
	 * prepare_to_wait/finish_wait loop from raid5c:make_request().
	 * In general it is not permitted to sleep in that context as it
	 * can cause the loop to spin freely.
	 * That doesn't apply here as we can only reach this point
	 * once with any loop.
	 * When this function completes, either bp[page].map or
	 * bp[page].hijacked.  In either case, this function will
	 * abort before getting to this point again.  So there is
	 * no risk of a free-spin, and so it is safe to assert
	 * that sleeping here is allowed.
	 */
	sched_annotate_sleep();
	mappage = kzalloc(PAGE_SIZE, GFP_NOIO);
	spin_lock_irq(&bitmap->lock);

	if (mappage == NULL) {
		pr_debug("md/bitmap: map page allocation failed, hijacking\n");
		/* We don't support hijack for cluster raid */
		if (no_hijack)
			return -ENOMEM;
		/* failed - set the hijacked flag so that we can use the
		 * pointer as a counter */
		if (!bitmap->bp[page].map)
			bitmap->bp[page].hijacked = 1;
	} else if (bitmap->bp[page].map ||
		   bitmap->bp[page].hijacked) {
		/* somebody beat us to getting the page */
		kfree(mappage);
	} else {

		/* no page was in place and we have one, so install it */

		bitmap->bp[page].map = mappage;
		bitmap->missing_pages--;
	}
	return 0;
}

/* if page is completely empty, put it back on the free list, or dealloc it */
/* if page was hijacked, unmark the flag so it might get alloced next time */
/* Note: lock should be held when calling this */
static void md_bitmap_checkfree(struct bitmap_counts *bitmap, unsigned long page)
{
	char *ptr;

	if (bitmap->bp[page].count) /* page is still busy */
		return;

	/* page is no longer in use, it can be released */

	if (bitmap->bp[page].hijacked) { /* page was hijacked, undo this now */
		bitmap->bp[page].hijacked = 0;
		bitmap->bp[page].map = NULL;
	} else {
		/* normal case, free the page */
		ptr = bitmap->bp[page].map;
		bitmap->bp[page].map = NULL;
		bitmap->missing_pages++;
		kfree(ptr);
	}
}

/*
 * bitmap file handling - read and write the bitmap file and its superblock
 */

/*
 * basic page I/O operations
 */

/* IO operations when bitmap is stored near all superblocks */
static int read_sb_page(struct mddev *mddev, loff_t offset,
			struct page *page,
			unsigned long index, int size)
{
	/* choose a good rdev and read the page from there */

	struct md_rdev *rdev;
	sector_t target;

	rdev_for_each(rdev, mddev) {
		if (! test_bit(In_sync, &rdev->flags)
		    || test_bit(Faulty, &rdev->flags)
		    || test_bit(Bitmap_sync, &rdev->flags))
			continue;

		target = offset + index * (PAGE_SIZE/512);

		if (sync_page_io(rdev, target,
				 roundup(size, bdev_logical_block_size(rdev->bdev)),
				 page, REQ_OP_READ, true)) {
			page->index = index;
			return 0;
		}
	}
	return -EIO;
}

static struct md_rdev *next_active_rdev(struct md_rdev *rdev, struct mddev *mddev)
{
	/* Iterate the disks of an mddev, using rcu to protect access to the
	 * linked list, and raising the refcount of devices we return to ensure
	 * they don't disappear while in use.
	 * As devices are only added or removed when raid_disk is < 0 and
	 * nr_pending is 0 and In_sync is clear, the entries we return will
	 * still be in the same position on the list when we re-enter
	 * list_for_each_entry_continue_rcu.
	 *
	 * Note that if entered with 'rdev == NULL' to start at the
	 * beginning, we temporarily assign 'rdev' to an address which
	 * isn't really an rdev, but which can be used by
	 * list_for_each_entry_continue_rcu() to find the first entry.
	 */
	rcu_read_lock();
	if (rdev == NULL)
		/* start at the beginning */
		rdev = list_entry(&mddev->disks, struct md_rdev, same_set);
	else {
		/* release the previous rdev and start from there. */
		rdev_dec_pending(rdev, mddev);
	}
	list_for_each_entry_continue_rcu(rdev, &mddev->disks, same_set) {
		if (rdev->raid_disk >= 0 &&
		    !test_bit(Faulty, &rdev->flags)) {
			/* this is a usable devices */
			atomic_inc(&rdev->nr_pending);
			rcu_read_unlock();
			return rdev;
		}
	}
	rcu_read_unlock();
	return NULL;
}

static unsigned int optimal_io_size(struct block_device *bdev,
				    unsigned int last_page_size,
				    unsigned int io_size)
{
	if (bdev_io_opt(bdev) > bdev_logical_block_size(bdev))
		return roundup(last_page_size, bdev_io_opt(bdev));
	return io_size;
}

static unsigned int bitmap_io_size(unsigned int io_size, unsigned int opt_size,
<<<<<<< HEAD
				   sector_t start, sector_t boundary)
=======
				   loff_t start, loff_t boundary)
>>>>>>> 7d3e462a
{
	if (io_size != opt_size &&
	    start + opt_size / SECTOR_SIZE <= boundary)
		return opt_size;
	if (start + io_size / SECTOR_SIZE <= boundary)
		return io_size;

	/* Overflows boundary */
	return 0;
}

static int __write_sb_page(struct md_rdev *rdev, struct bitmap *bitmap,
			   struct page *page)
{
	struct block_device *bdev;
	struct mddev *mddev = bitmap->mddev;
	struct bitmap_storage *store = &bitmap->storage;
<<<<<<< HEAD
	sector_t offset = mddev->bitmap_info.offset;
	sector_t ps, sboff, doff;
=======
	loff_t sboff, offset = mddev->bitmap_info.offset;
	sector_t ps, doff;
>>>>>>> 7d3e462a
	unsigned int size = PAGE_SIZE;
	unsigned int opt_size = PAGE_SIZE;

	bdev = (rdev->meta_bdev) ? rdev->meta_bdev : rdev->bdev;
	if (page->index == store->file_pages - 1) {
		unsigned int last_page_size = store->bytes & (PAGE_SIZE - 1);

		if (last_page_size == 0)
			last_page_size = PAGE_SIZE;
		size = roundup(last_page_size, bdev_logical_block_size(bdev));
		opt_size = optimal_io_size(bdev, last_page_size, size);
	}

	ps = page->index * PAGE_SIZE / SECTOR_SIZE;
	sboff = rdev->sb_start + offset;
	doff = rdev->data_offset;

	/* Just make sure we aren't corrupting data or metadata */
	if (mddev->external) {
		/* Bitmap could be anywhere. */
		if (sboff + ps > doff &&
		    sboff < (doff + mddev->dev_sectors + PAGE_SIZE / SECTOR_SIZE))
			return -EINVAL;
	} else if (offset < 0) {
		/* DATA  BITMAP METADATA  */
		size = bitmap_io_size(size, opt_size, offset + ps, 0);
		if (size == 0)
			/* bitmap runs in to metadata */
			return -EINVAL;

		if (doff + mddev->dev_sectors > sboff)
			/* data runs in to bitmap */
			return -EINVAL;
	} else if (rdev->sb_start < rdev->data_offset) {
		/* METADATA BITMAP DATA */
		size = bitmap_io_size(size, opt_size, sboff + ps, doff);
		if (size == 0)
			/* bitmap runs in to data */
			return -EINVAL;
	} else {
		/* DATA METADATA BITMAP - no problems */
	}

	md_super_write(mddev, rdev, sboff + ps, (int) size, page);
	return 0;
}

static int write_sb_page(struct bitmap *bitmap, struct page *page, int wait)
{
	struct md_rdev *rdev;
	struct mddev *mddev = bitmap->mddev;
	int ret;

	do {
		rdev = NULL;
		while ((rdev = next_active_rdev(rdev, mddev)) != NULL) {
			ret = __write_sb_page(rdev, bitmap, page);
			if (ret)
				return ret;
		}
	} while (wait && md_super_wait(mddev) < 0);

	return 0;
}

static void md_bitmap_file_kick(struct bitmap *bitmap);
/*
 * write out a page to a file
 */
static void write_page(struct bitmap *bitmap, struct page *page, int wait)
{
	struct buffer_head *bh;

	if (bitmap->storage.file == NULL) {
		switch (write_sb_page(bitmap, page, wait)) {
		case -EINVAL:
			set_bit(BITMAP_WRITE_ERROR, &bitmap->flags);
		}
	} else {

		bh = page_buffers(page);

		while (bh && bh->b_blocknr) {
			atomic_inc(&bitmap->pending_writes);
			set_buffer_locked(bh);
			set_buffer_mapped(bh);
			submit_bh(REQ_OP_WRITE | REQ_SYNC, bh);
			bh = bh->b_this_page;
		}

		if (wait)
			wait_event(bitmap->write_wait,
				   atomic_read(&bitmap->pending_writes)==0);
	}
	if (test_bit(BITMAP_WRITE_ERROR, &bitmap->flags))
		md_bitmap_file_kick(bitmap);
}

static void end_bitmap_write(struct buffer_head *bh, int uptodate)
{
	struct bitmap *bitmap = bh->b_private;

	if (!uptodate)
		set_bit(BITMAP_WRITE_ERROR, &bitmap->flags);
	if (atomic_dec_and_test(&bitmap->pending_writes))
		wake_up(&bitmap->write_wait);
}

static void free_buffers(struct page *page)
{
	struct buffer_head *bh;

	if (!PagePrivate(page))
		return;

	bh = page_buffers(page);
	while (bh) {
		struct buffer_head *next = bh->b_this_page;
		free_buffer_head(bh);
		bh = next;
	}
	detach_page_private(page);
	put_page(page);
}

/* read a page from a file.
 * We both read the page, and attach buffers to the page to record the
 * address of each block (using bmap).  These addresses will be used
 * to write the block later, completely bypassing the filesystem.
 * This usage is similar to how swap files are handled, and allows us
 * to write to a file with no concerns of memory allocation failing.
 */
static int read_page(struct file *file, unsigned long index,
		     struct bitmap *bitmap,
		     unsigned long count,
		     struct page *page)
{
	int ret = 0;
	struct inode *inode = file_inode(file);
	struct buffer_head *bh;
	sector_t block, blk_cur;
	unsigned long blocksize = i_blocksize(inode);

	pr_debug("read bitmap file (%dB @ %llu)\n", (int)PAGE_SIZE,
		 (unsigned long long)index << PAGE_SHIFT);

	bh = alloc_page_buffers(page, blocksize, false);
	if (!bh) {
		ret = -ENOMEM;
		goto out;
	}
	attach_page_private(page, bh);
	blk_cur = index << (PAGE_SHIFT - inode->i_blkbits);
	while (bh) {
		block = blk_cur;

		if (count == 0)
			bh->b_blocknr = 0;
		else {
			ret = bmap(inode, &block);
			if (ret || !block) {
				ret = -EINVAL;
				bh->b_blocknr = 0;
				goto out;
			}

			bh->b_blocknr = block;
			bh->b_bdev = inode->i_sb->s_bdev;
			if (count < blocksize)
				count = 0;
			else
				count -= blocksize;

			bh->b_end_io = end_bitmap_write;
			bh->b_private = bitmap;
			atomic_inc(&bitmap->pending_writes);
			set_buffer_locked(bh);
			set_buffer_mapped(bh);
			submit_bh(REQ_OP_READ, bh);
		}
		blk_cur++;
		bh = bh->b_this_page;
	}
	page->index = index;

	wait_event(bitmap->write_wait,
		   atomic_read(&bitmap->pending_writes)==0);
	if (test_bit(BITMAP_WRITE_ERROR, &bitmap->flags))
		ret = -EIO;
out:
	if (ret)
		pr_err("md: bitmap read error: (%dB @ %llu): %d\n",
		       (int)PAGE_SIZE,
		       (unsigned long long)index << PAGE_SHIFT,
		       ret);
	return ret;
}

/*
 * bitmap file superblock operations
 */

/*
 * md_bitmap_wait_writes() should be called before writing any bitmap
 * blocks, to ensure previous writes, particularly from
 * md_bitmap_daemon_work(), have completed.
 */
static void md_bitmap_wait_writes(struct bitmap *bitmap)
{
	if (bitmap->storage.file)
		wait_event(bitmap->write_wait,
			   atomic_read(&bitmap->pending_writes)==0);
	else
		/* Note that we ignore the return value.  The writes
		 * might have failed, but that would just mean that
		 * some bits which should be cleared haven't been,
		 * which is safe.  The relevant bitmap blocks will
		 * probably get written again, but there is no great
		 * loss if they aren't.
		 */
		md_super_wait(bitmap->mddev);
}


/* update the event counter and sync the superblock to disk */
void md_bitmap_update_sb(struct bitmap *bitmap)
{
	bitmap_super_t *sb;

	if (!bitmap || !bitmap->mddev) /* no bitmap for this array */
		return;
	if (bitmap->mddev->bitmap_info.external)
		return;
	if (!bitmap->storage.sb_page) /* no superblock */
		return;
	sb = kmap_atomic(bitmap->storage.sb_page);
	sb->events = cpu_to_le64(bitmap->mddev->events);
	if (bitmap->mddev->events < bitmap->events_cleared)
		/* rocking back to read-only */
		bitmap->events_cleared = bitmap->mddev->events;
	sb->events_cleared = cpu_to_le64(bitmap->events_cleared);
	/*
	 * clear BITMAP_WRITE_ERROR bit to protect against the case that
	 * a bitmap write error occurred but the later writes succeeded.
	 */
	sb->state = cpu_to_le32(bitmap->flags & ~BIT(BITMAP_WRITE_ERROR));
	/* Just in case these have been changed via sysfs: */
	sb->daemon_sleep = cpu_to_le32(bitmap->mddev->bitmap_info.daemon_sleep/HZ);
	sb->write_behind = cpu_to_le32(bitmap->mddev->bitmap_info.max_write_behind);
	/* This might have been changed by a reshape */
	sb->sync_size = cpu_to_le64(bitmap->mddev->resync_max_sectors);
	sb->chunksize = cpu_to_le32(bitmap->mddev->bitmap_info.chunksize);
	sb->nodes = cpu_to_le32(bitmap->mddev->bitmap_info.nodes);
	sb->sectors_reserved = cpu_to_le32(bitmap->mddev->
					   bitmap_info.space);
	kunmap_atomic(sb);
	write_page(bitmap, bitmap->storage.sb_page, 1);
}
EXPORT_SYMBOL(md_bitmap_update_sb);

/* print out the bitmap file superblock */
void md_bitmap_print_sb(struct bitmap *bitmap)
{
	bitmap_super_t *sb;

	if (!bitmap || !bitmap->storage.sb_page)
		return;
	sb = kmap_atomic(bitmap->storage.sb_page);
	pr_debug("%s: bitmap file superblock:\n", bmname(bitmap));
	pr_debug("         magic: %08x\n", le32_to_cpu(sb->magic));
	pr_debug("       version: %u\n", le32_to_cpu(sb->version));
	pr_debug("          uuid: %08x.%08x.%08x.%08x\n",
		 le32_to_cpu(*(__le32 *)(sb->uuid+0)),
		 le32_to_cpu(*(__le32 *)(sb->uuid+4)),
		 le32_to_cpu(*(__le32 *)(sb->uuid+8)),
		 le32_to_cpu(*(__le32 *)(sb->uuid+12)));
	pr_debug("        events: %llu\n",
		 (unsigned long long) le64_to_cpu(sb->events));
	pr_debug("events cleared: %llu\n",
		 (unsigned long long) le64_to_cpu(sb->events_cleared));
	pr_debug("         state: %08x\n", le32_to_cpu(sb->state));
	pr_debug("     chunksize: %u B\n", le32_to_cpu(sb->chunksize));
	pr_debug("  daemon sleep: %us\n", le32_to_cpu(sb->daemon_sleep));
	pr_debug("     sync size: %llu KB\n",
		 (unsigned long long)le64_to_cpu(sb->sync_size)/2);
	pr_debug("max write behind: %u\n", le32_to_cpu(sb->write_behind));
	kunmap_atomic(sb);
}

/*
 * bitmap_new_disk_sb
 * @bitmap
 *
 * This function is somewhat the reverse of bitmap_read_sb.  bitmap_read_sb
 * reads and verifies the on-disk bitmap superblock and populates bitmap_info.
 * This function verifies 'bitmap_info' and populates the on-disk bitmap
 * structure, which is to be written to disk.
 *
 * Returns: 0 on success, -Exxx on error
 */
static int md_bitmap_new_disk_sb(struct bitmap *bitmap)
{
	bitmap_super_t *sb;
	unsigned long chunksize, daemon_sleep, write_behind;

	bitmap->storage.sb_page = alloc_page(GFP_KERNEL | __GFP_ZERO);
	if (bitmap->storage.sb_page == NULL)
		return -ENOMEM;
	bitmap->storage.sb_page->index = 0;

	sb = kmap_atomic(bitmap->storage.sb_page);

	sb->magic = cpu_to_le32(BITMAP_MAGIC);
	sb->version = cpu_to_le32(BITMAP_MAJOR_HI);

	chunksize = bitmap->mddev->bitmap_info.chunksize;
	BUG_ON(!chunksize);
	if (!is_power_of_2(chunksize)) {
		kunmap_atomic(sb);
		pr_warn("bitmap chunksize not a power of 2\n");
		return -EINVAL;
	}
	sb->chunksize = cpu_to_le32(chunksize);

	daemon_sleep = bitmap->mddev->bitmap_info.daemon_sleep;
	if (!daemon_sleep || (daemon_sleep > MAX_SCHEDULE_TIMEOUT)) {
		pr_debug("Choosing daemon_sleep default (5 sec)\n");
		daemon_sleep = 5 * HZ;
	}
	sb->daemon_sleep = cpu_to_le32(daemon_sleep);
	bitmap->mddev->bitmap_info.daemon_sleep = daemon_sleep;

	/*
	 * FIXME: write_behind for RAID1.  If not specified, what
	 * is a good choice?  We choose COUNTER_MAX / 2 arbitrarily.
	 */
	write_behind = bitmap->mddev->bitmap_info.max_write_behind;
	if (write_behind > COUNTER_MAX)
		write_behind = COUNTER_MAX / 2;
	sb->write_behind = cpu_to_le32(write_behind);
	bitmap->mddev->bitmap_info.max_write_behind = write_behind;

	/* keep the array size field of the bitmap superblock up to date */
	sb->sync_size = cpu_to_le64(bitmap->mddev->resync_max_sectors);

	memcpy(sb->uuid, bitmap->mddev->uuid, 16);

	set_bit(BITMAP_STALE, &bitmap->flags);
	sb->state = cpu_to_le32(bitmap->flags);
	bitmap->events_cleared = bitmap->mddev->events;
	sb->events_cleared = cpu_to_le64(bitmap->mddev->events);
	bitmap->mddev->bitmap_info.nodes = 0;

	kunmap_atomic(sb);

	return 0;
}

/* read the superblock from the bitmap file and initialize some bitmap fields */
static int md_bitmap_read_sb(struct bitmap *bitmap)
{
	char *reason = NULL;
	bitmap_super_t *sb;
	unsigned long chunksize, daemon_sleep, write_behind;
	unsigned long long events;
	int nodes = 0;
	unsigned long sectors_reserved = 0;
	int err = -EINVAL;
	struct page *sb_page;
	loff_t offset = bitmap->mddev->bitmap_info.offset;

	if (!bitmap->storage.file && !bitmap->mddev->bitmap_info.offset) {
		chunksize = 128 * 1024 * 1024;
		daemon_sleep = 5 * HZ;
		write_behind = 0;
		set_bit(BITMAP_STALE, &bitmap->flags);
		err = 0;
		goto out_no_sb;
	}
	/* page 0 is the superblock, read it... */
	sb_page = alloc_page(GFP_KERNEL);
	if (!sb_page)
		return -ENOMEM;
	bitmap->storage.sb_page = sb_page;

re_read:
	/* If cluster_slot is set, the cluster is setup */
	if (bitmap->cluster_slot >= 0) {
		sector_t bm_blocks = bitmap->mddev->resync_max_sectors;

		bm_blocks = DIV_ROUND_UP_SECTOR_T(bm_blocks,
			   (bitmap->mddev->bitmap_info.chunksize >> 9));
		/* bits to bytes */
		bm_blocks = ((bm_blocks+7) >> 3) + sizeof(bitmap_super_t);
		/* to 4k blocks */
		bm_blocks = DIV_ROUND_UP_SECTOR_T(bm_blocks, 4096);
		offset = bitmap->mddev->bitmap_info.offset + (bitmap->cluster_slot * (bm_blocks << 3));
		pr_debug("%s:%d bm slot: %d offset: %llu\n", __func__, __LINE__,
			bitmap->cluster_slot, offset);
	}

	if (bitmap->storage.file) {
		loff_t isize = i_size_read(bitmap->storage.file->f_mapping->host);
		int bytes = isize > PAGE_SIZE ? PAGE_SIZE : isize;

		err = read_page(bitmap->storage.file, 0,
				bitmap, bytes, sb_page);
	} else {
		err = read_sb_page(bitmap->mddev,
				   offset,
				   sb_page,
				   0, sizeof(bitmap_super_t));
	}
	if (err)
		return err;

	err = -EINVAL;
	sb = kmap_atomic(sb_page);

	chunksize = le32_to_cpu(sb->chunksize);
	daemon_sleep = le32_to_cpu(sb->daemon_sleep) * HZ;
	write_behind = le32_to_cpu(sb->write_behind);
	sectors_reserved = le32_to_cpu(sb->sectors_reserved);

	/* verify that the bitmap-specific fields are valid */
	if (sb->magic != cpu_to_le32(BITMAP_MAGIC))
		reason = "bad magic";
	else if (le32_to_cpu(sb->version) < BITMAP_MAJOR_LO ||
		 le32_to_cpu(sb->version) > BITMAP_MAJOR_CLUSTERED)
		reason = "unrecognized superblock version";
	else if (chunksize < 512)
		reason = "bitmap chunksize too small";
	else if (!is_power_of_2(chunksize))
		reason = "bitmap chunksize not a power of 2";
	else if (daemon_sleep < 1 || daemon_sleep > MAX_SCHEDULE_TIMEOUT)
		reason = "daemon sleep period out of range";
	else if (write_behind > COUNTER_MAX)
		reason = "write-behind limit out of range (0 - 16383)";
	if (reason) {
		pr_warn("%s: invalid bitmap file superblock: %s\n",
			bmname(bitmap), reason);
		goto out;
	}

	/*
	 * Setup nodes/clustername only if bitmap version is
	 * cluster-compatible
	 */
	if (sb->version == cpu_to_le32(BITMAP_MAJOR_CLUSTERED)) {
		nodes = le32_to_cpu(sb->nodes);
		strscpy(bitmap->mddev->bitmap_info.cluster_name,
				sb->cluster_name, 64);
	}

	/* keep the array size field of the bitmap superblock up to date */
	sb->sync_size = cpu_to_le64(bitmap->mddev->resync_max_sectors);

	if (bitmap->mddev->persistent) {
		/*
		 * We have a persistent array superblock, so compare the
		 * bitmap's UUID and event counter to the mddev's
		 */
		if (memcmp(sb->uuid, bitmap->mddev->uuid, 16)) {
			pr_warn("%s: bitmap superblock UUID mismatch\n",
				bmname(bitmap));
			goto out;
		}
		events = le64_to_cpu(sb->events);
		if (!nodes && (events < bitmap->mddev->events)) {
			pr_warn("%s: bitmap file is out of date (%llu < %llu) -- forcing full recovery\n",
				bmname(bitmap), events,
				(unsigned long long) bitmap->mddev->events);
			set_bit(BITMAP_STALE, &bitmap->flags);
		}
	}

	/* assign fields using values from superblock */
	bitmap->flags |= le32_to_cpu(sb->state);
	if (le32_to_cpu(sb->version) == BITMAP_MAJOR_HOSTENDIAN)
		set_bit(BITMAP_HOSTENDIAN, &bitmap->flags);
	bitmap->events_cleared = le64_to_cpu(sb->events_cleared);
	err = 0;

out:
	kunmap_atomic(sb);
	if (err == 0 && nodes && (bitmap->cluster_slot < 0)) {
		/* Assigning chunksize is required for "re_read" */
		bitmap->mddev->bitmap_info.chunksize = chunksize;
		err = md_setup_cluster(bitmap->mddev, nodes);
		if (err) {
			pr_warn("%s: Could not setup cluster service (%d)\n",
				bmname(bitmap), err);
			goto out_no_sb;
		}
		bitmap->cluster_slot = md_cluster_ops->slot_number(bitmap->mddev);
		goto re_read;
	}

out_no_sb:
	if (err == 0) {
		if (test_bit(BITMAP_STALE, &bitmap->flags))
			bitmap->events_cleared = bitmap->mddev->events;
		bitmap->mddev->bitmap_info.chunksize = chunksize;
		bitmap->mddev->bitmap_info.daemon_sleep = daemon_sleep;
		bitmap->mddev->bitmap_info.max_write_behind = write_behind;
		bitmap->mddev->bitmap_info.nodes = nodes;
		if (bitmap->mddev->bitmap_info.space == 0 ||
			bitmap->mddev->bitmap_info.space > sectors_reserved)
			bitmap->mddev->bitmap_info.space = sectors_reserved;
	} else {
		md_bitmap_print_sb(bitmap);
		if (bitmap->cluster_slot < 0)
			md_cluster_stop(bitmap->mddev);
	}
	return err;
}

/*
 * general bitmap file operations
 */

/*
 * on-disk bitmap:
 *
 * Use one bit per "chunk" (block set). We do the disk I/O on the bitmap
 * file a page at a time. There's a superblock at the start of the file.
 */
/* calculate the index of the page that contains this bit */
static inline unsigned long file_page_index(struct bitmap_storage *store,
					    unsigned long chunk)
{
	if (store->sb_page)
		chunk += sizeof(bitmap_super_t) << 3;
	return chunk >> PAGE_BIT_SHIFT;
}

/* calculate the (bit) offset of this bit within a page */
static inline unsigned long file_page_offset(struct bitmap_storage *store,
					     unsigned long chunk)
{
	if (store->sb_page)
		chunk += sizeof(bitmap_super_t) << 3;
	return chunk & (PAGE_BITS - 1);
}

/*
 * return a pointer to the page in the filemap that contains the given bit
 *
 */
static inline struct page *filemap_get_page(struct bitmap_storage *store,
					    unsigned long chunk)
{
	if (file_page_index(store, chunk) >= store->file_pages)
		return NULL;
	return store->filemap[file_page_index(store, chunk)];
}

static int md_bitmap_storage_alloc(struct bitmap_storage *store,
				   unsigned long chunks, int with_super,
				   int slot_number)
{
	int pnum, offset = 0;
	unsigned long num_pages;
	unsigned long bytes;

	bytes = DIV_ROUND_UP(chunks, 8);
	if (with_super)
		bytes += sizeof(bitmap_super_t);

	num_pages = DIV_ROUND_UP(bytes, PAGE_SIZE);
	offset = slot_number * num_pages;

	store->filemap = kmalloc_array(num_pages, sizeof(struct page *),
				       GFP_KERNEL);
	if (!store->filemap)
		return -ENOMEM;

	if (with_super && !store->sb_page) {
		store->sb_page = alloc_page(GFP_KERNEL|__GFP_ZERO);
		if (store->sb_page == NULL)
			return -ENOMEM;
	}

	pnum = 0;
	if (store->sb_page) {
		store->filemap[0] = store->sb_page;
		pnum = 1;
		store->sb_page->index = offset;
	}

	for ( ; pnum < num_pages; pnum++) {
		store->filemap[pnum] = alloc_page(GFP_KERNEL|__GFP_ZERO);
		if (!store->filemap[pnum]) {
			store->file_pages = pnum;
			return -ENOMEM;
		}
		store->filemap[pnum]->index = pnum + offset;
	}
	store->file_pages = pnum;

	/* We need 4 bits per page, rounded up to a multiple
	 * of sizeof(unsigned long) */
	store->filemap_attr = kzalloc(
		roundup(DIV_ROUND_UP(num_pages*4, 8), sizeof(unsigned long)),
		GFP_KERNEL);
	if (!store->filemap_attr)
		return -ENOMEM;

	store->bytes = bytes;

	return 0;
}

static void md_bitmap_file_unmap(struct bitmap_storage *store)
{
	struct page **map, *sb_page;
	int pages;
	struct file *file;

	file = store->file;
	map = store->filemap;
	pages = store->file_pages;
	sb_page = store->sb_page;

	while (pages--)
		if (map[pages] != sb_page) /* 0 is sb_page, release it below */
			free_buffers(map[pages]);
	kfree(map);
	kfree(store->filemap_attr);

	if (sb_page)
		free_buffers(sb_page);

	if (file) {
		struct inode *inode = file_inode(file);
		invalidate_mapping_pages(inode->i_mapping, 0, -1);
		fput(file);
	}
}

/*
 * bitmap_file_kick - if an error occurs while manipulating the bitmap file
 * then it is no longer reliable, so we stop using it and we mark the file
 * as failed in the superblock
 */
static void md_bitmap_file_kick(struct bitmap *bitmap)
{
	char *path, *ptr = NULL;

	if (!test_and_set_bit(BITMAP_STALE, &bitmap->flags)) {
		md_bitmap_update_sb(bitmap);

		if (bitmap->storage.file) {
			path = kmalloc(PAGE_SIZE, GFP_KERNEL);
			if (path)
				ptr = file_path(bitmap->storage.file,
					     path, PAGE_SIZE);

			pr_warn("%s: kicking failed bitmap file %s from array!\n",
				bmname(bitmap), IS_ERR(ptr) ? "" : ptr);

			kfree(path);
		} else
			pr_warn("%s: disabling internal bitmap due to errors\n",
				bmname(bitmap));
	}
}

enum bitmap_page_attr {
	BITMAP_PAGE_DIRTY = 0,     /* there are set bits that need to be synced */
	BITMAP_PAGE_PENDING = 1,   /* there are bits that are being cleaned.
				    * i.e. counter is 1 or 2. */
	BITMAP_PAGE_NEEDWRITE = 2, /* there are cleared bits that need to be synced */
};

static inline void set_page_attr(struct bitmap *bitmap, int pnum,
				 enum bitmap_page_attr attr)
{
	set_bit((pnum<<2) + attr, bitmap->storage.filemap_attr);
}

static inline void clear_page_attr(struct bitmap *bitmap, int pnum,
				   enum bitmap_page_attr attr)
{
	clear_bit((pnum<<2) + attr, bitmap->storage.filemap_attr);
}

static inline int test_page_attr(struct bitmap *bitmap, int pnum,
				 enum bitmap_page_attr attr)
{
	return test_bit((pnum<<2) + attr, bitmap->storage.filemap_attr);
}

static inline int test_and_clear_page_attr(struct bitmap *bitmap, int pnum,
					   enum bitmap_page_attr attr)
{
	return test_and_clear_bit((pnum<<2) + attr,
				  bitmap->storage.filemap_attr);
}
/*
 * bitmap_file_set_bit -- called before performing a write to the md device
 * to set (and eventually sync) a particular bit in the bitmap file
 *
 * we set the bit immediately, then we record the page number so that
 * when an unplug occurs, we can flush the dirty pages out to disk
 */
static void md_bitmap_file_set_bit(struct bitmap *bitmap, sector_t block)
{
	unsigned long bit;
	struct page *page;
	void *kaddr;
	unsigned long chunk = block >> bitmap->counts.chunkshift;
	struct bitmap_storage *store = &bitmap->storage;
	unsigned long node_offset = 0;

	if (mddev_is_clustered(bitmap->mddev))
		node_offset = bitmap->cluster_slot * store->file_pages;

	page = filemap_get_page(&bitmap->storage, chunk);
	if (!page)
		return;
	bit = file_page_offset(&bitmap->storage, chunk);

	/* set the bit */
	kaddr = kmap_atomic(page);
	if (test_bit(BITMAP_HOSTENDIAN, &bitmap->flags))
		set_bit(bit, kaddr);
	else
		set_bit_le(bit, kaddr);
	kunmap_atomic(kaddr);
	pr_debug("set file bit %lu page %lu\n", bit, page->index);
	/* record page number so it gets flushed to disk when unplug occurs */
	set_page_attr(bitmap, page->index - node_offset, BITMAP_PAGE_DIRTY);
}

static void md_bitmap_file_clear_bit(struct bitmap *bitmap, sector_t block)
{
	unsigned long bit;
	struct page *page;
	void *paddr;
	unsigned long chunk = block >> bitmap->counts.chunkshift;
	struct bitmap_storage *store = &bitmap->storage;
	unsigned long node_offset = 0;

	if (mddev_is_clustered(bitmap->mddev))
		node_offset = bitmap->cluster_slot * store->file_pages;

	page = filemap_get_page(&bitmap->storage, chunk);
	if (!page)
		return;
	bit = file_page_offset(&bitmap->storage, chunk);
	paddr = kmap_atomic(page);
	if (test_bit(BITMAP_HOSTENDIAN, &bitmap->flags))
		clear_bit(bit, paddr);
	else
		clear_bit_le(bit, paddr);
	kunmap_atomic(paddr);
	if (!test_page_attr(bitmap, page->index - node_offset, BITMAP_PAGE_NEEDWRITE)) {
		set_page_attr(bitmap, page->index - node_offset, BITMAP_PAGE_PENDING);
		bitmap->allclean = 0;
	}
}

static int md_bitmap_file_test_bit(struct bitmap *bitmap, sector_t block)
{
	unsigned long bit;
	struct page *page;
	void *paddr;
	unsigned long chunk = block >> bitmap->counts.chunkshift;
	int set = 0;

	page = filemap_get_page(&bitmap->storage, chunk);
	if (!page)
		return -EINVAL;
	bit = file_page_offset(&bitmap->storage, chunk);
	paddr = kmap_atomic(page);
	if (test_bit(BITMAP_HOSTENDIAN, &bitmap->flags))
		set = test_bit(bit, paddr);
	else
		set = test_bit_le(bit, paddr);
	kunmap_atomic(paddr);
	return set;
}


/* this gets called when the md device is ready to unplug its underlying
 * (slave) device queues -- before we let any writes go down, we need to
 * sync the dirty pages of the bitmap file to disk */
void md_bitmap_unplug(struct bitmap *bitmap)
{
	unsigned long i;
	int dirty, need_write;
	int writing = 0;

	if (!bitmap || !bitmap->storage.filemap ||
	    test_bit(BITMAP_STALE, &bitmap->flags))
		return;

	/* look at each page to see if there are any set bits that need to be
	 * flushed out to disk */
	for (i = 0; i < bitmap->storage.file_pages; i++) {
		dirty = test_and_clear_page_attr(bitmap, i, BITMAP_PAGE_DIRTY);
		need_write = test_and_clear_page_attr(bitmap, i,
						      BITMAP_PAGE_NEEDWRITE);
		if (dirty || need_write) {
			if (!writing) {
				md_bitmap_wait_writes(bitmap);
				if (bitmap->mddev->queue)
					blk_add_trace_msg(bitmap->mddev->queue,
							  "md bitmap_unplug");
			}
			clear_page_attr(bitmap, i, BITMAP_PAGE_PENDING);
			write_page(bitmap, bitmap->storage.filemap[i], 0);
			writing = 1;
		}
	}
	if (writing)
		md_bitmap_wait_writes(bitmap);

	if (test_bit(BITMAP_WRITE_ERROR, &bitmap->flags))
		md_bitmap_file_kick(bitmap);
}
EXPORT_SYMBOL(md_bitmap_unplug);

static void md_bitmap_set_memory_bits(struct bitmap *bitmap, sector_t offset, int needed);
/* * bitmap_init_from_disk -- called at bitmap_create time to initialize
 * the in-memory bitmap from the on-disk bitmap -- also, sets up the
 * memory mapping of the bitmap file
 * Special cases:
 *   if there's no bitmap file, or if the bitmap file had been
 *   previously kicked from the array, we mark all the bits as
 *   1's in order to cause a full resync.
 *
 * We ignore all bits for sectors that end earlier than 'start'.
 * This is used when reading an out-of-date bitmap...
 */
static int md_bitmap_init_from_disk(struct bitmap *bitmap, sector_t start)
{
	unsigned long i, chunks, index, oldindex, bit, node_offset = 0;
	struct page *page = NULL;
	unsigned long bit_cnt = 0;
	struct file *file;
	unsigned long offset;
	int outofdate;
	int ret = -ENOSPC;
	void *paddr;
	struct bitmap_storage *store = &bitmap->storage;

	chunks = bitmap->counts.chunks;
	file = store->file;

	if (!file && !bitmap->mddev->bitmap_info.offset) {
		/* No permanent bitmap - fill with '1s'. */
		store->filemap = NULL;
		store->file_pages = 0;
		for (i = 0; i < chunks ; i++) {
			/* if the disk bit is set, set the memory bit */
			int needed = ((sector_t)(i+1) << (bitmap->counts.chunkshift)
				      >= start);
			md_bitmap_set_memory_bits(bitmap,
						  (sector_t)i << bitmap->counts.chunkshift,
						  needed);
		}
		return 0;
	}

	outofdate = test_bit(BITMAP_STALE, &bitmap->flags);
	if (outofdate)
		pr_warn("%s: bitmap file is out of date, doing full recovery\n", bmname(bitmap));

	if (file && i_size_read(file->f_mapping->host) < store->bytes) {
		pr_warn("%s: bitmap file too short %lu < %lu\n",
			bmname(bitmap),
			(unsigned long) i_size_read(file->f_mapping->host),
			store->bytes);
		goto err;
	}

	oldindex = ~0L;
	offset = 0;
	if (!bitmap->mddev->bitmap_info.external)
		offset = sizeof(bitmap_super_t);

	if (mddev_is_clustered(bitmap->mddev))
		node_offset = bitmap->cluster_slot * (DIV_ROUND_UP(store->bytes, PAGE_SIZE));

	for (i = 0; i < chunks; i++) {
		int b;
		index = file_page_index(&bitmap->storage, i);
		bit = file_page_offset(&bitmap->storage, i);
		if (index != oldindex) { /* this is a new page, read it in */
			int count;
			/* unmap the old page, we're done with it */
			if (index == store->file_pages-1)
				count = store->bytes - index * PAGE_SIZE;
			else
				count = PAGE_SIZE;
			page = store->filemap[index];
			if (file)
				ret = read_page(file, index, bitmap,
						count, page);
			else
				ret = read_sb_page(
					bitmap->mddev,
					bitmap->mddev->bitmap_info.offset,
					page,
					index + node_offset, count);

			if (ret)
				goto err;

			oldindex = index;

			if (outofdate) {
				/*
				 * if bitmap is out of date, dirty the
				 * whole page and write it out
				 */
				paddr = kmap_atomic(page);
				memset(paddr + offset, 0xff,
				       PAGE_SIZE - offset);
				kunmap_atomic(paddr);
				write_page(bitmap, page, 1);

				ret = -EIO;
				if (test_bit(BITMAP_WRITE_ERROR,
					     &bitmap->flags))
					goto err;
			}
		}
		paddr = kmap_atomic(page);
		if (test_bit(BITMAP_HOSTENDIAN, &bitmap->flags))
			b = test_bit(bit, paddr);
		else
			b = test_bit_le(bit, paddr);
		kunmap_atomic(paddr);
		if (b) {
			/* if the disk bit is set, set the memory bit */
			int needed = ((sector_t)(i+1) << bitmap->counts.chunkshift
				      >= start);
			md_bitmap_set_memory_bits(bitmap,
						  (sector_t)i << bitmap->counts.chunkshift,
						  needed);
			bit_cnt++;
		}
		offset = 0;
	}

	pr_debug("%s: bitmap initialized from disk: read %lu pages, set %lu of %lu bits\n",
		 bmname(bitmap), store->file_pages,
		 bit_cnt, chunks);

	return 0;

 err:
	pr_warn("%s: bitmap initialisation failed: %d\n",
		bmname(bitmap), ret);
	return ret;
}

void md_bitmap_write_all(struct bitmap *bitmap)
{
	/* We don't actually write all bitmap blocks here,
	 * just flag them as needing to be written
	 */
	int i;

	if (!bitmap || !bitmap->storage.filemap)
		return;
	if (bitmap->storage.file)
		/* Only one copy, so nothing needed */
		return;

	for (i = 0; i < bitmap->storage.file_pages; i++)
		set_page_attr(bitmap, i,
			      BITMAP_PAGE_NEEDWRITE);
	bitmap->allclean = 0;
}

static void md_bitmap_count_page(struct bitmap_counts *bitmap,
				 sector_t offset, int inc)
{
	sector_t chunk = offset >> bitmap->chunkshift;
	unsigned long page = chunk >> PAGE_COUNTER_SHIFT;
	bitmap->bp[page].count += inc;
	md_bitmap_checkfree(bitmap, page);
}

static void md_bitmap_set_pending(struct bitmap_counts *bitmap, sector_t offset)
{
	sector_t chunk = offset >> bitmap->chunkshift;
	unsigned long page = chunk >> PAGE_COUNTER_SHIFT;
	struct bitmap_page *bp = &bitmap->bp[page];

	if (!bp->pending)
		bp->pending = 1;
}

static bitmap_counter_t *md_bitmap_get_counter(struct bitmap_counts *bitmap,
					       sector_t offset, sector_t *blocks,
					       int create);

/*
 * bitmap daemon -- periodically wakes up to clean bits and flush pages
 *			out to disk
 */

void md_bitmap_daemon_work(struct mddev *mddev)
{
	struct bitmap *bitmap;
	unsigned long j;
	unsigned long nextpage;
	sector_t blocks;
	struct bitmap_counts *counts;

	/* Use a mutex to guard daemon_work against
	 * bitmap_destroy.
	 */
	mutex_lock(&mddev->bitmap_info.mutex);
	bitmap = mddev->bitmap;
	if (bitmap == NULL) {
		mutex_unlock(&mddev->bitmap_info.mutex);
		return;
	}
	if (time_before(jiffies, bitmap->daemon_lastrun
			+ mddev->bitmap_info.daemon_sleep))
		goto done;

	bitmap->daemon_lastrun = jiffies;
	if (bitmap->allclean) {
		mddev->thread->timeout = MAX_SCHEDULE_TIMEOUT;
		goto done;
	}
	bitmap->allclean = 1;

	if (bitmap->mddev->queue)
		blk_add_trace_msg(bitmap->mddev->queue,
				  "md bitmap_daemon_work");

	/* Any file-page which is PENDING now needs to be written.
	 * So set NEEDWRITE now, then after we make any last-minute changes
	 * we will write it.
	 */
	for (j = 0; j < bitmap->storage.file_pages; j++)
		if (test_and_clear_page_attr(bitmap, j,
					     BITMAP_PAGE_PENDING))
			set_page_attr(bitmap, j,
				      BITMAP_PAGE_NEEDWRITE);

	if (bitmap->need_sync &&
	    mddev->bitmap_info.external == 0) {
		/* Arrange for superblock update as well as
		 * other changes */
		bitmap_super_t *sb;
		bitmap->need_sync = 0;
		if (bitmap->storage.filemap) {
			sb = kmap_atomic(bitmap->storage.sb_page);
			sb->events_cleared =
				cpu_to_le64(bitmap->events_cleared);
			kunmap_atomic(sb);
			set_page_attr(bitmap, 0,
				      BITMAP_PAGE_NEEDWRITE);
		}
	}
	/* Now look at the bitmap counters and if any are '2' or '1',
	 * decrement and handle accordingly.
	 */
	counts = &bitmap->counts;
	spin_lock_irq(&counts->lock);
	nextpage = 0;
	for (j = 0; j < counts->chunks; j++) {
		bitmap_counter_t *bmc;
		sector_t  block = (sector_t)j << counts->chunkshift;

		if (j == nextpage) {
			nextpage += PAGE_COUNTER_RATIO;
			if (!counts->bp[j >> PAGE_COUNTER_SHIFT].pending) {
				j |= PAGE_COUNTER_MASK;
				continue;
			}
			counts->bp[j >> PAGE_COUNTER_SHIFT].pending = 0;
		}

		bmc = md_bitmap_get_counter(counts, block, &blocks, 0);
		if (!bmc) {
			j |= PAGE_COUNTER_MASK;
			continue;
		}
		if (*bmc == 1 && !bitmap->need_sync) {
			/* We can clear the bit */
			*bmc = 0;
			md_bitmap_count_page(counts, block, -1);
			md_bitmap_file_clear_bit(bitmap, block);
		} else if (*bmc && *bmc <= 2) {
			*bmc = 1;
			md_bitmap_set_pending(counts, block);
			bitmap->allclean = 0;
		}
	}
	spin_unlock_irq(&counts->lock);

	md_bitmap_wait_writes(bitmap);
	/* Now start writeout on any page in NEEDWRITE that isn't DIRTY.
	 * DIRTY pages need to be written by bitmap_unplug so it can wait
	 * for them.
	 * If we find any DIRTY page we stop there and let bitmap_unplug
	 * handle all the rest.  This is important in the case where
	 * the first blocking holds the superblock and it has been updated.
	 * We mustn't write any other blocks before the superblock.
	 */
	for (j = 0;
	     j < bitmap->storage.file_pages
		     && !test_bit(BITMAP_STALE, &bitmap->flags);
	     j++) {
		if (test_page_attr(bitmap, j,
				   BITMAP_PAGE_DIRTY))
			/* bitmap_unplug will handle the rest */
			break;
		if (bitmap->storage.filemap &&
		    test_and_clear_page_attr(bitmap, j,
					     BITMAP_PAGE_NEEDWRITE)) {
			write_page(bitmap, bitmap->storage.filemap[j], 0);
		}
	}

 done:
	if (bitmap->allclean == 0)
		mddev->thread->timeout =
			mddev->bitmap_info.daemon_sleep;
	mutex_unlock(&mddev->bitmap_info.mutex);
}

static bitmap_counter_t *md_bitmap_get_counter(struct bitmap_counts *bitmap,
					       sector_t offset, sector_t *blocks,
					       int create)
__releases(bitmap->lock)
__acquires(bitmap->lock)
{
	/* If 'create', we might release the lock and reclaim it.
	 * The lock must have been taken with interrupts enabled.
	 * If !create, we don't release the lock.
	 */
	sector_t chunk = offset >> bitmap->chunkshift;
	unsigned long page = chunk >> PAGE_COUNTER_SHIFT;
	unsigned long pageoff = (chunk & PAGE_COUNTER_MASK) << COUNTER_BYTE_SHIFT;
	sector_t csize;
	int err;

	err = md_bitmap_checkpage(bitmap, page, create, 0);

	if (bitmap->bp[page].hijacked ||
	    bitmap->bp[page].map == NULL)
		csize = ((sector_t)1) << (bitmap->chunkshift +
					  PAGE_COUNTER_SHIFT);
	else
		csize = ((sector_t)1) << bitmap->chunkshift;
	*blocks = csize - (offset & (csize - 1));

	if (err < 0)
		return NULL;

	/* now locked ... */

	if (bitmap->bp[page].hijacked) { /* hijacked pointer */
		/* should we use the first or second counter field
		 * of the hijacked pointer? */
		int hi = (pageoff > PAGE_COUNTER_MASK);
		return  &((bitmap_counter_t *)
			  &bitmap->bp[page].map)[hi];
	} else /* page is allocated */
		return (bitmap_counter_t *)
			&(bitmap->bp[page].map[pageoff]);
}

int md_bitmap_startwrite(struct bitmap *bitmap, sector_t offset, unsigned long sectors, int behind)
{
	if (!bitmap)
		return 0;

	if (behind) {
		int bw;
		atomic_inc(&bitmap->behind_writes);
		bw = atomic_read(&bitmap->behind_writes);
		if (bw > bitmap->behind_writes_used)
			bitmap->behind_writes_used = bw;

		pr_debug("inc write-behind count %d/%lu\n",
			 bw, bitmap->mddev->bitmap_info.max_write_behind);
	}

	while (sectors) {
		sector_t blocks;
		bitmap_counter_t *bmc;

		spin_lock_irq(&bitmap->counts.lock);
		bmc = md_bitmap_get_counter(&bitmap->counts, offset, &blocks, 1);
		if (!bmc) {
			spin_unlock_irq(&bitmap->counts.lock);
			return 0;
		}

		if (unlikely(COUNTER(*bmc) == COUNTER_MAX)) {
			DEFINE_WAIT(__wait);
			/* note that it is safe to do the prepare_to_wait
			 * after the test as long as we do it before dropping
			 * the spinlock.
			 */
			prepare_to_wait(&bitmap->overflow_wait, &__wait,
					TASK_UNINTERRUPTIBLE);
			spin_unlock_irq(&bitmap->counts.lock);
			schedule();
			finish_wait(&bitmap->overflow_wait, &__wait);
			continue;
		}

		switch (*bmc) {
		case 0:
			md_bitmap_file_set_bit(bitmap, offset);
			md_bitmap_count_page(&bitmap->counts, offset, 1);
			fallthrough;
		case 1:
			*bmc = 2;
		}

		(*bmc)++;

		spin_unlock_irq(&bitmap->counts.lock);

		offset += blocks;
		if (sectors > blocks)
			sectors -= blocks;
		else
			sectors = 0;
	}
	return 0;
}
EXPORT_SYMBOL(md_bitmap_startwrite);

void md_bitmap_endwrite(struct bitmap *bitmap, sector_t offset,
			unsigned long sectors, int success, int behind)
{
	if (!bitmap)
		return;
	if (behind) {
		if (atomic_dec_and_test(&bitmap->behind_writes))
			wake_up(&bitmap->behind_wait);
		pr_debug("dec write-behind count %d/%lu\n",
			 atomic_read(&bitmap->behind_writes),
			 bitmap->mddev->bitmap_info.max_write_behind);
	}

	while (sectors) {
		sector_t blocks;
		unsigned long flags;
		bitmap_counter_t *bmc;

		spin_lock_irqsave(&bitmap->counts.lock, flags);
		bmc = md_bitmap_get_counter(&bitmap->counts, offset, &blocks, 0);
		if (!bmc) {
			spin_unlock_irqrestore(&bitmap->counts.lock, flags);
			return;
		}

		if (success && !bitmap->mddev->degraded &&
		    bitmap->events_cleared < bitmap->mddev->events) {
			bitmap->events_cleared = bitmap->mddev->events;
			bitmap->need_sync = 1;
			sysfs_notify_dirent_safe(bitmap->sysfs_can_clear);
		}

		if (!success && !NEEDED(*bmc))
			*bmc |= NEEDED_MASK;

		if (COUNTER(*bmc) == COUNTER_MAX)
			wake_up(&bitmap->overflow_wait);

		(*bmc)--;
		if (*bmc <= 2) {
			md_bitmap_set_pending(&bitmap->counts, offset);
			bitmap->allclean = 0;
		}
		spin_unlock_irqrestore(&bitmap->counts.lock, flags);
		offset += blocks;
		if (sectors > blocks)
			sectors -= blocks;
		else
			sectors = 0;
	}
}
EXPORT_SYMBOL(md_bitmap_endwrite);

static int __bitmap_start_sync(struct bitmap *bitmap, sector_t offset, sector_t *blocks,
			       int degraded)
{
	bitmap_counter_t *bmc;
	int rv;
	if (bitmap == NULL) {/* FIXME or bitmap set as 'failed' */
		*blocks = 1024;
		return 1; /* always resync if no bitmap */
	}
	spin_lock_irq(&bitmap->counts.lock);
	bmc = md_bitmap_get_counter(&bitmap->counts, offset, blocks, 0);
	rv = 0;
	if (bmc) {
		/* locked */
		if (RESYNC(*bmc))
			rv = 1;
		else if (NEEDED(*bmc)) {
			rv = 1;
			if (!degraded) { /* don't set/clear bits if degraded */
				*bmc |= RESYNC_MASK;
				*bmc &= ~NEEDED_MASK;
			}
		}
	}
	spin_unlock_irq(&bitmap->counts.lock);
	return rv;
}

int md_bitmap_start_sync(struct bitmap *bitmap, sector_t offset, sector_t *blocks,
			 int degraded)
{
	/* bitmap_start_sync must always report on multiples of whole
	 * pages, otherwise resync (which is very PAGE_SIZE based) will
	 * get confused.
	 * So call __bitmap_start_sync repeatedly (if needed) until
	 * At least PAGE_SIZE>>9 blocks are covered.
	 * Return the 'or' of the result.
	 */
	int rv = 0;
	sector_t blocks1;

	*blocks = 0;
	while (*blocks < (PAGE_SIZE>>9)) {
		rv |= __bitmap_start_sync(bitmap, offset,
					  &blocks1, degraded);
		offset += blocks1;
		*blocks += blocks1;
	}
	return rv;
}
EXPORT_SYMBOL(md_bitmap_start_sync);

void md_bitmap_end_sync(struct bitmap *bitmap, sector_t offset, sector_t *blocks, int aborted)
{
	bitmap_counter_t *bmc;
	unsigned long flags;

	if (bitmap == NULL) {
		*blocks = 1024;
		return;
	}
	spin_lock_irqsave(&bitmap->counts.lock, flags);
	bmc = md_bitmap_get_counter(&bitmap->counts, offset, blocks, 0);
	if (bmc == NULL)
		goto unlock;
	/* locked */
	if (RESYNC(*bmc)) {
		*bmc &= ~RESYNC_MASK;

		if (!NEEDED(*bmc) && aborted)
			*bmc |= NEEDED_MASK;
		else {
			if (*bmc <= 2) {
				md_bitmap_set_pending(&bitmap->counts, offset);
				bitmap->allclean = 0;
			}
		}
	}
 unlock:
	spin_unlock_irqrestore(&bitmap->counts.lock, flags);
}
EXPORT_SYMBOL(md_bitmap_end_sync);

void md_bitmap_close_sync(struct bitmap *bitmap)
{
	/* Sync has finished, and any bitmap chunks that weren't synced
	 * properly have been aborted.  It remains to us to clear the
	 * RESYNC bit wherever it is still on
	 */
	sector_t sector = 0;
	sector_t blocks;
	if (!bitmap)
		return;
	while (sector < bitmap->mddev->resync_max_sectors) {
		md_bitmap_end_sync(bitmap, sector, &blocks, 0);
		sector += blocks;
	}
}
EXPORT_SYMBOL(md_bitmap_close_sync);

void md_bitmap_cond_end_sync(struct bitmap *bitmap, sector_t sector, bool force)
{
	sector_t s = 0;
	sector_t blocks;

	if (!bitmap)
		return;
	if (sector == 0) {
		bitmap->last_end_sync = jiffies;
		return;
	}
	if (!force && time_before(jiffies, (bitmap->last_end_sync
				  + bitmap->mddev->bitmap_info.daemon_sleep)))
		return;
	wait_event(bitmap->mddev->recovery_wait,
		   atomic_read(&bitmap->mddev->recovery_active) == 0);

	bitmap->mddev->curr_resync_completed = sector;
	set_bit(MD_SB_CHANGE_CLEAN, &bitmap->mddev->sb_flags);
	sector &= ~((1ULL << bitmap->counts.chunkshift) - 1);
	s = 0;
	while (s < sector && s < bitmap->mddev->resync_max_sectors) {
		md_bitmap_end_sync(bitmap, s, &blocks, 0);
		s += blocks;
	}
	bitmap->last_end_sync = jiffies;
	sysfs_notify_dirent_safe(bitmap->mddev->sysfs_completed);
}
EXPORT_SYMBOL(md_bitmap_cond_end_sync);

void md_bitmap_sync_with_cluster(struct mddev *mddev,
			      sector_t old_lo, sector_t old_hi,
			      sector_t new_lo, sector_t new_hi)
{
	struct bitmap *bitmap = mddev->bitmap;
	sector_t sector, blocks = 0;

	for (sector = old_lo; sector < new_lo; ) {
		md_bitmap_end_sync(bitmap, sector, &blocks, 0);
		sector += blocks;
	}
	WARN((blocks > new_lo) && old_lo, "alignment is not correct for lo\n");

	for (sector = old_hi; sector < new_hi; ) {
		md_bitmap_start_sync(bitmap, sector, &blocks, 0);
		sector += blocks;
	}
	WARN((blocks > new_hi) && old_hi, "alignment is not correct for hi\n");
}
EXPORT_SYMBOL(md_bitmap_sync_with_cluster);

static void md_bitmap_set_memory_bits(struct bitmap *bitmap, sector_t offset, int needed)
{
	/* For each chunk covered by any of these sectors, set the
	 * counter to 2 and possibly set resync_needed.  They should all
	 * be 0 at this point
	 */

	sector_t secs;
	bitmap_counter_t *bmc;
	spin_lock_irq(&bitmap->counts.lock);
	bmc = md_bitmap_get_counter(&bitmap->counts, offset, &secs, 1);
	if (!bmc) {
		spin_unlock_irq(&bitmap->counts.lock);
		return;
	}
	if (!*bmc) {
		*bmc = 2;
		md_bitmap_count_page(&bitmap->counts, offset, 1);
		md_bitmap_set_pending(&bitmap->counts, offset);
		bitmap->allclean = 0;
	}
	if (needed)
		*bmc |= NEEDED_MASK;
	spin_unlock_irq(&bitmap->counts.lock);
}

/* dirty the memory and file bits for bitmap chunks "s" to "e" */
void md_bitmap_dirty_bits(struct bitmap *bitmap, unsigned long s, unsigned long e)
{
	unsigned long chunk;

	for (chunk = s; chunk <= e; chunk++) {
		sector_t sec = (sector_t)chunk << bitmap->counts.chunkshift;
		md_bitmap_set_memory_bits(bitmap, sec, 1);
		md_bitmap_file_set_bit(bitmap, sec);
		if (sec < bitmap->mddev->recovery_cp)
			/* We are asserting that the array is dirty,
			 * so move the recovery_cp address back so
			 * that it is obvious that it is dirty
			 */
			bitmap->mddev->recovery_cp = sec;
	}
}

/*
 * flush out any pending updates
 */
void md_bitmap_flush(struct mddev *mddev)
{
	struct bitmap *bitmap = mddev->bitmap;
	long sleep;

	if (!bitmap) /* there was no bitmap */
		return;

	/* run the daemon_work three time to ensure everything is flushed
	 * that can be
	 */
	sleep = mddev->bitmap_info.daemon_sleep * 2;
	bitmap->daemon_lastrun -= sleep;
	md_bitmap_daemon_work(mddev);
	bitmap->daemon_lastrun -= sleep;
	md_bitmap_daemon_work(mddev);
	bitmap->daemon_lastrun -= sleep;
	md_bitmap_daemon_work(mddev);
	if (mddev->bitmap_info.external)
		md_super_wait(mddev);
	md_bitmap_update_sb(bitmap);
}

/*
 * free memory that was allocated
 */
void md_bitmap_free(struct bitmap *bitmap)
{
	unsigned long k, pages;
	struct bitmap_page *bp;

	if (!bitmap) /* there was no bitmap */
		return;

	if (bitmap->sysfs_can_clear)
		sysfs_put(bitmap->sysfs_can_clear);

	if (mddev_is_clustered(bitmap->mddev) && bitmap->mddev->cluster_info &&
		bitmap->cluster_slot == md_cluster_ops->slot_number(bitmap->mddev))
		md_cluster_stop(bitmap->mddev);

	/* Shouldn't be needed - but just in case.... */
	wait_event(bitmap->write_wait,
		   atomic_read(&bitmap->pending_writes) == 0);

	/* release the bitmap file  */
	md_bitmap_file_unmap(&bitmap->storage);

	bp = bitmap->counts.bp;
	pages = bitmap->counts.pages;

	/* free all allocated memory */

	if (bp) /* deallocate the page memory */
		for (k = 0; k < pages; k++)
			if (bp[k].map && !bp[k].hijacked)
				kfree(bp[k].map);
	kfree(bp);
	kfree(bitmap);
}
EXPORT_SYMBOL(md_bitmap_free);

void md_bitmap_wait_behind_writes(struct mddev *mddev)
{
	struct bitmap *bitmap = mddev->bitmap;

	/* wait for behind writes to complete */
	if (bitmap && atomic_read(&bitmap->behind_writes) > 0) {
		pr_debug("md:%s: behind writes in progress - waiting to stop.\n",
			 mdname(mddev));
		/* need to kick something here to make sure I/O goes? */
		wait_event(bitmap->behind_wait,
			   atomic_read(&bitmap->behind_writes) == 0);
	}
}

void md_bitmap_destroy(struct mddev *mddev)
{
	struct bitmap *bitmap = mddev->bitmap;

	if (!bitmap) /* there was no bitmap */
		return;

	md_bitmap_wait_behind_writes(mddev);
	if (!mddev->serialize_policy)
		mddev_destroy_serial_pool(mddev, NULL, true);

	mutex_lock(&mddev->bitmap_info.mutex);
	spin_lock(&mddev->lock);
	mddev->bitmap = NULL; /* disconnect from the md device */
	spin_unlock(&mddev->lock);
	mutex_unlock(&mddev->bitmap_info.mutex);
	if (mddev->thread)
		mddev->thread->timeout = MAX_SCHEDULE_TIMEOUT;

	md_bitmap_free(bitmap);
}

/*
 * initialize the bitmap structure
 * if this returns an error, bitmap_destroy must be called to do clean up
 * once mddev->bitmap is set
 */
struct bitmap *md_bitmap_create(struct mddev *mddev, int slot)
{
	struct bitmap *bitmap;
	sector_t blocks = mddev->resync_max_sectors;
	struct file *file = mddev->bitmap_info.file;
	int err;
	struct kernfs_node *bm = NULL;

	BUILD_BUG_ON(sizeof(bitmap_super_t) != 256);

	BUG_ON(file && mddev->bitmap_info.offset);

	if (test_bit(MD_HAS_JOURNAL, &mddev->flags)) {
		pr_notice("md/raid:%s: array with journal cannot have bitmap\n",
			  mdname(mddev));
		return ERR_PTR(-EBUSY);
	}

	bitmap = kzalloc(sizeof(*bitmap), GFP_KERNEL);
	if (!bitmap)
		return ERR_PTR(-ENOMEM);

	spin_lock_init(&bitmap->counts.lock);
	atomic_set(&bitmap->pending_writes, 0);
	init_waitqueue_head(&bitmap->write_wait);
	init_waitqueue_head(&bitmap->overflow_wait);
	init_waitqueue_head(&bitmap->behind_wait);

	bitmap->mddev = mddev;
	bitmap->cluster_slot = slot;

	if (mddev->kobj.sd)
		bm = sysfs_get_dirent(mddev->kobj.sd, "bitmap");
	if (bm) {
		bitmap->sysfs_can_clear = sysfs_get_dirent(bm, "can_clear");
		sysfs_put(bm);
	} else
		bitmap->sysfs_can_clear = NULL;

	bitmap->storage.file = file;
	if (file) {
		get_file(file);
		/* As future accesses to this file will use bmap,
		 * and bypass the page cache, we must sync the file
		 * first.
		 */
		vfs_fsync(file, 1);
	}
	/* read superblock from bitmap file (this sets mddev->bitmap_info.chunksize) */
	if (!mddev->bitmap_info.external) {
		/*
		 * If 'MD_ARRAY_FIRST_USE' is set, then device-mapper is
		 * instructing us to create a new on-disk bitmap instance.
		 */
		if (test_and_clear_bit(MD_ARRAY_FIRST_USE, &mddev->flags))
			err = md_bitmap_new_disk_sb(bitmap);
		else
			err = md_bitmap_read_sb(bitmap);
	} else {
		err = 0;
		if (mddev->bitmap_info.chunksize == 0 ||
		    mddev->bitmap_info.daemon_sleep == 0)
			/* chunksize and time_base need to be
			 * set first. */
			err = -EINVAL;
	}
	if (err)
		goto error;

	bitmap->daemon_lastrun = jiffies;
	err = md_bitmap_resize(bitmap, blocks, mddev->bitmap_info.chunksize, 1);
	if (err)
		goto error;

	pr_debug("created bitmap (%lu pages) for device %s\n",
		 bitmap->counts.pages, bmname(bitmap));

	err = test_bit(BITMAP_WRITE_ERROR, &bitmap->flags) ? -EIO : 0;
	if (err)
		goto error;

	return bitmap;
 error:
	md_bitmap_free(bitmap);
	return ERR_PTR(err);
}

int md_bitmap_load(struct mddev *mddev)
{
	int err = 0;
	sector_t start = 0;
	sector_t sector = 0;
	struct bitmap *bitmap = mddev->bitmap;
	struct md_rdev *rdev;

	if (!bitmap)
		goto out;

	rdev_for_each(rdev, mddev)
		mddev_create_serial_pool(mddev, rdev, true);

	if (mddev_is_clustered(mddev))
		md_cluster_ops->load_bitmaps(mddev, mddev->bitmap_info.nodes);

	/* Clear out old bitmap info first:  Either there is none, or we
	 * are resuming after someone else has possibly changed things,
	 * so we should forget old cached info.
	 * All chunks should be clean, but some might need_sync.
	 */
	while (sector < mddev->resync_max_sectors) {
		sector_t blocks;
		md_bitmap_start_sync(bitmap, sector, &blocks, 0);
		sector += blocks;
	}
	md_bitmap_close_sync(bitmap);

	if (mddev->degraded == 0
	    || bitmap->events_cleared == mddev->events)
		/* no need to keep dirty bits to optimise a
		 * re-add of a missing device */
		start = mddev->recovery_cp;

	mutex_lock(&mddev->bitmap_info.mutex);
	err = md_bitmap_init_from_disk(bitmap, start);
	mutex_unlock(&mddev->bitmap_info.mutex);

	if (err)
		goto out;
	clear_bit(BITMAP_STALE, &bitmap->flags);

	/* Kick recovery in case any bits were set */
	set_bit(MD_RECOVERY_NEEDED, &bitmap->mddev->recovery);

	mddev->thread->timeout = mddev->bitmap_info.daemon_sleep;
	md_wakeup_thread(mddev->thread);

	md_bitmap_update_sb(bitmap);

	if (test_bit(BITMAP_WRITE_ERROR, &bitmap->flags))
		err = -EIO;
out:
	return err;
}
EXPORT_SYMBOL_GPL(md_bitmap_load);

/* caller need to free returned bitmap with md_bitmap_free() */
struct bitmap *get_bitmap_from_slot(struct mddev *mddev, int slot)
{
	int rv = 0;
	struct bitmap *bitmap;

	bitmap = md_bitmap_create(mddev, slot);
	if (IS_ERR(bitmap)) {
		rv = PTR_ERR(bitmap);
		return ERR_PTR(rv);
	}

	rv = md_bitmap_init_from_disk(bitmap, 0);
	if (rv) {
		md_bitmap_free(bitmap);
		return ERR_PTR(rv);
	}

	return bitmap;
}
EXPORT_SYMBOL(get_bitmap_from_slot);

/* Loads the bitmap associated with slot and copies the resync information
 * to our bitmap
 */
int md_bitmap_copy_from_slot(struct mddev *mddev, int slot,
		sector_t *low, sector_t *high, bool clear_bits)
{
	int rv = 0, i, j;
	sector_t block, lo = 0, hi = 0;
	struct bitmap_counts *counts;
	struct bitmap *bitmap;

	bitmap = get_bitmap_from_slot(mddev, slot);
	if (IS_ERR(bitmap)) {
		pr_err("%s can't get bitmap from slot %d\n", __func__, slot);
		return -1;
	}

	counts = &bitmap->counts;
	for (j = 0; j < counts->chunks; j++) {
		block = (sector_t)j << counts->chunkshift;
		if (md_bitmap_file_test_bit(bitmap, block)) {
			if (!lo)
				lo = block;
			hi = block;
			md_bitmap_file_clear_bit(bitmap, block);
			md_bitmap_set_memory_bits(mddev->bitmap, block, 1);
			md_bitmap_file_set_bit(mddev->bitmap, block);
		}
	}

	if (clear_bits) {
		md_bitmap_update_sb(bitmap);
		/* BITMAP_PAGE_PENDING is set, but bitmap_unplug needs
		 * BITMAP_PAGE_DIRTY or _NEEDWRITE to write ... */
		for (i = 0; i < bitmap->storage.file_pages; i++)
			if (test_page_attr(bitmap, i, BITMAP_PAGE_PENDING))
				set_page_attr(bitmap, i, BITMAP_PAGE_NEEDWRITE);
		md_bitmap_unplug(bitmap);
	}
	md_bitmap_unplug(mddev->bitmap);
	*low = lo;
	*high = hi;
	md_bitmap_free(bitmap);

	return rv;
}
EXPORT_SYMBOL_GPL(md_bitmap_copy_from_slot);


void md_bitmap_status(struct seq_file *seq, struct bitmap *bitmap)
{
	unsigned long chunk_kb;
	struct bitmap_counts *counts;

	if (!bitmap)
		return;

	counts = &bitmap->counts;

	chunk_kb = bitmap->mddev->bitmap_info.chunksize >> 10;
	seq_printf(seq, "bitmap: %lu/%lu pages [%luKB], "
		   "%lu%s chunk",
		   counts->pages - counts->missing_pages,
		   counts->pages,
		   (counts->pages - counts->missing_pages)
		   << (PAGE_SHIFT - 10),
		   chunk_kb ? chunk_kb : bitmap->mddev->bitmap_info.chunksize,
		   chunk_kb ? "KB" : "B");
	if (bitmap->storage.file) {
		seq_printf(seq, ", file: ");
		seq_file_path(seq, bitmap->storage.file, " \t\n");
	}

	seq_printf(seq, "\n");
}

int md_bitmap_resize(struct bitmap *bitmap, sector_t blocks,
		  int chunksize, int init)
{
	/* If chunk_size is 0, choose an appropriate chunk size.
	 * Then possibly allocate new storage space.
	 * Then quiesce, copy bits, replace bitmap, and re-start
	 *
	 * This function is called both to set up the initial bitmap
	 * and to resize the bitmap while the array is active.
	 * If this happens as a result of the array being resized,
	 * chunksize will be zero, and we need to choose a suitable
	 * chunksize, otherwise we use what we are given.
	 */
	struct bitmap_storage store;
	struct bitmap_counts old_counts;
	unsigned long chunks;
	sector_t block;
	sector_t old_blocks, new_blocks;
	int chunkshift;
	int ret = 0;
	long pages;
	struct bitmap_page *new_bp;

	if (bitmap->storage.file && !init) {
		pr_info("md: cannot resize file-based bitmap\n");
		return -EINVAL;
	}

	if (chunksize == 0) {
		/* If there is enough space, leave the chunk size unchanged,
		 * else increase by factor of two until there is enough space.
		 */
		long bytes;
		long space = bitmap->mddev->bitmap_info.space;

		if (space == 0) {
			/* We don't know how much space there is, so limit
			 * to current size - in sectors.
			 */
			bytes = DIV_ROUND_UP(bitmap->counts.chunks, 8);
			if (!bitmap->mddev->bitmap_info.external)
				bytes += sizeof(bitmap_super_t);
			space = DIV_ROUND_UP(bytes, 512);
			bitmap->mddev->bitmap_info.space = space;
		}
		chunkshift = bitmap->counts.chunkshift;
		chunkshift--;
		do {
			/* 'chunkshift' is shift from block size to chunk size */
			chunkshift++;
			chunks = DIV_ROUND_UP_SECTOR_T(blocks, 1 << chunkshift);
			bytes = DIV_ROUND_UP(chunks, 8);
			if (!bitmap->mddev->bitmap_info.external)
				bytes += sizeof(bitmap_super_t);
		} while (bytes > (space << 9) && (chunkshift + BITMAP_BLOCK_SHIFT) <
			(BITS_PER_BYTE * sizeof(((bitmap_super_t *)0)->chunksize) - 1));
	} else
		chunkshift = ffz(~chunksize) - BITMAP_BLOCK_SHIFT;

	chunks = DIV_ROUND_UP_SECTOR_T(blocks, 1 << chunkshift);
	memset(&store, 0, sizeof(store));
	if (bitmap->mddev->bitmap_info.offset || bitmap->mddev->bitmap_info.file)
		ret = md_bitmap_storage_alloc(&store, chunks,
					      !bitmap->mddev->bitmap_info.external,
					      mddev_is_clustered(bitmap->mddev)
					      ? bitmap->cluster_slot : 0);
	if (ret) {
		md_bitmap_file_unmap(&store);
		goto err;
	}

	pages = DIV_ROUND_UP(chunks, PAGE_COUNTER_RATIO);

	new_bp = kcalloc(pages, sizeof(*new_bp), GFP_KERNEL);
	ret = -ENOMEM;
	if (!new_bp) {
		md_bitmap_file_unmap(&store);
		goto err;
	}

	if (!init)
		bitmap->mddev->pers->quiesce(bitmap->mddev, 1);

	store.file = bitmap->storage.file;
	bitmap->storage.file = NULL;

	if (store.sb_page && bitmap->storage.sb_page)
		memcpy(page_address(store.sb_page),
		       page_address(bitmap->storage.sb_page),
		       sizeof(bitmap_super_t));
	spin_lock_irq(&bitmap->counts.lock);
	md_bitmap_file_unmap(&bitmap->storage);
	bitmap->storage = store;

	old_counts = bitmap->counts;
	bitmap->counts.bp = new_bp;
	bitmap->counts.pages = pages;
	bitmap->counts.missing_pages = pages;
	bitmap->counts.chunkshift = chunkshift;
	bitmap->counts.chunks = chunks;
	bitmap->mddev->bitmap_info.chunksize = 1UL << (chunkshift +
						     BITMAP_BLOCK_SHIFT);

	blocks = min(old_counts.chunks << old_counts.chunkshift,
		     chunks << chunkshift);

	/* For cluster raid, need to pre-allocate bitmap */
	if (mddev_is_clustered(bitmap->mddev)) {
		unsigned long page;
		for (page = 0; page < pages; page++) {
			ret = md_bitmap_checkpage(&bitmap->counts, page, 1, 1);
			if (ret) {
				unsigned long k;

				/* deallocate the page memory */
				for (k = 0; k < page; k++) {
					kfree(new_bp[k].map);
				}
				kfree(new_bp);

				/* restore some fields from old_counts */
				bitmap->counts.bp = old_counts.bp;
				bitmap->counts.pages = old_counts.pages;
				bitmap->counts.missing_pages = old_counts.pages;
				bitmap->counts.chunkshift = old_counts.chunkshift;
				bitmap->counts.chunks = old_counts.chunks;
				bitmap->mddev->bitmap_info.chunksize =
					1UL << (old_counts.chunkshift + BITMAP_BLOCK_SHIFT);
				blocks = old_counts.chunks << old_counts.chunkshift;
				pr_warn("Could not pre-allocate in-memory bitmap for cluster raid\n");
				break;
			} else
				bitmap->counts.bp[page].count += 1;
		}
	}

	for (block = 0; block < blocks; ) {
		bitmap_counter_t *bmc_old, *bmc_new;
		int set;

		bmc_old = md_bitmap_get_counter(&old_counts, block, &old_blocks, 0);
		set = bmc_old && NEEDED(*bmc_old);

		if (set) {
			bmc_new = md_bitmap_get_counter(&bitmap->counts, block, &new_blocks, 1);
			if (bmc_new) {
				if (*bmc_new == 0) {
					/* need to set on-disk bits too. */
					sector_t end = block + new_blocks;
					sector_t start = block >> chunkshift;

					start <<= chunkshift;
					while (start < end) {
						md_bitmap_file_set_bit(bitmap, block);
						start += 1 << chunkshift;
					}
					*bmc_new = 2;
					md_bitmap_count_page(&bitmap->counts, block, 1);
					md_bitmap_set_pending(&bitmap->counts, block);
				}
				*bmc_new |= NEEDED_MASK;
			}
			if (new_blocks < old_blocks)
				old_blocks = new_blocks;
		}
		block += old_blocks;
	}

	if (bitmap->counts.bp != old_counts.bp) {
		unsigned long k;
		for (k = 0; k < old_counts.pages; k++)
			if (!old_counts.bp[k].hijacked)
				kfree(old_counts.bp[k].map);
		kfree(old_counts.bp);
	}

	if (!init) {
		int i;
		while (block < (chunks << chunkshift)) {
			bitmap_counter_t *bmc;
			bmc = md_bitmap_get_counter(&bitmap->counts, block, &new_blocks, 1);
			if (bmc) {
				/* new space.  It needs to be resynced, so
				 * we set NEEDED_MASK.
				 */
				if (*bmc == 0) {
					*bmc = NEEDED_MASK | 2;
					md_bitmap_count_page(&bitmap->counts, block, 1);
					md_bitmap_set_pending(&bitmap->counts, block);
				}
			}
			block += new_blocks;
		}
		for (i = 0; i < bitmap->storage.file_pages; i++)
			set_page_attr(bitmap, i, BITMAP_PAGE_DIRTY);
	}
	spin_unlock_irq(&bitmap->counts.lock);

	if (!init) {
		md_bitmap_unplug(bitmap);
		bitmap->mddev->pers->quiesce(bitmap->mddev, 0);
	}
	ret = 0;
err:
	return ret;
}
EXPORT_SYMBOL_GPL(md_bitmap_resize);

static ssize_t
location_show(struct mddev *mddev, char *page)
{
	ssize_t len;
	if (mddev->bitmap_info.file)
		len = sprintf(page, "file");
	else if (mddev->bitmap_info.offset)
		len = sprintf(page, "%+lld", (long long)mddev->bitmap_info.offset);
	else
		len = sprintf(page, "none");
	len += sprintf(page+len, "\n");
	return len;
}

static ssize_t
location_store(struct mddev *mddev, const char *buf, size_t len)
{
	int rv;

	rv = mddev_lock(mddev);
	if (rv)
		return rv;
	if (mddev->pers) {
		if (!mddev->pers->quiesce) {
			rv = -EBUSY;
			goto out;
		}
		if (mddev->recovery || mddev->sync_thread) {
			rv = -EBUSY;
			goto out;
		}
	}

	if (mddev->bitmap || mddev->bitmap_info.file ||
	    mddev->bitmap_info.offset) {
		/* bitmap already configured.  Only option is to clear it */
		if (strncmp(buf, "none", 4) != 0) {
			rv = -EBUSY;
			goto out;
		}
		if (mddev->pers) {
			mddev_suspend(mddev);
			md_bitmap_destroy(mddev);
			mddev_resume(mddev);
		}
		mddev->bitmap_info.offset = 0;
		if (mddev->bitmap_info.file) {
			struct file *f = mddev->bitmap_info.file;
			mddev->bitmap_info.file = NULL;
			fput(f);
		}
	} else {
		/* No bitmap, OK to set a location */
		long long offset;
		if (strncmp(buf, "none", 4) == 0)
			/* nothing to be done */;
		else if (strncmp(buf, "file:", 5) == 0) {
			/* Not supported yet */
			rv = -EINVAL;
			goto out;
		} else {
			if (buf[0] == '+')
				rv = kstrtoll(buf+1, 10, &offset);
			else
				rv = kstrtoll(buf, 10, &offset);
			if (rv)
				goto out;
			if (offset == 0) {
				rv = -EINVAL;
				goto out;
			}
			if (mddev->bitmap_info.external == 0 &&
			    mddev->major_version == 0 &&
			    offset != mddev->bitmap_info.default_offset) {
				rv = -EINVAL;
				goto out;
			}
			mddev->bitmap_info.offset = offset;
			if (mddev->pers) {
				struct bitmap *bitmap;
				bitmap = md_bitmap_create(mddev, -1);
				mddev_suspend(mddev);
				if (IS_ERR(bitmap))
					rv = PTR_ERR(bitmap);
				else {
					mddev->bitmap = bitmap;
					rv = md_bitmap_load(mddev);
					if (rv)
						mddev->bitmap_info.offset = 0;
				}
				if (rv) {
					md_bitmap_destroy(mddev);
					mddev_resume(mddev);
					goto out;
				}
				mddev_resume(mddev);
			}
		}
	}
	if (!mddev->external) {
		/* Ensure new bitmap info is stored in
		 * metadata promptly.
		 */
		set_bit(MD_SB_CHANGE_DEVS, &mddev->sb_flags);
		md_wakeup_thread(mddev->thread);
	}
	rv = 0;
out:
	mddev_unlock(mddev);
	if (rv)
		return rv;
	return len;
}

static struct md_sysfs_entry bitmap_location =
__ATTR(location, S_IRUGO|S_IWUSR, location_show, location_store);

/* 'bitmap/space' is the space available at 'location' for the
 * bitmap.  This allows the kernel to know when it is safe to
 * resize the bitmap to match a resized array.
 */
static ssize_t
space_show(struct mddev *mddev, char *page)
{
	return sprintf(page, "%lu\n", mddev->bitmap_info.space);
}

static ssize_t
space_store(struct mddev *mddev, const char *buf, size_t len)
{
	unsigned long sectors;
	int rv;

	rv = kstrtoul(buf, 10, &sectors);
	if (rv)
		return rv;

	if (sectors == 0)
		return -EINVAL;

	if (mddev->bitmap &&
	    sectors < (mddev->bitmap->storage.bytes + 511) >> 9)
		return -EFBIG; /* Bitmap is too big for this small space */

	/* could make sure it isn't too big, but that isn't really
	 * needed - user-space should be careful.
	 */
	mddev->bitmap_info.space = sectors;
	return len;
}

static struct md_sysfs_entry bitmap_space =
__ATTR(space, S_IRUGO|S_IWUSR, space_show, space_store);

static ssize_t
timeout_show(struct mddev *mddev, char *page)
{
	ssize_t len;
	unsigned long secs = mddev->bitmap_info.daemon_sleep / HZ;
	unsigned long jifs = mddev->bitmap_info.daemon_sleep % HZ;

	len = sprintf(page, "%lu", secs);
	if (jifs)
		len += sprintf(page+len, ".%03u", jiffies_to_msecs(jifs));
	len += sprintf(page+len, "\n");
	return len;
}

static ssize_t
timeout_store(struct mddev *mddev, const char *buf, size_t len)
{
	/* timeout can be set at any time */
	unsigned long timeout;
	int rv = strict_strtoul_scaled(buf, &timeout, 4);
	if (rv)
		return rv;

	/* just to make sure we don't overflow... */
	if (timeout >= LONG_MAX / HZ)
		return -EINVAL;

	timeout = timeout * HZ / 10000;

	if (timeout >= MAX_SCHEDULE_TIMEOUT)
		timeout = MAX_SCHEDULE_TIMEOUT-1;
	if (timeout < 1)
		timeout = 1;
	mddev->bitmap_info.daemon_sleep = timeout;
	if (mddev->thread) {
		/* if thread->timeout is MAX_SCHEDULE_TIMEOUT, then
		 * the bitmap is all clean and we don't need to
		 * adjust the timeout right now
		 */
		if (mddev->thread->timeout < MAX_SCHEDULE_TIMEOUT) {
			mddev->thread->timeout = timeout;
			md_wakeup_thread(mddev->thread);
		}
	}
	return len;
}

static struct md_sysfs_entry bitmap_timeout =
__ATTR(time_base, S_IRUGO|S_IWUSR, timeout_show, timeout_store);

static ssize_t
backlog_show(struct mddev *mddev, char *page)
{
	return sprintf(page, "%lu\n", mddev->bitmap_info.max_write_behind);
}

static ssize_t
backlog_store(struct mddev *mddev, const char *buf, size_t len)
{
	unsigned long backlog;
	unsigned long old_mwb = mddev->bitmap_info.max_write_behind;
	struct md_rdev *rdev;
	bool has_write_mostly = false;
	int rv = kstrtoul(buf, 10, &backlog);
	if (rv)
		return rv;
	if (backlog > COUNTER_MAX)
		return -EINVAL;

	/*
	 * Without write mostly device, it doesn't make sense to set
	 * backlog for max_write_behind.
	 */
	rdev_for_each(rdev, mddev) {
		if (test_bit(WriteMostly, &rdev->flags)) {
			has_write_mostly = true;
			break;
		}
	}
	if (!has_write_mostly) {
		pr_warn_ratelimited("%s: can't set backlog, no write mostly device available\n",
				    mdname(mddev));
		return -EINVAL;
	}

	mddev->bitmap_info.max_write_behind = backlog;
	if (!backlog && mddev->serial_info_pool) {
		/* serial_info_pool is not needed if backlog is zero */
		if (!mddev->serialize_policy)
			mddev_destroy_serial_pool(mddev, NULL, false);
	} else if (backlog && !mddev->serial_info_pool) {
		/* serial_info_pool is needed since backlog is not zero */
		struct md_rdev *rdev;

		rdev_for_each(rdev, mddev)
			mddev_create_serial_pool(mddev, rdev, false);
	}
	if (old_mwb != backlog)
		md_bitmap_update_sb(mddev->bitmap);
	return len;
}

static struct md_sysfs_entry bitmap_backlog =
__ATTR(backlog, S_IRUGO|S_IWUSR, backlog_show, backlog_store);

static ssize_t
chunksize_show(struct mddev *mddev, char *page)
{
	return sprintf(page, "%lu\n", mddev->bitmap_info.chunksize);
}

static ssize_t
chunksize_store(struct mddev *mddev, const char *buf, size_t len)
{
	/* Can only be changed when no bitmap is active */
	int rv;
	unsigned long csize;
	if (mddev->bitmap)
		return -EBUSY;
	rv = kstrtoul(buf, 10, &csize);
	if (rv)
		return rv;
	if (csize < 512 ||
	    !is_power_of_2(csize))
		return -EINVAL;
	if (BITS_PER_LONG > 32 && csize >= (1ULL << (BITS_PER_BYTE *
		sizeof(((bitmap_super_t *)0)->chunksize))))
		return -EOVERFLOW;
	mddev->bitmap_info.chunksize = csize;
	return len;
}

static struct md_sysfs_entry bitmap_chunksize =
__ATTR(chunksize, S_IRUGO|S_IWUSR, chunksize_show, chunksize_store);

static ssize_t metadata_show(struct mddev *mddev, char *page)
{
	if (mddev_is_clustered(mddev))
		return sprintf(page, "clustered\n");
	return sprintf(page, "%s\n", (mddev->bitmap_info.external
				      ? "external" : "internal"));
}

static ssize_t metadata_store(struct mddev *mddev, const char *buf, size_t len)
{
	if (mddev->bitmap ||
	    mddev->bitmap_info.file ||
	    mddev->bitmap_info.offset)
		return -EBUSY;
	if (strncmp(buf, "external", 8) == 0)
		mddev->bitmap_info.external = 1;
	else if ((strncmp(buf, "internal", 8) == 0) ||
			(strncmp(buf, "clustered", 9) == 0))
		mddev->bitmap_info.external = 0;
	else
		return -EINVAL;
	return len;
}

static struct md_sysfs_entry bitmap_metadata =
__ATTR(metadata, S_IRUGO|S_IWUSR, metadata_show, metadata_store);

static ssize_t can_clear_show(struct mddev *mddev, char *page)
{
	int len;
	spin_lock(&mddev->lock);
	if (mddev->bitmap)
		len = sprintf(page, "%s\n", (mddev->bitmap->need_sync ?
					     "false" : "true"));
	else
		len = sprintf(page, "\n");
	spin_unlock(&mddev->lock);
	return len;
}

static ssize_t can_clear_store(struct mddev *mddev, const char *buf, size_t len)
{
	if (mddev->bitmap == NULL)
		return -ENOENT;
	if (strncmp(buf, "false", 5) == 0)
		mddev->bitmap->need_sync = 1;
	else if (strncmp(buf, "true", 4) == 0) {
		if (mddev->degraded)
			return -EBUSY;
		mddev->bitmap->need_sync = 0;
	} else
		return -EINVAL;
	return len;
}

static struct md_sysfs_entry bitmap_can_clear =
__ATTR(can_clear, S_IRUGO|S_IWUSR, can_clear_show, can_clear_store);

static ssize_t
behind_writes_used_show(struct mddev *mddev, char *page)
{
	ssize_t ret;
	spin_lock(&mddev->lock);
	if (mddev->bitmap == NULL)
		ret = sprintf(page, "0\n");
	else
		ret = sprintf(page, "%lu\n",
			      mddev->bitmap->behind_writes_used);
	spin_unlock(&mddev->lock);
	return ret;
}

static ssize_t
behind_writes_used_reset(struct mddev *mddev, const char *buf, size_t len)
{
	if (mddev->bitmap)
		mddev->bitmap->behind_writes_used = 0;
	return len;
}

static struct md_sysfs_entry max_backlog_used =
__ATTR(max_backlog_used, S_IRUGO | S_IWUSR,
       behind_writes_used_show, behind_writes_used_reset);

static struct attribute *md_bitmap_attrs[] = {
	&bitmap_location.attr,
	&bitmap_space.attr,
	&bitmap_timeout.attr,
	&bitmap_backlog.attr,
	&bitmap_chunksize.attr,
	&bitmap_metadata.attr,
	&bitmap_can_clear.attr,
	&max_backlog_used.attr,
	NULL
};
const struct attribute_group md_bitmap_group = {
	.name = "bitmap",
	.attrs = md_bitmap_attrs,
};<|MERGE_RESOLUTION|>--- conflicted
+++ resolved
@@ -219,11 +219,7 @@
 }
 
 static unsigned int bitmap_io_size(unsigned int io_size, unsigned int opt_size,
-<<<<<<< HEAD
-				   sector_t start, sector_t boundary)
-=======
 				   loff_t start, loff_t boundary)
->>>>>>> 7d3e462a
 {
 	if (io_size != opt_size &&
 	    start + opt_size / SECTOR_SIZE <= boundary)
@@ -241,13 +237,8 @@
 	struct block_device *bdev;
 	struct mddev *mddev = bitmap->mddev;
 	struct bitmap_storage *store = &bitmap->storage;
-<<<<<<< HEAD
-	sector_t offset = mddev->bitmap_info.offset;
-	sector_t ps, sboff, doff;
-=======
 	loff_t sboff, offset = mddev->bitmap_info.offset;
 	sector_t ps, doff;
->>>>>>> 7d3e462a
 	unsigned int size = PAGE_SIZE;
 	unsigned int opt_size = PAGE_SIZE;
 
