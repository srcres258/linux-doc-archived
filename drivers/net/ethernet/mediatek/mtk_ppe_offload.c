// SPDX-License-Identifier: GPL-2.0-only
/*
 *  Copyright (C) 2020 Felix Fietkau <nbd@nbd.name>
 */

#include <linux/if_ether.h>
#include <linux/rhashtable.h>
#include <linux/ip.h>
#include <linux/ipv6.h>
#include <net/flow_offload.h>
#include <net/pkt_cls.h>
#include <net/dsa.h>
#include "mtk_eth_soc.h"
#include "mtk_wed.h"

struct mtk_flow_data {
	struct ethhdr eth;

	union {
		struct {
			__be32 src_addr;
			__be32 dst_addr;
		} v4;

		struct {
			struct in6_addr src_addr;
			struct in6_addr dst_addr;
		} v6;
	};

	__be16 src_port;
	__be16 dst_port;

	u16 vlan_in;

	struct {
		u16 id;
		__be16 proto;
		u8 num;
	} vlan;
	struct {
		u16 sid;
		u8 num;
	} pppoe;
};

static const struct rhashtable_params mtk_flow_ht_params = {
	.head_offset = offsetof(struct mtk_flow_entry, node),
	.key_offset = offsetof(struct mtk_flow_entry, cookie),
	.key_len = sizeof(unsigned long),
	.automatic_shrinking = true,
};

static int
mtk_flow_set_ipv4_addr(struct mtk_eth *eth, struct mtk_foe_entry *foe,
		       struct mtk_flow_data *data, bool egress)
{
	return mtk_foe_entry_set_ipv4_tuple(eth, foe, egress,
					    data->v4.src_addr, data->src_port,
					    data->v4.dst_addr, data->dst_port);
}

static int
mtk_flow_set_ipv6_addr(struct mtk_eth *eth, struct mtk_foe_entry *foe,
		       struct mtk_flow_data *data)
{
	return mtk_foe_entry_set_ipv6_tuple(eth, foe,
					    data->v6.src_addr.s6_addr32, data->src_port,
					    data->v6.dst_addr.s6_addr32, data->dst_port);
}

static void
mtk_flow_offload_mangle_eth(const struct flow_action_entry *act, void *eth)
{
	void *dest = eth + act->mangle.offset;
	const void *src = &act->mangle.val;

	if (act->mangle.offset > 8)
		return;

	if (act->mangle.mask == 0xffff) {
		src += 2;
		dest += 2;
	}

	memcpy(dest, src, act->mangle.mask ? 2 : 4);
}

static int
mtk_flow_get_wdma_info(struct net_device *dev, const u8 *addr, struct mtk_wdma_info *info)
{
	struct net_device_path_stack stack;
	struct net_device_path *path;
	int err;

	if (!dev)
		return -ENODEV;

	if (!IS_ENABLED(CONFIG_NET_MEDIATEK_SOC_WED))
		return -1;

	err = dev_fill_forward_path(dev, addr, &stack);
	if (err)
		return err;

	path = &stack.path[stack.num_paths - 1];
	if (path->type != DEV_PATH_MTK_WDMA)
		return -1;

	info->wdma_idx = path->mtk_wdma.wdma_idx;
	info->queue = path->mtk_wdma.queue;
	info->bss = path->mtk_wdma.bss;
	info->wcid = path->mtk_wdma.wcid;
	info->amsdu = path->mtk_wdma.amsdu;

	return 0;
}


static int
mtk_flow_mangle_ports(const struct flow_action_entry *act,
		      struct mtk_flow_data *data)
{
	u32 val = ntohl(act->mangle.val);

	switch (act->mangle.offset) {
	case 0:
		if (act->mangle.mask == ~htonl(0xffff))
			data->dst_port = cpu_to_be16(val);
		else
			data->src_port = cpu_to_be16(val >> 16);
		break;
	case 2:
		data->dst_port = cpu_to_be16(val);
		break;
	default:
		return -EINVAL;
	}

	return 0;
}

static int
mtk_flow_mangle_ipv4(const struct flow_action_entry *act,
		     struct mtk_flow_data *data)
{
	__be32 *dest;

	switch (act->mangle.offset) {
	case offsetof(struct iphdr, saddr):
		dest = &data->v4.src_addr;
		break;
	case offsetof(struct iphdr, daddr):
		dest = &data->v4.dst_addr;
		break;
	default:
		return -EINVAL;
	}

	memcpy(dest, &act->mangle.val, sizeof(u32));

	return 0;
}

static int
mtk_flow_get_dsa_port(struct net_device **dev)
{
#if IS_ENABLED(CONFIG_NET_DSA)
	struct dsa_port *dp;

	dp = dsa_port_from_netdev(*dev);
	if (IS_ERR(dp))
		return -ENODEV;

	if (dp->cpu_dp->tag_ops->proto != DSA_TAG_PROTO_MTK)
		return -ENODEV;

	*dev = dsa_port_to_master(dp);

	return dp->index;
#else
	return -ENODEV;
#endif
}

static int
mtk_flow_set_output_device(struct mtk_eth *eth, struct mtk_foe_entry *foe,
			   struct net_device *dev, const u8 *dest_mac,
			   int *wed_index)
{
	struct mtk_wdma_info info = {};
	int pse_port, dsa_port, queue;

	if (mtk_flow_get_wdma_info(dev, dest_mac, &info) == 0) {
		mtk_foe_entry_set_wdma(eth, foe, info.wdma_idx, info.queue,
				       info.bss, info.wcid, info.amsdu);
		if (mtk_is_netsys_v2_or_greater(eth)) {
			switch (info.wdma_idx) {
			case 0:
				pse_port = PSE_WDMA0_PORT;
				break;
			case 1:
				pse_port = PSE_WDMA1_PORT;
<<<<<<< HEAD
=======
				break;
			case 2:
				pse_port = PSE_WDMA2_PORT;
>>>>>>> 154d9c60
				break;
			default:
				return -EINVAL;
			}
		} else {
			pse_port = 3;
		}
		*wed_index = info.wdma_idx;
		goto out;
	}

	dsa_port = mtk_flow_get_dsa_port(&dev);

	if (dev == eth->netdev[0])
		pse_port = PSE_GDM1_PORT;
	else if (dev == eth->netdev[1])
		pse_port = PSE_GDM2_PORT;
	else if (dev == eth->netdev[2])
		pse_port = PSE_GDM3_PORT;
	else
		return -EOPNOTSUPP;

	if (dsa_port >= 0) {
		mtk_foe_entry_set_dsa(eth, foe, dsa_port);
		queue = 3 + dsa_port;
	} else {
		queue = pse_port - 1;
	}
	mtk_foe_entry_set_queue(eth, foe, queue);

out:
	mtk_foe_entry_set_pse_port(eth, foe, pse_port);

	return 0;
}

static int
mtk_flow_offload_replace(struct mtk_eth *eth, struct flow_cls_offload *f,
			 int ppe_index)
{
	struct flow_rule *rule = flow_cls_offload_flow_rule(f);
	struct flow_action_entry *act;
	struct mtk_flow_data data = {};
	struct mtk_foe_entry foe;
	struct net_device *odev = NULL;
	struct mtk_flow_entry *entry;
	int offload_type = 0;
	int wed_index = -1;
	u16 addr_type = 0;
	u8 l4proto = 0;
	int err = 0;
	int i;

	if (rhashtable_lookup(&eth->flow_table, &f->cookie, mtk_flow_ht_params))
		return -EEXIST;

	if (flow_rule_match_key(rule, FLOW_DISSECTOR_KEY_META)) {
		struct flow_match_meta match;

		flow_rule_match_meta(rule, &match);
	} else {
		return -EOPNOTSUPP;
	}

	if (flow_rule_match_key(rule, FLOW_DISSECTOR_KEY_CONTROL)) {
		struct flow_match_control match;

		flow_rule_match_control(rule, &match);
		addr_type = match.key->addr_type;
	} else {
		return -EOPNOTSUPP;
	}

	if (flow_rule_match_key(rule, FLOW_DISSECTOR_KEY_BASIC)) {
		struct flow_match_basic match;

		flow_rule_match_basic(rule, &match);
		l4proto = match.key->ip_proto;
	} else {
		return -EOPNOTSUPP;
	}

	switch (addr_type) {
	case 0:
		offload_type = MTK_PPE_PKT_TYPE_BRIDGE;
		if (flow_rule_match_key(rule, FLOW_DISSECTOR_KEY_ETH_ADDRS)) {
			struct flow_match_eth_addrs match;

			flow_rule_match_eth_addrs(rule, &match);
			memcpy(data.eth.h_dest, match.key->dst, ETH_ALEN);
			memcpy(data.eth.h_source, match.key->src, ETH_ALEN);
		} else {
			return -EOPNOTSUPP;
		}

		if (flow_rule_match_key(rule, FLOW_DISSECTOR_KEY_VLAN)) {
			struct flow_match_vlan match;

			flow_rule_match_vlan(rule, &match);

			if (match.key->vlan_tpid != cpu_to_be16(ETH_P_8021Q))
				return -EOPNOTSUPP;

			data.vlan_in = match.key->vlan_id;
		}
		break;
	case FLOW_DISSECTOR_KEY_IPV4_ADDRS:
		offload_type = MTK_PPE_PKT_TYPE_IPV4_HNAPT;
		break;
	case FLOW_DISSECTOR_KEY_IPV6_ADDRS:
		offload_type = MTK_PPE_PKT_TYPE_IPV6_ROUTE_5T;
		break;
	default:
		return -EOPNOTSUPP;
	}

	flow_action_for_each(i, act, &rule->action) {
		switch (act->id) {
		case FLOW_ACTION_MANGLE:
			if (offload_type == MTK_PPE_PKT_TYPE_BRIDGE)
				return -EOPNOTSUPP;
			if (act->mangle.htype == FLOW_ACT_MANGLE_HDR_TYPE_ETH)
				mtk_flow_offload_mangle_eth(act, &data.eth);
			break;
		case FLOW_ACTION_REDIRECT:
			odev = act->dev;
			break;
		case FLOW_ACTION_CSUM:
			break;
		case FLOW_ACTION_VLAN_PUSH:
			if (data.vlan.num == 1 ||
			    act->vlan.proto != htons(ETH_P_8021Q))
				return -EOPNOTSUPP;

			data.vlan.id = act->vlan.vid;
			data.vlan.proto = act->vlan.proto;
			data.vlan.num++;
			break;
		case FLOW_ACTION_VLAN_POP:
			break;
		case FLOW_ACTION_PPPOE_PUSH:
			if (data.pppoe.num == 1)
				return -EOPNOTSUPP;

			data.pppoe.sid = act->pppoe.sid;
			data.pppoe.num++;
			break;
		default:
			return -EOPNOTSUPP;
		}
	}

	if (!is_valid_ether_addr(data.eth.h_source) ||
	    !is_valid_ether_addr(data.eth.h_dest))
		return -EINVAL;

	err = mtk_foe_entry_prepare(eth, &foe, offload_type, l4proto, 0,
				    data.eth.h_source, data.eth.h_dest);
	if (err)
		return err;

	if (flow_rule_match_key(rule, FLOW_DISSECTOR_KEY_PORTS)) {
		struct flow_match_ports ports;

		if (offload_type == MTK_PPE_PKT_TYPE_BRIDGE)
			return -EOPNOTSUPP;

		flow_rule_match_ports(rule, &ports);
		data.src_port = ports.key->src;
		data.dst_port = ports.key->dst;
	} else if (offload_type != MTK_PPE_PKT_TYPE_BRIDGE) {
		return -EOPNOTSUPP;
	}

	if (addr_type == FLOW_DISSECTOR_KEY_IPV4_ADDRS) {
		struct flow_match_ipv4_addrs addrs;

		flow_rule_match_ipv4_addrs(rule, &addrs);

		data.v4.src_addr = addrs.key->src;
		data.v4.dst_addr = addrs.key->dst;

		mtk_flow_set_ipv4_addr(eth, &foe, &data, false);
	}

	if (addr_type == FLOW_DISSECTOR_KEY_IPV6_ADDRS) {
		struct flow_match_ipv6_addrs addrs;

		flow_rule_match_ipv6_addrs(rule, &addrs);

		data.v6.src_addr = addrs.key->src;
		data.v6.dst_addr = addrs.key->dst;

		mtk_flow_set_ipv6_addr(eth, &foe, &data);
	}

	flow_action_for_each(i, act, &rule->action) {
		if (act->id != FLOW_ACTION_MANGLE)
			continue;

		if (offload_type == MTK_PPE_PKT_TYPE_BRIDGE)
			return -EOPNOTSUPP;

		switch (act->mangle.htype) {
		case FLOW_ACT_MANGLE_HDR_TYPE_TCP:
		case FLOW_ACT_MANGLE_HDR_TYPE_UDP:
			err = mtk_flow_mangle_ports(act, &data);
			break;
		case FLOW_ACT_MANGLE_HDR_TYPE_IP4:
			err = mtk_flow_mangle_ipv4(act, &data);
			break;
		case FLOW_ACT_MANGLE_HDR_TYPE_ETH:
			/* handled earlier */
			break;
		default:
			return -EOPNOTSUPP;
		}

		if (err)
			return err;
	}

	if (addr_type == FLOW_DISSECTOR_KEY_IPV4_ADDRS) {
		err = mtk_flow_set_ipv4_addr(eth, &foe, &data, true);
		if (err)
			return err;
	}

	if (offload_type == MTK_PPE_PKT_TYPE_BRIDGE)
		foe.bridge.vlan = data.vlan_in;

	if (data.vlan.num == 1) {
		if (data.vlan.proto != htons(ETH_P_8021Q))
			return -EOPNOTSUPP;

		mtk_foe_entry_set_vlan(eth, &foe, data.vlan.id);
	}
	if (data.pppoe.num == 1)
		mtk_foe_entry_set_pppoe(eth, &foe, data.pppoe.sid);

	err = mtk_flow_set_output_device(eth, &foe, odev, data.eth.h_dest,
					 &wed_index);
	if (err)
		return err;

	if (wed_index >= 0 && (err = mtk_wed_flow_add(wed_index)) < 0)
		return err;

	entry = kzalloc(sizeof(*entry), GFP_KERNEL);
	if (!entry)
		return -ENOMEM;

	entry->cookie = f->cookie;
	memcpy(&entry->data, &foe, sizeof(entry->data));
	entry->wed_index = wed_index;
	entry->ppe_index = ppe_index;

	err = mtk_foe_entry_commit(eth->ppe[entry->ppe_index], entry);
	if (err < 0)
		goto free;

	err = rhashtable_insert_fast(&eth->flow_table, &entry->node,
				     mtk_flow_ht_params);
	if (err < 0)
		goto clear;

	return 0;

clear:
	mtk_foe_entry_clear(eth->ppe[entry->ppe_index], entry);
free:
	kfree(entry);
	if (wed_index >= 0)
	    mtk_wed_flow_remove(wed_index);
	return err;
}

static int
mtk_flow_offload_destroy(struct mtk_eth *eth, struct flow_cls_offload *f)
{
	struct mtk_flow_entry *entry;

	entry = rhashtable_lookup(&eth->flow_table, &f->cookie,
				  mtk_flow_ht_params);
	if (!entry)
		return -ENOENT;

	mtk_foe_entry_clear(eth->ppe[entry->ppe_index], entry);
	rhashtable_remove_fast(&eth->flow_table, &entry->node,
			       mtk_flow_ht_params);
	if (entry->wed_index >= 0)
		mtk_wed_flow_remove(entry->wed_index);
	kfree(entry);

	return 0;
}

static int
mtk_flow_offload_stats(struct mtk_eth *eth, struct flow_cls_offload *f)
{
	struct mtk_flow_entry *entry;
	struct mtk_foe_accounting diff;
	u32 idle;

	entry = rhashtable_lookup(&eth->flow_table, &f->cookie,
				  mtk_flow_ht_params);
	if (!entry)
		return -ENOENT;

	idle = mtk_foe_entry_idle_time(eth->ppe[entry->ppe_index], entry);
	f->stats.lastused = jiffies - idle * HZ;

	if (entry->hash != 0xFFFF &&
	    mtk_foe_entry_get_mib(eth->ppe[entry->ppe_index], entry->hash,
				  &diff)) {
		f->stats.pkts += diff.packets;
		f->stats.bytes += diff.bytes;
	}

	return 0;
}

static DEFINE_MUTEX(mtk_flow_offload_mutex);

int mtk_flow_offload_cmd(struct mtk_eth *eth, struct flow_cls_offload *cls,
			 int ppe_index)
{
	int err;

	mutex_lock(&mtk_flow_offload_mutex);
	switch (cls->command) {
	case FLOW_CLS_REPLACE:
		err = mtk_flow_offload_replace(eth, cls, ppe_index);
		break;
	case FLOW_CLS_DESTROY:
		err = mtk_flow_offload_destroy(eth, cls);
		break;
	case FLOW_CLS_STATS:
		err = mtk_flow_offload_stats(eth, cls);
		break;
	default:
		err = -EOPNOTSUPP;
		break;
	}
	mutex_unlock(&mtk_flow_offload_mutex);

	return err;
}

static int
mtk_eth_setup_tc_block_cb(enum tc_setup_type type, void *type_data, void *cb_priv)
{
	struct flow_cls_offload *cls = type_data;
	struct net_device *dev = cb_priv;
	struct mtk_mac *mac;
	struct mtk_eth *eth;

	mac = netdev_priv(dev);
	eth = mac->hw;

	if (!tc_can_offload(dev))
		return -EOPNOTSUPP;

	if (type != TC_SETUP_CLSFLOWER)
		return -EOPNOTSUPP;

	return mtk_flow_offload_cmd(eth, cls, 0);
}

static int
mtk_eth_setup_tc_block(struct net_device *dev, struct flow_block_offload *f)
{
	struct mtk_mac *mac = netdev_priv(dev);
	struct mtk_eth *eth = mac->hw;
	static LIST_HEAD(block_cb_list);
	struct flow_block_cb *block_cb;
	flow_setup_cb_t *cb;

	if (!eth->soc->offload_version)
		return -EOPNOTSUPP;

	if (f->binder_type != FLOW_BLOCK_BINDER_TYPE_CLSACT_INGRESS)
		return -EOPNOTSUPP;

	cb = mtk_eth_setup_tc_block_cb;
	f->driver_block_list = &block_cb_list;

	switch (f->command) {
	case FLOW_BLOCK_BIND:
		block_cb = flow_block_cb_lookup(f->block, cb, dev);
		if (block_cb) {
			flow_block_cb_incref(block_cb);
			return 0;
		}
		block_cb = flow_block_cb_alloc(cb, dev, dev, NULL);
		if (IS_ERR(block_cb))
			return PTR_ERR(block_cb);

		flow_block_cb_incref(block_cb);
		flow_block_cb_add(block_cb, f);
		list_add_tail(&block_cb->driver_list, &block_cb_list);
		return 0;
	case FLOW_BLOCK_UNBIND:
		block_cb = flow_block_cb_lookup(f->block, cb, dev);
		if (!block_cb)
			return -ENOENT;

		if (!flow_block_cb_decref(block_cb)) {
			flow_block_cb_remove(block_cb, f);
			list_del(&block_cb->driver_list);
		}
		return 0;
	default:
		return -EOPNOTSUPP;
	}
}

int mtk_eth_setup_tc(struct net_device *dev, enum tc_setup_type type,
		     void *type_data)
{
	switch (type) {
	case TC_SETUP_BLOCK:
	case TC_SETUP_FT:
		return mtk_eth_setup_tc_block(dev, type_data);
	default:
		return -EOPNOTSUPP;
	}
}

int mtk_eth_offload_init(struct mtk_eth *eth)
{
	return rhashtable_init(&eth->flow_table, &mtk_flow_ht_params);
}<|MERGE_RESOLUTION|>--- conflicted
+++ resolved
@@ -201,12 +201,9 @@
 				break;
 			case 1:
 				pse_port = PSE_WDMA1_PORT;
-<<<<<<< HEAD
-=======
 				break;
 			case 2:
 				pse_port = PSE_WDMA2_PORT;
->>>>>>> 154d9c60
 				break;
 			default:
 				return -EINVAL;
