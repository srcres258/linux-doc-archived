--- conflicted
+++ resolved
@@ -149,13 +149,8 @@
 		places[c].flags = 0;
 
 		if (flags & AMDGPU_GEM_CREATE_CPU_ACCESS_REQUIRED)
-<<<<<<< HEAD
-			places[c].lpfn = visible_pfn;
+			places[c].lpfn = min_not_zero(places[c].lpfn, visible_pfn);
 		else
-=======
-			places[c].lpfn = min_not_zero(places[c].lpfn, visible_pfn);
-		else if (adev->gmc.real_vram_size != adev->gmc.visible_vram_size)
->>>>>>> e245db7b
 			places[c].flags |= TTM_PL_FLAG_TOPDOWN;
 
 		if (flags & AMDGPU_GEM_CREATE_VRAM_CONTIGUOUS)
