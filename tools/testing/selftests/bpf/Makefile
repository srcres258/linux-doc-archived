# SPDX-License-Identifier: GPL-2.0
include ../../../build/Build.include
include ../../../scripts/Makefile.arch
include ../../../scripts/Makefile.include

CXX ?= $(CROSS_COMPILE)g++

CURDIR := $(abspath .)
TOOLSDIR := $(abspath ../../..)
LIBDIR := $(TOOLSDIR)/lib
BPFDIR := $(LIBDIR)/bpf
TOOLSINCDIR := $(TOOLSDIR)/include
BPFTOOLDIR := $(TOOLSDIR)/bpf/bpftool
APIDIR := $(TOOLSINCDIR)/uapi
ifneq ($(O),)
GENDIR := $(O)/include/generated
else
GENDIR := $(abspath ../../../../include/generated)
endif
GENHDR := $(GENDIR)/autoconf.h
HOSTPKG_CONFIG := pkg-config

ifneq ($(wildcard $(GENHDR)),)
  GENFLAGS := -DHAVE_GENHDR
endif

BPF_GCC		?= $(shell command -v bpf-gcc;)
SAN_CFLAGS	?=
SAN_LDFLAGS	?= $(SAN_CFLAGS)
CFLAGS += -g -O0 -rdynamic -Wall -Werror $(GENFLAGS) $(SAN_CFLAGS)	\
	  -I$(CURDIR) -I$(INCLUDE_DIR) -I$(GENDIR) -I$(LIBDIR)		\
	  -I$(TOOLSINCDIR) -I$(APIDIR) -I$(OUTPUT)
LDFLAGS += $(SAN_LDFLAGS)
LDLIBS += -lelf -lz -lrt -lpthread

# Silence some warnings when compiled with clang
ifneq ($(LLVM),)
CFLAGS += -Wno-unused-command-line-argument
endif

# Order correspond to 'make run_tests' order
TEST_GEN_PROGS = test_verifier test_tag test_maps test_lru_map test_lpm_map test_progs \
	test_dev_cgroup \
	test_sock test_sockmap get_cgroup_id_user \
	test_cgroup_storage \
	test_tcpnotify_user test_sysctl \
	test_progs-no_alu32

# Also test bpf-gcc, if present
ifneq ($(BPF_GCC),)
TEST_GEN_PROGS += test_progs-bpf_gcc
endif

TEST_GEN_FILES = test_lwt_ip_encap.bpf.o test_tc_edt.bpf.o
TEST_FILES = xsk_prereqs.sh $(wildcard progs/btf_dump_test_case_*.c)

# Order correspond to 'make run_tests' order
TEST_PROGS := test_kmod.sh \
	test_xdp_redirect.sh \
	test_xdp_redirect_multi.sh \
	test_xdp_meta.sh \
	test_xdp_veth.sh \
	test_offload.py \
	test_sock_addr.sh \
	test_tunnel.sh \
	test_lwt_seg6local.sh \
	test_lirc_mode2.sh \
	test_skb_cgroup_id.sh \
	test_flow_dissector.sh \
	test_xdp_vlan_mode_generic.sh \
	test_xdp_vlan_mode_native.sh \
	test_lwt_ip_encap.sh \
	test_tcp_check_syncookie.sh \
	test_tc_tunnel.sh \
	test_tc_edt.sh \
	test_xdping.sh \
	test_bpftool_build.sh \
	test_bpftool.sh \
	test_bpftool_metadata.sh \
	test_doc_build.sh \
	test_xsk.sh \
	test_xdp_features.sh

TEST_PROGS_EXTENDED := with_addr.sh \
	with_tunnels.sh ima_setup.sh verify_sig_setup.sh \
	test_xdp_vlan.sh test_bpftool.py

# Compile but not part of 'make run_tests'
TEST_GEN_PROGS_EXTENDED = test_sock_addr test_skb_cgroup_id_user \
	flow_dissector_load test_flow_dissector test_tcp_check_syncookie_user \
	test_lirc_mode2_user xdping test_cpp runqslower bench bpf_testmod.ko \
	xskxceiver xdp_redirect_multi xdp_synproxy veristat xdp_hw_metadata \
	xdp_features

TEST_GEN_FILES += liburandom_read.so urandom_read sign-file

# Emit succinct information message describing current building step
# $1 - generic step name (e.g., CC, LINK, etc);
# $2 - optional "flavor" specifier; if provided, will be emitted as [flavor];
# $3 - target (assumed to be file); only file name will be emitted;
# $4 - optional extra arg, emitted as-is, if provided.
ifeq ($(V),1)
Q =
msg =
else
Q = @
msg = @printf '  %-8s%s %s%s\n' "$(1)" "$(if $(2), [$(2)])" "$(notdir $(3))" "$(if $(4), $(4))";
MAKEFLAGS += --no-print-directory
submake_extras := feature_display=0
endif

# override lib.mk's default rules
OVERRIDE_TARGETS := 1
override define CLEAN
	$(call msg,CLEAN)
	$(Q)$(RM) -r $(TEST_GEN_PROGS)
	$(Q)$(RM) -r $(TEST_GEN_PROGS_EXTENDED)
	$(Q)$(RM) -r $(TEST_GEN_FILES)
	$(Q)$(RM) -r $(EXTRA_CLEAN)
	$(Q)$(MAKE) -C bpf_testmod clean
	$(Q)$(MAKE) docs-clean
endef

include ../lib.mk

SCRATCH_DIR := $(OUTPUT)/tools
BUILD_DIR := $(SCRATCH_DIR)/build
INCLUDE_DIR := $(SCRATCH_DIR)/include
BPFOBJ := $(BUILD_DIR)/libbpf/libbpf.a
ifneq ($(CROSS_COMPILE),)
HOST_BUILD_DIR		:= $(BUILD_DIR)/host
HOST_SCRATCH_DIR	:= $(OUTPUT)/host-tools
HOST_INCLUDE_DIR	:= $(HOST_SCRATCH_DIR)/include
else
HOST_BUILD_DIR		:= $(BUILD_DIR)
HOST_SCRATCH_DIR	:= $(SCRATCH_DIR)
HOST_INCLUDE_DIR	:= $(INCLUDE_DIR)
endif
HOST_BPFOBJ := $(HOST_BUILD_DIR)/libbpf/libbpf.a
RESOLVE_BTFIDS := $(HOST_BUILD_DIR)/resolve_btfids/resolve_btfids
RUNQSLOWER_OUTPUT := $(BUILD_DIR)/runqslower/

VMLINUX_BTF_PATHS ?= $(if $(O),$(O)/vmlinux)				\
		     $(if $(KBUILD_OUTPUT),$(KBUILD_OUTPUT)/vmlinux)	\
		     ../../../../vmlinux				\
		     /sys/kernel/btf/vmlinux				\
		     /boot/vmlinux-$(shell uname -r)
VMLINUX_BTF ?= $(abspath $(firstword $(wildcard $(VMLINUX_BTF_PATHS))))
ifeq ($(VMLINUX_BTF),)
$(error Cannot find a vmlinux for VMLINUX_BTF at any of "$(VMLINUX_BTF_PATHS)")
endif

# Define simple and short `make test_progs`, `make test_sysctl`, etc targets
# to build individual tests.
# NOTE: Semicolon at the end is critical to override lib.mk's default static
# rule for binaries.
$(notdir $(TEST_GEN_PROGS)						\
	 $(TEST_GEN_PROGS_EXTENDED)					\
	 $(TEST_CUSTOM_PROGS)): %: $(OUTPUT)/% ;

# sort removes libbpf duplicates when not cross-building
MAKE_DIRS := $(sort $(BUILD_DIR)/libbpf $(HOST_BUILD_DIR)/libbpf	\
	       $(BUILD_DIR)/bpftool $(HOST_BUILD_DIR)/bpftool		\
	       $(HOST_BUILD_DIR)/resolve_btfids				\
	       $(RUNQSLOWER_OUTPUT) $(INCLUDE_DIR))
$(MAKE_DIRS):
	$(call msg,MKDIR,,$@)
	$(Q)mkdir -p $@

$(OUTPUT)/%.o: %.c
	$(call msg,CC,,$@)
	$(Q)$(CC) $(CFLAGS) -c $(filter %.c,$^) $(LDLIBS) -o $@

$(OUTPUT)/%:%.c
	$(call msg,BINARY,,$@)
	$(Q)$(LINK.c) $^ $(LDLIBS) -o $@

# LLVM's ld.lld doesn't support all the architectures, so use it only on x86
ifeq ($(SRCARCH),x86)
LLD := lld
else
LLD := ld
endif

# Filter out -static for liburandom_read.so and its dependent targets so that static builds
# do not fail. Static builds leave urandom_read relying on system-wide shared libraries.
$(OUTPUT)/liburandom_read.so: urandom_read_lib1.c urandom_read_lib2.c
	$(call msg,LIB,,$@)
	$(Q)$(CLANG) $(filter-out -static,$(CFLAGS) $(LDFLAGS))   \
		     $^ $(filter-out -static,$(LDLIBS))	     \
		     -fuse-ld=$(LLD) -Wl,-znoseparate-code -Wl,--build-id=sha1 \
		     -fPIC -shared -o $@

$(OUTPUT)/urandom_read: urandom_read.c urandom_read_aux.c $(OUTPUT)/liburandom_read.so
	$(call msg,BINARY,,$@)
	$(Q)$(CLANG) $(filter-out -static,$(CFLAGS) $(LDFLAGS)) $(filter %.c,$^) \
		     -lurandom_read $(filter-out -static,$(LDLIBS)) -L$(OUTPUT)  \
		     -fuse-ld=$(LLD) -Wl,-znoseparate-code -Wl,--build-id=sha1 \
		     -Wl,-rpath=. -o $@

$(OUTPUT)/sign-file: ../../../../scripts/sign-file.c
	$(call msg,SIGN-FILE,,$@)
	$(Q)$(CC) $(shell $(HOSTPKG_CONFIG) --cflags libcrypto 2> /dev/null) \
		  $< -o $@ \
		  $(shell $(HOSTPKG_CONFIG) --libs libcrypto 2> /dev/null || echo -lcrypto)

$(OUTPUT)/bpf_testmod.ko: $(VMLINUX_BTF) $(RESOLVE_BTFIDS) $(wildcard bpf_testmod/Makefile bpf_testmod/*.[ch])
	$(call msg,MOD,,$@)
	$(Q)$(RM) bpf_testmod/bpf_testmod.ko # force re-compilation
	$(Q)$(MAKE) $(submake_extras) RESOLVE_BTFIDS=$(RESOLVE_BTFIDS) -C bpf_testmod
	$(Q)cp bpf_testmod/bpf_testmod.ko $@

DEFAULT_BPFTOOL := $(HOST_SCRATCH_DIR)/sbin/bpftool
ifneq ($(CROSS_COMPILE),)
CROSS_BPFTOOL := $(SCRATCH_DIR)/sbin/bpftool
TRUNNER_BPFTOOL := $(CROSS_BPFTOOL)
USE_BOOTSTRAP := ""
else
TRUNNER_BPFTOOL := $(DEFAULT_BPFTOOL)
USE_BOOTSTRAP := "bootstrap/"
endif

$(OUTPUT)/runqslower: $(BPFOBJ) | $(DEFAULT_BPFTOOL) $(RUNQSLOWER_OUTPUT)
	$(Q)$(MAKE) $(submake_extras) -C $(TOOLSDIR)/bpf/runqslower	       \
		    OUTPUT=$(RUNQSLOWER_OUTPUT) VMLINUX_BTF=$(VMLINUX_BTF)     \
		    BPFTOOL_OUTPUT=$(HOST_BUILD_DIR)/bpftool/		       \
		    BPFOBJ_OUTPUT=$(BUILD_DIR)/libbpf			       \
		    BPFOBJ=$(BPFOBJ) BPF_INCLUDE=$(INCLUDE_DIR)		       \
		    EXTRA_CFLAGS='-g -O0 $(SAN_CFLAGS)'			       \
		    EXTRA_LDFLAGS='$(SAN_LDFLAGS)' &&			       \
		    cp $(RUNQSLOWER_OUTPUT)runqslower $@

TEST_GEN_PROGS_EXTENDED += $(TRUNNER_BPFTOOL)

$(TEST_GEN_PROGS) $(TEST_GEN_PROGS_EXTENDED): $(BPFOBJ)

TESTING_HELPERS	:= $(OUTPUT)/testing_helpers.o
CGROUP_HELPERS	:= $(OUTPUT)/cgroup_helpers.o
UNPRIV_HELPERS  := $(OUTPUT)/unpriv_helpers.o
TRACE_HELPERS	:= $(OUTPUT)/trace_helpers.o
JSON_WRITER		:= $(OUTPUT)/json_writer.o
CAP_HELPERS	:= $(OUTPUT)/cap_helpers.o

$(OUTPUT)/test_dev_cgroup: $(CGROUP_HELPERS) $(TESTING_HELPERS)
$(OUTPUT)/test_skb_cgroup_id_user: $(CGROUP_HELPERS) $(TESTING_HELPERS)
$(OUTPUT)/test_sock: $(CGROUP_HELPERS) $(TESTING_HELPERS)
$(OUTPUT)/test_sock_addr: $(CGROUP_HELPERS) $(TESTING_HELPERS)
$(OUTPUT)/test_sockmap: $(CGROUP_HELPERS) $(TESTING_HELPERS)
$(OUTPUT)/test_tcpnotify_user: $(CGROUP_HELPERS) $(TESTING_HELPERS) $(TRACE_HELPERS)
$(OUTPUT)/get_cgroup_id_user: $(CGROUP_HELPERS) $(TESTING_HELPERS)
$(OUTPUT)/test_cgroup_storage: $(CGROUP_HELPERS) $(TESTING_HELPERS)
$(OUTPUT)/test_sock_fields: $(CGROUP_HELPERS) $(TESTING_HELPERS)
$(OUTPUT)/test_sysctl: $(CGROUP_HELPERS) $(TESTING_HELPERS)
$(OUTPUT)/test_tag: $(TESTING_HELPERS)
$(OUTPUT)/test_lirc_mode2_user: $(TESTING_HELPERS)
$(OUTPUT)/xdping: $(TESTING_HELPERS)
$(OUTPUT)/flow_dissector_load: $(TESTING_HELPERS)
$(OUTPUT)/test_maps: $(TESTING_HELPERS)
$(OUTPUT)/test_verifier: $(TESTING_HELPERS) $(CAP_HELPERS) $(UNPRIV_HELPERS)
$(OUTPUT)/xsk.o: $(BPFOBJ)

BPFTOOL ?= $(DEFAULT_BPFTOOL)
$(DEFAULT_BPFTOOL): $(wildcard $(BPFTOOLDIR)/*.[ch] $(BPFTOOLDIR)/Makefile)    \
		    $(HOST_BPFOBJ) | $(HOST_BUILD_DIR)/bpftool
	$(Q)$(MAKE) $(submake_extras)  -C $(BPFTOOLDIR)			       \
		    ARCH= CROSS_COMPILE= CC="$(HOSTCC)" LD="$(HOSTLD)" 	       \
		    EXTRA_CFLAGS='-g -O0'				       \
		    OUTPUT=$(HOST_BUILD_DIR)/bpftool/			       \
		    LIBBPF_OUTPUT=$(HOST_BUILD_DIR)/libbpf/		       \
		    LIBBPF_DESTDIR=$(HOST_SCRATCH_DIR)/			       \
		    prefix= DESTDIR=$(HOST_SCRATCH_DIR)/ install-bin

ifneq ($(CROSS_COMPILE),)
$(CROSS_BPFTOOL): $(wildcard $(BPFTOOLDIR)/*.[ch] $(BPFTOOLDIR)/Makefile)	\
		    $(BPFOBJ) | $(BUILD_DIR)/bpftool
	$(Q)$(MAKE) $(submake_extras)  -C $(BPFTOOLDIR)				\
		    ARCH=$(ARCH) CROSS_COMPILE=$(CROSS_COMPILE)			\
		    EXTRA_CFLAGS='-g -O0'					\
		    OUTPUT=$(BUILD_DIR)/bpftool/				\
		    LIBBPF_OUTPUT=$(BUILD_DIR)/libbpf/				\
		    LIBBPF_DESTDIR=$(SCRATCH_DIR)/				\
		    prefix= DESTDIR=$(SCRATCH_DIR)/ install-bin
endif

all: docs

docs:
	$(Q)RST2MAN_OPTS="--exit-status=1" $(MAKE) $(submake_extras)	\
	            -f Makefile.docs					\
	            prefix= OUTPUT=$(OUTPUT)/ DESTDIR=$(OUTPUT)/ $@

docs-clean:
	$(Q)$(MAKE) $(submake_extras)					\
	            -f Makefile.docs					\
	            prefix= OUTPUT=$(OUTPUT)/ DESTDIR=$(OUTPUT)/ $@

$(BPFOBJ): $(wildcard $(BPFDIR)/*.[ch] $(BPFDIR)/Makefile)		       \
	   $(APIDIR)/linux/bpf.h					       \
	   | $(BUILD_DIR)/libbpf
	$(Q)$(MAKE) $(submake_extras) -C $(BPFDIR) OUTPUT=$(BUILD_DIR)/libbpf/ \
		    EXTRA_CFLAGS='-g -O0 $(SAN_CFLAGS)'			       \
		    EXTRA_LDFLAGS='$(SAN_LDFLAGS)'			       \
		    DESTDIR=$(SCRATCH_DIR) prefix= all install_headers

ifneq ($(BPFOBJ),$(HOST_BPFOBJ))
$(HOST_BPFOBJ): $(wildcard $(BPFDIR)/*.[ch] $(BPFDIR)/Makefile)		       \
		$(APIDIR)/linux/bpf.h					       \
		| $(HOST_BUILD_DIR)/libbpf
	$(Q)$(MAKE) $(submake_extras) -C $(BPFDIR)                             \
		    EXTRA_CFLAGS='-g -O0' ARCH= CROSS_COMPILE=		       \
		    OUTPUT=$(HOST_BUILD_DIR)/libbpf/			       \
		    CC="$(HOSTCC)" LD="$(HOSTLD)"			       \
		    DESTDIR=$(HOST_SCRATCH_DIR)/ prefix= all install_headers
endif

$(INCLUDE_DIR)/vmlinux.h: $(VMLINUX_BTF) $(BPFTOOL) | $(INCLUDE_DIR)
ifeq ($(VMLINUX_H),)
	$(call msg,GEN,,$@)
	$(Q)$(BPFTOOL) btf dump file $(VMLINUX_BTF) format c > $@
else
	$(call msg,CP,,$@)
	$(Q)cp "$(VMLINUX_H)" $@
endif

$(RESOLVE_BTFIDS): $(HOST_BPFOBJ) | $(HOST_BUILD_DIR)/resolve_btfids	\
		       $(TOOLSDIR)/bpf/resolve_btfids/main.c	\
		       $(TOOLSDIR)/lib/rbtree.c			\
		       $(TOOLSDIR)/lib/zalloc.c			\
		       $(TOOLSDIR)/lib/string.c			\
		       $(TOOLSDIR)/lib/ctype.c			\
		       $(TOOLSDIR)/lib/str_error_r.c
	$(Q)$(MAKE) $(submake_extras) -C $(TOOLSDIR)/bpf/resolve_btfids	\
		CC="$(HOSTCC)" LD="$(HOSTLD)" AR="$(HOSTAR)" \
		LIBBPF_INCLUDE=$(HOST_INCLUDE_DIR) \
		OUTPUT=$(HOST_BUILD_DIR)/resolve_btfids/ BPFOBJ=$(HOST_BPFOBJ)

# Get Clang's default includes on this system, as opposed to those seen by
# '--target=bpf'. This fixes "missing" files on some architectures/distros,
# such as asm/byteorder.h, asm/socket.h, asm/sockios.h, sys/cdefs.h etc.
#
# Use '-idirafter': Don't interfere with include mechanics except where the
# build would have failed anyways.
define get_sys_includes
$(shell $(1) $(2) -v -E - </dev/null 2>&1 \
	| sed -n '/<...> search starts here:/,/End of search list./{ s| \(/.*\)|-idirafter \1|p }') \
$(shell $(1) $(2) -dM -E - </dev/null | grep '__riscv_xlen ' | awk '{printf("-D__riscv_xlen=%d -D__BITS_PER_LONG=%d", $$3, $$3)}') \
$(shell $(1) $(2) -dM -E - </dev/null | grep '__loongarch_grlen ' | awk '{printf("-D__BITS_PER_LONG=%d", $$3)}')
endef

# Determine target endianness.
IS_LITTLE_ENDIAN = $(shell $(CC) -dM -E - </dev/null | \
			grep 'define __BYTE_ORDER__ __ORDER_LITTLE_ENDIAN__')
MENDIAN=$(if $(IS_LITTLE_ENDIAN),-mlittle-endian,-mbig-endian)

ifneq ($(CROSS_COMPILE),)
CLANG_TARGET_ARCH = --target=$(notdir $(CROSS_COMPILE:%-=%))
endif

CLANG_SYS_INCLUDES = $(call get_sys_includes,$(CLANG),$(CLANG_TARGET_ARCH))
BPF_CFLAGS = -g -Wall -Werror -D__TARGET_ARCH_$(SRCARCH) $(MENDIAN)	\
	     -I$(INCLUDE_DIR) -I$(CURDIR) -I$(APIDIR)			\
	     -I$(abspath $(OUTPUT)/../usr/include)

CLANG_CFLAGS = $(CLANG_SYS_INCLUDES) \
	       -Wno-compare-distinct-pointer-types

$(OUTPUT)/test_l4lb_noinline.o: BPF_CFLAGS += -fno-inline
$(OUTPUT)/test_xdp_noinline.o: BPF_CFLAGS += -fno-inline

$(OUTPUT)/flow_dissector_load.o: flow_dissector_load.h
$(OUTPUT)/cgroup_getset_retval_hooks.o: cgroup_getset_retval_hooks.h

# Build BPF object using Clang
# $1 - input .c file
# $2 - output .o file
# $3 - CFLAGS
define CLANG_BPF_BUILD_RULE
	$(call msg,CLNG-BPF,$(TRUNNER_BINARY),$2)
	$(Q)$(CLANG) $3 -O2 --target=bpf -c $1 -mcpu=v3 -o $2
endef
# Similar to CLANG_BPF_BUILD_RULE, but with disabled alu32
define CLANG_NOALU32_BPF_BUILD_RULE
	$(call msg,CLNG-BPF,$(TRUNNER_BINARY),$2)
	$(Q)$(CLANG) $3 -O2 --target=bpf -c $1 -mcpu=v2 -o $2
endef
# Build BPF object using GCC
define GCC_BPF_BUILD_RULE
	$(call msg,GCC-BPF,$(TRUNNER_BINARY),$2)
	$(Q)$(BPF_GCC) $3 -O2 -c $1 -o $2
endef

SKEL_BLACKLIST := btf__% test_pinning_invalid.c test_sk_assign.c

LINKED_SKELS := test_static_linked.skel.h linked_funcs.skel.h		\
		linked_vars.skel.h linked_maps.skel.h 			\
		test_subskeleton.skel.h test_subskeleton_lib.skel.h	\
		test_usdt.skel.h

LSKELS := fentry_test.c fexit_test.c fexit_sleep.c atomics.c 		\
	trace_printk.c trace_vprintk.c map_ptr_kern.c 			\
	core_kern.c core_kern_overflow.c test_ringbuf.c			\
	test_ringbuf_map_key.c

# Generate both light skeleton and libbpf skeleton for these
LSKELS_EXTRA := test_ksyms_module.c test_ksyms_weak.c kfunc_call_test.c \
	kfunc_call_test_subprog.c
SKEL_BLACKLIST += $$(LSKELS)

test_static_linked.skel.h-deps := test_static_linked1.bpf.o test_static_linked2.bpf.o
linked_funcs.skel.h-deps := linked_funcs1.bpf.o linked_funcs2.bpf.o
linked_vars.skel.h-deps := linked_vars1.bpf.o linked_vars2.bpf.o
linked_maps.skel.h-deps := linked_maps1.bpf.o linked_maps2.bpf.o
# In the subskeleton case, we want the test_subskeleton_lib.subskel.h file
# but that's created as a side-effect of the skel.h generation.
test_subskeleton.skel.h-deps := test_subskeleton_lib2.bpf.o test_subskeleton_lib.bpf.o test_subskeleton.bpf.o
test_subskeleton_lib.skel.h-deps := test_subskeleton_lib2.bpf.o test_subskeleton_lib.bpf.o
test_usdt.skel.h-deps := test_usdt.bpf.o test_usdt_multispec.bpf.o
xsk_xdp_progs.skel.h-deps := xsk_xdp_progs.bpf.o
xdp_hw_metadata.skel.h-deps := xdp_hw_metadata.bpf.o
xdp_features.skel.h-deps := xdp_features.bpf.o

LINKED_BPF_SRCS := $(patsubst %.bpf.o,%.c,$(foreach skel,$(LINKED_SKELS),$($(skel)-deps)))

# Set up extra TRUNNER_XXX "temporary" variables in the environment (relies on
# $eval()) and pass control to DEFINE_TEST_RUNNER_RULES.
# Parameters:
# $1 - test runner base binary name (e.g., test_progs)
# $2 - test runner extra "flavor" (e.g., no_alu32, gcc-bpf, etc)
define DEFINE_TEST_RUNNER

TRUNNER_OUTPUT := $(OUTPUT)$(if $2,/)$2
TRUNNER_BINARY := $1$(if $2,-)$2
TRUNNER_TEST_OBJS := $$(patsubst %.c,$$(TRUNNER_OUTPUT)/%.test.o,	\
				 $$(notdir $$(wildcard $(TRUNNER_TESTS_DIR)/*.c)))
TRUNNER_EXTRA_OBJS := $$(patsubst %.c,$$(TRUNNER_OUTPUT)/%.o,		\
				 $$(filter %.c,$(TRUNNER_EXTRA_SOURCES)))
TRUNNER_EXTRA_HDRS := $$(filter %.h,$(TRUNNER_EXTRA_SOURCES))
TRUNNER_TESTS_HDR := $(TRUNNER_TESTS_DIR)/tests.h
TRUNNER_BPF_SRCS := $$(notdir $$(wildcard $(TRUNNER_BPF_PROGS_DIR)/*.c))
TRUNNER_BPF_OBJS := $$(patsubst %.c,$$(TRUNNER_OUTPUT)/%.bpf.o, $$(TRUNNER_BPF_SRCS))
TRUNNER_BPF_SKELS := $$(patsubst %.c,$$(TRUNNER_OUTPUT)/%.skel.h,	\
				 $$(filter-out $(SKEL_BLACKLIST) $(LINKED_BPF_SRCS),\
					       $$(TRUNNER_BPF_SRCS)))
TRUNNER_BPF_LSKELS := $$(patsubst %.c,$$(TRUNNER_OUTPUT)/%.lskel.h, $$(LSKELS) $$(LSKELS_EXTRA))
TRUNNER_BPF_SKELS_LINKED := $$(addprefix $$(TRUNNER_OUTPUT)/,$(LINKED_SKELS))
TEST_GEN_FILES += $$(TRUNNER_BPF_OBJS)

# Evaluate rules now with extra TRUNNER_XXX variables above already defined
$$(eval $$(call DEFINE_TEST_RUNNER_RULES,$1,$2))

endef

# Using TRUNNER_XXX variables, provided by callers of DEFINE_TEST_RUNNER and
# set up by DEFINE_TEST_RUNNER itself, create test runner build rules with:
# $1 - test runner base binary name (e.g., test_progs)
# $2 - test runner extra "flavor" (e.g., no_alu32, gcc-bpf, etc)
define DEFINE_TEST_RUNNER_RULES

ifeq ($($(TRUNNER_OUTPUT)-dir),)
$(TRUNNER_OUTPUT)-dir := y
$(TRUNNER_OUTPUT):
	$$(call msg,MKDIR,,$$@)
	$(Q)mkdir -p $$@
endif

# ensure we set up BPF objects generation rule just once for a given
# input/output directory combination
ifeq ($($(TRUNNER_BPF_PROGS_DIR)$(if $2,-)$2-bpfobjs),)
$(TRUNNER_BPF_PROGS_DIR)$(if $2,-)$2-bpfobjs := y
$(TRUNNER_BPF_OBJS): $(TRUNNER_OUTPUT)/%.bpf.o:				\
		     $(TRUNNER_BPF_PROGS_DIR)/%.c			\
		     $(TRUNNER_BPF_PROGS_DIR)/*.h			\
		     $$(INCLUDE_DIR)/vmlinux.h				\
		     $(wildcard $(BPFDIR)/bpf_*.h)			\
		     $(wildcard $(BPFDIR)/*.bpf.h)			\
		     | $(TRUNNER_OUTPUT) $$(BPFOBJ)
	$$(call $(TRUNNER_BPF_BUILD_RULE),$$<,$$@,			\
					  $(TRUNNER_BPF_CFLAGS))

$(TRUNNER_BPF_SKELS): %.skel.h: %.bpf.o $(BPFTOOL) | $(TRUNNER_OUTPUT)
	$$(call msg,GEN-SKEL,$(TRUNNER_BINARY),$$@)
	$(Q)$$(BPFTOOL) gen object $$(<:.o=.linked1.o) $$<
	$(Q)$$(BPFTOOL) gen object $$(<:.o=.linked2.o) $$(<:.o=.linked1.o)
	$(Q)$$(BPFTOOL) gen object $$(<:.o=.linked3.o) $$(<:.o=.linked2.o)
	$(Q)diff $$(<:.o=.linked2.o) $$(<:.o=.linked3.o)
	$(Q)$$(BPFTOOL) gen skeleton $$(<:.o=.linked3.o) name $$(notdir $$(<:.bpf.o=)) > $$@
	$(Q)$$(BPFTOOL) gen subskeleton $$(<:.o=.linked3.o) name $$(notdir $$(<:.bpf.o=)) > $$(@:.skel.h=.subskel.h)

$(TRUNNER_BPF_LSKELS): %.lskel.h: %.bpf.o $(BPFTOOL) | $(TRUNNER_OUTPUT)
	$$(call msg,GEN-SKEL,$(TRUNNER_BINARY),$$@)
	$(Q)$$(BPFTOOL) gen object $$(<:.o=.llinked1.o) $$<
	$(Q)$$(BPFTOOL) gen object $$(<:.o=.llinked2.o) $$(<:.o=.llinked1.o)
	$(Q)$$(BPFTOOL) gen object $$(<:.o=.llinked3.o) $$(<:.o=.llinked2.o)
	$(Q)diff $$(<:.o=.llinked2.o) $$(<:.o=.llinked3.o)
	$(Q)$$(BPFTOOL) gen skeleton -L $$(<:.o=.llinked3.o) name $$(notdir $$(<:.bpf.o=_lskel)) > $$@

$(TRUNNER_BPF_SKELS_LINKED): $(TRUNNER_BPF_OBJS) $(BPFTOOL) | $(TRUNNER_OUTPUT)
	$$(call msg,LINK-BPF,$(TRUNNER_BINARY),$$(@:.skel.h=.bpf.o))
	$(Q)$$(BPFTOOL) gen object $$(@:.skel.h=.linked1.o) $$(addprefix $(TRUNNER_OUTPUT)/,$$($$(@F)-deps))
	$(Q)$$(BPFTOOL) gen object $$(@:.skel.h=.linked2.o) $$(@:.skel.h=.linked1.o)
	$(Q)$$(BPFTOOL) gen object $$(@:.skel.h=.linked3.o) $$(@:.skel.h=.linked2.o)
	$(Q)diff $$(@:.skel.h=.linked2.o) $$(@:.skel.h=.linked3.o)
	$$(call msg,GEN-SKEL,$(TRUNNER_BINARY),$$@)
	$(Q)$$(BPFTOOL) gen skeleton $$(@:.skel.h=.linked3.o) name $$(notdir $$(@:.skel.h=)) > $$@
	$(Q)$$(BPFTOOL) gen subskeleton $$(@:.skel.h=.linked3.o) name $$(notdir $$(@:.skel.h=)) > $$(@:.skel.h=.subskel.h)
endif

# ensure we set up tests.h header generation rule just once
ifeq ($($(TRUNNER_TESTS_DIR)-tests-hdr),)
$(TRUNNER_TESTS_DIR)-tests-hdr := y
$(TRUNNER_TESTS_HDR): $(TRUNNER_TESTS_DIR)/*.c
	$$(call msg,TEST-HDR,$(TRUNNER_BINARY),$$@)
	$$(shell (echo '/* Generated header, do not edit */';					\
		  sed -n -E 's/^void (serial_)?test_([a-zA-Z0-9_]+)\((void)?\).*/DEFINE_TEST(\2)/p'	\
			$(TRUNNER_TESTS_DIR)/*.c | sort ;	\
		 ) > $$@)
endif

# compile individual test files
# Note: we cd into output directory to ensure embedded BPF object is found
$(TRUNNER_TEST_OBJS): $(TRUNNER_OUTPUT)/%.test.o:			\
		      $(TRUNNER_TESTS_DIR)/%.c				\
		      $(TRUNNER_EXTRA_HDRS)				\
		      $(TRUNNER_BPF_OBJS)				\
		      $(TRUNNER_BPF_SKELS)				\
		      $(TRUNNER_BPF_LSKELS)				\
		      $(TRUNNER_BPF_SKELS_LINKED)			\
		      $$(BPFOBJ) | $(TRUNNER_OUTPUT)
	$$(call msg,TEST-OBJ,$(TRUNNER_BINARY),$$@)
	$(Q)cd $$(@D) && $$(CC) -I. $$(CFLAGS) -c $(CURDIR)/$$< $$(LDLIBS) -o $$(@F)

$(TRUNNER_EXTRA_OBJS): $(TRUNNER_OUTPUT)/%.o:				\
		       %.c						\
		       $(TRUNNER_EXTRA_HDRS)				\
		       $(TRUNNER_TESTS_HDR)				\
		       $$(BPFOBJ) | $(TRUNNER_OUTPUT)
	$$(call msg,EXT-OBJ,$(TRUNNER_BINARY),$$@)
	$(Q)$$(CC) $$(CFLAGS) -c $$< $$(LDLIBS) -o $$@

# non-flavored in-srctree builds receive special treatment, in particular, we
# do not need to copy extra resources (see e.g. test_btf_dump_case())
$(TRUNNER_BINARY)-extras: $(TRUNNER_EXTRA_FILES) | $(TRUNNER_OUTPUT)
ifneq ($2:$(OUTPUT),:$(shell pwd))
	$$(call msg,EXT-COPY,$(TRUNNER_BINARY),$(TRUNNER_EXTRA_FILES))
	$(Q)rsync -aq $$^ $(TRUNNER_OUTPUT)/
endif

$(OUTPUT)/$(TRUNNER_BINARY): $(TRUNNER_TEST_OBJS)			\
			     $(TRUNNER_EXTRA_OBJS) $$(BPFOBJ)		\
			     $(RESOLVE_BTFIDS)				\
			     $(TRUNNER_BPFTOOL)				\
			     | $(TRUNNER_BINARY)-extras
	$$(call msg,BINARY,,$$@)
	$(Q)$$(CC) $$(CFLAGS) $$(filter %.a %.o,$$^) $$(LDLIBS) -o $$@
	$(Q)$(RESOLVE_BTFIDS) --btf $(TRUNNER_OUTPUT)/btf_data.bpf.o $$@
	$(Q)ln -sf $(if $2,..,.)/tools/build/bpftool/$(USE_BOOTSTRAP)bpftool \
		   $(OUTPUT)/$(if $2,$2/)bpftool

endef

# Define test_progs test runner.
TRUNNER_TESTS_DIR := prog_tests
TRUNNER_BPF_PROGS_DIR := progs
TRUNNER_EXTRA_SOURCES := test_progs.c cgroup_helpers.c trace_helpers.c	\
			 network_helpers.c testing_helpers.c		\
			 btf_helpers.c flow_dissector_load.h		\
			 cap_helpers.c test_loader.c xsk.c disasm.c	\
			 json_writer.c unpriv_helpers.c

TRUNNER_EXTRA_FILES := $(OUTPUT)/urandom_read $(OUTPUT)/bpf_testmod.ko	\
		       $(OUTPUT)/liburandom_read.so			\
		       $(OUTPUT)/xdp_synproxy				\
		       $(OUTPUT)/sign-file				\
		       ima_setup.sh 					\
		       verify_sig_setup.sh				\
		       $(wildcard progs/btf_dump_test_case_*.c)		\
		       $(wildcard progs/*.bpf.o)
TRUNNER_BPF_BUILD_RULE := CLANG_BPF_BUILD_RULE
TRUNNER_BPF_CFLAGS := $(BPF_CFLAGS) $(CLANG_CFLAGS) -DENABLE_ATOMICS_TESTS
$(eval $(call DEFINE_TEST_RUNNER,test_progs))

# Define test_progs-no_alu32 test runner.
TRUNNER_BPF_BUILD_RULE := CLANG_NOALU32_BPF_BUILD_RULE
TRUNNER_BPF_CFLAGS := $(BPF_CFLAGS) $(CLANG_CFLAGS)
$(eval $(call DEFINE_TEST_RUNNER,test_progs,no_alu32))

# Define test_progs BPF-GCC-flavored test runner.
ifneq ($(BPF_GCC),)
TRUNNER_BPF_BUILD_RULE := GCC_BPF_BUILD_RULE
TRUNNER_BPF_CFLAGS := $(BPF_CFLAGS) $(call get_sys_includes,gcc,)
$(eval $(call DEFINE_TEST_RUNNER,test_progs,bpf_gcc))
endif

# Define test_maps test runner.
TRUNNER_TESTS_DIR := map_tests
TRUNNER_BPF_PROGS_DIR := progs
TRUNNER_EXTRA_SOURCES := test_maps.c
TRUNNER_EXTRA_FILES :=
TRUNNER_BPF_BUILD_RULE := $$(error no BPF objects should be built)
TRUNNER_BPF_CFLAGS :=
$(eval $(call DEFINE_TEST_RUNNER,test_maps))

# Define test_verifier test runner.
# It is much simpler than test_maps/test_progs and sufficiently different from
# them (e.g., test.h is using completely pattern), that it's worth just
# explicitly defining all the rules explicitly.
verifier/tests.h: verifier/*.c
	$(shell ( cd verifier/; \
		  echo '/* Generated header, do not edit */'; \
		  echo '#ifdef FILL_ARRAY'; \
		  ls *.c 2> /dev/null | sed -e 's@\(.*\)@#include \"\1\"@'; \
		  echo '#endif' \
		) > verifier/tests.h)
$(OUTPUT)/test_verifier: test_verifier.c verifier/tests.h $(BPFOBJ) | $(OUTPUT)
	$(call msg,BINARY,,$@)
	$(Q)$(CC) $(CFLAGS) $(filter %.a %.o %.c,$^) $(LDLIBS) -o $@

$(OUTPUT)/xskxceiver: xskxceiver.c xskxceiver.h $(OUTPUT)/xsk.o $(OUTPUT)/xsk_xdp_progs.skel.h $(BPFOBJ) | $(OUTPUT)
	$(call msg,BINARY,,$@)
	$(Q)$(CC) $(CFLAGS) $(filter %.a %.o %.c,$^) $(LDLIBS) -o $@

$(OUTPUT)/xdp_hw_metadata: xdp_hw_metadata.c $(OUTPUT)/network_helpers.o $(OUTPUT)/xsk.o $(OUTPUT)/xdp_hw_metadata.skel.h | $(OUTPUT)
	$(call msg,BINARY,,$@)
	$(Q)$(CC) $(CFLAGS) $(filter %.a %.o %.c,$^) $(LDLIBS) -o $@

$(OUTPUT)/xdp_features: xdp_features.c $(OUTPUT)/network_helpers.o $(OUTPUT)/xdp_features.skel.h | $(OUTPUT)
	$(call msg,BINARY,,$@)
	$(Q)$(CC) $(CFLAGS) $(filter %.a %.o %.c,$^) $(LDLIBS) -o $@

# Make sure we are able to include and link libbpf against c++.
$(OUTPUT)/test_cpp: test_cpp.cpp $(OUTPUT)/test_core_extern.skel.h $(BPFOBJ)
	$(call msg,CXX,,$@)
	$(Q)$(CXX) $(CFLAGS) $(filter %.a %.o %.cpp,$^) $(LDLIBS) -o $@

# Benchmark runner
$(OUTPUT)/bench_%.o: benchs/bench_%.c bench.h $(BPFOBJ)
	$(call msg,CC,,$@)
	$(Q)$(CC) $(CFLAGS) -O2 -c $(filter %.c,$^) $(LDLIBS) -o $@
$(OUTPUT)/bench_rename.o: $(OUTPUT)/test_overhead.skel.h
$(OUTPUT)/bench_trigger.o: $(OUTPUT)/trigger_bench.skel.h
$(OUTPUT)/bench_ringbufs.o: $(OUTPUT)/ringbuf_bench.skel.h \
			    $(OUTPUT)/perfbuf_bench.skel.h
$(OUTPUT)/bench_bloom_filter_map.o: $(OUTPUT)/bloom_filter_bench.skel.h
$(OUTPUT)/bench_bpf_loop.o: $(OUTPUT)/bpf_loop_bench.skel.h
$(OUTPUT)/bench_strncmp.o: $(OUTPUT)/strncmp_bench.skel.h
$(OUTPUT)/bench_bpf_hashmap_full_update.o: $(OUTPUT)/bpf_hashmap_full_update_bench.skel.h
$(OUTPUT)/bench_local_storage.o: $(OUTPUT)/local_storage_bench.skel.h
$(OUTPUT)/bench_local_storage_rcu_tasks_trace.o: $(OUTPUT)/local_storage_rcu_tasks_trace_bench.skel.h
$(OUTPUT)/bench_local_storage_create.o: $(OUTPUT)/bench_local_storage_create.skel.h
$(OUTPUT)/bench_bpf_hashmap_lookup.o: $(OUTPUT)/bpf_hashmap_lookup.skel.h
$(OUTPUT)/bench_htab_mem.o: $(OUTPUT)/htab_mem_bench.skel.h
$(OUTPUT)/bench.o: bench.h testing_helpers.h $(BPFOBJ)
$(OUTPUT)/bench: LDLIBS += -lm
$(OUTPUT)/bench: $(OUTPUT)/bench.o \
		 $(TESTING_HELPERS) \
		 $(TRACE_HELPERS) \
		 $(CGROUP_HELPERS) \
		 $(OUTPUT)/bench_count.o \
		 $(OUTPUT)/bench_rename.o \
		 $(OUTPUT)/bench_trigger.o \
		 $(OUTPUT)/bench_ringbufs.o \
		 $(OUTPUT)/bench_bloom_filter_map.o \
		 $(OUTPUT)/bench_bpf_loop.o \
		 $(OUTPUT)/bench_strncmp.o \
		 $(OUTPUT)/bench_bpf_hashmap_full_update.o \
		 $(OUTPUT)/bench_local_storage.o \
		 $(OUTPUT)/bench_local_storage_rcu_tasks_trace.o \
		 $(OUTPUT)/bench_bpf_hashmap_lookup.o \
		 $(OUTPUT)/bench_local_storage_create.o \
<<<<<<< HEAD
=======
		 $(OUTPUT)/bench_htab_mem.o \
>>>>>>> df50e6bf
		 #
	$(call msg,BINARY,,$@)
	$(Q)$(CC) $(CFLAGS) $(LDFLAGS) $(filter %.a %.o,$^) $(LDLIBS) -o $@

$(OUTPUT)/veristat.o: $(BPFOBJ)
$(OUTPUT)/veristat: $(OUTPUT)/veristat.o
	$(call msg,BINARY,,$@)
	$(Q)$(CC) $(CFLAGS) $(LDFLAGS) $(filter %.a %.o,$^) $(LDLIBS) -o $@

EXTRA_CLEAN := $(TEST_CUSTOM_PROGS) $(SCRATCH_DIR) $(HOST_SCRATCH_DIR)	\
	prog_tests/tests.h map_tests/tests.h verifier/tests.h		\
	feature bpftool							\
	$(addprefix $(OUTPUT)/,*.o *.skel.h *.lskel.h *.subskel.h	\
			       no_alu32 bpf_gcc bpf_testmod.ko		\
			       liburandom_read.so)

.PHONY: docs docs-clean

# Delete partially updated (corrupted) files on error
.DELETE_ON_ERROR:<|MERGE_RESOLUTION|>--- conflicted
+++ resolved
@@ -667,10 +667,7 @@
 		 $(OUTPUT)/bench_local_storage_rcu_tasks_trace.o \
 		 $(OUTPUT)/bench_bpf_hashmap_lookup.o \
 		 $(OUTPUT)/bench_local_storage_create.o \
-<<<<<<< HEAD
-=======
 		 $(OUTPUT)/bench_htab_mem.o \
->>>>>>> df50e6bf
 		 #
 	$(call msg,BINARY,,$@)
 	$(Q)$(CC) $(CFLAGS) $(LDFLAGS) $(filter %.a %.o,$^) $(LDLIBS) -o $@
