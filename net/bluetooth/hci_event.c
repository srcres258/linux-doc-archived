/*
   BlueZ - Bluetooth protocol stack for Linux
   Copyright (c) 2000-2001, 2010, Code Aurora Forum. All rights reserved.
   Copyright 2023 NXP

   Written 2000,2001 by Maxim Krasnyansky <maxk@qualcomm.com>

   This program is free software; you can redistribute it and/or modify
   it under the terms of the GNU General Public License version 2 as
   published by the Free Software Foundation;

   THE SOFTWARE IS PROVIDED "AS IS", WITHOUT WARRANTY OF ANY KIND, EXPRESS
   OR IMPLIED, INCLUDING BUT NOT LIMITED TO THE WARRANTIES OF MERCHANTABILITY,
   FITNESS FOR A PARTICULAR PURPOSE AND NONINFRINGEMENT OF THIRD PARTY RIGHTS.
   IN NO EVENT SHALL THE COPYRIGHT HOLDER(S) AND AUTHOR(S) BE LIABLE FOR ANY
   CLAIM, OR ANY SPECIAL INDIRECT OR CONSEQUENTIAL DAMAGES, OR ANY DAMAGES
   WHATSOEVER RESULTING FROM LOSS OF USE, DATA OR PROFITS, WHETHER IN AN
   ACTION OF CONTRACT, NEGLIGENCE OR OTHER TORTIOUS ACTION, ARISING OUT OF
   OR IN CONNECTION WITH THE USE OR PERFORMANCE OF THIS SOFTWARE.

   ALL LIABILITY, INCLUDING LIABILITY FOR INFRINGEMENT OF ANY PATENTS,
   COPYRIGHTS, TRADEMARKS OR OTHER RIGHTS, RELATING TO USE OF THIS
   SOFTWARE IS DISCLAIMED.
*/

/* Bluetooth HCI event handling. */

#include <asm/unaligned.h>

#include <net/bluetooth/bluetooth.h>
#include <net/bluetooth/hci_core.h>
#include <net/bluetooth/mgmt.h>

#include "hci_request.h"
#include "hci_debugfs.h"
#include "a2mp.h"
#include "amp.h"
#include "smp.h"
#include "msft.h"
#include "eir.h"

#define ZERO_KEY "\x00\x00\x00\x00\x00\x00\x00\x00" \
		 "\x00\x00\x00\x00\x00\x00\x00\x00"

#define secs_to_jiffies(_secs) msecs_to_jiffies((_secs) * 1000)

/* Handle HCI Event packets */

static void *hci_ev_skb_pull(struct hci_dev *hdev, struct sk_buff *skb,
			     u8 ev, size_t len)
{
	void *data;

	data = skb_pull_data(skb, len);
	if (!data)
		bt_dev_err(hdev, "Malformed Event: 0x%2.2x", ev);

	return data;
}

static void *hci_cc_skb_pull(struct hci_dev *hdev, struct sk_buff *skb,
			     u16 op, size_t len)
{
	void *data;

	data = skb_pull_data(skb, len);
	if (!data)
		bt_dev_err(hdev, "Malformed Command Complete: 0x%4.4x", op);

	return data;
}

static void *hci_le_ev_skb_pull(struct hci_dev *hdev, struct sk_buff *skb,
				u8 ev, size_t len)
{
	void *data;

	data = skb_pull_data(skb, len);
	if (!data)
		bt_dev_err(hdev, "Malformed LE Event: 0x%2.2x", ev);

	return data;
}

static u8 hci_cc_inquiry_cancel(struct hci_dev *hdev, void *data,
				struct sk_buff *skb)
{
	struct hci_ev_status *rp = data;

	bt_dev_dbg(hdev, "status 0x%2.2x", rp->status);

	/* It is possible that we receive Inquiry Complete event right
	 * before we receive Inquiry Cancel Command Complete event, in
	 * which case the latter event should have status of Command
	 * Disallowed (0x0c). This should not be treated as error, since
	 * we actually achieve what Inquiry Cancel wants to achieve,
	 * which is to end the last Inquiry session.
	 */
	if (rp->status == 0x0c && !test_bit(HCI_INQUIRY, &hdev->flags)) {
		bt_dev_warn(hdev, "Ignoring error of Inquiry Cancel command");
		rp->status = 0x00;
	}

	if (rp->status)
		return rp->status;

	clear_bit(HCI_INQUIRY, &hdev->flags);
	smp_mb__after_atomic(); /* wake_up_bit advises about this barrier */
	wake_up_bit(&hdev->flags, HCI_INQUIRY);

	hci_dev_lock(hdev);
	/* Set discovery state to stopped if we're not doing LE active
	 * scanning.
	 */
	if (!hci_dev_test_flag(hdev, HCI_LE_SCAN) ||
	    hdev->le_scan_type != LE_SCAN_ACTIVE)
		hci_discovery_set_state(hdev, DISCOVERY_STOPPED);
	hci_dev_unlock(hdev);

	hci_conn_check_pending(hdev);

	return rp->status;
}

static u8 hci_cc_periodic_inq(struct hci_dev *hdev, void *data,
			      struct sk_buff *skb)
{
	struct hci_ev_status *rp = data;

	bt_dev_dbg(hdev, "status 0x%2.2x", rp->status);

	if (rp->status)
		return rp->status;

	hci_dev_set_flag(hdev, HCI_PERIODIC_INQ);

	return rp->status;
}

static u8 hci_cc_exit_periodic_inq(struct hci_dev *hdev, void *data,
				   struct sk_buff *skb)
{
	struct hci_ev_status *rp = data;

	bt_dev_dbg(hdev, "status 0x%2.2x", rp->status);

	if (rp->status)
		return rp->status;

	hci_dev_clear_flag(hdev, HCI_PERIODIC_INQ);

	hci_conn_check_pending(hdev);

	return rp->status;
}

static u8 hci_cc_remote_name_req_cancel(struct hci_dev *hdev, void *data,
					struct sk_buff *skb)
{
	struct hci_ev_status *rp = data;

	bt_dev_dbg(hdev, "status 0x%2.2x", rp->status);

	return rp->status;
}

static u8 hci_cc_role_discovery(struct hci_dev *hdev, void *data,
				struct sk_buff *skb)
{
	struct hci_rp_role_discovery *rp = data;
	struct hci_conn *conn;

	bt_dev_dbg(hdev, "status 0x%2.2x", rp->status);

	if (rp->status)
		return rp->status;

	hci_dev_lock(hdev);

	conn = hci_conn_hash_lookup_handle(hdev, __le16_to_cpu(rp->handle));
	if (conn)
		conn->role = rp->role;

	hci_dev_unlock(hdev);

	return rp->status;
}

static u8 hci_cc_read_link_policy(struct hci_dev *hdev, void *data,
				  struct sk_buff *skb)
{
	struct hci_rp_read_link_policy *rp = data;
	struct hci_conn *conn;

	bt_dev_dbg(hdev, "status 0x%2.2x", rp->status);

	if (rp->status)
		return rp->status;

	hci_dev_lock(hdev);

	conn = hci_conn_hash_lookup_handle(hdev, __le16_to_cpu(rp->handle));
	if (conn)
		conn->link_policy = __le16_to_cpu(rp->policy);

	hci_dev_unlock(hdev);

	return rp->status;
}

static u8 hci_cc_write_link_policy(struct hci_dev *hdev, void *data,
				   struct sk_buff *skb)
{
	struct hci_rp_write_link_policy *rp = data;
	struct hci_conn *conn;
	void *sent;

	bt_dev_dbg(hdev, "status 0x%2.2x", rp->status);

	if (rp->status)
		return rp->status;

	sent = hci_sent_cmd_data(hdev, HCI_OP_WRITE_LINK_POLICY);
	if (!sent)
		return rp->status;

	hci_dev_lock(hdev);

	conn = hci_conn_hash_lookup_handle(hdev, __le16_to_cpu(rp->handle));
	if (conn)
		conn->link_policy = get_unaligned_le16(sent + 2);

	hci_dev_unlock(hdev);

	return rp->status;
}

static u8 hci_cc_read_def_link_policy(struct hci_dev *hdev, void *data,
				      struct sk_buff *skb)
{
	struct hci_rp_read_def_link_policy *rp = data;

	bt_dev_dbg(hdev, "status 0x%2.2x", rp->status);

	if (rp->status)
		return rp->status;

	hdev->link_policy = __le16_to_cpu(rp->policy);

	return rp->status;
}

static u8 hci_cc_write_def_link_policy(struct hci_dev *hdev, void *data,
				       struct sk_buff *skb)
{
	struct hci_ev_status *rp = data;
	void *sent;

	bt_dev_dbg(hdev, "status 0x%2.2x", rp->status);

	if (rp->status)
		return rp->status;

	sent = hci_sent_cmd_data(hdev, HCI_OP_WRITE_DEF_LINK_POLICY);
	if (!sent)
		return rp->status;

	hdev->link_policy = get_unaligned_le16(sent);

	return rp->status;
}

static u8 hci_cc_reset(struct hci_dev *hdev, void *data, struct sk_buff *skb)
{
	struct hci_ev_status *rp = data;

	bt_dev_dbg(hdev, "status 0x%2.2x", rp->status);

	clear_bit(HCI_RESET, &hdev->flags);

	if (rp->status)
		return rp->status;

	/* Reset all non-persistent flags */
	hci_dev_clear_volatile_flags(hdev);

	hci_discovery_set_state(hdev, DISCOVERY_STOPPED);

	hdev->inq_tx_power = HCI_TX_POWER_INVALID;
	hdev->adv_tx_power = HCI_TX_POWER_INVALID;

	memset(hdev->adv_data, 0, sizeof(hdev->adv_data));
	hdev->adv_data_len = 0;

	memset(hdev->scan_rsp_data, 0, sizeof(hdev->scan_rsp_data));
	hdev->scan_rsp_data_len = 0;

	hdev->le_scan_type = LE_SCAN_PASSIVE;

	hdev->ssp_debug_mode = 0;

	hci_bdaddr_list_clear(&hdev->le_accept_list);
	hci_bdaddr_list_clear(&hdev->le_resolv_list);

	return rp->status;
}

static u8 hci_cc_read_stored_link_key(struct hci_dev *hdev, void *data,
				      struct sk_buff *skb)
{
	struct hci_rp_read_stored_link_key *rp = data;
	struct hci_cp_read_stored_link_key *sent;

	bt_dev_dbg(hdev, "status 0x%2.2x", rp->status);

	sent = hci_sent_cmd_data(hdev, HCI_OP_READ_STORED_LINK_KEY);
	if (!sent)
		return rp->status;

	if (!rp->status && sent->read_all == 0x01) {
		hdev->stored_max_keys = le16_to_cpu(rp->max_keys);
		hdev->stored_num_keys = le16_to_cpu(rp->num_keys);
	}

	return rp->status;
}

static u8 hci_cc_delete_stored_link_key(struct hci_dev *hdev, void *data,
					struct sk_buff *skb)
{
	struct hci_rp_delete_stored_link_key *rp = data;
	u16 num_keys;

	bt_dev_dbg(hdev, "status 0x%2.2x", rp->status);

	if (rp->status)
		return rp->status;

	num_keys = le16_to_cpu(rp->num_keys);

	if (num_keys <= hdev->stored_num_keys)
		hdev->stored_num_keys -= num_keys;
	else
		hdev->stored_num_keys = 0;

	return rp->status;
}

static u8 hci_cc_write_local_name(struct hci_dev *hdev, void *data,
				  struct sk_buff *skb)
{
	struct hci_ev_status *rp = data;
	void *sent;

	bt_dev_dbg(hdev, "status 0x%2.2x", rp->status);

	sent = hci_sent_cmd_data(hdev, HCI_OP_WRITE_LOCAL_NAME);
	if (!sent)
		return rp->status;

	hci_dev_lock(hdev);

	if (hci_dev_test_flag(hdev, HCI_MGMT))
		mgmt_set_local_name_complete(hdev, sent, rp->status);
	else if (!rp->status)
		memcpy(hdev->dev_name, sent, HCI_MAX_NAME_LENGTH);

	hci_dev_unlock(hdev);

	return rp->status;
}

static u8 hci_cc_read_local_name(struct hci_dev *hdev, void *data,
				 struct sk_buff *skb)
{
	struct hci_rp_read_local_name *rp = data;

	bt_dev_dbg(hdev, "status 0x%2.2x", rp->status);

	if (rp->status)
		return rp->status;

	if (hci_dev_test_flag(hdev, HCI_SETUP) ||
	    hci_dev_test_flag(hdev, HCI_CONFIG))
		memcpy(hdev->dev_name, rp->name, HCI_MAX_NAME_LENGTH);

	return rp->status;
}

static u8 hci_cc_write_auth_enable(struct hci_dev *hdev, void *data,
				   struct sk_buff *skb)
{
	struct hci_ev_status *rp = data;
	void *sent;

	bt_dev_dbg(hdev, "status 0x%2.2x", rp->status);

	sent = hci_sent_cmd_data(hdev, HCI_OP_WRITE_AUTH_ENABLE);
	if (!sent)
		return rp->status;

	hci_dev_lock(hdev);

	if (!rp->status) {
		__u8 param = *((__u8 *) sent);

		if (param == AUTH_ENABLED)
			set_bit(HCI_AUTH, &hdev->flags);
		else
			clear_bit(HCI_AUTH, &hdev->flags);
	}

	if (hci_dev_test_flag(hdev, HCI_MGMT))
		mgmt_auth_enable_complete(hdev, rp->status);

	hci_dev_unlock(hdev);

	return rp->status;
}

static u8 hci_cc_write_encrypt_mode(struct hci_dev *hdev, void *data,
				    struct sk_buff *skb)
{
	struct hci_ev_status *rp = data;
	__u8 param;
	void *sent;

	bt_dev_dbg(hdev, "status 0x%2.2x", rp->status);

	if (rp->status)
		return rp->status;

	sent = hci_sent_cmd_data(hdev, HCI_OP_WRITE_ENCRYPT_MODE);
	if (!sent)
		return rp->status;

	param = *((__u8 *) sent);

	if (param)
		set_bit(HCI_ENCRYPT, &hdev->flags);
	else
		clear_bit(HCI_ENCRYPT, &hdev->flags);

	return rp->status;
}

static u8 hci_cc_write_scan_enable(struct hci_dev *hdev, void *data,
				   struct sk_buff *skb)
{
	struct hci_ev_status *rp = data;
	__u8 param;
	void *sent;

	bt_dev_dbg(hdev, "status 0x%2.2x", rp->status);

	sent = hci_sent_cmd_data(hdev, HCI_OP_WRITE_SCAN_ENABLE);
	if (!sent)
		return rp->status;

	param = *((__u8 *) sent);

	hci_dev_lock(hdev);

	if (rp->status) {
		hdev->discov_timeout = 0;
		goto done;
	}

	if (param & SCAN_INQUIRY)
		set_bit(HCI_ISCAN, &hdev->flags);
	else
		clear_bit(HCI_ISCAN, &hdev->flags);

	if (param & SCAN_PAGE)
		set_bit(HCI_PSCAN, &hdev->flags);
	else
		clear_bit(HCI_PSCAN, &hdev->flags);

done:
	hci_dev_unlock(hdev);

	return rp->status;
}

static u8 hci_cc_set_event_filter(struct hci_dev *hdev, void *data,
				  struct sk_buff *skb)
{
	struct hci_ev_status *rp = data;
	struct hci_cp_set_event_filter *cp;
	void *sent;

	bt_dev_dbg(hdev, "status 0x%2.2x", rp->status);

	if (rp->status)
		return rp->status;

	sent = hci_sent_cmd_data(hdev, HCI_OP_SET_EVENT_FLT);
	if (!sent)
		return rp->status;

	cp = (struct hci_cp_set_event_filter *)sent;

	if (cp->flt_type == HCI_FLT_CLEAR_ALL)
		hci_dev_clear_flag(hdev, HCI_EVENT_FILTER_CONFIGURED);
	else
		hci_dev_set_flag(hdev, HCI_EVENT_FILTER_CONFIGURED);

	return rp->status;
}

static u8 hci_cc_read_class_of_dev(struct hci_dev *hdev, void *data,
				   struct sk_buff *skb)
{
	struct hci_rp_read_class_of_dev *rp = data;

	bt_dev_dbg(hdev, "status 0x%2.2x", rp->status);

	if (rp->status)
		return rp->status;

	memcpy(hdev->dev_class, rp->dev_class, 3);

	bt_dev_dbg(hdev, "class 0x%.2x%.2x%.2x", hdev->dev_class[2],
		   hdev->dev_class[1], hdev->dev_class[0]);

	return rp->status;
}

static u8 hci_cc_write_class_of_dev(struct hci_dev *hdev, void *data,
				    struct sk_buff *skb)
{
	struct hci_ev_status *rp = data;
	void *sent;

	bt_dev_dbg(hdev, "status 0x%2.2x", rp->status);

	sent = hci_sent_cmd_data(hdev, HCI_OP_WRITE_CLASS_OF_DEV);
	if (!sent)
		return rp->status;

	hci_dev_lock(hdev);

	if (!rp->status)
		memcpy(hdev->dev_class, sent, 3);

	if (hci_dev_test_flag(hdev, HCI_MGMT))
		mgmt_set_class_of_dev_complete(hdev, sent, rp->status);

	hci_dev_unlock(hdev);

	return rp->status;
}

static u8 hci_cc_read_voice_setting(struct hci_dev *hdev, void *data,
				    struct sk_buff *skb)
{
	struct hci_rp_read_voice_setting *rp = data;
	__u16 setting;

	bt_dev_dbg(hdev, "status 0x%2.2x", rp->status);

	if (rp->status)
		return rp->status;

	setting = __le16_to_cpu(rp->voice_setting);

	if (hdev->voice_setting == setting)
		return rp->status;

	hdev->voice_setting = setting;

	bt_dev_dbg(hdev, "voice setting 0x%4.4x", setting);

	if (hdev->notify)
		hdev->notify(hdev, HCI_NOTIFY_VOICE_SETTING);

	return rp->status;
}

static u8 hci_cc_write_voice_setting(struct hci_dev *hdev, void *data,
				     struct sk_buff *skb)
{
	struct hci_ev_status *rp = data;
	__u16 setting;
	void *sent;

	bt_dev_dbg(hdev, "status 0x%2.2x", rp->status);

	if (rp->status)
		return rp->status;

	sent = hci_sent_cmd_data(hdev, HCI_OP_WRITE_VOICE_SETTING);
	if (!sent)
		return rp->status;

	setting = get_unaligned_le16(sent);

	if (hdev->voice_setting == setting)
		return rp->status;

	hdev->voice_setting = setting;

	bt_dev_dbg(hdev, "voice setting 0x%4.4x", setting);

	if (hdev->notify)
		hdev->notify(hdev, HCI_NOTIFY_VOICE_SETTING);

	return rp->status;
}

static u8 hci_cc_read_num_supported_iac(struct hci_dev *hdev, void *data,
					struct sk_buff *skb)
{
	struct hci_rp_read_num_supported_iac *rp = data;

	bt_dev_dbg(hdev, "status 0x%2.2x", rp->status);

	if (rp->status)
		return rp->status;

	hdev->num_iac = rp->num_iac;

	bt_dev_dbg(hdev, "num iac %d", hdev->num_iac);

	return rp->status;
}

static u8 hci_cc_write_ssp_mode(struct hci_dev *hdev, void *data,
				struct sk_buff *skb)
{
	struct hci_ev_status *rp = data;
	struct hci_cp_write_ssp_mode *sent;

	bt_dev_dbg(hdev, "status 0x%2.2x", rp->status);

	sent = hci_sent_cmd_data(hdev, HCI_OP_WRITE_SSP_MODE);
	if (!sent)
		return rp->status;

	hci_dev_lock(hdev);

	if (!rp->status) {
		if (sent->mode)
			hdev->features[1][0] |= LMP_HOST_SSP;
		else
			hdev->features[1][0] &= ~LMP_HOST_SSP;
	}

	if (!rp->status) {
		if (sent->mode)
			hci_dev_set_flag(hdev, HCI_SSP_ENABLED);
		else
			hci_dev_clear_flag(hdev, HCI_SSP_ENABLED);
	}

	hci_dev_unlock(hdev);

	return rp->status;
}

static u8 hci_cc_write_sc_support(struct hci_dev *hdev, void *data,
				  struct sk_buff *skb)
{
	struct hci_ev_status *rp = data;
	struct hci_cp_write_sc_support *sent;

	bt_dev_dbg(hdev, "status 0x%2.2x", rp->status);

	sent = hci_sent_cmd_data(hdev, HCI_OP_WRITE_SC_SUPPORT);
	if (!sent)
		return rp->status;

	hci_dev_lock(hdev);

	if (!rp->status) {
		if (sent->support)
			hdev->features[1][0] |= LMP_HOST_SC;
		else
			hdev->features[1][0] &= ~LMP_HOST_SC;
	}

	if (!hci_dev_test_flag(hdev, HCI_MGMT) && !rp->status) {
		if (sent->support)
			hci_dev_set_flag(hdev, HCI_SC_ENABLED);
		else
			hci_dev_clear_flag(hdev, HCI_SC_ENABLED);
	}

	hci_dev_unlock(hdev);

	return rp->status;
}

static u8 hci_cc_read_local_version(struct hci_dev *hdev, void *data,
				    struct sk_buff *skb)
{
	struct hci_rp_read_local_version *rp = data;

	bt_dev_dbg(hdev, "status 0x%2.2x", rp->status);

	if (rp->status)
		return rp->status;

	if (hci_dev_test_flag(hdev, HCI_SETUP) ||
	    hci_dev_test_flag(hdev, HCI_CONFIG)) {
		hdev->hci_ver = rp->hci_ver;
		hdev->hci_rev = __le16_to_cpu(rp->hci_rev);
		hdev->lmp_ver = rp->lmp_ver;
		hdev->manufacturer = __le16_to_cpu(rp->manufacturer);
		hdev->lmp_subver = __le16_to_cpu(rp->lmp_subver);
	}

	return rp->status;
}

static u8 hci_cc_read_enc_key_size(struct hci_dev *hdev, void *data,
				   struct sk_buff *skb)
{
	struct hci_rp_read_enc_key_size *rp = data;
	struct hci_conn *conn;
	u16 handle;
	u8 status = rp->status;

	bt_dev_dbg(hdev, "status 0x%2.2x", status);

	handle = le16_to_cpu(rp->handle);

	hci_dev_lock(hdev);

	conn = hci_conn_hash_lookup_handle(hdev, handle);
	if (!conn) {
		status = 0xFF;
		goto done;
	}

	/* While unexpected, the read_enc_key_size command may fail. The most
	 * secure approach is to then assume the key size is 0 to force a
	 * disconnection.
	 */
	if (status) {
		bt_dev_err(hdev, "failed to read key size for handle %u",
			   handle);
		conn->enc_key_size = 0;
	} else {
		conn->enc_key_size = rp->key_size;
		status = 0;
	}

	hci_encrypt_cfm(conn, 0);

done:
	hci_dev_unlock(hdev);

	return status;
}

static u8 hci_cc_read_local_commands(struct hci_dev *hdev, void *data,
				     struct sk_buff *skb)
{
	struct hci_rp_read_local_commands *rp = data;

	bt_dev_dbg(hdev, "status 0x%2.2x", rp->status);

	if (rp->status)
		return rp->status;

	if (hci_dev_test_flag(hdev, HCI_SETUP) ||
	    hci_dev_test_flag(hdev, HCI_CONFIG))
		memcpy(hdev->commands, rp->commands, sizeof(hdev->commands));

	return rp->status;
}

static u8 hci_cc_read_auth_payload_timeout(struct hci_dev *hdev, void *data,
					   struct sk_buff *skb)
{
	struct hci_rp_read_auth_payload_to *rp = data;
	struct hci_conn *conn;

	bt_dev_dbg(hdev, "status 0x%2.2x", rp->status);

	if (rp->status)
		return rp->status;

	hci_dev_lock(hdev);

	conn = hci_conn_hash_lookup_handle(hdev, __le16_to_cpu(rp->handle));
	if (conn)
		conn->auth_payload_timeout = __le16_to_cpu(rp->timeout);

	hci_dev_unlock(hdev);

	return rp->status;
}

static u8 hci_cc_write_auth_payload_timeout(struct hci_dev *hdev, void *data,
					    struct sk_buff *skb)
{
	struct hci_rp_write_auth_payload_to *rp = data;
	struct hci_conn *conn;
	void *sent;

	bt_dev_dbg(hdev, "status 0x%2.2x", rp->status);

	sent = hci_sent_cmd_data(hdev, HCI_OP_WRITE_AUTH_PAYLOAD_TO);
	if (!sent)
		return rp->status;

	hci_dev_lock(hdev);

	conn = hci_conn_hash_lookup_handle(hdev, __le16_to_cpu(rp->handle));
	if (!conn) {
		rp->status = 0xff;
		goto unlock;
	}

	if (!rp->status)
		conn->auth_payload_timeout = get_unaligned_le16(sent + 2);

	hci_encrypt_cfm(conn, 0);

unlock:
	hci_dev_unlock(hdev);

	return rp->status;
}

static u8 hci_cc_read_local_features(struct hci_dev *hdev, void *data,
				     struct sk_buff *skb)
{
	struct hci_rp_read_local_features *rp = data;

	bt_dev_dbg(hdev, "status 0x%2.2x", rp->status);

	if (rp->status)
		return rp->status;

	memcpy(hdev->features, rp->features, 8);

	/* Adjust default settings according to features
	 * supported by device. */

	if (hdev->features[0][0] & LMP_3SLOT)
		hdev->pkt_type |= (HCI_DM3 | HCI_DH3);

	if (hdev->features[0][0] & LMP_5SLOT)
		hdev->pkt_type |= (HCI_DM5 | HCI_DH5);

	if (hdev->features[0][1] & LMP_HV2) {
		hdev->pkt_type  |= (HCI_HV2);
		hdev->esco_type |= (ESCO_HV2);
	}

	if (hdev->features[0][1] & LMP_HV3) {
		hdev->pkt_type  |= (HCI_HV3);
		hdev->esco_type |= (ESCO_HV3);
	}

	if (lmp_esco_capable(hdev))
		hdev->esco_type |= (ESCO_EV3);

	if (hdev->features[0][4] & LMP_EV4)
		hdev->esco_type |= (ESCO_EV4);

	if (hdev->features[0][4] & LMP_EV5)
		hdev->esco_type |= (ESCO_EV5);

	if (hdev->features[0][5] & LMP_EDR_ESCO_2M)
		hdev->esco_type |= (ESCO_2EV3);

	if (hdev->features[0][5] & LMP_EDR_ESCO_3M)
		hdev->esco_type |= (ESCO_3EV3);

	if (hdev->features[0][5] & LMP_EDR_3S_ESCO)
		hdev->esco_type |= (ESCO_2EV5 | ESCO_3EV5);

	return rp->status;
}

static u8 hci_cc_read_local_ext_features(struct hci_dev *hdev, void *data,
					 struct sk_buff *skb)
{
	struct hci_rp_read_local_ext_features *rp = data;

	bt_dev_dbg(hdev, "status 0x%2.2x", rp->status);

	if (rp->status)
		return rp->status;

	if (hdev->max_page < rp->max_page) {
		if (test_bit(HCI_QUIRK_BROKEN_LOCAL_EXT_FEATURES_PAGE_2,
			     &hdev->quirks))
			bt_dev_warn(hdev, "broken local ext features page 2");
		else
			hdev->max_page = rp->max_page;
	}

	if (rp->page < HCI_MAX_PAGES)
		memcpy(hdev->features[rp->page], rp->features, 8);

	return rp->status;
}

static u8 hci_cc_read_flow_control_mode(struct hci_dev *hdev, void *data,
					struct sk_buff *skb)
{
	struct hci_rp_read_flow_control_mode *rp = data;

	bt_dev_dbg(hdev, "status 0x%2.2x", rp->status);

	if (rp->status)
		return rp->status;

	hdev->flow_ctl_mode = rp->mode;

	return rp->status;
}

static u8 hci_cc_read_buffer_size(struct hci_dev *hdev, void *data,
				  struct sk_buff *skb)
{
	struct hci_rp_read_buffer_size *rp = data;

	bt_dev_dbg(hdev, "status 0x%2.2x", rp->status);

	if (rp->status)
		return rp->status;

	hdev->acl_mtu  = __le16_to_cpu(rp->acl_mtu);
	hdev->sco_mtu  = rp->sco_mtu;
	hdev->acl_pkts = __le16_to_cpu(rp->acl_max_pkt);
	hdev->sco_pkts = __le16_to_cpu(rp->sco_max_pkt);

	if (test_bit(HCI_QUIRK_FIXUP_BUFFER_SIZE, &hdev->quirks)) {
		hdev->sco_mtu  = 64;
		hdev->sco_pkts = 8;
	}

	hdev->acl_cnt = hdev->acl_pkts;
	hdev->sco_cnt = hdev->sco_pkts;

	BT_DBG("%s acl mtu %d:%d sco mtu %d:%d", hdev->name, hdev->acl_mtu,
	       hdev->acl_pkts, hdev->sco_mtu, hdev->sco_pkts);

	return rp->status;
}

static u8 hci_cc_read_bd_addr(struct hci_dev *hdev, void *data,
			      struct sk_buff *skb)
{
	struct hci_rp_read_bd_addr *rp = data;

	bt_dev_dbg(hdev, "status 0x%2.2x", rp->status);

	if (rp->status)
		return rp->status;

	if (test_bit(HCI_INIT, &hdev->flags))
		bacpy(&hdev->bdaddr, &rp->bdaddr);

	if (hci_dev_test_flag(hdev, HCI_SETUP))
		bacpy(&hdev->setup_addr, &rp->bdaddr);

	return rp->status;
}

static u8 hci_cc_read_local_pairing_opts(struct hci_dev *hdev, void *data,
					 struct sk_buff *skb)
{
	struct hci_rp_read_local_pairing_opts *rp = data;

	bt_dev_dbg(hdev, "status 0x%2.2x", rp->status);

	if (rp->status)
		return rp->status;

	if (hci_dev_test_flag(hdev, HCI_SETUP) ||
	    hci_dev_test_flag(hdev, HCI_CONFIG)) {
		hdev->pairing_opts = rp->pairing_opts;
		hdev->max_enc_key_size = rp->max_key_size;
	}

	return rp->status;
}

static u8 hci_cc_read_page_scan_activity(struct hci_dev *hdev, void *data,
					 struct sk_buff *skb)
{
	struct hci_rp_read_page_scan_activity *rp = data;

	bt_dev_dbg(hdev, "status 0x%2.2x", rp->status);

	if (rp->status)
		return rp->status;

	if (test_bit(HCI_INIT, &hdev->flags)) {
		hdev->page_scan_interval = __le16_to_cpu(rp->interval);
		hdev->page_scan_window = __le16_to_cpu(rp->window);
	}

	return rp->status;
}

static u8 hci_cc_write_page_scan_activity(struct hci_dev *hdev, void *data,
					  struct sk_buff *skb)
{
	struct hci_ev_status *rp = data;
	struct hci_cp_write_page_scan_activity *sent;

	bt_dev_dbg(hdev, "status 0x%2.2x", rp->status);

	if (rp->status)
		return rp->status;

	sent = hci_sent_cmd_data(hdev, HCI_OP_WRITE_PAGE_SCAN_ACTIVITY);
	if (!sent)
		return rp->status;

	hdev->page_scan_interval = __le16_to_cpu(sent->interval);
	hdev->page_scan_window = __le16_to_cpu(sent->window);

	return rp->status;
}

static u8 hci_cc_read_page_scan_type(struct hci_dev *hdev, void *data,
				     struct sk_buff *skb)
{
	struct hci_rp_read_page_scan_type *rp = data;

	bt_dev_dbg(hdev, "status 0x%2.2x", rp->status);

	if (rp->status)
		return rp->status;

	if (test_bit(HCI_INIT, &hdev->flags))
		hdev->page_scan_type = rp->type;

	return rp->status;
}

static u8 hci_cc_write_page_scan_type(struct hci_dev *hdev, void *data,
				      struct sk_buff *skb)
{
	struct hci_ev_status *rp = data;
	u8 *type;

	bt_dev_dbg(hdev, "status 0x%2.2x", rp->status);

	if (rp->status)
		return rp->status;

	type = hci_sent_cmd_data(hdev, HCI_OP_WRITE_PAGE_SCAN_TYPE);
	if (type)
		hdev->page_scan_type = *type;

	return rp->status;
}

static u8 hci_cc_read_data_block_size(struct hci_dev *hdev, void *data,
				      struct sk_buff *skb)
{
	struct hci_rp_read_data_block_size *rp = data;

	bt_dev_dbg(hdev, "status 0x%2.2x", rp->status);

	if (rp->status)
		return rp->status;

	hdev->block_mtu = __le16_to_cpu(rp->max_acl_len);
	hdev->block_len = __le16_to_cpu(rp->block_len);
	hdev->num_blocks = __le16_to_cpu(rp->num_blocks);

	hdev->block_cnt = hdev->num_blocks;

	BT_DBG("%s blk mtu %d cnt %d len %d", hdev->name, hdev->block_mtu,
	       hdev->block_cnt, hdev->block_len);

	return rp->status;
}

static u8 hci_cc_read_clock(struct hci_dev *hdev, void *data,
			    struct sk_buff *skb)
{
	struct hci_rp_read_clock *rp = data;
	struct hci_cp_read_clock *cp;
	struct hci_conn *conn;

	bt_dev_dbg(hdev, "status 0x%2.2x", rp->status);

	if (rp->status)
		return rp->status;

	hci_dev_lock(hdev);

	cp = hci_sent_cmd_data(hdev, HCI_OP_READ_CLOCK);
	if (!cp)
		goto unlock;

	if (cp->which == 0x00) {
		hdev->clock = le32_to_cpu(rp->clock);
		goto unlock;
	}

	conn = hci_conn_hash_lookup_handle(hdev, __le16_to_cpu(rp->handle));
	if (conn) {
		conn->clock = le32_to_cpu(rp->clock);
		conn->clock_accuracy = le16_to_cpu(rp->accuracy);
	}

unlock:
	hci_dev_unlock(hdev);
	return rp->status;
}

static u8 hci_cc_read_local_amp_info(struct hci_dev *hdev, void *data,
				     struct sk_buff *skb)
{
	struct hci_rp_read_local_amp_info *rp = data;

	bt_dev_dbg(hdev, "status 0x%2.2x", rp->status);

	if (rp->status)
		return rp->status;

	hdev->amp_status = rp->amp_status;
	hdev->amp_total_bw = __le32_to_cpu(rp->total_bw);
	hdev->amp_max_bw = __le32_to_cpu(rp->max_bw);
	hdev->amp_min_latency = __le32_to_cpu(rp->min_latency);
	hdev->amp_max_pdu = __le32_to_cpu(rp->max_pdu);
	hdev->amp_type = rp->amp_type;
	hdev->amp_pal_cap = __le16_to_cpu(rp->pal_cap);
	hdev->amp_assoc_size = __le16_to_cpu(rp->max_assoc_size);
	hdev->amp_be_flush_to = __le32_to_cpu(rp->be_flush_to);
	hdev->amp_max_flush_to = __le32_to_cpu(rp->max_flush_to);

	return rp->status;
}

static u8 hci_cc_read_inq_rsp_tx_power(struct hci_dev *hdev, void *data,
				       struct sk_buff *skb)
{
	struct hci_rp_read_inq_rsp_tx_power *rp = data;

	bt_dev_dbg(hdev, "status 0x%2.2x", rp->status);

	if (rp->status)
		return rp->status;

	hdev->inq_tx_power = rp->tx_power;

	return rp->status;
}

static u8 hci_cc_read_def_err_data_reporting(struct hci_dev *hdev, void *data,
					     struct sk_buff *skb)
{
	struct hci_rp_read_def_err_data_reporting *rp = data;

	bt_dev_dbg(hdev, "status 0x%2.2x", rp->status);

	if (rp->status)
		return rp->status;

	hdev->err_data_reporting = rp->err_data_reporting;

	return rp->status;
}

static u8 hci_cc_write_def_err_data_reporting(struct hci_dev *hdev, void *data,
					      struct sk_buff *skb)
{
	struct hci_ev_status *rp = data;
	struct hci_cp_write_def_err_data_reporting *cp;

	bt_dev_dbg(hdev, "status 0x%2.2x", rp->status);

	if (rp->status)
		return rp->status;

	cp = hci_sent_cmd_data(hdev, HCI_OP_WRITE_DEF_ERR_DATA_REPORTING);
	if (!cp)
		return rp->status;

	hdev->err_data_reporting = cp->err_data_reporting;

	return rp->status;
}

static u8 hci_cc_pin_code_reply(struct hci_dev *hdev, void *data,
				struct sk_buff *skb)
{
	struct hci_rp_pin_code_reply *rp = data;
	struct hci_cp_pin_code_reply *cp;
	struct hci_conn *conn;

	bt_dev_dbg(hdev, "status 0x%2.2x", rp->status);

	hci_dev_lock(hdev);

	if (hci_dev_test_flag(hdev, HCI_MGMT))
		mgmt_pin_code_reply_complete(hdev, &rp->bdaddr, rp->status);

	if (rp->status)
		goto unlock;

	cp = hci_sent_cmd_data(hdev, HCI_OP_PIN_CODE_REPLY);
	if (!cp)
		goto unlock;

	conn = hci_conn_hash_lookup_ba(hdev, ACL_LINK, &cp->bdaddr);
	if (conn)
		conn->pin_length = cp->pin_len;

unlock:
	hci_dev_unlock(hdev);
	return rp->status;
}

static u8 hci_cc_pin_code_neg_reply(struct hci_dev *hdev, void *data,
				    struct sk_buff *skb)
{
	struct hci_rp_pin_code_neg_reply *rp = data;

	bt_dev_dbg(hdev, "status 0x%2.2x", rp->status);

	hci_dev_lock(hdev);

	if (hci_dev_test_flag(hdev, HCI_MGMT))
		mgmt_pin_code_neg_reply_complete(hdev, &rp->bdaddr,
						 rp->status);

	hci_dev_unlock(hdev);

	return rp->status;
}

static u8 hci_cc_le_read_buffer_size(struct hci_dev *hdev, void *data,
				     struct sk_buff *skb)
{
	struct hci_rp_le_read_buffer_size *rp = data;

	bt_dev_dbg(hdev, "status 0x%2.2x", rp->status);

	if (rp->status)
		return rp->status;

	hdev->le_mtu = __le16_to_cpu(rp->le_mtu);
	hdev->le_pkts = rp->le_max_pkt;

	hdev->le_cnt = hdev->le_pkts;

	BT_DBG("%s le mtu %d:%d", hdev->name, hdev->le_mtu, hdev->le_pkts);

	return rp->status;
}

static u8 hci_cc_le_read_local_features(struct hci_dev *hdev, void *data,
					struct sk_buff *skb)
{
	struct hci_rp_le_read_local_features *rp = data;

	BT_DBG("%s status 0x%2.2x", hdev->name, rp->status);

	if (rp->status)
		return rp->status;

	memcpy(hdev->le_features, rp->features, 8);

	return rp->status;
}

static u8 hci_cc_le_read_adv_tx_power(struct hci_dev *hdev, void *data,
				      struct sk_buff *skb)
{
	struct hci_rp_le_read_adv_tx_power *rp = data;

	bt_dev_dbg(hdev, "status 0x%2.2x", rp->status);

	if (rp->status)
		return rp->status;

	hdev->adv_tx_power = rp->tx_power;

	return rp->status;
}

static u8 hci_cc_user_confirm_reply(struct hci_dev *hdev, void *data,
				    struct sk_buff *skb)
{
	struct hci_rp_user_confirm_reply *rp = data;

	bt_dev_dbg(hdev, "status 0x%2.2x", rp->status);

	hci_dev_lock(hdev);

	if (hci_dev_test_flag(hdev, HCI_MGMT))
		mgmt_user_confirm_reply_complete(hdev, &rp->bdaddr, ACL_LINK, 0,
						 rp->status);

	hci_dev_unlock(hdev);

	return rp->status;
}

static u8 hci_cc_user_confirm_neg_reply(struct hci_dev *hdev, void *data,
					struct sk_buff *skb)
{
	struct hci_rp_user_confirm_reply *rp = data;

	bt_dev_dbg(hdev, "status 0x%2.2x", rp->status);

	hci_dev_lock(hdev);

	if (hci_dev_test_flag(hdev, HCI_MGMT))
		mgmt_user_confirm_neg_reply_complete(hdev, &rp->bdaddr,
						     ACL_LINK, 0, rp->status);

	hci_dev_unlock(hdev);

	return rp->status;
}

static u8 hci_cc_user_passkey_reply(struct hci_dev *hdev, void *data,
				    struct sk_buff *skb)
{
	struct hci_rp_user_confirm_reply *rp = data;

	bt_dev_dbg(hdev, "status 0x%2.2x", rp->status);

	hci_dev_lock(hdev);

	if (hci_dev_test_flag(hdev, HCI_MGMT))
		mgmt_user_passkey_reply_complete(hdev, &rp->bdaddr, ACL_LINK,
						 0, rp->status);

	hci_dev_unlock(hdev);

	return rp->status;
}

static u8 hci_cc_user_passkey_neg_reply(struct hci_dev *hdev, void *data,
					struct sk_buff *skb)
{
	struct hci_rp_user_confirm_reply *rp = data;

	bt_dev_dbg(hdev, "status 0x%2.2x", rp->status);

	hci_dev_lock(hdev);

	if (hci_dev_test_flag(hdev, HCI_MGMT))
		mgmt_user_passkey_neg_reply_complete(hdev, &rp->bdaddr,
						     ACL_LINK, 0, rp->status);

	hci_dev_unlock(hdev);

	return rp->status;
}

static u8 hci_cc_read_local_oob_data(struct hci_dev *hdev, void *data,
				     struct sk_buff *skb)
{
	struct hci_rp_read_local_oob_data *rp = data;

	bt_dev_dbg(hdev, "status 0x%2.2x", rp->status);

	return rp->status;
}

static u8 hci_cc_read_local_oob_ext_data(struct hci_dev *hdev, void *data,
					 struct sk_buff *skb)
{
	struct hci_rp_read_local_oob_ext_data *rp = data;

	bt_dev_dbg(hdev, "status 0x%2.2x", rp->status);

	return rp->status;
}

static u8 hci_cc_le_set_random_addr(struct hci_dev *hdev, void *data,
				    struct sk_buff *skb)
{
	struct hci_ev_status *rp = data;
	bdaddr_t *sent;

	bt_dev_dbg(hdev, "status 0x%2.2x", rp->status);

	if (rp->status)
		return rp->status;

	sent = hci_sent_cmd_data(hdev, HCI_OP_LE_SET_RANDOM_ADDR);
	if (!sent)
		return rp->status;

	hci_dev_lock(hdev);

	bacpy(&hdev->random_addr, sent);

	if (!bacmp(&hdev->rpa, sent)) {
		hci_dev_clear_flag(hdev, HCI_RPA_EXPIRED);
		queue_delayed_work(hdev->workqueue, &hdev->rpa_expired,
				   secs_to_jiffies(hdev->rpa_timeout));
	}

	hci_dev_unlock(hdev);

	return rp->status;
}

static u8 hci_cc_le_set_default_phy(struct hci_dev *hdev, void *data,
				    struct sk_buff *skb)
{
	struct hci_ev_status *rp = data;
	struct hci_cp_le_set_default_phy *cp;

	bt_dev_dbg(hdev, "status 0x%2.2x", rp->status);

	if (rp->status)
		return rp->status;

	cp = hci_sent_cmd_data(hdev, HCI_OP_LE_SET_DEFAULT_PHY);
	if (!cp)
		return rp->status;

	hci_dev_lock(hdev);

	hdev->le_tx_def_phys = cp->tx_phys;
	hdev->le_rx_def_phys = cp->rx_phys;

	hci_dev_unlock(hdev);

	return rp->status;
}

static u8 hci_cc_le_set_adv_set_random_addr(struct hci_dev *hdev, void *data,
					    struct sk_buff *skb)
{
	struct hci_ev_status *rp = data;
	struct hci_cp_le_set_adv_set_rand_addr *cp;
	struct adv_info *adv;

	bt_dev_dbg(hdev, "status 0x%2.2x", rp->status);

	if (rp->status)
		return rp->status;

	cp = hci_sent_cmd_data(hdev, HCI_OP_LE_SET_ADV_SET_RAND_ADDR);
	/* Update only in case the adv instance since handle 0x00 shall be using
	 * HCI_OP_LE_SET_RANDOM_ADDR since that allows both extended and
	 * non-extended adverting.
	 */
	if (!cp || !cp->handle)
		return rp->status;

	hci_dev_lock(hdev);

	adv = hci_find_adv_instance(hdev, cp->handle);
	if (adv) {
		bacpy(&adv->random_addr, &cp->bdaddr);
		if (!bacmp(&hdev->rpa, &cp->bdaddr)) {
			adv->rpa_expired = false;
			queue_delayed_work(hdev->workqueue,
					   &adv->rpa_expired_cb,
					   secs_to_jiffies(hdev->rpa_timeout));
		}
	}

	hci_dev_unlock(hdev);

	return rp->status;
}

static u8 hci_cc_le_remove_adv_set(struct hci_dev *hdev, void *data,
				   struct sk_buff *skb)
{
	struct hci_ev_status *rp = data;
	u8 *instance;
	int err;

	bt_dev_dbg(hdev, "status 0x%2.2x", rp->status);

	if (rp->status)
		return rp->status;

	instance = hci_sent_cmd_data(hdev, HCI_OP_LE_REMOVE_ADV_SET);
	if (!instance)
		return rp->status;

	hci_dev_lock(hdev);

	err = hci_remove_adv_instance(hdev, *instance);
	if (!err)
		mgmt_advertising_removed(hci_skb_sk(hdev->sent_cmd), hdev,
					 *instance);

	hci_dev_unlock(hdev);

	return rp->status;
}

static u8 hci_cc_le_clear_adv_sets(struct hci_dev *hdev, void *data,
				   struct sk_buff *skb)
{
	struct hci_ev_status *rp = data;
	struct adv_info *adv, *n;
	int err;

	bt_dev_dbg(hdev, "status 0x%2.2x", rp->status);

	if (rp->status)
		return rp->status;

	if (!hci_sent_cmd_data(hdev, HCI_OP_LE_CLEAR_ADV_SETS))
		return rp->status;

	hci_dev_lock(hdev);

	list_for_each_entry_safe(adv, n, &hdev->adv_instances, list) {
		u8 instance = adv->instance;

		err = hci_remove_adv_instance(hdev, instance);
		if (!err)
			mgmt_advertising_removed(hci_skb_sk(hdev->sent_cmd),
						 hdev, instance);
	}

	hci_dev_unlock(hdev);

	return rp->status;
}

static u8 hci_cc_le_read_transmit_power(struct hci_dev *hdev, void *data,
					struct sk_buff *skb)
{
	struct hci_rp_le_read_transmit_power *rp = data;

	bt_dev_dbg(hdev, "status 0x%2.2x", rp->status);

	if (rp->status)
		return rp->status;

	hdev->min_le_tx_power = rp->min_le_tx_power;
	hdev->max_le_tx_power = rp->max_le_tx_power;

	return rp->status;
}

static u8 hci_cc_le_set_privacy_mode(struct hci_dev *hdev, void *data,
				     struct sk_buff *skb)
{
	struct hci_ev_status *rp = data;
	struct hci_cp_le_set_privacy_mode *cp;
	struct hci_conn_params *params;

	bt_dev_dbg(hdev, "status 0x%2.2x", rp->status);

	if (rp->status)
		return rp->status;

	cp = hci_sent_cmd_data(hdev, HCI_OP_LE_SET_PRIVACY_MODE);
	if (!cp)
		return rp->status;

	hci_dev_lock(hdev);

	params = hci_conn_params_lookup(hdev, &cp->bdaddr, cp->bdaddr_type);
	if (params)
		params->privacy_mode = cp->mode;

	hci_dev_unlock(hdev);

	return rp->status;
}

static u8 hci_cc_le_set_adv_enable(struct hci_dev *hdev, void *data,
				   struct sk_buff *skb)
{
	struct hci_ev_status *rp = data;
	__u8 *sent;

	bt_dev_dbg(hdev, "status 0x%2.2x", rp->status);

	if (rp->status)
		return rp->status;

	sent = hci_sent_cmd_data(hdev, HCI_OP_LE_SET_ADV_ENABLE);
	if (!sent)
		return rp->status;

	hci_dev_lock(hdev);

	/* If we're doing connection initiation as peripheral. Set a
	 * timeout in case something goes wrong.
	 */
	if (*sent) {
		struct hci_conn *conn;

		hci_dev_set_flag(hdev, HCI_LE_ADV);

		conn = hci_lookup_le_connect(hdev);
		if (conn)
			queue_delayed_work(hdev->workqueue,
					   &conn->le_conn_timeout,
					   conn->conn_timeout);
	} else {
		hci_dev_clear_flag(hdev, HCI_LE_ADV);
	}

	hci_dev_unlock(hdev);

	return rp->status;
}

static u8 hci_cc_le_set_ext_adv_enable(struct hci_dev *hdev, void *data,
				       struct sk_buff *skb)
{
	struct hci_cp_le_set_ext_adv_enable *cp;
	struct hci_cp_ext_adv_set *set;
	struct adv_info *adv = NULL, *n;
	struct hci_ev_status *rp = data;

	bt_dev_dbg(hdev, "status 0x%2.2x", rp->status);

	if (rp->status)
		return rp->status;

	cp = hci_sent_cmd_data(hdev, HCI_OP_LE_SET_EXT_ADV_ENABLE);
	if (!cp)
		return rp->status;

	set = (void *)cp->data;

	hci_dev_lock(hdev);

	if (cp->num_of_sets)
		adv = hci_find_adv_instance(hdev, set->handle);

	if (cp->enable) {
		struct hci_conn *conn;

		hci_dev_set_flag(hdev, HCI_LE_ADV);

		if (adv)
			adv->enabled = true;

		conn = hci_lookup_le_connect(hdev);
		if (conn)
			queue_delayed_work(hdev->workqueue,
					   &conn->le_conn_timeout,
					   conn->conn_timeout);
	} else {
		if (cp->num_of_sets) {
			if (adv)
				adv->enabled = false;

			/* If just one instance was disabled check if there are
			 * any other instance enabled before clearing HCI_LE_ADV
			 */
			list_for_each_entry_safe(adv, n, &hdev->adv_instances,
						 list) {
				if (adv->enabled)
					goto unlock;
			}
		} else {
			/* All instances shall be considered disabled */
			list_for_each_entry_safe(adv, n, &hdev->adv_instances,
						 list)
				adv->enabled = false;
		}

		hci_dev_clear_flag(hdev, HCI_LE_ADV);
	}

unlock:
	hci_dev_unlock(hdev);
	return rp->status;
}

static u8 hci_cc_le_set_scan_param(struct hci_dev *hdev, void *data,
				   struct sk_buff *skb)
{
	struct hci_cp_le_set_scan_param *cp;
	struct hci_ev_status *rp = data;

	bt_dev_dbg(hdev, "status 0x%2.2x", rp->status);

	if (rp->status)
		return rp->status;

	cp = hci_sent_cmd_data(hdev, HCI_OP_LE_SET_SCAN_PARAM);
	if (!cp)
		return rp->status;

	hci_dev_lock(hdev);

	hdev->le_scan_type = cp->type;

	hci_dev_unlock(hdev);

	return rp->status;
}

static u8 hci_cc_le_set_ext_scan_param(struct hci_dev *hdev, void *data,
				       struct sk_buff *skb)
{
	struct hci_cp_le_set_ext_scan_params *cp;
	struct hci_ev_status *rp = data;
	struct hci_cp_le_scan_phy_params *phy_param;

	bt_dev_dbg(hdev, "status 0x%2.2x", rp->status);

	if (rp->status)
		return rp->status;

	cp = hci_sent_cmd_data(hdev, HCI_OP_LE_SET_EXT_SCAN_PARAMS);
	if (!cp)
		return rp->status;

	phy_param = (void *)cp->data;

	hci_dev_lock(hdev);

	hdev->le_scan_type = phy_param->type;

	hci_dev_unlock(hdev);

	return rp->status;
}

static bool has_pending_adv_report(struct hci_dev *hdev)
{
	struct discovery_state *d = &hdev->discovery;

	return bacmp(&d->last_adv_addr, BDADDR_ANY);
}

static void clear_pending_adv_report(struct hci_dev *hdev)
{
	struct discovery_state *d = &hdev->discovery;

	bacpy(&d->last_adv_addr, BDADDR_ANY);
	d->last_adv_data_len = 0;
}

static void store_pending_adv_report(struct hci_dev *hdev, bdaddr_t *bdaddr,
				     u8 bdaddr_type, s8 rssi, u32 flags,
				     u8 *data, u8 len)
{
	struct discovery_state *d = &hdev->discovery;

	if (len > HCI_MAX_AD_LENGTH)
		return;

	bacpy(&d->last_adv_addr, bdaddr);
	d->last_adv_addr_type = bdaddr_type;
	d->last_adv_rssi = rssi;
	d->last_adv_flags = flags;
	memcpy(d->last_adv_data, data, len);
	d->last_adv_data_len = len;
}

static void le_set_scan_enable_complete(struct hci_dev *hdev, u8 enable)
{
	hci_dev_lock(hdev);

	switch (enable) {
	case LE_SCAN_ENABLE:
		hci_dev_set_flag(hdev, HCI_LE_SCAN);
		if (hdev->le_scan_type == LE_SCAN_ACTIVE)
			clear_pending_adv_report(hdev);
		if (hci_dev_test_flag(hdev, HCI_MESH))
			hci_discovery_set_state(hdev, DISCOVERY_FINDING);
		break;

	case LE_SCAN_DISABLE:
		/* We do this here instead of when setting DISCOVERY_STOPPED
		 * since the latter would potentially require waiting for
		 * inquiry to stop too.
		 */
		if (has_pending_adv_report(hdev)) {
			struct discovery_state *d = &hdev->discovery;

			mgmt_device_found(hdev, &d->last_adv_addr, LE_LINK,
					  d->last_adv_addr_type, NULL,
					  d->last_adv_rssi, d->last_adv_flags,
					  d->last_adv_data,
					  d->last_adv_data_len, NULL, 0, 0);
		}

		/* Cancel this timer so that we don't try to disable scanning
		 * when it's already disabled.
		 */
		cancel_delayed_work(&hdev->le_scan_disable);

		hci_dev_clear_flag(hdev, HCI_LE_SCAN);

		/* The HCI_LE_SCAN_INTERRUPTED flag indicates that we
		 * interrupted scanning due to a connect request. Mark
		 * therefore discovery as stopped.
		 */
		if (hci_dev_test_and_clear_flag(hdev, HCI_LE_SCAN_INTERRUPTED))
			hci_discovery_set_state(hdev, DISCOVERY_STOPPED);
		else if (!hci_dev_test_flag(hdev, HCI_LE_ADV) &&
			 hdev->discovery.state == DISCOVERY_FINDING)
			queue_work(hdev->workqueue, &hdev->reenable_adv_work);

		break;

	default:
		bt_dev_err(hdev, "use of reserved LE_Scan_Enable param %d",
			   enable);
		break;
	}

	hci_dev_unlock(hdev);
}

static u8 hci_cc_le_set_scan_enable(struct hci_dev *hdev, void *data,
				    struct sk_buff *skb)
{
	struct hci_cp_le_set_scan_enable *cp;
	struct hci_ev_status *rp = data;

	bt_dev_dbg(hdev, "status 0x%2.2x", rp->status);

	if (rp->status)
		return rp->status;

	cp = hci_sent_cmd_data(hdev, HCI_OP_LE_SET_SCAN_ENABLE);
	if (!cp)
		return rp->status;

	le_set_scan_enable_complete(hdev, cp->enable);

	return rp->status;
}

static u8 hci_cc_le_set_ext_scan_enable(struct hci_dev *hdev, void *data,
					struct sk_buff *skb)
{
	struct hci_cp_le_set_ext_scan_enable *cp;
	struct hci_ev_status *rp = data;

	bt_dev_dbg(hdev, "status 0x%2.2x", rp->status);

	if (rp->status)
		return rp->status;

	cp = hci_sent_cmd_data(hdev, HCI_OP_LE_SET_EXT_SCAN_ENABLE);
	if (!cp)
		return rp->status;

	le_set_scan_enable_complete(hdev, cp->enable);

	return rp->status;
}

static u8 hci_cc_le_read_num_adv_sets(struct hci_dev *hdev, void *data,
				      struct sk_buff *skb)
{
	struct hci_rp_le_read_num_supported_adv_sets *rp = data;

	bt_dev_dbg(hdev, "status 0x%2.2x No of Adv sets %u", rp->status,
		   rp->num_of_sets);

	if (rp->status)
		return rp->status;

	hdev->le_num_of_adv_sets = rp->num_of_sets;

	return rp->status;
}

static u8 hci_cc_le_read_accept_list_size(struct hci_dev *hdev, void *data,
					  struct sk_buff *skb)
{
	struct hci_rp_le_read_accept_list_size *rp = data;

	bt_dev_dbg(hdev, "status 0x%2.2x size %u", rp->status, rp->size);

	if (rp->status)
		return rp->status;

	hdev->le_accept_list_size = rp->size;

	return rp->status;
}

static u8 hci_cc_le_clear_accept_list(struct hci_dev *hdev, void *data,
				      struct sk_buff *skb)
{
	struct hci_ev_status *rp = data;

	bt_dev_dbg(hdev, "status 0x%2.2x", rp->status);

	if (rp->status)
		return rp->status;

	hci_dev_lock(hdev);
	hci_bdaddr_list_clear(&hdev->le_accept_list);
	hci_dev_unlock(hdev);

	return rp->status;
}

static u8 hci_cc_le_add_to_accept_list(struct hci_dev *hdev, void *data,
				       struct sk_buff *skb)
{
	struct hci_cp_le_add_to_accept_list *sent;
	struct hci_ev_status *rp = data;

	bt_dev_dbg(hdev, "status 0x%2.2x", rp->status);

	if (rp->status)
		return rp->status;

	sent = hci_sent_cmd_data(hdev, HCI_OP_LE_ADD_TO_ACCEPT_LIST);
	if (!sent)
		return rp->status;

	hci_dev_lock(hdev);
	hci_bdaddr_list_add(&hdev->le_accept_list, &sent->bdaddr,
			    sent->bdaddr_type);
	hci_dev_unlock(hdev);

	return rp->status;
}

static u8 hci_cc_le_del_from_accept_list(struct hci_dev *hdev, void *data,
					 struct sk_buff *skb)
{
	struct hci_cp_le_del_from_accept_list *sent;
	struct hci_ev_status *rp = data;

	bt_dev_dbg(hdev, "status 0x%2.2x", rp->status);

	if (rp->status)
		return rp->status;

	sent = hci_sent_cmd_data(hdev, HCI_OP_LE_DEL_FROM_ACCEPT_LIST);
	if (!sent)
		return rp->status;

	hci_dev_lock(hdev);
	hci_bdaddr_list_del(&hdev->le_accept_list, &sent->bdaddr,
			    sent->bdaddr_type);
	hci_dev_unlock(hdev);

	return rp->status;
}

static u8 hci_cc_le_read_supported_states(struct hci_dev *hdev, void *data,
					  struct sk_buff *skb)
{
	struct hci_rp_le_read_supported_states *rp = data;

	bt_dev_dbg(hdev, "status 0x%2.2x", rp->status);

	if (rp->status)
		return rp->status;

	memcpy(hdev->le_states, rp->le_states, 8);

	return rp->status;
}

static u8 hci_cc_le_read_def_data_len(struct hci_dev *hdev, void *data,
				      struct sk_buff *skb)
{
	struct hci_rp_le_read_def_data_len *rp = data;

	bt_dev_dbg(hdev, "status 0x%2.2x", rp->status);

	if (rp->status)
		return rp->status;

	hdev->le_def_tx_len = le16_to_cpu(rp->tx_len);
	hdev->le_def_tx_time = le16_to_cpu(rp->tx_time);

	return rp->status;
}

static u8 hci_cc_le_write_def_data_len(struct hci_dev *hdev, void *data,
				       struct sk_buff *skb)
{
	struct hci_cp_le_write_def_data_len *sent;
	struct hci_ev_status *rp = data;

	bt_dev_dbg(hdev, "status 0x%2.2x", rp->status);

	if (rp->status)
		return rp->status;

	sent = hci_sent_cmd_data(hdev, HCI_OP_LE_WRITE_DEF_DATA_LEN);
	if (!sent)
		return rp->status;

	hdev->le_def_tx_len = le16_to_cpu(sent->tx_len);
	hdev->le_def_tx_time = le16_to_cpu(sent->tx_time);

	return rp->status;
}

static u8 hci_cc_le_add_to_resolv_list(struct hci_dev *hdev, void *data,
				       struct sk_buff *skb)
{
	struct hci_cp_le_add_to_resolv_list *sent;
	struct hci_ev_status *rp = data;

	bt_dev_dbg(hdev, "status 0x%2.2x", rp->status);

	if (rp->status)
		return rp->status;

	sent = hci_sent_cmd_data(hdev, HCI_OP_LE_ADD_TO_RESOLV_LIST);
	if (!sent)
		return rp->status;

	hci_dev_lock(hdev);
	hci_bdaddr_list_add_with_irk(&hdev->le_resolv_list, &sent->bdaddr,
				sent->bdaddr_type, sent->peer_irk,
				sent->local_irk);
	hci_dev_unlock(hdev);

	return rp->status;
}

static u8 hci_cc_le_del_from_resolv_list(struct hci_dev *hdev, void *data,
					 struct sk_buff *skb)
{
	struct hci_cp_le_del_from_resolv_list *sent;
	struct hci_ev_status *rp = data;

	bt_dev_dbg(hdev, "status 0x%2.2x", rp->status);

	if (rp->status)
		return rp->status;

	sent = hci_sent_cmd_data(hdev, HCI_OP_LE_DEL_FROM_RESOLV_LIST);
	if (!sent)
		return rp->status;

	hci_dev_lock(hdev);
	hci_bdaddr_list_del_with_irk(&hdev->le_resolv_list, &sent->bdaddr,
			    sent->bdaddr_type);
	hci_dev_unlock(hdev);

	return rp->status;
}

static u8 hci_cc_le_clear_resolv_list(struct hci_dev *hdev, void *data,
				      struct sk_buff *skb)
{
	struct hci_ev_status *rp = data;

	bt_dev_dbg(hdev, "status 0x%2.2x", rp->status);

	if (rp->status)
		return rp->status;

	hci_dev_lock(hdev);
	hci_bdaddr_list_clear(&hdev->le_resolv_list);
	hci_dev_unlock(hdev);

	return rp->status;
}

static u8 hci_cc_le_read_resolv_list_size(struct hci_dev *hdev, void *data,
					  struct sk_buff *skb)
{
	struct hci_rp_le_read_resolv_list_size *rp = data;

	bt_dev_dbg(hdev, "status 0x%2.2x size %u", rp->status, rp->size);

	if (rp->status)
		return rp->status;

	hdev->le_resolv_list_size = rp->size;

	return rp->status;
}

static u8 hci_cc_le_set_addr_resolution_enable(struct hci_dev *hdev, void *data,
					       struct sk_buff *skb)
{
	struct hci_ev_status *rp = data;
	__u8 *sent;

	bt_dev_dbg(hdev, "status 0x%2.2x", rp->status);

	if (rp->status)
		return rp->status;

	sent = hci_sent_cmd_data(hdev, HCI_OP_LE_SET_ADDR_RESOLV_ENABLE);
	if (!sent)
		return rp->status;

	hci_dev_lock(hdev);

	if (*sent)
		hci_dev_set_flag(hdev, HCI_LL_RPA_RESOLUTION);
	else
		hci_dev_clear_flag(hdev, HCI_LL_RPA_RESOLUTION);

	hci_dev_unlock(hdev);

	return rp->status;
}

static u8 hci_cc_le_read_max_data_len(struct hci_dev *hdev, void *data,
				      struct sk_buff *skb)
{
	struct hci_rp_le_read_max_data_len *rp = data;

	bt_dev_dbg(hdev, "status 0x%2.2x", rp->status);

	if (rp->status)
		return rp->status;

	hdev->le_max_tx_len = le16_to_cpu(rp->tx_len);
	hdev->le_max_tx_time = le16_to_cpu(rp->tx_time);
	hdev->le_max_rx_len = le16_to_cpu(rp->rx_len);
	hdev->le_max_rx_time = le16_to_cpu(rp->rx_time);

	return rp->status;
}

static u8 hci_cc_write_le_host_supported(struct hci_dev *hdev, void *data,
					 struct sk_buff *skb)
{
	struct hci_cp_write_le_host_supported *sent;
	struct hci_ev_status *rp = data;

	bt_dev_dbg(hdev, "status 0x%2.2x", rp->status);

	if (rp->status)
		return rp->status;

	sent = hci_sent_cmd_data(hdev, HCI_OP_WRITE_LE_HOST_SUPPORTED);
	if (!sent)
		return rp->status;

	hci_dev_lock(hdev);

	if (sent->le) {
		hdev->features[1][0] |= LMP_HOST_LE;
		hci_dev_set_flag(hdev, HCI_LE_ENABLED);
	} else {
		hdev->features[1][0] &= ~LMP_HOST_LE;
		hci_dev_clear_flag(hdev, HCI_LE_ENABLED);
		hci_dev_clear_flag(hdev, HCI_ADVERTISING);
	}

	if (sent->simul)
		hdev->features[1][0] |= LMP_HOST_LE_BREDR;
	else
		hdev->features[1][0] &= ~LMP_HOST_LE_BREDR;

	hci_dev_unlock(hdev);

	return rp->status;
}

static u8 hci_cc_set_adv_param(struct hci_dev *hdev, void *data,
			       struct sk_buff *skb)
{
	struct hci_cp_le_set_adv_param *cp;
	struct hci_ev_status *rp = data;

	bt_dev_dbg(hdev, "status 0x%2.2x", rp->status);

	if (rp->status)
		return rp->status;

	cp = hci_sent_cmd_data(hdev, HCI_OP_LE_SET_ADV_PARAM);
	if (!cp)
		return rp->status;

	hci_dev_lock(hdev);
	hdev->adv_addr_type = cp->own_address_type;
	hci_dev_unlock(hdev);

	return rp->status;
}

static u8 hci_cc_set_ext_adv_param(struct hci_dev *hdev, void *data,
				   struct sk_buff *skb)
{
	struct hci_rp_le_set_ext_adv_params *rp = data;
	struct hci_cp_le_set_ext_adv_params *cp;
	struct adv_info *adv_instance;

	bt_dev_dbg(hdev, "status 0x%2.2x", rp->status);

	if (rp->status)
		return rp->status;

	cp = hci_sent_cmd_data(hdev, HCI_OP_LE_SET_EXT_ADV_PARAMS);
	if (!cp)
		return rp->status;

	hci_dev_lock(hdev);
	hdev->adv_addr_type = cp->own_addr_type;
	if (!cp->handle) {
		/* Store in hdev for instance 0 */
		hdev->adv_tx_power = rp->tx_power;
	} else {
		adv_instance = hci_find_adv_instance(hdev, cp->handle);
		if (adv_instance)
			adv_instance->tx_power = rp->tx_power;
	}
	/* Update adv data as tx power is known now */
	hci_update_adv_data(hdev, cp->handle);

	hci_dev_unlock(hdev);

	return rp->status;
}

static u8 hci_cc_read_rssi(struct hci_dev *hdev, void *data,
			   struct sk_buff *skb)
{
	struct hci_rp_read_rssi *rp = data;
	struct hci_conn *conn;

	bt_dev_dbg(hdev, "status 0x%2.2x", rp->status);

	if (rp->status)
		return rp->status;

	hci_dev_lock(hdev);

	conn = hci_conn_hash_lookup_handle(hdev, __le16_to_cpu(rp->handle));
	if (conn)
		conn->rssi = rp->rssi;

	hci_dev_unlock(hdev);

	return rp->status;
}

static u8 hci_cc_read_tx_power(struct hci_dev *hdev, void *data,
			       struct sk_buff *skb)
{
	struct hci_cp_read_tx_power *sent;
	struct hci_rp_read_tx_power *rp = data;
	struct hci_conn *conn;

	bt_dev_dbg(hdev, "status 0x%2.2x", rp->status);

	if (rp->status)
		return rp->status;

	sent = hci_sent_cmd_data(hdev, HCI_OP_READ_TX_POWER);
	if (!sent)
		return rp->status;

	hci_dev_lock(hdev);

	conn = hci_conn_hash_lookup_handle(hdev, __le16_to_cpu(rp->handle));
	if (!conn)
		goto unlock;

	switch (sent->type) {
	case 0x00:
		conn->tx_power = rp->tx_power;
		break;
	case 0x01:
		conn->max_tx_power = rp->tx_power;
		break;
	}

unlock:
	hci_dev_unlock(hdev);
	return rp->status;
}

static u8 hci_cc_write_ssp_debug_mode(struct hci_dev *hdev, void *data,
				      struct sk_buff *skb)
{
	struct hci_ev_status *rp = data;
	u8 *mode;

	bt_dev_dbg(hdev, "status 0x%2.2x", rp->status);

	if (rp->status)
		return rp->status;

	mode = hci_sent_cmd_data(hdev, HCI_OP_WRITE_SSP_DEBUG_MODE);
	if (mode)
		hdev->ssp_debug_mode = *mode;

	return rp->status;
}

static void hci_cs_inquiry(struct hci_dev *hdev, __u8 status)
{
	bt_dev_dbg(hdev, "status 0x%2.2x", status);

	if (status) {
		hci_conn_check_pending(hdev);
		return;
	}

	set_bit(HCI_INQUIRY, &hdev->flags);
}

static void hci_cs_create_conn(struct hci_dev *hdev, __u8 status)
{
	struct hci_cp_create_conn *cp;
	struct hci_conn *conn;

	bt_dev_dbg(hdev, "status 0x%2.2x", status);

	cp = hci_sent_cmd_data(hdev, HCI_OP_CREATE_CONN);
	if (!cp)
		return;

	hci_dev_lock(hdev);

	conn = hci_conn_hash_lookup_ba(hdev, ACL_LINK, &cp->bdaddr);

	bt_dev_dbg(hdev, "bdaddr %pMR hcon %p", &cp->bdaddr, conn);

	if (status) {
		if (conn && conn->state == BT_CONNECT) {
			if (status != 0x0c || conn->attempt > 2) {
				conn->state = BT_CLOSED;
				hci_connect_cfm(conn, status);
				hci_conn_del(conn);
			} else
				conn->state = BT_CONNECT2;
		}
	} else {
		if (!conn) {
			conn = hci_conn_add(hdev, ACL_LINK, &cp->bdaddr,
					    HCI_ROLE_MASTER);
			if (!conn)
				bt_dev_err(hdev, "no memory for new connection");
		}
	}

	hci_dev_unlock(hdev);
}

static void hci_cs_add_sco(struct hci_dev *hdev, __u8 status)
{
	struct hci_cp_add_sco *cp;
	struct hci_conn *acl;
	struct hci_link *link;
	__u16 handle;

	bt_dev_dbg(hdev, "status 0x%2.2x", status);

	if (!status)
		return;

	cp = hci_sent_cmd_data(hdev, HCI_OP_ADD_SCO);
	if (!cp)
		return;

	handle = __le16_to_cpu(cp->handle);

	bt_dev_dbg(hdev, "handle 0x%4.4x", handle);

	hci_dev_lock(hdev);

	acl = hci_conn_hash_lookup_handle(hdev, handle);
	if (acl) {
		link = list_first_entry_or_null(&acl->link_list,
						struct hci_link, list);
		if (link && link->conn) {
			link->conn->state = BT_CLOSED;

			hci_connect_cfm(link->conn, status);
			hci_conn_del(link->conn);
		}
	}

	hci_dev_unlock(hdev);
}

static void hci_cs_auth_requested(struct hci_dev *hdev, __u8 status)
{
	struct hci_cp_auth_requested *cp;
	struct hci_conn *conn;

	bt_dev_dbg(hdev, "status 0x%2.2x", status);

	if (!status)
		return;

	cp = hci_sent_cmd_data(hdev, HCI_OP_AUTH_REQUESTED);
	if (!cp)
		return;

	hci_dev_lock(hdev);

	conn = hci_conn_hash_lookup_handle(hdev, __le16_to_cpu(cp->handle));
	if (conn) {
		if (conn->state == BT_CONFIG) {
			hci_connect_cfm(conn, status);
			hci_conn_drop(conn);
		}
	}

	hci_dev_unlock(hdev);
}

static void hci_cs_set_conn_encrypt(struct hci_dev *hdev, __u8 status)
{
	struct hci_cp_set_conn_encrypt *cp;
	struct hci_conn *conn;

	bt_dev_dbg(hdev, "status 0x%2.2x", status);

	if (!status)
		return;

	cp = hci_sent_cmd_data(hdev, HCI_OP_SET_CONN_ENCRYPT);
	if (!cp)
		return;

	hci_dev_lock(hdev);

	conn = hci_conn_hash_lookup_handle(hdev, __le16_to_cpu(cp->handle));
	if (conn) {
		if (conn->state == BT_CONFIG) {
			hci_connect_cfm(conn, status);
			hci_conn_drop(conn);
		}
	}

	hci_dev_unlock(hdev);
}

static int hci_outgoing_auth_needed(struct hci_dev *hdev,
				    struct hci_conn *conn)
{
	if (conn->state != BT_CONFIG || !conn->out)
		return 0;

	if (conn->pending_sec_level == BT_SECURITY_SDP)
		return 0;

	/* Only request authentication for SSP connections or non-SSP
	 * devices with sec_level MEDIUM or HIGH or if MITM protection
	 * is requested.
	 */
	if (!hci_conn_ssp_enabled(conn) && !(conn->auth_type & 0x01) &&
	    conn->pending_sec_level != BT_SECURITY_FIPS &&
	    conn->pending_sec_level != BT_SECURITY_HIGH &&
	    conn->pending_sec_level != BT_SECURITY_MEDIUM)
		return 0;

	return 1;
}

static int hci_resolve_name(struct hci_dev *hdev,
				   struct inquiry_entry *e)
{
	struct hci_cp_remote_name_req cp;

	memset(&cp, 0, sizeof(cp));

	bacpy(&cp.bdaddr, &e->data.bdaddr);
	cp.pscan_rep_mode = e->data.pscan_rep_mode;
	cp.pscan_mode = e->data.pscan_mode;
	cp.clock_offset = e->data.clock_offset;

	return hci_send_cmd(hdev, HCI_OP_REMOTE_NAME_REQ, sizeof(cp), &cp);
}

static bool hci_resolve_next_name(struct hci_dev *hdev)
{
	struct discovery_state *discov = &hdev->discovery;
	struct inquiry_entry *e;

	if (list_empty(&discov->resolve))
		return false;

	/* We should stop if we already spent too much time resolving names. */
	if (time_after(jiffies, discov->name_resolve_timeout)) {
		bt_dev_warn_ratelimited(hdev, "Name resolve takes too long.");
		return false;
	}

	e = hci_inquiry_cache_lookup_resolve(hdev, BDADDR_ANY, NAME_NEEDED);
	if (!e)
		return false;

	if (hci_resolve_name(hdev, e) == 0) {
		e->name_state = NAME_PENDING;
		return true;
	}

	return false;
}

static void hci_check_pending_name(struct hci_dev *hdev, struct hci_conn *conn,
				   bdaddr_t *bdaddr, u8 *name, u8 name_len)
{
	struct discovery_state *discov = &hdev->discovery;
	struct inquiry_entry *e;

	/* Update the mgmt connected state if necessary. Be careful with
	 * conn objects that exist but are not (yet) connected however.
	 * Only those in BT_CONFIG or BT_CONNECTED states can be
	 * considered connected.
	 */
	if (conn &&
	    (conn->state == BT_CONFIG || conn->state == BT_CONNECTED) &&
	    !test_and_set_bit(HCI_CONN_MGMT_CONNECTED, &conn->flags))
		mgmt_device_connected(hdev, conn, name, name_len);

	if (discov->state == DISCOVERY_STOPPED)
		return;

	if (discov->state == DISCOVERY_STOPPING)
		goto discov_complete;

	if (discov->state != DISCOVERY_RESOLVING)
		return;

	e = hci_inquiry_cache_lookup_resolve(hdev, bdaddr, NAME_PENDING);
	/* If the device was not found in a list of found devices names of which
	 * are pending. there is no need to continue resolving a next name as it
	 * will be done upon receiving another Remote Name Request Complete
	 * Event */
	if (!e)
		return;

	list_del(&e->list);

	e->name_state = name ? NAME_KNOWN : NAME_NOT_KNOWN;
	mgmt_remote_name(hdev, bdaddr, ACL_LINK, 0x00, e->data.rssi,
			 name, name_len);

	if (hci_resolve_next_name(hdev))
		return;

discov_complete:
	hci_discovery_set_state(hdev, DISCOVERY_STOPPED);
}

static void hci_cs_remote_name_req(struct hci_dev *hdev, __u8 status)
{
	struct hci_cp_remote_name_req *cp;
	struct hci_conn *conn;

	bt_dev_dbg(hdev, "status 0x%2.2x", status);

	/* If successful wait for the name req complete event before
	 * checking for the need to do authentication */
	if (!status)
		return;

	cp = hci_sent_cmd_data(hdev, HCI_OP_REMOTE_NAME_REQ);
	if (!cp)
		return;

	hci_dev_lock(hdev);

	conn = hci_conn_hash_lookup_ba(hdev, ACL_LINK, &cp->bdaddr);

	if (hci_dev_test_flag(hdev, HCI_MGMT))
		hci_check_pending_name(hdev, conn, &cp->bdaddr, NULL, 0);

	if (!conn)
		goto unlock;

	if (!hci_outgoing_auth_needed(hdev, conn))
		goto unlock;

	if (!test_and_set_bit(HCI_CONN_AUTH_PEND, &conn->flags)) {
		struct hci_cp_auth_requested auth_cp;

		set_bit(HCI_CONN_AUTH_INITIATOR, &conn->flags);

		auth_cp.handle = __cpu_to_le16(conn->handle);
		hci_send_cmd(hdev, HCI_OP_AUTH_REQUESTED,
			     sizeof(auth_cp), &auth_cp);
	}

unlock:
	hci_dev_unlock(hdev);
}

static void hci_cs_read_remote_features(struct hci_dev *hdev, __u8 status)
{
	struct hci_cp_read_remote_features *cp;
	struct hci_conn *conn;

	bt_dev_dbg(hdev, "status 0x%2.2x", status);

	if (!status)
		return;

	cp = hci_sent_cmd_data(hdev, HCI_OP_READ_REMOTE_FEATURES);
	if (!cp)
		return;

	hci_dev_lock(hdev);

	conn = hci_conn_hash_lookup_handle(hdev, __le16_to_cpu(cp->handle));
	if (conn) {
		if (conn->state == BT_CONFIG) {
			hci_connect_cfm(conn, status);
			hci_conn_drop(conn);
		}
	}

	hci_dev_unlock(hdev);
}

static void hci_cs_read_remote_ext_features(struct hci_dev *hdev, __u8 status)
{
	struct hci_cp_read_remote_ext_features *cp;
	struct hci_conn *conn;

	bt_dev_dbg(hdev, "status 0x%2.2x", status);

	if (!status)
		return;

	cp = hci_sent_cmd_data(hdev, HCI_OP_READ_REMOTE_EXT_FEATURES);
	if (!cp)
		return;

	hci_dev_lock(hdev);

	conn = hci_conn_hash_lookup_handle(hdev, __le16_to_cpu(cp->handle));
	if (conn) {
		if (conn->state == BT_CONFIG) {
			hci_connect_cfm(conn, status);
			hci_conn_drop(conn);
		}
	}

	hci_dev_unlock(hdev);
}

static void hci_setup_sync_conn_status(struct hci_dev *hdev, __u16 handle,
				       __u8 status)
{
	struct hci_conn *acl;
	struct hci_link *link;

	bt_dev_dbg(hdev, "handle 0x%4.4x status 0x%2.2x", handle, status);

	hci_dev_lock(hdev);

	acl = hci_conn_hash_lookup_handle(hdev, handle);
	if (acl) {
		link = list_first_entry_or_null(&acl->link_list,
						struct hci_link, list);
		if (link && link->conn) {
			link->conn->state = BT_CLOSED;

			hci_connect_cfm(link->conn, status);
			hci_conn_del(link->conn);
		}
	}

	hci_dev_unlock(hdev);
}

static void hci_cs_setup_sync_conn(struct hci_dev *hdev, __u8 status)
{
	struct hci_cp_setup_sync_conn *cp;

	bt_dev_dbg(hdev, "status 0x%2.2x", status);

	if (!status)
		return;

	cp = hci_sent_cmd_data(hdev, HCI_OP_SETUP_SYNC_CONN);
	if (!cp)
		return;

	hci_setup_sync_conn_status(hdev, __le16_to_cpu(cp->handle), status);
}

static void hci_cs_enhanced_setup_sync_conn(struct hci_dev *hdev, __u8 status)
{
	struct hci_cp_enhanced_setup_sync_conn *cp;

	bt_dev_dbg(hdev, "status 0x%2.2x", status);

	if (!status)
		return;

	cp = hci_sent_cmd_data(hdev, HCI_OP_ENHANCED_SETUP_SYNC_CONN);
	if (!cp)
		return;

	hci_setup_sync_conn_status(hdev, __le16_to_cpu(cp->handle), status);
}

static void hci_cs_sniff_mode(struct hci_dev *hdev, __u8 status)
{
	struct hci_cp_sniff_mode *cp;
	struct hci_conn *conn;

	bt_dev_dbg(hdev, "status 0x%2.2x", status);

	if (!status)
		return;

	cp = hci_sent_cmd_data(hdev, HCI_OP_SNIFF_MODE);
	if (!cp)
		return;

	hci_dev_lock(hdev);

	conn = hci_conn_hash_lookup_handle(hdev, __le16_to_cpu(cp->handle));
	if (conn) {
		clear_bit(HCI_CONN_MODE_CHANGE_PEND, &conn->flags);

		if (test_and_clear_bit(HCI_CONN_SCO_SETUP_PEND, &conn->flags))
			hci_sco_setup(conn, status);
	}

	hci_dev_unlock(hdev);
}

static void hci_cs_exit_sniff_mode(struct hci_dev *hdev, __u8 status)
{
	struct hci_cp_exit_sniff_mode *cp;
	struct hci_conn *conn;

	bt_dev_dbg(hdev, "status 0x%2.2x", status);

	if (!status)
		return;

	cp = hci_sent_cmd_data(hdev, HCI_OP_EXIT_SNIFF_MODE);
	if (!cp)
		return;

	hci_dev_lock(hdev);

	conn = hci_conn_hash_lookup_handle(hdev, __le16_to_cpu(cp->handle));
	if (conn) {
		clear_bit(HCI_CONN_MODE_CHANGE_PEND, &conn->flags);

		if (test_and_clear_bit(HCI_CONN_SCO_SETUP_PEND, &conn->flags))
			hci_sco_setup(conn, status);
	}

	hci_dev_unlock(hdev);
}

static void hci_cs_disconnect(struct hci_dev *hdev, u8 status)
{
	struct hci_cp_disconnect *cp;
	struct hci_conn_params *params;
	struct hci_conn *conn;
	bool mgmt_conn;

	bt_dev_dbg(hdev, "status 0x%2.2x", status);

	/* Wait for HCI_EV_DISCONN_COMPLETE if status 0x00 and not suspended
	 * otherwise cleanup the connection immediately.
	 */
	if (!status && !hdev->suspended)
		return;

	cp = hci_sent_cmd_data(hdev, HCI_OP_DISCONNECT);
	if (!cp)
		return;

	hci_dev_lock(hdev);

	conn = hci_conn_hash_lookup_handle(hdev, __le16_to_cpu(cp->handle));
	if (!conn)
		goto unlock;

	if (status) {
		mgmt_disconnect_failed(hdev, &conn->dst, conn->type,
				       conn->dst_type, status);

		if (conn->type == LE_LINK && conn->role == HCI_ROLE_SLAVE) {
			hdev->cur_adv_instance = conn->adv_instance;
			hci_enable_advertising(hdev);
		}

		goto done;
	}

	mgmt_conn = test_and_clear_bit(HCI_CONN_MGMT_CONNECTED, &conn->flags);

	if (conn->type == ACL_LINK) {
		if (test_and_clear_bit(HCI_CONN_FLUSH_KEY, &conn->flags))
			hci_remove_link_key(hdev, &conn->dst);
	}

	params = hci_conn_params_lookup(hdev, &conn->dst, conn->dst_type);
	if (params) {
		switch (params->auto_connect) {
		case HCI_AUTO_CONN_LINK_LOSS:
			if (cp->reason != HCI_ERROR_CONNECTION_TIMEOUT)
				break;
			fallthrough;

		case HCI_AUTO_CONN_DIRECT:
		case HCI_AUTO_CONN_ALWAYS:
			list_del_init(&params->action);
			list_add(&params->action, &hdev->pend_le_conns);
			break;

		default:
			break;
		}
	}

	mgmt_device_disconnected(hdev, &conn->dst, conn->type, conn->dst_type,
				 cp->reason, mgmt_conn);

	hci_disconn_cfm(conn, cp->reason);

done:
	/* If the disconnection failed for any reason, the upper layer
	 * does not retry to disconnect in current implementation.
	 * Hence, we need to do some basic cleanup here and re-enable
	 * advertising if necessary.
	 */
	hci_conn_del(conn);
unlock:
	hci_dev_unlock(hdev);
}

static u8 ev_bdaddr_type(struct hci_dev *hdev, u8 type, bool *resolved)
{
	/* When using controller based address resolution, then the new
	 * address types 0x02 and 0x03 are used. These types need to be
	 * converted back into either public address or random address type
	 */
	switch (type) {
	case ADDR_LE_DEV_PUBLIC_RESOLVED:
		if (resolved)
			*resolved = true;
		return ADDR_LE_DEV_PUBLIC;
	case ADDR_LE_DEV_RANDOM_RESOLVED:
		if (resolved)
			*resolved = true;
		return ADDR_LE_DEV_RANDOM;
	}

	if (resolved)
		*resolved = false;
	return type;
}

static void cs_le_create_conn(struct hci_dev *hdev, bdaddr_t *peer_addr,
			      u8 peer_addr_type, u8 own_address_type,
			      u8 filter_policy)
{
	struct hci_conn *conn;

	conn = hci_conn_hash_lookup_le(hdev, peer_addr,
				       peer_addr_type);
	if (!conn)
		return;

	own_address_type = ev_bdaddr_type(hdev, own_address_type, NULL);

	/* Store the initiator and responder address information which
	 * is needed for SMP. These values will not change during the
	 * lifetime of the connection.
	 */
	conn->init_addr_type = own_address_type;
	if (own_address_type == ADDR_LE_DEV_RANDOM)
		bacpy(&conn->init_addr, &hdev->random_addr);
	else
		bacpy(&conn->init_addr, &hdev->bdaddr);

	conn->resp_addr_type = peer_addr_type;
	bacpy(&conn->resp_addr, peer_addr);
}

static void hci_cs_le_create_conn(struct hci_dev *hdev, u8 status)
{
	struct hci_cp_le_create_conn *cp;

	bt_dev_dbg(hdev, "status 0x%2.2x", status);

	/* All connection failure handling is taken care of by the
	 * hci_conn_failed function which is triggered by the HCI
	 * request completion callbacks used for connecting.
	 */
	if (status)
		return;

	cp = hci_sent_cmd_data(hdev, HCI_OP_LE_CREATE_CONN);
	if (!cp)
		return;

	hci_dev_lock(hdev);

	cs_le_create_conn(hdev, &cp->peer_addr, cp->peer_addr_type,
			  cp->own_address_type, cp->filter_policy);

	hci_dev_unlock(hdev);
}

static void hci_cs_le_ext_create_conn(struct hci_dev *hdev, u8 status)
{
	struct hci_cp_le_ext_create_conn *cp;

	bt_dev_dbg(hdev, "status 0x%2.2x", status);

	/* All connection failure handling is taken care of by the
	 * hci_conn_failed function which is triggered by the HCI
	 * request completion callbacks used for connecting.
	 */
	if (status)
		return;

	cp = hci_sent_cmd_data(hdev, HCI_OP_LE_EXT_CREATE_CONN);
	if (!cp)
		return;

	hci_dev_lock(hdev);

	cs_le_create_conn(hdev, &cp->peer_addr, cp->peer_addr_type,
			  cp->own_addr_type, cp->filter_policy);

	hci_dev_unlock(hdev);
}

static void hci_cs_le_read_remote_features(struct hci_dev *hdev, u8 status)
{
	struct hci_cp_le_read_remote_features *cp;
	struct hci_conn *conn;

	bt_dev_dbg(hdev, "status 0x%2.2x", status);

	if (!status)
		return;

	cp = hci_sent_cmd_data(hdev, HCI_OP_LE_READ_REMOTE_FEATURES);
	if (!cp)
		return;

	hci_dev_lock(hdev);

	conn = hci_conn_hash_lookup_handle(hdev, __le16_to_cpu(cp->handle));
	if (conn) {
		if (conn->state == BT_CONFIG) {
			hci_connect_cfm(conn, status);
			hci_conn_drop(conn);
		}
	}

	hci_dev_unlock(hdev);
}

static void hci_cs_le_start_enc(struct hci_dev *hdev, u8 status)
{
	struct hci_cp_le_start_enc *cp;
	struct hci_conn *conn;

	bt_dev_dbg(hdev, "status 0x%2.2x", status);

	if (!status)
		return;

	hci_dev_lock(hdev);

	cp = hci_sent_cmd_data(hdev, HCI_OP_LE_START_ENC);
	if (!cp)
		goto unlock;

	conn = hci_conn_hash_lookup_handle(hdev, __le16_to_cpu(cp->handle));
	if (!conn)
		goto unlock;

	if (conn->state != BT_CONNECTED)
		goto unlock;

	hci_disconnect(conn, HCI_ERROR_AUTH_FAILURE);
	hci_conn_drop(conn);

unlock:
	hci_dev_unlock(hdev);
}

static void hci_cs_switch_role(struct hci_dev *hdev, u8 status)
{
	struct hci_cp_switch_role *cp;
	struct hci_conn *conn;

	BT_DBG("%s status 0x%2.2x", hdev->name, status);

	if (!status)
		return;

	cp = hci_sent_cmd_data(hdev, HCI_OP_SWITCH_ROLE);
	if (!cp)
		return;

	hci_dev_lock(hdev);

	conn = hci_conn_hash_lookup_ba(hdev, ACL_LINK, &cp->bdaddr);
	if (conn)
		clear_bit(HCI_CONN_RSWITCH_PEND, &conn->flags);

	hci_dev_unlock(hdev);
}

static void hci_inquiry_complete_evt(struct hci_dev *hdev, void *data,
				     struct sk_buff *skb)
{
	struct hci_ev_status *ev = data;
	struct discovery_state *discov = &hdev->discovery;
	struct inquiry_entry *e;

	bt_dev_dbg(hdev, "status 0x%2.2x", ev->status);

	hci_conn_check_pending(hdev);

	if (!test_and_clear_bit(HCI_INQUIRY, &hdev->flags))
		return;

	smp_mb__after_atomic(); /* wake_up_bit advises about this barrier */
	wake_up_bit(&hdev->flags, HCI_INQUIRY);

	if (!hci_dev_test_flag(hdev, HCI_MGMT))
		return;

	hci_dev_lock(hdev);

	if (discov->state != DISCOVERY_FINDING)
		goto unlock;

	if (list_empty(&discov->resolve)) {
		/* When BR/EDR inquiry is active and no LE scanning is in
		 * progress, then change discovery state to indicate completion.
		 *
		 * When running LE scanning and BR/EDR inquiry simultaneously
		 * and the LE scan already finished, then change the discovery
		 * state to indicate completion.
		 */
		if (!hci_dev_test_flag(hdev, HCI_LE_SCAN) ||
		    !test_bit(HCI_QUIRK_SIMULTANEOUS_DISCOVERY, &hdev->quirks))
			hci_discovery_set_state(hdev, DISCOVERY_STOPPED);
		goto unlock;
	}

	e = hci_inquiry_cache_lookup_resolve(hdev, BDADDR_ANY, NAME_NEEDED);
	if (e && hci_resolve_name(hdev, e) == 0) {
		e->name_state = NAME_PENDING;
		hci_discovery_set_state(hdev, DISCOVERY_RESOLVING);
		discov->name_resolve_timeout = jiffies + NAME_RESOLVE_DURATION;
	} else {
		/* When BR/EDR inquiry is active and no LE scanning is in
		 * progress, then change discovery state to indicate completion.
		 *
		 * When running LE scanning and BR/EDR inquiry simultaneously
		 * and the LE scan already finished, then change the discovery
		 * state to indicate completion.
		 */
		if (!hci_dev_test_flag(hdev, HCI_LE_SCAN) ||
		    !test_bit(HCI_QUIRK_SIMULTANEOUS_DISCOVERY, &hdev->quirks))
			hci_discovery_set_state(hdev, DISCOVERY_STOPPED);
	}

unlock:
	hci_dev_unlock(hdev);
}

static void hci_inquiry_result_evt(struct hci_dev *hdev, void *edata,
				   struct sk_buff *skb)
{
	struct hci_ev_inquiry_result *ev = edata;
	struct inquiry_data data;
	int i;

	if (!hci_ev_skb_pull(hdev, skb, HCI_EV_INQUIRY_RESULT,
			     flex_array_size(ev, info, ev->num)))
		return;

	bt_dev_dbg(hdev, "num %d", ev->num);

	if (!ev->num)
		return;

	if (hci_dev_test_flag(hdev, HCI_PERIODIC_INQ))
		return;

	hci_dev_lock(hdev);

	for (i = 0; i < ev->num; i++) {
		struct inquiry_info *info = &ev->info[i];
		u32 flags;

		bacpy(&data.bdaddr, &info->bdaddr);
		data.pscan_rep_mode	= info->pscan_rep_mode;
		data.pscan_period_mode	= info->pscan_period_mode;
		data.pscan_mode		= info->pscan_mode;
		memcpy(data.dev_class, info->dev_class, 3);
		data.clock_offset	= info->clock_offset;
		data.rssi		= HCI_RSSI_INVALID;
		data.ssp_mode		= 0x00;

		flags = hci_inquiry_cache_update(hdev, &data, false);

		mgmt_device_found(hdev, &info->bdaddr, ACL_LINK, 0x00,
				  info->dev_class, HCI_RSSI_INVALID,
				  flags, NULL, 0, NULL, 0, 0);
	}

	hci_dev_unlock(hdev);
}

static void hci_conn_complete_evt(struct hci_dev *hdev, void *data,
				  struct sk_buff *skb)
{
	struct hci_ev_conn_complete *ev = data;
	struct hci_conn *conn;
	u8 status = ev->status;

	bt_dev_dbg(hdev, "status 0x%2.2x", status);

	hci_dev_lock(hdev);

	conn = hci_conn_hash_lookup_ba(hdev, ev->link_type, &ev->bdaddr);
	if (!conn) {
		/* In case of error status and there is no connection pending
		 * just unlock as there is nothing to cleanup.
		 */
		if (ev->status)
			goto unlock;

		/* Connection may not exist if auto-connected. Check the bredr
		 * allowlist to see if this device is allowed to auto connect.
		 * If link is an ACL type, create a connection class
		 * automatically.
		 *
		 * Auto-connect will only occur if the event filter is
		 * programmed with a given address. Right now, event filter is
		 * only used during suspend.
		 */
		if (ev->link_type == ACL_LINK &&
		    hci_bdaddr_list_lookup_with_flags(&hdev->accept_list,
						      &ev->bdaddr,
						      BDADDR_BREDR)) {
			conn = hci_conn_add(hdev, ev->link_type, &ev->bdaddr,
					    HCI_ROLE_SLAVE);
			if (!conn) {
				bt_dev_err(hdev, "no memory for new conn");
				goto unlock;
			}
		} else {
			if (ev->link_type != SCO_LINK)
				goto unlock;

			conn = hci_conn_hash_lookup_ba(hdev, ESCO_LINK,
						       &ev->bdaddr);
			if (!conn)
				goto unlock;

			conn->type = SCO_LINK;
		}
	}

	/* The HCI_Connection_Complete event is only sent once per connection.
	 * Processing it more than once per connection can corrupt kernel memory.
	 *
	 * As the connection handle is set here for the first time, it indicates
	 * whether the connection is already set up.
	 */
	if (conn->handle != HCI_CONN_HANDLE_UNSET) {
		bt_dev_err(hdev, "Ignoring HCI_Connection_Complete for existing connection");
		goto unlock;
	}

	if (!status) {
		conn->handle = __le16_to_cpu(ev->handle);
		if (conn->handle > HCI_CONN_HANDLE_MAX) {
			bt_dev_err(hdev, "Invalid handle: 0x%4.4x > 0x%4.4x",
				   conn->handle, HCI_CONN_HANDLE_MAX);
			status = HCI_ERROR_INVALID_PARAMETERS;
			goto done;
		}

		if (conn->type == ACL_LINK) {
			conn->state = BT_CONFIG;
			hci_conn_hold(conn);

			if (!conn->out && !hci_conn_ssp_enabled(conn) &&
			    !hci_find_link_key(hdev, &ev->bdaddr))
				conn->disc_timeout = HCI_PAIRING_TIMEOUT;
			else
				conn->disc_timeout = HCI_DISCONN_TIMEOUT;
		} else
			conn->state = BT_CONNECTED;

		hci_debugfs_create_conn(conn);
		hci_conn_add_sysfs(conn);

		if (test_bit(HCI_AUTH, &hdev->flags))
			set_bit(HCI_CONN_AUTH, &conn->flags);

		if (test_bit(HCI_ENCRYPT, &hdev->flags))
			set_bit(HCI_CONN_ENCRYPT, &conn->flags);

		/* Get remote features */
		if (conn->type == ACL_LINK) {
			struct hci_cp_read_remote_features cp;
			cp.handle = ev->handle;
			hci_send_cmd(hdev, HCI_OP_READ_REMOTE_FEATURES,
				     sizeof(cp), &cp);

			hci_update_scan(hdev);
		}

		/* Set packet type for incoming connection */
		if (!conn->out && hdev->hci_ver < BLUETOOTH_VER_2_0) {
			struct hci_cp_change_conn_ptype cp;
			cp.handle = ev->handle;
			cp.pkt_type = cpu_to_le16(conn->pkt_type);
			hci_send_cmd(hdev, HCI_OP_CHANGE_CONN_PTYPE, sizeof(cp),
				     &cp);
		}
	}

	if (conn->type == ACL_LINK)
		hci_sco_setup(conn, ev->status);

done:
	if (status) {
		hci_conn_failed(conn, status);
	} else if (ev->link_type == SCO_LINK) {
		switch (conn->setting & SCO_AIRMODE_MASK) {
		case SCO_AIRMODE_CVSD:
			if (hdev->notify)
				hdev->notify(hdev, HCI_NOTIFY_ENABLE_SCO_CVSD);
			break;
		}

		hci_connect_cfm(conn, status);
	}

unlock:
	hci_dev_unlock(hdev);

	hci_conn_check_pending(hdev);
}

static void hci_reject_conn(struct hci_dev *hdev, bdaddr_t *bdaddr)
{
	struct hci_cp_reject_conn_req cp;

	bacpy(&cp.bdaddr, bdaddr);
	cp.reason = HCI_ERROR_REJ_BAD_ADDR;
	hci_send_cmd(hdev, HCI_OP_REJECT_CONN_REQ, sizeof(cp), &cp);
}

static void hci_conn_request_evt(struct hci_dev *hdev, void *data,
				 struct sk_buff *skb)
{
	struct hci_ev_conn_request *ev = data;
	int mask = hdev->link_mode;
	struct inquiry_entry *ie;
	struct hci_conn *conn;
	__u8 flags = 0;

	bt_dev_dbg(hdev, "bdaddr %pMR type 0x%x", &ev->bdaddr, ev->link_type);

	mask |= hci_proto_connect_ind(hdev, &ev->bdaddr, ev->link_type,
				      &flags);

	if (!(mask & HCI_LM_ACCEPT)) {
		hci_reject_conn(hdev, &ev->bdaddr);
		return;
	}

	hci_dev_lock(hdev);

	if (hci_bdaddr_list_lookup(&hdev->reject_list, &ev->bdaddr,
				   BDADDR_BREDR)) {
		hci_reject_conn(hdev, &ev->bdaddr);
		goto unlock;
	}

	/* Require HCI_CONNECTABLE or an accept list entry to accept the
	 * connection. These features are only touched through mgmt so
	 * only do the checks if HCI_MGMT is set.
	 */
	if (hci_dev_test_flag(hdev, HCI_MGMT) &&
	    !hci_dev_test_flag(hdev, HCI_CONNECTABLE) &&
	    !hci_bdaddr_list_lookup_with_flags(&hdev->accept_list, &ev->bdaddr,
					       BDADDR_BREDR)) {
		hci_reject_conn(hdev, &ev->bdaddr);
		goto unlock;
	}

	/* Connection accepted */

	ie = hci_inquiry_cache_lookup(hdev, &ev->bdaddr);
	if (ie)
		memcpy(ie->data.dev_class, ev->dev_class, 3);

	conn = hci_conn_hash_lookup_ba(hdev, ev->link_type,
			&ev->bdaddr);
	if (!conn) {
		conn = hci_conn_add(hdev, ev->link_type, &ev->bdaddr,
				    HCI_ROLE_SLAVE);
		if (!conn) {
			bt_dev_err(hdev, "no memory for new connection");
			goto unlock;
		}
	}

	memcpy(conn->dev_class, ev->dev_class, 3);

	hci_dev_unlock(hdev);

	if (ev->link_type == ACL_LINK ||
	    (!(flags & HCI_PROTO_DEFER) && !lmp_esco_capable(hdev))) {
		struct hci_cp_accept_conn_req cp;
		conn->state = BT_CONNECT;

		bacpy(&cp.bdaddr, &ev->bdaddr);

		if (lmp_rswitch_capable(hdev) && (mask & HCI_LM_MASTER))
			cp.role = 0x00; /* Become central */
		else
			cp.role = 0x01; /* Remain peripheral */

		hci_send_cmd(hdev, HCI_OP_ACCEPT_CONN_REQ, sizeof(cp), &cp);
	} else if (!(flags & HCI_PROTO_DEFER)) {
		struct hci_cp_accept_sync_conn_req cp;
		conn->state = BT_CONNECT;

		bacpy(&cp.bdaddr, &ev->bdaddr);
		cp.pkt_type = cpu_to_le16(conn->pkt_type);

		cp.tx_bandwidth   = cpu_to_le32(0x00001f40);
		cp.rx_bandwidth   = cpu_to_le32(0x00001f40);
		cp.max_latency    = cpu_to_le16(0xffff);
		cp.content_format = cpu_to_le16(hdev->voice_setting);
		cp.retrans_effort = 0xff;

		hci_send_cmd(hdev, HCI_OP_ACCEPT_SYNC_CONN_REQ, sizeof(cp),
			     &cp);
	} else {
		conn->state = BT_CONNECT2;
		hci_connect_cfm(conn, 0);
	}

	return;
unlock:
	hci_dev_unlock(hdev);
}

static u8 hci_to_mgmt_reason(u8 err)
{
	switch (err) {
	case HCI_ERROR_CONNECTION_TIMEOUT:
		return MGMT_DEV_DISCONN_TIMEOUT;
	case HCI_ERROR_REMOTE_USER_TERM:
	case HCI_ERROR_REMOTE_LOW_RESOURCES:
	case HCI_ERROR_REMOTE_POWER_OFF:
		return MGMT_DEV_DISCONN_REMOTE;
	case HCI_ERROR_LOCAL_HOST_TERM:
		return MGMT_DEV_DISCONN_LOCAL_HOST;
	default:
		return MGMT_DEV_DISCONN_UNKNOWN;
	}
}

static void hci_disconn_complete_evt(struct hci_dev *hdev, void *data,
				     struct sk_buff *skb)
{
	struct hci_ev_disconn_complete *ev = data;
	u8 reason;
	struct hci_conn_params *params;
	struct hci_conn *conn;
	bool mgmt_connected;

	bt_dev_dbg(hdev, "status 0x%2.2x", ev->status);

	hci_dev_lock(hdev);

	conn = hci_conn_hash_lookup_handle(hdev, __le16_to_cpu(ev->handle));
	if (!conn)
		goto unlock;

	if (ev->status) {
		mgmt_disconnect_failed(hdev, &conn->dst, conn->type,
				       conn->dst_type, ev->status);
		goto unlock;
	}

	conn->state = BT_CLOSED;

	mgmt_connected = test_and_clear_bit(HCI_CONN_MGMT_CONNECTED, &conn->flags);

	if (test_bit(HCI_CONN_AUTH_FAILURE, &conn->flags))
		reason = MGMT_DEV_DISCONN_AUTH_FAILURE;
	else
		reason = hci_to_mgmt_reason(ev->reason);

	mgmt_device_disconnected(hdev, &conn->dst, conn->type, conn->dst_type,
				reason, mgmt_connected);

	if (conn->type == ACL_LINK) {
		if (test_and_clear_bit(HCI_CONN_FLUSH_KEY, &conn->flags))
			hci_remove_link_key(hdev, &conn->dst);

		hci_update_scan(hdev);
	}

	params = hci_conn_params_lookup(hdev, &conn->dst, conn->dst_type);
	if (params) {
		switch (params->auto_connect) {
		case HCI_AUTO_CONN_LINK_LOSS:
			if (ev->reason != HCI_ERROR_CONNECTION_TIMEOUT)
				break;
			fallthrough;

		case HCI_AUTO_CONN_DIRECT:
		case HCI_AUTO_CONN_ALWAYS:
			list_del_init(&params->action);
			list_add(&params->action, &hdev->pend_le_conns);
			hci_update_passive_scan(hdev);
			break;

		default:
			break;
		}
	}

	hci_disconn_cfm(conn, ev->reason);

	/* Re-enable advertising if necessary, since it might
	 * have been disabled by the connection. From the
	 * HCI_LE_Set_Advertise_Enable command description in
	 * the core specification (v4.0):
	 * "The Controller shall continue advertising until the Host
	 * issues an LE_Set_Advertise_Enable command with
	 * Advertising_Enable set to 0x00 (Advertising is disabled)
	 * or until a connection is created or until the Advertising
	 * is timed out due to Directed Advertising."
	 */
	if (conn->type == LE_LINK && conn->role == HCI_ROLE_SLAVE) {
		hdev->cur_adv_instance = conn->adv_instance;
		hci_enable_advertising(hdev);
	}

	hci_conn_del(conn);

unlock:
	hci_dev_unlock(hdev);
}

static void hci_auth_complete_evt(struct hci_dev *hdev, void *data,
				  struct sk_buff *skb)
{
	struct hci_ev_auth_complete *ev = data;
	struct hci_conn *conn;

	bt_dev_dbg(hdev, "status 0x%2.2x", ev->status);

	hci_dev_lock(hdev);

	conn = hci_conn_hash_lookup_handle(hdev, __le16_to_cpu(ev->handle));
	if (!conn)
		goto unlock;

	if (!ev->status) {
		clear_bit(HCI_CONN_AUTH_FAILURE, &conn->flags);

		if (!hci_conn_ssp_enabled(conn) &&
		    test_bit(HCI_CONN_REAUTH_PEND, &conn->flags)) {
			bt_dev_info(hdev, "re-auth of legacy device is not possible.");
		} else {
			set_bit(HCI_CONN_AUTH, &conn->flags);
			conn->sec_level = conn->pending_sec_level;
		}
	} else {
		if (ev->status == HCI_ERROR_PIN_OR_KEY_MISSING)
			set_bit(HCI_CONN_AUTH_FAILURE, &conn->flags);

		mgmt_auth_failed(conn, ev->status);
	}

	clear_bit(HCI_CONN_AUTH_PEND, &conn->flags);
	clear_bit(HCI_CONN_REAUTH_PEND, &conn->flags);

	if (conn->state == BT_CONFIG) {
		if (!ev->status && hci_conn_ssp_enabled(conn)) {
			struct hci_cp_set_conn_encrypt cp;
			cp.handle  = ev->handle;
			cp.encrypt = 0x01;
			hci_send_cmd(hdev, HCI_OP_SET_CONN_ENCRYPT, sizeof(cp),
				     &cp);
		} else {
			conn->state = BT_CONNECTED;
			hci_connect_cfm(conn, ev->status);
			hci_conn_drop(conn);
		}
	} else {
		hci_auth_cfm(conn, ev->status);

		hci_conn_hold(conn);
		conn->disc_timeout = HCI_DISCONN_TIMEOUT;
		hci_conn_drop(conn);
	}

	if (test_bit(HCI_CONN_ENCRYPT_PEND, &conn->flags)) {
		if (!ev->status) {
			struct hci_cp_set_conn_encrypt cp;
			cp.handle  = ev->handle;
			cp.encrypt = 0x01;
			hci_send_cmd(hdev, HCI_OP_SET_CONN_ENCRYPT, sizeof(cp),
				     &cp);
		} else {
			clear_bit(HCI_CONN_ENCRYPT_PEND, &conn->flags);
			hci_encrypt_cfm(conn, ev->status);
		}
	}

unlock:
	hci_dev_unlock(hdev);
}

static void hci_remote_name_evt(struct hci_dev *hdev, void *data,
				struct sk_buff *skb)
{
	struct hci_ev_remote_name *ev = data;
	struct hci_conn *conn;

	bt_dev_dbg(hdev, "status 0x%2.2x", ev->status);

	hci_conn_check_pending(hdev);

	hci_dev_lock(hdev);

	conn = hci_conn_hash_lookup_ba(hdev, ACL_LINK, &ev->bdaddr);

	if (!hci_dev_test_flag(hdev, HCI_MGMT))
		goto check_auth;

	if (ev->status == 0)
		hci_check_pending_name(hdev, conn, &ev->bdaddr, ev->name,
				       strnlen(ev->name, HCI_MAX_NAME_LENGTH));
	else
		hci_check_pending_name(hdev, conn, &ev->bdaddr, NULL, 0);

check_auth:
	if (!conn)
		goto unlock;

	if (!hci_outgoing_auth_needed(hdev, conn))
		goto unlock;

	if (!test_and_set_bit(HCI_CONN_AUTH_PEND, &conn->flags)) {
		struct hci_cp_auth_requested cp;

		set_bit(HCI_CONN_AUTH_INITIATOR, &conn->flags);

		cp.handle = __cpu_to_le16(conn->handle);
		hci_send_cmd(hdev, HCI_OP_AUTH_REQUESTED, sizeof(cp), &cp);
	}

unlock:
	hci_dev_unlock(hdev);
}

static void hci_encrypt_change_evt(struct hci_dev *hdev, void *data,
				   struct sk_buff *skb)
{
	struct hci_ev_encrypt_change *ev = data;
	struct hci_conn *conn;

	bt_dev_dbg(hdev, "status 0x%2.2x", ev->status);

	hci_dev_lock(hdev);

	conn = hci_conn_hash_lookup_handle(hdev, __le16_to_cpu(ev->handle));
	if (!conn)
		goto unlock;

	if (!ev->status) {
		if (ev->encrypt) {
			/* Encryption implies authentication */
			set_bit(HCI_CONN_AUTH, &conn->flags);
			set_bit(HCI_CONN_ENCRYPT, &conn->flags);
			conn->sec_level = conn->pending_sec_level;

			/* P-256 authentication key implies FIPS */
			if (conn->key_type == HCI_LK_AUTH_COMBINATION_P256)
				set_bit(HCI_CONN_FIPS, &conn->flags);

			if ((conn->type == ACL_LINK && ev->encrypt == 0x02) ||
			    conn->type == LE_LINK)
				set_bit(HCI_CONN_AES_CCM, &conn->flags);
		} else {
			clear_bit(HCI_CONN_ENCRYPT, &conn->flags);
			clear_bit(HCI_CONN_AES_CCM, &conn->flags);
		}
	}

	/* We should disregard the current RPA and generate a new one
	 * whenever the encryption procedure fails.
	 */
	if (ev->status && conn->type == LE_LINK) {
		hci_dev_set_flag(hdev, HCI_RPA_EXPIRED);
		hci_adv_instances_set_rpa_expired(hdev, true);
	}

	clear_bit(HCI_CONN_ENCRYPT_PEND, &conn->flags);

	/* Check link security requirements are met */
	if (!hci_conn_check_link_mode(conn))
		ev->status = HCI_ERROR_AUTH_FAILURE;

	if (ev->status && conn->state == BT_CONNECTED) {
		if (ev->status == HCI_ERROR_PIN_OR_KEY_MISSING)
			set_bit(HCI_CONN_AUTH_FAILURE, &conn->flags);

		/* Notify upper layers so they can cleanup before
		 * disconnecting.
		 */
		hci_encrypt_cfm(conn, ev->status);
		hci_disconnect(conn, HCI_ERROR_AUTH_FAILURE);
		hci_conn_drop(conn);
		goto unlock;
	}

	/* Try reading the encryption key size for encrypted ACL links */
	if (!ev->status && ev->encrypt && conn->type == ACL_LINK) {
		struct hci_cp_read_enc_key_size cp;

		/* Only send HCI_Read_Encryption_Key_Size if the
		 * controller really supports it. If it doesn't, assume
		 * the default size (16).
		 */
		if (!(hdev->commands[20] & 0x10)) {
			conn->enc_key_size = HCI_LINK_KEY_SIZE;
			goto notify;
		}

		cp.handle = cpu_to_le16(conn->handle);
		if (hci_send_cmd(hdev, HCI_OP_READ_ENC_KEY_SIZE,
				 sizeof(cp), &cp)) {
			bt_dev_err(hdev, "sending read key size failed");
			conn->enc_key_size = HCI_LINK_KEY_SIZE;
			goto notify;
		}

		goto unlock;
	}

	/* Set the default Authenticated Payload Timeout after
	 * an LE Link is established. As per Core Spec v5.0, Vol 2, Part B
	 * Section 3.3, the HCI command WRITE_AUTH_PAYLOAD_TIMEOUT should be
	 * sent when the link is active and Encryption is enabled, the conn
	 * type can be either LE or ACL and controller must support LMP Ping.
	 * Ensure for AES-CCM encryption as well.
	 */
	if (test_bit(HCI_CONN_ENCRYPT, &conn->flags) &&
	    test_bit(HCI_CONN_AES_CCM, &conn->flags) &&
	    ((conn->type == ACL_LINK && lmp_ping_capable(hdev)) ||
	     (conn->type == LE_LINK && (hdev->le_features[0] & HCI_LE_PING)))) {
		struct hci_cp_write_auth_payload_to cp;

		cp.handle = cpu_to_le16(conn->handle);
		cp.timeout = cpu_to_le16(hdev->auth_payload_timeout);
		if (hci_send_cmd(conn->hdev, HCI_OP_WRITE_AUTH_PAYLOAD_TO,
				 sizeof(cp), &cp)) {
			bt_dev_err(hdev, "write auth payload timeout failed");
			goto notify;
		}

		goto unlock;
	}

notify:
	hci_encrypt_cfm(conn, ev->status);

unlock:
	hci_dev_unlock(hdev);
}

static void hci_change_link_key_complete_evt(struct hci_dev *hdev, void *data,
					     struct sk_buff *skb)
{
	struct hci_ev_change_link_key_complete *ev = data;
	struct hci_conn *conn;

	bt_dev_dbg(hdev, "status 0x%2.2x", ev->status);

	hci_dev_lock(hdev);

	conn = hci_conn_hash_lookup_handle(hdev, __le16_to_cpu(ev->handle));
	if (conn) {
		if (!ev->status)
			set_bit(HCI_CONN_SECURE, &conn->flags);

		clear_bit(HCI_CONN_AUTH_PEND, &conn->flags);

		hci_key_change_cfm(conn, ev->status);
	}

	hci_dev_unlock(hdev);
}

static void hci_remote_features_evt(struct hci_dev *hdev, void *data,
				    struct sk_buff *skb)
{
	struct hci_ev_remote_features *ev = data;
	struct hci_conn *conn;

	bt_dev_dbg(hdev, "status 0x%2.2x", ev->status);

	hci_dev_lock(hdev);

	conn = hci_conn_hash_lookup_handle(hdev, __le16_to_cpu(ev->handle));
	if (!conn)
		goto unlock;

	if (!ev->status)
		memcpy(conn->features[0], ev->features, 8);

	if (conn->state != BT_CONFIG)
		goto unlock;

	if (!ev->status && lmp_ext_feat_capable(hdev) &&
	    lmp_ext_feat_capable(conn)) {
		struct hci_cp_read_remote_ext_features cp;
		cp.handle = ev->handle;
		cp.page = 0x01;
		hci_send_cmd(hdev, HCI_OP_READ_REMOTE_EXT_FEATURES,
			     sizeof(cp), &cp);
		goto unlock;
	}

	if (!ev->status && !test_bit(HCI_CONN_MGMT_CONNECTED, &conn->flags)) {
		struct hci_cp_remote_name_req cp;
		memset(&cp, 0, sizeof(cp));
		bacpy(&cp.bdaddr, &conn->dst);
		cp.pscan_rep_mode = 0x02;
		hci_send_cmd(hdev, HCI_OP_REMOTE_NAME_REQ, sizeof(cp), &cp);
	} else if (!test_and_set_bit(HCI_CONN_MGMT_CONNECTED, &conn->flags))
		mgmt_device_connected(hdev, conn, NULL, 0);

	if (!hci_outgoing_auth_needed(hdev, conn)) {
		conn->state = BT_CONNECTED;
		hci_connect_cfm(conn, ev->status);
		hci_conn_drop(conn);
	}

unlock:
	hci_dev_unlock(hdev);
}

static inline void handle_cmd_cnt_and_timer(struct hci_dev *hdev, u8 ncmd)
{
	cancel_delayed_work(&hdev->cmd_timer);

	rcu_read_lock();
	if (!test_bit(HCI_RESET, &hdev->flags)) {
		if (ncmd) {
			cancel_delayed_work(&hdev->ncmd_timer);
			atomic_set(&hdev->cmd_cnt, 1);
		} else {
			if (!hci_dev_test_flag(hdev, HCI_CMD_DRAIN_WORKQUEUE))
				queue_delayed_work(hdev->workqueue, &hdev->ncmd_timer,
						   HCI_NCMD_TIMEOUT);
		}
	}
	rcu_read_unlock();
}

static u8 hci_cc_le_read_buffer_size_v2(struct hci_dev *hdev, void *data,
					struct sk_buff *skb)
{
	struct hci_rp_le_read_buffer_size_v2 *rp = data;

	bt_dev_dbg(hdev, "status 0x%2.2x", rp->status);

	if (rp->status)
		return rp->status;

	hdev->le_mtu   = __le16_to_cpu(rp->acl_mtu);
	hdev->le_pkts  = rp->acl_max_pkt;
	hdev->iso_mtu  = __le16_to_cpu(rp->iso_mtu);
	hdev->iso_pkts = rp->iso_max_pkt;

	hdev->le_cnt  = hdev->le_pkts;
	hdev->iso_cnt = hdev->iso_pkts;

	BT_DBG("%s acl mtu %d:%d iso mtu %d:%d", hdev->name, hdev->acl_mtu,
	       hdev->acl_pkts, hdev->iso_mtu, hdev->iso_pkts);

	return rp->status;
}

static u8 hci_cc_le_set_cig_params(struct hci_dev *hdev, void *data,
				   struct sk_buff *skb)
{
	struct hci_rp_le_set_cig_params *rp = data;
	struct hci_cp_le_set_cig_params *cp;
	struct hci_conn *conn;
	u8 status = rp->status;
<<<<<<< HEAD
=======
	bool pending = false;
>>>>>>> 817efd3c
	int i;

	bt_dev_dbg(hdev, "status 0x%2.2x", rp->status);

	cp = hci_sent_cmd_data(hdev, HCI_OP_LE_SET_CIG_PARAMS);
<<<<<<< HEAD
	if (!cp || rp->num_handles != cp->num_cis || rp->cig_id != cp->cig_id) {
=======
	if (!rp->status && (!cp || rp->num_handles != cp->num_cis ||
			    rp->cig_id != cp->cig_id)) {
>>>>>>> 817efd3c
		bt_dev_err(hdev, "unexpected Set CIG Parameters response data");
		status = HCI_ERROR_UNSPECIFIED;
	}

	hci_dev_lock(hdev);

	if (status) {
		while ((conn = hci_conn_hash_lookup_cig(hdev, rp->cig_id))) {
			conn->state = BT_CLOSED;
			hci_connect_cfm(conn, status);
			hci_conn_del(conn);
		}
		goto unlock;
	}

	/* BLUETOOTH CORE SPECIFICATION Version 5.3 | Vol 4, Part E page 2553
	 *
	 * If the Status return parameter is zero, then the Controller shall
	 * set the Connection_Handle arrayed return parameter to the connection
	 * handle(s) corresponding to the CIS configurations specified in
	 * the CIS_IDs command parameter, in the same order.
	 */
	for (i = 0; i < rp->num_handles; ++i) {
		conn = hci_conn_hash_lookup_cis(hdev, NULL, 0, rp->cig_id,
						cp->cis[i].cis_id);
		if (!conn || !bacmp(&conn->dst, BDADDR_ANY))
			continue;

		if (conn->state != BT_BOUND && conn->state != BT_CONNECT)
			continue;

		conn->handle = __le16_to_cpu(rp->handle[i]);

		bt_dev_dbg(hdev, "%p handle 0x%4.4x parent %p", conn,
			   conn->handle, conn->parent);
<<<<<<< HEAD

		/* Create CIS if LE is already connected */
		if (conn->parent && conn->parent->state == BT_CONNECTED)
			hci_le_create_cis(conn);
=======
		
		if (conn->state == BT_CONNECT)
			pending = true;
>>>>>>> 817efd3c
	}

unlock:
	if (pending)
		hci_le_create_cis_pending(hdev);

	hci_dev_unlock(hdev);

	return rp->status;
}

static u8 hci_cc_le_setup_iso_path(struct hci_dev *hdev, void *data,
				   struct sk_buff *skb)
{
	struct hci_rp_le_setup_iso_path *rp = data;
	struct hci_cp_le_setup_iso_path *cp;
	struct hci_conn *conn;

	bt_dev_dbg(hdev, "status 0x%2.2x", rp->status);

	cp = hci_sent_cmd_data(hdev, HCI_OP_LE_SETUP_ISO_PATH);
	if (!cp)
		return rp->status;

	hci_dev_lock(hdev);

	conn = hci_conn_hash_lookup_handle(hdev, __le16_to_cpu(cp->handle));
	if (!conn)
		goto unlock;

	if (rp->status) {
		hci_connect_cfm(conn, rp->status);
		hci_conn_del(conn);
		goto unlock;
	}

	switch (cp->direction) {
	/* Input (Host to Controller) */
	case 0x00:
		/* Only confirm connection if output only */
		if (conn->iso_qos.ucast.out.sdu && !conn->iso_qos.ucast.in.sdu)
			hci_connect_cfm(conn, rp->status);
		break;
	/* Output (Controller to Host) */
	case 0x01:
		/* Confirm connection since conn->iso_qos is always configured
		 * last.
		 */
		hci_connect_cfm(conn, rp->status);
		break;
	}

unlock:
	hci_dev_unlock(hdev);
	return rp->status;
}

static void hci_cs_le_create_big(struct hci_dev *hdev, u8 status)
{
	bt_dev_dbg(hdev, "status 0x%2.2x", status);
}

static u8 hci_cc_set_per_adv_param(struct hci_dev *hdev, void *data,
				   struct sk_buff *skb)
{
	struct hci_ev_status *rp = data;
	struct hci_cp_le_set_per_adv_params *cp;

	bt_dev_dbg(hdev, "status 0x%2.2x", rp->status);

	if (rp->status)
		return rp->status;

	cp = hci_sent_cmd_data(hdev, HCI_OP_LE_SET_PER_ADV_PARAMS);
	if (!cp)
		return rp->status;

	/* TODO: set the conn state */
	return rp->status;
}

static u8 hci_cc_le_set_per_adv_enable(struct hci_dev *hdev, void *data,
				       struct sk_buff *skb)
{
	struct hci_ev_status *rp = data;
	__u8 *sent;

	bt_dev_dbg(hdev, "status 0x%2.2x", rp->status);

	if (rp->status)
		return rp->status;

	sent = hci_sent_cmd_data(hdev, HCI_OP_LE_SET_PER_ADV_ENABLE);
	if (!sent)
		return rp->status;

	hci_dev_lock(hdev);

	if (*sent)
		hci_dev_set_flag(hdev, HCI_LE_PER_ADV);
	else
		hci_dev_clear_flag(hdev, HCI_LE_PER_ADV);

	hci_dev_unlock(hdev);

	return rp->status;
}

#define HCI_CC_VL(_op, _func, _min, _max) \
{ \
	.op = _op, \
	.func = _func, \
	.min_len = _min, \
	.max_len = _max, \
}

#define HCI_CC(_op, _func, _len) \
	HCI_CC_VL(_op, _func, _len, _len)

#define HCI_CC_STATUS(_op, _func) \
	HCI_CC(_op, _func, sizeof(struct hci_ev_status))

static const struct hci_cc {
	u16  op;
	u8 (*func)(struct hci_dev *hdev, void *data, struct sk_buff *skb);
	u16  min_len;
	u16  max_len;
} hci_cc_table[] = {
	HCI_CC_STATUS(HCI_OP_INQUIRY_CANCEL, hci_cc_inquiry_cancel),
	HCI_CC_STATUS(HCI_OP_PERIODIC_INQ, hci_cc_periodic_inq),
	HCI_CC_STATUS(HCI_OP_EXIT_PERIODIC_INQ, hci_cc_exit_periodic_inq),
	HCI_CC_STATUS(HCI_OP_REMOTE_NAME_REQ_CANCEL,
		      hci_cc_remote_name_req_cancel),
	HCI_CC(HCI_OP_ROLE_DISCOVERY, hci_cc_role_discovery,
	       sizeof(struct hci_rp_role_discovery)),
	HCI_CC(HCI_OP_READ_LINK_POLICY, hci_cc_read_link_policy,
	       sizeof(struct hci_rp_read_link_policy)),
	HCI_CC(HCI_OP_WRITE_LINK_POLICY, hci_cc_write_link_policy,
	       sizeof(struct hci_rp_write_link_policy)),
	HCI_CC(HCI_OP_READ_DEF_LINK_POLICY, hci_cc_read_def_link_policy,
	       sizeof(struct hci_rp_read_def_link_policy)),
	HCI_CC_STATUS(HCI_OP_WRITE_DEF_LINK_POLICY,
		      hci_cc_write_def_link_policy),
	HCI_CC_STATUS(HCI_OP_RESET, hci_cc_reset),
	HCI_CC(HCI_OP_READ_STORED_LINK_KEY, hci_cc_read_stored_link_key,
	       sizeof(struct hci_rp_read_stored_link_key)),
	HCI_CC(HCI_OP_DELETE_STORED_LINK_KEY, hci_cc_delete_stored_link_key,
	       sizeof(struct hci_rp_delete_stored_link_key)),
	HCI_CC_STATUS(HCI_OP_WRITE_LOCAL_NAME, hci_cc_write_local_name),
	HCI_CC(HCI_OP_READ_LOCAL_NAME, hci_cc_read_local_name,
	       sizeof(struct hci_rp_read_local_name)),
	HCI_CC_STATUS(HCI_OP_WRITE_AUTH_ENABLE, hci_cc_write_auth_enable),
	HCI_CC_STATUS(HCI_OP_WRITE_ENCRYPT_MODE, hci_cc_write_encrypt_mode),
	HCI_CC_STATUS(HCI_OP_WRITE_SCAN_ENABLE, hci_cc_write_scan_enable),
	HCI_CC_STATUS(HCI_OP_SET_EVENT_FLT, hci_cc_set_event_filter),
	HCI_CC(HCI_OP_READ_CLASS_OF_DEV, hci_cc_read_class_of_dev,
	       sizeof(struct hci_rp_read_class_of_dev)),
	HCI_CC_STATUS(HCI_OP_WRITE_CLASS_OF_DEV, hci_cc_write_class_of_dev),
	HCI_CC(HCI_OP_READ_VOICE_SETTING, hci_cc_read_voice_setting,
	       sizeof(struct hci_rp_read_voice_setting)),
	HCI_CC_STATUS(HCI_OP_WRITE_VOICE_SETTING, hci_cc_write_voice_setting),
	HCI_CC(HCI_OP_READ_NUM_SUPPORTED_IAC, hci_cc_read_num_supported_iac,
	       sizeof(struct hci_rp_read_num_supported_iac)),
	HCI_CC_STATUS(HCI_OP_WRITE_SSP_MODE, hci_cc_write_ssp_mode),
	HCI_CC_STATUS(HCI_OP_WRITE_SC_SUPPORT, hci_cc_write_sc_support),
	HCI_CC(HCI_OP_READ_AUTH_PAYLOAD_TO, hci_cc_read_auth_payload_timeout,
	       sizeof(struct hci_rp_read_auth_payload_to)),
	HCI_CC(HCI_OP_WRITE_AUTH_PAYLOAD_TO, hci_cc_write_auth_payload_timeout,
	       sizeof(struct hci_rp_write_auth_payload_to)),
	HCI_CC(HCI_OP_READ_LOCAL_VERSION, hci_cc_read_local_version,
	       sizeof(struct hci_rp_read_local_version)),
	HCI_CC(HCI_OP_READ_LOCAL_COMMANDS, hci_cc_read_local_commands,
	       sizeof(struct hci_rp_read_local_commands)),
	HCI_CC(HCI_OP_READ_LOCAL_FEATURES, hci_cc_read_local_features,
	       sizeof(struct hci_rp_read_local_features)),
	HCI_CC(HCI_OP_READ_LOCAL_EXT_FEATURES, hci_cc_read_local_ext_features,
	       sizeof(struct hci_rp_read_local_ext_features)),
	HCI_CC(HCI_OP_READ_BUFFER_SIZE, hci_cc_read_buffer_size,
	       sizeof(struct hci_rp_read_buffer_size)),
	HCI_CC(HCI_OP_READ_BD_ADDR, hci_cc_read_bd_addr,
	       sizeof(struct hci_rp_read_bd_addr)),
	HCI_CC(HCI_OP_READ_LOCAL_PAIRING_OPTS, hci_cc_read_local_pairing_opts,
	       sizeof(struct hci_rp_read_local_pairing_opts)),
	HCI_CC(HCI_OP_READ_PAGE_SCAN_ACTIVITY, hci_cc_read_page_scan_activity,
	       sizeof(struct hci_rp_read_page_scan_activity)),
	HCI_CC_STATUS(HCI_OP_WRITE_PAGE_SCAN_ACTIVITY,
		      hci_cc_write_page_scan_activity),
	HCI_CC(HCI_OP_READ_PAGE_SCAN_TYPE, hci_cc_read_page_scan_type,
	       sizeof(struct hci_rp_read_page_scan_type)),
	HCI_CC_STATUS(HCI_OP_WRITE_PAGE_SCAN_TYPE, hci_cc_write_page_scan_type),
	HCI_CC(HCI_OP_READ_DATA_BLOCK_SIZE, hci_cc_read_data_block_size,
	       sizeof(struct hci_rp_read_data_block_size)),
	HCI_CC(HCI_OP_READ_FLOW_CONTROL_MODE, hci_cc_read_flow_control_mode,
	       sizeof(struct hci_rp_read_flow_control_mode)),
	HCI_CC(HCI_OP_READ_LOCAL_AMP_INFO, hci_cc_read_local_amp_info,
	       sizeof(struct hci_rp_read_local_amp_info)),
	HCI_CC(HCI_OP_READ_CLOCK, hci_cc_read_clock,
	       sizeof(struct hci_rp_read_clock)),
	HCI_CC(HCI_OP_READ_ENC_KEY_SIZE, hci_cc_read_enc_key_size,
	       sizeof(struct hci_rp_read_enc_key_size)),
	HCI_CC(HCI_OP_READ_INQ_RSP_TX_POWER, hci_cc_read_inq_rsp_tx_power,
	       sizeof(struct hci_rp_read_inq_rsp_tx_power)),
	HCI_CC(HCI_OP_READ_DEF_ERR_DATA_REPORTING,
	       hci_cc_read_def_err_data_reporting,
	       sizeof(struct hci_rp_read_def_err_data_reporting)),
	HCI_CC_STATUS(HCI_OP_WRITE_DEF_ERR_DATA_REPORTING,
		      hci_cc_write_def_err_data_reporting),
	HCI_CC(HCI_OP_PIN_CODE_REPLY, hci_cc_pin_code_reply,
	       sizeof(struct hci_rp_pin_code_reply)),
	HCI_CC(HCI_OP_PIN_CODE_NEG_REPLY, hci_cc_pin_code_neg_reply,
	       sizeof(struct hci_rp_pin_code_neg_reply)),
	HCI_CC(HCI_OP_READ_LOCAL_OOB_DATA, hci_cc_read_local_oob_data,
	       sizeof(struct hci_rp_read_local_oob_data)),
	HCI_CC(HCI_OP_READ_LOCAL_OOB_EXT_DATA, hci_cc_read_local_oob_ext_data,
	       sizeof(struct hci_rp_read_local_oob_ext_data)),
	HCI_CC(HCI_OP_LE_READ_BUFFER_SIZE, hci_cc_le_read_buffer_size,
	       sizeof(struct hci_rp_le_read_buffer_size)),
	HCI_CC(HCI_OP_LE_READ_LOCAL_FEATURES, hci_cc_le_read_local_features,
	       sizeof(struct hci_rp_le_read_local_features)),
	HCI_CC(HCI_OP_LE_READ_ADV_TX_POWER, hci_cc_le_read_adv_tx_power,
	       sizeof(struct hci_rp_le_read_adv_tx_power)),
	HCI_CC(HCI_OP_USER_CONFIRM_REPLY, hci_cc_user_confirm_reply,
	       sizeof(struct hci_rp_user_confirm_reply)),
	HCI_CC(HCI_OP_USER_CONFIRM_NEG_REPLY, hci_cc_user_confirm_neg_reply,
	       sizeof(struct hci_rp_user_confirm_reply)),
	HCI_CC(HCI_OP_USER_PASSKEY_REPLY, hci_cc_user_passkey_reply,
	       sizeof(struct hci_rp_user_confirm_reply)),
	HCI_CC(HCI_OP_USER_PASSKEY_NEG_REPLY, hci_cc_user_passkey_neg_reply,
	       sizeof(struct hci_rp_user_confirm_reply)),
	HCI_CC_STATUS(HCI_OP_LE_SET_RANDOM_ADDR, hci_cc_le_set_random_addr),
	HCI_CC_STATUS(HCI_OP_LE_SET_ADV_ENABLE, hci_cc_le_set_adv_enable),
	HCI_CC_STATUS(HCI_OP_LE_SET_SCAN_PARAM, hci_cc_le_set_scan_param),
	HCI_CC_STATUS(HCI_OP_LE_SET_SCAN_ENABLE, hci_cc_le_set_scan_enable),
	HCI_CC(HCI_OP_LE_READ_ACCEPT_LIST_SIZE,
	       hci_cc_le_read_accept_list_size,
	       sizeof(struct hci_rp_le_read_accept_list_size)),
	HCI_CC_STATUS(HCI_OP_LE_CLEAR_ACCEPT_LIST, hci_cc_le_clear_accept_list),
	HCI_CC_STATUS(HCI_OP_LE_ADD_TO_ACCEPT_LIST,
		      hci_cc_le_add_to_accept_list),
	HCI_CC_STATUS(HCI_OP_LE_DEL_FROM_ACCEPT_LIST,
		      hci_cc_le_del_from_accept_list),
	HCI_CC(HCI_OP_LE_READ_SUPPORTED_STATES, hci_cc_le_read_supported_states,
	       sizeof(struct hci_rp_le_read_supported_states)),
	HCI_CC(HCI_OP_LE_READ_DEF_DATA_LEN, hci_cc_le_read_def_data_len,
	       sizeof(struct hci_rp_le_read_def_data_len)),
	HCI_CC_STATUS(HCI_OP_LE_WRITE_DEF_DATA_LEN,
		      hci_cc_le_write_def_data_len),
	HCI_CC_STATUS(HCI_OP_LE_ADD_TO_RESOLV_LIST,
		      hci_cc_le_add_to_resolv_list),
	HCI_CC_STATUS(HCI_OP_LE_DEL_FROM_RESOLV_LIST,
		      hci_cc_le_del_from_resolv_list),
	HCI_CC_STATUS(HCI_OP_LE_CLEAR_RESOLV_LIST,
		      hci_cc_le_clear_resolv_list),
	HCI_CC(HCI_OP_LE_READ_RESOLV_LIST_SIZE, hci_cc_le_read_resolv_list_size,
	       sizeof(struct hci_rp_le_read_resolv_list_size)),
	HCI_CC_STATUS(HCI_OP_LE_SET_ADDR_RESOLV_ENABLE,
		      hci_cc_le_set_addr_resolution_enable),
	HCI_CC(HCI_OP_LE_READ_MAX_DATA_LEN, hci_cc_le_read_max_data_len,
	       sizeof(struct hci_rp_le_read_max_data_len)),
	HCI_CC_STATUS(HCI_OP_WRITE_LE_HOST_SUPPORTED,
		      hci_cc_write_le_host_supported),
	HCI_CC_STATUS(HCI_OP_LE_SET_ADV_PARAM, hci_cc_set_adv_param),
	HCI_CC(HCI_OP_READ_RSSI, hci_cc_read_rssi,
	       sizeof(struct hci_rp_read_rssi)),
	HCI_CC(HCI_OP_READ_TX_POWER, hci_cc_read_tx_power,
	       sizeof(struct hci_rp_read_tx_power)),
	HCI_CC_STATUS(HCI_OP_WRITE_SSP_DEBUG_MODE, hci_cc_write_ssp_debug_mode),
	HCI_CC_STATUS(HCI_OP_LE_SET_EXT_SCAN_PARAMS,
		      hci_cc_le_set_ext_scan_param),
	HCI_CC_STATUS(HCI_OP_LE_SET_EXT_SCAN_ENABLE,
		      hci_cc_le_set_ext_scan_enable),
	HCI_CC_STATUS(HCI_OP_LE_SET_DEFAULT_PHY, hci_cc_le_set_default_phy),
	HCI_CC(HCI_OP_LE_READ_NUM_SUPPORTED_ADV_SETS,
	       hci_cc_le_read_num_adv_sets,
	       sizeof(struct hci_rp_le_read_num_supported_adv_sets)),
	HCI_CC(HCI_OP_LE_SET_EXT_ADV_PARAMS, hci_cc_set_ext_adv_param,
	       sizeof(struct hci_rp_le_set_ext_adv_params)),
	HCI_CC_STATUS(HCI_OP_LE_SET_EXT_ADV_ENABLE,
		      hci_cc_le_set_ext_adv_enable),
	HCI_CC_STATUS(HCI_OP_LE_SET_ADV_SET_RAND_ADDR,
		      hci_cc_le_set_adv_set_random_addr),
	HCI_CC_STATUS(HCI_OP_LE_REMOVE_ADV_SET, hci_cc_le_remove_adv_set),
	HCI_CC_STATUS(HCI_OP_LE_CLEAR_ADV_SETS, hci_cc_le_clear_adv_sets),
	HCI_CC_STATUS(HCI_OP_LE_SET_PER_ADV_PARAMS, hci_cc_set_per_adv_param),
	HCI_CC_STATUS(HCI_OP_LE_SET_PER_ADV_ENABLE,
		      hci_cc_le_set_per_adv_enable),
	HCI_CC(HCI_OP_LE_READ_TRANSMIT_POWER, hci_cc_le_read_transmit_power,
	       sizeof(struct hci_rp_le_read_transmit_power)),
	HCI_CC_STATUS(HCI_OP_LE_SET_PRIVACY_MODE, hci_cc_le_set_privacy_mode),
	HCI_CC(HCI_OP_LE_READ_BUFFER_SIZE_V2, hci_cc_le_read_buffer_size_v2,
	       sizeof(struct hci_rp_le_read_buffer_size_v2)),
	HCI_CC_VL(HCI_OP_LE_SET_CIG_PARAMS, hci_cc_le_set_cig_params,
		  sizeof(struct hci_rp_le_set_cig_params), HCI_MAX_EVENT_SIZE),
	HCI_CC(HCI_OP_LE_SETUP_ISO_PATH, hci_cc_le_setup_iso_path,
	       sizeof(struct hci_rp_le_setup_iso_path)),
};

static u8 hci_cc_func(struct hci_dev *hdev, const struct hci_cc *cc,
		      struct sk_buff *skb)
{
	void *data;

	if (skb->len < cc->min_len) {
		bt_dev_err(hdev, "unexpected cc 0x%4.4x length: %u < %u",
			   cc->op, skb->len, cc->min_len);
		return HCI_ERROR_UNSPECIFIED;
	}

	/* Just warn if the length is over max_len size it still be possible to
	 * partially parse the cc so leave to callback to decide if that is
	 * acceptable.
	 */
	if (skb->len > cc->max_len)
		bt_dev_warn(hdev, "unexpected cc 0x%4.4x length: %u > %u",
			    cc->op, skb->len, cc->max_len);

	data = hci_cc_skb_pull(hdev, skb, cc->op, cc->min_len);
	if (!data)
		return HCI_ERROR_UNSPECIFIED;

	return cc->func(hdev, data, skb);
}

static void hci_cmd_complete_evt(struct hci_dev *hdev, void *data,
				 struct sk_buff *skb, u16 *opcode, u8 *status,
				 hci_req_complete_t *req_complete,
				 hci_req_complete_skb_t *req_complete_skb)
{
	struct hci_ev_cmd_complete *ev = data;
	int i;

	*opcode = __le16_to_cpu(ev->opcode);

	bt_dev_dbg(hdev, "opcode 0x%4.4x", *opcode);

	for (i = 0; i < ARRAY_SIZE(hci_cc_table); i++) {
		if (hci_cc_table[i].op == *opcode) {
			*status = hci_cc_func(hdev, &hci_cc_table[i], skb);
			break;
		}
	}

	if (i == ARRAY_SIZE(hci_cc_table)) {
		/* Unknown opcode, assume byte 0 contains the status, so
		 * that e.g. __hci_cmd_sync() properly returns errors
		 * for vendor specific commands send by HCI drivers.
		 * If a vendor doesn't actually follow this convention we may
		 * need to introduce a vendor CC table in order to properly set
		 * the status.
		 */
		*status = skb->data[0];
	}

	handle_cmd_cnt_and_timer(hdev, ev->ncmd);

	hci_req_cmd_complete(hdev, *opcode, *status, req_complete,
			     req_complete_skb);

	if (hci_dev_test_flag(hdev, HCI_CMD_PENDING)) {
		bt_dev_err(hdev,
			   "unexpected event for opcode 0x%4.4x", *opcode);
		return;
	}

	if (atomic_read(&hdev->cmd_cnt) && !skb_queue_empty(&hdev->cmd_q))
		queue_work(hdev->workqueue, &hdev->cmd_work);
}

static void hci_cs_le_create_cis(struct hci_dev *hdev, u8 status)
{
	struct hci_cp_le_create_cis *cp;
	bool pending = false;
	int i;

	bt_dev_dbg(hdev, "status 0x%2.2x", status);

	if (!status)
		return;

	cp = hci_sent_cmd_data(hdev, HCI_OP_LE_CREATE_CIS);
	if (!cp)
		return;

	hci_dev_lock(hdev);

	/* Remove connection if command failed */
	for (i = 0; cp->num_cis; cp->num_cis--, i++) {
		struct hci_conn *conn;
		u16 handle;

		handle = __le16_to_cpu(cp->cis[i].cis_handle);

		conn = hci_conn_hash_lookup_handle(hdev, handle);
		if (conn) {
			if (test_and_clear_bit(HCI_CONN_CREATE_CIS,
					       &conn->flags))
				pending = true;
			conn->state = BT_CLOSED;
			hci_connect_cfm(conn, status);
			hci_conn_del(conn);
		}
	}

	if (pending)
		hci_le_create_cis_pending(hdev);

	hci_dev_unlock(hdev);
}

#define HCI_CS(_op, _func) \
{ \
	.op = _op, \
	.func = _func, \
}

static const struct hci_cs {
	u16  op;
	void (*func)(struct hci_dev *hdev, __u8 status);
} hci_cs_table[] = {
	HCI_CS(HCI_OP_INQUIRY, hci_cs_inquiry),
	HCI_CS(HCI_OP_CREATE_CONN, hci_cs_create_conn),
	HCI_CS(HCI_OP_DISCONNECT, hci_cs_disconnect),
	HCI_CS(HCI_OP_ADD_SCO, hci_cs_add_sco),
	HCI_CS(HCI_OP_AUTH_REQUESTED, hci_cs_auth_requested),
	HCI_CS(HCI_OP_SET_CONN_ENCRYPT, hci_cs_set_conn_encrypt),
	HCI_CS(HCI_OP_REMOTE_NAME_REQ, hci_cs_remote_name_req),
	HCI_CS(HCI_OP_READ_REMOTE_FEATURES, hci_cs_read_remote_features),
	HCI_CS(HCI_OP_READ_REMOTE_EXT_FEATURES,
	       hci_cs_read_remote_ext_features),
	HCI_CS(HCI_OP_SETUP_SYNC_CONN, hci_cs_setup_sync_conn),
	HCI_CS(HCI_OP_ENHANCED_SETUP_SYNC_CONN,
	       hci_cs_enhanced_setup_sync_conn),
	HCI_CS(HCI_OP_SNIFF_MODE, hci_cs_sniff_mode),
	HCI_CS(HCI_OP_EXIT_SNIFF_MODE, hci_cs_exit_sniff_mode),
	HCI_CS(HCI_OP_SWITCH_ROLE, hci_cs_switch_role),
	HCI_CS(HCI_OP_LE_CREATE_CONN, hci_cs_le_create_conn),
	HCI_CS(HCI_OP_LE_READ_REMOTE_FEATURES, hci_cs_le_read_remote_features),
	HCI_CS(HCI_OP_LE_START_ENC, hci_cs_le_start_enc),
	HCI_CS(HCI_OP_LE_EXT_CREATE_CONN, hci_cs_le_ext_create_conn),
	HCI_CS(HCI_OP_LE_CREATE_CIS, hci_cs_le_create_cis),
	HCI_CS(HCI_OP_LE_CREATE_BIG, hci_cs_le_create_big),
};

static void hci_cmd_status_evt(struct hci_dev *hdev, void *data,
			       struct sk_buff *skb, u16 *opcode, u8 *status,
			       hci_req_complete_t *req_complete,
			       hci_req_complete_skb_t *req_complete_skb)
{
	struct hci_ev_cmd_status *ev = data;
	int i;

	*opcode = __le16_to_cpu(ev->opcode);
	*status = ev->status;

	bt_dev_dbg(hdev, "opcode 0x%4.4x", *opcode);

	for (i = 0; i < ARRAY_SIZE(hci_cs_table); i++) {
		if (hci_cs_table[i].op == *opcode) {
			hci_cs_table[i].func(hdev, ev->status);
			break;
		}
	}

	handle_cmd_cnt_and_timer(hdev, ev->ncmd);

	/* Indicate request completion if the command failed. Also, if
	 * we're not waiting for a special event and we get a success
	 * command status we should try to flag the request as completed
	 * (since for this kind of commands there will not be a command
	 * complete event).
	 */
	if (ev->status || (hdev->sent_cmd && !hci_skb_event(hdev->sent_cmd))) {
		hci_req_cmd_complete(hdev, *opcode, ev->status, req_complete,
				     req_complete_skb);
		if (hci_dev_test_flag(hdev, HCI_CMD_PENDING)) {
			bt_dev_err(hdev, "unexpected event for opcode 0x%4.4x",
				   *opcode);
			return;
		}
	}

	if (atomic_read(&hdev->cmd_cnt) && !skb_queue_empty(&hdev->cmd_q))
		queue_work(hdev->workqueue, &hdev->cmd_work);
}

static void hci_hardware_error_evt(struct hci_dev *hdev, void *data,
				   struct sk_buff *skb)
{
	struct hci_ev_hardware_error *ev = data;

	bt_dev_dbg(hdev, "code 0x%2.2x", ev->code);

	hdev->hw_error_code = ev->code;

	queue_work(hdev->req_workqueue, &hdev->error_reset);
}

static void hci_role_change_evt(struct hci_dev *hdev, void *data,
				struct sk_buff *skb)
{
	struct hci_ev_role_change *ev = data;
	struct hci_conn *conn;

	bt_dev_dbg(hdev, "status 0x%2.2x", ev->status);

	hci_dev_lock(hdev);

	conn = hci_conn_hash_lookup_ba(hdev, ACL_LINK, &ev->bdaddr);
	if (conn) {
		if (!ev->status)
			conn->role = ev->role;

		clear_bit(HCI_CONN_RSWITCH_PEND, &conn->flags);

		hci_role_switch_cfm(conn, ev->status, ev->role);
	}

	hci_dev_unlock(hdev);
}

static void hci_num_comp_pkts_evt(struct hci_dev *hdev, void *data,
				  struct sk_buff *skb)
{
	struct hci_ev_num_comp_pkts *ev = data;
	int i;

	if (!hci_ev_skb_pull(hdev, skb, HCI_EV_NUM_COMP_PKTS,
			     flex_array_size(ev, handles, ev->num)))
		return;

	if (hdev->flow_ctl_mode != HCI_FLOW_CTL_MODE_PACKET_BASED) {
		bt_dev_err(hdev, "wrong event for mode %d", hdev->flow_ctl_mode);
		return;
	}

	bt_dev_dbg(hdev, "num %d", ev->num);

	for (i = 0; i < ev->num; i++) {
		struct hci_comp_pkts_info *info = &ev->handles[i];
		struct hci_conn *conn;
		__u16  handle, count;

		handle = __le16_to_cpu(info->handle);
		count  = __le16_to_cpu(info->count);

		conn = hci_conn_hash_lookup_handle(hdev, handle);
		if (!conn)
			continue;

		conn->sent -= count;

		switch (conn->type) {
		case ACL_LINK:
			hdev->acl_cnt += count;
			if (hdev->acl_cnt > hdev->acl_pkts)
				hdev->acl_cnt = hdev->acl_pkts;
			break;

		case LE_LINK:
			if (hdev->le_pkts) {
				hdev->le_cnt += count;
				if (hdev->le_cnt > hdev->le_pkts)
					hdev->le_cnt = hdev->le_pkts;
			} else {
				hdev->acl_cnt += count;
				if (hdev->acl_cnt > hdev->acl_pkts)
					hdev->acl_cnt = hdev->acl_pkts;
			}
			break;

		case SCO_LINK:
			hdev->sco_cnt += count;
			if (hdev->sco_cnt > hdev->sco_pkts)
				hdev->sco_cnt = hdev->sco_pkts;
			break;

		case ISO_LINK:
			if (hdev->iso_pkts) {
				hdev->iso_cnt += count;
				if (hdev->iso_cnt > hdev->iso_pkts)
					hdev->iso_cnt = hdev->iso_pkts;
			} else if (hdev->le_pkts) {
				hdev->le_cnt += count;
				if (hdev->le_cnt > hdev->le_pkts)
					hdev->le_cnt = hdev->le_pkts;
			} else {
				hdev->acl_cnt += count;
				if (hdev->acl_cnt > hdev->acl_pkts)
					hdev->acl_cnt = hdev->acl_pkts;
			}
			break;

		default:
			bt_dev_err(hdev, "unknown type %d conn %p",
				   conn->type, conn);
			break;
		}
	}

	queue_work(hdev->workqueue, &hdev->tx_work);
}

static struct hci_conn *__hci_conn_lookup_handle(struct hci_dev *hdev,
						 __u16 handle)
{
	struct hci_chan *chan;

	switch (hdev->dev_type) {
	case HCI_PRIMARY:
		return hci_conn_hash_lookup_handle(hdev, handle);
	case HCI_AMP:
		chan = hci_chan_lookup_handle(hdev, handle);
		if (chan)
			return chan->conn;
		break;
	default:
		bt_dev_err(hdev, "unknown dev_type %d", hdev->dev_type);
		break;
	}

	return NULL;
}

static void hci_num_comp_blocks_evt(struct hci_dev *hdev, void *data,
				    struct sk_buff *skb)
{
	struct hci_ev_num_comp_blocks *ev = data;
	int i;

	if (!hci_ev_skb_pull(hdev, skb, HCI_EV_NUM_COMP_BLOCKS,
			     flex_array_size(ev, handles, ev->num_hndl)))
		return;

	if (hdev->flow_ctl_mode != HCI_FLOW_CTL_MODE_BLOCK_BASED) {
		bt_dev_err(hdev, "wrong event for mode %d",
			   hdev->flow_ctl_mode);
		return;
	}

	bt_dev_dbg(hdev, "num_blocks %d num_hndl %d", ev->num_blocks,
		   ev->num_hndl);

	for (i = 0; i < ev->num_hndl; i++) {
		struct hci_comp_blocks_info *info = &ev->handles[i];
		struct hci_conn *conn = NULL;
		__u16  handle, block_count;

		handle = __le16_to_cpu(info->handle);
		block_count = __le16_to_cpu(info->blocks);

		conn = __hci_conn_lookup_handle(hdev, handle);
		if (!conn)
			continue;

		conn->sent -= block_count;

		switch (conn->type) {
		case ACL_LINK:
		case AMP_LINK:
			hdev->block_cnt += block_count;
			if (hdev->block_cnt > hdev->num_blocks)
				hdev->block_cnt = hdev->num_blocks;
			break;

		default:
			bt_dev_err(hdev, "unknown type %d conn %p",
				   conn->type, conn);
			break;
		}
	}

	queue_work(hdev->workqueue, &hdev->tx_work);
}

static void hci_mode_change_evt(struct hci_dev *hdev, void *data,
				struct sk_buff *skb)
{
	struct hci_ev_mode_change *ev = data;
	struct hci_conn *conn;

	bt_dev_dbg(hdev, "status 0x%2.2x", ev->status);

	hci_dev_lock(hdev);

	conn = hci_conn_hash_lookup_handle(hdev, __le16_to_cpu(ev->handle));
	if (conn) {
		conn->mode = ev->mode;

		if (!test_and_clear_bit(HCI_CONN_MODE_CHANGE_PEND,
					&conn->flags)) {
			if (conn->mode == HCI_CM_ACTIVE)
				set_bit(HCI_CONN_POWER_SAVE, &conn->flags);
			else
				clear_bit(HCI_CONN_POWER_SAVE, &conn->flags);
		}

		if (test_and_clear_bit(HCI_CONN_SCO_SETUP_PEND, &conn->flags))
			hci_sco_setup(conn, ev->status);
	}

	hci_dev_unlock(hdev);
}

static void hci_pin_code_request_evt(struct hci_dev *hdev, void *data,
				     struct sk_buff *skb)
{
	struct hci_ev_pin_code_req *ev = data;
	struct hci_conn *conn;

	bt_dev_dbg(hdev, "");

	hci_dev_lock(hdev);

	conn = hci_conn_hash_lookup_ba(hdev, ACL_LINK, &ev->bdaddr);
	if (!conn)
		goto unlock;

	if (conn->state == BT_CONNECTED) {
		hci_conn_hold(conn);
		conn->disc_timeout = HCI_PAIRING_TIMEOUT;
		hci_conn_drop(conn);
	}

	if (!hci_dev_test_flag(hdev, HCI_BONDABLE) &&
	    !test_bit(HCI_CONN_AUTH_INITIATOR, &conn->flags)) {
		hci_send_cmd(hdev, HCI_OP_PIN_CODE_NEG_REPLY,
			     sizeof(ev->bdaddr), &ev->bdaddr);
	} else if (hci_dev_test_flag(hdev, HCI_MGMT)) {
		u8 secure;

		if (conn->pending_sec_level == BT_SECURITY_HIGH)
			secure = 1;
		else
			secure = 0;

		mgmt_pin_code_request(hdev, &ev->bdaddr, secure);
	}

unlock:
	hci_dev_unlock(hdev);
}

static void conn_set_key(struct hci_conn *conn, u8 key_type, u8 pin_len)
{
	if (key_type == HCI_LK_CHANGED_COMBINATION)
		return;

	conn->pin_length = pin_len;
	conn->key_type = key_type;

	switch (key_type) {
	case HCI_LK_LOCAL_UNIT:
	case HCI_LK_REMOTE_UNIT:
	case HCI_LK_DEBUG_COMBINATION:
		return;
	case HCI_LK_COMBINATION:
		if (pin_len == 16)
			conn->pending_sec_level = BT_SECURITY_HIGH;
		else
			conn->pending_sec_level = BT_SECURITY_MEDIUM;
		break;
	case HCI_LK_UNAUTH_COMBINATION_P192:
	case HCI_LK_UNAUTH_COMBINATION_P256:
		conn->pending_sec_level = BT_SECURITY_MEDIUM;
		break;
	case HCI_LK_AUTH_COMBINATION_P192:
		conn->pending_sec_level = BT_SECURITY_HIGH;
		break;
	case HCI_LK_AUTH_COMBINATION_P256:
		conn->pending_sec_level = BT_SECURITY_FIPS;
		break;
	}
}

static void hci_link_key_request_evt(struct hci_dev *hdev, void *data,
				     struct sk_buff *skb)
{
	struct hci_ev_link_key_req *ev = data;
	struct hci_cp_link_key_reply cp;
	struct hci_conn *conn;
	struct link_key *key;

	bt_dev_dbg(hdev, "");

	if (!hci_dev_test_flag(hdev, HCI_MGMT))
		return;

	hci_dev_lock(hdev);

	key = hci_find_link_key(hdev, &ev->bdaddr);
	if (!key) {
		bt_dev_dbg(hdev, "link key not found for %pMR", &ev->bdaddr);
		goto not_found;
	}

	bt_dev_dbg(hdev, "found key type %u for %pMR", key->type, &ev->bdaddr);

	conn = hci_conn_hash_lookup_ba(hdev, ACL_LINK, &ev->bdaddr);
	if (conn) {
		clear_bit(HCI_CONN_NEW_LINK_KEY, &conn->flags);

		if ((key->type == HCI_LK_UNAUTH_COMBINATION_P192 ||
		     key->type == HCI_LK_UNAUTH_COMBINATION_P256) &&
		    conn->auth_type != 0xff && (conn->auth_type & 0x01)) {
			bt_dev_dbg(hdev, "ignoring unauthenticated key");
			goto not_found;
		}

		if (key->type == HCI_LK_COMBINATION && key->pin_len < 16 &&
		    (conn->pending_sec_level == BT_SECURITY_HIGH ||
		     conn->pending_sec_level == BT_SECURITY_FIPS)) {
			bt_dev_dbg(hdev, "ignoring key unauthenticated for high security");
			goto not_found;
		}

		conn_set_key(conn, key->type, key->pin_len);
	}

	bacpy(&cp.bdaddr, &ev->bdaddr);
	memcpy(cp.link_key, key->val, HCI_LINK_KEY_SIZE);

	hci_send_cmd(hdev, HCI_OP_LINK_KEY_REPLY, sizeof(cp), &cp);

	hci_dev_unlock(hdev);

	return;

not_found:
	hci_send_cmd(hdev, HCI_OP_LINK_KEY_NEG_REPLY, 6, &ev->bdaddr);
	hci_dev_unlock(hdev);
}

static void hci_link_key_notify_evt(struct hci_dev *hdev, void *data,
				    struct sk_buff *skb)
{
	struct hci_ev_link_key_notify *ev = data;
	struct hci_conn *conn;
	struct link_key *key;
	bool persistent;
	u8 pin_len = 0;

	bt_dev_dbg(hdev, "");

	hci_dev_lock(hdev);

	conn = hci_conn_hash_lookup_ba(hdev, ACL_LINK, &ev->bdaddr);
	if (!conn)
		goto unlock;

	hci_conn_hold(conn);
	conn->disc_timeout = HCI_DISCONN_TIMEOUT;
	hci_conn_drop(conn);

	set_bit(HCI_CONN_NEW_LINK_KEY, &conn->flags);
	conn_set_key(conn, ev->key_type, conn->pin_length);

	if (!hci_dev_test_flag(hdev, HCI_MGMT))
		goto unlock;

	key = hci_add_link_key(hdev, conn, &ev->bdaddr, ev->link_key,
			        ev->key_type, pin_len, &persistent);
	if (!key)
		goto unlock;

	/* Update connection information since adding the key will have
	 * fixed up the type in the case of changed combination keys.
	 */
	if (ev->key_type == HCI_LK_CHANGED_COMBINATION)
		conn_set_key(conn, key->type, key->pin_len);

	mgmt_new_link_key(hdev, key, persistent);

	/* Keep debug keys around only if the HCI_KEEP_DEBUG_KEYS flag
	 * is set. If it's not set simply remove the key from the kernel
	 * list (we've still notified user space about it but with
	 * store_hint being 0).
	 */
	if (key->type == HCI_LK_DEBUG_COMBINATION &&
	    !hci_dev_test_flag(hdev, HCI_KEEP_DEBUG_KEYS)) {
		list_del_rcu(&key->list);
		kfree_rcu(key, rcu);
		goto unlock;
	}

	if (persistent)
		clear_bit(HCI_CONN_FLUSH_KEY, &conn->flags);
	else
		set_bit(HCI_CONN_FLUSH_KEY, &conn->flags);

unlock:
	hci_dev_unlock(hdev);
}

static void hci_clock_offset_evt(struct hci_dev *hdev, void *data,
				 struct sk_buff *skb)
{
	struct hci_ev_clock_offset *ev = data;
	struct hci_conn *conn;

	bt_dev_dbg(hdev, "status 0x%2.2x", ev->status);

	hci_dev_lock(hdev);

	conn = hci_conn_hash_lookup_handle(hdev, __le16_to_cpu(ev->handle));
	if (conn && !ev->status) {
		struct inquiry_entry *ie;

		ie = hci_inquiry_cache_lookup(hdev, &conn->dst);
		if (ie) {
			ie->data.clock_offset = ev->clock_offset;
			ie->timestamp = jiffies;
		}
	}

	hci_dev_unlock(hdev);
}

static void hci_pkt_type_change_evt(struct hci_dev *hdev, void *data,
				    struct sk_buff *skb)
{
	struct hci_ev_pkt_type_change *ev = data;
	struct hci_conn *conn;

	bt_dev_dbg(hdev, "status 0x%2.2x", ev->status);

	hci_dev_lock(hdev);

	conn = hci_conn_hash_lookup_handle(hdev, __le16_to_cpu(ev->handle));
	if (conn && !ev->status)
		conn->pkt_type = __le16_to_cpu(ev->pkt_type);

	hci_dev_unlock(hdev);
}

static void hci_pscan_rep_mode_evt(struct hci_dev *hdev, void *data,
				   struct sk_buff *skb)
{
	struct hci_ev_pscan_rep_mode *ev = data;
	struct inquiry_entry *ie;

	bt_dev_dbg(hdev, "");

	hci_dev_lock(hdev);

	ie = hci_inquiry_cache_lookup(hdev, &ev->bdaddr);
	if (ie) {
		ie->data.pscan_rep_mode = ev->pscan_rep_mode;
		ie->timestamp = jiffies;
	}

	hci_dev_unlock(hdev);
}

static void hci_inquiry_result_with_rssi_evt(struct hci_dev *hdev, void *edata,
					     struct sk_buff *skb)
{
	struct hci_ev_inquiry_result_rssi *ev = edata;
	struct inquiry_data data;
	int i;

	bt_dev_dbg(hdev, "num_rsp %d", ev->num);

	if (!ev->num)
		return;

	if (hci_dev_test_flag(hdev, HCI_PERIODIC_INQ))
		return;

	hci_dev_lock(hdev);

	if (skb->len == array_size(ev->num,
				   sizeof(struct inquiry_info_rssi_pscan))) {
		struct inquiry_info_rssi_pscan *info;

		for (i = 0; i < ev->num; i++) {
			u32 flags;

			info = hci_ev_skb_pull(hdev, skb,
					       HCI_EV_INQUIRY_RESULT_WITH_RSSI,
					       sizeof(*info));
			if (!info) {
				bt_dev_err(hdev, "Malformed HCI Event: 0x%2.2x",
					   HCI_EV_INQUIRY_RESULT_WITH_RSSI);
				goto unlock;
			}

			bacpy(&data.bdaddr, &info->bdaddr);
			data.pscan_rep_mode	= info->pscan_rep_mode;
			data.pscan_period_mode	= info->pscan_period_mode;
			data.pscan_mode		= info->pscan_mode;
			memcpy(data.dev_class, info->dev_class, 3);
			data.clock_offset	= info->clock_offset;
			data.rssi		= info->rssi;
			data.ssp_mode		= 0x00;

			flags = hci_inquiry_cache_update(hdev, &data, false);

			mgmt_device_found(hdev, &info->bdaddr, ACL_LINK, 0x00,
					  info->dev_class, info->rssi,
					  flags, NULL, 0, NULL, 0, 0);
		}
	} else if (skb->len == array_size(ev->num,
					  sizeof(struct inquiry_info_rssi))) {
		struct inquiry_info_rssi *info;

		for (i = 0; i < ev->num; i++) {
			u32 flags;

			info = hci_ev_skb_pull(hdev, skb,
					       HCI_EV_INQUIRY_RESULT_WITH_RSSI,
					       sizeof(*info));
			if (!info) {
				bt_dev_err(hdev, "Malformed HCI Event: 0x%2.2x",
					   HCI_EV_INQUIRY_RESULT_WITH_RSSI);
				goto unlock;
			}

			bacpy(&data.bdaddr, &info->bdaddr);
			data.pscan_rep_mode	= info->pscan_rep_mode;
			data.pscan_period_mode	= info->pscan_period_mode;
			data.pscan_mode		= 0x00;
			memcpy(data.dev_class, info->dev_class, 3);
			data.clock_offset	= info->clock_offset;
			data.rssi		= info->rssi;
			data.ssp_mode		= 0x00;

			flags = hci_inquiry_cache_update(hdev, &data, false);

			mgmt_device_found(hdev, &info->bdaddr, ACL_LINK, 0x00,
					  info->dev_class, info->rssi,
					  flags, NULL, 0, NULL, 0, 0);
		}
	} else {
		bt_dev_err(hdev, "Malformed HCI Event: 0x%2.2x",
			   HCI_EV_INQUIRY_RESULT_WITH_RSSI);
	}
unlock:
	hci_dev_unlock(hdev);
}

static void hci_remote_ext_features_evt(struct hci_dev *hdev, void *data,
					struct sk_buff *skb)
{
	struct hci_ev_remote_ext_features *ev = data;
	struct hci_conn *conn;

	bt_dev_dbg(hdev, "status 0x%2.2x", ev->status);

	hci_dev_lock(hdev);

	conn = hci_conn_hash_lookup_handle(hdev, __le16_to_cpu(ev->handle));
	if (!conn)
		goto unlock;

	if (ev->page < HCI_MAX_PAGES)
		memcpy(conn->features[ev->page], ev->features, 8);

	if (!ev->status && ev->page == 0x01) {
		struct inquiry_entry *ie;

		ie = hci_inquiry_cache_lookup(hdev, &conn->dst);
		if (ie)
			ie->data.ssp_mode = (ev->features[0] & LMP_HOST_SSP);

		if (ev->features[0] & LMP_HOST_SSP) {
			set_bit(HCI_CONN_SSP_ENABLED, &conn->flags);
		} else {
			/* It is mandatory by the Bluetooth specification that
			 * Extended Inquiry Results are only used when Secure
			 * Simple Pairing is enabled, but some devices violate
			 * this.
			 *
			 * To make these devices work, the internal SSP
			 * enabled flag needs to be cleared if the remote host
			 * features do not indicate SSP support */
			clear_bit(HCI_CONN_SSP_ENABLED, &conn->flags);
		}

		if (ev->features[0] & LMP_HOST_SC)
			set_bit(HCI_CONN_SC_ENABLED, &conn->flags);
	}

	if (conn->state != BT_CONFIG)
		goto unlock;

	if (!ev->status && !test_bit(HCI_CONN_MGMT_CONNECTED, &conn->flags)) {
		struct hci_cp_remote_name_req cp;
		memset(&cp, 0, sizeof(cp));
		bacpy(&cp.bdaddr, &conn->dst);
		cp.pscan_rep_mode = 0x02;
		hci_send_cmd(hdev, HCI_OP_REMOTE_NAME_REQ, sizeof(cp), &cp);
	} else if (!test_and_set_bit(HCI_CONN_MGMT_CONNECTED, &conn->flags))
		mgmt_device_connected(hdev, conn, NULL, 0);

	if (!hci_outgoing_auth_needed(hdev, conn)) {
		conn->state = BT_CONNECTED;
		hci_connect_cfm(conn, ev->status);
		hci_conn_drop(conn);
	}

unlock:
	hci_dev_unlock(hdev);
}

static void hci_sync_conn_complete_evt(struct hci_dev *hdev, void *data,
				       struct sk_buff *skb)
{
	struct hci_ev_sync_conn_complete *ev = data;
	struct hci_conn *conn;
	u8 status = ev->status;

	switch (ev->link_type) {
	case SCO_LINK:
	case ESCO_LINK:
		break;
	default:
		/* As per Core 5.3 Vol 4 Part E 7.7.35 (p.2219), Link_Type
		 * for HCI_Synchronous_Connection_Complete is limited to
		 * either SCO or eSCO
		 */
		bt_dev_err(hdev, "Ignoring connect complete event for invalid link type");
		return;
	}

	bt_dev_dbg(hdev, "status 0x%2.2x", status);

	hci_dev_lock(hdev);

	conn = hci_conn_hash_lookup_ba(hdev, ev->link_type, &ev->bdaddr);
	if (!conn) {
		if (ev->link_type == ESCO_LINK)
			goto unlock;

		/* When the link type in the event indicates SCO connection
		 * and lookup of the connection object fails, then check
		 * if an eSCO connection object exists.
		 *
		 * The core limits the synchronous connections to either
		 * SCO or eSCO. The eSCO connection is preferred and tried
		 * to be setup first and until successfully established,
		 * the link type will be hinted as eSCO.
		 */
		conn = hci_conn_hash_lookup_ba(hdev, ESCO_LINK, &ev->bdaddr);
		if (!conn)
			goto unlock;
	}

	/* The HCI_Synchronous_Connection_Complete event is only sent once per connection.
	 * Processing it more than once per connection can corrupt kernel memory.
	 *
	 * As the connection handle is set here for the first time, it indicates
	 * whether the connection is already set up.
	 */
	if (conn->handle != HCI_CONN_HANDLE_UNSET) {
		bt_dev_err(hdev, "Ignoring HCI_Sync_Conn_Complete event for existing connection");
		goto unlock;
	}

	switch (status) {
	case 0x00:
		conn->handle = __le16_to_cpu(ev->handle);
		if (conn->handle > HCI_CONN_HANDLE_MAX) {
			bt_dev_err(hdev, "Invalid handle: 0x%4.4x > 0x%4.4x",
				   conn->handle, HCI_CONN_HANDLE_MAX);
			status = HCI_ERROR_INVALID_PARAMETERS;
			conn->state = BT_CLOSED;
			break;
		}

		conn->state  = BT_CONNECTED;
		conn->type   = ev->link_type;

		hci_debugfs_create_conn(conn);
		hci_conn_add_sysfs(conn);
		break;

	case 0x10:	/* Connection Accept Timeout */
	case 0x0d:	/* Connection Rejected due to Limited Resources */
	case 0x11:	/* Unsupported Feature or Parameter Value */
	case 0x1c:	/* SCO interval rejected */
	case 0x1a:	/* Unsupported Remote Feature */
	case 0x1e:	/* Invalid LMP Parameters */
	case 0x1f:	/* Unspecified error */
	case 0x20:	/* Unsupported LMP Parameter value */
		if (conn->out) {
			conn->pkt_type = (hdev->esco_type & SCO_ESCO_MASK) |
					(hdev->esco_type & EDR_ESCO_MASK);
			if (hci_setup_sync(conn, conn->parent->handle))
				goto unlock;
		}
		fallthrough;

	default:
		conn->state = BT_CLOSED;
		break;
	}

	bt_dev_dbg(hdev, "SCO connected with air mode: %02x", ev->air_mode);
	/* Notify only in case of SCO over HCI transport data path which
	 * is zero and non-zero value shall be non-HCI transport data path
	 */
	if (conn->codec.data_path == 0 && hdev->notify) {
		switch (ev->air_mode) {
		case 0x02:
			hdev->notify(hdev, HCI_NOTIFY_ENABLE_SCO_CVSD);
			break;
		case 0x03:
			hdev->notify(hdev, HCI_NOTIFY_ENABLE_SCO_TRANSP);
			break;
		}
	}

	hci_connect_cfm(conn, status);
	if (status)
		hci_conn_del(conn);

unlock:
	hci_dev_unlock(hdev);
}

static inline size_t eir_get_length(u8 *eir, size_t eir_len)
{
	size_t parsed = 0;

	while (parsed < eir_len) {
		u8 field_len = eir[0];

		if (field_len == 0)
			return parsed;

		parsed += field_len + 1;
		eir += field_len + 1;
	}

	return eir_len;
}

static void hci_extended_inquiry_result_evt(struct hci_dev *hdev, void *edata,
					    struct sk_buff *skb)
{
	struct hci_ev_ext_inquiry_result *ev = edata;
	struct inquiry_data data;
	size_t eir_len;
	int i;

	if (!hci_ev_skb_pull(hdev, skb, HCI_EV_EXTENDED_INQUIRY_RESULT,
			     flex_array_size(ev, info, ev->num)))
		return;

	bt_dev_dbg(hdev, "num %d", ev->num);

	if (!ev->num)
		return;

	if (hci_dev_test_flag(hdev, HCI_PERIODIC_INQ))
		return;

	hci_dev_lock(hdev);

	for (i = 0; i < ev->num; i++) {
		struct extended_inquiry_info *info = &ev->info[i];
		u32 flags;
		bool name_known;

		bacpy(&data.bdaddr, &info->bdaddr);
		data.pscan_rep_mode	= info->pscan_rep_mode;
		data.pscan_period_mode	= info->pscan_period_mode;
		data.pscan_mode		= 0x00;
		memcpy(data.dev_class, info->dev_class, 3);
		data.clock_offset	= info->clock_offset;
		data.rssi		= info->rssi;
		data.ssp_mode		= 0x01;

		if (hci_dev_test_flag(hdev, HCI_MGMT))
			name_known = eir_get_data(info->data,
						  sizeof(info->data),
						  EIR_NAME_COMPLETE, NULL);
		else
			name_known = true;

		flags = hci_inquiry_cache_update(hdev, &data, name_known);

		eir_len = eir_get_length(info->data, sizeof(info->data));

		mgmt_device_found(hdev, &info->bdaddr, ACL_LINK, 0x00,
				  info->dev_class, info->rssi,
				  flags, info->data, eir_len, NULL, 0, 0);
	}

	hci_dev_unlock(hdev);
}

static void hci_key_refresh_complete_evt(struct hci_dev *hdev, void *data,
					 struct sk_buff *skb)
{
	struct hci_ev_key_refresh_complete *ev = data;
	struct hci_conn *conn;

	bt_dev_dbg(hdev, "status 0x%2.2x handle 0x%4.4x", ev->status,
		   __le16_to_cpu(ev->handle));

	hci_dev_lock(hdev);

	conn = hci_conn_hash_lookup_handle(hdev, __le16_to_cpu(ev->handle));
	if (!conn)
		goto unlock;

	/* For BR/EDR the necessary steps are taken through the
	 * auth_complete event.
	 */
	if (conn->type != LE_LINK)
		goto unlock;

	if (!ev->status)
		conn->sec_level = conn->pending_sec_level;

	clear_bit(HCI_CONN_ENCRYPT_PEND, &conn->flags);

	if (ev->status && conn->state == BT_CONNECTED) {
		hci_disconnect(conn, HCI_ERROR_AUTH_FAILURE);
		hci_conn_drop(conn);
		goto unlock;
	}

	if (conn->state == BT_CONFIG) {
		if (!ev->status)
			conn->state = BT_CONNECTED;

		hci_connect_cfm(conn, ev->status);
		hci_conn_drop(conn);
	} else {
		hci_auth_cfm(conn, ev->status);

		hci_conn_hold(conn);
		conn->disc_timeout = HCI_DISCONN_TIMEOUT;
		hci_conn_drop(conn);
	}

unlock:
	hci_dev_unlock(hdev);
}

static u8 hci_get_auth_req(struct hci_conn *conn)
{
	/* If remote requests no-bonding follow that lead */
	if (conn->remote_auth == HCI_AT_NO_BONDING ||
	    conn->remote_auth == HCI_AT_NO_BONDING_MITM)
		return conn->remote_auth | (conn->auth_type & 0x01);

	/* If both remote and local have enough IO capabilities, require
	 * MITM protection
	 */
	if (conn->remote_cap != HCI_IO_NO_INPUT_OUTPUT &&
	    conn->io_capability != HCI_IO_NO_INPUT_OUTPUT)
		return conn->remote_auth | 0x01;

	/* No MITM protection possible so ignore remote requirement */
	return (conn->remote_auth & ~0x01) | (conn->auth_type & 0x01);
}

static u8 bredr_oob_data_present(struct hci_conn *conn)
{
	struct hci_dev *hdev = conn->hdev;
	struct oob_data *data;

	data = hci_find_remote_oob_data(hdev, &conn->dst, BDADDR_BREDR);
	if (!data)
		return 0x00;

	if (bredr_sc_enabled(hdev)) {
		/* When Secure Connections is enabled, then just
		 * return the present value stored with the OOB
		 * data. The stored value contains the right present
		 * information. However it can only be trusted when
		 * not in Secure Connection Only mode.
		 */
		if (!hci_dev_test_flag(hdev, HCI_SC_ONLY))
			return data->present;

		/* When Secure Connections Only mode is enabled, then
		 * the P-256 values are required. If they are not
		 * available, then do not declare that OOB data is
		 * present.
		 */
		if (!memcmp(data->rand256, ZERO_KEY, 16) ||
		    !memcmp(data->hash256, ZERO_KEY, 16))
			return 0x00;

		return 0x02;
	}

	/* When Secure Connections is not enabled or actually
	 * not supported by the hardware, then check that if
	 * P-192 data values are present.
	 */
	if (!memcmp(data->rand192, ZERO_KEY, 16) ||
	    !memcmp(data->hash192, ZERO_KEY, 16))
		return 0x00;

	return 0x01;
}

static void hci_io_capa_request_evt(struct hci_dev *hdev, void *data,
				    struct sk_buff *skb)
{
	struct hci_ev_io_capa_request *ev = data;
	struct hci_conn *conn;

	bt_dev_dbg(hdev, "");

	hci_dev_lock(hdev);

	conn = hci_conn_hash_lookup_ba(hdev, ACL_LINK, &ev->bdaddr);
	if (!conn)
		goto unlock;

	hci_conn_hold(conn);

	if (!hci_dev_test_flag(hdev, HCI_MGMT))
		goto unlock;

	/* Allow pairing if we're pairable, the initiators of the
	 * pairing or if the remote is not requesting bonding.
	 */
	if (hci_dev_test_flag(hdev, HCI_BONDABLE) ||
	    test_bit(HCI_CONN_AUTH_INITIATOR, &conn->flags) ||
	    (conn->remote_auth & ~0x01) == HCI_AT_NO_BONDING) {
		struct hci_cp_io_capability_reply cp;

		bacpy(&cp.bdaddr, &ev->bdaddr);
		/* Change the IO capability from KeyboardDisplay
		 * to DisplayYesNo as it is not supported by BT spec. */
		cp.capability = (conn->io_capability == 0x04) ?
				HCI_IO_DISPLAY_YESNO : conn->io_capability;

		/* If we are initiators, there is no remote information yet */
		if (conn->remote_auth == 0xff) {
			/* Request MITM protection if our IO caps allow it
			 * except for the no-bonding case.
			 */
			if (conn->io_capability != HCI_IO_NO_INPUT_OUTPUT &&
			    conn->auth_type != HCI_AT_NO_BONDING)
				conn->auth_type |= 0x01;
		} else {
			conn->auth_type = hci_get_auth_req(conn);
		}

		/* If we're not bondable, force one of the non-bondable
		 * authentication requirement values.
		 */
		if (!hci_dev_test_flag(hdev, HCI_BONDABLE))
			conn->auth_type &= HCI_AT_NO_BONDING_MITM;

		cp.authentication = conn->auth_type;
		cp.oob_data = bredr_oob_data_present(conn);

		hci_send_cmd(hdev, HCI_OP_IO_CAPABILITY_REPLY,
			     sizeof(cp), &cp);
	} else {
		struct hci_cp_io_capability_neg_reply cp;

		bacpy(&cp.bdaddr, &ev->bdaddr);
		cp.reason = HCI_ERROR_PAIRING_NOT_ALLOWED;

		hci_send_cmd(hdev, HCI_OP_IO_CAPABILITY_NEG_REPLY,
			     sizeof(cp), &cp);
	}

unlock:
	hci_dev_unlock(hdev);
}

static void hci_io_capa_reply_evt(struct hci_dev *hdev, void *data,
				  struct sk_buff *skb)
{
	struct hci_ev_io_capa_reply *ev = data;
	struct hci_conn *conn;

	bt_dev_dbg(hdev, "");

	hci_dev_lock(hdev);

	conn = hci_conn_hash_lookup_ba(hdev, ACL_LINK, &ev->bdaddr);
	if (!conn)
		goto unlock;

	conn->remote_cap = ev->capability;
	conn->remote_auth = ev->authentication;

unlock:
	hci_dev_unlock(hdev);
}

static void hci_user_confirm_request_evt(struct hci_dev *hdev, void *data,
					 struct sk_buff *skb)
{
	struct hci_ev_user_confirm_req *ev = data;
	int loc_mitm, rem_mitm, confirm_hint = 0;
	struct hci_conn *conn;

	bt_dev_dbg(hdev, "");

	hci_dev_lock(hdev);

	if (!hci_dev_test_flag(hdev, HCI_MGMT))
		goto unlock;

	conn = hci_conn_hash_lookup_ba(hdev, ACL_LINK, &ev->bdaddr);
	if (!conn)
		goto unlock;

	loc_mitm = (conn->auth_type & 0x01);
	rem_mitm = (conn->remote_auth & 0x01);

	/* If we require MITM but the remote device can't provide that
	 * (it has NoInputNoOutput) then reject the confirmation
	 * request. We check the security level here since it doesn't
	 * necessarily match conn->auth_type.
	 */
	if (conn->pending_sec_level > BT_SECURITY_MEDIUM &&
	    conn->remote_cap == HCI_IO_NO_INPUT_OUTPUT) {
		bt_dev_dbg(hdev, "Rejecting request: remote device can't provide MITM");
		hci_send_cmd(hdev, HCI_OP_USER_CONFIRM_NEG_REPLY,
			     sizeof(ev->bdaddr), &ev->bdaddr);
		goto unlock;
	}

	/* If no side requires MITM protection; auto-accept */
	if ((!loc_mitm || conn->remote_cap == HCI_IO_NO_INPUT_OUTPUT) &&
	    (!rem_mitm || conn->io_capability == HCI_IO_NO_INPUT_OUTPUT)) {

		/* If we're not the initiators request authorization to
		 * proceed from user space (mgmt_user_confirm with
		 * confirm_hint set to 1). The exception is if neither
		 * side had MITM or if the local IO capability is
		 * NoInputNoOutput, in which case we do auto-accept
		 */
		if (!test_bit(HCI_CONN_AUTH_PEND, &conn->flags) &&
		    conn->io_capability != HCI_IO_NO_INPUT_OUTPUT &&
		    (loc_mitm || rem_mitm)) {
			bt_dev_dbg(hdev, "Confirming auto-accept as acceptor");
			confirm_hint = 1;
			goto confirm;
		}

		/* If there already exists link key in local host, leave the
		 * decision to user space since the remote device could be
		 * legitimate or malicious.
		 */
		if (hci_find_link_key(hdev, &ev->bdaddr)) {
			bt_dev_dbg(hdev, "Local host already has link key");
			confirm_hint = 1;
			goto confirm;
		}

		BT_DBG("Auto-accept of user confirmation with %ums delay",
		       hdev->auto_accept_delay);

		if (hdev->auto_accept_delay > 0) {
			int delay = msecs_to_jiffies(hdev->auto_accept_delay);
			queue_delayed_work(conn->hdev->workqueue,
					   &conn->auto_accept_work, delay);
			goto unlock;
		}

		hci_send_cmd(hdev, HCI_OP_USER_CONFIRM_REPLY,
			     sizeof(ev->bdaddr), &ev->bdaddr);
		goto unlock;
	}

confirm:
	mgmt_user_confirm_request(hdev, &ev->bdaddr, ACL_LINK, 0,
				  le32_to_cpu(ev->passkey), confirm_hint);

unlock:
	hci_dev_unlock(hdev);
}

static void hci_user_passkey_request_evt(struct hci_dev *hdev, void *data,
					 struct sk_buff *skb)
{
	struct hci_ev_user_passkey_req *ev = data;

	bt_dev_dbg(hdev, "");

	if (hci_dev_test_flag(hdev, HCI_MGMT))
		mgmt_user_passkey_request(hdev, &ev->bdaddr, ACL_LINK, 0);
}

static void hci_user_passkey_notify_evt(struct hci_dev *hdev, void *data,
					struct sk_buff *skb)
{
	struct hci_ev_user_passkey_notify *ev = data;
	struct hci_conn *conn;

	bt_dev_dbg(hdev, "");

	conn = hci_conn_hash_lookup_ba(hdev, ACL_LINK, &ev->bdaddr);
	if (!conn)
		return;

	conn->passkey_notify = __le32_to_cpu(ev->passkey);
	conn->passkey_entered = 0;

	if (hci_dev_test_flag(hdev, HCI_MGMT))
		mgmt_user_passkey_notify(hdev, &conn->dst, conn->type,
					 conn->dst_type, conn->passkey_notify,
					 conn->passkey_entered);
}

static void hci_keypress_notify_evt(struct hci_dev *hdev, void *data,
				    struct sk_buff *skb)
{
	struct hci_ev_keypress_notify *ev = data;
	struct hci_conn *conn;

	bt_dev_dbg(hdev, "");

	conn = hci_conn_hash_lookup_ba(hdev, ACL_LINK, &ev->bdaddr);
	if (!conn)
		return;

	switch (ev->type) {
	case HCI_KEYPRESS_STARTED:
		conn->passkey_entered = 0;
		return;

	case HCI_KEYPRESS_ENTERED:
		conn->passkey_entered++;
		break;

	case HCI_KEYPRESS_ERASED:
		conn->passkey_entered--;
		break;

	case HCI_KEYPRESS_CLEARED:
		conn->passkey_entered = 0;
		break;

	case HCI_KEYPRESS_COMPLETED:
		return;
	}

	if (hci_dev_test_flag(hdev, HCI_MGMT))
		mgmt_user_passkey_notify(hdev, &conn->dst, conn->type,
					 conn->dst_type, conn->passkey_notify,
					 conn->passkey_entered);
}

static void hci_simple_pair_complete_evt(struct hci_dev *hdev, void *data,
					 struct sk_buff *skb)
{
	struct hci_ev_simple_pair_complete *ev = data;
	struct hci_conn *conn;

	bt_dev_dbg(hdev, "");

	hci_dev_lock(hdev);

	conn = hci_conn_hash_lookup_ba(hdev, ACL_LINK, &ev->bdaddr);
	if (!conn)
		goto unlock;

	/* Reset the authentication requirement to unknown */
	conn->remote_auth = 0xff;

	/* To avoid duplicate auth_failed events to user space we check
	 * the HCI_CONN_AUTH_PEND flag which will be set if we
	 * initiated the authentication. A traditional auth_complete
	 * event gets always produced as initiator and is also mapped to
	 * the mgmt_auth_failed event */
	if (!test_bit(HCI_CONN_AUTH_PEND, &conn->flags) && ev->status)
		mgmt_auth_failed(conn, ev->status);

	hci_conn_drop(conn);

unlock:
	hci_dev_unlock(hdev);
}

static void hci_remote_host_features_evt(struct hci_dev *hdev, void *data,
					 struct sk_buff *skb)
{
	struct hci_ev_remote_host_features *ev = data;
	struct inquiry_entry *ie;
	struct hci_conn *conn;

	bt_dev_dbg(hdev, "");

	hci_dev_lock(hdev);

	conn = hci_conn_hash_lookup_ba(hdev, ACL_LINK, &ev->bdaddr);
	if (conn)
		memcpy(conn->features[1], ev->features, 8);

	ie = hci_inquiry_cache_lookup(hdev, &ev->bdaddr);
	if (ie)
		ie->data.ssp_mode = (ev->features[0] & LMP_HOST_SSP);

	hci_dev_unlock(hdev);
}

static void hci_remote_oob_data_request_evt(struct hci_dev *hdev, void *edata,
					    struct sk_buff *skb)
{
	struct hci_ev_remote_oob_data_request *ev = edata;
	struct oob_data *data;

	bt_dev_dbg(hdev, "");

	hci_dev_lock(hdev);

	if (!hci_dev_test_flag(hdev, HCI_MGMT))
		goto unlock;

	data = hci_find_remote_oob_data(hdev, &ev->bdaddr, BDADDR_BREDR);
	if (!data) {
		struct hci_cp_remote_oob_data_neg_reply cp;

		bacpy(&cp.bdaddr, &ev->bdaddr);
		hci_send_cmd(hdev, HCI_OP_REMOTE_OOB_DATA_NEG_REPLY,
			     sizeof(cp), &cp);
		goto unlock;
	}

	if (bredr_sc_enabled(hdev)) {
		struct hci_cp_remote_oob_ext_data_reply cp;

		bacpy(&cp.bdaddr, &ev->bdaddr);
		if (hci_dev_test_flag(hdev, HCI_SC_ONLY)) {
			memset(cp.hash192, 0, sizeof(cp.hash192));
			memset(cp.rand192, 0, sizeof(cp.rand192));
		} else {
			memcpy(cp.hash192, data->hash192, sizeof(cp.hash192));
			memcpy(cp.rand192, data->rand192, sizeof(cp.rand192));
		}
		memcpy(cp.hash256, data->hash256, sizeof(cp.hash256));
		memcpy(cp.rand256, data->rand256, sizeof(cp.rand256));

		hci_send_cmd(hdev, HCI_OP_REMOTE_OOB_EXT_DATA_REPLY,
			     sizeof(cp), &cp);
	} else {
		struct hci_cp_remote_oob_data_reply cp;

		bacpy(&cp.bdaddr, &ev->bdaddr);
		memcpy(cp.hash, data->hash192, sizeof(cp.hash));
		memcpy(cp.rand, data->rand192, sizeof(cp.rand));

		hci_send_cmd(hdev, HCI_OP_REMOTE_OOB_DATA_REPLY,
			     sizeof(cp), &cp);
	}

unlock:
	hci_dev_unlock(hdev);
}

#if IS_ENABLED(CONFIG_BT_HS)
static void hci_chan_selected_evt(struct hci_dev *hdev, void *data,
				  struct sk_buff *skb)
{
	struct hci_ev_channel_selected *ev = data;
	struct hci_conn *hcon;

	bt_dev_dbg(hdev, "handle 0x%2.2x", ev->phy_handle);

	hcon = hci_conn_hash_lookup_handle(hdev, ev->phy_handle);
	if (!hcon)
		return;

	amp_read_loc_assoc_final_data(hdev, hcon);
}

static void hci_phy_link_complete_evt(struct hci_dev *hdev, void *data,
				      struct sk_buff *skb)
{
	struct hci_ev_phy_link_complete *ev = data;
	struct hci_conn *hcon, *bredr_hcon;

	bt_dev_dbg(hdev, "handle 0x%2.2x status 0x%2.2x", ev->phy_handle,
		   ev->status);

	hci_dev_lock(hdev);

	hcon = hci_conn_hash_lookup_handle(hdev, ev->phy_handle);
	if (!hcon)
		goto unlock;

	if (!hcon->amp_mgr)
		goto unlock;

	if (ev->status) {
		hci_conn_del(hcon);
		goto unlock;
	}

	bredr_hcon = hcon->amp_mgr->l2cap_conn->hcon;

	hcon->state = BT_CONNECTED;
	bacpy(&hcon->dst, &bredr_hcon->dst);

	hci_conn_hold(hcon);
	hcon->disc_timeout = HCI_DISCONN_TIMEOUT;
	hci_conn_drop(hcon);

	hci_debugfs_create_conn(hcon);
	hci_conn_add_sysfs(hcon);

	amp_physical_cfm(bredr_hcon, hcon);

unlock:
	hci_dev_unlock(hdev);
}

static void hci_loglink_complete_evt(struct hci_dev *hdev, void *data,
				     struct sk_buff *skb)
{
	struct hci_ev_logical_link_complete *ev = data;
	struct hci_conn *hcon;
	struct hci_chan *hchan;
	struct amp_mgr *mgr;

	bt_dev_dbg(hdev, "log_handle 0x%4.4x phy_handle 0x%2.2x status 0x%2.2x",
		   le16_to_cpu(ev->handle), ev->phy_handle, ev->status);

	hcon = hci_conn_hash_lookup_handle(hdev, ev->phy_handle);
	if (!hcon)
		return;

	/* Create AMP hchan */
	hchan = hci_chan_create(hcon);
	if (!hchan)
		return;

	hchan->handle = le16_to_cpu(ev->handle);
	hchan->amp = true;

	BT_DBG("hcon %p mgr %p hchan %p", hcon, hcon->amp_mgr, hchan);

	mgr = hcon->amp_mgr;
	if (mgr && mgr->bredr_chan) {
		struct l2cap_chan *bredr_chan = mgr->bredr_chan;

		l2cap_chan_lock(bredr_chan);

		bredr_chan->conn->mtu = hdev->block_mtu;
		l2cap_logical_cfm(bredr_chan, hchan, 0);
		hci_conn_hold(hcon);

		l2cap_chan_unlock(bredr_chan);
	}
}

static void hci_disconn_loglink_complete_evt(struct hci_dev *hdev, void *data,
					     struct sk_buff *skb)
{
	struct hci_ev_disconn_logical_link_complete *ev = data;
	struct hci_chan *hchan;

	bt_dev_dbg(hdev, "handle 0x%4.4x status 0x%2.2x",
		   le16_to_cpu(ev->handle), ev->status);

	if (ev->status)
		return;

	hci_dev_lock(hdev);

	hchan = hci_chan_lookup_handle(hdev, le16_to_cpu(ev->handle));
	if (!hchan || !hchan->amp)
		goto unlock;

	amp_destroy_logical_link(hchan, ev->reason);

unlock:
	hci_dev_unlock(hdev);
}

static void hci_disconn_phylink_complete_evt(struct hci_dev *hdev, void *data,
					     struct sk_buff *skb)
{
	struct hci_ev_disconn_phy_link_complete *ev = data;
	struct hci_conn *hcon;

	bt_dev_dbg(hdev, "status 0x%2.2x", ev->status);

	if (ev->status)
		return;

	hci_dev_lock(hdev);

	hcon = hci_conn_hash_lookup_handle(hdev, ev->phy_handle);
	if (hcon && hcon->type == AMP_LINK) {
		hcon->state = BT_CLOSED;
		hci_disconn_cfm(hcon, ev->reason);
		hci_conn_del(hcon);
	}

	hci_dev_unlock(hdev);
}
#endif

static void le_conn_update_addr(struct hci_conn *conn, bdaddr_t *bdaddr,
				u8 bdaddr_type, bdaddr_t *local_rpa)
{
	if (conn->out) {
		conn->dst_type = bdaddr_type;
		conn->resp_addr_type = bdaddr_type;
		bacpy(&conn->resp_addr, bdaddr);

		/* Check if the controller has set a Local RPA then it must be
		 * used instead or hdev->rpa.
		 */
		if (local_rpa && bacmp(local_rpa, BDADDR_ANY)) {
			conn->init_addr_type = ADDR_LE_DEV_RANDOM;
			bacpy(&conn->init_addr, local_rpa);
		} else if (hci_dev_test_flag(conn->hdev, HCI_PRIVACY)) {
			conn->init_addr_type = ADDR_LE_DEV_RANDOM;
			bacpy(&conn->init_addr, &conn->hdev->rpa);
		} else {
			hci_copy_identity_address(conn->hdev, &conn->init_addr,
						  &conn->init_addr_type);
		}
	} else {
		conn->resp_addr_type = conn->hdev->adv_addr_type;
		/* Check if the controller has set a Local RPA then it must be
		 * used instead or hdev->rpa.
		 */
		if (local_rpa && bacmp(local_rpa, BDADDR_ANY)) {
			conn->resp_addr_type = ADDR_LE_DEV_RANDOM;
			bacpy(&conn->resp_addr, local_rpa);
		} else if (conn->hdev->adv_addr_type == ADDR_LE_DEV_RANDOM) {
			/* In case of ext adv, resp_addr will be updated in
			 * Adv Terminated event.
			 */
			if (!ext_adv_capable(conn->hdev))
				bacpy(&conn->resp_addr,
				      &conn->hdev->random_addr);
		} else {
			bacpy(&conn->resp_addr, &conn->hdev->bdaddr);
		}

		conn->init_addr_type = bdaddr_type;
		bacpy(&conn->init_addr, bdaddr);

		/* For incoming connections, set the default minimum
		 * and maximum connection interval. They will be used
		 * to check if the parameters are in range and if not
		 * trigger the connection update procedure.
		 */
		conn->le_conn_min_interval = conn->hdev->le_conn_min_interval;
		conn->le_conn_max_interval = conn->hdev->le_conn_max_interval;
	}
}

static void le_conn_complete_evt(struct hci_dev *hdev, u8 status,
				 bdaddr_t *bdaddr, u8 bdaddr_type,
				 bdaddr_t *local_rpa, u8 role, u16 handle,
				 u16 interval, u16 latency,
				 u16 supervision_timeout)
{
	struct hci_conn_params *params;
	struct hci_conn *conn;
	struct smp_irk *irk;
	u8 addr_type;

	hci_dev_lock(hdev);

	/* All controllers implicitly stop advertising in the event of a
	 * connection, so ensure that the state bit is cleared.
	 */
	hci_dev_clear_flag(hdev, HCI_LE_ADV);

	conn = hci_conn_hash_lookup_ba(hdev, LE_LINK, bdaddr);
	if (!conn) {
		/* In case of error status and there is no connection pending
		 * just unlock as there is nothing to cleanup.
		 */
		if (status)
			goto unlock;

		conn = hci_conn_add(hdev, LE_LINK, bdaddr, role);
		if (!conn) {
			bt_dev_err(hdev, "no memory for new connection");
			goto unlock;
		}

		conn->dst_type = bdaddr_type;

		/* If we didn't have a hci_conn object previously
		 * but we're in central role this must be something
		 * initiated using an accept list. Since accept list based
		 * connections are not "first class citizens" we don't
		 * have full tracking of them. Therefore, we go ahead
		 * with a "best effort" approach of determining the
		 * initiator address based on the HCI_PRIVACY flag.
		 */
		if (conn->out) {
			conn->resp_addr_type = bdaddr_type;
			bacpy(&conn->resp_addr, bdaddr);
			if (hci_dev_test_flag(hdev, HCI_PRIVACY)) {
				conn->init_addr_type = ADDR_LE_DEV_RANDOM;
				bacpy(&conn->init_addr, &hdev->rpa);
			} else {
				hci_copy_identity_address(hdev,
							  &conn->init_addr,
							  &conn->init_addr_type);
			}
		}
	} else {
		cancel_delayed_work(&conn->le_conn_timeout);
	}

	/* The HCI_LE_Connection_Complete event is only sent once per connection.
	 * Processing it more than once per connection can corrupt kernel memory.
	 *
	 * As the connection handle is set here for the first time, it indicates
	 * whether the connection is already set up.
	 */
	if (conn->handle != HCI_CONN_HANDLE_UNSET) {
		bt_dev_err(hdev, "Ignoring HCI_Connection_Complete for existing connection");
		goto unlock;
	}

	le_conn_update_addr(conn, bdaddr, bdaddr_type, local_rpa);

	/* Lookup the identity address from the stored connection
	 * address and address type.
	 *
	 * When establishing connections to an identity address, the
	 * connection procedure will store the resolvable random
	 * address first. Now if it can be converted back into the
	 * identity address, start using the identity address from
	 * now on.
	 */
	irk = hci_get_irk(hdev, &conn->dst, conn->dst_type);
	if (irk) {
		bacpy(&conn->dst, &irk->bdaddr);
		conn->dst_type = irk->addr_type;
	}

	conn->dst_type = ev_bdaddr_type(hdev, conn->dst_type, NULL);

	if (handle > HCI_CONN_HANDLE_MAX) {
		bt_dev_err(hdev, "Invalid handle: 0x%4.4x > 0x%4.4x", handle,
			   HCI_CONN_HANDLE_MAX);
		status = HCI_ERROR_INVALID_PARAMETERS;
	}

	/* All connection failure handling is taken care of by the
	 * hci_conn_failed function which is triggered by the HCI
	 * request completion callbacks used for connecting.
	 */
	if (status)
		goto unlock;

	/* Drop the connection if it has been aborted */
	if (test_bit(HCI_CONN_CANCEL, &conn->flags)) {
		hci_conn_drop(conn);
		goto unlock;
	}

	if (conn->dst_type == ADDR_LE_DEV_PUBLIC)
		addr_type = BDADDR_LE_PUBLIC;
	else
		addr_type = BDADDR_LE_RANDOM;

	/* Drop the connection if the device is blocked */
	if (hci_bdaddr_list_lookup(&hdev->reject_list, &conn->dst, addr_type)) {
		hci_conn_drop(conn);
		goto unlock;
	}

	if (!test_and_set_bit(HCI_CONN_MGMT_CONNECTED, &conn->flags))
		mgmt_device_connected(hdev, conn, NULL, 0);

	conn->sec_level = BT_SECURITY_LOW;
	conn->handle = handle;
	conn->state = BT_CONFIG;

	/* Store current advertising instance as connection advertising instance
	 * when sotfware rotation is in use so it can be re-enabled when
	 * disconnected.
	 */
	if (!ext_adv_capable(hdev))
		conn->adv_instance = hdev->cur_adv_instance;

	conn->le_conn_interval = interval;
	conn->le_conn_latency = latency;
	conn->le_supv_timeout = supervision_timeout;

	hci_debugfs_create_conn(conn);
	hci_conn_add_sysfs(conn);

	/* The remote features procedure is defined for central
	 * role only. So only in case of an initiated connection
	 * request the remote features.
	 *
	 * If the local controller supports peripheral-initiated features
	 * exchange, then requesting the remote features in peripheral
	 * role is possible. Otherwise just transition into the
	 * connected state without requesting the remote features.
	 */
	if (conn->out ||
	    (hdev->le_features[0] & HCI_LE_PERIPHERAL_FEATURES)) {
		struct hci_cp_le_read_remote_features cp;

		cp.handle = __cpu_to_le16(conn->handle);

		hci_send_cmd(hdev, HCI_OP_LE_READ_REMOTE_FEATURES,
			     sizeof(cp), &cp);

		hci_conn_hold(conn);
	} else {
		conn->state = BT_CONNECTED;
		hci_connect_cfm(conn, status);
	}

	params = hci_pend_le_action_lookup(&hdev->pend_le_conns, &conn->dst,
					   conn->dst_type);
	if (params) {
		list_del_init(&params->action);
		if (params->conn) {
			hci_conn_drop(params->conn);
			hci_conn_put(params->conn);
			params->conn = NULL;
		}
	}

unlock:
	hci_update_passive_scan(hdev);
	hci_dev_unlock(hdev);
}

static void hci_le_conn_complete_evt(struct hci_dev *hdev, void *data,
				     struct sk_buff *skb)
{
	struct hci_ev_le_conn_complete *ev = data;

	bt_dev_dbg(hdev, "status 0x%2.2x", ev->status);

	le_conn_complete_evt(hdev, ev->status, &ev->bdaddr, ev->bdaddr_type,
			     NULL, ev->role, le16_to_cpu(ev->handle),
			     le16_to_cpu(ev->interval),
			     le16_to_cpu(ev->latency),
			     le16_to_cpu(ev->supervision_timeout));
}

static void hci_le_enh_conn_complete_evt(struct hci_dev *hdev, void *data,
					 struct sk_buff *skb)
{
	struct hci_ev_le_enh_conn_complete *ev = data;

	bt_dev_dbg(hdev, "status 0x%2.2x", ev->status);

	le_conn_complete_evt(hdev, ev->status, &ev->bdaddr, ev->bdaddr_type,
			     &ev->local_rpa, ev->role, le16_to_cpu(ev->handle),
			     le16_to_cpu(ev->interval),
			     le16_to_cpu(ev->latency),
			     le16_to_cpu(ev->supervision_timeout));
}

static void hci_le_ext_adv_term_evt(struct hci_dev *hdev, void *data,
				    struct sk_buff *skb)
{
	struct hci_evt_le_ext_adv_set_term *ev = data;
	struct hci_conn *conn;
	struct adv_info *adv, *n;

	bt_dev_dbg(hdev, "status 0x%2.2x", ev->status);

	/* The Bluetooth Core 5.3 specification clearly states that this event
	 * shall not be sent when the Host disables the advertising set. So in
	 * case of HCI_ERROR_CANCELLED_BY_HOST, just ignore the event.
	 *
	 * When the Host disables an advertising set, all cleanup is done via
	 * its command callback and not needed to be duplicated here.
	 */
	if (ev->status == HCI_ERROR_CANCELLED_BY_HOST) {
		bt_dev_warn_ratelimited(hdev, "Unexpected advertising set terminated event");
		return;
	}

	hci_dev_lock(hdev);

	adv = hci_find_adv_instance(hdev, ev->handle);

	if (ev->status) {
		if (!adv)
			goto unlock;

		/* Remove advertising as it has been terminated */
		hci_remove_adv_instance(hdev, ev->handle);
		mgmt_advertising_removed(NULL, hdev, ev->handle);

		list_for_each_entry_safe(adv, n, &hdev->adv_instances, list) {
			if (adv->enabled)
				goto unlock;
		}

		/* We are no longer advertising, clear HCI_LE_ADV */
		hci_dev_clear_flag(hdev, HCI_LE_ADV);
		goto unlock;
	}

	if (adv)
		adv->enabled = false;

	conn = hci_conn_hash_lookup_handle(hdev, __le16_to_cpu(ev->conn_handle));
	if (conn) {
		/* Store handle in the connection so the correct advertising
		 * instance can be re-enabled when disconnected.
		 */
		conn->adv_instance = ev->handle;

		if (hdev->adv_addr_type != ADDR_LE_DEV_RANDOM ||
		    bacmp(&conn->resp_addr, BDADDR_ANY))
			goto unlock;

		if (!ev->handle) {
			bacpy(&conn->resp_addr, &hdev->random_addr);
			goto unlock;
		}

		if (adv)
			bacpy(&conn->resp_addr, &adv->random_addr);
	}

unlock:
	hci_dev_unlock(hdev);
}

static void hci_le_conn_update_complete_evt(struct hci_dev *hdev, void *data,
					    struct sk_buff *skb)
{
	struct hci_ev_le_conn_update_complete *ev = data;
	struct hci_conn *conn;

	bt_dev_dbg(hdev, "status 0x%2.2x", ev->status);

	if (ev->status)
		return;

	hci_dev_lock(hdev);

	conn = hci_conn_hash_lookup_handle(hdev, __le16_to_cpu(ev->handle));
	if (conn) {
		conn->le_conn_interval = le16_to_cpu(ev->interval);
		conn->le_conn_latency = le16_to_cpu(ev->latency);
		conn->le_supv_timeout = le16_to_cpu(ev->supervision_timeout);
	}

	hci_dev_unlock(hdev);
}

/* This function requires the caller holds hdev->lock */
static struct hci_conn *check_pending_le_conn(struct hci_dev *hdev,
					      bdaddr_t *addr,
					      u8 addr_type, bool addr_resolved,
					      u8 adv_type)
{
	struct hci_conn *conn;
	struct hci_conn_params *params;

	/* If the event is not connectable don't proceed further */
	if (adv_type != LE_ADV_IND && adv_type != LE_ADV_DIRECT_IND)
		return NULL;

	/* Ignore if the device is blocked or hdev is suspended */
	if (hci_bdaddr_list_lookup(&hdev->reject_list, addr, addr_type) ||
	    hdev->suspended)
		return NULL;

	/* Most controller will fail if we try to create new connections
	 * while we have an existing one in peripheral role.
	 */
	if (hdev->conn_hash.le_num_peripheral > 0 &&
	    (!test_bit(HCI_QUIRK_VALID_LE_STATES, &hdev->quirks) ||
	     !(hdev->le_states[3] & 0x10)))
		return NULL;

	/* If we're not connectable only connect devices that we have in
	 * our pend_le_conns list.
	 */
	params = hci_pend_le_action_lookup(&hdev->pend_le_conns, addr,
					   addr_type);
	if (!params)
		return NULL;

	if (!params->explicit_connect) {
		switch (params->auto_connect) {
		case HCI_AUTO_CONN_DIRECT:
			/* Only devices advertising with ADV_DIRECT_IND are
			 * triggering a connection attempt. This is allowing
			 * incoming connections from peripheral devices.
			 */
			if (adv_type != LE_ADV_DIRECT_IND)
				return NULL;
			break;
		case HCI_AUTO_CONN_ALWAYS:
			/* Devices advertising with ADV_IND or ADV_DIRECT_IND
			 * are triggering a connection attempt. This means
			 * that incoming connections from peripheral device are
			 * accepted and also outgoing connections to peripheral
			 * devices are established when found.
			 */
			break;
		default:
			return NULL;
		}
	}

	conn = hci_connect_le(hdev, addr, addr_type, addr_resolved,
			      BT_SECURITY_LOW, hdev->def_le_autoconnect_timeout,
			      HCI_ROLE_MASTER);
	if (!IS_ERR(conn)) {
		/* If HCI_AUTO_CONN_EXPLICIT is set, conn is already owned
		 * by higher layer that tried to connect, if no then
		 * store the pointer since we don't really have any
		 * other owner of the object besides the params that
		 * triggered it. This way we can abort the connection if
		 * the parameters get removed and keep the reference
		 * count consistent once the connection is established.
		 */

		if (!params->explicit_connect)
			params->conn = hci_conn_get(conn);

		return conn;
	}

	switch (PTR_ERR(conn)) {
	case -EBUSY:
		/* If hci_connect() returns -EBUSY it means there is already
		 * an LE connection attempt going on. Since controllers don't
		 * support more than one connection attempt at the time, we
		 * don't consider this an error case.
		 */
		break;
	default:
		BT_DBG("Failed to connect: err %ld", PTR_ERR(conn));
		return NULL;
	}

	return NULL;
}

static void process_adv_report(struct hci_dev *hdev, u8 type, bdaddr_t *bdaddr,
			       u8 bdaddr_type, bdaddr_t *direct_addr,
			       u8 direct_addr_type, s8 rssi, u8 *data, u8 len,
			       bool ext_adv, bool ctl_time, u64 instant)
{
	struct discovery_state *d = &hdev->discovery;
	struct smp_irk *irk;
	struct hci_conn *conn;
	bool match, bdaddr_resolved;
	u32 flags;
	u8 *ptr;

	switch (type) {
	case LE_ADV_IND:
	case LE_ADV_DIRECT_IND:
	case LE_ADV_SCAN_IND:
	case LE_ADV_NONCONN_IND:
	case LE_ADV_SCAN_RSP:
		break;
	default:
		bt_dev_err_ratelimited(hdev, "unknown advertising packet "
				       "type: 0x%02x", type);
		return;
	}

	if (!ext_adv && len > HCI_MAX_AD_LENGTH) {
		bt_dev_err_ratelimited(hdev, "legacy adv larger than 31 bytes");
		return;
	}

	/* Find the end of the data in case the report contains padded zero
	 * bytes at the end causing an invalid length value.
	 *
	 * When data is NULL, len is 0 so there is no need for extra ptr
	 * check as 'ptr < data + 0' is already false in such case.
	 */
	for (ptr = data; ptr < data + len && *ptr; ptr += *ptr + 1) {
		if (ptr + 1 + *ptr > data + len)
			break;
	}

	/* Adjust for actual length. This handles the case when remote
	 * device is advertising with incorrect data length.
	 */
	len = ptr - data;

	/* If the direct address is present, then this report is from
	 * a LE Direct Advertising Report event. In that case it is
	 * important to see if the address is matching the local
	 * controller address.
	 */
	if (!hci_dev_test_flag(hdev, HCI_MESH) && direct_addr) {
		direct_addr_type = ev_bdaddr_type(hdev, direct_addr_type,
						  &bdaddr_resolved);

		/* Only resolvable random addresses are valid for these
		 * kind of reports and others can be ignored.
		 */
		if (!hci_bdaddr_is_rpa(direct_addr, direct_addr_type))
			return;

		/* If the controller is not using resolvable random
		 * addresses, then this report can be ignored.
		 */
		if (!hci_dev_test_flag(hdev, HCI_PRIVACY))
			return;

		/* If the local IRK of the controller does not match
		 * with the resolvable random address provided, then
		 * this report can be ignored.
		 */
		if (!smp_irk_matches(hdev, hdev->irk, direct_addr))
			return;
	}

	/* Check if we need to convert to identity address */
	irk = hci_get_irk(hdev, bdaddr, bdaddr_type);
	if (irk) {
		bdaddr = &irk->bdaddr;
		bdaddr_type = irk->addr_type;
	}

	bdaddr_type = ev_bdaddr_type(hdev, bdaddr_type, &bdaddr_resolved);

	/* Check if we have been requested to connect to this device.
	 *
	 * direct_addr is set only for directed advertising reports (it is NULL
	 * for advertising reports) and is already verified to be RPA above.
	 */
	conn = check_pending_le_conn(hdev, bdaddr, bdaddr_type, bdaddr_resolved,
				     type);
	if (!ext_adv && conn && type == LE_ADV_IND && len <= HCI_MAX_AD_LENGTH) {
		/* Store report for later inclusion by
		 * mgmt_device_connected
		 */
		memcpy(conn->le_adv_data, data, len);
		conn->le_adv_data_len = len;
	}

	if (type == LE_ADV_NONCONN_IND || type == LE_ADV_SCAN_IND)
		flags = MGMT_DEV_FOUND_NOT_CONNECTABLE;
	else
		flags = 0;

	/* All scan results should be sent up for Mesh systems */
	if (hci_dev_test_flag(hdev, HCI_MESH)) {
		mgmt_device_found(hdev, bdaddr, LE_LINK, bdaddr_type, NULL,
				  rssi, flags, data, len, NULL, 0, instant);
		return;
	}

	/* Passive scanning shouldn't trigger any device found events,
	 * except for devices marked as CONN_REPORT for which we do send
	 * device found events, or advertisement monitoring requested.
	 */
	if (hdev->le_scan_type == LE_SCAN_PASSIVE) {
		if (type == LE_ADV_DIRECT_IND)
			return;

		if (!hci_pend_le_action_lookup(&hdev->pend_le_reports,
					       bdaddr, bdaddr_type) &&
		    idr_is_empty(&hdev->adv_monitors_idr))
			return;

		mgmt_device_found(hdev, bdaddr, LE_LINK, bdaddr_type, NULL,
				  rssi, flags, data, len, NULL, 0, 0);
		return;
	}

	/* When receiving non-connectable or scannable undirected
	 * advertising reports, this means that the remote device is
	 * not connectable and then clearly indicate this in the
	 * device found event.
	 *
	 * When receiving a scan response, then there is no way to
	 * know if the remote device is connectable or not. However
	 * since scan responses are merged with a previously seen
	 * advertising report, the flags field from that report
	 * will be used.
	 *
	 * In the really unlikely case that a controller get confused
	 * and just sends a scan response event, then it is marked as
	 * not connectable as well.
	 */
	if (type == LE_ADV_SCAN_RSP)
		flags = MGMT_DEV_FOUND_NOT_CONNECTABLE;

	/* If there's nothing pending either store the data from this
	 * event or send an immediate device found event if the data
	 * should not be stored for later.
	 */
	if (!ext_adv &&	!has_pending_adv_report(hdev)) {
		/* If the report will trigger a SCAN_REQ store it for
		 * later merging.
		 */
		if (type == LE_ADV_IND || type == LE_ADV_SCAN_IND) {
			store_pending_adv_report(hdev, bdaddr, bdaddr_type,
						 rssi, flags, data, len);
			return;
		}

		mgmt_device_found(hdev, bdaddr, LE_LINK, bdaddr_type, NULL,
				  rssi, flags, data, len, NULL, 0, 0);
		return;
	}

	/* Check if the pending report is for the same device as the new one */
	match = (!bacmp(bdaddr, &d->last_adv_addr) &&
		 bdaddr_type == d->last_adv_addr_type);

	/* If the pending data doesn't match this report or this isn't a
	 * scan response (e.g. we got a duplicate ADV_IND) then force
	 * sending of the pending data.
	 */
	if (type != LE_ADV_SCAN_RSP || !match) {
		/* Send out whatever is in the cache, but skip duplicates */
		if (!match)
			mgmt_device_found(hdev, &d->last_adv_addr, LE_LINK,
					  d->last_adv_addr_type, NULL,
					  d->last_adv_rssi, d->last_adv_flags,
					  d->last_adv_data,
					  d->last_adv_data_len, NULL, 0, 0);

		/* If the new report will trigger a SCAN_REQ store it for
		 * later merging.
		 */
		if (!ext_adv && (type == LE_ADV_IND ||
				 type == LE_ADV_SCAN_IND)) {
			store_pending_adv_report(hdev, bdaddr, bdaddr_type,
						 rssi, flags, data, len);
			return;
		}

		/* The advertising reports cannot be merged, so clear
		 * the pending report and send out a device found event.
		 */
		clear_pending_adv_report(hdev);
		mgmt_device_found(hdev, bdaddr, LE_LINK, bdaddr_type, NULL,
				  rssi, flags, data, len, NULL, 0, 0);
		return;
	}

	/* If we get here we've got a pending ADV_IND or ADV_SCAN_IND and
	 * the new event is a SCAN_RSP. We can therefore proceed with
	 * sending a merged device found event.
	 */
	mgmt_device_found(hdev, &d->last_adv_addr, LE_LINK,
			  d->last_adv_addr_type, NULL, rssi, d->last_adv_flags,
			  d->last_adv_data, d->last_adv_data_len, data, len, 0);
	clear_pending_adv_report(hdev);
}

static void hci_le_adv_report_evt(struct hci_dev *hdev, void *data,
				  struct sk_buff *skb)
{
	struct hci_ev_le_advertising_report *ev = data;
	u64 instant = jiffies;

	if (!ev->num)
		return;

	hci_dev_lock(hdev);

	while (ev->num--) {
		struct hci_ev_le_advertising_info *info;
		s8 rssi;

		info = hci_le_ev_skb_pull(hdev, skb,
					  HCI_EV_LE_ADVERTISING_REPORT,
					  sizeof(*info));
		if (!info)
			break;

		if (!hci_le_ev_skb_pull(hdev, skb, HCI_EV_LE_ADVERTISING_REPORT,
					info->length + 1))
			break;

		if (info->length <= HCI_MAX_AD_LENGTH) {
			rssi = info->data[info->length];
			process_adv_report(hdev, info->type, &info->bdaddr,
					   info->bdaddr_type, NULL, 0, rssi,
					   info->data, info->length, false,
					   false, instant);
		} else {
			bt_dev_err(hdev, "Dropping invalid advertising data");
		}
	}

	hci_dev_unlock(hdev);
}

static u8 ext_evt_type_to_legacy(struct hci_dev *hdev, u16 evt_type)
{
	if (evt_type & LE_EXT_ADV_LEGACY_PDU) {
		switch (evt_type) {
		case LE_LEGACY_ADV_IND:
			return LE_ADV_IND;
		case LE_LEGACY_ADV_DIRECT_IND:
			return LE_ADV_DIRECT_IND;
		case LE_LEGACY_ADV_SCAN_IND:
			return LE_ADV_SCAN_IND;
		case LE_LEGACY_NONCONN_IND:
			return LE_ADV_NONCONN_IND;
		case LE_LEGACY_SCAN_RSP_ADV:
		case LE_LEGACY_SCAN_RSP_ADV_SCAN:
			return LE_ADV_SCAN_RSP;
		}

		goto invalid;
	}

	if (evt_type & LE_EXT_ADV_CONN_IND) {
		if (evt_type & LE_EXT_ADV_DIRECT_IND)
			return LE_ADV_DIRECT_IND;

		return LE_ADV_IND;
	}

	if (evt_type & LE_EXT_ADV_SCAN_RSP)
		return LE_ADV_SCAN_RSP;

	if (evt_type & LE_EXT_ADV_SCAN_IND)
		return LE_ADV_SCAN_IND;

	if (evt_type == LE_EXT_ADV_NON_CONN_IND ||
	    evt_type & LE_EXT_ADV_DIRECT_IND)
		return LE_ADV_NONCONN_IND;

invalid:
	bt_dev_err_ratelimited(hdev, "Unknown advertising packet type: 0x%02x",
			       evt_type);

	return LE_ADV_INVALID;
}

static void hci_le_ext_adv_report_evt(struct hci_dev *hdev, void *data,
				      struct sk_buff *skb)
{
	struct hci_ev_le_ext_adv_report *ev = data;
	u64 instant = jiffies;

	if (!ev->num)
		return;

	hci_dev_lock(hdev);

	while (ev->num--) {
		struct hci_ev_le_ext_adv_info *info;
		u8 legacy_evt_type;
		u16 evt_type;

		info = hci_le_ev_skb_pull(hdev, skb, HCI_EV_LE_EXT_ADV_REPORT,
					  sizeof(*info));
		if (!info)
			break;

		if (!hci_le_ev_skb_pull(hdev, skb, HCI_EV_LE_EXT_ADV_REPORT,
					info->length))
			break;

		evt_type = __le16_to_cpu(info->type) & LE_EXT_ADV_EVT_TYPE_MASK;
		legacy_evt_type = ext_evt_type_to_legacy(hdev, evt_type);
		if (legacy_evt_type != LE_ADV_INVALID) {
			process_adv_report(hdev, legacy_evt_type, &info->bdaddr,
					   info->bdaddr_type, NULL, 0,
					   info->rssi, info->data, info->length,
					   !(evt_type & LE_EXT_ADV_LEGACY_PDU),
					   false, instant);
		}
	}

	hci_dev_unlock(hdev);
}

static int hci_le_pa_term_sync(struct hci_dev *hdev, __le16 handle)
{
	struct hci_cp_le_pa_term_sync cp;

	memset(&cp, 0, sizeof(cp));
	cp.handle = handle;

	return hci_send_cmd(hdev, HCI_OP_LE_PA_TERM_SYNC, sizeof(cp), &cp);
}

static void hci_le_pa_sync_estabilished_evt(struct hci_dev *hdev, void *data,
					    struct sk_buff *skb)
{
	struct hci_ev_le_pa_sync_established *ev = data;
	int mask = hdev->link_mode;
	__u8 flags = 0;

	bt_dev_dbg(hdev, "status 0x%2.2x", ev->status);

	if (ev->status)
		return;

	hci_dev_lock(hdev);

	hci_dev_clear_flag(hdev, HCI_PA_SYNC);

	mask |= hci_proto_connect_ind(hdev, &ev->bdaddr, ISO_LINK, &flags);
	if (!(mask & HCI_LM_ACCEPT))
		hci_le_pa_term_sync(hdev, ev->handle);

	hci_dev_unlock(hdev);
}

static void hci_le_remote_feat_complete_evt(struct hci_dev *hdev, void *data,
					    struct sk_buff *skb)
{
	struct hci_ev_le_remote_feat_complete *ev = data;
	struct hci_conn *conn;

	bt_dev_dbg(hdev, "status 0x%2.2x", ev->status);

	hci_dev_lock(hdev);

	conn = hci_conn_hash_lookup_handle(hdev, __le16_to_cpu(ev->handle));
	if (conn) {
		if (!ev->status)
			memcpy(conn->features[0], ev->features, 8);

		if (conn->state == BT_CONFIG) {
			__u8 status;

			/* If the local controller supports peripheral-initiated
			 * features exchange, but the remote controller does
			 * not, then it is possible that the error code 0x1a
			 * for unsupported remote feature gets returned.
			 *
			 * In this specific case, allow the connection to
			 * transition into connected state and mark it as
			 * successful.
			 */
			if (!conn->out && ev->status == 0x1a &&
			    (hdev->le_features[0] & HCI_LE_PERIPHERAL_FEATURES))
				status = 0x00;
			else
				status = ev->status;

			conn->state = BT_CONNECTED;
			hci_connect_cfm(conn, status);
			hci_conn_drop(conn);
		}
	}

	hci_dev_unlock(hdev);
}

static void hci_le_ltk_request_evt(struct hci_dev *hdev, void *data,
				   struct sk_buff *skb)
{
	struct hci_ev_le_ltk_req *ev = data;
	struct hci_cp_le_ltk_reply cp;
	struct hci_cp_le_ltk_neg_reply neg;
	struct hci_conn *conn;
	struct smp_ltk *ltk;

	bt_dev_dbg(hdev, "handle 0x%4.4x", __le16_to_cpu(ev->handle));

	hci_dev_lock(hdev);

	conn = hci_conn_hash_lookup_handle(hdev, __le16_to_cpu(ev->handle));
	if (conn == NULL)
		goto not_found;

	ltk = hci_find_ltk(hdev, &conn->dst, conn->dst_type, conn->role);
	if (!ltk)
		goto not_found;

	if (smp_ltk_is_sc(ltk)) {
		/* With SC both EDiv and Rand are set to zero */
		if (ev->ediv || ev->rand)
			goto not_found;
	} else {
		/* For non-SC keys check that EDiv and Rand match */
		if (ev->ediv != ltk->ediv || ev->rand != ltk->rand)
			goto not_found;
	}

	memcpy(cp.ltk, ltk->val, ltk->enc_size);
	memset(cp.ltk + ltk->enc_size, 0, sizeof(cp.ltk) - ltk->enc_size);
	cp.handle = cpu_to_le16(conn->handle);

	conn->pending_sec_level = smp_ltk_sec_level(ltk);

	conn->enc_key_size = ltk->enc_size;

	hci_send_cmd(hdev, HCI_OP_LE_LTK_REPLY, sizeof(cp), &cp);

	/* Ref. Bluetooth Core SPEC pages 1975 and 2004. STK is a
	 * temporary key used to encrypt a connection following
	 * pairing. It is used during the Encrypted Session Setup to
	 * distribute the keys. Later, security can be re-established
	 * using a distributed LTK.
	 */
	if (ltk->type == SMP_STK) {
		set_bit(HCI_CONN_STK_ENCRYPT, &conn->flags);
		list_del_rcu(&ltk->list);
		kfree_rcu(ltk, rcu);
	} else {
		clear_bit(HCI_CONN_STK_ENCRYPT, &conn->flags);
	}

	hci_dev_unlock(hdev);

	return;

not_found:
	neg.handle = ev->handle;
	hci_send_cmd(hdev, HCI_OP_LE_LTK_NEG_REPLY, sizeof(neg), &neg);
	hci_dev_unlock(hdev);
}

static void send_conn_param_neg_reply(struct hci_dev *hdev, u16 handle,
				      u8 reason)
{
	struct hci_cp_le_conn_param_req_neg_reply cp;

	cp.handle = cpu_to_le16(handle);
	cp.reason = reason;

	hci_send_cmd(hdev, HCI_OP_LE_CONN_PARAM_REQ_NEG_REPLY, sizeof(cp),
		     &cp);
}

static void hci_le_remote_conn_param_req_evt(struct hci_dev *hdev, void *data,
					     struct sk_buff *skb)
{
	struct hci_ev_le_remote_conn_param_req *ev = data;
	struct hci_cp_le_conn_param_req_reply cp;
	struct hci_conn *hcon;
	u16 handle, min, max, latency, timeout;

	bt_dev_dbg(hdev, "handle 0x%4.4x", __le16_to_cpu(ev->handle));

	handle = le16_to_cpu(ev->handle);
	min = le16_to_cpu(ev->interval_min);
	max = le16_to_cpu(ev->interval_max);
	latency = le16_to_cpu(ev->latency);
	timeout = le16_to_cpu(ev->timeout);

	hcon = hci_conn_hash_lookup_handle(hdev, handle);
	if (!hcon || hcon->state != BT_CONNECTED)
		return send_conn_param_neg_reply(hdev, handle,
						 HCI_ERROR_UNKNOWN_CONN_ID);

	if (hci_check_conn_params(min, max, latency, timeout))
		return send_conn_param_neg_reply(hdev, handle,
						 HCI_ERROR_INVALID_LL_PARAMS);

	if (hcon->role == HCI_ROLE_MASTER) {
		struct hci_conn_params *params;
		u8 store_hint;

		hci_dev_lock(hdev);

		params = hci_conn_params_lookup(hdev, &hcon->dst,
						hcon->dst_type);
		if (params) {
			params->conn_min_interval = min;
			params->conn_max_interval = max;
			params->conn_latency = latency;
			params->supervision_timeout = timeout;
			store_hint = 0x01;
		} else {
			store_hint = 0x00;
		}

		hci_dev_unlock(hdev);

		mgmt_new_conn_param(hdev, &hcon->dst, hcon->dst_type,
				    store_hint, min, max, latency, timeout);
	}

	cp.handle = ev->handle;
	cp.interval_min = ev->interval_min;
	cp.interval_max = ev->interval_max;
	cp.latency = ev->latency;
	cp.timeout = ev->timeout;
	cp.min_ce_len = 0;
	cp.max_ce_len = 0;

	hci_send_cmd(hdev, HCI_OP_LE_CONN_PARAM_REQ_REPLY, sizeof(cp), &cp);
}

static void hci_le_direct_adv_report_evt(struct hci_dev *hdev, void *data,
					 struct sk_buff *skb)
{
	struct hci_ev_le_direct_adv_report *ev = data;
	u64 instant = jiffies;
	int i;

	if (!hci_le_ev_skb_pull(hdev, skb, HCI_EV_LE_DIRECT_ADV_REPORT,
				flex_array_size(ev, info, ev->num)))
		return;

	if (!ev->num)
		return;

	hci_dev_lock(hdev);

	for (i = 0; i < ev->num; i++) {
		struct hci_ev_le_direct_adv_info *info = &ev->info[i];

		process_adv_report(hdev, info->type, &info->bdaddr,
				   info->bdaddr_type, &info->direct_addr,
				   info->direct_addr_type, info->rssi, NULL, 0,
				   false, false, instant);
	}

	hci_dev_unlock(hdev);
}

static void hci_le_phy_update_evt(struct hci_dev *hdev, void *data,
				  struct sk_buff *skb)
{
	struct hci_ev_le_phy_update_complete *ev = data;
	struct hci_conn *conn;

	bt_dev_dbg(hdev, "status 0x%2.2x", ev->status);

	if (ev->status)
		return;

	hci_dev_lock(hdev);

	conn = hci_conn_hash_lookup_handle(hdev, __le16_to_cpu(ev->handle));
	if (!conn)
		goto unlock;

	conn->le_tx_phy = ev->tx_phy;
	conn->le_rx_phy = ev->rx_phy;

unlock:
	hci_dev_unlock(hdev);
}

static void hci_le_cis_estabilished_evt(struct hci_dev *hdev, void *data,
					struct sk_buff *skb)
{
	struct hci_evt_le_cis_established *ev = data;
	struct hci_conn *conn;
	bool pending = false;
	u16 handle = __le16_to_cpu(ev->handle);

	bt_dev_dbg(hdev, "status 0x%2.2x", ev->status);

	hci_dev_lock(hdev);

	conn = hci_conn_hash_lookup_handle(hdev, handle);
	if (!conn) {
		bt_dev_err(hdev,
			   "Unable to find connection with handle 0x%4.4x",
			   handle);
		goto unlock;
	}

	if (conn->type != ISO_LINK) {
		bt_dev_err(hdev,
			   "Invalid connection link type handle 0x%4.4x",
			   handle);
		goto unlock;
	}

	pending = test_and_clear_bit(HCI_CONN_CREATE_CIS, &conn->flags);

	if (conn->role == HCI_ROLE_SLAVE) {
		__le32 interval;

		memset(&interval, 0, sizeof(interval));

		memcpy(&interval, ev->c_latency, sizeof(ev->c_latency));
		conn->iso_qos.ucast.in.interval = le32_to_cpu(interval);
		memcpy(&interval, ev->p_latency, sizeof(ev->p_latency));
		conn->iso_qos.ucast.out.interval = le32_to_cpu(interval);
		conn->iso_qos.ucast.in.latency = le16_to_cpu(ev->interval);
		conn->iso_qos.ucast.out.latency = le16_to_cpu(ev->interval);
		conn->iso_qos.ucast.in.sdu = le16_to_cpu(ev->c_mtu);
		conn->iso_qos.ucast.out.sdu = le16_to_cpu(ev->p_mtu);
		conn->iso_qos.ucast.in.phy = ev->c_phy;
		conn->iso_qos.ucast.out.phy = ev->p_phy;
	}

	if (!ev->status) {
		conn->state = BT_CONNECTED;
		hci_debugfs_create_conn(conn);
		hci_conn_add_sysfs(conn);
		hci_iso_setup_path(conn);
		goto unlock;
	}

	conn->state = BT_CLOSED;
	hci_connect_cfm(conn, ev->status);
	hci_conn_del(conn);

unlock:
	if (pending)
		hci_le_create_cis_pending(hdev);

	hci_dev_unlock(hdev);
}

static void hci_le_reject_cis(struct hci_dev *hdev, __le16 handle)
{
	struct hci_cp_le_reject_cis cp;

	memset(&cp, 0, sizeof(cp));
	cp.handle = handle;
	cp.reason = HCI_ERROR_REJ_BAD_ADDR;
	hci_send_cmd(hdev, HCI_OP_LE_REJECT_CIS, sizeof(cp), &cp);
}

static void hci_le_accept_cis(struct hci_dev *hdev, __le16 handle)
{
	struct hci_cp_le_accept_cis cp;

	memset(&cp, 0, sizeof(cp));
	cp.handle = handle;
	hci_send_cmd(hdev, HCI_OP_LE_ACCEPT_CIS, sizeof(cp), &cp);
}

static void hci_le_cis_req_evt(struct hci_dev *hdev, void *data,
			       struct sk_buff *skb)
{
	struct hci_evt_le_cis_req *ev = data;
	u16 acl_handle, cis_handle;
	struct hci_conn *acl, *cis;
	int mask;
	__u8 flags = 0;

	acl_handle = __le16_to_cpu(ev->acl_handle);
	cis_handle = __le16_to_cpu(ev->cis_handle);

	bt_dev_dbg(hdev, "acl 0x%4.4x handle 0x%4.4x cig 0x%2.2x cis 0x%2.2x",
		   acl_handle, cis_handle, ev->cig_id, ev->cis_id);

	hci_dev_lock(hdev);

	acl = hci_conn_hash_lookup_handle(hdev, acl_handle);
	if (!acl)
		goto unlock;

	mask = hci_proto_connect_ind(hdev, &acl->dst, ISO_LINK, &flags);
	if (!(mask & HCI_LM_ACCEPT)) {
		hci_le_reject_cis(hdev, ev->cis_handle);
		goto unlock;
	}

	cis = hci_conn_hash_lookup_handle(hdev, cis_handle);
	if (!cis) {
		cis = hci_conn_add(hdev, ISO_LINK, &acl->dst, HCI_ROLE_SLAVE);
		if (!cis) {
			hci_le_reject_cis(hdev, ev->cis_handle);
			goto unlock;
		}
		cis->handle = cis_handle;
	}

	cis->iso_qos.ucast.cig = ev->cig_id;
	cis->iso_qos.ucast.cis = ev->cis_id;

	if (!(flags & HCI_PROTO_DEFER)) {
		hci_le_accept_cis(hdev, ev->cis_handle);
	} else {
		cis->state = BT_CONNECT2;
		hci_connect_cfm(cis, 0);
	}

unlock:
	hci_dev_unlock(hdev);
}

static void hci_le_create_big_complete_evt(struct hci_dev *hdev, void *data,
					   struct sk_buff *skb)
{
	struct hci_evt_le_create_big_complete *ev = data;
	struct hci_conn *conn;
	__u8 bis_idx = 0;

	BT_DBG("%s status 0x%2.2x", hdev->name, ev->status);

	if (!hci_le_ev_skb_pull(hdev, skb, HCI_EVT_LE_CREATE_BIG_COMPLETE,
				flex_array_size(ev, bis_handle, ev->num_bis)))
		return;

	hci_dev_lock(hdev);
	rcu_read_lock();

	/* Connect all BISes that are bound to the BIG */
	list_for_each_entry_rcu(conn, &hdev->conn_hash.list, list) {
		if (bacmp(&conn->dst, BDADDR_ANY) ||
		    conn->type != ISO_LINK ||
		    conn->iso_qos.bcast.big != ev->handle)
			continue;

		conn->handle = __le16_to_cpu(ev->bis_handle[bis_idx++]);

		if (!ev->status) {
			conn->state = BT_CONNECTED;
			set_bit(HCI_CONN_BIG_CREATED, &conn->flags);
			rcu_read_unlock();
			hci_debugfs_create_conn(conn);
			hci_conn_add_sysfs(conn);
			hci_iso_setup_path(conn);
			rcu_read_lock();
			continue;
		}

		hci_connect_cfm(conn, ev->status);
		rcu_read_unlock();
		hci_conn_del(conn);
		rcu_read_lock();
	}

	if (!ev->status && !bis_idx)
		/* If no BISes have been connected for the BIG,
		 * terminate. This is in case all bound connections
		 * have been closed before the BIG creation
		 * has completed.
		 */
		hci_le_terminate_big_sync(hdev, ev->handle,
					  HCI_ERROR_LOCAL_HOST_TERM);

	rcu_read_unlock();
	hci_dev_unlock(hdev);
}

static void hci_le_big_sync_established_evt(struct hci_dev *hdev, void *data,
					    struct sk_buff *skb)
{
	struct hci_evt_le_big_sync_estabilished *ev = data;
	struct hci_conn *bis;
	int i;

	bt_dev_dbg(hdev, "status 0x%2.2x", ev->status);

	if (!hci_le_ev_skb_pull(hdev, skb, HCI_EVT_LE_BIG_SYNC_ESTABILISHED,
				flex_array_size(ev, bis, ev->num_bis)))
		return;

	if (ev->status)
		return;

	hci_dev_lock(hdev);

	for (i = 0; i < ev->num_bis; i++) {
		u16 handle = le16_to_cpu(ev->bis[i]);
		__le32 interval;

		bis = hci_conn_hash_lookup_handle(hdev, handle);
		if (!bis) {
			bis = hci_conn_add(hdev, ISO_LINK, BDADDR_ANY,
					   HCI_ROLE_SLAVE);
			if (!bis)
				continue;
			bis->handle = handle;
		}

		bis->iso_qos.bcast.big = ev->handle;
		memset(&interval, 0, sizeof(interval));
		memcpy(&interval, ev->latency, sizeof(ev->latency));
		bis->iso_qos.bcast.in.interval = le32_to_cpu(interval);
		/* Convert ISO Interval (1.25 ms slots) to latency (ms) */
		bis->iso_qos.bcast.in.latency = le16_to_cpu(ev->interval) * 125 / 100;
		bis->iso_qos.bcast.in.sdu = le16_to_cpu(ev->max_pdu);

		hci_iso_setup_path(bis);
	}

	hci_dev_unlock(hdev);
}

static void hci_le_big_info_adv_report_evt(struct hci_dev *hdev, void *data,
					   struct sk_buff *skb)
{
	struct hci_evt_le_big_info_adv_report *ev = data;
	int mask = hdev->link_mode;
	__u8 flags = 0;

	bt_dev_dbg(hdev, "sync_handle 0x%4.4x", le16_to_cpu(ev->sync_handle));

	hci_dev_lock(hdev);

	mask |= hci_proto_connect_ind(hdev, BDADDR_ANY, ISO_LINK, &flags);
	if (!(mask & HCI_LM_ACCEPT))
		hci_le_pa_term_sync(hdev, ev->sync_handle);

	hci_dev_unlock(hdev);
}

#define HCI_LE_EV_VL(_op, _func, _min_len, _max_len) \
[_op] = { \
	.func = _func, \
	.min_len = _min_len, \
	.max_len = _max_len, \
}

#define HCI_LE_EV(_op, _func, _len) \
	HCI_LE_EV_VL(_op, _func, _len, _len)

#define HCI_LE_EV_STATUS(_op, _func) \
	HCI_LE_EV(_op, _func, sizeof(struct hci_ev_status))

/* Entries in this table shall have their position according to the subevent
 * opcode they handle so the use of the macros above is recommend since it does
 * attempt to initialize at its proper index using Designated Initializers that
 * way events without a callback function can be ommited.
 */
static const struct hci_le_ev {
	void (*func)(struct hci_dev *hdev, void *data, struct sk_buff *skb);
	u16  min_len;
	u16  max_len;
} hci_le_ev_table[U8_MAX + 1] = {
	/* [0x01 = HCI_EV_LE_CONN_COMPLETE] */
	HCI_LE_EV(HCI_EV_LE_CONN_COMPLETE, hci_le_conn_complete_evt,
		  sizeof(struct hci_ev_le_conn_complete)),
	/* [0x02 = HCI_EV_LE_ADVERTISING_REPORT] */
	HCI_LE_EV_VL(HCI_EV_LE_ADVERTISING_REPORT, hci_le_adv_report_evt,
		     sizeof(struct hci_ev_le_advertising_report),
		     HCI_MAX_EVENT_SIZE),
	/* [0x03 = HCI_EV_LE_CONN_UPDATE_COMPLETE] */
	HCI_LE_EV(HCI_EV_LE_CONN_UPDATE_COMPLETE,
		  hci_le_conn_update_complete_evt,
		  sizeof(struct hci_ev_le_conn_update_complete)),
	/* [0x04 = HCI_EV_LE_REMOTE_FEAT_COMPLETE] */
	HCI_LE_EV(HCI_EV_LE_REMOTE_FEAT_COMPLETE,
		  hci_le_remote_feat_complete_evt,
		  sizeof(struct hci_ev_le_remote_feat_complete)),
	/* [0x05 = HCI_EV_LE_LTK_REQ] */
	HCI_LE_EV(HCI_EV_LE_LTK_REQ, hci_le_ltk_request_evt,
		  sizeof(struct hci_ev_le_ltk_req)),
	/* [0x06 = HCI_EV_LE_REMOTE_CONN_PARAM_REQ] */
	HCI_LE_EV(HCI_EV_LE_REMOTE_CONN_PARAM_REQ,
		  hci_le_remote_conn_param_req_evt,
		  sizeof(struct hci_ev_le_remote_conn_param_req)),
	/* [0x0a = HCI_EV_LE_ENHANCED_CONN_COMPLETE] */
	HCI_LE_EV(HCI_EV_LE_ENHANCED_CONN_COMPLETE,
		  hci_le_enh_conn_complete_evt,
		  sizeof(struct hci_ev_le_enh_conn_complete)),
	/* [0x0b = HCI_EV_LE_DIRECT_ADV_REPORT] */
	HCI_LE_EV_VL(HCI_EV_LE_DIRECT_ADV_REPORT, hci_le_direct_adv_report_evt,
		     sizeof(struct hci_ev_le_direct_adv_report),
		     HCI_MAX_EVENT_SIZE),
	/* [0x0c = HCI_EV_LE_PHY_UPDATE_COMPLETE] */
	HCI_LE_EV(HCI_EV_LE_PHY_UPDATE_COMPLETE, hci_le_phy_update_evt,
		  sizeof(struct hci_ev_le_phy_update_complete)),
	/* [0x0d = HCI_EV_LE_EXT_ADV_REPORT] */
	HCI_LE_EV_VL(HCI_EV_LE_EXT_ADV_REPORT, hci_le_ext_adv_report_evt,
		     sizeof(struct hci_ev_le_ext_adv_report),
		     HCI_MAX_EVENT_SIZE),
	/* [0x0e = HCI_EV_LE_PA_SYNC_ESTABLISHED] */
	HCI_LE_EV(HCI_EV_LE_PA_SYNC_ESTABLISHED,
		  hci_le_pa_sync_estabilished_evt,
		  sizeof(struct hci_ev_le_pa_sync_established)),
	/* [0x12 = HCI_EV_LE_EXT_ADV_SET_TERM] */
	HCI_LE_EV(HCI_EV_LE_EXT_ADV_SET_TERM, hci_le_ext_adv_term_evt,
		  sizeof(struct hci_evt_le_ext_adv_set_term)),
	/* [0x19 = HCI_EVT_LE_CIS_ESTABLISHED] */
	HCI_LE_EV(HCI_EVT_LE_CIS_ESTABLISHED, hci_le_cis_estabilished_evt,
		  sizeof(struct hci_evt_le_cis_established)),
	/* [0x1a = HCI_EVT_LE_CIS_REQ] */
	HCI_LE_EV(HCI_EVT_LE_CIS_REQ, hci_le_cis_req_evt,
		  sizeof(struct hci_evt_le_cis_req)),
	/* [0x1b = HCI_EVT_LE_CREATE_BIG_COMPLETE] */
	HCI_LE_EV_VL(HCI_EVT_LE_CREATE_BIG_COMPLETE,
		     hci_le_create_big_complete_evt,
		     sizeof(struct hci_evt_le_create_big_complete),
		     HCI_MAX_EVENT_SIZE),
	/* [0x1d = HCI_EV_LE_BIG_SYNC_ESTABILISHED] */
	HCI_LE_EV_VL(HCI_EVT_LE_BIG_SYNC_ESTABILISHED,
		     hci_le_big_sync_established_evt,
		     sizeof(struct hci_evt_le_big_sync_estabilished),
		     HCI_MAX_EVENT_SIZE),
	/* [0x22 = HCI_EVT_LE_BIG_INFO_ADV_REPORT] */
	HCI_LE_EV_VL(HCI_EVT_LE_BIG_INFO_ADV_REPORT,
		     hci_le_big_info_adv_report_evt,
		     sizeof(struct hci_evt_le_big_info_adv_report),
		     HCI_MAX_EVENT_SIZE),
};

static void hci_le_meta_evt(struct hci_dev *hdev, void *data,
			    struct sk_buff *skb, u16 *opcode, u8 *status,
			    hci_req_complete_t *req_complete,
			    hci_req_complete_skb_t *req_complete_skb)
{
	struct hci_ev_le_meta *ev = data;
	const struct hci_le_ev *subev;

	bt_dev_dbg(hdev, "subevent 0x%2.2x", ev->subevent);

	/* Only match event if command OGF is for LE */
	if (hdev->sent_cmd &&
	    hci_opcode_ogf(hci_skb_opcode(hdev->sent_cmd)) == 0x08 &&
	    hci_skb_event(hdev->sent_cmd) == ev->subevent) {
		*opcode = hci_skb_opcode(hdev->sent_cmd);
		hci_req_cmd_complete(hdev, *opcode, 0x00, req_complete,
				     req_complete_skb);
	}

	subev = &hci_le_ev_table[ev->subevent];
	if (!subev->func)
		return;

	if (skb->len < subev->min_len) {
		bt_dev_err(hdev, "unexpected subevent 0x%2.2x length: %u < %u",
			   ev->subevent, skb->len, subev->min_len);
		return;
	}

	/* Just warn if the length is over max_len size it still be
	 * possible to partially parse the event so leave to callback to
	 * decide if that is acceptable.
	 */
	if (skb->len > subev->max_len)
		bt_dev_warn(hdev, "unexpected subevent 0x%2.2x length: %u > %u",
			    ev->subevent, skb->len, subev->max_len);
	data = hci_le_ev_skb_pull(hdev, skb, ev->subevent, subev->min_len);
	if (!data)
		return;

	subev->func(hdev, data, skb);
}

static bool hci_get_cmd_complete(struct hci_dev *hdev, u16 opcode,
				 u8 event, struct sk_buff *skb)
{
	struct hci_ev_cmd_complete *ev;
	struct hci_event_hdr *hdr;

	if (!skb)
		return false;

	hdr = hci_ev_skb_pull(hdev, skb, event, sizeof(*hdr));
	if (!hdr)
		return false;

	if (event) {
		if (hdr->evt != event)
			return false;
		return true;
	}

	/* Check if request ended in Command Status - no way to retrieve
	 * any extra parameters in this case.
	 */
	if (hdr->evt == HCI_EV_CMD_STATUS)
		return false;

	if (hdr->evt != HCI_EV_CMD_COMPLETE) {
		bt_dev_err(hdev, "last event is not cmd complete (0x%2.2x)",
			   hdr->evt);
		return false;
	}

	ev = hci_cc_skb_pull(hdev, skb, opcode, sizeof(*ev));
	if (!ev)
		return false;

	if (opcode != __le16_to_cpu(ev->opcode)) {
		BT_DBG("opcode doesn't match (0x%2.2x != 0x%2.2x)", opcode,
		       __le16_to_cpu(ev->opcode));
		return false;
	}

	return true;
}

static void hci_store_wake_reason(struct hci_dev *hdev, u8 event,
				  struct sk_buff *skb)
{
	struct hci_ev_le_advertising_info *adv;
	struct hci_ev_le_direct_adv_info *direct_adv;
	struct hci_ev_le_ext_adv_info *ext_adv;
	const struct hci_ev_conn_complete *conn_complete = (void *)skb->data;
	const struct hci_ev_conn_request *conn_request = (void *)skb->data;

	hci_dev_lock(hdev);

	/* If we are currently suspended and this is the first BT event seen,
	 * save the wake reason associated with the event.
	 */
	if (!hdev->suspended || hdev->wake_reason)
		goto unlock;

	/* Default to remote wake. Values for wake_reason are documented in the
	 * Bluez mgmt api docs.
	 */
	hdev->wake_reason = MGMT_WAKE_REASON_REMOTE_WAKE;

	/* Once configured for remote wakeup, we should only wake up for
	 * reconnections. It's useful to see which device is waking us up so
	 * keep track of the bdaddr of the connection event that woke us up.
	 */
	if (event == HCI_EV_CONN_REQUEST) {
		bacpy(&hdev->wake_addr, &conn_complete->bdaddr);
		hdev->wake_addr_type = BDADDR_BREDR;
	} else if (event == HCI_EV_CONN_COMPLETE) {
		bacpy(&hdev->wake_addr, &conn_request->bdaddr);
		hdev->wake_addr_type = BDADDR_BREDR;
	} else if (event == HCI_EV_LE_META) {
		struct hci_ev_le_meta *le_ev = (void *)skb->data;
		u8 subevent = le_ev->subevent;
		u8 *ptr = &skb->data[sizeof(*le_ev)];
		u8 num_reports = *ptr;

		if ((subevent == HCI_EV_LE_ADVERTISING_REPORT ||
		     subevent == HCI_EV_LE_DIRECT_ADV_REPORT ||
		     subevent == HCI_EV_LE_EXT_ADV_REPORT) &&
		    num_reports) {
			adv = (void *)(ptr + 1);
			direct_adv = (void *)(ptr + 1);
			ext_adv = (void *)(ptr + 1);

			switch (subevent) {
			case HCI_EV_LE_ADVERTISING_REPORT:
				bacpy(&hdev->wake_addr, &adv->bdaddr);
				hdev->wake_addr_type = adv->bdaddr_type;
				break;
			case HCI_EV_LE_DIRECT_ADV_REPORT:
				bacpy(&hdev->wake_addr, &direct_adv->bdaddr);
				hdev->wake_addr_type = direct_adv->bdaddr_type;
				break;
			case HCI_EV_LE_EXT_ADV_REPORT:
				bacpy(&hdev->wake_addr, &ext_adv->bdaddr);
				hdev->wake_addr_type = ext_adv->bdaddr_type;
				break;
			}
		}
	} else {
		hdev->wake_reason = MGMT_WAKE_REASON_UNEXPECTED;
	}

unlock:
	hci_dev_unlock(hdev);
}

#define HCI_EV_VL(_op, _func, _min_len, _max_len) \
[_op] = { \
	.req = false, \
	.func = _func, \
	.min_len = _min_len, \
	.max_len = _max_len, \
}

#define HCI_EV(_op, _func, _len) \
	HCI_EV_VL(_op, _func, _len, _len)

#define HCI_EV_STATUS(_op, _func) \
	HCI_EV(_op, _func, sizeof(struct hci_ev_status))

#define HCI_EV_REQ_VL(_op, _func, _min_len, _max_len) \
[_op] = { \
	.req = true, \
	.func_req = _func, \
	.min_len = _min_len, \
	.max_len = _max_len, \
}

#define HCI_EV_REQ(_op, _func, _len) \
	HCI_EV_REQ_VL(_op, _func, _len, _len)

/* Entries in this table shall have their position according to the event opcode
 * they handle so the use of the macros above is recommend since it does attempt
 * to initialize at its proper index using Designated Initializers that way
 * events without a callback function don't have entered.
 */
static const struct hci_ev {
	bool req;
	union {
		void (*func)(struct hci_dev *hdev, void *data,
			     struct sk_buff *skb);
		void (*func_req)(struct hci_dev *hdev, void *data,
				 struct sk_buff *skb, u16 *opcode, u8 *status,
				 hci_req_complete_t *req_complete,
				 hci_req_complete_skb_t *req_complete_skb);
	};
	u16  min_len;
	u16  max_len;
} hci_ev_table[U8_MAX + 1] = {
	/* [0x01 = HCI_EV_INQUIRY_COMPLETE] */
	HCI_EV_STATUS(HCI_EV_INQUIRY_COMPLETE, hci_inquiry_complete_evt),
	/* [0x02 = HCI_EV_INQUIRY_RESULT] */
	HCI_EV_VL(HCI_EV_INQUIRY_RESULT, hci_inquiry_result_evt,
		  sizeof(struct hci_ev_inquiry_result), HCI_MAX_EVENT_SIZE),
	/* [0x03 = HCI_EV_CONN_COMPLETE] */
	HCI_EV(HCI_EV_CONN_COMPLETE, hci_conn_complete_evt,
	       sizeof(struct hci_ev_conn_complete)),
	/* [0x04 = HCI_EV_CONN_REQUEST] */
	HCI_EV(HCI_EV_CONN_REQUEST, hci_conn_request_evt,
	       sizeof(struct hci_ev_conn_request)),
	/* [0x05 = HCI_EV_DISCONN_COMPLETE] */
	HCI_EV(HCI_EV_DISCONN_COMPLETE, hci_disconn_complete_evt,
	       sizeof(struct hci_ev_disconn_complete)),
	/* [0x06 = HCI_EV_AUTH_COMPLETE] */
	HCI_EV(HCI_EV_AUTH_COMPLETE, hci_auth_complete_evt,
	       sizeof(struct hci_ev_auth_complete)),
	/* [0x07 = HCI_EV_REMOTE_NAME] */
	HCI_EV(HCI_EV_REMOTE_NAME, hci_remote_name_evt,
	       sizeof(struct hci_ev_remote_name)),
	/* [0x08 = HCI_EV_ENCRYPT_CHANGE] */
	HCI_EV(HCI_EV_ENCRYPT_CHANGE, hci_encrypt_change_evt,
	       sizeof(struct hci_ev_encrypt_change)),
	/* [0x09 = HCI_EV_CHANGE_LINK_KEY_COMPLETE] */
	HCI_EV(HCI_EV_CHANGE_LINK_KEY_COMPLETE,
	       hci_change_link_key_complete_evt,
	       sizeof(struct hci_ev_change_link_key_complete)),
	/* [0x0b = HCI_EV_REMOTE_FEATURES] */
	HCI_EV(HCI_EV_REMOTE_FEATURES, hci_remote_features_evt,
	       sizeof(struct hci_ev_remote_features)),
	/* [0x0e = HCI_EV_CMD_COMPLETE] */
	HCI_EV_REQ_VL(HCI_EV_CMD_COMPLETE, hci_cmd_complete_evt,
		      sizeof(struct hci_ev_cmd_complete), HCI_MAX_EVENT_SIZE),
	/* [0x0f = HCI_EV_CMD_STATUS] */
	HCI_EV_REQ(HCI_EV_CMD_STATUS, hci_cmd_status_evt,
		   sizeof(struct hci_ev_cmd_status)),
	/* [0x10 = HCI_EV_CMD_STATUS] */
	HCI_EV(HCI_EV_HARDWARE_ERROR, hci_hardware_error_evt,
	       sizeof(struct hci_ev_hardware_error)),
	/* [0x12 = HCI_EV_ROLE_CHANGE] */
	HCI_EV(HCI_EV_ROLE_CHANGE, hci_role_change_evt,
	       sizeof(struct hci_ev_role_change)),
	/* [0x13 = HCI_EV_NUM_COMP_PKTS] */
	HCI_EV_VL(HCI_EV_NUM_COMP_PKTS, hci_num_comp_pkts_evt,
		  sizeof(struct hci_ev_num_comp_pkts), HCI_MAX_EVENT_SIZE),
	/* [0x14 = HCI_EV_MODE_CHANGE] */
	HCI_EV(HCI_EV_MODE_CHANGE, hci_mode_change_evt,
	       sizeof(struct hci_ev_mode_change)),
	/* [0x16 = HCI_EV_PIN_CODE_REQ] */
	HCI_EV(HCI_EV_PIN_CODE_REQ, hci_pin_code_request_evt,
	       sizeof(struct hci_ev_pin_code_req)),
	/* [0x17 = HCI_EV_LINK_KEY_REQ] */
	HCI_EV(HCI_EV_LINK_KEY_REQ, hci_link_key_request_evt,
	       sizeof(struct hci_ev_link_key_req)),
	/* [0x18 = HCI_EV_LINK_KEY_NOTIFY] */
	HCI_EV(HCI_EV_LINK_KEY_NOTIFY, hci_link_key_notify_evt,
	       sizeof(struct hci_ev_link_key_notify)),
	/* [0x1c = HCI_EV_CLOCK_OFFSET] */
	HCI_EV(HCI_EV_CLOCK_OFFSET, hci_clock_offset_evt,
	       sizeof(struct hci_ev_clock_offset)),
	/* [0x1d = HCI_EV_PKT_TYPE_CHANGE] */
	HCI_EV(HCI_EV_PKT_TYPE_CHANGE, hci_pkt_type_change_evt,
	       sizeof(struct hci_ev_pkt_type_change)),
	/* [0x20 = HCI_EV_PSCAN_REP_MODE] */
	HCI_EV(HCI_EV_PSCAN_REP_MODE, hci_pscan_rep_mode_evt,
	       sizeof(struct hci_ev_pscan_rep_mode)),
	/* [0x22 = HCI_EV_INQUIRY_RESULT_WITH_RSSI] */
	HCI_EV_VL(HCI_EV_INQUIRY_RESULT_WITH_RSSI,
		  hci_inquiry_result_with_rssi_evt,
		  sizeof(struct hci_ev_inquiry_result_rssi),
		  HCI_MAX_EVENT_SIZE),
	/* [0x23 = HCI_EV_REMOTE_EXT_FEATURES] */
	HCI_EV(HCI_EV_REMOTE_EXT_FEATURES, hci_remote_ext_features_evt,
	       sizeof(struct hci_ev_remote_ext_features)),
	/* [0x2c = HCI_EV_SYNC_CONN_COMPLETE] */
	HCI_EV(HCI_EV_SYNC_CONN_COMPLETE, hci_sync_conn_complete_evt,
	       sizeof(struct hci_ev_sync_conn_complete)),
	/* [0x2d = HCI_EV_EXTENDED_INQUIRY_RESULT] */
	HCI_EV_VL(HCI_EV_EXTENDED_INQUIRY_RESULT,
		  hci_extended_inquiry_result_evt,
		  sizeof(struct hci_ev_ext_inquiry_result), HCI_MAX_EVENT_SIZE),
	/* [0x30 = HCI_EV_KEY_REFRESH_COMPLETE] */
	HCI_EV(HCI_EV_KEY_REFRESH_COMPLETE, hci_key_refresh_complete_evt,
	       sizeof(struct hci_ev_key_refresh_complete)),
	/* [0x31 = HCI_EV_IO_CAPA_REQUEST] */
	HCI_EV(HCI_EV_IO_CAPA_REQUEST, hci_io_capa_request_evt,
	       sizeof(struct hci_ev_io_capa_request)),
	/* [0x32 = HCI_EV_IO_CAPA_REPLY] */
	HCI_EV(HCI_EV_IO_CAPA_REPLY, hci_io_capa_reply_evt,
	       sizeof(struct hci_ev_io_capa_reply)),
	/* [0x33 = HCI_EV_USER_CONFIRM_REQUEST] */
	HCI_EV(HCI_EV_USER_CONFIRM_REQUEST, hci_user_confirm_request_evt,
	       sizeof(struct hci_ev_user_confirm_req)),
	/* [0x34 = HCI_EV_USER_PASSKEY_REQUEST] */
	HCI_EV(HCI_EV_USER_PASSKEY_REQUEST, hci_user_passkey_request_evt,
	       sizeof(struct hci_ev_user_passkey_req)),
	/* [0x35 = HCI_EV_REMOTE_OOB_DATA_REQUEST] */
	HCI_EV(HCI_EV_REMOTE_OOB_DATA_REQUEST, hci_remote_oob_data_request_evt,
	       sizeof(struct hci_ev_remote_oob_data_request)),
	/* [0x36 = HCI_EV_SIMPLE_PAIR_COMPLETE] */
	HCI_EV(HCI_EV_SIMPLE_PAIR_COMPLETE, hci_simple_pair_complete_evt,
	       sizeof(struct hci_ev_simple_pair_complete)),
	/* [0x3b = HCI_EV_USER_PASSKEY_NOTIFY] */
	HCI_EV(HCI_EV_USER_PASSKEY_NOTIFY, hci_user_passkey_notify_evt,
	       sizeof(struct hci_ev_user_passkey_notify)),
	/* [0x3c = HCI_EV_KEYPRESS_NOTIFY] */
	HCI_EV(HCI_EV_KEYPRESS_NOTIFY, hci_keypress_notify_evt,
	       sizeof(struct hci_ev_keypress_notify)),
	/* [0x3d = HCI_EV_REMOTE_HOST_FEATURES] */
	HCI_EV(HCI_EV_REMOTE_HOST_FEATURES, hci_remote_host_features_evt,
	       sizeof(struct hci_ev_remote_host_features)),
	/* [0x3e = HCI_EV_LE_META] */
	HCI_EV_REQ_VL(HCI_EV_LE_META, hci_le_meta_evt,
		      sizeof(struct hci_ev_le_meta), HCI_MAX_EVENT_SIZE),
#if IS_ENABLED(CONFIG_BT_HS)
	/* [0x40 = HCI_EV_PHY_LINK_COMPLETE] */
	HCI_EV(HCI_EV_PHY_LINK_COMPLETE, hci_phy_link_complete_evt,
	       sizeof(struct hci_ev_phy_link_complete)),
	/* [0x41 = HCI_EV_CHANNEL_SELECTED] */
	HCI_EV(HCI_EV_CHANNEL_SELECTED, hci_chan_selected_evt,
	       sizeof(struct hci_ev_channel_selected)),
	/* [0x42 = HCI_EV_DISCONN_PHY_LINK_COMPLETE] */
	HCI_EV(HCI_EV_DISCONN_LOGICAL_LINK_COMPLETE,
	       hci_disconn_loglink_complete_evt,
	       sizeof(struct hci_ev_disconn_logical_link_complete)),
	/* [0x45 = HCI_EV_LOGICAL_LINK_COMPLETE] */
	HCI_EV(HCI_EV_LOGICAL_LINK_COMPLETE, hci_loglink_complete_evt,
	       sizeof(struct hci_ev_logical_link_complete)),
	/* [0x46 = HCI_EV_DISCONN_LOGICAL_LINK_COMPLETE] */
	HCI_EV(HCI_EV_DISCONN_PHY_LINK_COMPLETE,
	       hci_disconn_phylink_complete_evt,
	       sizeof(struct hci_ev_disconn_phy_link_complete)),
#endif
	/* [0x48 = HCI_EV_NUM_COMP_BLOCKS] */
	HCI_EV(HCI_EV_NUM_COMP_BLOCKS, hci_num_comp_blocks_evt,
	       sizeof(struct hci_ev_num_comp_blocks)),
	/* [0xff = HCI_EV_VENDOR] */
	HCI_EV_VL(HCI_EV_VENDOR, msft_vendor_evt, 0, HCI_MAX_EVENT_SIZE),
};

static void hci_event_func(struct hci_dev *hdev, u8 event, struct sk_buff *skb,
			   u16 *opcode, u8 *status,
			   hci_req_complete_t *req_complete,
			   hci_req_complete_skb_t *req_complete_skb)
{
	const struct hci_ev *ev = &hci_ev_table[event];
	void *data;

	if (!ev->func)
		return;

	if (skb->len < ev->min_len) {
		bt_dev_err(hdev, "unexpected event 0x%2.2x length: %u < %u",
			   event, skb->len, ev->min_len);
		return;
	}

	/* Just warn if the length is over max_len size it still be
	 * possible to partially parse the event so leave to callback to
	 * decide if that is acceptable.
	 */
	if (skb->len > ev->max_len)
		bt_dev_warn_ratelimited(hdev,
					"unexpected event 0x%2.2x length: %u > %u",
					event, skb->len, ev->max_len);

	data = hci_ev_skb_pull(hdev, skb, event, ev->min_len);
	if (!data)
		return;

	if (ev->req)
		ev->func_req(hdev, data, skb, opcode, status, req_complete,
			     req_complete_skb);
	else
		ev->func(hdev, data, skb);
}

void hci_event_packet(struct hci_dev *hdev, struct sk_buff *skb)
{
	struct hci_event_hdr *hdr = (void *) skb->data;
	hci_req_complete_t req_complete = NULL;
	hci_req_complete_skb_t req_complete_skb = NULL;
	struct sk_buff *orig_skb = NULL;
	u8 status = 0, event, req_evt = 0;
	u16 opcode = HCI_OP_NOP;

	if (skb->len < sizeof(*hdr)) {
		bt_dev_err(hdev, "Malformed HCI Event");
		goto done;
	}

	kfree_skb(hdev->recv_event);
	hdev->recv_event = skb_clone(skb, GFP_KERNEL);

	event = hdr->evt;
	if (!event) {
		bt_dev_warn(hdev, "Received unexpected HCI Event 0x%2.2x",
			    event);
		goto done;
	}

	/* Only match event if command OGF is not for LE */
	if (hdev->sent_cmd &&
	    hci_opcode_ogf(hci_skb_opcode(hdev->sent_cmd)) != 0x08 &&
	    hci_skb_event(hdev->sent_cmd) == event) {
		hci_req_cmd_complete(hdev, hci_skb_opcode(hdev->sent_cmd),
				     status, &req_complete, &req_complete_skb);
		req_evt = event;
	}

	/* If it looks like we might end up having to call
	 * req_complete_skb, store a pristine copy of the skb since the
	 * various handlers may modify the original one through
	 * skb_pull() calls, etc.
	 */
	if (req_complete_skb || event == HCI_EV_CMD_STATUS ||
	    event == HCI_EV_CMD_COMPLETE)
		orig_skb = skb_clone(skb, GFP_KERNEL);

	skb_pull(skb, HCI_EVENT_HDR_SIZE);

	/* Store wake reason if we're suspended */
	hci_store_wake_reason(hdev, event, skb);

	bt_dev_dbg(hdev, "event 0x%2.2x", event);

	hci_event_func(hdev, event, skb, &opcode, &status, &req_complete,
		       &req_complete_skb);

	if (req_complete) {
		req_complete(hdev, status, opcode);
	} else if (req_complete_skb) {
		if (!hci_get_cmd_complete(hdev, opcode, req_evt, orig_skb)) {
			kfree_skb(orig_skb);
			orig_skb = NULL;
		}
		req_complete_skb(hdev, status, opcode, orig_skb);
	}

done:
	kfree_skb(orig_skb);
	kfree_skb(skb);
	hdev->stat.evt_rx++;
}<|MERGE_RESOLUTION|>--- conflicted
+++ resolved
@@ -3807,21 +3807,14 @@
 	struct hci_cp_le_set_cig_params *cp;
 	struct hci_conn *conn;
 	u8 status = rp->status;
-<<<<<<< HEAD
-=======
 	bool pending = false;
->>>>>>> 817efd3c
 	int i;
 
 	bt_dev_dbg(hdev, "status 0x%2.2x", rp->status);
 
 	cp = hci_sent_cmd_data(hdev, HCI_OP_LE_SET_CIG_PARAMS);
-<<<<<<< HEAD
-	if (!cp || rp->num_handles != cp->num_cis || rp->cig_id != cp->cig_id) {
-=======
 	if (!rp->status && (!cp || rp->num_handles != cp->num_cis ||
 			    rp->cig_id != cp->cig_id)) {
->>>>>>> 817efd3c
 		bt_dev_err(hdev, "unexpected Set CIG Parameters response data");
 		status = HCI_ERROR_UNSPECIFIED;
 	}
@@ -3857,16 +3850,9 @@
 
 		bt_dev_dbg(hdev, "%p handle 0x%4.4x parent %p", conn,
 			   conn->handle, conn->parent);
-<<<<<<< HEAD
-
-		/* Create CIS if LE is already connected */
-		if (conn->parent && conn->parent->state == BT_CONNECTED)
-			hci_le_create_cis(conn);
-=======
 		
 		if (conn->state == BT_CONNECT)
 			pending = true;
->>>>>>> 817efd3c
 	}
 
 unlock:
