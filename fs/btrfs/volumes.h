--- conflicted
+++ resolved
@@ -432,12 +432,8 @@
 
 	u64 logical;
 	u64 size;
-<<<<<<< HEAD
-	struct list_head ordered_entry;
-=======
 	/* Raid stripe tree ordered entry. */
 	struct list_head rst_ordered_entry;
->>>>>>> 221a3ad5
 
 	/*
 	 * The total number of stripes, including the extra duplicated
