/* i915_irq.c -- IRQ support for the I915 -*- linux-c -*-
 */
/*
 * Copyright 2003 Tungsten Graphics, Inc., Cedar Park, Texas.
 * All Rights Reserved.
 *
 * Permission is hereby granted, free of charge, to any person obtaining a
 * copy of this software and associated documentation files (the
 * "Software"), to deal in the Software without restriction, including
 * without limitation the rights to use, copy, modify, merge, publish,
 * distribute, sub license, and/or sell copies of the Software, and to
 * permit persons to whom the Software is furnished to do so, subject to
 * the following conditions:
 *
 * The above copyright notice and this permission notice (including the
 * next paragraph) shall be included in all copies or substantial portions
 * of the Software.
 *
 * THE SOFTWARE IS PROVIDED "AS IS", WITHOUT WARRANTY OF ANY KIND, EXPRESS
 * OR IMPLIED, INCLUDING BUT NOT LIMITED TO THE WARRANTIES OF
 * MERCHANTABILITY, FITNESS FOR A PARTICULAR PURPOSE AND NON-INFRINGEMENT.
 * IN NO EVENT SHALL TUNGSTEN GRAPHICS AND/OR ITS SUPPLIERS BE LIABLE FOR
 * ANY CLAIM, DAMAGES OR OTHER LIABILITY, WHETHER IN AN ACTION OF CONTRACT,
 * TORT OR OTHERWISE, ARISING FROM, OUT OF OR IN CONNECTION WITH THE
 * SOFTWARE OR THE USE OR OTHER DEALINGS IN THE SOFTWARE.
 *
 */

#define pr_fmt(fmt) KBUILD_MODNAME ": " fmt

#include <linux/slab.h>
#include <linux/sysrq.h>

#include <drm/drm_drv.h>

#include "display/intel_display_irq.h"
#include "display/intel_display_types.h"
#include "display/intel_hotplug.h"
#include "display/intel_hotplug_irq.h"
#include "display/intel_lpe_audio.h"
#include "display/intel_psr_regs.h"

#include "gt/intel_breadcrumbs.h"
#include "gt/intel_gt.h"
#include "gt/intel_gt_irq.h"
#include "gt/intel_gt_pm_irq.h"
#include "gt/intel_gt_regs.h"
#include "gt/intel_rps.h"

#include "i915_driver.h"
#include "i915_drv.h"
#include "i915_irq.h"
#include "i915_reg.h"

/**
 * DOC: interrupt handling
 *
 * These functions provide the basic support for enabling and disabling the
 * interrupt handling support. There's a lot more functionality in i915_irq.c
 * and related files, but that will be described in separate chapters.
 */

/*
 * Interrupt statistic for PMU. Increments the counter only if the
 * interrupt originated from the GPU so interrupts from a device which
 * shares the interrupt line are not accounted.
 */
static inline void pmu_irq_stats(struct drm_i915_private *i915,
				 irqreturn_t res)
{
	if (unlikely(res != IRQ_HANDLED))
		return;

	/*
	 * A clever compiler translates that into INC. A not so clever one
	 * should at least prevent store tearing.
	 */
	WRITE_ONCE(i915->pmu.irq_count, i915->pmu.irq_count + 1);
}

void gen3_irq_reset(struct intel_uncore *uncore, i915_reg_t imr,
		    i915_reg_t iir, i915_reg_t ier)
{
	intel_uncore_write(uncore, imr, 0xffffffff);
	intel_uncore_posting_read(uncore, imr);

	intel_uncore_write(uncore, ier, 0);

	/* IIR can theoretically queue up two events. Be paranoid. */
	intel_uncore_write(uncore, iir, 0xffffffff);
	intel_uncore_posting_read(uncore, iir);
	intel_uncore_write(uncore, iir, 0xffffffff);
	intel_uncore_posting_read(uncore, iir);
}

static void gen2_irq_reset(struct intel_uncore *uncore)
{
	intel_uncore_write16(uncore, GEN2_IMR, 0xffff);
	intel_uncore_posting_read16(uncore, GEN2_IMR);

	intel_uncore_write16(uncore, GEN2_IER, 0);

	/* IIR can theoretically queue up two events. Be paranoid. */
	intel_uncore_write16(uncore, GEN2_IIR, 0xffff);
	intel_uncore_posting_read16(uncore, GEN2_IIR);
	intel_uncore_write16(uncore, GEN2_IIR, 0xffff);
	intel_uncore_posting_read16(uncore, GEN2_IIR);
}

/*
 * We should clear IMR at preinstall/uninstall, and just check at postinstall.
 */
void gen3_assert_iir_is_zero(struct intel_uncore *uncore, i915_reg_t reg)
{
	u32 val = intel_uncore_read(uncore, reg);

	if (val == 0)
		return;

	drm_WARN(&uncore->i915->drm, 1,
		 "Interrupt register 0x%x is not zero: 0x%08x\n",
		 i915_mmio_reg_offset(reg), val);
	intel_uncore_write(uncore, reg, 0xffffffff);
	intel_uncore_posting_read(uncore, reg);
	intel_uncore_write(uncore, reg, 0xffffffff);
	intel_uncore_posting_read(uncore, reg);
}

static void gen2_assert_iir_is_zero(struct intel_uncore *uncore)
{
	u16 val = intel_uncore_read16(uncore, GEN2_IIR);

	if (val == 0)
		return;

	drm_WARN(&uncore->i915->drm, 1,
		 "Interrupt register 0x%x is not zero: 0x%08x\n",
		 i915_mmio_reg_offset(GEN2_IIR), val);
	intel_uncore_write16(uncore, GEN2_IIR, 0xffff);
	intel_uncore_posting_read16(uncore, GEN2_IIR);
	intel_uncore_write16(uncore, GEN2_IIR, 0xffff);
	intel_uncore_posting_read16(uncore, GEN2_IIR);
}

void gen3_irq_init(struct intel_uncore *uncore,
		   i915_reg_t imr, u32 imr_val,
		   i915_reg_t ier, u32 ier_val,
		   i915_reg_t iir)
{
	gen3_assert_iir_is_zero(uncore, iir);

	intel_uncore_write(uncore, ier, ier_val);
	intel_uncore_write(uncore, imr, imr_val);
	intel_uncore_posting_read(uncore, imr);
}

static void gen2_irq_init(struct intel_uncore *uncore,
			  u32 imr_val, u32 ier_val)
{
	gen2_assert_iir_is_zero(uncore);

	intel_uncore_write16(uncore, GEN2_IER, ier_val);
	intel_uncore_write16(uncore, GEN2_IMR, imr_val);
	intel_uncore_posting_read16(uncore, GEN2_IMR);
}

/**
 * ivb_parity_work - Workqueue called when a parity error interrupt
 * occurred.
 * @work: workqueue struct
 *
 * Doesn't actually do anything except notify userspace. As a consequence of
 * this event, userspace should try to remap the bad rows since statistically
 * it is likely the same row is more likely to go bad again.
 */
static void ivb_parity_work(struct work_struct *work)
{
	struct drm_i915_private *dev_priv =
		container_of(work, typeof(*dev_priv), l3_parity.error_work);
	struct intel_gt *gt = to_gt(dev_priv);
	u32 error_status, row, bank, subbank;
	char *parity_event[6];
	u32 misccpctl;
	u8 slice = 0;

	/* We must turn off DOP level clock gating to access the L3 registers.
	 * In order to prevent a get/put style interface, acquire struct mutex
	 * any time we access those registers.
	 */
	mutex_lock(&dev_priv->drm.struct_mutex);

	/* If we've screwed up tracking, just let the interrupt fire again */
	if (drm_WARN_ON(&dev_priv->drm, !dev_priv->l3_parity.which_slice))
		goto out;

	misccpctl = intel_uncore_rmw(&dev_priv->uncore, GEN7_MISCCPCTL,
				     GEN7_DOP_CLOCK_GATE_ENABLE, 0);
	intel_uncore_posting_read(&dev_priv->uncore, GEN7_MISCCPCTL);

	while ((slice = ffs(dev_priv->l3_parity.which_slice)) != 0) {
		i915_reg_t reg;

		slice--;
		if (drm_WARN_ON_ONCE(&dev_priv->drm,
				     slice >= NUM_L3_SLICES(dev_priv)))
			break;

		dev_priv->l3_parity.which_slice &= ~(1<<slice);

		reg = GEN7_L3CDERRST1(slice);

		error_status = intel_uncore_read(&dev_priv->uncore, reg);
		row = GEN7_PARITY_ERROR_ROW(error_status);
		bank = GEN7_PARITY_ERROR_BANK(error_status);
		subbank = GEN7_PARITY_ERROR_SUBBANK(error_status);

		intel_uncore_write(&dev_priv->uncore, reg, GEN7_PARITY_ERROR_VALID | GEN7_L3CDERRST1_ENABLE);
		intel_uncore_posting_read(&dev_priv->uncore, reg);

		parity_event[0] = I915_L3_PARITY_UEVENT "=1";
		parity_event[1] = kasprintf(GFP_KERNEL, "ROW=%d", row);
		parity_event[2] = kasprintf(GFP_KERNEL, "BANK=%d", bank);
		parity_event[3] = kasprintf(GFP_KERNEL, "SUBBANK=%d", subbank);
		parity_event[4] = kasprintf(GFP_KERNEL, "SLICE=%d", slice);
		parity_event[5] = NULL;

		kobject_uevent_env(&dev_priv->drm.primary->kdev->kobj,
				   KOBJ_CHANGE, parity_event);

		drm_dbg(&dev_priv->drm,
			"Parity error: Slice = %d, Row = %d, Bank = %d, Sub bank = %d.\n",
			slice, row, bank, subbank);

		kfree(parity_event[4]);
		kfree(parity_event[3]);
		kfree(parity_event[2]);
		kfree(parity_event[1]);
	}

	intel_uncore_write(&dev_priv->uncore, GEN7_MISCCPCTL, misccpctl);

out:
	drm_WARN_ON(&dev_priv->drm, dev_priv->l3_parity.which_slice);
	spin_lock_irq(gt->irq_lock);
	gen5_gt_enable_irq(gt, GT_PARITY_ERROR(dev_priv));
	spin_unlock_irq(gt->irq_lock);

	mutex_unlock(&dev_priv->drm.struct_mutex);
}

static irqreturn_t valleyview_irq_handler(int irq, void *arg)
{
	struct drm_i915_private *dev_priv = arg;
	irqreturn_t ret = IRQ_NONE;

	if (!intel_irqs_enabled(dev_priv))
		return IRQ_NONE;

	/* IRQs are synced during runtime_suspend, we don't require a wakeref */
	disable_rpm_wakeref_asserts(&dev_priv->runtime_pm);

	do {
		u32 iir, gt_iir, pm_iir;
		u32 pipe_stats[I915_MAX_PIPES] = {};
		u32 hotplug_status = 0;
		u32 ier = 0;

		gt_iir = intel_uncore_read(&dev_priv->uncore, GTIIR);
		pm_iir = intel_uncore_read(&dev_priv->uncore, GEN6_PMIIR);
		iir = intel_uncore_read(&dev_priv->uncore, VLV_IIR);

		if (gt_iir == 0 && pm_iir == 0 && iir == 0)
			break;

		ret = IRQ_HANDLED;

		/*
		 * Theory on interrupt generation, based on empirical evidence:
		 *
		 * x = ((VLV_IIR & VLV_IER) ||
		 *      (((GT_IIR & GT_IER) || (GEN6_PMIIR & GEN6_PMIER)) &&
		 *       (VLV_MASTER_IER & MASTER_INTERRUPT_ENABLE)));
		 *
		 * A CPU interrupt will only be raised when 'x' has a 0->1 edge.
		 * Hence we clear MASTER_INTERRUPT_ENABLE and VLV_IER to
		 * guarantee the CPU interrupt will be raised again even if we
		 * don't end up clearing all the VLV_IIR, GT_IIR, GEN6_PMIIR
		 * bits this time around.
		 */
		intel_uncore_write(&dev_priv->uncore, VLV_MASTER_IER, 0);
		ier = intel_uncore_rmw(&dev_priv->uncore, VLV_IER, ~0, 0);

		if (gt_iir)
			intel_uncore_write(&dev_priv->uncore, GTIIR, gt_iir);
		if (pm_iir)
			intel_uncore_write(&dev_priv->uncore, GEN6_PMIIR, pm_iir);

		if (iir & I915_DISPLAY_PORT_INTERRUPT)
			hotplug_status = i9xx_hpd_irq_ack(dev_priv);

		/* Call regardless, as some status bits might not be
		 * signalled in iir */
		i9xx_pipestat_irq_ack(dev_priv, iir, pipe_stats);

		if (iir & (I915_LPE_PIPE_A_INTERRUPT |
			   I915_LPE_PIPE_B_INTERRUPT))
			intel_lpe_audio_irq_handler(dev_priv);

		/*
		 * VLV_IIR is single buffered, and reflects the level
		 * from PIPESTAT/PORT_HOTPLUG_STAT, hence clear it last.
		 */
		if (iir)
			intel_uncore_write(&dev_priv->uncore, VLV_IIR, iir);

		intel_uncore_write(&dev_priv->uncore, VLV_IER, ier);
		intel_uncore_write(&dev_priv->uncore, VLV_MASTER_IER, MASTER_INTERRUPT_ENABLE);

		if (gt_iir)
			gen6_gt_irq_handler(to_gt(dev_priv), gt_iir);
		if (pm_iir)
			gen6_rps_irq_handler(&to_gt(dev_priv)->rps, pm_iir);

		if (hotplug_status)
			i9xx_hpd_irq_handler(dev_priv, hotplug_status);

		valleyview_pipestat_irq_handler(dev_priv, pipe_stats);
	} while (0);

	pmu_irq_stats(dev_priv, ret);

	enable_rpm_wakeref_asserts(&dev_priv->runtime_pm);

	return ret;
}

static irqreturn_t cherryview_irq_handler(int irq, void *arg)
{
	struct drm_i915_private *dev_priv = arg;
	irqreturn_t ret = IRQ_NONE;

	if (!intel_irqs_enabled(dev_priv))
		return IRQ_NONE;

	/* IRQs are synced during runtime_suspend, we don't require a wakeref */
	disable_rpm_wakeref_asserts(&dev_priv->runtime_pm);

	do {
		u32 master_ctl, iir;
		u32 pipe_stats[I915_MAX_PIPES] = {};
		u32 hotplug_status = 0;
		u32 ier = 0;

		master_ctl = intel_uncore_read(&dev_priv->uncore, GEN8_MASTER_IRQ) & ~GEN8_MASTER_IRQ_CONTROL;
		iir = intel_uncore_read(&dev_priv->uncore, VLV_IIR);

		if (master_ctl == 0 && iir == 0)
			break;

		ret = IRQ_HANDLED;

		/*
		 * Theory on interrupt generation, based on empirical evidence:
		 *
		 * x = ((VLV_IIR & VLV_IER) ||
		 *      ((GEN8_MASTER_IRQ & ~GEN8_MASTER_IRQ_CONTROL) &&
		 *       (GEN8_MASTER_IRQ & GEN8_MASTER_IRQ_CONTROL)));
		 *
		 * A CPU interrupt will only be raised when 'x' has a 0->1 edge.
		 * Hence we clear GEN8_MASTER_IRQ_CONTROL and VLV_IER to
		 * guarantee the CPU interrupt will be raised again even if we
		 * don't end up clearing all the VLV_IIR and GEN8_MASTER_IRQ_CONTROL
		 * bits this time around.
		 */
		intel_uncore_write(&dev_priv->uncore, GEN8_MASTER_IRQ, 0);
		ier = intel_uncore_rmw(&dev_priv->uncore, VLV_IER, ~0, 0);

		gen8_gt_irq_handler(to_gt(dev_priv), master_ctl);

		if (iir & I915_DISPLAY_PORT_INTERRUPT)
			hotplug_status = i9xx_hpd_irq_ack(dev_priv);

		/* Call regardless, as some status bits might not be
		 * signalled in iir */
		i9xx_pipestat_irq_ack(dev_priv, iir, pipe_stats);

		if (iir & (I915_LPE_PIPE_A_INTERRUPT |
			   I915_LPE_PIPE_B_INTERRUPT |
			   I915_LPE_PIPE_C_INTERRUPT))
			intel_lpe_audio_irq_handler(dev_priv);

		/*
		 * VLV_IIR is single buffered, and reflects the level
		 * from PIPESTAT/PORT_HOTPLUG_STAT, hence clear it last.
		 */
		if (iir)
			intel_uncore_write(&dev_priv->uncore, VLV_IIR, iir);

		intel_uncore_write(&dev_priv->uncore, VLV_IER, ier);
		intel_uncore_write(&dev_priv->uncore, GEN8_MASTER_IRQ, GEN8_MASTER_IRQ_CONTROL);

		if (hotplug_status)
			i9xx_hpd_irq_handler(dev_priv, hotplug_status);

		valleyview_pipestat_irq_handler(dev_priv, pipe_stats);
	} while (0);

	pmu_irq_stats(dev_priv, ret);

	enable_rpm_wakeref_asserts(&dev_priv->runtime_pm);

	return ret;
}

/*
 * To handle irqs with the minimum potential races with fresh interrupts, we:
 * 1 - Disable Master Interrupt Control.
 * 2 - Find the source(s) of the interrupt.
 * 3 - Clear the Interrupt Identity bits (IIR).
 * 4 - Process the interrupt(s) that had bits set in the IIRs.
 * 5 - Re-enable Master Interrupt Control.
 */
static irqreturn_t ilk_irq_handler(int irq, void *arg)
{
	struct drm_i915_private *i915 = arg;
<<<<<<< HEAD
	void __iomem * const regs = i915->uncore.regs;
	u32 de_iir, gt_iir, de_ier, sde_ier = 0;
	irqreturn_t ret = IRQ_NONE;

	if (unlikely(!intel_irqs_enabled(i915)))
		return IRQ_NONE;

	/* IRQs are synced during runtime_suspend, we don't require a wakeref */
	disable_rpm_wakeref_asserts(&i915->runtime_pm);

	/* disable master interrupt before clearing iir  */
	de_ier = raw_reg_read(regs, DEIER);
	raw_reg_write(regs, DEIER, de_ier & ~DE_MASTER_IRQ_CONTROL);

	/* Disable south interrupts. We'll only write to SDEIIR once, so further
	 * interrupts will will be stored on its back queue, and then we'll be
	 * able to process them after we restore SDEIER (as soon as we restore
	 * it, we'll get an interrupt if SDEIIR still has something to process
	 * due to its back queue). */
	if (!HAS_PCH_NOP(i915)) {
		sde_ier = raw_reg_read(regs, SDEIER);
		raw_reg_write(regs, SDEIER, 0);
	}

=======
	void __iomem * const regs = intel_uncore_regs(&i915->uncore);
	u32 de_iir, gt_iir, de_ier, sde_ier = 0;
	irqreturn_t ret = IRQ_NONE;

	if (unlikely(!intel_irqs_enabled(i915)))
		return IRQ_NONE;

	/* IRQs are synced during runtime_suspend, we don't require a wakeref */
	disable_rpm_wakeref_asserts(&i915->runtime_pm);

	/* disable master interrupt before clearing iir  */
	de_ier = raw_reg_read(regs, DEIER);
	raw_reg_write(regs, DEIER, de_ier & ~DE_MASTER_IRQ_CONTROL);

	/* Disable south interrupts. We'll only write to SDEIIR once, so further
	 * interrupts will will be stored on its back queue, and then we'll be
	 * able to process them after we restore SDEIER (as soon as we restore
	 * it, we'll get an interrupt if SDEIIR still has something to process
	 * due to its back queue). */
	if (!HAS_PCH_NOP(i915)) {
		sde_ier = raw_reg_read(regs, SDEIER);
		raw_reg_write(regs, SDEIER, 0);
	}

>>>>>>> da8103da
	/* Find, clear, then process each source of interrupt */

	gt_iir = raw_reg_read(regs, GTIIR);
	if (gt_iir) {
		raw_reg_write(regs, GTIIR, gt_iir);
		if (GRAPHICS_VER(i915) >= 6)
			gen6_gt_irq_handler(to_gt(i915), gt_iir);
		else
			gen5_gt_irq_handler(to_gt(i915), gt_iir);
		ret = IRQ_HANDLED;
	}

	de_iir = raw_reg_read(regs, DEIIR);
	if (de_iir) {
		raw_reg_write(regs, DEIIR, de_iir);
		if (DISPLAY_VER(i915) >= 7)
			ivb_display_irq_handler(i915, de_iir);
		else
			ilk_display_irq_handler(i915, de_iir);
		ret = IRQ_HANDLED;
	}

	if (GRAPHICS_VER(i915) >= 6) {
		u32 pm_iir = raw_reg_read(regs, GEN6_PMIIR);
		if (pm_iir) {
			raw_reg_write(regs, GEN6_PMIIR, pm_iir);
			gen6_rps_irq_handler(&to_gt(i915)->rps, pm_iir);
			ret = IRQ_HANDLED;
		}
	}

	raw_reg_write(regs, DEIER, de_ier);
	if (sde_ier)
		raw_reg_write(regs, SDEIER, sde_ier);

	pmu_irq_stats(i915, ret);

	/* IRQs are synced during runtime_suspend, we don't require a wakeref */
	enable_rpm_wakeref_asserts(&i915->runtime_pm);

	return ret;
}

static inline u32 gen8_master_intr_disable(void __iomem * const regs)
{
	raw_reg_write(regs, GEN8_MASTER_IRQ, 0);

	/*
	 * Now with master disabled, get a sample of level indications
	 * for this interrupt. Indications will be cleared on related acks.
	 * New indications can and will light up during processing,
	 * and will generate new interrupt after enabling master.
	 */
	return raw_reg_read(regs, GEN8_MASTER_IRQ);
}

static inline void gen8_master_intr_enable(void __iomem * const regs)
{
	raw_reg_write(regs, GEN8_MASTER_IRQ, GEN8_MASTER_IRQ_CONTROL);
}

static irqreturn_t gen8_irq_handler(int irq, void *arg)
{
	struct drm_i915_private *dev_priv = arg;
	void __iomem * const regs = intel_uncore_regs(&dev_priv->uncore);
	u32 master_ctl;

	if (!intel_irqs_enabled(dev_priv))
		return IRQ_NONE;

	master_ctl = gen8_master_intr_disable(regs);
	if (!master_ctl) {
		gen8_master_intr_enable(regs);
		return IRQ_NONE;
	}

	/* Find, queue (onto bottom-halves), then clear each source */
	gen8_gt_irq_handler(to_gt(dev_priv), master_ctl);

	/* IRQs are synced during runtime_suspend, we don't require a wakeref */
	if (master_ctl & ~GEN8_GT_IRQS) {
		disable_rpm_wakeref_asserts(&dev_priv->runtime_pm);
		gen8_de_irq_handler(dev_priv, master_ctl);
		enable_rpm_wakeref_asserts(&dev_priv->runtime_pm);
	}

	gen8_master_intr_enable(regs);

	pmu_irq_stats(dev_priv, IRQ_HANDLED);

	return IRQ_HANDLED;
}

static inline u32 gen11_master_intr_disable(void __iomem * const regs)
{
	raw_reg_write(regs, GEN11_GFX_MSTR_IRQ, 0);

	/*
	 * Now with master disabled, get a sample of level indications
	 * for this interrupt. Indications will be cleared on related acks.
	 * New indications can and will light up during processing,
	 * and will generate new interrupt after enabling master.
	 */
	return raw_reg_read(regs, GEN11_GFX_MSTR_IRQ);
}

static inline void gen11_master_intr_enable(void __iomem * const regs)
{
	raw_reg_write(regs, GEN11_GFX_MSTR_IRQ, GEN11_MASTER_IRQ);
}

static irqreturn_t gen11_irq_handler(int irq, void *arg)
{
	struct drm_i915_private *i915 = arg;
	void __iomem * const regs = intel_uncore_regs(&i915->uncore);
	struct intel_gt *gt = to_gt(i915);
	u32 master_ctl;
	u32 gu_misc_iir;

	if (!intel_irqs_enabled(i915))
		return IRQ_NONE;

	master_ctl = gen11_master_intr_disable(regs);
	if (!master_ctl) {
		gen11_master_intr_enable(regs);
		return IRQ_NONE;
	}

	/* Find, queue (onto bottom-halves), then clear each source */
	gen11_gt_irq_handler(gt, master_ctl);

	/* IRQs are synced during runtime_suspend, we don't require a wakeref */
	if (master_ctl & GEN11_DISPLAY_IRQ)
		gen11_display_irq_handler(i915);

	gu_misc_iir = gen11_gu_misc_irq_ack(i915, master_ctl);

	gen11_master_intr_enable(regs);

	gen11_gu_misc_irq_handler(i915, gu_misc_iir);

	pmu_irq_stats(i915, IRQ_HANDLED);

	return IRQ_HANDLED;
}

static inline u32 dg1_master_intr_disable(void __iomem * const regs)
{
	u32 val;

	/* First disable interrupts */
	raw_reg_write(regs, DG1_MSTR_TILE_INTR, 0);

	/* Get the indication levels and ack the master unit */
	val = raw_reg_read(regs, DG1_MSTR_TILE_INTR);
	if (unlikely(!val))
		return 0;

	raw_reg_write(regs, DG1_MSTR_TILE_INTR, val);

	return val;
}

static inline void dg1_master_intr_enable(void __iomem * const regs)
{
	raw_reg_write(regs, DG1_MSTR_TILE_INTR, DG1_MSTR_IRQ);
}

static irqreturn_t dg1_irq_handler(int irq, void *arg)
{
	struct drm_i915_private * const i915 = arg;
	struct intel_gt *gt = to_gt(i915);
<<<<<<< HEAD
	void __iomem * const regs = gt->uncore->regs;
=======
	void __iomem * const regs = intel_uncore_regs(gt->uncore);
>>>>>>> da8103da
	u32 master_tile_ctl, master_ctl;
	u32 gu_misc_iir;

	if (!intel_irqs_enabled(i915))
		return IRQ_NONE;

	master_tile_ctl = dg1_master_intr_disable(regs);
	if (!master_tile_ctl) {
		dg1_master_intr_enable(regs);
		return IRQ_NONE;
	}

	/* FIXME: we only support tile 0 for now. */
	if (master_tile_ctl & DG1_MSTR_TILE(0)) {
		master_ctl = raw_reg_read(regs, GEN11_GFX_MSTR_IRQ);
		raw_reg_write(regs, GEN11_GFX_MSTR_IRQ, master_ctl);
	} else {
		drm_err(&i915->drm, "Tile not supported: 0x%08x\n",
			master_tile_ctl);
		dg1_master_intr_enable(regs);
		return IRQ_NONE;
	}

	gen11_gt_irq_handler(gt, master_ctl);

	if (master_ctl & GEN11_DISPLAY_IRQ)
		gen11_display_irq_handler(i915);

	gu_misc_iir = gen11_gu_misc_irq_ack(i915, master_ctl);

	dg1_master_intr_enable(regs);

	gen11_gu_misc_irq_handler(i915, gu_misc_iir);

	pmu_irq_stats(i915, IRQ_HANDLED);

	return IRQ_HANDLED;
}

static void ibx_irq_reset(struct drm_i915_private *dev_priv)
{
	struct intel_uncore *uncore = &dev_priv->uncore;
<<<<<<< HEAD

	if (HAS_PCH_NOP(dev_priv))
		return;

=======

	if (HAS_PCH_NOP(dev_priv))
		return;

>>>>>>> da8103da
	GEN3_IRQ_RESET(uncore, SDE);

	if (HAS_PCH_CPT(dev_priv) || HAS_PCH_LPT(dev_priv))
		intel_uncore_write(&dev_priv->uncore, SERR_INT, 0xffffffff);
}

/* drm_dma.h hooks
*/
static void ilk_irq_reset(struct drm_i915_private *dev_priv)
{
	struct intel_uncore *uncore = &dev_priv->uncore;
<<<<<<< HEAD

	GEN3_IRQ_RESET(uncore, DE);
	dev_priv->irq_mask = ~0u;

	if (GRAPHICS_VER(dev_priv) == 7)
		intel_uncore_write(uncore, GEN7_ERR_INT, 0xffffffff);

	if (IS_HASWELL(dev_priv)) {
		intel_uncore_write(uncore, EDP_PSR_IMR, 0xffffffff);
		intel_uncore_write(uncore, EDP_PSR_IIR, 0xffffffff);
	}

	gen5_gt_irq_reset(to_gt(dev_priv));

	ibx_irq_reset(dev_priv);
}

static void valleyview_irq_reset(struct drm_i915_private *dev_priv)
{
	intel_uncore_write(&dev_priv->uncore, VLV_MASTER_IER, 0);
	intel_uncore_posting_read(&dev_priv->uncore, VLV_MASTER_IER);

=======

	GEN3_IRQ_RESET(uncore, DE);
	dev_priv->irq_mask = ~0u;

	if (GRAPHICS_VER(dev_priv) == 7)
		intel_uncore_write(uncore, GEN7_ERR_INT, 0xffffffff);

	if (IS_HASWELL(dev_priv)) {
		intel_uncore_write(uncore, EDP_PSR_IMR, 0xffffffff);
		intel_uncore_write(uncore, EDP_PSR_IIR, 0xffffffff);
	}

	gen5_gt_irq_reset(to_gt(dev_priv));

	ibx_irq_reset(dev_priv);
}

static void valleyview_irq_reset(struct drm_i915_private *dev_priv)
{
	intel_uncore_write(&dev_priv->uncore, VLV_MASTER_IER, 0);
	intel_uncore_posting_read(&dev_priv->uncore, VLV_MASTER_IER);

>>>>>>> da8103da
	gen5_gt_irq_reset(to_gt(dev_priv));

	spin_lock_irq(&dev_priv->irq_lock);
	if (dev_priv->display_irqs_enabled)
		vlv_display_irq_reset(dev_priv);
	spin_unlock_irq(&dev_priv->irq_lock);
}

static void gen8_irq_reset(struct drm_i915_private *dev_priv)
{
	struct intel_uncore *uncore = &dev_priv->uncore;

<<<<<<< HEAD
	gen8_master_intr_disable(uncore->regs);
=======
	gen8_master_intr_disable(intel_uncore_regs(uncore));
>>>>>>> da8103da

	gen8_gt_irq_reset(to_gt(dev_priv));
	gen8_display_irq_reset(dev_priv);
	GEN3_IRQ_RESET(uncore, GEN8_PCU_);

	if (HAS_PCH_SPLIT(dev_priv))
		ibx_irq_reset(dev_priv);

}

static void gen11_irq_reset(struct drm_i915_private *dev_priv)
{
	struct intel_gt *gt = to_gt(dev_priv);
	struct intel_uncore *uncore = gt->uncore;

<<<<<<< HEAD
	gen11_master_intr_disable(dev_priv->uncore.regs);
=======
	gen11_master_intr_disable(intel_uncore_regs(&dev_priv->uncore));
>>>>>>> da8103da

	gen11_gt_irq_reset(gt);
	gen11_display_irq_reset(dev_priv);

	GEN3_IRQ_RESET(uncore, GEN11_GU_MISC_);
	GEN3_IRQ_RESET(uncore, GEN8_PCU_);
}

static void dg1_irq_reset(struct drm_i915_private *dev_priv)
{
	struct intel_uncore *uncore = &dev_priv->uncore;
	struct intel_gt *gt;
	unsigned int i;
<<<<<<< HEAD

	dg1_master_intr_disable(dev_priv->uncore.regs);

	for_each_gt(gt, dev_priv, i)
		gen11_gt_irq_reset(gt);

=======

	dg1_master_intr_disable(intel_uncore_regs(&dev_priv->uncore));

	for_each_gt(gt, dev_priv, i)
		gen11_gt_irq_reset(gt);

>>>>>>> da8103da
	gen11_display_irq_reset(dev_priv);

	GEN3_IRQ_RESET(uncore, GEN11_GU_MISC_);
	GEN3_IRQ_RESET(uncore, GEN8_PCU_);
}

static void cherryview_irq_reset(struct drm_i915_private *dev_priv)
{
	struct intel_uncore *uncore = &dev_priv->uncore;

	intel_uncore_write(uncore, GEN8_MASTER_IRQ, 0);
	intel_uncore_posting_read(&dev_priv->uncore, GEN8_MASTER_IRQ);

	gen8_gt_irq_reset(to_gt(dev_priv));

	GEN3_IRQ_RESET(uncore, GEN8_PCU_);

	spin_lock_irq(&dev_priv->irq_lock);
	if (dev_priv->display_irqs_enabled)
		vlv_display_irq_reset(dev_priv);
	spin_unlock_irq(&dev_priv->irq_lock);
}

static void ilk_irq_postinstall(struct drm_i915_private *dev_priv)
{
	struct intel_uncore *uncore = &dev_priv->uncore;
	u32 display_mask, extra_mask;

	if (GRAPHICS_VER(dev_priv) >= 7) {
		display_mask = (DE_MASTER_IRQ_CONTROL | DE_GSE_IVB |
				DE_PCH_EVENT_IVB | DE_AUX_CHANNEL_A_IVB);
		extra_mask = (DE_PIPEC_VBLANK_IVB | DE_PIPEB_VBLANK_IVB |
			      DE_PIPEA_VBLANK_IVB | DE_ERR_INT_IVB |
			      DE_PLANE_FLIP_DONE_IVB(PLANE_C) |
			      DE_PLANE_FLIP_DONE_IVB(PLANE_B) |
			      DE_PLANE_FLIP_DONE_IVB(PLANE_A) |
			      DE_DP_A_HOTPLUG_IVB);
	} else {
		display_mask = (DE_MASTER_IRQ_CONTROL | DE_GSE | DE_PCH_EVENT |
				DE_AUX_CHANNEL_A | DE_PIPEB_CRC_DONE |
				DE_PIPEA_CRC_DONE | DE_POISON);
		extra_mask = (DE_PIPEA_VBLANK | DE_PIPEB_VBLANK |
			      DE_PIPEB_FIFO_UNDERRUN | DE_PIPEA_FIFO_UNDERRUN |
			      DE_PLANE_FLIP_DONE(PLANE_A) |
			      DE_PLANE_FLIP_DONE(PLANE_B) |
			      DE_DP_A_HOTPLUG);
	}

	if (IS_HASWELL(dev_priv)) {
		gen3_assert_iir_is_zero(uncore, EDP_PSR_IIR);
		display_mask |= DE_EDP_PSR_INT_HSW;
	}

	if (IS_IRONLAKE_M(dev_priv))
		extra_mask |= DE_PCU_EVENT;

	dev_priv->irq_mask = ~display_mask;

	ibx_irq_postinstall(dev_priv);

	gen5_gt_irq_postinstall(to_gt(dev_priv));

	GEN3_IRQ_INIT(uncore, DE, dev_priv->irq_mask,
		      display_mask | extra_mask);
}

static void valleyview_irq_postinstall(struct drm_i915_private *dev_priv)
{
	gen5_gt_irq_postinstall(to_gt(dev_priv));

	spin_lock_irq(&dev_priv->irq_lock);
	if (dev_priv->display_irqs_enabled)
		vlv_display_irq_postinstall(dev_priv);
	spin_unlock_irq(&dev_priv->irq_lock);

	intel_uncore_write(&dev_priv->uncore, VLV_MASTER_IER, MASTER_INTERRUPT_ENABLE);
	intel_uncore_posting_read(&dev_priv->uncore, VLV_MASTER_IER);
}

static void gen8_irq_postinstall(struct drm_i915_private *dev_priv)
{
	if (INTEL_PCH_TYPE(dev_priv) >= PCH_ICP)
		icp_irq_postinstall(dev_priv);
	else if (HAS_PCH_SPLIT(dev_priv))
		ibx_irq_postinstall(dev_priv);

	gen8_gt_irq_postinstall(to_gt(dev_priv));
	gen8_de_irq_postinstall(dev_priv);

<<<<<<< HEAD
	gen8_master_intr_enable(dev_priv->uncore.regs);
=======
	gen8_master_intr_enable(intel_uncore_regs(&dev_priv->uncore));
>>>>>>> da8103da
}

static void gen11_irq_postinstall(struct drm_i915_private *dev_priv)
{
	struct intel_gt *gt = to_gt(dev_priv);
	struct intel_uncore *uncore = gt->uncore;
	u32 gu_misc_masked = GEN11_GU_MISC_GSE;

	if (INTEL_PCH_TYPE(dev_priv) >= PCH_ICP)
		icp_irq_postinstall(dev_priv);

	gen11_gt_irq_postinstall(gt);
	gen11_de_irq_postinstall(dev_priv);

	GEN3_IRQ_INIT(uncore, GEN11_GU_MISC_, ~gu_misc_masked, gu_misc_masked);

	gen11_master_intr_enable(intel_uncore_regs(uncore));
	intel_uncore_posting_read(&dev_priv->uncore, GEN11_GFX_MSTR_IRQ);
}

static void dg1_irq_postinstall(struct drm_i915_private *dev_priv)
{
	struct intel_uncore *uncore = &dev_priv->uncore;
	u32 gu_misc_masked = GEN11_GU_MISC_GSE;
	struct intel_gt *gt;
	unsigned int i;

	for_each_gt(gt, dev_priv, i)
		gen11_gt_irq_postinstall(gt);

	GEN3_IRQ_INIT(uncore, GEN11_GU_MISC_, ~gu_misc_masked, gu_misc_masked);

	if (HAS_DISPLAY(dev_priv)) {
		if (DISPLAY_VER(dev_priv) >= 14)
			mtp_irq_postinstall(dev_priv);
		else
			icp_irq_postinstall(dev_priv);

		gen8_de_irq_postinstall(dev_priv);
		intel_uncore_write(&dev_priv->uncore, GEN11_DISPLAY_INT_CTL,
				   GEN11_DISPLAY_IRQ_ENABLE);
	}

	dg1_master_intr_enable(intel_uncore_regs(uncore));
	intel_uncore_posting_read(uncore, DG1_MSTR_TILE_INTR);
}

static void cherryview_irq_postinstall(struct drm_i915_private *dev_priv)
{
	gen8_gt_irq_postinstall(to_gt(dev_priv));

	spin_lock_irq(&dev_priv->irq_lock);
	if (dev_priv->display_irqs_enabled)
		vlv_display_irq_postinstall(dev_priv);
	spin_unlock_irq(&dev_priv->irq_lock);

	intel_uncore_write(&dev_priv->uncore, GEN8_MASTER_IRQ, GEN8_MASTER_IRQ_CONTROL);
	intel_uncore_posting_read(&dev_priv->uncore, GEN8_MASTER_IRQ);
}

static void i8xx_irq_reset(struct drm_i915_private *dev_priv)
{
	struct intel_uncore *uncore = &dev_priv->uncore;

	i9xx_pipestat_irq_reset(dev_priv);

	gen2_irq_reset(uncore);
	dev_priv->irq_mask = ~0u;
}

static u32 i9xx_error_mask(struct drm_i915_private *i915)
{
	/*
	 * On gen2/3 FBC generates (seemingly spurious)
	 * display INVALID_GTT/INVALID_GTT_PTE table errors.
	 *
	 * Also gen3 bspec has this to say:
	 * "DISPA_INVALID_GTT_PTE
	 "  [DevNapa] : Reserved. This bit does not reflect the page
	 "              table error for the display plane A."
	 *
	 * Unfortunately we can't mask off individual PGTBL_ER bits,
	 * so we just have to mask off all page table errors via EMR.
	 */
	if (HAS_FBC(i915))
		return ~I915_ERROR_MEMORY_REFRESH;
	else
		return ~(I915_ERROR_PAGE_TABLE |
			 I915_ERROR_MEMORY_REFRESH);
}

static void i8xx_irq_postinstall(struct drm_i915_private *dev_priv)
{
	struct intel_uncore *uncore = &dev_priv->uncore;
	u16 enable_mask;

	intel_uncore_write16(uncore, EMR, i9xx_error_mask(dev_priv));

	/* Unmask the interrupts that we always want on. */
	dev_priv->irq_mask =
		~(I915_DISPLAY_PIPE_A_EVENT_INTERRUPT |
		  I915_DISPLAY_PIPE_B_EVENT_INTERRUPT |
		  I915_MASTER_ERROR_INTERRUPT);

	enable_mask =
		I915_DISPLAY_PIPE_A_EVENT_INTERRUPT |
		I915_DISPLAY_PIPE_B_EVENT_INTERRUPT |
		I915_MASTER_ERROR_INTERRUPT |
		I915_USER_INTERRUPT;

	gen2_irq_init(uncore, dev_priv->irq_mask, enable_mask);

	/* Interrupt setup is already guaranteed to be single-threaded, this is
	 * just to make the assert_spin_locked check happy. */
	spin_lock_irq(&dev_priv->irq_lock);
	i915_enable_pipestat(dev_priv, PIPE_A, PIPE_CRC_DONE_INTERRUPT_STATUS);
	i915_enable_pipestat(dev_priv, PIPE_B, PIPE_CRC_DONE_INTERRUPT_STATUS);
	spin_unlock_irq(&dev_priv->irq_lock);
}

static void i8xx_error_irq_ack(struct drm_i915_private *i915,
			       u16 *eir, u16 *eir_stuck)
{
	struct intel_uncore *uncore = &i915->uncore;
	u16 emr;

	*eir = intel_uncore_read16(uncore, EIR);
	intel_uncore_write16(uncore, EIR, *eir);

	*eir_stuck = intel_uncore_read16(uncore, EIR);
	if (*eir_stuck == 0)
		return;

	/*
	 * Toggle all EMR bits to make sure we get an edge
	 * in the ISR master error bit if we don't clear
	 * all the EIR bits. Otherwise the edge triggered
	 * IIR on i965/g4x wouldn't notice that an interrupt
	 * is still pending. Also some EIR bits can't be
	 * cleared except by handling the underlying error
	 * (or by a GPU reset) so we mask any bit that
	 * remains set.
	 */
	emr = intel_uncore_read16(uncore, EMR);
	intel_uncore_write16(uncore, EMR, 0xffff);
	intel_uncore_write16(uncore, EMR, emr | *eir_stuck);
}

static void i8xx_error_irq_handler(struct drm_i915_private *dev_priv,
				   u16 eir, u16 eir_stuck)
{
	drm_dbg(&dev_priv->drm, "Master Error: EIR 0x%04x\n", eir);

	if (eir_stuck)
		drm_dbg(&dev_priv->drm, "EIR stuck: 0x%04x, masked\n",
			eir_stuck);

	drm_dbg(&dev_priv->drm, "PGTBL_ER: 0x%08x\n",
		intel_uncore_read(&dev_priv->uncore, PGTBL_ER));
}

static void i9xx_error_irq_ack(struct drm_i915_private *dev_priv,
			       u32 *eir, u32 *eir_stuck)
{
	u32 emr;

	*eir = intel_uncore_read(&dev_priv->uncore, EIR);
	intel_uncore_write(&dev_priv->uncore, EIR, *eir);

	*eir_stuck = intel_uncore_read(&dev_priv->uncore, EIR);
	if (*eir_stuck == 0)
		return;

	/*
	 * Toggle all EMR bits to make sure we get an edge
	 * in the ISR master error bit if we don't clear
	 * all the EIR bits. Otherwise the edge triggered
	 * IIR on i965/g4x wouldn't notice that an interrupt
	 * is still pending. Also some EIR bits can't be
	 * cleared except by handling the underlying error
	 * (or by a GPU reset) so we mask any bit that
	 * remains set.
	 */
	emr = intel_uncore_read(&dev_priv->uncore, EMR);
	intel_uncore_write(&dev_priv->uncore, EMR, 0xffffffff);
	intel_uncore_write(&dev_priv->uncore, EMR, emr | *eir_stuck);
}

static void i9xx_error_irq_handler(struct drm_i915_private *dev_priv,
				   u32 eir, u32 eir_stuck)
{
	drm_dbg(&dev_priv->drm, "Master Error, EIR 0x%08x\n", eir);

	if (eir_stuck)
		drm_dbg(&dev_priv->drm, "EIR stuck: 0x%08x, masked\n",
			eir_stuck);

	drm_dbg(&dev_priv->drm, "PGTBL_ER: 0x%08x\n",
		intel_uncore_read(&dev_priv->uncore, PGTBL_ER));
}

static irqreturn_t i8xx_irq_handler(int irq, void *arg)
{
	struct drm_i915_private *dev_priv = arg;
	irqreturn_t ret = IRQ_NONE;

	if (!intel_irqs_enabled(dev_priv))
		return IRQ_NONE;

	/* IRQs are synced during runtime_suspend, we don't require a wakeref */
	disable_rpm_wakeref_asserts(&dev_priv->runtime_pm);

	do {
		u32 pipe_stats[I915_MAX_PIPES] = {};
		u16 eir = 0, eir_stuck = 0;
		u16 iir;

		iir = intel_uncore_read16(&dev_priv->uncore, GEN2_IIR);
		if (iir == 0)
			break;

		ret = IRQ_HANDLED;

		/* Call regardless, as some status bits might not be
		 * signalled in iir */
		i9xx_pipestat_irq_ack(dev_priv, iir, pipe_stats);

		if (iir & I915_MASTER_ERROR_INTERRUPT)
			i8xx_error_irq_ack(dev_priv, &eir, &eir_stuck);

		intel_uncore_write16(&dev_priv->uncore, GEN2_IIR, iir);

		if (iir & I915_USER_INTERRUPT)
			intel_engine_cs_irq(to_gt(dev_priv)->engine[RCS0], iir);

		if (iir & I915_MASTER_ERROR_INTERRUPT)
			i8xx_error_irq_handler(dev_priv, eir, eir_stuck);

		i8xx_pipestat_irq_handler(dev_priv, iir, pipe_stats);
	} while (0);

	pmu_irq_stats(dev_priv, ret);

	enable_rpm_wakeref_asserts(&dev_priv->runtime_pm);

	return ret;
}

static void i915_irq_reset(struct drm_i915_private *dev_priv)
{
	struct intel_uncore *uncore = &dev_priv->uncore;

	if (I915_HAS_HOTPLUG(dev_priv)) {
		i915_hotplug_interrupt_update(dev_priv, 0xffffffff, 0);
		intel_uncore_rmw(&dev_priv->uncore, PORT_HOTPLUG_STAT, 0, 0);
	}

	i9xx_pipestat_irq_reset(dev_priv);

	GEN3_IRQ_RESET(uncore, GEN2_);
	dev_priv->irq_mask = ~0u;
}

static void i915_irq_postinstall(struct drm_i915_private *dev_priv)
{
	struct intel_uncore *uncore = &dev_priv->uncore;
	u32 enable_mask;

	intel_uncore_write(uncore, EMR, i9xx_error_mask(dev_priv));

	/* Unmask the interrupts that we always want on. */
	dev_priv->irq_mask =
		~(I915_ASLE_INTERRUPT |
		  I915_DISPLAY_PIPE_A_EVENT_INTERRUPT |
		  I915_DISPLAY_PIPE_B_EVENT_INTERRUPT |
		  I915_MASTER_ERROR_INTERRUPT);

	enable_mask =
		I915_ASLE_INTERRUPT |
		I915_DISPLAY_PIPE_A_EVENT_INTERRUPT |
		I915_DISPLAY_PIPE_B_EVENT_INTERRUPT |
		I915_MASTER_ERROR_INTERRUPT |
		I915_USER_INTERRUPT;

	if (I915_HAS_HOTPLUG(dev_priv)) {
		/* Enable in IER... */
		enable_mask |= I915_DISPLAY_PORT_INTERRUPT;
		/* and unmask in IMR */
		dev_priv->irq_mask &= ~I915_DISPLAY_PORT_INTERRUPT;
	}

	GEN3_IRQ_INIT(uncore, GEN2_, dev_priv->irq_mask, enable_mask);

	/* Interrupt setup is already guaranteed to be single-threaded, this is
	 * just to make the assert_spin_locked check happy. */
	spin_lock_irq(&dev_priv->irq_lock);
	i915_enable_pipestat(dev_priv, PIPE_A, PIPE_CRC_DONE_INTERRUPT_STATUS);
	i915_enable_pipestat(dev_priv, PIPE_B, PIPE_CRC_DONE_INTERRUPT_STATUS);
	spin_unlock_irq(&dev_priv->irq_lock);

	i915_enable_asle_pipestat(dev_priv);
}

static irqreturn_t i915_irq_handler(int irq, void *arg)
{
	struct drm_i915_private *dev_priv = arg;
	irqreturn_t ret = IRQ_NONE;

	if (!intel_irqs_enabled(dev_priv))
		return IRQ_NONE;

	/* IRQs are synced during runtime_suspend, we don't require a wakeref */
	disable_rpm_wakeref_asserts(&dev_priv->runtime_pm);

	do {
		u32 pipe_stats[I915_MAX_PIPES] = {};
		u32 eir = 0, eir_stuck = 0;
		u32 hotplug_status = 0;
		u32 iir;

		iir = intel_uncore_read(&dev_priv->uncore, GEN2_IIR);
		if (iir == 0)
			break;

		ret = IRQ_HANDLED;

		if (I915_HAS_HOTPLUG(dev_priv) &&
		    iir & I915_DISPLAY_PORT_INTERRUPT)
			hotplug_status = i9xx_hpd_irq_ack(dev_priv);

		/* Call regardless, as some status bits might not be
		 * signalled in iir */
		i9xx_pipestat_irq_ack(dev_priv, iir, pipe_stats);

		if (iir & I915_MASTER_ERROR_INTERRUPT)
			i9xx_error_irq_ack(dev_priv, &eir, &eir_stuck);

		intel_uncore_write(&dev_priv->uncore, GEN2_IIR, iir);

		if (iir & I915_USER_INTERRUPT)
			intel_engine_cs_irq(to_gt(dev_priv)->engine[RCS0], iir);

		if (iir & I915_MASTER_ERROR_INTERRUPT)
			i9xx_error_irq_handler(dev_priv, eir, eir_stuck);

		if (hotplug_status)
			i9xx_hpd_irq_handler(dev_priv, hotplug_status);

		i915_pipestat_irq_handler(dev_priv, iir, pipe_stats);
	} while (0);

	pmu_irq_stats(dev_priv, ret);

	enable_rpm_wakeref_asserts(&dev_priv->runtime_pm);

	return ret;
}

static void i965_irq_reset(struct drm_i915_private *dev_priv)
{
	struct intel_uncore *uncore = &dev_priv->uncore;

	i915_hotplug_interrupt_update(dev_priv, 0xffffffff, 0);
	intel_uncore_rmw(uncore, PORT_HOTPLUG_STAT, 0, 0);

	i9xx_pipestat_irq_reset(dev_priv);

	GEN3_IRQ_RESET(uncore, GEN2_);
	dev_priv->irq_mask = ~0u;
}

static u32 i965_error_mask(struct drm_i915_private *i915)
{
	/*
	 * Enable some error detection, note the instruction error mask
	 * bit is reserved, so we leave it masked.
	 *
	 * i965 FBC no longer generates spurious GTT errors,
	 * so we can always enable the page table errors.
	 */
	if (IS_G4X(i915))
		return ~(GM45_ERROR_PAGE_TABLE |
			 GM45_ERROR_MEM_PRIV |
			 GM45_ERROR_CP_PRIV |
			 I915_ERROR_MEMORY_REFRESH);
	else
		return ~(I915_ERROR_PAGE_TABLE |
			 I915_ERROR_MEMORY_REFRESH);
}

static void i965_irq_postinstall(struct drm_i915_private *dev_priv)
{
	struct intel_uncore *uncore = &dev_priv->uncore;
	u32 enable_mask;

	intel_uncore_write(uncore, EMR, i965_error_mask(dev_priv));

	/* Unmask the interrupts that we always want on. */
	dev_priv->irq_mask =
		~(I915_ASLE_INTERRUPT |
		  I915_DISPLAY_PORT_INTERRUPT |
		  I915_DISPLAY_PIPE_A_EVENT_INTERRUPT |
		  I915_DISPLAY_PIPE_B_EVENT_INTERRUPT |
		  I915_MASTER_ERROR_INTERRUPT);

	enable_mask =
		I915_ASLE_INTERRUPT |
		I915_DISPLAY_PORT_INTERRUPT |
		I915_DISPLAY_PIPE_A_EVENT_INTERRUPT |
		I915_DISPLAY_PIPE_B_EVENT_INTERRUPT |
		I915_MASTER_ERROR_INTERRUPT |
		I915_USER_INTERRUPT;

	if (IS_G4X(dev_priv))
		enable_mask |= I915_BSD_USER_INTERRUPT;

	GEN3_IRQ_INIT(uncore, GEN2_, dev_priv->irq_mask, enable_mask);

	/* Interrupt setup is already guaranteed to be single-threaded, this is
	 * just to make the assert_spin_locked check happy. */
	spin_lock_irq(&dev_priv->irq_lock);
	i915_enable_pipestat(dev_priv, PIPE_A, PIPE_GMBUS_INTERRUPT_STATUS);
	i915_enable_pipestat(dev_priv, PIPE_A, PIPE_CRC_DONE_INTERRUPT_STATUS);
	i915_enable_pipestat(dev_priv, PIPE_B, PIPE_CRC_DONE_INTERRUPT_STATUS);
	spin_unlock_irq(&dev_priv->irq_lock);

	i915_enable_asle_pipestat(dev_priv);
}

static irqreturn_t i965_irq_handler(int irq, void *arg)
{
	struct drm_i915_private *dev_priv = arg;
	irqreturn_t ret = IRQ_NONE;

	if (!intel_irqs_enabled(dev_priv))
		return IRQ_NONE;

	/* IRQs are synced during runtime_suspend, we don't require a wakeref */
	disable_rpm_wakeref_asserts(&dev_priv->runtime_pm);

	do {
		u32 pipe_stats[I915_MAX_PIPES] = {};
		u32 eir = 0, eir_stuck = 0;
		u32 hotplug_status = 0;
		u32 iir;

		iir = intel_uncore_read(&dev_priv->uncore, GEN2_IIR);
		if (iir == 0)
			break;

		ret = IRQ_HANDLED;

		if (iir & I915_DISPLAY_PORT_INTERRUPT)
			hotplug_status = i9xx_hpd_irq_ack(dev_priv);

		/* Call regardless, as some status bits might not be
		 * signalled in iir */
		i9xx_pipestat_irq_ack(dev_priv, iir, pipe_stats);

		if (iir & I915_MASTER_ERROR_INTERRUPT)
			i9xx_error_irq_ack(dev_priv, &eir, &eir_stuck);

		intel_uncore_write(&dev_priv->uncore, GEN2_IIR, iir);

		if (iir & I915_USER_INTERRUPT)
			intel_engine_cs_irq(to_gt(dev_priv)->engine[RCS0],
					    iir);

		if (iir & I915_BSD_USER_INTERRUPT)
			intel_engine_cs_irq(to_gt(dev_priv)->engine[VCS0],
					    iir >> 25);

		if (iir & I915_MASTER_ERROR_INTERRUPT)
			i9xx_error_irq_handler(dev_priv, eir, eir_stuck);

		if (hotplug_status)
			i9xx_hpd_irq_handler(dev_priv, hotplug_status);

		i965_pipestat_irq_handler(dev_priv, iir, pipe_stats);
	} while (0);

	pmu_irq_stats(dev_priv, IRQ_HANDLED);

	enable_rpm_wakeref_asserts(&dev_priv->runtime_pm);

	return ret;
}

/**
 * intel_irq_init - initializes irq support
 * @dev_priv: i915 device instance
 *
 * This function initializes all the irq support including work items, timers
 * and all the vtables. It does not setup the interrupt itself though.
 */
void intel_irq_init(struct drm_i915_private *dev_priv)
{
	int i;

	INIT_WORK(&dev_priv->l3_parity.error_work, ivb_parity_work);
	for (i = 0; i < MAX_L3_SLICES; ++i)
		dev_priv->l3_parity.remap_info[i] = NULL;

	/* pre-gen11 the guc irqs bits are in the upper 16 bits of the pm reg */
	if (HAS_GT_UC(dev_priv) && GRAPHICS_VER(dev_priv) < 11)
		to_gt(dev_priv)->pm_guc_events = GUC_INTR_GUC2HOST << 16;

	if (!HAS_DISPLAY(dev_priv))
		return;

	dev_priv->drm.vblank_disable_immediate = true;

	/* Most platforms treat the display irq block as an always-on
	 * power domain. vlv/chv can disable it at runtime and need
	 * special care to avoid writing any of the display block registers
	 * outside of the power domain. We defer setting up the display irqs
	 * in this case to the runtime pm.
	 */
	dev_priv->display_irqs_enabled = true;
	if (IS_VALLEYVIEW(dev_priv) || IS_CHERRYVIEW(dev_priv))
		dev_priv->display_irqs_enabled = false;

	intel_hotplug_irq_init(dev_priv);
}

/**
 * intel_irq_fini - deinitializes IRQ support
 * @i915: i915 device instance
 *
 * This function deinitializes all the IRQ support.
 */
void intel_irq_fini(struct drm_i915_private *i915)
{
	int i;

	for (i = 0; i < MAX_L3_SLICES; ++i)
		kfree(i915->l3_parity.remap_info[i]);
}

static irq_handler_t intel_irq_handler(struct drm_i915_private *dev_priv)
{
	if (HAS_GMCH(dev_priv)) {
		if (IS_CHERRYVIEW(dev_priv))
			return cherryview_irq_handler;
		else if (IS_VALLEYVIEW(dev_priv))
			return valleyview_irq_handler;
		else if (GRAPHICS_VER(dev_priv) == 4)
			return i965_irq_handler;
		else if (GRAPHICS_VER(dev_priv) == 3)
			return i915_irq_handler;
		else
			return i8xx_irq_handler;
	} else {
		if (GRAPHICS_VER_FULL(dev_priv) >= IP_VER(12, 10))
			return dg1_irq_handler;
		else if (GRAPHICS_VER(dev_priv) >= 11)
			return gen11_irq_handler;
		else if (GRAPHICS_VER(dev_priv) >= 8)
			return gen8_irq_handler;
		else
			return ilk_irq_handler;
	}
}

static void intel_irq_reset(struct drm_i915_private *dev_priv)
{
	if (HAS_GMCH(dev_priv)) {
		if (IS_CHERRYVIEW(dev_priv))
			cherryview_irq_reset(dev_priv);
		else if (IS_VALLEYVIEW(dev_priv))
			valleyview_irq_reset(dev_priv);
		else if (GRAPHICS_VER(dev_priv) == 4)
			i965_irq_reset(dev_priv);
		else if (GRAPHICS_VER(dev_priv) == 3)
			i915_irq_reset(dev_priv);
		else
			i8xx_irq_reset(dev_priv);
	} else {
		if (GRAPHICS_VER_FULL(dev_priv) >= IP_VER(12, 10))
			dg1_irq_reset(dev_priv);
		else if (GRAPHICS_VER(dev_priv) >= 11)
			gen11_irq_reset(dev_priv);
		else if (GRAPHICS_VER(dev_priv) >= 8)
			gen8_irq_reset(dev_priv);
		else
			ilk_irq_reset(dev_priv);
	}
}

static void intel_irq_postinstall(struct drm_i915_private *dev_priv)
{
	if (HAS_GMCH(dev_priv)) {
		if (IS_CHERRYVIEW(dev_priv))
			cherryview_irq_postinstall(dev_priv);
		else if (IS_VALLEYVIEW(dev_priv))
			valleyview_irq_postinstall(dev_priv);
		else if (GRAPHICS_VER(dev_priv) == 4)
			i965_irq_postinstall(dev_priv);
		else if (GRAPHICS_VER(dev_priv) == 3)
			i915_irq_postinstall(dev_priv);
		else
			i8xx_irq_postinstall(dev_priv);
	} else {
		if (GRAPHICS_VER_FULL(dev_priv) >= IP_VER(12, 10))
			dg1_irq_postinstall(dev_priv);
		else if (GRAPHICS_VER(dev_priv) >= 11)
			gen11_irq_postinstall(dev_priv);
		else if (GRAPHICS_VER(dev_priv) >= 8)
			gen8_irq_postinstall(dev_priv);
		else
			ilk_irq_postinstall(dev_priv);
	}
}

/**
 * intel_irq_install - enables the hardware interrupt
 * @dev_priv: i915 device instance
 *
 * This function enables the hardware interrupt handling, but leaves the hotplug
 * handling still disabled. It is called after intel_irq_init().
 *
 * In the driver load and resume code we need working interrupts in a few places
 * but don't want to deal with the hassle of concurrent probe and hotplug
 * workers. Hence the split into this two-stage approach.
 */
int intel_irq_install(struct drm_i915_private *dev_priv)
{
	int irq = to_pci_dev(dev_priv->drm.dev)->irq;
	int ret;

	/*
	 * We enable some interrupt sources in our postinstall hooks, so mark
	 * interrupts as enabled _before_ actually enabling them to avoid
	 * special cases in our ordering checks.
	 */
	dev_priv->runtime_pm.irqs_enabled = true;

	dev_priv->irq_enabled = true;

	intel_irq_reset(dev_priv);

	ret = request_irq(irq, intel_irq_handler(dev_priv),
			  IRQF_SHARED, DRIVER_NAME, dev_priv);
	if (ret < 0) {
		dev_priv->irq_enabled = false;
		return ret;
	}

	intel_irq_postinstall(dev_priv);

	return ret;
}

/**
 * intel_irq_uninstall - finilizes all irq handling
 * @dev_priv: i915 device instance
 *
 * This stops interrupt and hotplug handling and unregisters and frees all
 * resources acquired in the init functions.
 */
void intel_irq_uninstall(struct drm_i915_private *dev_priv)
{
	int irq = to_pci_dev(dev_priv->drm.dev)->irq;

	/*
	 * FIXME we can get called twice during driver probe
	 * error handling as well as during driver remove due to
	 * intel_display_driver_remove() calling us out of sequence.
	 * Would be nice if it didn't do that...
	 */
	if (!dev_priv->irq_enabled)
		return;

	dev_priv->irq_enabled = false;

	intel_irq_reset(dev_priv);

	free_irq(irq, dev_priv);

	intel_hpd_cancel_work(dev_priv);
	dev_priv->runtime_pm.irqs_enabled = false;
}

/**
 * intel_runtime_pm_disable_interrupts - runtime interrupt disabling
 * @dev_priv: i915 device instance
 *
 * This function is used to disable interrupts at runtime, both in the runtime
 * pm and the system suspend/resume code.
 */
void intel_runtime_pm_disable_interrupts(struct drm_i915_private *dev_priv)
{
	intel_irq_reset(dev_priv);
	dev_priv->runtime_pm.irqs_enabled = false;
	intel_synchronize_irq(dev_priv);
}

/**
 * intel_runtime_pm_enable_interrupts - runtime interrupt enabling
 * @dev_priv: i915 device instance
 *
 * This function is used to enable interrupts at runtime, both in the runtime
 * pm and the system suspend/resume code.
 */
void intel_runtime_pm_enable_interrupts(struct drm_i915_private *dev_priv)
{
	dev_priv->runtime_pm.irqs_enabled = true;
	intel_irq_reset(dev_priv);
	intel_irq_postinstall(dev_priv);
}

bool intel_irqs_enabled(struct drm_i915_private *dev_priv)
{
	return dev_priv->runtime_pm.irqs_enabled;
}

void intel_synchronize_irq(struct drm_i915_private *i915)
{
	synchronize_irq(to_pci_dev(i915->drm.dev)->irq);
}

void intel_synchronize_hardirq(struct drm_i915_private *i915)
{
	synchronize_hardirq(to_pci_dev(i915->drm.dev)->irq);
}<|MERGE_RESOLUTION|>--- conflicted
+++ resolved
@@ -423,8 +423,7 @@
 static irqreturn_t ilk_irq_handler(int irq, void *arg)
 {
 	struct drm_i915_private *i915 = arg;
-<<<<<<< HEAD
-	void __iomem * const regs = i915->uncore.regs;
+	void __iomem * const regs = intel_uncore_regs(&i915->uncore);
 	u32 de_iir, gt_iir, de_ier, sde_ier = 0;
 	irqreturn_t ret = IRQ_NONE;
 
@@ -448,32 +447,6 @@
 		raw_reg_write(regs, SDEIER, 0);
 	}
 
-=======
-	void __iomem * const regs = intel_uncore_regs(&i915->uncore);
-	u32 de_iir, gt_iir, de_ier, sde_ier = 0;
-	irqreturn_t ret = IRQ_NONE;
-
-	if (unlikely(!intel_irqs_enabled(i915)))
-		return IRQ_NONE;
-
-	/* IRQs are synced during runtime_suspend, we don't require a wakeref */
-	disable_rpm_wakeref_asserts(&i915->runtime_pm);
-
-	/* disable master interrupt before clearing iir  */
-	de_ier = raw_reg_read(regs, DEIER);
-	raw_reg_write(regs, DEIER, de_ier & ~DE_MASTER_IRQ_CONTROL);
-
-	/* Disable south interrupts. We'll only write to SDEIIR once, so further
-	 * interrupts will will be stored on its back queue, and then we'll be
-	 * able to process them after we restore SDEIER (as soon as we restore
-	 * it, we'll get an interrupt if SDEIIR still has something to process
-	 * due to its back queue). */
-	if (!HAS_PCH_NOP(i915)) {
-		sde_ier = raw_reg_read(regs, SDEIER);
-		raw_reg_write(regs, SDEIER, 0);
-	}
-
->>>>>>> da8103da
 	/* Find, clear, then process each source of interrupt */
 
 	gt_iir = raw_reg_read(regs, GTIIR);
@@ -646,11 +619,7 @@
 {
 	struct drm_i915_private * const i915 = arg;
 	struct intel_gt *gt = to_gt(i915);
-<<<<<<< HEAD
-	void __iomem * const regs = gt->uncore->regs;
-=======
 	void __iomem * const regs = intel_uncore_regs(gt->uncore);
->>>>>>> da8103da
 	u32 master_tile_ctl, master_ctl;
 	u32 gu_misc_iir;
 
@@ -693,17 +662,10 @@
 static void ibx_irq_reset(struct drm_i915_private *dev_priv)
 {
 	struct intel_uncore *uncore = &dev_priv->uncore;
-<<<<<<< HEAD
 
 	if (HAS_PCH_NOP(dev_priv))
 		return;
 
-=======
-
-	if (HAS_PCH_NOP(dev_priv))
-		return;
-
->>>>>>> da8103da
 	GEN3_IRQ_RESET(uncore, SDE);
 
 	if (HAS_PCH_CPT(dev_priv) || HAS_PCH_LPT(dev_priv))
@@ -715,7 +677,6 @@
 static void ilk_irq_reset(struct drm_i915_private *dev_priv)
 {
 	struct intel_uncore *uncore = &dev_priv->uncore;
-<<<<<<< HEAD
 
 	GEN3_IRQ_RESET(uncore, DE);
 	dev_priv->irq_mask = ~0u;
@@ -738,30 +699,6 @@
 	intel_uncore_write(&dev_priv->uncore, VLV_MASTER_IER, 0);
 	intel_uncore_posting_read(&dev_priv->uncore, VLV_MASTER_IER);
 
-=======
-
-	GEN3_IRQ_RESET(uncore, DE);
-	dev_priv->irq_mask = ~0u;
-
-	if (GRAPHICS_VER(dev_priv) == 7)
-		intel_uncore_write(uncore, GEN7_ERR_INT, 0xffffffff);
-
-	if (IS_HASWELL(dev_priv)) {
-		intel_uncore_write(uncore, EDP_PSR_IMR, 0xffffffff);
-		intel_uncore_write(uncore, EDP_PSR_IIR, 0xffffffff);
-	}
-
-	gen5_gt_irq_reset(to_gt(dev_priv));
-
-	ibx_irq_reset(dev_priv);
-}
-
-static void valleyview_irq_reset(struct drm_i915_private *dev_priv)
-{
-	intel_uncore_write(&dev_priv->uncore, VLV_MASTER_IER, 0);
-	intel_uncore_posting_read(&dev_priv->uncore, VLV_MASTER_IER);
-
->>>>>>> da8103da
 	gen5_gt_irq_reset(to_gt(dev_priv));
 
 	spin_lock_irq(&dev_priv->irq_lock);
@@ -774,11 +711,7 @@
 {
 	struct intel_uncore *uncore = &dev_priv->uncore;
 
-<<<<<<< HEAD
-	gen8_master_intr_disable(uncore->regs);
-=======
 	gen8_master_intr_disable(intel_uncore_regs(uncore));
->>>>>>> da8103da
 
 	gen8_gt_irq_reset(to_gt(dev_priv));
 	gen8_display_irq_reset(dev_priv);
@@ -794,11 +727,7 @@
 	struct intel_gt *gt = to_gt(dev_priv);
 	struct intel_uncore *uncore = gt->uncore;
 
-<<<<<<< HEAD
-	gen11_master_intr_disable(dev_priv->uncore.regs);
-=======
 	gen11_master_intr_disable(intel_uncore_regs(&dev_priv->uncore));
->>>>>>> da8103da
 
 	gen11_gt_irq_reset(gt);
 	gen11_display_irq_reset(dev_priv);
@@ -812,21 +741,12 @@
 	struct intel_uncore *uncore = &dev_priv->uncore;
 	struct intel_gt *gt;
 	unsigned int i;
-<<<<<<< HEAD
-
-	dg1_master_intr_disable(dev_priv->uncore.regs);
+
+	dg1_master_intr_disable(intel_uncore_regs(&dev_priv->uncore));
 
 	for_each_gt(gt, dev_priv, i)
 		gen11_gt_irq_reset(gt);
 
-=======
-
-	dg1_master_intr_disable(intel_uncore_regs(&dev_priv->uncore));
-
-	for_each_gt(gt, dev_priv, i)
-		gen11_gt_irq_reset(gt);
-
->>>>>>> da8103da
 	gen11_display_irq_reset(dev_priv);
 
 	GEN3_IRQ_RESET(uncore, GEN11_GU_MISC_);
@@ -916,11 +836,7 @@
 	gen8_gt_irq_postinstall(to_gt(dev_priv));
 	gen8_de_irq_postinstall(dev_priv);
 
-<<<<<<< HEAD
-	gen8_master_intr_enable(dev_priv->uncore.regs);
-=======
 	gen8_master_intr_enable(intel_uncore_regs(&dev_priv->uncore));
->>>>>>> da8103da
 }
 
 static void gen11_irq_postinstall(struct drm_i915_private *dev_priv)
