--- conflicted
+++ resolved
@@ -37,34 +37,6 @@
 
 #define PLT_ENTRY_SIZE 22
 
-<<<<<<< HEAD
-static struct execmem_params execmem_params __ro_after_init = {
-	.ranges = {
-		[EXECMEM_DEFAULT] = {
-			.flags = EXECMEM_KASAN_SHADOW,
-			.alignment = MODULE_ALIGN,
-			.pgprot = PAGE_KERNEL,
-		},
-	},
-};
-
-struct execmem_params __init *execmem_arch_params(void)
-{
-	unsigned long module_load_offset = 0;
-	unsigned long start;
-
-	if (kaslr_enabled())
-		module_load_offset = get_random_u32_inclusive(1, 1024) * PAGE_SIZE;
-
-	start = MODULES_VADDR + module_load_offset;
-	execmem_params.ranges[EXECMEM_DEFAULT].start = start;
-	execmem_params.ranges[EXECMEM_DEFAULT].end = MODULES_END;
-
-	return &execmem_params;
-}
-
-=======
->>>>>>> 154d9c60
 #ifdef CONFIG_FUNCTION_TRACER
 void module_arch_cleanup(struct module *mod)
 {
