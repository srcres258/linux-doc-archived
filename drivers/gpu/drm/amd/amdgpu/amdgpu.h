/*
 * Copyright 2008 Advanced Micro Devices, Inc.
 * Copyright 2008 Red Hat Inc.
 * Copyright 2009 Jerome Glisse.
 *
 * Permission is hereby granted, free of charge, to any person obtaining a
 * copy of this software and associated documentation files (the "Software"),
 * to deal in the Software without restriction, including without limitation
 * the rights to use, copy, modify, merge, publish, distribute, sublicense,
 * and/or sell copies of the Software, and to permit persons to whom the
 * Software is furnished to do so, subject to the following conditions:
 *
 * The above copyright notice and this permission notice shall be included in
 * all copies or substantial portions of the Software.
 *
 * THE SOFTWARE IS PROVIDED "AS IS", WITHOUT WARRANTY OF ANY KIND, EXPRESS OR
 * IMPLIED, INCLUDING BUT NOT LIMITED TO THE WARRANTIES OF MERCHANTABILITY,
 * FITNESS FOR A PARTICULAR PURPOSE AND NONINFRINGEMENT.  IN NO EVENT SHALL
 * THE COPYRIGHT HOLDER(S) OR AUTHOR(S) BE LIABLE FOR ANY CLAIM, DAMAGES OR
 * OTHER LIABILITY, WHETHER IN AN ACTION OF CONTRACT, TORT OR OTHERWISE,
 * ARISING FROM, OUT OF OR IN CONNECTION WITH THE SOFTWARE OR THE USE OR
 * OTHER DEALINGS IN THE SOFTWARE.
 *
 * Authors: Dave Airlie
 *          Alex Deucher
 *          Jerome Glisse
 */
#ifndef __AMDGPU_H__
#define __AMDGPU_H__

#ifdef pr_fmt
#undef pr_fmt
#endif

#define pr_fmt(fmt) "amdgpu: " fmt

#ifdef dev_fmt
#undef dev_fmt
#endif

#define dev_fmt(fmt) "amdgpu: " fmt

#include "amdgpu_ctx.h"

#include <linux/atomic.h>
#include <linux/wait.h>
#include <linux/list.h>
#include <linux/kref.h>
#include <linux/rbtree.h>
#include <linux/hashtable.h>
#include <linux/dma-fence.h>
#include <linux/pci.h>

#include <drm/ttm/ttm_bo.h>
#include <drm/ttm/ttm_placement.h>

#include <drm/amdgpu_drm.h>
#include <drm/drm_gem.h>
#include <drm/drm_ioctl.h>

#include <kgd_kfd_interface.h>
#include "dm_pp_interface.h"
#include "kgd_pp_interface.h"

#include "amd_shared.h"
#include "amdgpu_mode.h"
#include "amdgpu_ih.h"
#include "amdgpu_irq.h"
#include "amdgpu_ucode.h"
#include "amdgpu_ttm.h"
#include "amdgpu_psp.h"
#include "amdgpu_gds.h"
#include "amdgpu_sync.h"
#include "amdgpu_ring.h"
#include "amdgpu_vm.h"
#include "amdgpu_dpm.h"
#include "amdgpu_acp.h"
#include "amdgpu_uvd.h"
#include "amdgpu_vce.h"
#include "amdgpu_vcn.h"
#include "amdgpu_jpeg.h"
#include "amdgpu_vpe.h"
#include "amdgpu_umsch_mm.h"
#include "amdgpu_gmc.h"
#include "amdgpu_gfx.h"
#include "amdgpu_sdma.h"
#include "amdgpu_lsdma.h"
#include "amdgpu_nbio.h"
#include "amdgpu_hdp.h"
#include "amdgpu_dm.h"
#include "amdgpu_virt.h"
#include "amdgpu_csa.h"
#include "amdgpu_mes_ctx.h"
#include "amdgpu_gart.h"
#include "amdgpu_debugfs.h"
#include "amdgpu_job.h"
#include "amdgpu_bo_list.h"
#include "amdgpu_gem.h"
#include "amdgpu_doorbell.h"
#include "amdgpu_amdkfd.h"
#include "amdgpu_discovery.h"
#include "amdgpu_mes.h"
#include "amdgpu_umc.h"
#include "amdgpu_mmhub.h"
#include "amdgpu_gfxhub.h"
#include "amdgpu_df.h"
#include "amdgpu_smuio.h"
#include "amdgpu_fdinfo.h"
#include "amdgpu_mca.h"
#include "amdgpu_ras.h"
#include "amdgpu_xcp.h"

#define MAX_GPU_INSTANCE		64

struct amdgpu_gpu_instance
{
	struct amdgpu_device		*adev;
	int				mgpu_fan_enabled;
};

struct amdgpu_mgpu_info
{
	struct amdgpu_gpu_instance	gpu_ins[MAX_GPU_INSTANCE];
	struct mutex			mutex;
	uint32_t			num_gpu;
	uint32_t			num_dgpu;
	uint32_t			num_apu;

	/* delayed reset_func for XGMI configuration if necessary */
	struct delayed_work		delayed_reset_work;
	bool				pending_reset;
};

enum amdgpu_ss {
	AMDGPU_SS_DRV_LOAD,
	AMDGPU_SS_DEV_D0,
	AMDGPU_SS_DEV_D3,
	AMDGPU_SS_DRV_UNLOAD
};

struct amdgpu_watchdog_timer
{
	bool timeout_fatal_disable;
	uint32_t period; /* maxCycles = (1 << period), the number of cycles before a timeout */
};

#define AMDGPU_MAX_TIMEOUT_PARAM_LENGTH	256

/*
 * Modules parameters.
 */
extern int amdgpu_modeset;
extern unsigned int amdgpu_vram_limit;
extern int amdgpu_vis_vram_limit;
extern int amdgpu_gart_size;
extern int amdgpu_gtt_size;
extern int amdgpu_moverate;
extern int amdgpu_audio;
extern int amdgpu_disp_priority;
extern int amdgpu_hw_i2c;
extern int amdgpu_pcie_gen2;
extern int amdgpu_msi;
extern char amdgpu_lockup_timeout[AMDGPU_MAX_TIMEOUT_PARAM_LENGTH];
extern int amdgpu_dpm;
extern int amdgpu_fw_load_type;
extern int amdgpu_aspm;
extern int amdgpu_runtime_pm;
extern uint amdgpu_ip_block_mask;
extern int amdgpu_bapm;
extern int amdgpu_deep_color;
extern int amdgpu_vm_size;
extern int amdgpu_vm_block_size;
extern int amdgpu_vm_fragment_size;
extern int amdgpu_vm_fault_stop;
extern int amdgpu_vm_debug;
extern int amdgpu_vm_update_mode;
extern int amdgpu_exp_hw_support;
extern int amdgpu_dc;
extern int amdgpu_sched_jobs;
extern int amdgpu_sched_hw_submission;
extern uint amdgpu_pcie_gen_cap;
extern uint amdgpu_pcie_lane_cap;
extern u64 amdgpu_cg_mask;
extern uint amdgpu_pg_mask;
extern uint amdgpu_sdma_phase_quantum;
extern char *amdgpu_disable_cu;
extern char *amdgpu_virtual_display;
extern uint amdgpu_pp_feature_mask;
extern uint amdgpu_force_long_training;
extern int amdgpu_lbpw;
extern int amdgpu_compute_multipipe;
extern int amdgpu_gpu_recovery;
extern int amdgpu_emu_mode;
extern uint amdgpu_smu_memory_pool_size;
extern int amdgpu_smu_pptable_id;
extern uint amdgpu_dc_feature_mask;
extern uint amdgpu_dc_debug_mask;
extern uint amdgpu_dc_visual_confirm;
extern uint amdgpu_dm_abm_level;
extern int amdgpu_backlight;
extern struct amdgpu_mgpu_info mgpu_info;
extern int amdgpu_ras_enable;
extern uint amdgpu_ras_mask;
extern int amdgpu_bad_page_threshold;
extern bool amdgpu_ignore_bad_page_threshold;
extern struct amdgpu_watchdog_timer amdgpu_watchdog_timer;
extern int amdgpu_async_gfx_ring;
extern int amdgpu_mcbp;
extern int amdgpu_discovery;
extern int amdgpu_mes;
extern int amdgpu_mes_kiq;
extern int amdgpu_noretry;
extern int amdgpu_force_asic_type;
extern int amdgpu_smartshift_bias;
extern int amdgpu_use_xgmi_p2p;
extern int amdgpu_mtype_local;
extern bool enforce_isolation;
#ifdef CONFIG_HSA_AMD
extern int sched_policy;
extern bool debug_evictions;
extern bool no_system_mem_limit;
extern int halt_if_hws_hang;
#else
static const int __maybe_unused sched_policy = KFD_SCHED_POLICY_HWS;
static const bool __maybe_unused debug_evictions; /* = false */
static const bool __maybe_unused no_system_mem_limit;
static const int __maybe_unused halt_if_hws_hang;
#endif
#ifdef CONFIG_HSA_AMD_P2P
extern bool pcie_p2p;
#endif

extern int amdgpu_tmz;
extern int amdgpu_reset_method;

#ifdef CONFIG_DRM_AMDGPU_SI
extern int amdgpu_si_support;
#endif
#ifdef CONFIG_DRM_AMDGPU_CIK
extern int amdgpu_cik_support;
#endif
extern int amdgpu_num_kcq;

#define AMDGPU_VCNFW_LOG_SIZE (32 * 1024)
extern int amdgpu_vcnfw_log;
extern int amdgpu_sg_display;
extern int amdgpu_umsch_mm;
<<<<<<< HEAD
=======
extern int amdgpu_seamless;
>>>>>>> 154d9c60

extern int amdgpu_user_partt_mode;

#define AMDGPU_VM_MAX_NUM_CTX			4096
#define AMDGPU_SG_THRESHOLD			(256*1024*1024)
#define AMDGPU_WAIT_IDLE_TIMEOUT_IN_MS	        3000
#define AMDGPU_MAX_USEC_TIMEOUT			100000	/* 100 ms */
#define AMDGPU_FENCE_JIFFIES_TIMEOUT		(HZ / 2)
#define AMDGPU_DEBUGFS_MAX_COMPONENTS		32
#define AMDGPUFB_CONN_LIMIT			4
#define AMDGPU_BIOS_NUM_SCRATCH			16

#define AMDGPU_VBIOS_VGA_ALLOCATION		(9 * 1024 * 1024) /* reserve 8MB for vga emulator and 1 MB for FB */

/* hard reset data */
#define AMDGPU_ASIC_RESET_DATA                  0x39d5e86b

/* reset flags */
#define AMDGPU_RESET_GFX			(1 << 0)
#define AMDGPU_RESET_COMPUTE			(1 << 1)
#define AMDGPU_RESET_DMA			(1 << 2)
#define AMDGPU_RESET_CP				(1 << 3)
#define AMDGPU_RESET_GRBM			(1 << 4)
#define AMDGPU_RESET_DMA1			(1 << 5)
#define AMDGPU_RESET_RLC			(1 << 6)
#define AMDGPU_RESET_SEM			(1 << 7)
#define AMDGPU_RESET_IH				(1 << 8)
#define AMDGPU_RESET_VMC			(1 << 9)
#define AMDGPU_RESET_MC				(1 << 10)
#define AMDGPU_RESET_DISPLAY			(1 << 11)
#define AMDGPU_RESET_UVD			(1 << 12)
#define AMDGPU_RESET_VCE			(1 << 13)
#define AMDGPU_RESET_VCE1			(1 << 14)

/* max cursor sizes (in pixels) */
#define CIK_CURSOR_WIDTH 128
#define CIK_CURSOR_HEIGHT 128

/* smart shift bias level limits */
#define AMDGPU_SMARTSHIFT_MAX_BIAS (100)
#define AMDGPU_SMARTSHIFT_MIN_BIAS (-100)

/* Extra time delay(in ms) to eliminate the influence of temperature momentary fluctuation */
#define AMDGPU_SWCTF_EXTRA_DELAY		50

struct amdgpu_xcp_mgr;
struct amdgpu_device;
struct amdgpu_irq_src;
struct amdgpu_fpriv;
struct amdgpu_bo_va_mapping;
struct kfd_vm_fault_info;
struct amdgpu_hive_info;
struct amdgpu_reset_context;
struct amdgpu_reset_control;

enum amdgpu_cp_irq {
	AMDGPU_CP_IRQ_GFX_ME0_PIPE0_EOP = 0,
	AMDGPU_CP_IRQ_GFX_ME0_PIPE1_EOP,
	AMDGPU_CP_IRQ_COMPUTE_MEC1_PIPE0_EOP,
	AMDGPU_CP_IRQ_COMPUTE_MEC1_PIPE1_EOP,
	AMDGPU_CP_IRQ_COMPUTE_MEC1_PIPE2_EOP,
	AMDGPU_CP_IRQ_COMPUTE_MEC1_PIPE3_EOP,
	AMDGPU_CP_IRQ_COMPUTE_MEC2_PIPE0_EOP,
	AMDGPU_CP_IRQ_COMPUTE_MEC2_PIPE1_EOP,
	AMDGPU_CP_IRQ_COMPUTE_MEC2_PIPE2_EOP,
	AMDGPU_CP_IRQ_COMPUTE_MEC2_PIPE3_EOP,

	AMDGPU_CP_IRQ_LAST
};

enum amdgpu_thermal_irq {
	AMDGPU_THERMAL_IRQ_LOW_TO_HIGH = 0,
	AMDGPU_THERMAL_IRQ_HIGH_TO_LOW,

	AMDGPU_THERMAL_IRQ_LAST
};

enum amdgpu_kiq_irq {
	AMDGPU_CP_KIQ_IRQ_DRIVER0 = 0,
	AMDGPU_CP_KIQ_IRQ_LAST
};
#define SRIOV_USEC_TIMEOUT  1200000 /* wait 12 * 100ms for SRIOV */
#define MAX_KIQ_REG_WAIT       5000 /* in usecs, 5ms */
#define MAX_KIQ_REG_BAILOUT_INTERVAL   5 /* in msecs, 5ms */
#define MAX_KIQ_REG_TRY 1000

int amdgpu_device_ip_set_clockgating_state(void *dev,
					   enum amd_ip_block_type block_type,
					   enum amd_clockgating_state state);
int amdgpu_device_ip_set_powergating_state(void *dev,
					   enum amd_ip_block_type block_type,
					   enum amd_powergating_state state);
void amdgpu_device_ip_get_clockgating_state(struct amdgpu_device *adev,
					    u64 *flags);
int amdgpu_device_ip_wait_for_idle(struct amdgpu_device *adev,
				   enum amd_ip_block_type block_type);
bool amdgpu_device_ip_is_idle(struct amdgpu_device *adev,
			      enum amd_ip_block_type block_type);

#define AMDGPU_MAX_IP_NUM 16

struct amdgpu_ip_block_status {
	bool valid;
	bool sw;
	bool hw;
	bool late_initialized;
	bool hang;
};

struct amdgpu_ip_block_version {
	const enum amd_ip_block_type type;
	const u32 major;
	const u32 minor;
	const u32 rev;
	const struct amd_ip_funcs *funcs;
};

#define HW_REV(_Major, _Minor, _Rev) \
	((((uint32_t) (_Major)) << 16) | ((uint32_t) (_Minor) << 8) | ((uint32_t) (_Rev)))

struct amdgpu_ip_block {
	struct amdgpu_ip_block_status status;
	const struct amdgpu_ip_block_version *version;
};

int amdgpu_device_ip_block_version_cmp(struct amdgpu_device *adev,
				       enum amd_ip_block_type type,
				       u32 major, u32 minor);

struct amdgpu_ip_block *
amdgpu_device_ip_get_ip_block(struct amdgpu_device *adev,
			      enum amd_ip_block_type type);

int amdgpu_device_ip_block_add(struct amdgpu_device *adev,
			       const struct amdgpu_ip_block_version *ip_block_version);

/*
 * BIOS.
 */
bool amdgpu_get_bios(struct amdgpu_device *adev);
bool amdgpu_read_bios(struct amdgpu_device *adev);
bool amdgpu_soc15_read_bios_from_rom(struct amdgpu_device *adev,
				     u8 *bios, u32 length_bytes);
/*
 * Clocks
 */

#define AMDGPU_MAX_PPLL 3

struct amdgpu_clock {
	struct amdgpu_pll ppll[AMDGPU_MAX_PPLL];
	struct amdgpu_pll spll;
	struct amdgpu_pll mpll;
	/* 10 Khz units */
	uint32_t default_mclk;
	uint32_t default_sclk;
	uint32_t default_dispclk;
	uint32_t current_dispclk;
	uint32_t dp_extclk;
	uint32_t max_pixel_clock;
};

/* sub-allocation manager, it has to be protected by another lock.
 * By conception this is an helper for other part of the driver
 * like the indirect buffer or semaphore, which both have their
 * locking.
 *
 * Principe is simple, we keep a list of sub allocation in offset
 * order (first entry has offset == 0, last entry has the highest
 * offset).
 *
 * When allocating new object we first check if there is room at
 * the end total_size - (last_object_offset + last_object_size) >=
 * alloc_size. If so we allocate new object there.
 *
 * When there is not enough room at the end, we start waiting for
 * each sub object until we reach object_offset+object_size >=
 * alloc_size, this object then become the sub object we return.
 *
 * Alignment can't be bigger than page size.
 *
 * Hole are not considered for allocation to keep things simple.
 * Assumption is that there won't be hole (all object on same
 * alignment).
 */

struct amdgpu_sa_manager {
	struct drm_suballoc_manager	base;
	struct amdgpu_bo		*bo;
	uint64_t			gpu_addr;
	void				*cpu_ptr;
};

int amdgpu_fence_slab_init(void);
void amdgpu_fence_slab_fini(void);

/*
 * IRQS.
 */

struct amdgpu_flip_work {
	struct delayed_work		flip_work;
	struct work_struct		unpin_work;
	struct amdgpu_device		*adev;
	int				crtc_id;
	u32				target_vblank;
	uint64_t			base;
	struct drm_pending_vblank_event *event;
	struct amdgpu_bo		*old_abo;
	unsigned			shared_count;
	struct dma_fence		**shared;
	struct dma_fence_cb		cb;
	bool				async;
};


/*
 * file private structure
 */

struct amdgpu_fpriv {
	struct amdgpu_vm	vm;
	struct amdgpu_bo_va	*prt_va;
	struct amdgpu_bo_va	*csa_va;
	struct mutex		bo_list_lock;
	struct idr		bo_list_handles;
	struct amdgpu_ctx_mgr	ctx_mgr;
	/** GPU partition selection */
	uint32_t		xcp_id;
};

int amdgpu_file_to_fpriv(struct file *filp, struct amdgpu_fpriv **fpriv);

/*
 * Writeback
 */
#define AMDGPU_MAX_WB 1024	/* Reserve at most 1024 WB slots for amdgpu-owned rings. */

struct amdgpu_wb {
	struct amdgpu_bo	*wb_obj;
	volatile uint32_t	*wb;
	uint64_t		gpu_addr;
	u32			num_wb;	/* Number of wb slots actually reserved for amdgpu. */
	unsigned long		used[DIV_ROUND_UP(AMDGPU_MAX_WB, BITS_PER_LONG)];
};

int amdgpu_device_wb_get(struct amdgpu_device *adev, u32 *wb);
void amdgpu_device_wb_free(struct amdgpu_device *adev, u32 wb);

/*
 * Benchmarking
 */
int amdgpu_benchmark(struct amdgpu_device *adev, int test_number);

/*
 * ASIC specific register table accessible by UMD
 */
struct amdgpu_allowed_register_entry {
	uint32_t reg_offset;
	bool grbm_indexed;
};

enum amd_reset_method {
	AMD_RESET_METHOD_NONE = -1,
	AMD_RESET_METHOD_LEGACY = 0,
	AMD_RESET_METHOD_MODE0,
	AMD_RESET_METHOD_MODE1,
	AMD_RESET_METHOD_MODE2,
	AMD_RESET_METHOD_BACO,
	AMD_RESET_METHOD_PCI,
};

struct amdgpu_video_codec_info {
	u32 codec_type;
	u32 max_width;
	u32 max_height;
	u32 max_pixels_per_frame;
	u32 max_level;
};

#define codec_info_build(type, width, height, level) \
			 .codec_type = type,\
			 .max_width = width,\
			 .max_height = height,\
			 .max_pixels_per_frame = height * width,\
			 .max_level = level,

struct amdgpu_video_codecs {
	const u32 codec_count;
	const struct amdgpu_video_codec_info *codec_array;
};

/*
 * ASIC specific functions.
 */
struct amdgpu_asic_funcs {
	bool (*read_disabled_bios)(struct amdgpu_device *adev);
	bool (*read_bios_from_rom)(struct amdgpu_device *adev,
				   u8 *bios, u32 length_bytes);
	int (*read_register)(struct amdgpu_device *adev, u32 se_num,
			     u32 sh_num, u32 reg_offset, u32 *value);
	void (*set_vga_state)(struct amdgpu_device *adev, bool state);
	int (*reset)(struct amdgpu_device *adev);
	enum amd_reset_method (*reset_method)(struct amdgpu_device *adev);
	/* get the reference clock */
	u32 (*get_xclk)(struct amdgpu_device *adev);
	/* MM block clocks */
	int (*set_uvd_clocks)(struct amdgpu_device *adev, u32 vclk, u32 dclk);
	int (*set_vce_clocks)(struct amdgpu_device *adev, u32 evclk, u32 ecclk);
	/* static power management */
	int (*get_pcie_lanes)(struct amdgpu_device *adev);
	void (*set_pcie_lanes)(struct amdgpu_device *adev, int lanes);
	/* get config memsize register */
	u32 (*get_config_memsize)(struct amdgpu_device *adev);
	/* flush hdp write queue */
	void (*flush_hdp)(struct amdgpu_device *adev, struct amdgpu_ring *ring);
	/* invalidate hdp read cache */
	void (*invalidate_hdp)(struct amdgpu_device *adev,
			       struct amdgpu_ring *ring);
	/* check if the asic needs a full reset of if soft reset will work */
	bool (*need_full_reset)(struct amdgpu_device *adev);
	/* initialize doorbell layout for specific asic*/
	void (*init_doorbell_index)(struct amdgpu_device *adev);
	/* PCIe bandwidth usage */
	void (*get_pcie_usage)(struct amdgpu_device *adev, uint64_t *count0,
			       uint64_t *count1);
	/* do we need to reset the asic at init time (e.g., kexec) */
	bool (*need_reset_on_init)(struct amdgpu_device *adev);
	/* PCIe replay counter */
	uint64_t (*get_pcie_replay_count)(struct amdgpu_device *adev);
	/* device supports BACO */
	bool (*supports_baco)(struct amdgpu_device *adev);
	/* pre asic_init quirks */
	void (*pre_asic_init)(struct amdgpu_device *adev);
	/* enter/exit umd stable pstate */
	int (*update_umd_stable_pstate)(struct amdgpu_device *adev, bool enter);
	/* query video codecs */
	int (*query_video_codecs)(struct amdgpu_device *adev, bool encode,
				  const struct amdgpu_video_codecs **codecs);
	/* encode "> 32bits" smn addressing */
	u64 (*encode_ext_smn_addressing)(int ext_id);
};

/*
 * IOCTL.
 */
int amdgpu_bo_list_ioctl(struct drm_device *dev, void *data,
				struct drm_file *filp);

int amdgpu_cs_ioctl(struct drm_device *dev, void *data, struct drm_file *filp);
int amdgpu_cs_fence_to_handle_ioctl(struct drm_device *dev, void *data,
				    struct drm_file *filp);
int amdgpu_cs_wait_ioctl(struct drm_device *dev, void *data, struct drm_file *filp);
int amdgpu_cs_wait_fences_ioctl(struct drm_device *dev, void *data,
				struct drm_file *filp);

/* VRAM scratch page for HDP bug, default vram page */
struct amdgpu_mem_scratch {
	struct amdgpu_bo		*robj;
	volatile uint32_t		*ptr;
	u64				gpu_addr;
};

/*
 * CGS
 */
struct cgs_device *amdgpu_cgs_create_device(struct amdgpu_device *adev);
void amdgpu_cgs_destroy_device(struct cgs_device *cgs_device);

/*
 * Core structure, functions and helpers.
 */
typedef uint32_t (*amdgpu_rreg_t)(struct amdgpu_device*, uint32_t);
typedef void (*amdgpu_wreg_t)(struct amdgpu_device*, uint32_t, uint32_t);

typedef uint32_t (*amdgpu_rreg_ext_t)(struct amdgpu_device*, uint64_t);
typedef void (*amdgpu_wreg_ext_t)(struct amdgpu_device*, uint64_t, uint32_t);

typedef uint64_t (*amdgpu_rreg64_t)(struct amdgpu_device*, uint32_t);
typedef void (*amdgpu_wreg64_t)(struct amdgpu_device*, uint32_t, uint64_t);

typedef uint64_t (*amdgpu_rreg64_ext_t)(struct amdgpu_device*, uint64_t);
typedef void (*amdgpu_wreg64_ext_t)(struct amdgpu_device*, uint64_t, uint64_t);

typedef uint32_t (*amdgpu_block_rreg_t)(struct amdgpu_device*, uint32_t, uint32_t);
typedef void (*amdgpu_block_wreg_t)(struct amdgpu_device*, uint32_t, uint32_t, uint32_t);

struct amdgpu_mmio_remap {
	u32 reg_offset;
	resource_size_t bus_addr;
};

/* Define the HW IP blocks will be used in driver , add more if necessary */
enum amd_hw_ip_block_type {
	GC_HWIP = 1,
	HDP_HWIP,
	SDMA0_HWIP,
	SDMA1_HWIP,
	SDMA2_HWIP,
	SDMA3_HWIP,
	SDMA4_HWIP,
	SDMA5_HWIP,
	SDMA6_HWIP,
	SDMA7_HWIP,
	LSDMA_HWIP,
	MMHUB_HWIP,
	ATHUB_HWIP,
	NBIO_HWIP,
	MP0_HWIP,
	MP1_HWIP,
	UVD_HWIP,
	VCN_HWIP = UVD_HWIP,
	JPEG_HWIP = VCN_HWIP,
	VCN1_HWIP,
	VCE_HWIP,
	VPE_HWIP,
	DF_HWIP,
	DCE_HWIP,
	OSSSYS_HWIP,
	SMUIO_HWIP,
	PWR_HWIP,
	NBIF_HWIP,
	THM_HWIP,
	CLK_HWIP,
	UMC_HWIP,
	RSMU_HWIP,
	XGMI_HWIP,
	DCI_HWIP,
	PCIE_HWIP,
	MAX_HWIP
};

#define HWIP_MAX_INSTANCE	44

#define HW_ID_MAX		300
#define IP_VERSION_FULL(mj, mn, rv, var, srev) \
	(((mj) << 24) | ((mn) << 16) | ((rv) << 8) | ((var) << 4) | (srev))
#define IP_VERSION(mj, mn, rv)		IP_VERSION_FULL(mj, mn, rv, 0, 0)
#define IP_VERSION_MAJ(ver)		((ver) >> 24)
#define IP_VERSION_MIN(ver)		(((ver) >> 16) & 0xFF)
#define IP_VERSION_REV(ver)		(((ver) >> 8) & 0xFF)
#define IP_VERSION_VARIANT(ver)		(((ver) >> 4) & 0xF)
#define IP_VERSION_SUBREV(ver)		((ver) & 0xF)
#define IP_VERSION_MAJ_MIN_REV(ver)	((ver) >> 8)

struct amdgpu_ip_map_info {
	/* Map of logical to actual dev instances/mask */
	uint32_t 		dev_inst[MAX_HWIP][HWIP_MAX_INSTANCE];
	int8_t (*logical_to_dev_inst)(struct amdgpu_device *adev,
				      enum amd_hw_ip_block_type block,
				      int8_t inst);
	uint32_t (*logical_to_dev_mask)(struct amdgpu_device *adev,
					enum amd_hw_ip_block_type block,
					uint32_t mask);
};

struct amd_powerplay {
	void *pp_handle;
	const struct amd_pm_funcs *pp_funcs;
};

struct ip_discovery_top;

/* polaris10 kickers */
#define ASICID_IS_P20(did, rid)		(((did == 0x67DF) && \
					 ((rid == 0xE3) || \
					  (rid == 0xE4) || \
					  (rid == 0xE5) || \
					  (rid == 0xE7) || \
					  (rid == 0xEF))) || \
					 ((did == 0x6FDF) && \
					 ((rid == 0xE7) || \
					  (rid == 0xEF) || \
					  (rid == 0xFF))))

#define ASICID_IS_P30(did, rid)		((did == 0x67DF) && \
					((rid == 0xE1) || \
					 (rid == 0xF7)))

/* polaris11 kickers */
#define ASICID_IS_P21(did, rid)		(((did == 0x67EF) && \
					 ((rid == 0xE0) || \
					  (rid == 0xE5))) || \
					 ((did == 0x67FF) && \
					 ((rid == 0xCF) || \
					  (rid == 0xEF) || \
					  (rid == 0xFF))))

#define ASICID_IS_P31(did, rid)		((did == 0x67EF) && \
					((rid == 0xE2)))

/* polaris12 kickers */
#define ASICID_IS_P23(did, rid)		(((did == 0x6987) && \
					 ((rid == 0xC0) || \
					  (rid == 0xC1) || \
					  (rid == 0xC3) || \
					  (rid == 0xC7))) || \
					 ((did == 0x6981) && \
					 ((rid == 0x00) || \
					  (rid == 0x01) || \
					  (rid == 0x10))))

struct amdgpu_mqd_prop {
	uint64_t mqd_gpu_addr;
	uint64_t hqd_base_gpu_addr;
	uint64_t rptr_gpu_addr;
	uint64_t wptr_gpu_addr;
	uint32_t queue_size;
	bool use_doorbell;
	uint32_t doorbell_index;
	uint64_t eop_gpu_addr;
	uint32_t hqd_pipe_priority;
	uint32_t hqd_queue_priority;
	bool hqd_active;
};

struct amdgpu_mqd {
	unsigned mqd_size;
	int (*init_mqd)(struct amdgpu_device *adev, void *mqd,
			struct amdgpu_mqd_prop *p);
};

#define AMDGPU_RESET_MAGIC_NUM 64
#define AMDGPU_MAX_DF_PERFMONS 4
#define AMDGPU_PRODUCT_NAME_LEN 64
struct amdgpu_reset_domain;

/*
 * Non-zero (true) if the GPU has VRAM. Zero (false) otherwise.
 */
#define AMDGPU_HAS_VRAM(_adev) ((_adev)->gmc.real_vram_size)

struct amdgpu_device {
	struct device			*dev;
	struct pci_dev			*pdev;
	struct drm_device		ddev;

#ifdef CONFIG_DRM_AMD_ACP
	struct amdgpu_acp		acp;
#endif
	struct amdgpu_hive_info *hive;
	struct amdgpu_xcp_mgr *xcp_mgr;
	/* ASIC */
	enum amd_asic_type		asic_type;
	uint32_t			family;
	uint32_t			rev_id;
	uint32_t			external_rev_id;
	unsigned long			flags;
	unsigned long			apu_flags;
	int				usec_timeout;
	const struct amdgpu_asic_funcs	*asic_funcs;
	bool				shutdown;
	bool				need_swiotlb;
	bool				accel_working;
	struct notifier_block		acpi_nb;
	struct amdgpu_i2c_chan		*i2c_bus[AMDGPU_MAX_I2C_BUS];
	struct debugfs_blob_wrapper     debugfs_vbios_blob;
	struct debugfs_blob_wrapper     debugfs_discovery_blob;
	struct mutex			srbm_mutex;
	/* GRBM index mutex. Protects concurrent access to GRBM index */
	struct mutex                    grbm_idx_mutex;
	struct dev_pm_domain		vga_pm_domain;
	bool				have_disp_power_ref;
	bool                            have_atomics_support;

	/* BIOS */
	bool				is_atom_fw;
	uint8_t				*bios;
	uint32_t			bios_size;
	uint32_t			bios_scratch_reg_offset;
	uint32_t			bios_scratch[AMDGPU_BIOS_NUM_SCRATCH];

	/* Register/doorbell mmio */
	resource_size_t			rmmio_base;
	resource_size_t			rmmio_size;
	void __iomem			*rmmio;
	/* protects concurrent MM_INDEX/DATA based register access */
	spinlock_t mmio_idx_lock;
	struct amdgpu_mmio_remap        rmmio_remap;
	/* protects concurrent SMC based register access */
	spinlock_t smc_idx_lock;
	amdgpu_rreg_t			smc_rreg;
	amdgpu_wreg_t			smc_wreg;
	/* protects concurrent PCIE register access */
	spinlock_t pcie_idx_lock;
	amdgpu_rreg_t			pcie_rreg;
	amdgpu_wreg_t			pcie_wreg;
	amdgpu_rreg_t			pciep_rreg;
	amdgpu_wreg_t			pciep_wreg;
	amdgpu_rreg_ext_t		pcie_rreg_ext;
	amdgpu_wreg_ext_t		pcie_wreg_ext;
	amdgpu_rreg64_t			pcie_rreg64;
	amdgpu_wreg64_t			pcie_wreg64;
	amdgpu_rreg64_ext_t			pcie_rreg64_ext;
	amdgpu_wreg64_ext_t			pcie_wreg64_ext;
	/* protects concurrent UVD register access */
	spinlock_t uvd_ctx_idx_lock;
	amdgpu_rreg_t			uvd_ctx_rreg;
	amdgpu_wreg_t			uvd_ctx_wreg;
	/* protects concurrent DIDT register access */
	spinlock_t didt_idx_lock;
	amdgpu_rreg_t			didt_rreg;
	amdgpu_wreg_t			didt_wreg;
	/* protects concurrent gc_cac register access */
	spinlock_t gc_cac_idx_lock;
	amdgpu_rreg_t			gc_cac_rreg;
	amdgpu_wreg_t			gc_cac_wreg;
	/* protects concurrent se_cac register access */
	spinlock_t se_cac_idx_lock;
	amdgpu_rreg_t			se_cac_rreg;
	amdgpu_wreg_t			se_cac_wreg;
	/* protects concurrent ENDPOINT (audio) register access */
	spinlock_t audio_endpt_idx_lock;
	amdgpu_block_rreg_t		audio_endpt_rreg;
	amdgpu_block_wreg_t		audio_endpt_wreg;
	struct amdgpu_doorbell		doorbell;

	/* clock/pll info */
	struct amdgpu_clock            clock;

	/* MC */
	struct amdgpu_gmc		gmc;
	struct amdgpu_gart		gart;
	dma_addr_t			dummy_page_addr;
	struct amdgpu_vm_manager	vm_manager;
	struct amdgpu_vmhub             vmhub[AMDGPU_MAX_VMHUBS];
	DECLARE_BITMAP(vmhubs_mask, AMDGPU_MAX_VMHUBS);

	/* memory management */
	struct amdgpu_mman		mman;
	struct amdgpu_mem_scratch	mem_scratch;
	struct amdgpu_wb		wb;
	atomic64_t			num_bytes_moved;
	atomic64_t			num_evictions;
	atomic64_t			num_vram_cpu_page_faults;
	atomic_t			gpu_reset_counter;
	atomic_t			vram_lost_counter;

	/* data for buffer migration throttling */
	struct {
		spinlock_t		lock;
		s64			last_update_us;
		s64			accum_us; /* accumulated microseconds */
		s64			accum_us_vis; /* for visible VRAM */
		u32			log2_max_MBps;
	} mm_stats;

	/* display */
	bool				enable_virtual_display;
	struct amdgpu_vkms_output       *amdgpu_vkms_output;
	struct amdgpu_mode_info		mode_info;
	/* For pre-DCE11. DCE11 and later are in "struct amdgpu_device->dm" */
	struct delayed_work         hotplug_work;
	struct amdgpu_irq_src		crtc_irq;
	struct amdgpu_irq_src		vline0_irq;
	struct amdgpu_irq_src		vupdate_irq;
	struct amdgpu_irq_src		pageflip_irq;
	struct amdgpu_irq_src		hpd_irq;
	struct amdgpu_irq_src		dmub_trace_irq;
	struct amdgpu_irq_src		dmub_outbox_irq;

	/* rings */
	u64				fence_context;
	unsigned			num_rings;
	struct amdgpu_ring		*rings[AMDGPU_MAX_RINGS];
	struct dma_fence __rcu		*gang_submit;
	bool				ib_pool_ready;
	struct amdgpu_sa_manager	ib_pools[AMDGPU_IB_POOL_MAX];
	struct amdgpu_sched		gpu_sched[AMDGPU_HW_IP_NUM][AMDGPU_RING_PRIO_MAX];

	/* interrupts */
	struct amdgpu_irq		irq;

	/* powerplay */
	struct amd_powerplay		powerplay;
	struct amdgpu_pm		pm;
	u64				cg_flags;
	u32				pg_flags;

	/* nbio */
	struct amdgpu_nbio		nbio;

	/* hdp */
	struct amdgpu_hdp		hdp;

	/* smuio */
	struct amdgpu_smuio		smuio;

	/* mmhub */
	struct amdgpu_mmhub		mmhub;

	/* gfxhub */
	struct amdgpu_gfxhub		gfxhub;

	/* gfx */
	struct amdgpu_gfx		gfx;

	/* sdma */
	struct amdgpu_sdma		sdma;

	/* lsdma */
	struct amdgpu_lsdma		lsdma;

	/* uvd */
	struct amdgpu_uvd		uvd;

	/* vce */
	struct amdgpu_vce		vce;

	/* vcn */
	struct amdgpu_vcn		vcn;

	/* jpeg */
	struct amdgpu_jpeg		jpeg;

	/* vpe */
	struct amdgpu_vpe		vpe;

	/* umsch */
	struct amdgpu_umsch_mm		umsch_mm;
	bool				enable_umsch_mm;

	/* firmwares */
	struct amdgpu_firmware		firmware;

	/* PSP */
	struct psp_context		psp;

	/* GDS */
	struct amdgpu_gds		gds;

	/* KFD */
	struct amdgpu_kfd_dev		kfd;

	/* UMC */
	struct amdgpu_umc		umc;

	/* display related functionality */
	struct amdgpu_display_manager dm;

	/* mes */
	bool                            enable_mes;
	bool                            enable_mes_kiq;
	struct amdgpu_mes               mes;
	struct amdgpu_mqd               mqds[AMDGPU_HW_IP_NUM];

	/* df */
	struct amdgpu_df                df;

	/* MCA */
	struct amdgpu_mca               mca;

	struct amdgpu_ip_block          ip_blocks[AMDGPU_MAX_IP_NUM];
	uint32_t		        harvest_ip_mask;
	int				num_ip_blocks;
	struct mutex	mn_lock;
	DECLARE_HASHTABLE(mn_hash, 7);

	/* tracking pinned memory */
	atomic64_t vram_pin_size;
	atomic64_t visible_pin_size;
	atomic64_t gart_pin_size;

	/* soc15 register offset based on ip, instance and  segment */
	uint32_t		*reg_offset[MAX_HWIP][HWIP_MAX_INSTANCE];
	struct amdgpu_ip_map_info	ip_map;

	/* delayed work_func for deferring clockgating during resume */
	struct delayed_work     delayed_init_work;

	struct amdgpu_virt	virt;

	/* link all shadow bo */
	struct list_head                shadow_list;
	struct mutex                    shadow_list_lock;

	/* record hw reset is performed */
	bool has_hw_reset;
	u8				reset_magic[AMDGPU_RESET_MAGIC_NUM];

	/* s3/s4 mask */
	bool                            in_suspend;
	bool				in_s3;
	bool				in_s4;
	bool				in_s0ix;

	enum pp_mp1_state               mp1_state;
	struct amdgpu_doorbell_index doorbell_index;

	struct mutex			notifier_lock;

	int asic_reset_res;
	struct work_struct		xgmi_reset_work;
	struct list_head		reset_list;

	long				gfx_timeout;
	long				sdma_timeout;
	long				video_timeout;
	long				compute_timeout;

	uint64_t			unique_id;
	uint64_t	df_perfmon_config_assign_mask[AMDGPU_MAX_DF_PERFMONS];

	/* enable runtime pm on the device */
	bool                            in_runpm;
	bool                            has_pr3;

	bool                            ucode_sysfs_en;

	/* Chip product information */
	char				product_number[20];
	char				product_name[AMDGPU_PRODUCT_NAME_LEN];
	char				serial[20];

	atomic_t			throttling_logging_enabled;
	struct ratelimit_state		throttling_logging_rs;
	uint32_t                        ras_hw_enabled;
	uint32_t                        ras_enabled;

	bool                            no_hw_access;
	struct pci_saved_state          *pci_state;
	pci_channel_state_t		pci_channel_state;

	/* Track auto wait count on s_barrier settings */
	bool				barrier_has_auto_waitcnt;

	struct amdgpu_reset_control     *reset_cntl;
	uint32_t                        ip_versions[MAX_HWIP][HWIP_MAX_INSTANCE];

	bool				ram_is_direct_mapped;

	struct list_head                ras_list;

	struct ip_discovery_top         *ip_top;

	struct amdgpu_reset_domain	*reset_domain;

	struct mutex			benchmark_mutex;

	/* reset dump register */
	uint32_t                        *reset_dump_reg_list;
	uint32_t			*reset_dump_reg_value;
	int                             num_regs;

	bool                            scpm_enabled;
	uint32_t                        scpm_status;

	struct work_struct		reset_work;

	bool                            job_hang;
	bool                            dc_enabled;
	/* Mask of active clusters */
	uint32_t			aid_mask;

	/* Debug */
	bool                            debug_vm;
	bool                            debug_largebar;
	bool                            debug_disable_soft_recovery;
<<<<<<< HEAD
=======
};

static inline uint32_t amdgpu_ip_version(const struct amdgpu_device *adev,
					 uint8_t ip, uint8_t inst)
{
	/* This considers only major/minor/rev and ignores
	 * subrevision/variant fields.
	 */
	return adev->ip_versions[ip][inst] & ~0xFFU;
}

#ifdef CONFIG_DEV_COREDUMP
struct amdgpu_coredump_info {
	struct amdgpu_device		*adev;
	struct amdgpu_task_info         reset_task_info;
	struct timespec64               reset_time;
	bool                            reset_vram_lost;
>>>>>>> 154d9c60
};
#endif

static inline struct amdgpu_device *drm_to_adev(struct drm_device *ddev)
{
	return container_of(ddev, struct amdgpu_device, ddev);
}

static inline struct drm_device *adev_to_drm(struct amdgpu_device *adev)
{
	return &adev->ddev;
}

static inline struct amdgpu_device *amdgpu_ttm_adev(struct ttm_device *bdev)
{
	return container_of(bdev, struct amdgpu_device, mman.bdev);
}

int amdgpu_device_init(struct amdgpu_device *adev,
		       uint32_t flags);
void amdgpu_device_fini_hw(struct amdgpu_device *adev);
void amdgpu_device_fini_sw(struct amdgpu_device *adev);

int amdgpu_gpu_wait_for_idle(struct amdgpu_device *adev);

void amdgpu_device_mm_access(struct amdgpu_device *adev, loff_t pos,
			     void *buf, size_t size, bool write);
size_t amdgpu_device_aper_access(struct amdgpu_device *adev, loff_t pos,
				 void *buf, size_t size, bool write);

void amdgpu_device_vram_access(struct amdgpu_device *adev, loff_t pos,
			       void *buf, size_t size, bool write);
uint32_t amdgpu_device_wait_on_rreg(struct amdgpu_device *adev,
			    uint32_t inst, uint32_t reg_addr, char reg_name[],
			    uint32_t expected_value, uint32_t mask);
uint32_t amdgpu_device_rreg(struct amdgpu_device *adev,
			    uint32_t reg, uint32_t acc_flags);
u32 amdgpu_device_indirect_rreg_ext(struct amdgpu_device *adev,
				    u64 reg_addr);
void amdgpu_device_wreg(struct amdgpu_device *adev,
			uint32_t reg, uint32_t v,
			uint32_t acc_flags);
void amdgpu_device_indirect_wreg_ext(struct amdgpu_device *adev,
				     u64 reg_addr, u32 reg_data);
void amdgpu_mm_wreg_mmio_rlc(struct amdgpu_device *adev,
			     uint32_t reg, uint32_t v, uint32_t xcc_id);
void amdgpu_mm_wreg8(struct amdgpu_device *adev, uint32_t offset, uint8_t value);
uint8_t amdgpu_mm_rreg8(struct amdgpu_device *adev, uint32_t offset);

u32 amdgpu_device_indirect_rreg(struct amdgpu_device *adev,
				u32 reg_addr);
u64 amdgpu_device_indirect_rreg64(struct amdgpu_device *adev,
				  u32 reg_addr);
u64 amdgpu_device_indirect_rreg64_ext(struct amdgpu_device *adev,
				  u64 reg_addr);
void amdgpu_device_indirect_wreg(struct amdgpu_device *adev,
				 u32 reg_addr, u32 reg_data);
void amdgpu_device_indirect_wreg64(struct amdgpu_device *adev,
				   u32 reg_addr, u64 reg_data);
void amdgpu_device_indirect_wreg64_ext(struct amdgpu_device *adev,
				   u64 reg_addr, u64 reg_data);
u32 amdgpu_device_get_rev_id(struct amdgpu_device *adev);
bool amdgpu_device_asic_has_dc_support(enum amd_asic_type asic_type);
bool amdgpu_device_has_dc_support(struct amdgpu_device *adev);

void amdgpu_device_set_sriov_virtual_display(struct amdgpu_device *adev);

int amdgpu_device_pre_asic_reset(struct amdgpu_device *adev,
				 struct amdgpu_reset_context *reset_context);

int amdgpu_do_asic_reset(struct list_head *device_list_handle,
			 struct amdgpu_reset_context *reset_context);

int emu_soc_asic_init(struct amdgpu_device *adev);

/*
 * Registers read & write functions.
 */
#define AMDGPU_REGS_NO_KIQ    (1<<1)
#define AMDGPU_REGS_RLC	(1<<2)

#define RREG32_NO_KIQ(reg) amdgpu_device_rreg(adev, (reg), AMDGPU_REGS_NO_KIQ)
#define WREG32_NO_KIQ(reg, v) amdgpu_device_wreg(adev, (reg), (v), AMDGPU_REGS_NO_KIQ)

#define RREG32_KIQ(reg) amdgpu_kiq_rreg(adev, (reg))
#define WREG32_KIQ(reg, v) amdgpu_kiq_wreg(adev, (reg), (v))

#define RREG8(reg) amdgpu_mm_rreg8(adev, (reg))
#define WREG8(reg, v) amdgpu_mm_wreg8(adev, (reg), (v))

#define RREG32(reg) amdgpu_device_rreg(adev, (reg), 0)
#define DREG32(reg) printk(KERN_INFO "REGISTER: " #reg " : 0x%08X\n", amdgpu_device_rreg(adev, (reg), 0))
#define WREG32(reg, v) amdgpu_device_wreg(adev, (reg), (v), 0)
#define REG_SET(FIELD, v) (((v) << FIELD##_SHIFT) & FIELD##_MASK)
#define REG_GET(FIELD, v) (((v) << FIELD##_SHIFT) & FIELD##_MASK)
#define RREG32_PCIE(reg) adev->pcie_rreg(adev, (reg))
#define WREG32_PCIE(reg, v) adev->pcie_wreg(adev, (reg), (v))
#define RREG32_PCIE_PORT(reg) adev->pciep_rreg(adev, (reg))
#define WREG32_PCIE_PORT(reg, v) adev->pciep_wreg(adev, (reg), (v))
#define RREG32_PCIE_EXT(reg) adev->pcie_rreg_ext(adev, (reg))
#define WREG32_PCIE_EXT(reg, v) adev->pcie_wreg_ext(adev, (reg), (v))
#define RREG64_PCIE(reg) adev->pcie_rreg64(adev, (reg))
#define WREG64_PCIE(reg, v) adev->pcie_wreg64(adev, (reg), (v))
#define RREG64_PCIE_EXT(reg) adev->pcie_rreg64_ext(adev, (reg))
#define WREG64_PCIE_EXT(reg, v) adev->pcie_wreg64_ext(adev, (reg), (v))
#define RREG32_SMC(reg) adev->smc_rreg(adev, (reg))
#define WREG32_SMC(reg, v) adev->smc_wreg(adev, (reg), (v))
#define RREG32_UVD_CTX(reg) adev->uvd_ctx_rreg(adev, (reg))
#define WREG32_UVD_CTX(reg, v) adev->uvd_ctx_wreg(adev, (reg), (v))
#define RREG32_DIDT(reg) adev->didt_rreg(adev, (reg))
#define WREG32_DIDT(reg, v) adev->didt_wreg(adev, (reg), (v))
#define RREG32_GC_CAC(reg) adev->gc_cac_rreg(adev, (reg))
#define WREG32_GC_CAC(reg, v) adev->gc_cac_wreg(adev, (reg), (v))
#define RREG32_SE_CAC(reg) adev->se_cac_rreg(adev, (reg))
#define WREG32_SE_CAC(reg, v) adev->se_cac_wreg(adev, (reg), (v))
#define RREG32_AUDIO_ENDPT(block, reg) adev->audio_endpt_rreg(adev, (block), (reg))
#define WREG32_AUDIO_ENDPT(block, reg, v) adev->audio_endpt_wreg(adev, (block), (reg), (v))
#define WREG32_P(reg, val, mask)				\
	do {							\
		uint32_t tmp_ = RREG32(reg);			\
		tmp_ &= (mask);					\
		tmp_ |= ((val) & ~(mask));			\
		WREG32(reg, tmp_);				\
	} while (0)
#define WREG32_AND(reg, and) WREG32_P(reg, 0, and)
#define WREG32_OR(reg, or) WREG32_P(reg, or, ~(or))
#define WREG32_PLL_P(reg, val, mask)				\
	do {							\
		uint32_t tmp_ = RREG32_PLL(reg);		\
		tmp_ &= (mask);					\
		tmp_ |= ((val) & ~(mask));			\
		WREG32_PLL(reg, tmp_);				\
	} while (0)

#define WREG32_SMC_P(_Reg, _Val, _Mask)                         \
	do {                                                    \
		u32 tmp = RREG32_SMC(_Reg);                     \
		tmp &= (_Mask);                                 \
		tmp |= ((_Val) & ~(_Mask));                     \
		WREG32_SMC(_Reg, tmp);                          \
	} while (0)

#define DREG32_SYS(sqf, adev, reg) seq_printf((sqf), #reg " : 0x%08X\n", amdgpu_device_rreg((adev), (reg), false))

#define REG_FIELD_SHIFT(reg, field) reg##__##field##__SHIFT
#define REG_FIELD_MASK(reg, field) reg##__##field##_MASK

#define REG_SET_FIELD(orig_val, reg, field, field_val)			\
	(((orig_val) & ~REG_FIELD_MASK(reg, field)) |			\
	 (REG_FIELD_MASK(reg, field) & ((field_val) << REG_FIELD_SHIFT(reg, field))))

#define REG_GET_FIELD(value, reg, field)				\
	(((value) & REG_FIELD_MASK(reg, field)) >> REG_FIELD_SHIFT(reg, field))

#define WREG32_FIELD(reg, field, val)	\
	WREG32(mm##reg, (RREG32(mm##reg) & ~REG_FIELD_MASK(reg, field)) | (val) << REG_FIELD_SHIFT(reg, field))

#define WREG32_FIELD_OFFSET(reg, offset, field, val)	\
	WREG32(mm##reg + offset, (RREG32(mm##reg + offset) & ~REG_FIELD_MASK(reg, field)) | (val) << REG_FIELD_SHIFT(reg, field))

/*
 * BIOS helpers.
 */
#define RBIOS8(i) (adev->bios[i])
#define RBIOS16(i) (RBIOS8(i) | (RBIOS8((i)+1) << 8))
#define RBIOS32(i) ((RBIOS16(i)) | (RBIOS16((i)+2) << 16))

/*
 * ASICs macro.
 */
#define amdgpu_asic_set_vga_state(adev, state) \
    ((adev)->asic_funcs->set_vga_state ? (adev)->asic_funcs->set_vga_state((adev), (state)) : 0)
#define amdgpu_asic_reset(adev) (adev)->asic_funcs->reset((adev))
#define amdgpu_asic_reset_method(adev) (adev)->asic_funcs->reset_method((adev))
#define amdgpu_asic_get_xclk(adev) (adev)->asic_funcs->get_xclk((adev))
#define amdgpu_asic_set_uvd_clocks(adev, v, d) (adev)->asic_funcs->set_uvd_clocks((adev), (v), (d))
#define amdgpu_asic_set_vce_clocks(adev, ev, ec) (adev)->asic_funcs->set_vce_clocks((adev), (ev), (ec))
#define amdgpu_get_pcie_lanes(adev) (adev)->asic_funcs->get_pcie_lanes((adev))
#define amdgpu_set_pcie_lanes(adev, l) (adev)->asic_funcs->set_pcie_lanes((adev), (l))
#define amdgpu_asic_get_gpu_clock_counter(adev) (adev)->asic_funcs->get_gpu_clock_counter((adev))
#define amdgpu_asic_read_disabled_bios(adev) (adev)->asic_funcs->read_disabled_bios((adev))
#define amdgpu_asic_read_bios_from_rom(adev, b, l) (adev)->asic_funcs->read_bios_from_rom((adev), (b), (l))
#define amdgpu_asic_read_register(adev, se, sh, offset, v)((adev)->asic_funcs->read_register((adev), (se), (sh), (offset), (v)))
#define amdgpu_asic_get_config_memsize(adev) (adev)->asic_funcs->get_config_memsize((adev))
#define amdgpu_asic_flush_hdp(adev, r) \
	((adev)->asic_funcs->flush_hdp ? (adev)->asic_funcs->flush_hdp((adev), (r)) : (adev)->hdp.funcs->flush_hdp((adev), (r)))
#define amdgpu_asic_invalidate_hdp(adev, r) \
	((adev)->asic_funcs->invalidate_hdp ? (adev)->asic_funcs->invalidate_hdp((adev), (r)) : \
	 ((adev)->hdp.funcs->invalidate_hdp ? (adev)->hdp.funcs->invalidate_hdp((adev), (r)) : (void)0))
#define amdgpu_asic_need_full_reset(adev) (adev)->asic_funcs->need_full_reset((adev))
#define amdgpu_asic_init_doorbell_index(adev) (adev)->asic_funcs->init_doorbell_index((adev))
#define amdgpu_asic_get_pcie_usage(adev, cnt0, cnt1) ((adev)->asic_funcs->get_pcie_usage((adev), (cnt0), (cnt1)))
#define amdgpu_asic_need_reset_on_init(adev) (adev)->asic_funcs->need_reset_on_init((adev))
#define amdgpu_asic_get_pcie_replay_count(adev) ((adev)->asic_funcs->get_pcie_replay_count((adev)))
#define amdgpu_asic_supports_baco(adev) (adev)->asic_funcs->supports_baco((adev))
#define amdgpu_asic_pre_asic_init(adev) (adev)->asic_funcs->pre_asic_init((adev))
#define amdgpu_asic_update_umd_stable_pstate(adev, enter) \
	((adev)->asic_funcs->update_umd_stable_pstate ? (adev)->asic_funcs->update_umd_stable_pstate((adev), (enter)) : 0)
#define amdgpu_asic_query_video_codecs(adev, e, c) (adev)->asic_funcs->query_video_codecs((adev), (e), (c))

#define amdgpu_inc_vram_lost(adev) atomic_inc(&((adev)->vram_lost_counter));

#define BIT_MASK_UPPER(i) ((i) >= BITS_PER_LONG ? 0 : ~0UL << (i))
#define for_each_inst(i, inst_mask)        \
	for (i = ffs(inst_mask); i-- != 0; \
	     i = ffs(inst_mask & BIT_MASK_UPPER(i + 1)))

#define MIN(X, Y) ((X) < (Y) ? (X) : (Y))

/* Common functions */
bool amdgpu_device_has_job_running(struct amdgpu_device *adev);
bool amdgpu_device_should_recover_gpu(struct amdgpu_device *adev);
int amdgpu_device_gpu_recover(struct amdgpu_device *adev,
			      struct amdgpu_job *job,
			      struct amdgpu_reset_context *reset_context);
void amdgpu_device_pci_config_reset(struct amdgpu_device *adev);
int amdgpu_device_pci_reset(struct amdgpu_device *adev);
bool amdgpu_device_need_post(struct amdgpu_device *adev);
<<<<<<< HEAD
=======
bool amdgpu_device_seamless_boot_supported(struct amdgpu_device *adev);
>>>>>>> 154d9c60
bool amdgpu_device_pcie_dynamic_switching_supported(void);
bool amdgpu_device_should_use_aspm(struct amdgpu_device *adev);
bool amdgpu_device_aspm_support_quirk(void);

void amdgpu_cs_report_moved_bytes(struct amdgpu_device *adev, u64 num_bytes,
				  u64 num_vis_bytes);
int amdgpu_device_resize_fb_bar(struct amdgpu_device *adev);
void amdgpu_device_program_register_sequence(struct amdgpu_device *adev,
					     const u32 *registers,
					     const u32 array_size);

int amdgpu_device_mode1_reset(struct amdgpu_device *adev);
bool amdgpu_device_supports_atpx(struct drm_device *dev);
bool amdgpu_device_supports_px(struct drm_device *dev);
bool amdgpu_device_supports_boco(struct drm_device *dev);
bool amdgpu_device_supports_smart_shift(struct drm_device *dev);
bool amdgpu_device_supports_baco(struct drm_device *dev);
bool amdgpu_device_is_peer_accessible(struct amdgpu_device *adev,
				      struct amdgpu_device *peer_adev);
int amdgpu_device_baco_enter(struct drm_device *dev);
int amdgpu_device_baco_exit(struct drm_device *dev);

void amdgpu_device_flush_hdp(struct amdgpu_device *adev,
		struct amdgpu_ring *ring);
void amdgpu_device_invalidate_hdp(struct amdgpu_device *adev,
		struct amdgpu_ring *ring);

void amdgpu_device_halt(struct amdgpu_device *adev);
u32 amdgpu_device_pcie_port_rreg(struct amdgpu_device *adev,
				u32 reg);
void amdgpu_device_pcie_port_wreg(struct amdgpu_device *adev,
				u32 reg, u32 v);
struct dma_fence *amdgpu_device_switch_gang(struct amdgpu_device *adev,
					    struct dma_fence *gang);
bool amdgpu_device_has_display_hardware(struct amdgpu_device *adev);

/* atpx handler */
#if defined(CONFIG_VGA_SWITCHEROO)
void amdgpu_register_atpx_handler(void);
void amdgpu_unregister_atpx_handler(void);
bool amdgpu_has_atpx_dgpu_power_cntl(void);
bool amdgpu_is_atpx_hybrid(void);
bool amdgpu_atpx_dgpu_req_power_for_displays(void);
bool amdgpu_has_atpx(void);
#else
static inline void amdgpu_register_atpx_handler(void) {}
static inline void amdgpu_unregister_atpx_handler(void) {}
static inline bool amdgpu_has_atpx_dgpu_power_cntl(void) { return false; }
static inline bool amdgpu_is_atpx_hybrid(void) { return false; }
static inline bool amdgpu_atpx_dgpu_req_power_for_displays(void) { return false; }
static inline bool amdgpu_has_atpx(void) { return false; }
#endif

#if defined(CONFIG_VGA_SWITCHEROO) && defined(CONFIG_ACPI)
void *amdgpu_atpx_get_dhandle(void);
#else
static inline void *amdgpu_atpx_get_dhandle(void) { return NULL; }
#endif

/*
 * KMS
 */
extern const struct drm_ioctl_desc amdgpu_ioctls_kms[];
extern const int amdgpu_max_kms_ioctl;

int amdgpu_driver_load_kms(struct amdgpu_device *adev, unsigned long flags);
void amdgpu_driver_unload_kms(struct drm_device *dev);
void amdgpu_driver_lastclose_kms(struct drm_device *dev);
int amdgpu_driver_open_kms(struct drm_device *dev, struct drm_file *file_priv);
void amdgpu_driver_postclose_kms(struct drm_device *dev,
				 struct drm_file *file_priv);
void amdgpu_driver_release_kms(struct drm_device *dev);

int amdgpu_device_ip_suspend(struct amdgpu_device *adev);
int amdgpu_device_suspend(struct drm_device *dev, bool fbcon);
int amdgpu_device_resume(struct drm_device *dev, bool fbcon);
u32 amdgpu_get_vblank_counter_kms(struct drm_crtc *crtc);
int amdgpu_enable_vblank_kms(struct drm_crtc *crtc);
void amdgpu_disable_vblank_kms(struct drm_crtc *crtc);
int amdgpu_info_ioctl(struct drm_device *dev, void *data,
		      struct drm_file *filp);

/*
 * functions used by amdgpu_encoder.c
 */
struct amdgpu_afmt_acr {
	u32 clock;

	int n_32khz;
	int cts_32khz;

	int n_44_1khz;
	int cts_44_1khz;

	int n_48khz;
	int cts_48khz;

};

struct amdgpu_afmt_acr amdgpu_afmt_acr(uint32_t clock);

/* amdgpu_acpi.c */

struct amdgpu_numa_info {
	uint64_t size;
	int pxm;
	int nid;
};

/* ATCS Device/Driver State */
#define AMDGPU_ATCS_PSC_DEV_STATE_D0		0
#define AMDGPU_ATCS_PSC_DEV_STATE_D3_HOT	3
#define AMDGPU_ATCS_PSC_DRV_STATE_OPR		0
#define AMDGPU_ATCS_PSC_DRV_STATE_NOT_OPR	1

#if defined(CONFIG_ACPI)
int amdgpu_acpi_init(struct amdgpu_device *adev);
void amdgpu_acpi_fini(struct amdgpu_device *adev);
bool amdgpu_acpi_is_pcie_performance_request_supported(struct amdgpu_device *adev);
bool amdgpu_acpi_is_power_shift_control_supported(void);
int amdgpu_acpi_pcie_performance_request(struct amdgpu_device *adev,
						u8 perf_req, bool advertise);
int amdgpu_acpi_power_shift_control(struct amdgpu_device *adev,
				    u8 dev_state, bool drv_state);
int amdgpu_acpi_smart_shift_update(struct drm_device *dev, enum amdgpu_ss ss_state);
int amdgpu_acpi_pcie_notify_device_ready(struct amdgpu_device *adev);
int amdgpu_acpi_get_tmr_info(struct amdgpu_device *adev, u64 *tmr_offset,
			     u64 *tmr_size);
int amdgpu_acpi_get_mem_info(struct amdgpu_device *adev, int xcc_id,
			     struct amdgpu_numa_info *numa_info);

void amdgpu_acpi_get_backlight_caps(struct amdgpu_dm_backlight_caps *caps);
bool amdgpu_acpi_should_gpu_reset(struct amdgpu_device *adev);
void amdgpu_acpi_detect(void);
void amdgpu_acpi_release(void);
#else
static inline int amdgpu_acpi_init(struct amdgpu_device *adev) { return 0; }
static inline int amdgpu_acpi_get_tmr_info(struct amdgpu_device *adev,
					   u64 *tmr_offset, u64 *tmr_size)
{
	return -EINVAL;
}
static inline int amdgpu_acpi_get_mem_info(struct amdgpu_device *adev,
					   int xcc_id,
					   struct amdgpu_numa_info *numa_info)
{
	return -EINVAL;
}
static inline void amdgpu_acpi_fini(struct amdgpu_device *adev) { }
static inline bool amdgpu_acpi_should_gpu_reset(struct amdgpu_device *adev) { return false; }
static inline void amdgpu_acpi_detect(void) { }
static inline void amdgpu_acpi_release(void) { }
static inline bool amdgpu_acpi_is_power_shift_control_supported(void) { return false; }
static inline int amdgpu_acpi_power_shift_control(struct amdgpu_device *adev,
						  u8 dev_state, bool drv_state) { return 0; }
static inline int amdgpu_acpi_smart_shift_update(struct drm_device *dev,
						 enum amdgpu_ss ss_state) { return 0; }
#endif

#if defined(CONFIG_ACPI) && defined(CONFIG_SUSPEND)
bool amdgpu_acpi_is_s3_active(struct amdgpu_device *adev);
bool amdgpu_acpi_is_s0ix_active(struct amdgpu_device *adev);
#else
static inline bool amdgpu_acpi_is_s0ix_active(struct amdgpu_device *adev) { return false; }
static inline bool amdgpu_acpi_is_s3_active(struct amdgpu_device *adev) { return false; }
#endif

#if defined(CONFIG_DRM_AMD_DC)
int amdgpu_dm_display_resume(struct amdgpu_device *adev );
#else
static inline int amdgpu_dm_display_resume(struct amdgpu_device *adev) { return 0; }
#endif


void amdgpu_register_gpu_instance(struct amdgpu_device *adev);
void amdgpu_unregister_gpu_instance(struct amdgpu_device *adev);

pci_ers_result_t amdgpu_pci_error_detected(struct pci_dev *pdev,
					   pci_channel_state_t state);
pci_ers_result_t amdgpu_pci_mmio_enabled(struct pci_dev *pdev);
pci_ers_result_t amdgpu_pci_slot_reset(struct pci_dev *pdev);
void amdgpu_pci_resume(struct pci_dev *pdev);

bool amdgpu_device_cache_pci_state(struct pci_dev *pdev);
bool amdgpu_device_load_pci_state(struct pci_dev *pdev);

bool amdgpu_device_skip_hw_access(struct amdgpu_device *adev);

int amdgpu_device_set_cg_state(struct amdgpu_device *adev,
			       enum amd_clockgating_state state);
int amdgpu_device_set_pg_state(struct amdgpu_device *adev,
			       enum amd_powergating_state state);

static inline bool amdgpu_device_has_timeouts_enabled(struct amdgpu_device *adev)
{
	return amdgpu_gpu_recovery != 0 &&
		adev->gfx_timeout != MAX_SCHEDULE_TIMEOUT &&
		adev->compute_timeout != MAX_SCHEDULE_TIMEOUT &&
		adev->sdma_timeout != MAX_SCHEDULE_TIMEOUT &&
		adev->video_timeout != MAX_SCHEDULE_TIMEOUT;
}

#include "amdgpu_object.h"

static inline bool amdgpu_is_tmz(struct amdgpu_device *adev)
{
       return adev->gmc.tmz_enabled;
}

int amdgpu_in_reset(struct amdgpu_device *adev);

extern const struct attribute_group amdgpu_vram_mgr_attr_group;
extern const struct attribute_group amdgpu_gtt_mgr_attr_group;
extern const struct attribute_group amdgpu_flash_attr_group;

#endif<|MERGE_RESOLUTION|>--- conflicted
+++ resolved
@@ -245,10 +245,7 @@
 extern int amdgpu_vcnfw_log;
 extern int amdgpu_sg_display;
 extern int amdgpu_umsch_mm;
-<<<<<<< HEAD
-=======
 extern int amdgpu_seamless;
->>>>>>> 154d9c60
 
 extern int amdgpu_user_partt_mode;
 
@@ -1107,8 +1104,6 @@
 	bool                            debug_vm;
 	bool                            debug_largebar;
 	bool                            debug_disable_soft_recovery;
-<<<<<<< HEAD
-=======
 };
 
 static inline uint32_t amdgpu_ip_version(const struct amdgpu_device *adev,
@@ -1126,7 +1121,6 @@
 	struct amdgpu_task_info         reset_task_info;
 	struct timespec64               reset_time;
 	bool                            reset_vram_lost;
->>>>>>> 154d9c60
 };
 #endif
 
@@ -1345,10 +1339,7 @@
 void amdgpu_device_pci_config_reset(struct amdgpu_device *adev);
 int amdgpu_device_pci_reset(struct amdgpu_device *adev);
 bool amdgpu_device_need_post(struct amdgpu_device *adev);
-<<<<<<< HEAD
-=======
 bool amdgpu_device_seamless_boot_supported(struct amdgpu_device *adev);
->>>>>>> 154d9c60
 bool amdgpu_device_pcie_dynamic_switching_supported(void);
 bool amdgpu_device_should_use_aspm(struct amdgpu_device *adev);
 bool amdgpu_device_aspm_support_quirk(void);
