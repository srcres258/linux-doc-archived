--- conflicted
+++ resolved
@@ -40,20 +40,6 @@
 	INIT_LIST_HEAD(&ctx->link);
 	ctx->i915 = i915;
 
-<<<<<<< HEAD
-	ctx->vma_lut.ht_bits = VMA_HT_BITS;
-	ctx->vma_lut.ht_size = BIT(VMA_HT_BITS);
-	ctx->vma_lut.ht = kcalloc(ctx->vma_lut.ht_size,
-				  sizeof(*ctx->vma_lut.ht),
-				  GFP_KERNEL);
-	if (!ctx->vma_lut.ht)
-		goto err_free;
-
-	ret = ida_simple_get(&i915->context_hw_ida,
-			     0, MAX_CONTEXT_HW_ID, GFP_KERNEL);
-	if (ret < 0)
-		goto err_vma_ht;
-=======
 	INIT_RADIX_TREE(&ctx->handles_vma, GFP_KERNEL);
 	INIT_LIST_HEAD(&ctx->handles_list);
 
@@ -61,7 +47,6 @@
 			     0, MAX_CONTEXT_HW_ID, GFP_KERNEL);
 	if (ret < 0)
 		goto err_handles;
->>>>>>> bb176f67
 	ctx->hw_id = ret;
 
 	if (name) {
@@ -76,13 +61,7 @@
 
 	return ctx;
 
-<<<<<<< HEAD
-err_vma_ht:
-	kvfree(ctx->vma_lut.ht);
-err_free:
-=======
 err_handles:
->>>>>>> bb176f67
 	kfree(ctx);
 	return NULL;
 
