// SPDX-License-Identifier: GPL-2.0-or-later
/*  Kernel module help for powerpc.
    Copyright (C) 2001, 2003 Rusty Russell IBM Corporation.
    Copyright (C) 2008 Freescale Semiconductor, Inc.

*/
#include <linux/elf.h>
#include <linux/moduleloader.h>
#include <linux/err.h>
#include <linux/vmalloc.h>
#include <linux/mm.h>
#include <linux/bug.h>
#include <linux/execmem.h>
#include <asm/module.h>
#include <linux/uaccess.h>
#include <asm/firmware.h>
#include <linux/sort.h>
#include <asm/setup.h>
#include <asm/sections.h>

static LIST_HEAD(module_bug_list);

static const Elf_Shdr *find_section(const Elf_Ehdr *hdr,
				    const Elf_Shdr *sechdrs,
				    const char *name)
{
	char *secstrings;
	unsigned int i;

	secstrings = (char *)hdr + sechdrs[hdr->e_shstrndx].sh_offset;
	for (i = 1; i < hdr->e_shnum; i++)
		if (strcmp(secstrings+sechdrs[i].sh_name, name) == 0)
			return &sechdrs[i];
	return NULL;
}

int module_finalize(const Elf_Ehdr *hdr,
		const Elf_Shdr *sechdrs, struct module *me)
{
	const Elf_Shdr *sect;
	int rc;

	rc = module_finalize_ftrace(me, sechdrs);
	if (rc)
		return rc;

	/* Apply feature fixups */
	sect = find_section(hdr, sechdrs, "__ftr_fixup");
	if (sect != NULL)
		do_feature_fixups(cur_cpu_spec->cpu_features,
				  (void *)sect->sh_addr,
				  (void *)sect->sh_addr + sect->sh_size);

	sect = find_section(hdr, sechdrs, "__mmu_ftr_fixup");
	if (sect != NULL)
		do_feature_fixups(cur_cpu_spec->mmu_features,
				  (void *)sect->sh_addr,
				  (void *)sect->sh_addr + sect->sh_size);

#ifdef CONFIG_PPC64
	sect = find_section(hdr, sechdrs, "__fw_ftr_fixup");
	if (sect != NULL)
		do_feature_fixups(powerpc_firmware_features,
				  (void *)sect->sh_addr,
				  (void *)sect->sh_addr + sect->sh_size);
#endif /* CONFIG_PPC64 */

#ifdef CONFIG_PPC64_ELF_ABI_V1
	sect = find_section(hdr, sechdrs, ".opd");
	if (sect != NULL) {
		me->arch.start_opd = sect->sh_addr;
		me->arch.end_opd = sect->sh_addr + sect->sh_size;
	}
#endif /* CONFIG_PPC64_ELF_ABI_V1 */

#ifdef CONFIG_PPC_BARRIER_NOSPEC
	sect = find_section(hdr, sechdrs, "__spec_barrier_fixup");
	if (sect != NULL)
		do_barrier_nospec_fixups_range(barrier_nospec_enabled,
				  (void *)sect->sh_addr,
				  (void *)sect->sh_addr + sect->sh_size);
#endif /* CONFIG_PPC_BARRIER_NOSPEC */

	sect = find_section(hdr, sechdrs, "__lwsync_fixup");
	if (sect != NULL)
		do_lwsync_fixups(cur_cpu_spec->cpu_features,
				 (void *)sect->sh_addr,
				 (void *)sect->sh_addr + sect->sh_size);

	return 0;
<<<<<<< HEAD
}

static struct execmem_params execmem_params __ro_after_init = {
	.ranges = {
		[EXECMEM_DEFAULT] = {
			.alignment = 1,
		},
		[EXECMEM_MODULE_DATA] = {
			.alignment = 1,
		},
	},
};

struct execmem_params __init *execmem_arch_params(void)
{
	pgprot_t prot = strict_module_rwx_enabled() ? PAGE_KERNEL : PAGE_KERNEL_EXEC;
	struct execmem_range *range = &execmem_params.ranges[EXECMEM_DEFAULT];

	/*
	 * BOOK3S_32 and 8xx define MODULES_VADDR for text allocations and
	 * allow allocating data in the entire vmalloc space
	 */
#ifdef MODULES_VADDR
	struct execmem_range *data = &execmem_params.ranges[EXECMEM_MODULE_DATA];
	unsigned long limit = (unsigned long)_etext - SZ_32M;

	/* First try within 32M limit from _etext to avoid branch trampolines */
	if (MODULES_VADDR < PAGE_OFFSET && MODULES_END > limit) {
		range->start = limit;
		range->end = MODULES_END;
		range->fallback_start = MODULES_VADDR;
		range->fallback_end = MODULES_END;
	} else {
		range->start = MODULES_VADDR;
		range->end = MODULES_END;
	}
	data->start = VMALLOC_START;
	data->end = VMALLOC_END;
	data->pgprot = PAGE_KERNEL;
	data->alignment = 1;
#else
	range->start = VMALLOC_START;
	range->end = VMALLOC_END;
#endif

	range->pgprot = prot;

	return &execmem_params;
=======
>>>>>>> 154d9c60
}<|MERGE_RESOLUTION|>--- conflicted
+++ resolved
@@ -88,55 +88,4 @@
 				 (void *)sect->sh_addr + sect->sh_size);
 
 	return 0;
-<<<<<<< HEAD
-}
-
-static struct execmem_params execmem_params __ro_after_init = {
-	.ranges = {
-		[EXECMEM_DEFAULT] = {
-			.alignment = 1,
-		},
-		[EXECMEM_MODULE_DATA] = {
-			.alignment = 1,
-		},
-	},
-};
-
-struct execmem_params __init *execmem_arch_params(void)
-{
-	pgprot_t prot = strict_module_rwx_enabled() ? PAGE_KERNEL : PAGE_KERNEL_EXEC;
-	struct execmem_range *range = &execmem_params.ranges[EXECMEM_DEFAULT];
-
-	/*
-	 * BOOK3S_32 and 8xx define MODULES_VADDR for text allocations and
-	 * allow allocating data in the entire vmalloc space
-	 */
-#ifdef MODULES_VADDR
-	struct execmem_range *data = &execmem_params.ranges[EXECMEM_MODULE_DATA];
-	unsigned long limit = (unsigned long)_etext - SZ_32M;
-
-	/* First try within 32M limit from _etext to avoid branch trampolines */
-	if (MODULES_VADDR < PAGE_OFFSET && MODULES_END > limit) {
-		range->start = limit;
-		range->end = MODULES_END;
-		range->fallback_start = MODULES_VADDR;
-		range->fallback_end = MODULES_END;
-	} else {
-		range->start = MODULES_VADDR;
-		range->end = MODULES_END;
-	}
-	data->start = VMALLOC_START;
-	data->end = VMALLOC_END;
-	data->pgprot = PAGE_KERNEL;
-	data->alignment = 1;
-#else
-	range->start = VMALLOC_START;
-	range->end = VMALLOC_END;
-#endif
-
-	range->pgprot = prot;
-
-	return &execmem_params;
-=======
->>>>>>> 154d9c60
 }