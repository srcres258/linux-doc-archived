--- conflicted
+++ resolved
@@ -1345,7 +1345,6 @@
 						<&gem_noc MASTER_APPSS_PROC QCOM_ICC_TAG_ALWAYS
 						 &config_noc SLAVE_QUP_1 QCOM_ICC_TAG_ALWAYS>,
 						<&aggre2_noc MASTER_QUP_1 QCOM_ICC_TAG_ALWAYS
-<<<<<<< HEAD
 						 &mc_virt SLAVE_EBI1 QCOM_ICC_TAG_ALWAYS>;
 				interconnect-names = "qup-core",
 						     "qup-config",
@@ -1367,44 +1366,14 @@
 						<&gem_noc MASTER_APPSS_PROC QCOM_ICC_TAG_ALWAYS
 						 &config_noc SLAVE_QUP_1 QCOM_ICC_TAG_ALWAYS>,
 						<&aggre2_noc MASTER_QUP_1 QCOM_ICC_TAG_ALWAYS
-=======
->>>>>>> da8103da
-						 &mc_virt SLAVE_EBI1 QCOM_ICC_TAG_ALWAYS>;
-				interconnect-names = "qup-core",
-						     "qup-config",
-						     "qup-memory";
-				power-domains = <&rpmhpd SA8775P_CX>;
-				status = "disabled";
-			};
-
-<<<<<<< HEAD
-			spi12: spi@a94000 {
-				compatible = "qcom,geni-spi";
-=======
-			i2c12: i2c@a94000 {
-				compatible = "qcom,geni-i2c";
->>>>>>> da8103da
-				reg = <0x0 0xa94000 0x0 0x4000>;
-				#address-cells = <1>;
-				#size-cells = <0>;
-				interrupts = <GIC_SPI 358 IRQ_TYPE_LEVEL_HIGH>;
-				clocks = <&gcc GCC_QUPV3_WRAP1_S5_CLK>;
-				clock-names = "se";
-				interconnects = <&clk_virt MASTER_QUP_CORE_1 QCOM_ICC_TAG_ALWAYS
-						 &clk_virt SLAVE_QUP_CORE_1 QCOM_ICC_TAG_ALWAYS>,
-						<&gem_noc MASTER_APPSS_PROC QCOM_ICC_TAG_ALWAYS
-						 &config_noc SLAVE_QUP_1 QCOM_ICC_TAG_ALWAYS>,
-						<&aggre2_noc MASTER_QUP_1 QCOM_ICC_TAG_ALWAYS
-						 &mc_virt SLAVE_EBI1 QCOM_ICC_TAG_ALWAYS>;
-				interconnect-names = "qup-core",
-						     "qup-config",
-						     "qup-memory";
-				power-domains = <&rpmhpd SA8775P_CX>;
-				status = "disabled";
-			};
-
-<<<<<<< HEAD
-=======
+						 &mc_virt SLAVE_EBI1 QCOM_ICC_TAG_ALWAYS>;
+				interconnect-names = "qup-core",
+						     "qup-config",
+						     "qup-memory";
+				power-domains = <&rpmhpd SA8775P_CX>;
+				status = "disabled";
+			};
+
 			spi12: spi@a94000 {
 				compatible = "qcom,geni-spi";
 				reg = <0x0 0xa94000 0x0 0x4000>;
@@ -1426,7 +1395,6 @@
 				status = "disabled";
 			};
 
->>>>>>> da8103da
 			uart12: serial@a94000 {
 				compatible = "qcom,geni-uart";
 				reg = <0x0 0x00a94000 0x0 0x4000>;
@@ -1869,8 +1837,6 @@
 				     <GIC_SPI 687 IRQ_TYPE_LEVEL_HIGH>;
 		};
 
-<<<<<<< HEAD
-=======
 		serdes0: phy@8901000 {
 			compatible = "qcom,sa8775p-dwmac-sgmii-phy";
 			reg = <0x0 0x08901000 0x0 0xe10>;
@@ -1880,7 +1846,6 @@
 			status = "disabled";
 		};
 
->>>>>>> da8103da
 		pdc: interrupt-controller@b220000 {
 			compatible = "qcom,sa8775p-pdc", "qcom,pdc";
 			reg = <0x0 0x0b220000 0x0 0x30000>,
