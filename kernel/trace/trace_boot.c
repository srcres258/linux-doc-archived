// SPDX-License-Identifier: GPL-2.0
/*
 * trace_boot.c
 * Tracing kernel boot-time
 */

#define pr_fmt(fmt)	"trace_boot: " fmt

#include <linux/bootconfig.h>
#include <linux/cpumask.h>
#include <linux/ftrace.h>
#include <linux/init.h>
#include <linux/kernel.h>
#include <linux/mutex.h>
#include <linux/string.h>
#include <linux/slab.h>
#include <linux/trace.h>
#include <linux/trace_events.h>

#include "trace.h"

#define MAX_BUF_LEN 256

static void __init
trace_boot_set_instance_options(struct trace_array *tr, struct xbc_node *node)
{
	struct xbc_node *anode;
	const char *p;
	char buf[MAX_BUF_LEN];
	unsigned long v = 0;

	/* Common ftrace options */
	xbc_node_for_each_array_value(node, "options", anode, p) {
<<<<<<< HEAD
		if (strscpy(buf, p, ARRAY_SIZE(buf)) == -E2BIG) {
=======
		if (strscpy(buf, p, ARRAY_SIZE(buf)) < 0) {
>>>>>>> da8103da
			pr_err("String is too long: %s\n", p);
			continue;
		}

		if (trace_set_options(tr, buf) < 0)
			pr_err("Failed to set option: %s\n", buf);
	}

	p = xbc_node_find_value(node, "tracing_on", NULL);
	if (p && *p != '\0') {
		if (kstrtoul(p, 10, &v))
			pr_err("Failed to set tracing on: %s\n", p);
		if (v)
			tracer_tracing_on(tr);
		else
			tracer_tracing_off(tr);
	}

	p = xbc_node_find_value(node, "trace_clock", NULL);
	if (p && *p != '\0') {
		if (tracing_set_clock(tr, p) < 0)
			pr_err("Failed to set trace clock: %s\n", p);
	}

	p = xbc_node_find_value(node, "buffer_size", NULL);
	if (p && *p != '\0') {
		v = memparse(p, NULL);
		if (v < PAGE_SIZE)
			pr_err("Buffer size is too small: %s\n", p);
		if (tracing_resize_ring_buffer(tr, v, RING_BUFFER_ALL_CPUS) < 0)
			pr_err("Failed to resize trace buffer to %s\n", p);
	}

	p = xbc_node_find_value(node, "cpumask", NULL);
	if (p && *p != '\0') {
		cpumask_var_t new_mask;

		if (alloc_cpumask_var(&new_mask, GFP_KERNEL)) {
			if (cpumask_parse(p, new_mask) < 0 ||
			    tracing_set_cpumask(tr, new_mask) < 0)
				pr_err("Failed to set new CPU mask %s\n", p);
			free_cpumask_var(new_mask);
		}
	}
}

#ifdef CONFIG_EVENT_TRACING
static void __init
trace_boot_enable_events(struct trace_array *tr, struct xbc_node *node)
{
	struct xbc_node *anode;
	char buf[MAX_BUF_LEN];
	const char *p;

	xbc_node_for_each_array_value(node, "events", anode, p) {
<<<<<<< HEAD
		if (strscpy(buf, p, ARRAY_SIZE(buf)) == -E2BIG) {
=======
		if (strscpy(buf, p, ARRAY_SIZE(buf)) < 0) {
>>>>>>> da8103da
			pr_err("String is too long: %s\n", p);
			continue;
		}

		if (ftrace_set_clr_event(tr, buf, 1) < 0)
			pr_err("Failed to enable event: %s\n", p);
	}
}

#ifdef CONFIG_KPROBE_EVENTS
static int __init
trace_boot_add_kprobe_event(struct xbc_node *node, const char *event)
{
	struct dynevent_cmd cmd;
	struct xbc_node *anode;
	char buf[MAX_BUF_LEN];
	const char *val;
	int ret = 0;

	xbc_node_for_each_array_value(node, "probes", anode, val) {
		kprobe_event_cmd_init(&cmd, buf, MAX_BUF_LEN);

		ret = kprobe_event_gen_cmd_start(&cmd, event, val);
		if (ret) {
			pr_err("Failed to generate probe: %s\n", buf);
			break;
		}

		ret = kprobe_event_gen_cmd_end(&cmd);
		if (ret) {
			pr_err("Failed to add probe: %s\n", buf);
			break;
		}
	}

	return ret;
}
#else
static inline int __init
trace_boot_add_kprobe_event(struct xbc_node *node, const char *event)
{
	pr_err("Kprobe event is not supported.\n");
	return -ENOTSUPP;
}
#endif

#ifdef CONFIG_SYNTH_EVENTS
static int __init
trace_boot_add_synth_event(struct xbc_node *node, const char *event)
{
	struct dynevent_cmd cmd;
	struct xbc_node *anode;
	char buf[MAX_BUF_LEN];
	const char *p;
	int ret;

	synth_event_cmd_init(&cmd, buf, MAX_BUF_LEN);

	ret = synth_event_gen_cmd_start(&cmd, event, NULL);
	if (ret)
		return ret;

	xbc_node_for_each_array_value(node, "fields", anode, p) {
		ret = synth_event_add_field_str(&cmd, p);
		if (ret)
			return ret;
	}

	ret = synth_event_gen_cmd_end(&cmd);
	if (ret < 0)
		pr_err("Failed to add synthetic event: %s\n", buf);

	return ret;
}
#else
static inline int __init
trace_boot_add_synth_event(struct xbc_node *node, const char *event)
{
	pr_err("Synthetic event is not supported.\n");
	return -ENOTSUPP;
}
#endif

#ifdef CONFIG_HIST_TRIGGERS
static int __init __printf(3, 4)
append_printf(char **bufp, char *end, const char *fmt, ...)
{
	va_list args;
	int ret;

	if (*bufp == end)
		return -ENOSPC;

	va_start(args, fmt);
	ret = vsnprintf(*bufp, end - *bufp, fmt, args);
	if (ret < end - *bufp) {
		*bufp += ret;
	} else {
		*bufp = end;
		ret = -ERANGE;
	}
	va_end(args);

	return ret;
}

static int __init
append_str_nospace(char **bufp, char *end, const char *str)
{
	char *p = *bufp;
	int len;

	while (p < end - 1 && *str != '\0') {
		if (!isspace(*str))
			*(p++) = *str;
		str++;
	}
	*p = '\0';
	if (p == end - 1) {
		*bufp = end;
		return -ENOSPC;
	}
	len = p - *bufp;
	*bufp = p;
	return (int)len;
}

static int __init
trace_boot_hist_add_array(struct xbc_node *hnode, char **bufp,
			  char *end, const char *key)
{
	struct xbc_node *anode;
	const char *p;
	char sep;

	p = xbc_node_find_value(hnode, key, &anode);
	if (p) {
		if (!anode) {
			pr_err("hist.%s requires value(s).\n", key);
			return -EINVAL;
		}

		append_printf(bufp, end, ":%s", key);
		sep = '=';
		xbc_array_for_each_value(anode, p) {
			append_printf(bufp, end, "%c%s", sep, p);
			if (sep == '=')
				sep = ',';
		}
	} else
		return -ENOENT;

	return 0;
}

static int __init
trace_boot_hist_add_one_handler(struct xbc_node *hnode, char **bufp,
				char *end, const char *handler,
				const char *param)
{
	struct xbc_node *knode, *anode;
	const char *p;
	char sep;

	/* Compose 'handler' parameter */
	p = xbc_node_find_value(hnode, param, NULL);
	if (!p) {
		pr_err("hist.%s requires '%s' option.\n",
		       xbc_node_get_data(hnode), param);
		return -EINVAL;
	}
	append_printf(bufp, end, ":%s(%s)", handler, p);

	/* Compose 'action' parameter */
	knode = xbc_node_find_subkey(hnode, "trace");
	if (!knode)
		knode = xbc_node_find_subkey(hnode, "save");

	if (knode) {
		anode = xbc_node_get_child(knode);
		if (!anode || !xbc_node_is_value(anode)) {
			pr_err("hist.%s.%s requires value(s).\n",
			       xbc_node_get_data(hnode),
			       xbc_node_get_data(knode));
			return -EINVAL;
		}

		append_printf(bufp, end, ".%s", xbc_node_get_data(knode));
		sep = '(';
		xbc_array_for_each_value(anode, p) {
			append_printf(bufp, end, "%c%s", sep, p);
			if (sep == '(')
				sep = ',';
		}
		append_printf(bufp, end, ")");
	} else if (xbc_node_find_subkey(hnode, "snapshot")) {
		append_printf(bufp, end, ".snapshot()");
	} else {
		pr_err("hist.%s requires an action.\n",
		       xbc_node_get_data(hnode));
		return -EINVAL;
	}

	return 0;
}

static int __init
trace_boot_hist_add_handlers(struct xbc_node *hnode, char **bufp,
			     char *end, const char *param)
{
	struct xbc_node *node;
	const char *p, *handler;
	int ret = 0;

	handler = xbc_node_get_data(hnode);

	xbc_node_for_each_subkey(hnode, node) {
		p = xbc_node_get_data(node);
		if (!isdigit(p[0]))
			continue;
		/* All digit started node should be instances. */
		ret = trace_boot_hist_add_one_handler(node, bufp, end, handler, param);
		if (ret < 0)
			break;
	}

	if (xbc_node_find_subkey(hnode, param))
		ret = trace_boot_hist_add_one_handler(hnode, bufp, end, handler, param);

	return ret;
}

/*
 * Histogram boottime tracing syntax.
 *
 * ftrace.[instance.INSTANCE.]event.GROUP.EVENT.hist[.N] {
 *	keys = <KEY>[,...]
 *	values = <VAL>[,...]
 *	sort = <SORT-KEY>[,...]
 *	size = <ENTRIES>
 *	name = <HISTNAME>
 *	var { <VAR> = <EXPR> ... }
 *	pause|continue|clear
 *	onmax|onchange[.N] { var = <VAR>; <ACTION> [= <PARAM>] }
 *	onmatch[.N] { event = <EVENT>; <ACTION> [= <PARAM>] }
 *	filter = <FILTER>
 * }
 *
 * Where <ACTION> are;
 *
 *	trace = <EVENT>, <ARG1>[, ...]
 *	save = <ARG1>[, ...]
 *	snapshot
 */
static int __init
trace_boot_compose_hist_cmd(struct xbc_node *hnode, char *buf, size_t size)
{
	struct xbc_node *node, *knode;
	char *end = buf + size;
	const char *p;
	int ret = 0;

	append_printf(&buf, end, "hist");

	ret = trace_boot_hist_add_array(hnode, &buf, end, "keys");
	if (ret < 0) {
		if (ret == -ENOENT)
			pr_err("hist requires keys.\n");
		return -EINVAL;
	}

	ret = trace_boot_hist_add_array(hnode, &buf, end, "values");
	if (ret == -EINVAL)
		return ret;
	ret = trace_boot_hist_add_array(hnode, &buf, end, "sort");
	if (ret == -EINVAL)
		return ret;

	p = xbc_node_find_value(hnode, "size", NULL);
	if (p)
		append_printf(&buf, end, ":size=%s", p);

	p = xbc_node_find_value(hnode, "name", NULL);
	if (p)
		append_printf(&buf, end, ":name=%s", p);

	node = xbc_node_find_subkey(hnode, "var");
	if (node) {
		xbc_node_for_each_key_value(node, knode, p) {
			/* Expression must not include spaces. */
			append_printf(&buf, end, ":%s=",
				      xbc_node_get_data(knode));
			append_str_nospace(&buf, end, p);
		}
	}

	/* Histogram control attributes (mutual exclusive) */
	if (xbc_node_find_value(hnode, "pause", NULL))
		append_printf(&buf, end, ":pause");
	else if (xbc_node_find_value(hnode, "continue", NULL))
		append_printf(&buf, end, ":continue");
	else if (xbc_node_find_value(hnode, "clear", NULL))
		append_printf(&buf, end, ":clear");

	/* Histogram handler and actions */
	node = xbc_node_find_subkey(hnode, "onmax");
	if (node && trace_boot_hist_add_handlers(node, &buf, end, "var") < 0)
		return -EINVAL;
	node = xbc_node_find_subkey(hnode, "onchange");
	if (node && trace_boot_hist_add_handlers(node, &buf, end, "var") < 0)
		return -EINVAL;
	node = xbc_node_find_subkey(hnode, "onmatch");
	if (node && trace_boot_hist_add_handlers(node, &buf, end, "event") < 0)
		return -EINVAL;

	p = xbc_node_find_value(hnode, "filter", NULL);
	if (p)
		append_printf(&buf, end, " if %s", p);

	if (buf == end) {
		pr_err("hist exceeds the max command length.\n");
		return -E2BIG;
	}

	return 0;
}

static void __init
trace_boot_init_histograms(struct trace_event_file *file,
			   struct xbc_node *hnode, char *buf, size_t size)
{
	struct xbc_node *node;
	const char *p;
	char *tmp;

	xbc_node_for_each_subkey(hnode, node) {
		p = xbc_node_get_data(node);
		if (!isdigit(p[0]))
			continue;
		/* All digit started node should be instances. */
		if (trace_boot_compose_hist_cmd(node, buf, size) == 0) {
			tmp = kstrdup(buf, GFP_KERNEL);
			if (!tmp)
				return;
			if (trigger_process_regex(file, buf) < 0)
				pr_err("Failed to apply hist trigger: %s\n", tmp);
			kfree(tmp);
		}
	}

	if (xbc_node_find_subkey(hnode, "keys")) {
		if (trace_boot_compose_hist_cmd(hnode, buf, size) == 0) {
			tmp = kstrdup(buf, GFP_KERNEL);
			if (!tmp)
				return;
			if (trigger_process_regex(file, buf) < 0)
				pr_err("Failed to apply hist trigger: %s\n", tmp);
			kfree(tmp);
		}
	}
}
#else
static void __init
trace_boot_init_histograms(struct trace_event_file *file,
			   struct xbc_node *hnode, char *buf, size_t size)
{
	/* do nothing */
}
#endif

static void __init
trace_boot_init_one_event(struct trace_array *tr, struct xbc_node *gnode,
			  struct xbc_node *enode)
{
	struct trace_event_file *file;
	struct xbc_node *anode;
	char buf[MAX_BUF_LEN];
	const char *p, *group, *event;

	group = xbc_node_get_data(gnode);
	event = xbc_node_get_data(enode);

	if (!strcmp(group, "kprobes"))
		if (trace_boot_add_kprobe_event(enode, event) < 0)
			return;
	if (!strcmp(group, "synthetic"))
		if (trace_boot_add_synth_event(enode, event) < 0)
			return;

	mutex_lock(&event_mutex);
	file = find_event_file(tr, group, event);
	if (!file) {
		pr_err("Failed to find event: %s:%s\n", group, event);
		goto out;
	}

	p = xbc_node_find_value(enode, "filter", NULL);
	if (p && *p != '\0') {
<<<<<<< HEAD
		if (strscpy(buf, p, ARRAY_SIZE(buf)) == -E2BIG)
=======
		if (strscpy(buf, p, ARRAY_SIZE(buf)) < 0)
>>>>>>> da8103da
			pr_err("filter string is too long: %s\n", p);
		else if (apply_event_filter(file, buf) < 0)
			pr_err("Failed to apply filter: %s\n", buf);
	}

	if (IS_ENABLED(CONFIG_HIST_TRIGGERS)) {
		xbc_node_for_each_array_value(enode, "actions", anode, p) {
<<<<<<< HEAD
			if (strscpy(buf, p, ARRAY_SIZE(buf)) == -E2BIG)
=======
			if (strscpy(buf, p, ARRAY_SIZE(buf)) < 0)
>>>>>>> da8103da
				pr_err("action string is too long: %s\n", p);
			else if (trigger_process_regex(file, buf) < 0)
				pr_err("Failed to apply an action: %s\n", p);
		}
		anode = xbc_node_find_subkey(enode, "hist");
		if (anode)
			trace_boot_init_histograms(file, anode, buf, ARRAY_SIZE(buf));
	} else if (xbc_node_find_value(enode, "actions", NULL))
		pr_err("Failed to apply event actions because CONFIG_HIST_TRIGGERS is not set.\n");

	if (xbc_node_find_value(enode, "enable", NULL)) {
		if (trace_event_enable_disable(file, 1, 0) < 0)
			pr_err("Failed to enable event node: %s:%s\n",
				group, event);
	}
out:
	mutex_unlock(&event_mutex);
}

static void __init
trace_boot_init_events(struct trace_array *tr, struct xbc_node *node)
{
	struct xbc_node *gnode, *enode;
	bool enable, enable_all = false;
	const char *data;

	node = xbc_node_find_subkey(node, "event");
	if (!node)
		return;
	/* per-event key starts with "event.GROUP.EVENT" */
	xbc_node_for_each_subkey(node, gnode) {
		data = xbc_node_get_data(gnode);
		if (!strcmp(data, "enable")) {
			enable_all = true;
			continue;
		}
		enable = false;
		xbc_node_for_each_subkey(gnode, enode) {
			data = xbc_node_get_data(enode);
			if (!strcmp(data, "enable")) {
				enable = true;
				continue;
			}
			trace_boot_init_one_event(tr, gnode, enode);
		}
		/* Event enablement must be done after event settings */
		if (enable) {
			data = xbc_node_get_data(gnode);
			trace_array_set_clr_event(tr, data, NULL, true);
		}
	}
	/* Ditto */
	if (enable_all)
		trace_array_set_clr_event(tr, NULL, NULL, true);
}
#else
#define trace_boot_enable_events(tr, node) do {} while (0)
#define trace_boot_init_events(tr, node) do {} while (0)
#endif

#ifdef CONFIG_DYNAMIC_FTRACE
static void __init
trace_boot_set_ftrace_filter(struct trace_array *tr, struct xbc_node *node)
{
	struct xbc_node *anode;
	const char *p;
	char *q;

	xbc_node_for_each_array_value(node, "ftrace.filters", anode, p) {
		q = kstrdup(p, GFP_KERNEL);
		if (!q)
			return;
		if (ftrace_set_filter(tr->ops, q, strlen(q), 0) < 0)
			pr_err("Failed to add %s to ftrace filter\n", p);
		else
			ftrace_filter_param = true;
		kfree(q);
	}
	xbc_node_for_each_array_value(node, "ftrace.notraces", anode, p) {
		q = kstrdup(p, GFP_KERNEL);
		if (!q)
			return;
		if (ftrace_set_notrace(tr->ops, q, strlen(q), 0) < 0)
			pr_err("Failed to add %s to ftrace filter\n", p);
		else
			ftrace_filter_param = true;
		kfree(q);
	}
}
#else
#define trace_boot_set_ftrace_filter(tr, node) do {} while (0)
#endif

static void __init
trace_boot_enable_tracer(struct trace_array *tr, struct xbc_node *node)
{
	const char *p;

	trace_boot_set_ftrace_filter(tr, node);

	p = xbc_node_find_value(node, "tracer", NULL);
	if (p && *p != '\0') {
		if (tracing_set_tracer(tr, p) < 0)
			pr_err("Failed to set given tracer: %s\n", p);
	}

	/* Since tracer can free snapshot buffer, allocate snapshot here.*/
	if (xbc_node_find_value(node, "alloc_snapshot", NULL)) {
		if (tracing_alloc_snapshot_instance(tr) < 0)
			pr_err("Failed to allocate snapshot buffer\n");
	}
}

static void __init
trace_boot_init_one_instance(struct trace_array *tr, struct xbc_node *node)
{
	trace_boot_set_instance_options(tr, node);
	trace_boot_init_events(tr, node);
	trace_boot_enable_events(tr, node);
	trace_boot_enable_tracer(tr, node);
}

static void __init
trace_boot_init_instances(struct xbc_node *node)
{
	struct xbc_node *inode;
	struct trace_array *tr;
	const char *p;

	node = xbc_node_find_subkey(node, "instance");
	if (!node)
		return;

	xbc_node_for_each_subkey(node, inode) {
		p = xbc_node_get_data(inode);
		if (!p || *p == '\0')
			continue;

		tr = trace_array_get_by_name(p);
		if (!tr) {
			pr_err("Failed to get trace instance %s\n", p);
			continue;
		}
		trace_boot_init_one_instance(tr, inode);
		trace_array_put(tr);
	}
}

static int __init trace_boot_init(void)
{
	struct xbc_node *trace_node;
	struct trace_array *tr;

	trace_node = xbc_find_node("ftrace");
	if (!trace_node)
		return 0;

	tr = top_trace_array();
	if (!tr)
		return 0;

	/* Global trace array is also one instance */
	trace_boot_init_one_instance(tr, trace_node);
	trace_boot_init_instances(trace_node);

	disable_tracing_selftest("running boot-time tracing");

	return 0;
}
/*
 * Start tracing at the end of core-initcall, so that it starts tracing
 * from the beginning of postcore_initcall.
 */
core_initcall_sync(trace_boot_init);<|MERGE_RESOLUTION|>--- conflicted
+++ resolved
@@ -31,11 +31,7 @@
 
 	/* Common ftrace options */
 	xbc_node_for_each_array_value(node, "options", anode, p) {
-<<<<<<< HEAD
-		if (strscpy(buf, p, ARRAY_SIZE(buf)) == -E2BIG) {
-=======
 		if (strscpy(buf, p, ARRAY_SIZE(buf)) < 0) {
->>>>>>> da8103da
 			pr_err("String is too long: %s\n", p);
 			continue;
 		}
@@ -91,11 +87,7 @@
 	const char *p;
 
 	xbc_node_for_each_array_value(node, "events", anode, p) {
-<<<<<<< HEAD
-		if (strscpy(buf, p, ARRAY_SIZE(buf)) == -E2BIG) {
-=======
 		if (strscpy(buf, p, ARRAY_SIZE(buf)) < 0) {
->>>>>>> da8103da
 			pr_err("String is too long: %s\n", p);
 			continue;
 		}
@@ -494,11 +486,7 @@
 
 	p = xbc_node_find_value(enode, "filter", NULL);
 	if (p && *p != '\0') {
-<<<<<<< HEAD
-		if (strscpy(buf, p, ARRAY_SIZE(buf)) == -E2BIG)
-=======
 		if (strscpy(buf, p, ARRAY_SIZE(buf)) < 0)
->>>>>>> da8103da
 			pr_err("filter string is too long: %s\n", p);
 		else if (apply_event_filter(file, buf) < 0)
 			pr_err("Failed to apply filter: %s\n", buf);
@@ -506,11 +494,7 @@
 
 	if (IS_ENABLED(CONFIG_HIST_TRIGGERS)) {
 		xbc_node_for_each_array_value(enode, "actions", anode, p) {
-<<<<<<< HEAD
-			if (strscpy(buf, p, ARRAY_SIZE(buf)) == -E2BIG)
-=======
 			if (strscpy(buf, p, ARRAY_SIZE(buf)) < 0)
->>>>>>> da8103da
 				pr_err("action string is too long: %s\n", p);
 			else if (trigger_process_regex(file, buf) < 0)
 				pr_err("Failed to apply an action: %s\n", p);
