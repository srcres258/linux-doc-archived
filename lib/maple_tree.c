// SPDX-License-Identifier: GPL-2.0+
/*
 * Maple Tree implementation
 * Copyright (c) 2018-2022 Oracle Corporation
 * Authors: Liam R. Howlett <Liam.Howlett@oracle.com>
 *	    Matthew Wilcox <willy@infradead.org>
 */

/*
 * DOC: Interesting implementation details of the Maple Tree
 *
 * Each node type has a number of slots for entries and a number of slots for
 * pivots.  In the case of dense nodes, the pivots are implied by the position
 * and are simply the slot index + the minimum of the node.
 *
 * In regular B-Tree terms, pivots are called keys.  The term pivot is used to
 * indicate that the tree is specifying ranges,  Pivots may appear in the
 * subtree with an entry attached to the value where as keys are unique to a
 * specific position of a B-tree.  Pivot values are inclusive of the slot with
 * the same index.
 *
 *
 * The following illustrates the layout of a range64 nodes slots and pivots.
 *
 *
 *  Slots -> | 0 | 1 | 2 | ... | 12 | 13 | 14 | 15 |
 *           ┬   ┬   ┬   ┬     ┬    ┬    ┬    ┬    ┬
 *           │   │   │   │     │    │    │    │    └─ Implied maximum
 *           │   │   │   │     │    │    │    └─ Pivot 14
 *           │   │   │   │     │    │    └─ Pivot 13
 *           │   │   │   │     │    └─ Pivot 12
 *           │   │   │   │     └─ Pivot 11
 *           │   │   │   └─ Pivot 2
 *           │   │   └─ Pivot 1
 *           │   └─ Pivot 0
 *           └─  Implied minimum
 *
 * Slot contents:
 *  Internal (non-leaf) nodes contain pointers to other nodes.
 *  Leaf nodes contain entries.
 *
 * The location of interest is often referred to as an offset.  All offsets have
 * a slot, but the last offset has an implied pivot from the node above (or
 * UINT_MAX for the root node.
 *
 * Ranges complicate certain write activities.  When modifying any of
 * the B-tree variants, it is known that one entry will either be added or
 * deleted.  When modifying the Maple Tree, one store operation may overwrite
 * the entire data set, or one half of the tree, or the middle half of the tree.
 *
 */


#include <linux/maple_tree.h>
#include <linux/xarray.h>
#include <linux/types.h>
#include <linux/export.h>
#include <linux/slab.h>
#include <linux/limits.h>
#include <asm/barrier.h>

#define CREATE_TRACE_POINTS
#include <trace/events/maple_tree.h>

#define MA_ROOT_PARENT 1

/*
 * Maple state flags
 * * MA_STATE_BULK		- Bulk insert mode
 * * MA_STATE_REBALANCE		- Indicate a rebalance during bulk insert
 * * MA_STATE_PREALLOC		- Preallocated nodes, WARN_ON allocation
 */
#define MA_STATE_BULK		1
#define MA_STATE_REBALANCE	2
#define MA_STATE_PREALLOC	4

#define ma_parent_ptr(x) ((struct maple_pnode *)(x))
#define ma_mnode_ptr(x) ((struct maple_node *)(x))
#define ma_enode_ptr(x) ((struct maple_enode *)(x))
static struct kmem_cache *maple_node_cache;

#ifdef CONFIG_DEBUG_MAPLE_TREE
static const unsigned long mt_max[] = {
	[maple_dense]		= MAPLE_NODE_SLOTS,
	[maple_leaf_64]		= ULONG_MAX,
	[maple_range_64]	= ULONG_MAX,
	[maple_arange_64]	= ULONG_MAX,
};
#define mt_node_max(x) mt_max[mte_node_type(x)]
#endif

static const unsigned char mt_slots[] = {
	[maple_dense]		= MAPLE_NODE_SLOTS,
	[maple_leaf_64]		= MAPLE_RANGE64_SLOTS,
	[maple_range_64]	= MAPLE_RANGE64_SLOTS,
	[maple_arange_64]	= MAPLE_ARANGE64_SLOTS,
};
#define mt_slot_count(x) mt_slots[mte_node_type(x)]

static const unsigned char mt_pivots[] = {
	[maple_dense]		= 0,
	[maple_leaf_64]		= MAPLE_RANGE64_SLOTS - 1,
	[maple_range_64]	= MAPLE_RANGE64_SLOTS - 1,
	[maple_arange_64]	= MAPLE_ARANGE64_SLOTS - 1,
};
#define mt_pivot_count(x) mt_pivots[mte_node_type(x)]

static const unsigned char mt_min_slots[] = {
	[maple_dense]		= MAPLE_NODE_SLOTS / 2,
	[maple_leaf_64]		= (MAPLE_RANGE64_SLOTS / 2) - 2,
	[maple_range_64]	= (MAPLE_RANGE64_SLOTS / 2) - 2,
	[maple_arange_64]	= (MAPLE_ARANGE64_SLOTS / 2) - 1,
};
#define mt_min_slot_count(x) mt_min_slots[mte_node_type(x)]

#define MAPLE_BIG_NODE_SLOTS	(MAPLE_RANGE64_SLOTS * 2 + 2)
#define MAPLE_BIG_NODE_GAPS	(MAPLE_ARANGE64_SLOTS * 2 + 1)

struct maple_big_node {
	struct maple_pnode *parent;
	unsigned long pivot[MAPLE_BIG_NODE_SLOTS - 1];
	union {
		struct maple_enode *slot[MAPLE_BIG_NODE_SLOTS];
		struct {
			unsigned long padding[MAPLE_BIG_NODE_GAPS];
			unsigned long gap[MAPLE_BIG_NODE_GAPS];
		};
	};
	unsigned char b_end;
	enum maple_type type;
};

/*
 * The maple_subtree_state is used to build a tree to replace a segment of an
 * existing tree in a more atomic way.  Any walkers of the older tree will hit a
 * dead node and restart on updates.
 */
struct maple_subtree_state {
	struct ma_state *orig_l;	/* Original left side of subtree */
	struct ma_state *orig_r;	/* Original right side of subtree */
	struct ma_state *l;		/* New left side of subtree */
	struct ma_state *m;		/* New middle of subtree (rare) */
	struct ma_state *r;		/* New right side of subtree */
	struct ma_topiary *free;	/* nodes to be freed */
	struct ma_topiary *destroy;	/* Nodes to be destroyed (walked and freed) */
	struct maple_big_node *bn;
};

#ifdef CONFIG_KASAN_STACK
/* Prevent mas_wr_bnode() from exceeding the stack frame limit */
#define noinline_for_kasan noinline_for_stack
#else
#define noinline_for_kasan inline
#endif

/* Functions */
static inline struct maple_node *mt_alloc_one(gfp_t gfp)
{
	return kmem_cache_alloc(maple_node_cache, gfp);
}

static inline int mt_alloc_bulk(gfp_t gfp, size_t size, void **nodes)
{
	return kmem_cache_alloc_bulk(maple_node_cache, gfp, size, nodes);
}

static inline void mt_free_bulk(size_t size, void __rcu **nodes)
{
	kmem_cache_free_bulk(maple_node_cache, size, (void **)nodes);
}

static void mt_free_rcu(struct rcu_head *head)
{
	struct maple_node *node = container_of(head, struct maple_node, rcu);

	kmem_cache_free(maple_node_cache, node);
}

/*
 * ma_free_rcu() - Use rcu callback to free a maple node
 * @node: The node to free
 *
 * The maple tree uses the parent pointer to indicate this node is no longer in
 * use and will be freed.
 */
static void ma_free_rcu(struct maple_node *node)
{
	WARN_ON(node->parent != ma_parent_ptr(node));
	call_rcu(&node->rcu, mt_free_rcu);
}

static void mas_set_height(struct ma_state *mas)
{
	unsigned int new_flags = mas->tree->ma_flags;

	new_flags &= ~MT_FLAGS_HEIGHT_MASK;
	MAS_BUG_ON(mas, mas->depth > MAPLE_HEIGHT_MAX);
	new_flags |= mas->depth << MT_FLAGS_HEIGHT_OFFSET;
	mas->tree->ma_flags = new_flags;
}

static unsigned int mas_mt_height(struct ma_state *mas)
{
	return mt_height(mas->tree);
}

static inline enum maple_type mte_node_type(const struct maple_enode *entry)
{
	return ((unsigned long)entry >> MAPLE_NODE_TYPE_SHIFT) &
		MAPLE_NODE_TYPE_MASK;
}

static inline bool ma_is_dense(const enum maple_type type)
{
	return type < maple_leaf_64;
}

static inline bool ma_is_leaf(const enum maple_type type)
{
	return type < maple_range_64;
}

static inline bool mte_is_leaf(const struct maple_enode *entry)
{
	return ma_is_leaf(mte_node_type(entry));
}

/*
 * We also reserve values with the bottom two bits set to '10' which are
 * below 4096
 */
static inline bool mt_is_reserved(const void *entry)
{
	return ((unsigned long)entry < MAPLE_RESERVED_RANGE) &&
		xa_is_internal(entry);
}

static inline void mas_set_err(struct ma_state *mas, long err)
{
	mas->node = MA_ERROR(err);
}

static inline bool mas_is_ptr(const struct ma_state *mas)
{
	return mas->node == MAS_ROOT;
}

static inline bool mas_is_start(const struct ma_state *mas)
{
	return mas->node == MAS_START;
}

bool mas_is_err(struct ma_state *mas)
{
	return xa_is_err(mas->node);
}

static inline bool mas_searchable(struct ma_state *mas)
{
	if (mas_is_none(mas))
		return false;

	if (mas_is_ptr(mas))
		return false;

	return true;
}

static inline struct maple_node *mte_to_node(const struct maple_enode *entry)
{
	return (struct maple_node *)((unsigned long)entry & ~MAPLE_NODE_MASK);
}

/*
 * mte_to_mat() - Convert a maple encoded node to a maple topiary node.
 * @entry: The maple encoded node
 *
 * Return: a maple topiary pointer
 */
static inline struct maple_topiary *mte_to_mat(const struct maple_enode *entry)
{
	return (struct maple_topiary *)
		((unsigned long)entry & ~MAPLE_NODE_MASK);
}

/*
 * mas_mn() - Get the maple state node.
 * @mas: The maple state
 *
 * Return: the maple node (not encoded - bare pointer).
 */
static inline struct maple_node *mas_mn(const struct ma_state *mas)
{
	return mte_to_node(mas->node);
}

/*
 * mte_set_node_dead() - Set a maple encoded node as dead.
 * @mn: The maple encoded node.
 */
static inline void mte_set_node_dead(struct maple_enode *mn)
{
	mte_to_node(mn)->parent = ma_parent_ptr(mte_to_node(mn));
	smp_wmb(); /* Needed for RCU */
}

/* Bit 1 indicates the root is a node */
#define MAPLE_ROOT_NODE			0x02
/* maple_type stored bit 3-6 */
#define MAPLE_ENODE_TYPE_SHIFT		0x03
/* Bit 2 means a NULL somewhere below */
#define MAPLE_ENODE_NULL		0x04

static inline struct maple_enode *mt_mk_node(const struct maple_node *node,
					     enum maple_type type)
{
	return (void *)((unsigned long)node |
			(type << MAPLE_ENODE_TYPE_SHIFT) | MAPLE_ENODE_NULL);
}

static inline void *mte_mk_root(const struct maple_enode *node)
{
	return (void *)((unsigned long)node | MAPLE_ROOT_NODE);
}

static inline void *mte_safe_root(const struct maple_enode *node)
{
	return (void *)((unsigned long)node & ~MAPLE_ROOT_NODE);
}

static inline void *mte_set_full(const struct maple_enode *node)
{
	return (void *)((unsigned long)node & ~MAPLE_ENODE_NULL);
}

static inline void *mte_clear_full(const struct maple_enode *node)
{
	return (void *)((unsigned long)node | MAPLE_ENODE_NULL);
}

static inline bool mte_has_null(const struct maple_enode *node)
{
	return (unsigned long)node & MAPLE_ENODE_NULL;
}

static inline bool ma_is_root(struct maple_node *node)
{
	return ((unsigned long)node->parent & MA_ROOT_PARENT);
}

static inline bool mte_is_root(const struct maple_enode *node)
{
	return ma_is_root(mte_to_node(node));
}

static inline bool mas_is_root_limits(const struct ma_state *mas)
{
	return !mas->min && mas->max == ULONG_MAX;
}

static inline bool mt_is_alloc(struct maple_tree *mt)
{
	return (mt->ma_flags & MT_FLAGS_ALLOC_RANGE);
}

/*
 * The Parent Pointer
 * Excluding root, the parent pointer is 256B aligned like all other tree nodes.
 * When storing a 32 or 64 bit values, the offset can fit into 5 bits.  The 16
 * bit values need an extra bit to store the offset.  This extra bit comes from
 * a reuse of the last bit in the node type.  This is possible by using bit 1 to
 * indicate if bit 2 is part of the type or the slot.
 *
 * Note types:
 *  0x??1 = Root
 *  0x?00 = 16 bit nodes
 *  0x010 = 32 bit nodes
 *  0x110 = 64 bit nodes
 *
 * Slot size and alignment
 *  0b??1 : Root
 *  0b?00 : 16 bit values, type in 0-1, slot in 2-7
 *  0b010 : 32 bit values, type in 0-2, slot in 3-7
 *  0b110 : 64 bit values, type in 0-2, slot in 3-7
 */

#define MAPLE_PARENT_ROOT		0x01

#define MAPLE_PARENT_SLOT_SHIFT		0x03
#define MAPLE_PARENT_SLOT_MASK		0xF8

#define MAPLE_PARENT_16B_SLOT_SHIFT	0x02
#define MAPLE_PARENT_16B_SLOT_MASK	0xFC

#define MAPLE_PARENT_RANGE64		0x06
#define MAPLE_PARENT_RANGE32		0x04
#define MAPLE_PARENT_NOT_RANGE16	0x02

/*
 * mte_parent_shift() - Get the parent shift for the slot storage.
 * @parent: The parent pointer cast as an unsigned long
 * Return: The shift into that pointer to the star to of the slot
 */
static inline unsigned long mte_parent_shift(unsigned long parent)
{
	/* Note bit 1 == 0 means 16B */
	if (likely(parent & MAPLE_PARENT_NOT_RANGE16))
		return MAPLE_PARENT_SLOT_SHIFT;

	return MAPLE_PARENT_16B_SLOT_SHIFT;
}

/*
 * mte_parent_slot_mask() - Get the slot mask for the parent.
 * @parent: The parent pointer cast as an unsigned long.
 * Return: The slot mask for that parent.
 */
static inline unsigned long mte_parent_slot_mask(unsigned long parent)
{
	/* Note bit 1 == 0 means 16B */
	if (likely(parent & MAPLE_PARENT_NOT_RANGE16))
		return MAPLE_PARENT_SLOT_MASK;

	return MAPLE_PARENT_16B_SLOT_MASK;
}

/*
 * mas_parent_type() - Return the maple_type of the parent from the stored
 * parent type.
 * @mas: The maple state
 * @enode: The maple_enode to extract the parent's enum
 * Return: The node->parent maple_type
 */
static inline
enum maple_type mas_parent_type(struct ma_state *mas, struct maple_enode *enode)
{
	unsigned long p_type;

	p_type = (unsigned long)mte_to_node(enode)->parent;
	if (WARN_ON(p_type & MAPLE_PARENT_ROOT))
		return 0;

	p_type &= MAPLE_NODE_MASK;
	p_type &= ~mte_parent_slot_mask(p_type);
	switch (p_type) {
	case MAPLE_PARENT_RANGE64: /* or MAPLE_PARENT_ARANGE64 */
		if (mt_is_alloc(mas->tree))
			return maple_arange_64;
		return maple_range_64;
	}

	return 0;
}

/*
 * mas_set_parent() - Set the parent node and encode the slot
 * @enode: The encoded maple node.
 * @parent: The encoded maple node that is the parent of @enode.
 * @slot: The slot that @enode resides in @parent.
 *
 * Slot number is encoded in the enode->parent bit 3-6 or 2-6, depending on the
 * parent type.
 */
static inline
void mas_set_parent(struct ma_state *mas, struct maple_enode *enode,
		    const struct maple_enode *parent, unsigned char slot)
{
	unsigned long val = (unsigned long)parent;
	unsigned long shift;
	unsigned long type;
	enum maple_type p_type = mte_node_type(parent);

	MAS_BUG_ON(mas, p_type == maple_dense);
	MAS_BUG_ON(mas, p_type == maple_leaf_64);

	switch (p_type) {
	case maple_range_64:
	case maple_arange_64:
		shift = MAPLE_PARENT_SLOT_SHIFT;
		type = MAPLE_PARENT_RANGE64;
		break;
	default:
	case maple_dense:
	case maple_leaf_64:
		shift = type = 0;
		break;
	}

	val &= ~MAPLE_NODE_MASK; /* Clear all node metadata in parent */
	val |= (slot << shift) | type;
	mte_to_node(enode)->parent = ma_parent_ptr(val);
}

/*
 * mte_parent_slot() - get the parent slot of @enode.
 * @enode: The encoded maple node.
 *
 * Return: The slot in the parent node where @enode resides.
 */
static inline unsigned int mte_parent_slot(const struct maple_enode *enode)
{
	unsigned long val = (unsigned long)mte_to_node(enode)->parent;

	if (val & MA_ROOT_PARENT)
		return 0;

	/*
	 * Okay to use MAPLE_PARENT_16B_SLOT_MASK as the last bit will be lost
	 * by shift if the parent shift is MAPLE_PARENT_SLOT_SHIFT
	 */
	return (val & MAPLE_PARENT_16B_SLOT_MASK) >> mte_parent_shift(val);
}

/*
 * mte_parent() - Get the parent of @node.
 * @node: The encoded maple node.
 *
 * Return: The parent maple node.
 */
static inline struct maple_node *mte_parent(const struct maple_enode *enode)
{
	return (void *)((unsigned long)
			(mte_to_node(enode)->parent) & ~MAPLE_NODE_MASK);
}

/*
 * ma_dead_node() - check if the @enode is dead.
 * @enode: The encoded maple node
 *
 * Return: true if dead, false otherwise.
 */
static inline bool ma_dead_node(const struct maple_node *node)
{
	struct maple_node *parent;

	/* Do not reorder reads from the node prior to the parent check */
	smp_rmb();
	parent = (void *)((unsigned long) node->parent & ~MAPLE_NODE_MASK);
	return (parent == node);
}

/*
 * mte_dead_node() - check if the @enode is dead.
 * @enode: The encoded maple node
 *
 * Return: true if dead, false otherwise.
 */
static inline bool mte_dead_node(const struct maple_enode *enode)
{
	struct maple_node *parent, *node;

	node = mte_to_node(enode);
	/* Do not reorder reads from the node prior to the parent check */
	smp_rmb();
	parent = mte_parent(enode);
	return (parent == node);
}

/*
 * mas_allocated() - Get the number of nodes allocated in a maple state.
 * @mas: The maple state
 *
 * The ma_state alloc member is overloaded to hold a pointer to the first
 * allocated node or to the number of requested nodes to allocate.  If bit 0 is
 * set, then the alloc contains the number of requested nodes.  If there is an
 * allocated node, then the total allocated nodes is in that node.
 *
 * Return: The total number of nodes allocated
 */
static inline unsigned long mas_allocated(const struct ma_state *mas)
{
	if (!mas->alloc || ((unsigned long)mas->alloc & 0x1))
		return 0;

	return mas->alloc->total;
}

/*
 * mas_set_alloc_req() - Set the requested number of allocations.
 * @mas: the maple state
 * @count: the number of allocations.
 *
 * The requested number of allocations is either in the first allocated node,
 * located in @mas->alloc->request_count, or directly in @mas->alloc if there is
 * no allocated node.  Set the request either in the node or do the necessary
 * encoding to store in @mas->alloc directly.
 */
static inline void mas_set_alloc_req(struct ma_state *mas, unsigned long count)
{
	if (!mas->alloc || ((unsigned long)mas->alloc & 0x1)) {
		if (!count)
			mas->alloc = NULL;
		else
			mas->alloc = (struct maple_alloc *)(((count) << 1U) | 1U);
		return;
	}

	mas->alloc->request_count = count;
}

/*
 * mas_alloc_req() - get the requested number of allocations.
 * @mas: The maple state
 *
 * The alloc count is either stored directly in @mas, or in
 * @mas->alloc->request_count if there is at least one node allocated.  Decode
 * the request count if it's stored directly in @mas->alloc.
 *
 * Return: The allocation request count.
 */
static inline unsigned int mas_alloc_req(const struct ma_state *mas)
{
	if ((unsigned long)mas->alloc & 0x1)
		return (unsigned long)(mas->alloc) >> 1;
	else if (mas->alloc)
		return mas->alloc->request_count;
	return 0;
}

/*
 * ma_pivots() - Get a pointer to the maple node pivots.
 * @node - the maple node
 * @type - the node type
 *
 * In the event of a dead node, this array may be %NULL
 *
 * Return: A pointer to the maple node pivots
 */
static inline unsigned long *ma_pivots(struct maple_node *node,
					   enum maple_type type)
{
	switch (type) {
	case maple_arange_64:
		return node->ma64.pivot;
	case maple_range_64:
	case maple_leaf_64:
		return node->mr64.pivot;
	case maple_dense:
		return NULL;
	}
	return NULL;
}

/*
 * ma_gaps() - Get a pointer to the maple node gaps.
 * @node - the maple node
 * @type - the node type
 *
 * Return: A pointer to the maple node gaps
 */
static inline unsigned long *ma_gaps(struct maple_node *node,
				     enum maple_type type)
{
	switch (type) {
	case maple_arange_64:
		return node->ma64.gap;
	case maple_range_64:
	case maple_leaf_64:
	case maple_dense:
		return NULL;
	}
	return NULL;
}

/*
 * mas_pivot() - Get the pivot at @piv of the maple encoded node.
 * @mas: The maple state.
 * @piv: The pivot.
 *
 * Return: the pivot at @piv of @mn.
 */
static inline unsigned long mas_pivot(struct ma_state *mas, unsigned char piv)
{
	struct maple_node *node = mas_mn(mas);
	enum maple_type type = mte_node_type(mas->node);

	if (MAS_WARN_ON(mas, piv >= mt_pivots[type])) {
		mas_set_err(mas, -EIO);
		return 0;
	}

	switch (type) {
	case maple_arange_64:
		return node->ma64.pivot[piv];
	case maple_range_64:
	case maple_leaf_64:
		return node->mr64.pivot[piv];
	case maple_dense:
		return 0;
	}
	return 0;
}

/*
 * mas_safe_pivot() - get the pivot at @piv or mas->max.
 * @mas: The maple state
 * @pivots: The pointer to the maple node pivots
 * @piv: The pivot to fetch
 * @type: The maple node type
 *
 * Return: The pivot at @piv within the limit of the @pivots array, @mas->max
 * otherwise.
 */
static inline unsigned long
mas_safe_pivot(const struct ma_state *mas, unsigned long *pivots,
	       unsigned char piv, enum maple_type type)
{
	if (piv >= mt_pivots[type])
		return mas->max;

	return pivots[piv];
}

/*
 * mas_safe_min() - Return the minimum for a given offset.
 * @mas: The maple state
 * @pivots: The pointer to the maple node pivots
 * @offset: The offset into the pivot array
 *
 * Return: The minimum range value that is contained in @offset.
 */
static inline unsigned long
mas_safe_min(struct ma_state *mas, unsigned long *pivots, unsigned char offset)
{
	if (likely(offset))
		return pivots[offset - 1] + 1;

	return mas->min;
}

/*
 * mas_logical_pivot() - Get the logical pivot of a given offset.
 * @mas: The maple state
 * @pivots: The pointer to the maple node pivots
 * @offset: The offset into the pivot array
 * @type: The maple node type
 *
 * When there is no value at a pivot (beyond the end of the data), then the
 * pivot is actually @mas->max.
 *
 * Return: the logical pivot of a given @offset.
 */
static inline unsigned long
mas_logical_pivot(struct ma_state *mas, unsigned long *pivots,
		  unsigned char offset, enum maple_type type)
{
	unsigned long lpiv = mas_safe_pivot(mas, pivots, offset, type);

	if (likely(lpiv))
		return lpiv;

	if (likely(offset))
		return mas->max;

	return lpiv;
}

/*
 * mte_set_pivot() - Set a pivot to a value in an encoded maple node.
 * @mn: The encoded maple node
 * @piv: The pivot offset
 * @val: The value of the pivot
 */
static inline void mte_set_pivot(struct maple_enode *mn, unsigned char piv,
				unsigned long val)
{
	struct maple_node *node = mte_to_node(mn);
	enum maple_type type = mte_node_type(mn);

	BUG_ON(piv >= mt_pivots[type]);
	switch (type) {
	default:
	case maple_range_64:
	case maple_leaf_64:
		node->mr64.pivot[piv] = val;
		break;
	case maple_arange_64:
		node->ma64.pivot[piv] = val;
		break;
	case maple_dense:
		break;
	}

}

/*
 * ma_slots() - Get a pointer to the maple node slots.
 * @mn: The maple node
 * @mt: The maple node type
 *
 * Return: A pointer to the maple node slots
 */
static inline void __rcu **ma_slots(struct maple_node *mn, enum maple_type mt)
{
	switch (mt) {
	default:
	case maple_arange_64:
		return mn->ma64.slot;
	case maple_range_64:
	case maple_leaf_64:
		return mn->mr64.slot;
	case maple_dense:
		return mn->slot;
	}
}

static inline bool mt_locked(const struct maple_tree *mt)
{
	return mt_external_lock(mt) ? mt_lock_is_held(mt) :
		lockdep_is_held(&mt->ma_lock);
}

static inline void *mt_slot(const struct maple_tree *mt,
		void __rcu **slots, unsigned char offset)
{
	return rcu_dereference_check(slots[offset], mt_locked(mt));
}

static inline void *mt_slot_locked(struct maple_tree *mt, void __rcu **slots,
				   unsigned char offset)
{
	return rcu_dereference_protected(slots[offset], mt_locked(mt));
}
/*
 * mas_slot_locked() - Get the slot value when holding the maple tree lock.
 * @mas: The maple state
 * @slots: The pointer to the slots
 * @offset: The offset into the slots array to fetch
 *
 * Return: The entry stored in @slots at the @offset.
 */
static inline void *mas_slot_locked(struct ma_state *mas, void __rcu **slots,
				       unsigned char offset)
{
	return mt_slot_locked(mas->tree, slots, offset);
}

/*
 * mas_slot() - Get the slot value when not holding the maple tree lock.
 * @mas: The maple state
 * @slots: The pointer to the slots
 * @offset: The offset into the slots array to fetch
 *
 * Return: The entry stored in @slots at the @offset
 */
static inline void *mas_slot(struct ma_state *mas, void __rcu **slots,
			     unsigned char offset)
{
	return mt_slot(mas->tree, slots, offset);
}

/*
 * mas_root() - Get the maple tree root.
 * @mas: The maple state.
 *
 * Return: The pointer to the root of the tree
 */
static inline void *mas_root(struct ma_state *mas)
{
	return rcu_dereference_check(mas->tree->ma_root, mt_locked(mas->tree));
}

static inline void *mt_root_locked(struct maple_tree *mt)
{
	return rcu_dereference_protected(mt->ma_root, mt_locked(mt));
}

/*
 * mas_root_locked() - Get the maple tree root when holding the maple tree lock.
 * @mas: The maple state.
 *
 * Return: The pointer to the root of the tree
 */
static inline void *mas_root_locked(struct ma_state *mas)
{
	return mt_root_locked(mas->tree);
}

static inline struct maple_metadata *ma_meta(struct maple_node *mn,
					     enum maple_type mt)
{
	switch (mt) {
	case maple_arange_64:
		return &mn->ma64.meta;
	default:
		return &mn->mr64.meta;
	}
}

/*
 * ma_set_meta() - Set the metadata information of a node.
 * @mn: The maple node
 * @mt: The maple node type
 * @offset: The offset of the highest sub-gap in this node.
 * @end: The end of the data in this node.
 */
static inline void ma_set_meta(struct maple_node *mn, enum maple_type mt,
			       unsigned char offset, unsigned char end)
{
	struct maple_metadata *meta = ma_meta(mn, mt);

	meta->gap = offset;
	meta->end = end;
}

/*
 * mt_clear_meta() - clear the metadata information of a node, if it exists
 * @mt: The maple tree
 * @mn: The maple node
 * @type: The maple node type
 * @offset: The offset of the highest sub-gap in this node.
 * @end: The end of the data in this node.
 */
static inline void mt_clear_meta(struct maple_tree *mt, struct maple_node *mn,
				  enum maple_type type)
{
	struct maple_metadata *meta;
	unsigned long *pivots;
	void __rcu **slots;
	void *next;

	switch (type) {
	case maple_range_64:
		pivots = mn->mr64.pivot;
		if (unlikely(pivots[MAPLE_RANGE64_SLOTS - 2])) {
			slots = mn->mr64.slot;
			next = mt_slot_locked(mt, slots,
					      MAPLE_RANGE64_SLOTS - 1);
			if (unlikely((mte_to_node(next) &&
				      mte_node_type(next))))
				return; /* no metadata, could be node */
		}
		fallthrough;
	case maple_arange_64:
		meta = ma_meta(mn, type);
		break;
	default:
		return;
	}

	meta->gap = 0;
	meta->end = 0;
}

/*
 * ma_meta_end() - Get the data end of a node from the metadata
 * @mn: The maple node
 * @mt: The maple node type
 */
static inline unsigned char ma_meta_end(struct maple_node *mn,
					enum maple_type mt)
{
	struct maple_metadata *meta = ma_meta(mn, mt);

	return meta->end;
}

/*
 * ma_meta_gap() - Get the largest gap location of a node from the metadata
 * @mn: The maple node
 * @mt: The maple node type
 */
static inline unsigned char ma_meta_gap(struct maple_node *mn,
					enum maple_type mt)
{
	return mn->ma64.meta.gap;
}

/*
 * ma_set_meta_gap() - Set the largest gap location in a nodes metadata
 * @mn: The maple node
 * @mn: The maple node type
 * @offset: The location of the largest gap.
 */
static inline void ma_set_meta_gap(struct maple_node *mn, enum maple_type mt,
				   unsigned char offset)
{

	struct maple_metadata *meta = ma_meta(mn, mt);

	meta->gap = offset;
}

/*
 * mat_add() - Add a @dead_enode to the ma_topiary of a list of dead nodes.
 * @mat - the ma_topiary, a linked list of dead nodes.
 * @dead_enode - the node to be marked as dead and added to the tail of the list
 *
 * Add the @dead_enode to the linked list in @mat.
 */
static inline void mat_add(struct ma_topiary *mat,
			   struct maple_enode *dead_enode)
{
	mte_set_node_dead(dead_enode);
	mte_to_mat(dead_enode)->next = NULL;
	if (!mat->tail) {
		mat->tail = mat->head = dead_enode;
		return;
	}

	mte_to_mat(mat->tail)->next = dead_enode;
	mat->tail = dead_enode;
}

static void mte_destroy_walk(struct maple_enode *, struct maple_tree *);
static inline void mas_free(struct ma_state *mas, struct maple_enode *used);

/*
 * mas_mat_free() - Free all nodes in a dead list.
 * @mas - the maple state
 * @mat - the ma_topiary linked list of dead nodes to free.
 *
 * Free walk a dead list.
 */
static void mas_mat_free(struct ma_state *mas, struct ma_topiary *mat)
{
	struct maple_enode *next;

	while (mat->head) {
		next = mte_to_mat(mat->head)->next;
		mas_free(mas, mat->head);
		mat->head = next;
	}
}

/*
 * mas_mat_destroy() - Free all nodes and subtrees in a dead list.
 * @mas - the maple state
 * @mat - the ma_topiary linked list of dead nodes to free.
 *
 * Destroy walk a dead list.
 */
static void mas_mat_destroy(struct ma_state *mas, struct ma_topiary *mat)
{
	struct maple_enode *next;

	while (mat->head) {
		next = mte_to_mat(mat->head)->next;
		mte_destroy_walk(mat->head, mat->mtree);
		mat->head = next;
	}
}
/*
 * mas_descend() - Descend into the slot stored in the ma_state.
 * @mas - the maple state.
 *
 * Note: Not RCU safe, only use in write side or debug code.
 */
static inline void mas_descend(struct ma_state *mas)
{
	enum maple_type type;
	unsigned long *pivots;
	struct maple_node *node;
	void __rcu **slots;

	node = mas_mn(mas);
	type = mte_node_type(mas->node);
	pivots = ma_pivots(node, type);
	slots = ma_slots(node, type);

	if (mas->offset)
		mas->min = pivots[mas->offset - 1] + 1;
	mas->max = mas_safe_pivot(mas, pivots, mas->offset, type);
	mas->node = mas_slot(mas, slots, mas->offset);
}

/*
 * mte_set_gap() - Set a maple node gap.
 * @mn: The encoded maple node
 * @gap: The offset of the gap to set
 * @val: The gap value
 */
static inline void mte_set_gap(const struct maple_enode *mn,
				 unsigned char gap, unsigned long val)
{
	switch (mte_node_type(mn)) {
	default:
		break;
	case maple_arange_64:
		mte_to_node(mn)->ma64.gap[gap] = val;
		break;
	}
}

/*
 * mas_ascend() - Walk up a level of the tree.
 * @mas: The maple state
 *
 * Sets the @mas->max and @mas->min to the correct values when walking up.  This
 * may cause several levels of walking up to find the correct min and max.
 * May find a dead node which will cause a premature return.
 * Return: 1 on dead node, 0 otherwise
 */
static int mas_ascend(struct ma_state *mas)
{
	struct maple_enode *p_enode; /* parent enode. */
	struct maple_enode *a_enode; /* ancestor enode. */
	struct maple_node *a_node; /* ancestor node. */
	struct maple_node *p_node; /* parent node. */
	unsigned char a_slot;
	enum maple_type a_type;
	unsigned long min, max;
	unsigned long *pivots;
	bool set_max = false, set_min = false;

	a_node = mas_mn(mas);
	if (ma_is_root(a_node)) {
		mas->offset = 0;
		return 0;
	}

	p_node = mte_parent(mas->node);
	if (unlikely(a_node == p_node))
		return 1;

	a_type = mas_parent_type(mas, mas->node);
	mas->offset = mte_parent_slot(mas->node);
	a_enode = mt_mk_node(p_node, a_type);

	/* Check to make sure all parent information is still accurate */
	if (p_node != mte_parent(mas->node))
		return 1;

	mas->node = a_enode;

	if (mte_is_root(a_enode)) {
		mas->max = ULONG_MAX;
		mas->min = 0;
		return 0;
	}

	if (!mas->min)
		set_min = true;

	if (mas->max == ULONG_MAX)
		set_max = true;

	min = 0;
	max = ULONG_MAX;
	do {
		p_enode = a_enode;
		a_type = mas_parent_type(mas, p_enode);
		a_node = mte_parent(p_enode);
		a_slot = mte_parent_slot(p_enode);
		a_enode = mt_mk_node(a_node, a_type);
		pivots = ma_pivots(a_node, a_type);

		if (unlikely(ma_dead_node(a_node)))
			return 1;

		if (!set_min && a_slot) {
			set_min = true;
			min = pivots[a_slot - 1] + 1;
		}

		if (!set_max && a_slot < mt_pivots[a_type]) {
			set_max = true;
			max = pivots[a_slot];
		}

		if (unlikely(ma_dead_node(a_node)))
			return 1;

		if (unlikely(ma_is_root(a_node)))
			break;

	} while (!set_min || !set_max);

	mas->max = max;
	mas->min = min;
	return 0;
}

/*
 * mas_pop_node() - Get a previously allocated maple node from the maple state.
 * @mas: The maple state
 *
 * Return: A pointer to a maple node.
 */
static inline struct maple_node *mas_pop_node(struct ma_state *mas)
{
	struct maple_alloc *ret, *node = mas->alloc;
	unsigned long total = mas_allocated(mas);
	unsigned int req = mas_alloc_req(mas);

	/* nothing or a request pending. */
	if (WARN_ON(!total))
		return NULL;

	if (total == 1) {
		/* single allocation in this ma_state */
		mas->alloc = NULL;
		ret = node;
		goto single_node;
	}

	if (node->node_count == 1) {
		/* Single allocation in this node. */
		mas->alloc = node->slot[0];
		mas->alloc->total = node->total - 1;
		ret = node;
		goto new_head;
	}
	node->total--;
	ret = node->slot[--node->node_count];
	node->slot[node->node_count] = NULL;

single_node:
new_head:
	if (req) {
		req++;
		mas_set_alloc_req(mas, req);
	}

	memset(ret, 0, sizeof(*ret));
	return (struct maple_node *)ret;
}

/*
 * mas_push_node() - Push a node back on the maple state allocation.
 * @mas: The maple state
 * @used: The used maple node
 *
 * Stores the maple node back into @mas->alloc for reuse.  Updates allocated and
 * requested node count as necessary.
 */
static inline void mas_push_node(struct ma_state *mas, struct maple_node *used)
{
	struct maple_alloc *reuse = (struct maple_alloc *)used;
	struct maple_alloc *head = mas->alloc;
	unsigned long count;
	unsigned int requested = mas_alloc_req(mas);

	count = mas_allocated(mas);

	reuse->request_count = 0;
	reuse->node_count = 0;
	if (count && (head->node_count < MAPLE_ALLOC_SLOTS)) {
		head->slot[head->node_count++] = reuse;
		head->total++;
		goto done;
	}

	reuse->total = 1;
	if ((head) && !((unsigned long)head & 0x1)) {
		reuse->slot[0] = head;
		reuse->node_count = 1;
		reuse->total += head->total;
	}

	mas->alloc = reuse;
done:
	if (requested > 1)
		mas_set_alloc_req(mas, requested - 1);
}

/*
 * mas_alloc_nodes() - Allocate nodes into a maple state
 * @mas: The maple state
 * @gfp: The GFP Flags
 */
static inline void mas_alloc_nodes(struct ma_state *mas, gfp_t gfp)
{
	struct maple_alloc *node;
	unsigned long allocated = mas_allocated(mas);
	unsigned int requested = mas_alloc_req(mas);
	unsigned int count;
	void **slots = NULL;
	unsigned int max_req = 0;

	if (!requested)
		return;

	mas_set_alloc_req(mas, 0);
	if (mas->mas_flags & MA_STATE_PREALLOC) {
		if (allocated)
			return;
		WARN_ON(!allocated);
	}

	if (!allocated || mas->alloc->node_count == MAPLE_ALLOC_SLOTS) {
		node = (struct maple_alloc *)mt_alloc_one(gfp);
		if (!node)
			goto nomem_one;

		if (allocated) {
			node->slot[0] = mas->alloc;
			node->node_count = 1;
		} else {
			node->node_count = 0;
		}

		mas->alloc = node;
		node->total = ++allocated;
		requested--;
	}

	node = mas->alloc;
	node->request_count = 0;
	while (requested) {
		max_req = MAPLE_ALLOC_SLOTS - node->node_count;
		slots = (void **)&node->slot[node->node_count];
		max_req = min(requested, max_req);
		count = mt_alloc_bulk(gfp, max_req, slots);
		if (!count)
			goto nomem_bulk;

		if (node->node_count == 0) {
			node->slot[0]->node_count = 0;
			node->slot[0]->request_count = 0;
		}

		node->node_count += count;
		allocated += count;
		node = node->slot[0];
		requested -= count;
	}
	mas->alloc->total = allocated;
	return;

nomem_bulk:
	/* Clean up potential freed allocations on bulk failure */
	memset(slots, 0, max_req * sizeof(unsigned long));
nomem_one:
	mas_set_alloc_req(mas, requested);
	if (mas->alloc && !(((unsigned long)mas->alloc & 0x1)))
		mas->alloc->total = allocated;
	mas_set_err(mas, -ENOMEM);
}

/*
 * mas_free() - Free an encoded maple node
 * @mas: The maple state
 * @used: The encoded maple node to free.
 *
 * Uses rcu free if necessary, pushes @used back on the maple state allocations
 * otherwise.
 */
static inline void mas_free(struct ma_state *mas, struct maple_enode *used)
{
	struct maple_node *tmp = mte_to_node(used);

	if (mt_in_rcu(mas->tree))
		ma_free_rcu(tmp);
	else
		mas_push_node(mas, tmp);
}

/*
 * mas_node_count() - Check if enough nodes are allocated and request more if
 * there is not enough nodes.
 * @mas: The maple state
 * @count: The number of nodes needed
 * @gfp: the gfp flags
 */
static void mas_node_count_gfp(struct ma_state *mas, int count, gfp_t gfp)
{
	unsigned long allocated = mas_allocated(mas);

	if (allocated < count) {
		mas_set_alloc_req(mas, count - allocated);
		mas_alloc_nodes(mas, gfp);
	}
}

/*
 * mas_node_count() - Check if enough nodes are allocated and request more if
 * there is not enough nodes.
 * @mas: The maple state
 * @count: The number of nodes needed
 *
 * Note: Uses GFP_NOWAIT | __GFP_NOWARN for gfp flags.
 */
static void mas_node_count(struct ma_state *mas, int count)
{
	return mas_node_count_gfp(mas, count, GFP_NOWAIT | __GFP_NOWARN);
}

/*
 * mas_start() - Sets up maple state for operations.
 * @mas: The maple state.
 *
 * If mas->node == MAS_START, then set the min, max and depth to
 * defaults.
 *
 * Return:
 * - If mas->node is an error or not MAS_START, return NULL.
 * - If it's an empty tree:     NULL & mas->node == MAS_NONE
 * - If it's a single entry:    The entry & mas->node == MAS_ROOT
 * - If it's a tree:            NULL & mas->node == safe root node.
 */
static inline struct maple_enode *mas_start(struct ma_state *mas)
{
	if (likely(mas_is_start(mas))) {
		struct maple_enode *root;

		mas->min = 0;
		mas->max = ULONG_MAX;

retry:
		mas->depth = 0;
		root = mas_root(mas);
		/* Tree with nodes */
		if (likely(xa_is_node(root))) {
			mas->depth = 1;
			mas->node = mte_safe_root(root);
			mas->offset = 0;
			if (mte_dead_node(mas->node))
				goto retry;

			return NULL;
		}

		/* empty tree */
		if (unlikely(!root)) {
			mas->node = MAS_NONE;
			mas->offset = MAPLE_NODE_SLOTS;
			return NULL;
		}

		/* Single entry tree */
		mas->node = MAS_ROOT;
		mas->offset = MAPLE_NODE_SLOTS;

		/* Single entry tree. */
		if (mas->index > 0)
			return NULL;

		return root;
	}

	return NULL;
}

/*
 * ma_data_end() - Find the end of the data in a node.
 * @node: The maple node
 * @type: The maple node type
 * @pivots: The array of pivots in the node
 * @max: The maximum value in the node
 *
 * Uses metadata to find the end of the data when possible.
 * Return: The zero indexed last slot with data (may be null).
 */
static inline unsigned char ma_data_end(struct maple_node *node,
					enum maple_type type,
					unsigned long *pivots,
					unsigned long max)
{
	unsigned char offset;

	if (!pivots)
		return 0;

	if (type == maple_arange_64)
		return ma_meta_end(node, type);

	offset = mt_pivots[type] - 1;
	if (likely(!pivots[offset]))
		return ma_meta_end(node, type);

	if (likely(pivots[offset] == max))
		return offset;

	return mt_pivots[type];
}

/*
 * mas_data_end() - Find the end of the data (slot).
 * @mas: the maple state
 *
 * This method is optimized to check the metadata of a node if the node type
 * supports data end metadata.
 *
 * Return: The zero indexed last slot with data (may be null).
 */
static inline unsigned char mas_data_end(struct ma_state *mas)
{
	enum maple_type type;
	struct maple_node *node;
	unsigned char offset;
	unsigned long *pivots;

	type = mte_node_type(mas->node);
	node = mas_mn(mas);
	if (type == maple_arange_64)
		return ma_meta_end(node, type);

	pivots = ma_pivots(node, type);
	if (unlikely(ma_dead_node(node)))
		return 0;

	offset = mt_pivots[type] - 1;
	if (likely(!pivots[offset]))
		return ma_meta_end(node, type);

	if (likely(pivots[offset] == mas->max))
		return offset;

	return mt_pivots[type];
}

/*
 * mas_leaf_max_gap() - Returns the largest gap in a leaf node
 * @mas - the maple state
 *
 * Return: The maximum gap in the leaf.
 */
static unsigned long mas_leaf_max_gap(struct ma_state *mas)
{
	enum maple_type mt;
	unsigned long pstart, gap, max_gap;
	struct maple_node *mn;
	unsigned long *pivots;
	void __rcu **slots;
	unsigned char i;
	unsigned char max_piv;

	mt = mte_node_type(mas->node);
	mn = mas_mn(mas);
	slots = ma_slots(mn, mt);
	max_gap = 0;
	if (unlikely(ma_is_dense(mt))) {
		gap = 0;
		for (i = 0; i < mt_slots[mt]; i++) {
			if (slots[i]) {
				if (gap > max_gap)
					max_gap = gap;
				gap = 0;
			} else {
				gap++;
			}
		}
		if (gap > max_gap)
			max_gap = gap;
		return max_gap;
	}

	/*
	 * Check the first implied pivot optimizes the loop below and slot 1 may
	 * be skipped if there is a gap in slot 0.
	 */
	pivots = ma_pivots(mn, mt);
	if (likely(!slots[0])) {
		max_gap = pivots[0] - mas->min + 1;
		i = 2;
	} else {
		i = 1;
	}

	/* reduce max_piv as the special case is checked before the loop */
	max_piv = ma_data_end(mn, mt, pivots, mas->max) - 1;
	/*
	 * Check end implied pivot which can only be a gap on the right most
	 * node.
	 */
	if (unlikely(mas->max == ULONG_MAX) && !slots[max_piv + 1]) {
		gap = ULONG_MAX - pivots[max_piv];
		if (gap > max_gap)
			max_gap = gap;
	}

	for (; i <= max_piv; i++) {
		/* data == no gap. */
		if (likely(slots[i]))
			continue;

		pstart = pivots[i - 1];
		gap = pivots[i] - pstart;
		if (gap > max_gap)
			max_gap = gap;

		/* There cannot be two gaps in a row. */
		i++;
	}
	return max_gap;
}

/*
 * ma_max_gap() - Get the maximum gap in a maple node (non-leaf)
 * @node: The maple node
 * @gaps: The pointer to the gaps
 * @mt: The maple node type
 * @*off: Pointer to store the offset location of the gap.
 *
 * Uses the metadata data end to scan backwards across set gaps.
 *
 * Return: The maximum gap value
 */
static inline unsigned long
ma_max_gap(struct maple_node *node, unsigned long *gaps, enum maple_type mt,
	    unsigned char *off)
{
	unsigned char offset, i;
	unsigned long max_gap = 0;

	i = offset = ma_meta_end(node, mt);
	do {
		if (gaps[i] > max_gap) {
			max_gap = gaps[i];
			offset = i;
		}
	} while (i--);

	*off = offset;
	return max_gap;
}

/*
 * mas_max_gap() - find the largest gap in a non-leaf node and set the slot.
 * @mas: The maple state.
 *
 * If the metadata gap is set to MAPLE_ARANGE64_META_MAX, there is no gap.
 *
 * Return: The gap value.
 */
static inline unsigned long mas_max_gap(struct ma_state *mas)
{
	unsigned long *gaps;
	unsigned char offset;
	enum maple_type mt;
	struct maple_node *node;

	mt = mte_node_type(mas->node);
	if (ma_is_leaf(mt))
		return mas_leaf_max_gap(mas);

	node = mas_mn(mas);
	MAS_BUG_ON(mas, mt != maple_arange_64);
	offset = ma_meta_gap(node, mt);
	if (offset == MAPLE_ARANGE64_META_MAX)
		return 0;

	gaps = ma_gaps(node, mt);
	return gaps[offset];
}

/*
 * mas_parent_gap() - Set the parent gap and any gaps above, as needed
 * @mas: The maple state
 * @offset: The gap offset in the parent to set
 * @new: The new gap value.
 *
 * Set the parent gap then continue to set the gap upwards, using the metadata
 * of the parent to see if it is necessary to check the node above.
 */
static inline void mas_parent_gap(struct ma_state *mas, unsigned char offset,
		unsigned long new)
{
	unsigned long meta_gap = 0;
	struct maple_node *pnode;
	struct maple_enode *penode;
	unsigned long *pgaps;
	unsigned char meta_offset;
	enum maple_type pmt;

	pnode = mte_parent(mas->node);
	pmt = mas_parent_type(mas, mas->node);
	penode = mt_mk_node(pnode, pmt);
	pgaps = ma_gaps(pnode, pmt);

ascend:
	MAS_BUG_ON(mas, pmt != maple_arange_64);
	meta_offset = ma_meta_gap(pnode, pmt);
	if (meta_offset == MAPLE_ARANGE64_META_MAX)
		meta_gap = 0;
	else
		meta_gap = pgaps[meta_offset];

	pgaps[offset] = new;

	if (meta_gap == new)
		return;

	if (offset != meta_offset) {
		if (meta_gap > new)
			return;

		ma_set_meta_gap(pnode, pmt, offset);
	} else if (new < meta_gap) {
		meta_offset = 15;
		new = ma_max_gap(pnode, pgaps, pmt, &meta_offset);
		ma_set_meta_gap(pnode, pmt, meta_offset);
	}

	if (ma_is_root(pnode))
		return;

	/* Go to the parent node. */
	pnode = mte_parent(penode);
	pmt = mas_parent_type(mas, penode);
	pgaps = ma_gaps(pnode, pmt);
	offset = mte_parent_slot(penode);
	penode = mt_mk_node(pnode, pmt);
	goto ascend;
}

/*
 * mas_update_gap() - Update a nodes gaps and propagate up if necessary.
 * @mas - the maple state.
 */
static inline void mas_update_gap(struct ma_state *mas)
{
	unsigned char pslot;
	unsigned long p_gap;
	unsigned long max_gap;

	if (!mt_is_alloc(mas->tree))
		return;

	if (mte_is_root(mas->node))
		return;

	max_gap = mas_max_gap(mas);

	pslot = mte_parent_slot(mas->node);
	p_gap = ma_gaps(mte_parent(mas->node),
			mas_parent_type(mas, mas->node))[pslot];

	if (p_gap != max_gap)
		mas_parent_gap(mas, pslot, max_gap);
}

/*
 * mas_adopt_children() - Set the parent pointer of all nodes in @parent to
 * @parent with the slot encoded.
 * @mas - the maple state (for the tree)
 * @parent - the maple encoded node containing the children.
 */
static inline void mas_adopt_children(struct ma_state *mas,
		struct maple_enode *parent)
{
	enum maple_type type = mte_node_type(parent);
	struct maple_node *node = mas_mn(mas);
	void __rcu **slots = ma_slots(node, type);
	unsigned long *pivots = ma_pivots(node, type);
	struct maple_enode *child;
	unsigned char offset;

	offset = ma_data_end(node, type, pivots, mas->max);
	do {
		child = mas_slot_locked(mas, slots, offset);
		mas_set_parent(mas, child, parent, offset);
	} while (offset--);
}

/*
 * mas_replace() - Replace a maple node in the tree with mas->node.  Uses the
 * parent encoding to locate the maple node in the tree.
 * @mas - the ma_state to use for operations.
 * @advanced - boolean to adopt the child nodes and free the old node (false) or
 * leave the node (true) and handle the adoption and free elsewhere.
 */
static inline void mas_replace(struct ma_state *mas, bool advanced)
	__must_hold(mas->tree->ma_lock)
{
	struct maple_node *mn = mas_mn(mas);
	struct maple_enode *old_enode;
	unsigned char offset = 0;
	void __rcu **slots = NULL;

	if (ma_is_root(mn)) {
		old_enode = mas_root_locked(mas);
	} else {
		offset = mte_parent_slot(mas->node);
		slots = ma_slots(mte_parent(mas->node),
				 mas_parent_type(mas, mas->node));
		old_enode = mas_slot_locked(mas, slots, offset);
	}

	if (!advanced && !mte_is_leaf(mas->node))
		mas_adopt_children(mas, mas->node);

	if (mte_is_root(mas->node)) {
		mn->parent = ma_parent_ptr(
			      ((unsigned long)mas->tree | MA_ROOT_PARENT));
		rcu_assign_pointer(mas->tree->ma_root, mte_mk_root(mas->node));
		mas_set_height(mas);
	} else {
		rcu_assign_pointer(slots[offset], mas->node);
	}

	if (!advanced) {
		mte_set_node_dead(old_enode);
		mas_free(mas, old_enode);
	}
}

/*
 * mas_new_child() - Find the new child of a node.
 * @mas: the maple state
 * @child: the maple state to store the child.
 */
static inline bool mas_new_child(struct ma_state *mas, struct ma_state *child)
	__must_hold(mas->tree->ma_lock)
{
	enum maple_type mt;
	unsigned char offset;
	unsigned char end;
	unsigned long *pivots;
	struct maple_enode *entry;
	struct maple_node *node;
	void __rcu **slots;

	mt = mte_node_type(mas->node);
	node = mas_mn(mas);
	slots = ma_slots(node, mt);
	pivots = ma_pivots(node, mt);
	end = ma_data_end(node, mt, pivots, mas->max);
	for (offset = mas->offset; offset <= end; offset++) {
		entry = mas_slot_locked(mas, slots, offset);
		if (mte_parent(entry) == node) {
			*child = *mas;
			mas->offset = offset + 1;
			child->offset = offset;
			mas_descend(child);
			child->offset = 0;
			return true;
		}
	}
	return false;
}

/*
 * mab_shift_right() - Shift the data in mab right. Note, does not clean out the
 * old data or set b_node->b_end.
 * @b_node: the maple_big_node
 * @shift: the shift count
 */
static inline void mab_shift_right(struct maple_big_node *b_node,
				 unsigned char shift)
{
	unsigned long size = b_node->b_end * sizeof(unsigned long);

	memmove(b_node->pivot + shift, b_node->pivot, size);
	memmove(b_node->slot + shift, b_node->slot, size);
	if (b_node->type == maple_arange_64)
		memmove(b_node->gap + shift, b_node->gap, size);
}

/*
 * mab_middle_node() - Check if a middle node is needed (unlikely)
 * @b_node: the maple_big_node that contains the data.
 * @size: the amount of data in the b_node
 * @split: the potential split location
 * @slot_count: the size that can be stored in a single node being considered.
 *
 * Return: true if a middle node is required.
 */
static inline bool mab_middle_node(struct maple_big_node *b_node, int split,
				   unsigned char slot_count)
{
	unsigned char size = b_node->b_end;

	if (size >= 2 * slot_count)
		return true;

	if (!b_node->slot[split] && (size >= 2 * slot_count - 1))
		return true;

	return false;
}

/*
 * mab_no_null_split() - ensure the split doesn't fall on a NULL
 * @b_node: the maple_big_node with the data
 * @split: the suggested split location
 * @slot_count: the number of slots in the node being considered.
 *
 * Return: the split location.
 */
static inline int mab_no_null_split(struct maple_big_node *b_node,
				    unsigned char split, unsigned char slot_count)
{
	if (!b_node->slot[split]) {
		/*
		 * If the split is less than the max slot && the right side will
		 * still be sufficient, then increment the split on NULL.
		 */
		if ((split < slot_count - 1) &&
		    (b_node->b_end - split) > (mt_min_slots[b_node->type]))
			split++;
		else
			split--;
	}
	return split;
}

/*
 * mab_calc_split() - Calculate the split location and if there needs to be two
 * splits.
 * @bn: The maple_big_node with the data
 * @mid_split: The second split, if required.  0 otherwise.
 *
 * Return: The first split location.  The middle split is set in @mid_split.
 */
static inline int mab_calc_split(struct ma_state *mas,
	 struct maple_big_node *bn, unsigned char *mid_split, unsigned long min)
{
	unsigned char b_end = bn->b_end;
	int split = b_end / 2; /* Assume equal split. */
	unsigned char slot_min, slot_count = mt_slots[bn->type];

	/*
	 * To support gap tracking, all NULL entries are kept together and a node cannot
	 * end on a NULL entry, with the exception of the left-most leaf.  The
	 * limitation means that the split of a node must be checked for this condition
	 * and be able to put more data in one direction or the other.
	 */
	if (unlikely((mas->mas_flags & MA_STATE_BULK))) {
		*mid_split = 0;
		split = b_end - mt_min_slots[bn->type];

		if (!ma_is_leaf(bn->type))
			return split;

		mas->mas_flags |= MA_STATE_REBALANCE;
		if (!bn->slot[split])
			split--;
		return split;
	}

	/*
	 * Although extremely rare, it is possible to enter what is known as the 3-way
	 * split scenario.  The 3-way split comes about by means of a store of a range
	 * that overwrites the end and beginning of two full nodes.  The result is a set
	 * of entries that cannot be stored in 2 nodes.  Sometimes, these two nodes can
	 * also be located in different parent nodes which are also full.  This can
	 * carry upwards all the way to the root in the worst case.
	 */
	if (unlikely(mab_middle_node(bn, split, slot_count))) {
		split = b_end / 3;
		*mid_split = split * 2;
	} else {
		slot_min = mt_min_slots[bn->type];

		*mid_split = 0;
		/*
		 * Avoid having a range less than the slot count unless it
		 * causes one node to be deficient.
		 * NOTE: mt_min_slots is 1 based, b_end and split are zero.
		 */
		while ((split < slot_count - 1) &&
		       ((bn->pivot[split] - min) < slot_count - 1) &&
		       (b_end - split > slot_min))
			split++;
	}

	/* Avoid ending a node on a NULL entry */
	split = mab_no_null_split(bn, split, slot_count);

	if (unlikely(*mid_split))
		*mid_split = mab_no_null_split(bn, *mid_split, slot_count);

	return split;
}

/*
 * mas_mab_cp() - Copy data from a maple state inclusively to a maple_big_node
 * and set @b_node->b_end to the next free slot.
 * @mas: The maple state
 * @mas_start: The starting slot to copy
 * @mas_end: The end slot to copy (inclusively)
 * @b_node: The maple_big_node to place the data
 * @mab_start: The starting location in maple_big_node to store the data.
 */
static inline void mas_mab_cp(struct ma_state *mas, unsigned char mas_start,
			unsigned char mas_end, struct maple_big_node *b_node,
			unsigned char mab_start)
{
	enum maple_type mt;
	struct maple_node *node;
	void __rcu **slots;
	unsigned long *pivots, *gaps;
	int i = mas_start, j = mab_start;
	unsigned char piv_end;

	node = mas_mn(mas);
	mt = mte_node_type(mas->node);
	pivots = ma_pivots(node, mt);
	if (!i) {
		b_node->pivot[j] = pivots[i++];
		if (unlikely(i > mas_end))
			goto complete;
		j++;
	}

	piv_end = min(mas_end, mt_pivots[mt]);
	for (; i < piv_end; i++, j++) {
		b_node->pivot[j] = pivots[i];
		if (unlikely(!b_node->pivot[j]))
			break;

		if (unlikely(mas->max == b_node->pivot[j]))
			goto complete;
	}

	if (likely(i <= mas_end))
		b_node->pivot[j] = mas_safe_pivot(mas, pivots, i, mt);

complete:
	b_node->b_end = ++j;
	j -= mab_start;
	slots = ma_slots(node, mt);
	memcpy(b_node->slot + mab_start, slots + mas_start, sizeof(void *) * j);
	if (!ma_is_leaf(mt) && mt_is_alloc(mas->tree)) {
		gaps = ma_gaps(node, mt);
		memcpy(b_node->gap + mab_start, gaps + mas_start,
		       sizeof(unsigned long) * j);
	}
}

/*
 * mas_leaf_set_meta() - Set the metadata of a leaf if possible.
 * @mas: The maple state
 * @node: The maple node
 * @pivots: pointer to the maple node pivots
 * @mt: The maple type
 * @end: The assumed end
 *
 * Note, end may be incremented within this function but not modified at the
 * source.  This is fine since the metadata is the last thing to be stored in a
 * node during a write.
 */
static inline void mas_leaf_set_meta(struct ma_state *mas,
		struct maple_node *node, unsigned long *pivots,
		enum maple_type mt, unsigned char end)
{
	/* There is no room for metadata already */
	if (mt_pivots[mt] <= end)
		return;

	if (pivots[end] && pivots[end] < mas->max)
		end++;

	if (end < mt_slots[mt] - 1)
		ma_set_meta(node, mt, 0, end);
}

/*
 * mab_mas_cp() - Copy data from maple_big_node to a maple encoded node.
 * @b_node: the maple_big_node that has the data
 * @mab_start: the start location in @b_node.
 * @mab_end: The end location in @b_node (inclusively)
 * @mas: The maple state with the maple encoded node.
 */
static inline void mab_mas_cp(struct maple_big_node *b_node,
			      unsigned char mab_start, unsigned char mab_end,
			      struct ma_state *mas, bool new_max)
{
	int i, j = 0;
	enum maple_type mt = mte_node_type(mas->node);
	struct maple_node *node = mte_to_node(mas->node);
	void __rcu **slots = ma_slots(node, mt);
	unsigned long *pivots = ma_pivots(node, mt);
	unsigned long *gaps = NULL;
	unsigned char end;

	if (mab_end - mab_start > mt_pivots[mt])
		mab_end--;

	if (!pivots[mt_pivots[mt] - 1])
		slots[mt_pivots[mt]] = NULL;

	i = mab_start;
	do {
		pivots[j++] = b_node->pivot[i++];
	} while (i <= mab_end && likely(b_node->pivot[i]));

	memcpy(slots, b_node->slot + mab_start,
	       sizeof(void *) * (i - mab_start));

	if (new_max)
		mas->max = b_node->pivot[i - 1];

	end = j - 1;
	if (likely(!ma_is_leaf(mt) && mt_is_alloc(mas->tree))) {
		unsigned long max_gap = 0;
		unsigned char offset = 15;

		gaps = ma_gaps(node, mt);
		do {
			gaps[--j] = b_node->gap[--i];
			if (gaps[j] > max_gap) {
				offset = j;
				max_gap = gaps[j];
			}
		} while (j);

		ma_set_meta(node, mt, offset, end);
	} else {
		mas_leaf_set_meta(mas, node, pivots, mt, end);
	}
}

/*
 * mas_descend_adopt() - Descend through a sub-tree and adopt children.
 * @mas: the maple state with the maple encoded node of the sub-tree.
 *
 * Descend through a sub-tree and adopt children who do not have the correct
 * parents set.  Follow the parents which have the correct parents as they are
 * the new entries which need to be followed to find other incorrectly set
 * parents.
 */
static inline void mas_descend_adopt(struct ma_state *mas)
{
	struct ma_state list[3], next[3];
	int i, n;

	/*
	 * At each level there may be up to 3 correct parent pointers which indicates
	 * the new nodes which need to be walked to find any new nodes at a lower level.
	 */

	for (i = 0; i < 3; i++) {
		list[i] = *mas;
		list[i].offset = 0;
		next[i].offset = 0;
	}
	next[0] = *mas;

	while (!mte_is_leaf(list[0].node)) {
		n = 0;
		for (i = 0; i < 3; i++) {
			if (mas_is_none(&list[i]))
				continue;

			if (i && list[i-1].node == list[i].node)
				continue;

			while ((n < 3) && (mas_new_child(&list[i], &next[n])))
				n++;

			mas_adopt_children(&list[i], list[i].node);
		}

		while (n < 3)
			next[n++].node = MAS_NONE;

		/* descend by setting the list to the children */
		for (i = 0; i < 3; i++)
			list[i] = next[i];
	}
}

/*
 * mas_bulk_rebalance() - Rebalance the end of a tree after a bulk insert.
 * @mas: The maple state
 * @end: The maple node end
 * @mt: The maple node type
 */
static inline void mas_bulk_rebalance(struct ma_state *mas, unsigned char end,
				      enum maple_type mt)
{
	if (!(mas->mas_flags & MA_STATE_BULK))
		return;

	if (mte_is_root(mas->node))
		return;

	if (end > mt_min_slots[mt]) {
		mas->mas_flags &= ~MA_STATE_REBALANCE;
		return;
	}
}

/*
 * mas_store_b_node() - Store an @entry into the b_node while also copying the
 * data from a maple encoded node.
 * @wr_mas: the maple write state
 * @b_node: the maple_big_node to fill with data
 * @offset_end: the offset to end copying
 *
 * Return: The actual end of the data stored in @b_node
 */
static noinline_for_kasan void mas_store_b_node(struct ma_wr_state *wr_mas,
		struct maple_big_node *b_node, unsigned char offset_end)
{
	unsigned char slot;
	unsigned char b_end;
	/* Possible underflow of piv will wrap back to 0 before use. */
	unsigned long piv;
	struct ma_state *mas = wr_mas->mas;

	b_node->type = wr_mas->type;
	b_end = 0;
	slot = mas->offset;
	if (slot) {
		/* Copy start data up to insert. */
		mas_mab_cp(mas, 0, slot - 1, b_node, 0);
		b_end = b_node->b_end;
		piv = b_node->pivot[b_end - 1];
	} else
		piv = mas->min - 1;

	if (piv + 1 < mas->index) {
		/* Handle range starting after old range */
		b_node->slot[b_end] = wr_mas->content;
		if (!wr_mas->content)
			b_node->gap[b_end] = mas->index - 1 - piv;
		b_node->pivot[b_end++] = mas->index - 1;
	}

	/* Store the new entry. */
	mas->offset = b_end;
	b_node->slot[b_end] = wr_mas->entry;
	b_node->pivot[b_end] = mas->last;

	/* Appended. */
	if (mas->last >= mas->max)
		goto b_end;

	/* Handle new range ending before old range ends */
	piv = mas_logical_pivot(mas, wr_mas->pivots, offset_end, wr_mas->type);
	if (piv > mas->last) {
		if (piv == ULONG_MAX)
			mas_bulk_rebalance(mas, b_node->b_end, wr_mas->type);

		if (offset_end != slot)
			wr_mas->content = mas_slot_locked(mas, wr_mas->slots,
							  offset_end);

		b_node->slot[++b_end] = wr_mas->content;
		if (!wr_mas->content)
			b_node->gap[b_end] = piv - mas->last + 1;
		b_node->pivot[b_end] = piv;
	}

	slot = offset_end + 1;
	if (slot > wr_mas->node_end)
		goto b_end;

	/* Copy end data to the end of the node. */
	mas_mab_cp(mas, slot, wr_mas->node_end + 1, b_node, ++b_end);
	b_node->b_end--;
	return;

b_end:
	b_node->b_end = b_end;
}

/*
 * mas_prev_sibling() - Find the previous node with the same parent.
 * @mas: the maple state
 *
 * Return: True if there is a previous sibling, false otherwise.
 */
static inline bool mas_prev_sibling(struct ma_state *mas)
{
	unsigned int p_slot = mte_parent_slot(mas->node);

	if (mte_is_root(mas->node))
		return false;

	if (!p_slot)
		return false;

	mas_ascend(mas);
	mas->offset = p_slot - 1;
	mas_descend(mas);
	return true;
}

/*
 * mas_next_sibling() - Find the next node with the same parent.
 * @mas: the maple state
 *
 * Return: true if there is a next sibling, false otherwise.
 */
static inline bool mas_next_sibling(struct ma_state *mas)
{
	MA_STATE(parent, mas->tree, mas->index, mas->last);

	if (mte_is_root(mas->node))
		return false;

	parent = *mas;
	mas_ascend(&parent);
	parent.offset = mte_parent_slot(mas->node) + 1;
	if (parent.offset > mas_data_end(&parent))
		return false;

	*mas = parent;
	mas_descend(mas);
	return true;
}

/*
 * mte_node_or_node() - Return the encoded node or MAS_NONE.
 * @enode: The encoded maple node.
 *
 * Shorthand to avoid setting %NULLs in the tree or maple_subtree_state.
 *
 * Return: @enode or MAS_NONE
 */
static inline struct maple_enode *mte_node_or_none(struct maple_enode *enode)
{
	if (enode)
		return enode;

	return ma_enode_ptr(MAS_NONE);
}

/*
 * mas_wr_node_walk() - Find the correct offset for the index in the @mas.
 * @wr_mas: The maple write state
 *
 * Uses mas_slot_locked() and does not need to worry about dead nodes.
 */
static inline void mas_wr_node_walk(struct ma_wr_state *wr_mas)
{
	struct ma_state *mas = wr_mas->mas;
	unsigned char count, offset;

	if (unlikely(ma_is_dense(wr_mas->type))) {
		wr_mas->r_max = wr_mas->r_min = mas->index;
		mas->offset = mas->index = mas->min;
		return;
	}

	wr_mas->node = mas_mn(wr_mas->mas);
	wr_mas->pivots = ma_pivots(wr_mas->node, wr_mas->type);
	count = wr_mas->node_end = ma_data_end(wr_mas->node, wr_mas->type,
					       wr_mas->pivots, mas->max);
	offset = mas->offset;

	while (offset < count && mas->index > wr_mas->pivots[offset])
		offset++;

	wr_mas->r_max = offset < count ? wr_mas->pivots[offset] : mas->max;
	wr_mas->r_min = mas_safe_min(mas, wr_mas->pivots, offset);
	wr_mas->offset_end = mas->offset = offset;
}

/*
 * mas_topiary_range() - Add a range of slots to the topiary.
 * @mas: The maple state
 * @destroy: The topiary to add the slots (usually destroy)
 * @start: The starting slot inclusively
 * @end: The end slot inclusively
 */
static inline void mas_topiary_range(struct ma_state *mas,
	struct ma_topiary *destroy, unsigned char start, unsigned char end)
{
	void __rcu **slots;
	unsigned char offset;

	MAS_BUG_ON(mas, mte_is_leaf(mas->node));

	slots = ma_slots(mas_mn(mas), mte_node_type(mas->node));
	for (offset = start; offset <= end; offset++) {
		struct maple_enode *enode = mas_slot_locked(mas, slots, offset);

		if (mte_dead_node(enode))
			continue;

		mat_add(destroy, enode);
	}
}

/*
 * mast_topiary() - Add the portions of the tree to the removal list; either to
 * be freed or discarded (destroy walk).
 * @mast: The maple_subtree_state.
 */
static inline void mast_topiary(struct maple_subtree_state *mast)
{
	MA_WR_STATE(wr_mas, mast->orig_l, NULL);
	unsigned char r_start, r_end;
	unsigned char l_start, l_end;
	void __rcu **l_slots, **r_slots;

	wr_mas.type = mte_node_type(mast->orig_l->node);
	mast->orig_l->index = mast->orig_l->last;
	mas_wr_node_walk(&wr_mas);
	l_start = mast->orig_l->offset + 1;
	l_end = mas_data_end(mast->orig_l);
	r_start = 0;
	r_end = mast->orig_r->offset;

	if (r_end)
		r_end--;

	l_slots = ma_slots(mas_mn(mast->orig_l),
			   mte_node_type(mast->orig_l->node));

	r_slots = ma_slots(mas_mn(mast->orig_r),
			   mte_node_type(mast->orig_r->node));

	if ((l_start < l_end) &&
	    mte_dead_node(mas_slot_locked(mast->orig_l, l_slots, l_start))) {
		l_start++;
	}

	if (mte_dead_node(mas_slot_locked(mast->orig_r, r_slots, r_end))) {
		if (r_end)
			r_end--;
	}

	if ((l_start > r_end) && (mast->orig_l->node == mast->orig_r->node))
		return;

	/* At the node where left and right sides meet, add the parts between */
	if (mast->orig_l->node == mast->orig_r->node) {
		return mas_topiary_range(mast->orig_l, mast->destroy,
					     l_start, r_end);
	}

	/* mast->orig_r is different and consumed. */
	if (mte_is_leaf(mast->orig_r->node))
		return;

	if (mte_dead_node(mas_slot_locked(mast->orig_l, l_slots, l_end)))
		l_end--;


	if (l_start <= l_end)
		mas_topiary_range(mast->orig_l, mast->destroy, l_start, l_end);

	if (mte_dead_node(mas_slot_locked(mast->orig_r, r_slots, r_start)))
		r_start++;

	if (r_start <= r_end)
		mas_topiary_range(mast->orig_r, mast->destroy, 0, r_end);
}

/*
 * mast_rebalance_next() - Rebalance against the next node
 * @mast: The maple subtree state
 * @old_r: The encoded maple node to the right (next node).
 */
static inline void mast_rebalance_next(struct maple_subtree_state *mast)
{
	unsigned char b_end = mast->bn->b_end;

	mas_mab_cp(mast->orig_r, 0, mt_slot_count(mast->orig_r->node),
		   mast->bn, b_end);
	mast->orig_r->last = mast->orig_r->max;
}

/*
 * mast_rebalance_prev() - Rebalance against the previous node
 * @mast: The maple subtree state
 * @old_l: The encoded maple node to the left (previous node)
 */
static inline void mast_rebalance_prev(struct maple_subtree_state *mast)
{
	unsigned char end = mas_data_end(mast->orig_l) + 1;
	unsigned char b_end = mast->bn->b_end;

	mab_shift_right(mast->bn, end);
	mas_mab_cp(mast->orig_l, 0, end - 1, mast->bn, 0);
	mast->l->min = mast->orig_l->min;
	mast->orig_l->index = mast->orig_l->min;
	mast->bn->b_end = end + b_end;
	mast->l->offset += end;
}

/*
 * mast_spanning_rebalance() - Rebalance nodes with nearest neighbour favouring
 * the node to the right.  Checking the nodes to the right then the left at each
 * level upwards until root is reached.  Free and destroy as needed.
 * Data is copied into the @mast->bn.
 * @mast: The maple_subtree_state.
 */
static inline
bool mast_spanning_rebalance(struct maple_subtree_state *mast)
{
	struct ma_state r_tmp = *mast->orig_r;
	struct ma_state l_tmp = *mast->orig_l;
	struct maple_enode *ancestor = NULL;
	unsigned char start, end;
	unsigned char depth = 0;

	r_tmp = *mast->orig_r;
	l_tmp = *mast->orig_l;
	do {
		mas_ascend(mast->orig_r);
		mas_ascend(mast->orig_l);
		depth++;
		if (!ancestor &&
		    (mast->orig_r->node == mast->orig_l->node)) {
			ancestor = mast->orig_r->node;
			end = mast->orig_r->offset - 1;
			start = mast->orig_l->offset + 1;
		}

		if (mast->orig_r->offset < mas_data_end(mast->orig_r)) {
			if (!ancestor) {
				ancestor = mast->orig_r->node;
				start = 0;
			}

			mast->orig_r->offset++;
			do {
				mas_descend(mast->orig_r);
				mast->orig_r->offset = 0;
				depth--;
			} while (depth);

			mast_rebalance_next(mast);
			do {
				unsigned char l_off = 0;
				struct maple_enode *child = r_tmp.node;

				mas_ascend(&r_tmp);
				if (ancestor == r_tmp.node)
					l_off = start;

				if (r_tmp.offset)
					r_tmp.offset--;

				if (l_off < r_tmp.offset)
					mas_topiary_range(&r_tmp, mast->destroy,
							  l_off, r_tmp.offset);

				if (l_tmp.node != child)
					mat_add(mast->free, child);

			} while (r_tmp.node != ancestor);

			*mast->orig_l = l_tmp;
			return true;

		} else if (mast->orig_l->offset != 0) {
			if (!ancestor) {
				ancestor = mast->orig_l->node;
				end = mas_data_end(mast->orig_l);
			}

			mast->orig_l->offset--;
			do {
				mas_descend(mast->orig_l);
				mast->orig_l->offset =
					mas_data_end(mast->orig_l);
				depth--;
			} while (depth);

			mast_rebalance_prev(mast);
			do {
				unsigned char r_off;
				struct maple_enode *child = l_tmp.node;

				mas_ascend(&l_tmp);
				if (ancestor == l_tmp.node)
					r_off = end;
				else
					r_off = mas_data_end(&l_tmp);

				if (l_tmp.offset < r_off)
					l_tmp.offset++;

				if (l_tmp.offset < r_off)
					mas_topiary_range(&l_tmp, mast->destroy,
							  l_tmp.offset, r_off);

				if (r_tmp.node != child)
					mat_add(mast->free, child);

			} while (l_tmp.node != ancestor);

			*mast->orig_r = r_tmp;
			return true;
		}
	} while (!mte_is_root(mast->orig_r->node));

	*mast->orig_r = r_tmp;
	*mast->orig_l = l_tmp;
	return false;
}

/*
 * mast_ascend_free() - Add current original maple state nodes to the free list
 * and ascend.
 * @mast: the maple subtree state.
 *
 * Ascend the original left and right sides and add the previous nodes to the
 * free list.  Set the slots to point to the correct location in the new nodes.
 */
static inline void
mast_ascend_free(struct maple_subtree_state *mast)
{
	MA_WR_STATE(wr_mas, mast->orig_r,  NULL);
	struct maple_enode *left = mast->orig_l->node;
	struct maple_enode *right = mast->orig_r->node;

	mas_ascend(mast->orig_l);
	mas_ascend(mast->orig_r);
	mat_add(mast->free, left);

	if (left != right)
		mat_add(mast->free, right);

	mast->orig_r->offset = 0;
	mast->orig_r->index = mast->r->max;
	/* last should be larger than or equal to index */
	if (mast->orig_r->last < mast->orig_r->index)
		mast->orig_r->last = mast->orig_r->index;
	/*
	 * The node may not contain the value so set slot to ensure all
	 * of the nodes contents are freed or destroyed.
	 */
	wr_mas.type = mte_node_type(mast->orig_r->node);
	mas_wr_node_walk(&wr_mas);
	/* Set up the left side of things */
	mast->orig_l->offset = 0;
	mast->orig_l->index = mast->l->min;
	wr_mas.mas = mast->orig_l;
	wr_mas.type = mte_node_type(mast->orig_l->node);
	mas_wr_node_walk(&wr_mas);

	mast->bn->type = wr_mas.type;
}

/*
 * mas_new_ma_node() - Create and return a new maple node.  Helper function.
 * @mas: the maple state with the allocations.
 * @b_node: the maple_big_node with the type encoding.
 *
 * Use the node type from the maple_big_node to allocate a new node from the
 * ma_state.  This function exists mainly for code readability.
 *
 * Return: A new maple encoded node
 */
static inline struct maple_enode
*mas_new_ma_node(struct ma_state *mas, struct maple_big_node *b_node)
{
	return mt_mk_node(ma_mnode_ptr(mas_pop_node(mas)), b_node->type);
}

/*
 * mas_mab_to_node() - Set up right and middle nodes
 *
 * @mas: the maple state that contains the allocations.
 * @b_node: the node which contains the data.
 * @left: The pointer which will have the left node
 * @right: The pointer which may have the right node
 * @middle: the pointer which may have the middle node (rare)
 * @mid_split: the split location for the middle node
 *
 * Return: the split of left.
 */
static inline unsigned char mas_mab_to_node(struct ma_state *mas,
	struct maple_big_node *b_node, struct maple_enode **left,
	struct maple_enode **right, struct maple_enode **middle,
	unsigned char *mid_split, unsigned long min)
{
	unsigned char split = 0;
	unsigned char slot_count = mt_slots[b_node->type];

	*left = mas_new_ma_node(mas, b_node);
	*right = NULL;
	*middle = NULL;
	*mid_split = 0;

	if (b_node->b_end < slot_count) {
		split = b_node->b_end;
	} else {
		split = mab_calc_split(mas, b_node, mid_split, min);
		*right = mas_new_ma_node(mas, b_node);
	}

	if (*mid_split)
		*middle = mas_new_ma_node(mas, b_node);

	return split;

}

/*
 * mab_set_b_end() - Add entry to b_node at b_node->b_end and increment the end
 * pointer.
 * @b_node - the big node to add the entry
 * @mas - the maple state to get the pivot (mas->max)
 * @entry - the entry to add, if NULL nothing happens.
 */
static inline void mab_set_b_end(struct maple_big_node *b_node,
				 struct ma_state *mas,
				 void *entry)
{
	if (!entry)
		return;

	b_node->slot[b_node->b_end] = entry;
	if (mt_is_alloc(mas->tree))
		b_node->gap[b_node->b_end] = mas_max_gap(mas);
	b_node->pivot[b_node->b_end++] = mas->max;
}

/*
 * mas_set_split_parent() - combine_then_separate helper function.  Sets the parent
 * of @mas->node to either @left or @right, depending on @slot and @split
 *
 * @mas - the maple state with the node that needs a parent
 * @left - possible parent 1
 * @right - possible parent 2
 * @slot - the slot the mas->node was placed
 * @split - the split location between @left and @right
 */
static inline void mas_set_split_parent(struct ma_state *mas,
					struct maple_enode *left,
					struct maple_enode *right,
					unsigned char *slot, unsigned char split)
{
	if (mas_is_none(mas))
		return;

	if ((*slot) <= split)
		mas_set_parent(mas, mas->node, left, *slot);
	else if (right)
		mas_set_parent(mas, mas->node, right, (*slot) - split - 1);

	(*slot)++;
}

/*
 * mte_mid_split_check() - Check if the next node passes the mid-split
 * @**l: Pointer to left encoded maple node.
 * @**m: Pointer to middle encoded maple node.
 * @**r: Pointer to right encoded maple node.
 * @slot: The offset
 * @*split: The split location.
 * @mid_split: The middle split.
 */
static inline void mte_mid_split_check(struct maple_enode **l,
				       struct maple_enode **r,
				       struct maple_enode *right,
				       unsigned char slot,
				       unsigned char *split,
				       unsigned char mid_split)
{
	if (*r == right)
		return;

	if (slot < mid_split)
		return;

	*l = *r;
	*r = right;
	*split = mid_split;
}

/*
 * mast_set_split_parents() - Helper function to set three nodes parents.  Slot
 * is taken from @mast->l.
 * @mast - the maple subtree state
 * @left - the left node
 * @right - the right node
 * @split - the split location.
 */
static inline void mast_set_split_parents(struct maple_subtree_state *mast,
					  struct maple_enode *left,
					  struct maple_enode *middle,
					  struct maple_enode *right,
					  unsigned char split,
					  unsigned char mid_split)
{
	unsigned char slot;
	struct maple_enode *l = left;
	struct maple_enode *r = right;

	if (mas_is_none(mast->l))
		return;

	if (middle)
		r = middle;

	slot = mast->l->offset;

	mte_mid_split_check(&l, &r, right, slot, &split, mid_split);
	mas_set_split_parent(mast->l, l, r, &slot, split);

	mte_mid_split_check(&l, &r, right, slot, &split, mid_split);
	mas_set_split_parent(mast->m, l, r, &slot, split);

	mte_mid_split_check(&l, &r, right, slot, &split, mid_split);
	mas_set_split_parent(mast->r, l, r, &slot, split);
}

/*
 * mas_wmb_replace() - Write memory barrier and replace
 * @mas: The maple state
 * @free: the maple topiary list of nodes to free
 * @destroy: The maple topiary list of nodes to destroy (walk and free)
 *
 * Updates gap as necessary.
 */
static inline void mas_wmb_replace(struct ma_state *mas,
				   struct ma_topiary *free,
				   struct ma_topiary *destroy)
{
	/* All nodes must see old data as dead prior to replacing that data */
	smp_wmb(); /* Needed for RCU */

	/* Insert the new data in the tree */
	mas_replace(mas, true);

	if (!mte_is_leaf(mas->node))
		mas_descend_adopt(mas);

	mas_mat_free(mas, free);

	if (destroy)
		mas_mat_destroy(mas, destroy);

	if (mte_is_leaf(mas->node))
		return;

	mas_update_gap(mas);
}

/*
 * mast_new_root() - Set a new tree root during subtree creation
 * @mast: The maple subtree state
 * @mas: The maple state
 */
static inline void mast_new_root(struct maple_subtree_state *mast,
				 struct ma_state *mas)
{
	mas_mn(mast->l)->parent =
		ma_parent_ptr(((unsigned long)mas->tree | MA_ROOT_PARENT));
	if (!mte_dead_node(mast->orig_l->node) &&
	    !mte_is_root(mast->orig_l->node)) {
		do {
			mast_ascend_free(mast);
			mast_topiary(mast);
		} while (!mte_is_root(mast->orig_l->node));
	}
	if ((mast->orig_l->node != mas->node) &&
		   (mast->l->depth > mas_mt_height(mas))) {
		mat_add(mast->free, mas->node);
	}
}

/*
 * mast_cp_to_nodes() - Copy data out to nodes.
 * @mast: The maple subtree state
 * @left: The left encoded maple node
 * @middle: The middle encoded maple node
 * @right: The right encoded maple node
 * @split: The location to split between left and (middle ? middle : right)
 * @mid_split: The location to split between middle and right.
 */
static inline void mast_cp_to_nodes(struct maple_subtree_state *mast,
	struct maple_enode *left, struct maple_enode *middle,
	struct maple_enode *right, unsigned char split, unsigned char mid_split)
{
	bool new_lmax = true;

	mast->l->node = mte_node_or_none(left);
	mast->m->node = mte_node_or_none(middle);
	mast->r->node = mte_node_or_none(right);

	mast->l->min = mast->orig_l->min;
	if (split == mast->bn->b_end) {
		mast->l->max = mast->orig_r->max;
		new_lmax = false;
	}

	mab_mas_cp(mast->bn, 0, split, mast->l, new_lmax);

	if (middle) {
		mab_mas_cp(mast->bn, 1 + split, mid_split, mast->m, true);
		mast->m->min = mast->bn->pivot[split] + 1;
		split = mid_split;
	}

	mast->r->max = mast->orig_r->max;
	if (right) {
		mab_mas_cp(mast->bn, 1 + split, mast->bn->b_end, mast->r, false);
		mast->r->min = mast->bn->pivot[split] + 1;
	}
}

/*
 * mast_combine_cp_left - Copy in the original left side of the tree into the
 * combined data set in the maple subtree state big node.
 * @mast: The maple subtree state
 */
static inline void mast_combine_cp_left(struct maple_subtree_state *mast)
{
	unsigned char l_slot = mast->orig_l->offset;

	if (!l_slot)
		return;

	mas_mab_cp(mast->orig_l, 0, l_slot - 1, mast->bn, 0);
}

/*
 * mast_combine_cp_right: Copy in the original right side of the tree into the
 * combined data set in the maple subtree state big node.
 * @mast: The maple subtree state
 */
static inline void mast_combine_cp_right(struct maple_subtree_state *mast)
{
	if (mast->bn->pivot[mast->bn->b_end - 1] >= mast->orig_r->max)
		return;

	mas_mab_cp(mast->orig_r, mast->orig_r->offset + 1,
		   mt_slot_count(mast->orig_r->node), mast->bn,
		   mast->bn->b_end);
	mast->orig_r->last = mast->orig_r->max;
}

/*
 * mast_sufficient: Check if the maple subtree state has enough data in the big
 * node to create at least one sufficient node
 * @mast: the maple subtree state
 */
static inline bool mast_sufficient(struct maple_subtree_state *mast)
{
	if (mast->bn->b_end > mt_min_slot_count(mast->orig_l->node))
		return true;

	return false;
}

/*
 * mast_overflow: Check if there is too much data in the subtree state for a
 * single node.
 * @mast: The maple subtree state
 */
static inline bool mast_overflow(struct maple_subtree_state *mast)
{
	if (mast->bn->b_end >= mt_slot_count(mast->orig_l->node))
		return true;

	return false;
}

static inline void *mtree_range_walk(struct ma_state *mas)
{
	unsigned long *pivots;
	unsigned char offset;
	struct maple_node *node;
	struct maple_enode *next, *last;
	enum maple_type type;
	void __rcu **slots;
	unsigned char end;
	unsigned long max, min;
	unsigned long prev_max, prev_min;

	next = mas->node;
	min = mas->min;
	max = mas->max;
	do {
		offset = 0;
		last = next;
		node = mte_to_node(next);
		type = mte_node_type(next);
		pivots = ma_pivots(node, type);
		end = ma_data_end(node, type, pivots, max);
		if (unlikely(ma_dead_node(node)))
			goto dead_node;

		if (pivots[offset] >= mas->index) {
			prev_max = max;
			prev_min = min;
			max = pivots[offset];
			goto next;
		}

		do {
			offset++;
		} while ((offset < end) && (pivots[offset] < mas->index));

		prev_min = min;
		min = pivots[offset - 1] + 1;
		prev_max = max;
		if (likely(offset < end && pivots[offset]))
			max = pivots[offset];

next:
		slots = ma_slots(node, type);
		next = mt_slot(mas->tree, slots, offset);
		if (unlikely(ma_dead_node(node)))
			goto dead_node;
	} while (!ma_is_leaf(type));

	mas->offset = offset;
	mas->index = min;
	mas->last = max;
	mas->min = prev_min;
	mas->max = prev_max;
	mas->node = last;
	return (void *)next;

dead_node:
	mas_reset(mas);
	return NULL;
}

/*
 * mas_spanning_rebalance() - Rebalance across two nodes which may not be peers.
 * @mas: The starting maple state
 * @mast: The maple_subtree_state, keeps track of 4 maple states.
 * @count: The estimated count of iterations needed.
 *
 * Follow the tree upwards from @l_mas and @r_mas for @count, or until the root
 * is hit.  First @b_node is split into two entries which are inserted into the
 * next iteration of the loop.  @b_node is returned populated with the final
 * iteration. @mas is used to obtain allocations.  orig_l_mas keeps track of the
 * nodes that will remain active by using orig_l_mas->index and orig_l_mas->last
 * to account of what has been copied into the new sub-tree.  The update of
 * orig_l_mas->last is used in mas_consume to find the slots that will need to
 * be either freed or destroyed.  orig_l_mas->depth keeps track of the height of
 * the new sub-tree in case the sub-tree becomes the full tree.
 *
 * Return: the number of elements in b_node during the last loop.
 */
static int mas_spanning_rebalance(struct ma_state *mas,
		struct maple_subtree_state *mast, unsigned char count)
{
	unsigned char split, mid_split;
	unsigned char slot = 0;
	struct maple_enode *left = NULL, *middle = NULL, *right = NULL;

	MA_STATE(l_mas, mas->tree, mas->index, mas->index);
	MA_STATE(r_mas, mas->tree, mas->index, mas->last);
	MA_STATE(m_mas, mas->tree, mas->index, mas->index);
	MA_TOPIARY(free, mas->tree);
	MA_TOPIARY(destroy, mas->tree);

	/*
	 * The tree needs to be rebalanced and leaves need to be kept at the same level.
	 * Rebalancing is done by use of the ``struct maple_topiary``.
	 */
	mast->l = &l_mas;
	mast->m = &m_mas;
	mast->r = &r_mas;
	mast->free = &free;
	mast->destroy = &destroy;
	l_mas.node = r_mas.node = m_mas.node = MAS_NONE;

	/* Check if this is not root and has sufficient data.  */
	if (((mast->orig_l->min != 0) || (mast->orig_r->max != ULONG_MAX)) &&
	    unlikely(mast->bn->b_end <= mt_min_slots[mast->bn->type]))
		mast_spanning_rebalance(mast);

	mast->orig_l->depth = 0;

	/*
	 * Each level of the tree is examined and balanced, pushing data to the left or
	 * right, or rebalancing against left or right nodes is employed to avoid
	 * rippling up the tree to limit the amount of churn.  Once a new sub-section of
	 * the tree is created, there may be a mix of new and old nodes.  The old nodes
	 * will have the incorrect parent pointers and currently be in two trees: the
	 * original tree and the partially new tree.  To remedy the parent pointers in
	 * the old tree, the new data is swapped into the active tree and a walk down
	 * the tree is performed and the parent pointers are updated.
	 * See mas_descend_adopt() for more information..
	 */
	while (count--) {
		mast->bn->b_end--;
		mast->bn->type = mte_node_type(mast->orig_l->node);
		split = mas_mab_to_node(mas, mast->bn, &left, &right, &middle,
					&mid_split, mast->orig_l->min);
		mast_set_split_parents(mast, left, middle, right, split,
				       mid_split);
		mast_cp_to_nodes(mast, left, middle, right, split, mid_split);

		/*
		 * Copy data from next level in the tree to mast->bn from next
		 * iteration
		 */
		memset(mast->bn, 0, sizeof(struct maple_big_node));
		mast->bn->type = mte_node_type(left);
		mast->orig_l->depth++;

		/* Root already stored in l->node. */
		if (mas_is_root_limits(mast->l))
			goto new_root;

		mast_ascend_free(mast);
		mast_combine_cp_left(mast);
		l_mas.offset = mast->bn->b_end;
		mab_set_b_end(mast->bn, &l_mas, left);
		mab_set_b_end(mast->bn, &m_mas, middle);
		mab_set_b_end(mast->bn, &r_mas, right);

		/* Copy anything necessary out of the right node. */
		mast_combine_cp_right(mast);
		mast_topiary(mast);
		mast->orig_l->last = mast->orig_l->max;

		if (mast_sufficient(mast))
			continue;

		if (mast_overflow(mast))
			continue;

		/* May be a new root stored in mast->bn */
		if (mas_is_root_limits(mast->orig_l))
			break;

		mast_spanning_rebalance(mast);

		/* rebalancing from other nodes may require another loop. */
		if (!count)
			count++;
	}

	l_mas.node = mt_mk_node(ma_mnode_ptr(mas_pop_node(mas)),
				mte_node_type(mast->orig_l->node));
	mast->orig_l->depth++;
	mab_mas_cp(mast->bn, 0, mt_slots[mast->bn->type] - 1, &l_mas, true);
	mas_set_parent(mas, left, l_mas.node, slot);
	if (middle)
		mas_set_parent(mas, middle, l_mas.node, ++slot);

	if (right)
		mas_set_parent(mas, right, l_mas.node, ++slot);

	if (mas_is_root_limits(mast->l)) {
new_root:
		mast_new_root(mast, mas);
	} else {
		mas_mn(&l_mas)->parent = mas_mn(mast->orig_l)->parent;
	}

	if (!mte_dead_node(mast->orig_l->node))
		mat_add(&free, mast->orig_l->node);

	mas->depth = mast->orig_l->depth;
	*mast->orig_l = l_mas;
	mte_set_node_dead(mas->node);

	/* Set up mas for insertion. */
	mast->orig_l->depth = mas->depth;
	mast->orig_l->alloc = mas->alloc;
	*mas = *mast->orig_l;
	mas_wmb_replace(mas, &free, &destroy);
	mtree_range_walk(mas);
	return mast->bn->b_end;
}

/*
 * mas_rebalance() - Rebalance a given node.
 * @mas: The maple state
 * @b_node: The big maple node.
 *
 * Rebalance two nodes into a single node or two new nodes that are sufficient.
 * Continue upwards until tree is sufficient.
 *
 * Return: the number of elements in b_node during the last loop.
 */
static inline int mas_rebalance(struct ma_state *mas,
				struct maple_big_node *b_node)
{
	char empty_count = mas_mt_height(mas);
	struct maple_subtree_state mast;
	unsigned char shift, b_end = ++b_node->b_end;

	MA_STATE(l_mas, mas->tree, mas->index, mas->last);
	MA_STATE(r_mas, mas->tree, mas->index, mas->last);

	trace_ma_op(__func__, mas);

	/*
	 * Rebalancing occurs if a node is insufficient.  Data is rebalanced
	 * against the node to the right if it exists, otherwise the node to the
	 * left of this node is rebalanced against this node.  If rebalancing
	 * causes just one node to be produced instead of two, then the parent
	 * is also examined and rebalanced if it is insufficient.  Every level
	 * tries to combine the data in the same way.  If one node contains the
	 * entire range of the tree, then that node is used as a new root node.
	 */
	mas_node_count(mas, empty_count * 2 - 1);
	if (mas_is_err(mas))
		return 0;

	mast.orig_l = &l_mas;
	mast.orig_r = &r_mas;
	mast.bn = b_node;
	mast.bn->type = mte_node_type(mas->node);

	l_mas = r_mas = *mas;

	if (mas_next_sibling(&r_mas)) {
		mas_mab_cp(&r_mas, 0, mt_slot_count(r_mas.node), b_node, b_end);
		r_mas.last = r_mas.index = r_mas.max;
	} else {
		mas_prev_sibling(&l_mas);
		shift = mas_data_end(&l_mas) + 1;
		mab_shift_right(b_node, shift);
		mas->offset += shift;
		mas_mab_cp(&l_mas, 0, shift - 1, b_node, 0);
		b_node->b_end = shift + b_end;
		l_mas.index = l_mas.last = l_mas.min;
	}

	return mas_spanning_rebalance(mas, &mast, empty_count);
}

/*
 * mas_destroy_rebalance() - Rebalance left-most node while destroying the maple
 * state.
 * @mas: The maple state
 * @end: The end of the left-most node.
 *
 * During a mass-insert event (such as forking), it may be necessary to
 * rebalance the left-most node when it is not sufficient.
 */
static inline void mas_destroy_rebalance(struct ma_state *mas, unsigned char end)
{
	enum maple_type mt = mte_node_type(mas->node);
	struct maple_node reuse, *newnode, *parent, *new_left, *left, *node;
	struct maple_enode *eparent;
	unsigned char offset, tmp, split = mt_slots[mt] / 2;
	void __rcu **l_slots, **slots;
	unsigned long *l_pivs, *pivs, gap;
	bool in_rcu = mt_in_rcu(mas->tree);

	MA_STATE(l_mas, mas->tree, mas->index, mas->last);

	l_mas = *mas;
	mas_prev_sibling(&l_mas);

	/* set up node. */
	if (in_rcu) {
		/* Allocate for both left and right as well as parent. */
		mas_node_count(mas, 3);
		if (mas_is_err(mas))
			return;

		newnode = mas_pop_node(mas);
	} else {
		newnode = &reuse;
	}

	node = mas_mn(mas);
	newnode->parent = node->parent;
	slots = ma_slots(newnode, mt);
	pivs = ma_pivots(newnode, mt);
	left = mas_mn(&l_mas);
	l_slots = ma_slots(left, mt);
	l_pivs = ma_pivots(left, mt);
	if (!l_slots[split])
		split++;
	tmp = mas_data_end(&l_mas) - split;

	memcpy(slots, l_slots + split + 1, sizeof(void *) * tmp);
	memcpy(pivs, l_pivs + split + 1, sizeof(unsigned long) * tmp);
	pivs[tmp] = l_mas.max;
	memcpy(slots + tmp, ma_slots(node, mt), sizeof(void *) * end);
	memcpy(pivs + tmp, ma_pivots(node, mt), sizeof(unsigned long) * end);

	l_mas.max = l_pivs[split];
	mas->min = l_mas.max + 1;
	eparent = mt_mk_node(mte_parent(l_mas.node),
			     mas_parent_type(&l_mas, l_mas.node));
	tmp += end;
	if (!in_rcu) {
		unsigned char max_p = mt_pivots[mt];
		unsigned char max_s = mt_slots[mt];

		if (tmp < max_p)
			memset(pivs + tmp, 0,
			       sizeof(unsigned long) * (max_p - tmp));

		if (tmp < mt_slots[mt])
			memset(slots + tmp, 0, sizeof(void *) * (max_s - tmp));

		memcpy(node, newnode, sizeof(struct maple_node));
		ma_set_meta(node, mt, 0, tmp - 1);
		mte_set_pivot(eparent, mte_parent_slot(l_mas.node),
			      l_pivs[split]);

		/* Remove data from l_pivs. */
		tmp = split + 1;
		memset(l_pivs + tmp, 0, sizeof(unsigned long) * (max_p - tmp));
		memset(l_slots + tmp, 0, sizeof(void *) * (max_s - tmp));
		ma_set_meta(left, mt, 0, split);

		goto done;
	}

	/* RCU requires replacing both l_mas, mas, and parent. */
	mas->node = mt_mk_node(newnode, mt);
	ma_set_meta(newnode, mt, 0, tmp);

	new_left = mas_pop_node(mas);
	new_left->parent = left->parent;
	mt = mte_node_type(l_mas.node);
	slots = ma_slots(new_left, mt);
	pivs = ma_pivots(new_left, mt);
	memcpy(slots, l_slots, sizeof(void *) * split);
	memcpy(pivs, l_pivs, sizeof(unsigned long) * split);
	ma_set_meta(new_left, mt, 0, split);
	l_mas.node = mt_mk_node(new_left, mt);

	/* replace parent. */
	offset = mte_parent_slot(mas->node);
	mt = mas_parent_type(&l_mas, l_mas.node);
	parent = mas_pop_node(mas);
	slots = ma_slots(parent, mt);
	pivs = ma_pivots(parent, mt);
	memcpy(parent, mte_to_node(eparent), sizeof(struct maple_node));
	rcu_assign_pointer(slots[offset], mas->node);
	rcu_assign_pointer(slots[offset - 1], l_mas.node);
	pivs[offset - 1] = l_mas.max;
	eparent = mt_mk_node(parent, mt);
done:
	gap = mas_leaf_max_gap(mas);
	mte_set_gap(eparent, mte_parent_slot(mas->node), gap);
	gap = mas_leaf_max_gap(&l_mas);
	mte_set_gap(eparent, mte_parent_slot(l_mas.node), gap);
	mas_ascend(mas);

	if (in_rcu)
		mas_replace(mas, false);

	mas_update_gap(mas);
}

/*
 * mas_split_final_node() - Split the final node in a subtree operation.
 * @mast: the maple subtree state
 * @mas: The maple state
 * @height: The height of the tree in case it's a new root.
 */
static inline bool mas_split_final_node(struct maple_subtree_state *mast,
					struct ma_state *mas, int height)
{
	struct maple_enode *ancestor;

	if (mte_is_root(mas->node)) {
		if (mt_is_alloc(mas->tree))
			mast->bn->type = maple_arange_64;
		else
			mast->bn->type = maple_range_64;
		mas->depth = height;
	}
	/*
	 * Only a single node is used here, could be root.
	 * The Big_node data should just fit in a single node.
	 */
	ancestor = mas_new_ma_node(mas, mast->bn);
	mas_set_parent(mas, mast->l->node, ancestor, mast->l->offset);
	mas_set_parent(mas, mast->r->node, ancestor, mast->r->offset);
	mte_to_node(ancestor)->parent = mas_mn(mas)->parent;

	mast->l->node = ancestor;
	mab_mas_cp(mast->bn, 0, mt_slots[mast->bn->type] - 1, mast->l, true);
	mas->offset = mast->bn->b_end - 1;
	return true;
}

/*
 * mast_fill_bnode() - Copy data into the big node in the subtree state
 * @mast: The maple subtree state
 * @mas: the maple state
 * @skip: The number of entries to skip for new nodes insertion.
 */
static inline void mast_fill_bnode(struct maple_subtree_state *mast,
					 struct ma_state *mas,
					 unsigned char skip)
{
	bool cp = true;
	struct maple_enode *old = mas->node;
	unsigned char split;

	memset(mast->bn->gap, 0, sizeof(unsigned long) * ARRAY_SIZE(mast->bn->gap));
	memset(mast->bn->slot, 0, sizeof(unsigned long) * ARRAY_SIZE(mast->bn->slot));
	memset(mast->bn->pivot, 0, sizeof(unsigned long) * ARRAY_SIZE(mast->bn->pivot));
	mast->bn->b_end = 0;

	if (mte_is_root(mas->node)) {
		cp = false;
	} else {
		mas_ascend(mas);
		mat_add(mast->free, old);
		mas->offset = mte_parent_slot(mas->node);
	}

	if (cp && mast->l->offset)
		mas_mab_cp(mas, 0, mast->l->offset - 1, mast->bn, 0);

	split = mast->bn->b_end;
	mab_set_b_end(mast->bn, mast->l, mast->l->node);
	mast->r->offset = mast->bn->b_end;
	mab_set_b_end(mast->bn, mast->r, mast->r->node);
	if (mast->bn->pivot[mast->bn->b_end - 1] == mas->max)
		cp = false;

	if (cp)
		mas_mab_cp(mas, split + skip, mt_slot_count(mas->node) - 1,
			   mast->bn, mast->bn->b_end);

	mast->bn->b_end--;
	mast->bn->type = mte_node_type(mas->node);
}

/*
 * mast_split_data() - Split the data in the subtree state big node into regular
 * nodes.
 * @mast: The maple subtree state
 * @mas: The maple state
 * @split: The location to split the big node
 */
static inline void mast_split_data(struct maple_subtree_state *mast,
	   struct ma_state *mas, unsigned char split)
{
	unsigned char p_slot;

	mab_mas_cp(mast->bn, 0, split, mast->l, true);
	mte_set_pivot(mast->r->node, 0, mast->r->max);
	mab_mas_cp(mast->bn, split + 1, mast->bn->b_end, mast->r, false);
	mast->l->offset = mte_parent_slot(mas->node);
	mast->l->max = mast->bn->pivot[split];
	mast->r->min = mast->l->max + 1;
	if (mte_is_leaf(mas->node))
		return;

	p_slot = mast->orig_l->offset;
	mas_set_split_parent(mast->orig_l, mast->l->node, mast->r->node,
			     &p_slot, split);
	mas_set_split_parent(mast->orig_r, mast->l->node, mast->r->node,
			     &p_slot, split);
}

/*
 * mas_push_data() - Instead of splitting a node, it is beneficial to push the
 * data to the right or left node if there is room.
 * @mas: The maple state
 * @height: The current height of the maple state
 * @mast: The maple subtree state
 * @left: Push left or not.
 *
 * Keeping the height of the tree low means faster lookups.
 *
 * Return: True if pushed, false otherwise.
 */
static inline bool mas_push_data(struct ma_state *mas, int height,
				 struct maple_subtree_state *mast, bool left)
{
	unsigned char slot_total = mast->bn->b_end;
	unsigned char end, space, split;

	MA_STATE(tmp_mas, mas->tree, mas->index, mas->last);
	tmp_mas = *mas;
	tmp_mas.depth = mast->l->depth;

	if (left && !mas_prev_sibling(&tmp_mas))
		return false;
	else if (!left && !mas_next_sibling(&tmp_mas))
		return false;

	end = mas_data_end(&tmp_mas);
	slot_total += end;
	space = 2 * mt_slot_count(mas->node) - 2;
	/* -2 instead of -1 to ensure there isn't a triple split */
	if (ma_is_leaf(mast->bn->type))
		space--;

	if (mas->max == ULONG_MAX)
		space--;

	if (slot_total >= space)
		return false;

	/* Get the data; Fill mast->bn */
	mast->bn->b_end++;
	if (left) {
		mab_shift_right(mast->bn, end + 1);
		mas_mab_cp(&tmp_mas, 0, end, mast->bn, 0);
		mast->bn->b_end = slot_total + 1;
	} else {
		mas_mab_cp(&tmp_mas, 0, end, mast->bn, mast->bn->b_end);
	}

	/* Configure mast for splitting of mast->bn */
	split = mt_slots[mast->bn->type] - 2;
	if (left) {
		/*  Switch mas to prev node  */
		mat_add(mast->free, mas->node);
		*mas = tmp_mas;
		/* Start using mast->l for the left side. */
		tmp_mas.node = mast->l->node;
		*mast->l = tmp_mas;
	} else {
		mat_add(mast->free, tmp_mas.node);
		tmp_mas.node = mast->r->node;
		*mast->r = tmp_mas;
		split = slot_total - split;
	}
	split = mab_no_null_split(mast->bn, split, mt_slots[mast->bn->type]);
	/* Update parent slot for split calculation. */
	if (left)
		mast->orig_l->offset += end + 1;

	mast_split_data(mast, mas, split);
	mast_fill_bnode(mast, mas, 2);
	mas_split_final_node(mast, mas, height + 1);
	return true;
}

/*
 * mas_split() - Split data that is too big for one node into two.
 * @mas: The maple state
 * @b_node: The maple big node
 * Return: 1 on success, 0 on failure.
 */
static int mas_split(struct ma_state *mas, struct maple_big_node *b_node)
{
	struct maple_subtree_state mast;
	int height = 0;
	unsigned char mid_split, split = 0;

	/*
	 * Splitting is handled differently from any other B-tree; the Maple
	 * Tree splits upwards.  Splitting up means that the split operation
	 * occurs when the walk of the tree hits the leaves and not on the way
	 * down.  The reason for splitting up is that it is impossible to know
	 * how much space will be needed until the leaf is (or leaves are)
	 * reached.  Since overwriting data is allowed and a range could
	 * overwrite more than one range or result in changing one entry into 3
	 * entries, it is impossible to know if a split is required until the
	 * data is examined.
	 *
	 * Splitting is a balancing act between keeping allocations to a minimum
	 * and avoiding a 'jitter' event where a tree is expanded to make room
	 * for an entry followed by a contraction when the entry is removed.  To
	 * accomplish the balance, there are empty slots remaining in both left
	 * and right nodes after a split.
	 */
	MA_STATE(l_mas, mas->tree, mas->index, mas->last);
	MA_STATE(r_mas, mas->tree, mas->index, mas->last);
	MA_STATE(prev_l_mas, mas->tree, mas->index, mas->last);
	MA_STATE(prev_r_mas, mas->tree, mas->index, mas->last);
	MA_TOPIARY(mat, mas->tree);

	trace_ma_op(__func__, mas);
	mas->depth = mas_mt_height(mas);
	/* Allocation failures will happen early. */
	mas_node_count(mas, 1 + mas->depth * 2);
	if (mas_is_err(mas))
		return 0;

	mast.l = &l_mas;
	mast.r = &r_mas;
	mast.orig_l = &prev_l_mas;
	mast.orig_r = &prev_r_mas;
	mast.free = &mat;
	mast.bn = b_node;

	while (height++ <= mas->depth) {
		if (mt_slots[b_node->type] > b_node->b_end) {
			mas_split_final_node(&mast, mas, height);
			break;
		}

		l_mas = r_mas = *mas;
		l_mas.node = mas_new_ma_node(mas, b_node);
		r_mas.node = mas_new_ma_node(mas, b_node);
		/*
		 * Another way that 'jitter' is avoided is to terminate a split up early if the
		 * left or right node has space to spare.  This is referred to as "pushing left"
		 * or "pushing right" and is similar to the B* tree, except the nodes left or
		 * right can rarely be reused due to RCU, but the ripple upwards is halted which
		 * is a significant savings.
		 */
		/* Try to push left. */
		if (mas_push_data(mas, height, &mast, true))
			break;

		/* Try to push right. */
		if (mas_push_data(mas, height, &mast, false))
			break;

		split = mab_calc_split(mas, b_node, &mid_split, prev_l_mas.min);
		mast_split_data(&mast, mas, split);
		/*
		 * Usually correct, mab_mas_cp in the above call overwrites
		 * r->max.
		 */
		mast.r->max = mas->max;
		mast_fill_bnode(&mast, mas, 1);
		prev_l_mas = *mast.l;
		prev_r_mas = *mast.r;
	}

	/* Set the original node as dead */
	mat_add(mast.free, mas->node);
	mas->node = l_mas.node;
	mas_wmb_replace(mas, mast.free, NULL);
	mtree_range_walk(mas);
	return 1;
}

/*
 * mas_reuse_node() - Reuse the node to store the data.
 * @wr_mas: The maple write state
 * @bn: The maple big node
 * @end: The end of the data.
 *
 * Will always return false in RCU mode.
 *
 * Return: True if node was reused, false otherwise.
 */
static inline bool mas_reuse_node(struct ma_wr_state *wr_mas,
			  struct maple_big_node *bn, unsigned char end)
{
	/* Need to be rcu safe. */
	if (mt_in_rcu(wr_mas->mas->tree))
		return false;

	if (end > bn->b_end) {
		int clear = mt_slots[wr_mas->type] - bn->b_end;

		memset(wr_mas->slots + bn->b_end, 0, sizeof(void *) * clear--);
		memset(wr_mas->pivots + bn->b_end, 0, sizeof(void *) * clear);
	}
	mab_mas_cp(bn, 0, bn->b_end, wr_mas->mas, false);
	return true;
}

/*
 * mas_commit_b_node() - Commit the big node into the tree.
 * @wr_mas: The maple write state
 * @b_node: The maple big node
 * @end: The end of the data.
 */
static noinline_for_kasan int mas_commit_b_node(struct ma_wr_state *wr_mas,
			    struct maple_big_node *b_node, unsigned char end)
{
	struct maple_node *node;
	unsigned char b_end = b_node->b_end;
	enum maple_type b_type = b_node->type;

	if ((b_end < mt_min_slots[b_type]) &&
	    (!mte_is_root(wr_mas->mas->node)) &&
	    (mas_mt_height(wr_mas->mas) > 1))
		return mas_rebalance(wr_mas->mas, b_node);

	if (b_end >= mt_slots[b_type])
		return mas_split(wr_mas->mas, b_node);

	if (mas_reuse_node(wr_mas, b_node, end))
		goto reuse_node;

	mas_node_count(wr_mas->mas, 1);
	if (mas_is_err(wr_mas->mas))
		return 0;

	node = mas_pop_node(wr_mas->mas);
	node->parent = mas_mn(wr_mas->mas)->parent;
	wr_mas->mas->node = mt_mk_node(node, b_type);
	mab_mas_cp(b_node, 0, b_end, wr_mas->mas, false);
	mas_replace(wr_mas->mas, false);
reuse_node:
	mas_update_gap(wr_mas->mas);
	return 1;
}

/*
 * mas_root_expand() - Expand a root to a node
 * @mas: The maple state
 * @entry: The entry to store into the tree
 */
static inline int mas_root_expand(struct ma_state *mas, void *entry)
{
	void *contents = mas_root_locked(mas);
	enum maple_type type = maple_leaf_64;
	struct maple_node *node;
	void __rcu **slots;
	unsigned long *pivots;
	int slot = 0;

	mas_node_count(mas, 1);
	if (unlikely(mas_is_err(mas)))
		return 0;

	node = mas_pop_node(mas);
	pivots = ma_pivots(node, type);
	slots = ma_slots(node, type);
	node->parent = ma_parent_ptr(
		      ((unsigned long)mas->tree | MA_ROOT_PARENT));
	mas->node = mt_mk_node(node, type);

	if (mas->index) {
		if (contents) {
			rcu_assign_pointer(slots[slot], contents);
			if (likely(mas->index > 1))
				slot++;
		}
		pivots[slot++] = mas->index - 1;
	}

	rcu_assign_pointer(slots[slot], entry);
	mas->offset = slot;
	pivots[slot] = mas->last;
	if (mas->last != ULONG_MAX)
		slot++;
	mas->depth = 1;
	mas_set_height(mas);
	ma_set_meta(node, maple_leaf_64, 0, slot);
	/* swap the new root into the tree */
	rcu_assign_pointer(mas->tree->ma_root, mte_mk_root(mas->node));
	return slot;
}

static inline void mas_store_root(struct ma_state *mas, void *entry)
{
	if (likely((mas->last != 0) || (mas->index != 0)))
		mas_root_expand(mas, entry);
	else if (((unsigned long) (entry) & 3) == 2)
		mas_root_expand(mas, entry);
	else {
		rcu_assign_pointer(mas->tree->ma_root, entry);
		mas->node = MAS_START;
	}
}

/*
 * mas_is_span_wr() - Check if the write needs to be treated as a write that
 * spans the node.
 * @mas: The maple state
 * @piv: The pivot value being written
 * @type: The maple node type
 * @entry: The data to write
 *
 * Spanning writes are writes that start in one node and end in another OR if
 * the write of a %NULL will cause the node to end with a %NULL.
 *
 * Return: True if this is a spanning write, false otherwise.
 */
static bool mas_is_span_wr(struct ma_wr_state *wr_mas)
{
	unsigned long max = wr_mas->r_max;
	unsigned long last = wr_mas->mas->last;
	enum maple_type type = wr_mas->type;
	void *entry = wr_mas->entry;

	/* Contained in this pivot, fast path */
	if (last < max)
		return false;

	if (ma_is_leaf(type)) {
		max = wr_mas->mas->max;
		if (last < max)
			return false;
	}

	if (last == max) {
		/*
		 * The last entry of leaf node cannot be NULL unless it is the
		 * rightmost node (writing ULONG_MAX), otherwise it spans slots.
		 */
		if (entry || last == ULONG_MAX)
			return false;
	}

	trace_ma_write(__func__, wr_mas->mas, wr_mas->r_max, entry);
	return true;
}

static inline void mas_wr_walk_descend(struct ma_wr_state *wr_mas)
{
	wr_mas->type = mte_node_type(wr_mas->mas->node);
	mas_wr_node_walk(wr_mas);
	wr_mas->slots = ma_slots(wr_mas->node, wr_mas->type);
}

static inline void mas_wr_walk_traverse(struct ma_wr_state *wr_mas)
{
	wr_mas->mas->max = wr_mas->r_max;
	wr_mas->mas->min = wr_mas->r_min;
	wr_mas->mas->node = wr_mas->content;
	wr_mas->mas->offset = 0;
	wr_mas->mas->depth++;
}
/*
 * mas_wr_walk() - Walk the tree for a write.
 * @wr_mas: The maple write state
 *
 * Uses mas_slot_locked() and does not need to worry about dead nodes.
 *
 * Return: True if it's contained in a node, false on spanning write.
 */
static bool mas_wr_walk(struct ma_wr_state *wr_mas)
{
	struct ma_state *mas = wr_mas->mas;

	while (true) {
		mas_wr_walk_descend(wr_mas);
		if (unlikely(mas_is_span_wr(wr_mas)))
			return false;

		wr_mas->content = mas_slot_locked(mas, wr_mas->slots,
						  mas->offset);
		if (ma_is_leaf(wr_mas->type))
			return true;

		mas_wr_walk_traverse(wr_mas);
	}

	return true;
}

static bool mas_wr_walk_index(struct ma_wr_state *wr_mas)
{
	struct ma_state *mas = wr_mas->mas;

	while (true) {
		mas_wr_walk_descend(wr_mas);
		wr_mas->content = mas_slot_locked(mas, wr_mas->slots,
						  mas->offset);
		if (ma_is_leaf(wr_mas->type))
			return true;
		mas_wr_walk_traverse(wr_mas);

	}
	return true;
}
/*
 * mas_extend_spanning_null() - Extend a store of a %NULL to include surrounding %NULLs.
 * @l_wr_mas: The left maple write state
 * @r_wr_mas: The right maple write state
 */
static inline void mas_extend_spanning_null(struct ma_wr_state *l_wr_mas,
					    struct ma_wr_state *r_wr_mas)
{
	struct ma_state *r_mas = r_wr_mas->mas;
	struct ma_state *l_mas = l_wr_mas->mas;
	unsigned char l_slot;

	l_slot = l_mas->offset;
	if (!l_wr_mas->content)
		l_mas->index = l_wr_mas->r_min;

	if ((l_mas->index == l_wr_mas->r_min) &&
		 (l_slot &&
		  !mas_slot_locked(l_mas, l_wr_mas->slots, l_slot - 1))) {
		if (l_slot > 1)
			l_mas->index = l_wr_mas->pivots[l_slot - 2] + 1;
		else
			l_mas->index = l_mas->min;

		l_mas->offset = l_slot - 1;
	}

	if (!r_wr_mas->content) {
		if (r_mas->last < r_wr_mas->r_max)
			r_mas->last = r_wr_mas->r_max;
		r_mas->offset++;
	} else if ((r_mas->last == r_wr_mas->r_max) &&
	    (r_mas->last < r_mas->max) &&
	    !mas_slot_locked(r_mas, r_wr_mas->slots, r_mas->offset + 1)) {
		r_mas->last = mas_safe_pivot(r_mas, r_wr_mas->pivots,
					     r_wr_mas->type, r_mas->offset + 1);
		r_mas->offset++;
	}
}

static inline void *mas_state_walk(struct ma_state *mas)
{
	void *entry;

	entry = mas_start(mas);
	if (mas_is_none(mas))
		return NULL;

	if (mas_is_ptr(mas))
		return entry;

	return mtree_range_walk(mas);
}

/*
 * mtree_lookup_walk() - Internal quick lookup that does not keep maple state up
 * to date.
 *
 * @mas: The maple state.
 *
 * Note: Leaves mas in undesirable state.
 * Return: The entry for @mas->index or %NULL on dead node.
 */
static inline void *mtree_lookup_walk(struct ma_state *mas)
{
	unsigned long *pivots;
	unsigned char offset;
	struct maple_node *node;
	struct maple_enode *next;
	enum maple_type type;
	void __rcu **slots;
	unsigned char end;
	unsigned long max;

	next = mas->node;
	max = ULONG_MAX;
	do {
		offset = 0;
		node = mte_to_node(next);
		type = mte_node_type(next);
		pivots = ma_pivots(node, type);
		end = ma_data_end(node, type, pivots, max);
		if (unlikely(ma_dead_node(node)))
			goto dead_node;
		do {
			if (pivots[offset] >= mas->index) {
				max = pivots[offset];
				break;
			}
		} while (++offset < end);

		slots = ma_slots(node, type);
		next = mt_slot(mas->tree, slots, offset);
		if (unlikely(ma_dead_node(node)))
			goto dead_node;
	} while (!ma_is_leaf(type));

	return (void *)next;

dead_node:
	mas_reset(mas);
	return NULL;
}

/*
 * mas_new_root() - Create a new root node that only contains the entry passed
 * in.
 * @mas: The maple state
 * @entry: The entry to store.
 *
 * Only valid when the index == 0 and the last == ULONG_MAX
 *
 * Return 0 on error, 1 on success.
 */
static inline int mas_new_root(struct ma_state *mas, void *entry)
{
	struct maple_enode *root = mas_root_locked(mas);
	enum maple_type type = maple_leaf_64;
	struct maple_node *node;
	void __rcu **slots;
	unsigned long *pivots;

	if (!entry && !mas->index && mas->last == ULONG_MAX) {
		mas->depth = 0;
		mas_set_height(mas);
		rcu_assign_pointer(mas->tree->ma_root, entry);
		mas->node = MAS_START;
		goto done;
	}

	mas_node_count(mas, 1);
	if (mas_is_err(mas))
		return 0;

	node = mas_pop_node(mas);
	pivots = ma_pivots(node, type);
	slots = ma_slots(node, type);
	node->parent = ma_parent_ptr(
		      ((unsigned long)mas->tree | MA_ROOT_PARENT));
	mas->node = mt_mk_node(node, type);
	rcu_assign_pointer(slots[0], entry);
	pivots[0] = mas->last;
	mas->depth = 1;
	mas_set_height(mas);
	rcu_assign_pointer(mas->tree->ma_root, mte_mk_root(mas->node));

done:
	if (xa_is_node(root))
		mte_destroy_walk(root, mas->tree);

	return 1;
}
/*
 * mas_wr_spanning_store() - Create a subtree with the store operation completed
 * and new nodes where necessary, then place the sub-tree in the actual tree.
 * Note that mas is expected to point to the node which caused the store to
 * span.
 * @wr_mas: The maple write state
 *
 * Return: 0 on error, positive on success.
 */
static inline int mas_wr_spanning_store(struct ma_wr_state *wr_mas)
{
	struct maple_subtree_state mast;
	struct maple_big_node b_node;
	struct ma_state *mas;
	unsigned char height;

	/* Left and Right side of spanning store */
	MA_STATE(l_mas, NULL, 0, 0);
	MA_STATE(r_mas, NULL, 0, 0);

	MA_WR_STATE(r_wr_mas, &r_mas, wr_mas->entry);
	MA_WR_STATE(l_wr_mas, &l_mas, wr_mas->entry);

	/*
	 * A store operation that spans multiple nodes is called a spanning
	 * store and is handled early in the store call stack by the function
	 * mas_is_span_wr().  When a spanning store is identified, the maple
	 * state is duplicated.  The first maple state walks the left tree path
	 * to ``index``, the duplicate walks the right tree path to ``last``.
	 * The data in the two nodes are combined into a single node, two nodes,
	 * or possibly three nodes (see the 3-way split above).  A ``NULL``
	 * written to the last entry of a node is considered a spanning store as
	 * a rebalance is required for the operation to complete and an overflow
	 * of data may happen.
	 */
	mas = wr_mas->mas;
	trace_ma_op(__func__, mas);

	if (unlikely(!mas->index && mas->last == ULONG_MAX))
		return mas_new_root(mas, wr_mas->entry);
	/*
	 * Node rebalancing may occur due to this store, so there may be three new
	 * entries per level plus a new root.
	 */
	height = mas_mt_height(mas);
	mas_node_count(mas, 1 + height * 3);
	if (mas_is_err(mas))
		return 0;

	/*
	 * Set up right side.  Need to get to the next offset after the spanning
	 * store to ensure it's not NULL and to combine both the next node and
	 * the node with the start together.
	 */
	r_mas = *mas;
	/* Avoid overflow, walk to next slot in the tree. */
	if (r_mas.last + 1)
		r_mas.last++;

	r_mas.index = r_mas.last;
	mas_wr_walk_index(&r_wr_mas);
	r_mas.last = r_mas.index = mas->last;

	/* Set up left side. */
	l_mas = *mas;
	mas_wr_walk_index(&l_wr_mas);

	if (!wr_mas->entry) {
		mas_extend_spanning_null(&l_wr_mas, &r_wr_mas);
		mas->offset = l_mas.offset;
		mas->index = l_mas.index;
		mas->last = l_mas.last = r_mas.last;
	}

	/* expanding NULLs may make this cover the entire range */
	if (!l_mas.index && r_mas.last == ULONG_MAX) {
		mas_set_range(mas, 0, ULONG_MAX);
		return mas_new_root(mas, wr_mas->entry);
	}

	memset(&b_node, 0, sizeof(struct maple_big_node));
	/* Copy l_mas and store the value in b_node. */
	mas_store_b_node(&l_wr_mas, &b_node, l_wr_mas.node_end);
	/* Copy r_mas into b_node. */
	if (r_mas.offset <= r_wr_mas.node_end)
		mas_mab_cp(&r_mas, r_mas.offset, r_wr_mas.node_end,
			   &b_node, b_node.b_end + 1);
	else
		b_node.b_end++;

	/* Stop spanning searches by searching for just index. */
	l_mas.index = l_mas.last = mas->index;

	mast.bn = &b_node;
	mast.orig_l = &l_mas;
	mast.orig_r = &r_mas;
	/* Combine l_mas and r_mas and split them up evenly again. */
	return mas_spanning_rebalance(mas, &mast, height + 1);
}

/*
 * mas_wr_node_store() - Attempt to store the value in a node
 * @wr_mas: The maple write state
 *
 * Attempts to reuse the node, but may allocate.
 *
 * Return: True if stored, false otherwise
 */
static inline bool mas_wr_node_store(struct ma_wr_state *wr_mas,
				     unsigned char new_end)
{
	struct ma_state *mas = wr_mas->mas;
	void __rcu **dst_slots;
	unsigned long *dst_pivots;
	unsigned char dst_offset, offset_end = wr_mas->offset_end;
	struct maple_node reuse, *newnode;
	unsigned char copy_size, node_pivots = mt_pivots[wr_mas->type];
	bool in_rcu = mt_in_rcu(mas->tree);

	/* Check if there is enough data. The room is enough. */
	if (!mte_is_root(mas->node) && (new_end <= mt_min_slots[wr_mas->type]) &&
	    !(mas->mas_flags & MA_STATE_BULK))
		return false;

	if (mas->last == wr_mas->end_piv)
		offset_end++; /* don't copy this offset */
	else if (unlikely(wr_mas->r_max == ULONG_MAX))
		mas_bulk_rebalance(mas, wr_mas->node_end, wr_mas->type);

	/* set up node. */
	if (in_rcu) {
		mas_node_count(mas, 1);
		if (mas_is_err(mas))
			return false;

		newnode = mas_pop_node(mas);
	} else {
		memset(&reuse, 0, sizeof(struct maple_node));
		newnode = &reuse;
	}

	newnode->parent = mas_mn(mas)->parent;
	dst_pivots = ma_pivots(newnode, wr_mas->type);
	dst_slots = ma_slots(newnode, wr_mas->type);
	/* Copy from start to insert point */
	memcpy(dst_pivots, wr_mas->pivots, sizeof(unsigned long) * mas->offset);
	memcpy(dst_slots, wr_mas->slots, sizeof(void *) * mas->offset);

	/* Handle insert of new range starting after old range */
	if (wr_mas->r_min < mas->index) {
		rcu_assign_pointer(dst_slots[mas->offset], wr_mas->content);
		dst_pivots[mas->offset++] = mas->index - 1;
	}

	/* Store the new entry and range end. */
	if (mas->offset < node_pivots)
		dst_pivots[mas->offset] = mas->last;
	rcu_assign_pointer(dst_slots[mas->offset], wr_mas->entry);

	/*
	 * this range wrote to the end of the node or it overwrote the rest of
	 * the data
	 */
	if (offset_end > wr_mas->node_end)
		goto done;

	dst_offset = mas->offset + 1;
	/* Copy to the end of node if necessary. */
	copy_size = wr_mas->node_end - offset_end + 1;
	memcpy(dst_slots + dst_offset, wr_mas->slots + offset_end,
	       sizeof(void *) * copy_size);
	memcpy(dst_pivots + dst_offset, wr_mas->pivots + offset_end,
	       sizeof(unsigned long) * (copy_size - 1));

	if (new_end < node_pivots)
		dst_pivots[new_end] = mas->max;

done:
	mas_leaf_set_meta(mas, newnode, dst_pivots, maple_leaf_64, new_end);
	if (in_rcu) {
		mte_set_node_dead(mas->node);
		mas->node = mt_mk_node(newnode, wr_mas->type);
		mas_replace(mas, false);
	} else {
		memcpy(wr_mas->node, newnode, sizeof(struct maple_node));
	}
	trace_ma_write(__func__, mas, 0, wr_mas->entry);
	mas_update_gap(mas);
	return true;
}

/*
 * mas_wr_slot_store: Attempt to store a value in a slot.
 * @wr_mas: the maple write state
 *
 * Return: True if stored, false otherwise
 */
static inline bool mas_wr_slot_store(struct ma_wr_state *wr_mas)
{
	struct ma_state *mas = wr_mas->mas;
	unsigned char offset = mas->offset;
	bool gap = false;

	if (wr_mas->offset_end - offset != 1)
		return false;

	gap |= !mt_slot_locked(mas->tree, wr_mas->slots, offset);
	gap |= !mt_slot_locked(mas->tree, wr_mas->slots, offset + 1);

	if (mas->index == wr_mas->r_min) {
		/* Overwriting the range and over a part of the next range. */
		rcu_assign_pointer(wr_mas->slots[offset], wr_mas->entry);
		wr_mas->pivots[offset] = mas->last;
	} else {
		/* Overwriting a part of the range and over the next range */
		rcu_assign_pointer(wr_mas->slots[offset + 1], wr_mas->entry);
		wr_mas->pivots[offset] = mas->index - 1;
		mas->offset++; /* Keep mas accurate. */
	}

	trace_ma_write(__func__, mas, 0, wr_mas->entry);
	/*
	 * Only update gap when the new entry is empty or there is an empty
	 * entry in the original two ranges.
	 */
	if (!wr_mas->entry || gap)
		mas_update_gap(mas);
<<<<<<< HEAD

	return true;
}

static inline void mas_wr_end_piv(struct ma_wr_state *wr_mas)
{
	while ((wr_mas->offset_end < wr_mas->node_end) &&
	       (wr_mas->mas->last > wr_mas->pivots[wr_mas->offset_end]))
		wr_mas->offset_end++;

	if (wr_mas->offset_end < wr_mas->node_end)
		wr_mas->end_piv = wr_mas->pivots[wr_mas->offset_end];
	else
		wr_mas->end_piv = wr_mas->mas->max;
=======

	return true;
>>>>>>> 3fe08f7d
}

static inline void mas_wr_extend_null(struct ma_wr_state *wr_mas)
{
	struct ma_state *mas = wr_mas->mas;

	if (!wr_mas->slots[wr_mas->offset_end]) {
		/* If this one is null, the next and prev are not */
		mas->last = wr_mas->end_piv;
	} else {
		/* Check next slot(s) if we are overwriting the end */
		if ((mas->last == wr_mas->end_piv) &&
		    (wr_mas->node_end != wr_mas->offset_end) &&
		    !wr_mas->slots[wr_mas->offset_end + 1]) {
			wr_mas->offset_end++;
			if (wr_mas->offset_end == wr_mas->node_end)
				mas->last = mas->max;
			else
				mas->last = wr_mas->pivots[wr_mas->offset_end];
			wr_mas->end_piv = mas->last;
		}
	}

	if (!wr_mas->content) {
		/* If this one is null, the next and prev are not */
		mas->index = wr_mas->r_min;
	} else {
		/* Check prev slot if we are overwriting the start */
		if (mas->index == wr_mas->r_min && mas->offset &&
		    !wr_mas->slots[mas->offset - 1]) {
			mas->offset--;
			wr_mas->r_min = mas->index =
				mas_safe_min(mas, wr_mas->pivots, mas->offset);
			wr_mas->r_max = wr_mas->pivots[mas->offset];
		}
	}
}

<<<<<<< HEAD
=======
static inline void mas_wr_end_piv(struct ma_wr_state *wr_mas)
{
	while ((wr_mas->offset_end < wr_mas->node_end) &&
	       (wr_mas->mas->last > wr_mas->pivots[wr_mas->offset_end]))
		wr_mas->offset_end++;

	if (wr_mas->offset_end < wr_mas->node_end)
		wr_mas->end_piv = wr_mas->pivots[wr_mas->offset_end];
	else
		wr_mas->end_piv = wr_mas->mas->max;

	if (!wr_mas->entry)
		mas_wr_extend_null(wr_mas);
}

>>>>>>> 3fe08f7d
static inline unsigned char mas_wr_new_end(struct ma_wr_state *wr_mas)
{
	struct ma_state *mas = wr_mas->mas;
	unsigned char new_end = wr_mas->node_end + 2;

	new_end -= wr_mas->offset_end - mas->offset;
	if (wr_mas->r_min == mas->index)
		new_end--;

	if (wr_mas->end_piv == mas->last)
		new_end--;

	return new_end;
}

/*
 * mas_wr_append: Attempt to append
 * @wr_mas: the maple write state
 *
 * Return: True if appended, false otherwise
 */
static inline bool mas_wr_append(struct ma_wr_state *wr_mas)
{
	unsigned char end = wr_mas->node_end;
	unsigned char new_end = end + 1;
	struct ma_state *mas = wr_mas->mas;
	unsigned char node_pivots = mt_pivots[wr_mas->type];

	if (mas->offset != wr_mas->node_end)
		return false;

	if (new_end < node_pivots) {
		wr_mas->pivots[new_end] = wr_mas->pivots[end];
		ma_set_meta(wr_mas->node, maple_leaf_64, 0, new_end);
	}

	if (mas->last == wr_mas->r_max) {
		/* Append to end of range */
		rcu_assign_pointer(wr_mas->slots[new_end], wr_mas->entry);
		wr_mas->pivots[end] = mas->index - 1;
		mas->offset = new_end;
	} else {
		/* Append to start of range */
		rcu_assign_pointer(wr_mas->slots[new_end], wr_mas->content);
		wr_mas->pivots[end] = mas->last;
		rcu_assign_pointer(wr_mas->slots[end], wr_mas->entry);
	}

	if (!wr_mas->content || !wr_mas->entry)
		mas_update_gap(mas);

	return  true;
}

/*
 * mas_wr_bnode() - Slow path for a modification.
 * @wr_mas: The write maple state
 *
 * This is where split, rebalance end up.
 */
static void mas_wr_bnode(struct ma_wr_state *wr_mas)
{
	struct maple_big_node b_node;

	trace_ma_write(__func__, wr_mas->mas, 0, wr_mas->entry);
	memset(&b_node, 0, sizeof(struct maple_big_node));
	mas_store_b_node(wr_mas, &b_node, wr_mas->offset_end);
	mas_commit_b_node(wr_mas, &b_node, wr_mas->node_end);
}

static inline void mas_wr_modify(struct ma_wr_state *wr_mas)
{
	struct ma_state *mas = wr_mas->mas;
	unsigned char new_end;

	/* Direct replacement */
	if (wr_mas->r_min == mas->index && wr_mas->r_max == mas->last) {
		rcu_assign_pointer(wr_mas->slots[mas->offset], wr_mas->entry);
		if (!!wr_mas->entry ^ !!wr_mas->content)
			mas_update_gap(mas);
		return;
	}

	/*
	 * new_end exceeds the size of the maple node and cannot enter the fast
	 * path.
	 */
	new_end = mas_wr_new_end(wr_mas);
	if (new_end >= mt_slots[wr_mas->type])
		goto slow_path;

	/* Attempt to append */
	if (new_end == wr_mas->node_end + 1 && mas_wr_append(wr_mas))
		return;

	if (new_end == wr_mas->node_end && mas_wr_slot_store(wr_mas))
		return;

	if (mas_wr_node_store(wr_mas, new_end))
		return;

	if (mas_is_err(mas))
		return;

slow_path:
	mas_wr_bnode(wr_mas);
}

/*
 * mas_wr_store_entry() - Internal call to store a value
 * @mas: The maple state
 * @entry: The entry to store.
 *
 * Return: The contents that was stored at the index.
 */
static inline void *mas_wr_store_entry(struct ma_wr_state *wr_mas)
{
	struct ma_state *mas = wr_mas->mas;

	wr_mas->content = mas_start(mas);
	if (mas_is_none(mas) || mas_is_ptr(mas)) {
		mas_store_root(mas, wr_mas->entry);
		return wr_mas->content;
	}

	if (unlikely(!mas_wr_walk(wr_mas))) {
		mas_wr_spanning_store(wr_mas);
		return wr_mas->content;
	}

	/* At this point, we are at the leaf node that needs to be altered. */
	mas_wr_end_piv(wr_mas);
	/* New root for a single pointer */
	if (unlikely(!mas->index && mas->last == ULONG_MAX)) {
		mas_new_root(mas, wr_mas->entry);
		return wr_mas->content;
	}

	mas_wr_modify(wr_mas);
	return wr_mas->content;
}

/**
 * mas_insert() - Internal call to insert a value
 * @mas: The maple state
 * @entry: The entry to store
 *
 * Return: %NULL or the contents that already exists at the requested index
 * otherwise.  The maple state needs to be checked for error conditions.
 */
static inline void *mas_insert(struct ma_state *mas, void *entry)
{
	MA_WR_STATE(wr_mas, mas, entry);

	/*
	 * Inserting a new range inserts either 0, 1, or 2 pivots within the
	 * tree.  If the insert fits exactly into an existing gap with a value
	 * of NULL, then the slot only needs to be written with the new value.
	 * If the range being inserted is adjacent to another range, then only a
	 * single pivot needs to be inserted (as well as writing the entry).  If
	 * the new range is within a gap but does not touch any other ranges,
	 * then two pivots need to be inserted: the start - 1, and the end.  As
	 * usual, the entry must be written.  Most operations require a new node
	 * to be allocated and replace an existing node to ensure RCU safety,
	 * when in RCU mode.  The exception to requiring a newly allocated node
	 * is when inserting at the end of a node (appending).  When done
	 * carefully, appending can reuse the node in place.
	 */
	wr_mas.content = mas_start(mas);
	if (wr_mas.content)
		goto exists;

	if (mas_is_none(mas) || mas_is_ptr(mas)) {
		mas_store_root(mas, entry);
		return NULL;
	}

	/* spanning writes always overwrite something */
	if (!mas_wr_walk(&wr_mas))
		goto exists;

	/* At this point, we are at the leaf node that needs to be altered. */
	wr_mas.offset_end = mas->offset;
	wr_mas.end_piv = wr_mas.r_max;

	if (wr_mas.content || (mas->last > wr_mas.r_max))
		goto exists;

	if (!entry)
		return NULL;

	mas_wr_modify(&wr_mas);
	return wr_mas.content;

exists:
	mas_set_err(mas, -EEXIST);
	return wr_mas.content;

}

static inline void mas_rewalk(struct ma_state *mas, unsigned long index)
{
retry:
	mas_set(mas, index);
	mas_state_walk(mas);
	if (mas_is_start(mas))
		goto retry;
}

static inline bool mas_rewalk_if_dead(struct ma_state *mas,
		struct maple_node *node, const unsigned long index)
{
	if (unlikely(ma_dead_node(node))) {
		mas_rewalk(mas, index);
		return true;
	}
	return false;
}

/*
 * mas_prev_node() - Find the prev non-null entry at the same level in the
 * tree.  The prev value will be mas->node[mas->offset] or MAS_NONE.
 * @mas: The maple state
 * @min: The lower limit to search
 *
 * The prev node value will be mas->node[mas->offset] or MAS_NONE.
 * Return: 1 if the node is dead, 0 otherwise.
 */
static inline int mas_prev_node(struct ma_state *mas, unsigned long min)
{
	enum maple_type mt;
	int offset, level;
	void __rcu **slots;
	struct maple_node *node;
	unsigned long *pivots;
	unsigned long max;

	node = mas_mn(mas);
	if (!mas->min)
		goto no_entry;

	max = mas->min - 1;
	if (max < min)
		goto no_entry;

	level = 0;
	do {
		if (ma_is_root(node))
			goto no_entry;

		/* Walk up. */
		if (unlikely(mas_ascend(mas)))
			return 1;
		offset = mas->offset;
		level++;
		node = mas_mn(mas);
	} while (!offset);

	offset--;
	mt = mte_node_type(mas->node);
	while (level > 1) {
		level--;
		slots = ma_slots(node, mt);
		mas->node = mas_slot(mas, slots, offset);
		if (unlikely(ma_dead_node(node)))
			return 1;

		mt = mte_node_type(mas->node);
		node = mas_mn(mas);
		pivots = ma_pivots(node, mt);
		offset = ma_data_end(node, mt, pivots, max);
		if (unlikely(ma_dead_node(node)))
			return 1;
	}

	slots = ma_slots(node, mt);
	mas->node = mas_slot(mas, slots, offset);
	pivots = ma_pivots(node, mt);
	if (unlikely(ma_dead_node(node)))
		return 1;

	if (likely(offset))
		mas->min = pivots[offset - 1] + 1;
	mas->max = max;
	mas->offset = mas_data_end(mas);
	if (unlikely(mte_dead_node(mas->node)))
		return 1;

	return 0;

no_entry:
	if (unlikely(ma_dead_node(node)))
		return 1;

	mas->node = MAS_NONE;
	return 0;
}

/*
 * mas_prev_slot() - Get the entry in the previous slot
 *
 * @mas: The maple state
 * @max: The minimum starting range
 *
 * Return: The entry in the previous slot which is possibly NULL
 */
static void *mas_prev_slot(struct ma_state *mas, unsigned long min, bool empty)
{
	void *entry;
	void __rcu **slots;
	unsigned long pivot;
	enum maple_type type;
	unsigned long *pivots;
	struct maple_node *node;
	unsigned long save_point = mas->index;

retry:
	node = mas_mn(mas);
	type = mte_node_type(mas->node);
	pivots = ma_pivots(node, type);
	if (unlikely(mas_rewalk_if_dead(mas, node, save_point)))
		goto retry;

again:
	if (mas->min <= min) {
		pivot = mas_safe_min(mas, pivots, mas->offset);

		if (unlikely(mas_rewalk_if_dead(mas, node, save_point)))
			goto retry;

		if (pivot <= min)
			return NULL;
	}

	if (likely(mas->offset)) {
		mas->offset--;
		mas->last = mas->index - 1;
		mas->index = mas_safe_min(mas, pivots, mas->offset);
	} else  {
		if (mas_prev_node(mas, min)) {
			mas_rewalk(mas, save_point);
			goto retry;
		}

		if (mas_is_none(mas))
			return NULL;

		mas->last = mas->max;
		node = mas_mn(mas);
		type = mte_node_type(mas->node);
		pivots = ma_pivots(node, type);
		mas->index = pivots[mas->offset - 1] + 1;
	}

	slots = ma_slots(node, type);
	entry = mas_slot(mas, slots, mas->offset);
	if (unlikely(mas_rewalk_if_dead(mas, node, save_point)))
		goto retry;

	if (likely(entry))
		return entry;

	if (!empty)
		goto again;

	return entry;
}

/*
 * mas_next_node() - Get the next node at the same level in the tree.
 * @mas: The maple state
 * @max: The maximum pivot value to check.
 *
 * The next value will be mas->node[mas->offset] or MAS_NONE.
 * Return: 1 on dead node, 0 otherwise.
 */
static inline int mas_next_node(struct ma_state *mas, struct maple_node *node,
				unsigned long max)
{
	unsigned long min;
	unsigned long *pivots;
	struct maple_enode *enode;
	int level = 0;
	unsigned char node_end;
	enum maple_type mt;
	void __rcu **slots;

	if (mas->max >= max)
		goto no_entry;

	min = mas->max + 1;
	level = 0;
	do {
		if (ma_is_root(node))
			goto no_entry;

		/* Walk up. */
		if (unlikely(mas_ascend(mas)))
			return 1;

		level++;
		node = mas_mn(mas);
		mt = mte_node_type(mas->node);
		pivots = ma_pivots(node, mt);
		node_end = ma_data_end(node, mt, pivots, mas->max);
		if (unlikely(ma_dead_node(node)))
			return 1;

	} while (unlikely(mas->offset == node_end));

	slots = ma_slots(node, mt);
	mas->offset++;
	enode = mas_slot(mas, slots, mas->offset);
	if (unlikely(ma_dead_node(node)))
		return 1;

	if (level > 1)
		mas->offset = 0;

	while (unlikely(level > 1)) {
		level--;
		mas->node = enode;
		node = mas_mn(mas);
		mt = mte_node_type(mas->node);
		slots = ma_slots(node, mt);
		enode = mas_slot(mas, slots, 0);
		if (unlikely(ma_dead_node(node)))
			return 1;
	}

	if (!mas->offset)
		pivots = ma_pivots(node, mt);

	mas->max = mas_safe_pivot(mas, pivots, mas->offset, mt);
	if (unlikely(ma_dead_node(node)))
		return 1;

	mas->node = enode;
	mas->min = min;
	return 0;

no_entry:
	if (unlikely(ma_dead_node(node)))
		return 1;

	mas->node = MAS_NONE;
	return 0;
}

/*
 * mas_next_slot() - Get the entry in the next slot
 *
 * @mas: The maple state
 * @max: The maximum starting range
 * @empty: Can be empty
 *
 * Return: The entry in the next slot which is possibly NULL
 */
static void *mas_next_slot(struct ma_state *mas, unsigned long max, bool empty)
{
	void __rcu **slots;
	unsigned long *pivots;
	unsigned long pivot;
	enum maple_type type;
	struct maple_node *node;
	unsigned char data_end;
	unsigned long save_point = mas->last;
	void *entry;

retry:
	node = mas_mn(mas);
	type = mte_node_type(mas->node);
	pivots = ma_pivots(node, type);
	data_end = ma_data_end(node, type, pivots, mas->max);
	if (unlikely(mas_rewalk_if_dead(mas, node, save_point)))
		goto retry;

again:
	if (mas->max >= max) {
		if (likely(mas->offset < data_end))
			pivot = pivots[mas->offset];
		else
			return NULL; /* must be mas->max */

		if (unlikely(mas_rewalk_if_dead(mas, node, save_point)))
			goto retry;

		if (pivot >= max)
			return NULL;
	}

	if (likely(mas->offset < data_end)) {
		mas->index = pivots[mas->offset] + 1;
		mas->offset++;
		if (likely(mas->offset < data_end))
			mas->last = pivots[mas->offset];
		else
			mas->last = mas->max;
	} else  {
		if (mas_next_node(mas, node, max)) {
			mas_rewalk(mas, save_point);
			goto retry;
		}

		if (mas_is_none(mas))
			return NULL;

		mas->offset = 0;
		mas->index = mas->min;
		node = mas_mn(mas);
		type = mte_node_type(mas->node);
		pivots = ma_pivots(node, type);
		mas->last = pivots[0];
	}

	slots = ma_slots(node, type);
	entry = mt_slot(mas->tree, slots, mas->offset);
	if (unlikely(mas_rewalk_if_dead(mas, node, save_point)))
		goto retry;

	if (entry)
		return entry;

	if (!empty) {
		if (!mas->offset)
			data_end = 2;
		goto again;
	}

	return entry;
}

/*
 * mas_next_entry() - Internal function to get the next entry.
 * @mas: The maple state
 * @limit: The maximum range start.
 *
 * Set the @mas->node to the next entry and the range_start to
 * the beginning value for the entry.  Does not check beyond @limit.
 * Sets @mas->index and @mas->last to the limit if it is hit.
 * Restarts on dead nodes.
 *
 * Return: the next entry or %NULL.
 */
static inline void *mas_next_entry(struct ma_state *mas, unsigned long limit)
{
	if (mas->last >= limit)
		return NULL;

	return mas_next_slot(mas, limit, false);
}

/*
 * mas_rev_awalk() - Internal function.  Reverse allocation walk.  Find the
 * highest gap address of a given size in a given node and descend.
 * @mas: The maple state
 * @size: The needed size.
 *
 * Return: True if found in a leaf, false otherwise.
 *
 */
static bool mas_rev_awalk(struct ma_state *mas, unsigned long size,
		unsigned long *gap_min, unsigned long *gap_max)
{
	enum maple_type type = mte_node_type(mas->node);
	struct maple_node *node = mas_mn(mas);
	unsigned long *pivots, *gaps;
	void __rcu **slots;
	unsigned long gap = 0;
	unsigned long max, min;
	unsigned char offset;

	if (unlikely(mas_is_err(mas)))
		return true;

	if (ma_is_dense(type)) {
		/* dense nodes. */
		mas->offset = (unsigned char)(mas->index - mas->min);
		return true;
	}

	pivots = ma_pivots(node, type);
	slots = ma_slots(node, type);
	gaps = ma_gaps(node, type);
	offset = mas->offset;
	min = mas_safe_min(mas, pivots, offset);
	/* Skip out of bounds. */
	while (mas->last < min)
		min = mas_safe_min(mas, pivots, --offset);

	max = mas_safe_pivot(mas, pivots, offset, type);
	while (mas->index <= max) {
		gap = 0;
		if (gaps)
			gap = gaps[offset];
		else if (!mas_slot(mas, slots, offset))
			gap = max - min + 1;

		if (gap) {
			if ((size <= gap) && (size <= mas->last - min + 1))
				break;

			if (!gaps) {
				/* Skip the next slot, it cannot be a gap. */
				if (offset < 2)
					goto ascend;

				offset -= 2;
				max = pivots[offset];
				min = mas_safe_min(mas, pivots, offset);
				continue;
			}
		}

		if (!offset)
			goto ascend;

		offset--;
		max = min - 1;
		min = mas_safe_min(mas, pivots, offset);
	}

	if (unlikely((mas->index > max) || (size - 1 > max - mas->index)))
		goto no_space;

	if (unlikely(ma_is_leaf(type))) {
		mas->offset = offset;
		*gap_min = min;
		*gap_max = min + gap - 1;
		return true;
	}

	/* descend, only happens under lock. */
	mas->node = mas_slot(mas, slots, offset);
	mas->min = min;
	mas->max = max;
	mas->offset = mas_data_end(mas);
	return false;

ascend:
	if (!mte_is_root(mas->node))
		return false;

no_space:
	mas_set_err(mas, -EBUSY);
	return false;
}

static inline bool mas_anode_descend(struct ma_state *mas, unsigned long size)
{
	enum maple_type type = mte_node_type(mas->node);
	unsigned long pivot, min, gap = 0;
	unsigned char offset, data_end;
	unsigned long *gaps, *pivots;
	void __rcu **slots;
	struct maple_node *node;
	bool found = false;

	if (ma_is_dense(type)) {
		mas->offset = (unsigned char)(mas->index - mas->min);
		return true;
	}

	node = mas_mn(mas);
	pivots = ma_pivots(node, type);
	slots = ma_slots(node, type);
	gaps = ma_gaps(node, type);
	offset = mas->offset;
	min = mas_safe_min(mas, pivots, offset);
	data_end = ma_data_end(node, type, pivots, mas->max);
	for (; offset <= data_end; offset++) {
		pivot = mas_logical_pivot(mas, pivots, offset, type);

		/* Not within lower bounds */
		if (mas->index > pivot)
			goto next_slot;

		if (gaps)
			gap = gaps[offset];
		else if (!mas_slot(mas, slots, offset))
			gap = min(pivot, mas->last) - max(mas->index, min) + 1;
		else
			goto next_slot;

		if (gap >= size) {
			if (ma_is_leaf(type)) {
				found = true;
				goto done;
			}
			if (mas->index <= pivot) {
				mas->node = mas_slot(mas, slots, offset);
				mas->min = min;
				mas->max = pivot;
				offset = 0;
				break;
			}
		}
next_slot:
		min = pivot + 1;
		if (mas->last <= pivot) {
			mas_set_err(mas, -EBUSY);
			return true;
		}
	}

	if (mte_is_root(mas->node))
		found = true;
done:
	mas->offset = offset;
	return found;
}

/**
 * mas_walk() - Search for @mas->index in the tree.
 * @mas: The maple state.
 *
 * mas->index and mas->last will be set to the range if there is a value.  If
 * mas->node is MAS_NONE, reset to MAS_START.
 *
 * Return: the entry at the location or %NULL.
 */
void *mas_walk(struct ma_state *mas)
{
	void *entry;

	if (mas_is_none(mas) || mas_is_paused(mas) || mas_is_ptr(mas))
		mas->node = MAS_START;
retry:
	entry = mas_state_walk(mas);
	if (mas_is_start(mas)) {
		goto retry;
	} else if (mas_is_none(mas)) {
		mas->index = 0;
		mas->last = ULONG_MAX;
	} else if (mas_is_ptr(mas)) {
		if (!mas->index) {
			mas->last = 0;
			return entry;
		}

		mas->index = 1;
		mas->last = ULONG_MAX;
		mas->node = MAS_NONE;
		return NULL;
	}

	return entry;
}
EXPORT_SYMBOL_GPL(mas_walk);

static inline bool mas_rewind_node(struct ma_state *mas)
{
	unsigned char slot;

	do {
		if (mte_is_root(mas->node)) {
			slot = mas->offset;
			if (!slot)
				return false;
		} else {
			mas_ascend(mas);
			slot = mas->offset;
		}
	} while (!slot);

	mas->offset = --slot;
	return true;
}

/*
 * mas_skip_node() - Internal function.  Skip over a node.
 * @mas: The maple state.
 *
 * Return: true if there is another node, false otherwise.
 */
static inline bool mas_skip_node(struct ma_state *mas)
{
	if (mas_is_err(mas))
		return false;

	do {
		if (mte_is_root(mas->node)) {
			if (mas->offset >= mas_data_end(mas)) {
				mas_set_err(mas, -EBUSY);
				return false;
			}
		} else {
			mas_ascend(mas);
		}
	} while (mas->offset >= mas_data_end(mas));

	mas->offset++;
	return true;
}

/*
 * mas_awalk() - Allocation walk.  Search from low address to high, for a gap of
 * @size
 * @mas: The maple state
 * @size: The size of the gap required
 *
 * Search between @mas->index and @mas->last for a gap of @size.
 */
static inline void mas_awalk(struct ma_state *mas, unsigned long size)
{
	struct maple_enode *last = NULL;

	/*
	 * There are 4 options:
	 * go to child (descend)
	 * go back to parent (ascend)
	 * no gap found. (return, slot == MAPLE_NODE_SLOTS)
	 * found the gap. (return, slot != MAPLE_NODE_SLOTS)
	 */
	while (!mas_is_err(mas) && !mas_anode_descend(mas, size)) {
		if (last == mas->node)
			mas_skip_node(mas);
		else
			last = mas->node;
	}
}

/*
 * mas_sparse_area() - Internal function.  Return upper or lower limit when
 * searching for a gap in an empty tree.
 * @mas: The maple state
 * @min: the minimum range
 * @max: The maximum range
 * @size: The size of the gap
 * @fwd: Searching forward or back
 */
static inline int mas_sparse_area(struct ma_state *mas, unsigned long min,
				unsigned long max, unsigned long size, bool fwd)
{
	if (!unlikely(mas_is_none(mas)) && min == 0) {
		min++;
		/*
		 * At this time, min is increased, we need to recheck whether
		 * the size is satisfied.
		 */
		if (min > max || max - min + 1 < size)
			return -EBUSY;
	}
	/* mas_is_ptr */

	if (fwd) {
		mas->index = min;
		mas->last = min + size - 1;
	} else {
		mas->last = max;
		mas->index = max - size + 1;
	}
	return 0;
}

/*
 * mas_empty_area() - Get the lowest address within the range that is
 * sufficient for the size requested.
 * @mas: The maple state
 * @min: The lowest value of the range
 * @max: The highest value of the range
 * @size: The size needed
 */
int mas_empty_area(struct ma_state *mas, unsigned long min,
		unsigned long max, unsigned long size)
{
	unsigned char offset;
	unsigned long *pivots;
	enum maple_type mt;

	if (min > max)
		return -EINVAL;

	if (size == 0 || max - min < size - 1)
		return -EINVAL;

	if (mas_is_start(mas))
		mas_start(mas);
	else if (mas->offset >= 2)
		mas->offset -= 2;
	else if (!mas_skip_node(mas))
		return -EBUSY;

	/* Empty set */
	if (mas_is_none(mas) || mas_is_ptr(mas))
		return mas_sparse_area(mas, min, max, size, true);

	/* The start of the window can only be within these values */
	mas->index = min;
	mas->last = max;
	mas_awalk(mas, size);

	if (unlikely(mas_is_err(mas)))
		return xa_err(mas->node);

	offset = mas->offset;
	if (unlikely(offset == MAPLE_NODE_SLOTS))
		return -EBUSY;

	mt = mte_node_type(mas->node);
	pivots = ma_pivots(mas_mn(mas), mt);
	min = mas_safe_min(mas, pivots, offset);
	if (mas->index < min)
		mas->index = min;
	mas->last = mas->index + size - 1;
	return 0;
}
EXPORT_SYMBOL_GPL(mas_empty_area);

/*
 * mas_empty_area_rev() - Get the highest address within the range that is
 * sufficient for the size requested.
 * @mas: The maple state
 * @min: The lowest value of the range
 * @max: The highest value of the range
 * @size: The size needed
 */
int mas_empty_area_rev(struct ma_state *mas, unsigned long min,
		unsigned long max, unsigned long size)
{
	struct maple_enode *last = mas->node;

	if (min > max)
		return -EINVAL;

	if (size == 0 || max - min < size - 1)
		return -EINVAL;

	if (mas_is_start(mas)) {
		mas_start(mas);
		mas->offset = mas_data_end(mas);
	} else if (mas->offset >= 2) {
		mas->offset -= 2;
	} else if (!mas_rewind_node(mas)) {
		return -EBUSY;
	}

	/* Empty set. */
	if (mas_is_none(mas) || mas_is_ptr(mas))
		return mas_sparse_area(mas, min, max, size, false);

	/* The start of the window can only be within these values. */
	mas->index = min;
	mas->last = max;

	while (!mas_rev_awalk(mas, size, &min, &max)) {
		if (last == mas->node) {
			if (!mas_rewind_node(mas))
				return -EBUSY;
		} else {
			last = mas->node;
		}
	}

	if (mas_is_err(mas))
		return xa_err(mas->node);

	if (unlikely(mas->offset == MAPLE_NODE_SLOTS))
		return -EBUSY;

	/* Trim the upper limit to the max. */
	if (max < mas->last)
		mas->last = max;

	mas->index = mas->last - size + 1;
	return 0;
}
EXPORT_SYMBOL_GPL(mas_empty_area_rev);

/*
 * mte_dead_leaves() - Mark all leaves of a node as dead.
 * @mas: The maple state
 * @slots: Pointer to the slot array
 * @type: The maple node type
 *
 * Must hold the write lock.
 *
 * Return: The number of leaves marked as dead.
 */
static inline
unsigned char mte_dead_leaves(struct maple_enode *enode, struct maple_tree *mt,
			      void __rcu **slots)
{
	struct maple_node *node;
	enum maple_type type;
	void *entry;
	int offset;

	for (offset = 0; offset < mt_slot_count(enode); offset++) {
		entry = mt_slot(mt, slots, offset);
		type = mte_node_type(entry);
		node = mte_to_node(entry);
		/* Use both node and type to catch LE & BE metadata */
		if (!node || !type)
			break;

		mte_set_node_dead(entry);
		node->type = type;
		rcu_assign_pointer(slots[offset], node);
	}

	return offset;
}

/**
 * mte_dead_walk() - Walk down a dead tree to just before the leaves
 * @enode: The maple encoded node
 * @offset: The starting offset
 *
 * Note: This can only be used from the RCU callback context.
 */
static void __rcu **mte_dead_walk(struct maple_enode **enode, unsigned char offset)
{
	struct maple_node *node, *next;
	void __rcu **slots = NULL;

	next = mte_to_node(*enode);
	do {
		*enode = ma_enode_ptr(next);
		node = mte_to_node(*enode);
		slots = ma_slots(node, node->type);
		next = rcu_dereference_protected(slots[offset],
					lock_is_held(&rcu_callback_map));
		offset = 0;
	} while (!ma_is_leaf(next->type));

	return slots;
}

/**
 * mt_free_walk() - Walk & free a tree in the RCU callback context
 * @head: The RCU head that's within the node.
 *
 * Note: This can only be used from the RCU callback context.
 */
static void mt_free_walk(struct rcu_head *head)
{
	void __rcu **slots;
	struct maple_node *node, *start;
	struct maple_enode *enode;
	unsigned char offset;
	enum maple_type type;

	node = container_of(head, struct maple_node, rcu);

	if (ma_is_leaf(node->type))
		goto free_leaf;

	start = node;
	enode = mt_mk_node(node, node->type);
	slots = mte_dead_walk(&enode, 0);
	node = mte_to_node(enode);
	do {
		mt_free_bulk(node->slot_len, slots);
		offset = node->parent_slot + 1;
		enode = node->piv_parent;
		if (mte_to_node(enode) == node)
			goto free_leaf;

		type = mte_node_type(enode);
		slots = ma_slots(mte_to_node(enode), type);
		if ((offset < mt_slots[type]) &&
		    rcu_dereference_protected(slots[offset],
					      lock_is_held(&rcu_callback_map)))
			slots = mte_dead_walk(&enode, offset);
		node = mte_to_node(enode);
	} while ((node != start) || (node->slot_len < offset));

	slots = ma_slots(node, node->type);
	mt_free_bulk(node->slot_len, slots);

free_leaf:
	mt_free_rcu(&node->rcu);
}

static inline void __rcu **mte_destroy_descend(struct maple_enode **enode,
	struct maple_tree *mt, struct maple_enode *prev, unsigned char offset)
{
	struct maple_node *node;
	struct maple_enode *next = *enode;
	void __rcu **slots = NULL;
	enum maple_type type;
	unsigned char next_offset = 0;

	do {
		*enode = next;
		node = mte_to_node(*enode);
		type = mte_node_type(*enode);
		slots = ma_slots(node, type);
		next = mt_slot_locked(mt, slots, next_offset);
		if ((mte_dead_node(next)))
			next = mt_slot_locked(mt, slots, ++next_offset);

		mte_set_node_dead(*enode);
		node->type = type;
		node->piv_parent = prev;
		node->parent_slot = offset;
		offset = next_offset;
		next_offset = 0;
		prev = *enode;
	} while (!mte_is_leaf(next));

	return slots;
}

static void mt_destroy_walk(struct maple_enode *enode, struct maple_tree *mt,
			    bool free)
{
	void __rcu **slots;
	struct maple_node *node = mte_to_node(enode);
	struct maple_enode *start;

	if (mte_is_leaf(enode)) {
		node->type = mte_node_type(enode);
		goto free_leaf;
	}

	start = enode;
	slots = mte_destroy_descend(&enode, mt, start, 0);
	node = mte_to_node(enode); // Updated in the above call.
	do {
		enum maple_type type;
		unsigned char offset;
		struct maple_enode *parent, *tmp;

		node->slot_len = mte_dead_leaves(enode, mt, slots);
		if (free)
			mt_free_bulk(node->slot_len, slots);
		offset = node->parent_slot + 1;
		enode = node->piv_parent;
		if (mte_to_node(enode) == node)
			goto free_leaf;

		type = mte_node_type(enode);
		slots = ma_slots(mte_to_node(enode), type);
		if (offset >= mt_slots[type])
			goto next;

		tmp = mt_slot_locked(mt, slots, offset);
		if (mte_node_type(tmp) && mte_to_node(tmp)) {
			parent = enode;
			enode = tmp;
			slots = mte_destroy_descend(&enode, mt, parent, offset);
		}
next:
		node = mte_to_node(enode);
	} while (start != enode);

	node = mte_to_node(enode);
	node->slot_len = mte_dead_leaves(enode, mt, slots);
	if (free)
		mt_free_bulk(node->slot_len, slots);

free_leaf:
	if (free)
		mt_free_rcu(&node->rcu);
	else
		mt_clear_meta(mt, node, node->type);
}

/*
 * mte_destroy_walk() - Free a tree or sub-tree.
 * @enode: the encoded maple node (maple_enode) to start
 * @mt: the tree to free - needed for node types.
 *
 * Must hold the write lock.
 */
static inline void mte_destroy_walk(struct maple_enode *enode,
				    struct maple_tree *mt)
{
	struct maple_node *node = mte_to_node(enode);

	if (mt_in_rcu(mt)) {
		mt_destroy_walk(enode, mt, false);
		call_rcu(&node->rcu, mt_free_walk);
	} else {
		mt_destroy_walk(enode, mt, true);
	}
}

static void mas_wr_store_setup(struct ma_wr_state *wr_mas)
{
	if (mas_is_start(wr_mas->mas))
		return;

	if (unlikely(mas_is_paused(wr_mas->mas)))
		goto reset;

	if (unlikely(mas_is_none(wr_mas->mas)))
		goto reset;

	/*
	 * A less strict version of mas_is_span_wr() where we allow spanning
	 * writes within this node.  This is to stop partial walks in
	 * mas_prealloc() from being reset.
	 */
	if (wr_mas->mas->last > wr_mas->mas->max)
		goto reset;

	if (wr_mas->entry)
		return;

	if (mte_is_leaf(wr_mas->mas->node) &&
	    wr_mas->mas->last == wr_mas->mas->max)
		goto reset;

	return;

reset:
	mas_reset(wr_mas->mas);
}

/* Interface */

/**
 * mas_store() - Store an @entry.
 * @mas: The maple state.
 * @entry: The entry to store.
 *
 * The @mas->index and @mas->last is used to set the range for the @entry.
 * Note: The @mas should have pre-allocated entries to ensure there is memory to
 * store the entry.  Please see mas_expected_entries()/mas_destroy() for more details.
 *
 * Return: the first entry between mas->index and mas->last or %NULL.
 */
void *mas_store(struct ma_state *mas, void *entry)
{
	MA_WR_STATE(wr_mas, mas, entry);

	trace_ma_write(__func__, mas, 0, entry);
#ifdef CONFIG_DEBUG_MAPLE_TREE
	if (MAS_WARN_ON(mas, mas->index > mas->last))
		pr_err("Error %lX > %lX %p\n", mas->index, mas->last, entry);

	if (mas->index > mas->last) {
		mas_set_err(mas, -EINVAL);
		return NULL;
	}

#endif

	/*
	 * Storing is the same operation as insert with the added caveat that it
	 * can overwrite entries.  Although this seems simple enough, one may
	 * want to examine what happens if a single store operation was to
	 * overwrite multiple entries within a self-balancing B-Tree.
	 */
	mas_wr_store_setup(&wr_mas);
	mas_wr_store_entry(&wr_mas);
	return wr_mas.content;
}
EXPORT_SYMBOL_GPL(mas_store);

/**
 * mas_store_gfp() - Store a value into the tree.
 * @mas: The maple state
 * @entry: The entry to store
 * @gfp: The GFP_FLAGS to use for allocations if necessary.
 *
 * Return: 0 on success, -EINVAL on invalid request, -ENOMEM if memory could not
 * be allocated.
 */
int mas_store_gfp(struct ma_state *mas, void *entry, gfp_t gfp)
{
	MA_WR_STATE(wr_mas, mas, entry);

	mas_wr_store_setup(&wr_mas);
	trace_ma_write(__func__, mas, 0, entry);
retry:
	mas_wr_store_entry(&wr_mas);
	if (unlikely(mas_nomem(mas, gfp)))
		goto retry;

	if (unlikely(mas_is_err(mas)))
		return xa_err(mas->node);

	return 0;
}
EXPORT_SYMBOL_GPL(mas_store_gfp);

/**
 * mas_store_prealloc() - Store a value into the tree using memory
 * preallocated in the maple state.
 * @mas: The maple state
 * @entry: The entry to store.
 */
void mas_store_prealloc(struct ma_state *mas, void *entry)
{
	MA_WR_STATE(wr_mas, mas, entry);

	mas_wr_store_setup(&wr_mas);
	trace_ma_write(__func__, mas, 0, entry);
	mas_wr_store_entry(&wr_mas);
	MAS_WR_BUG_ON(&wr_mas, mas_is_err(mas));
	mas_destroy(mas);
}
EXPORT_SYMBOL_GPL(mas_store_prealloc);

/**
 * mas_preallocate() - Preallocate enough nodes for a store operation
 * @mas: The maple state
 * @entry: The entry that will be stored
 * @gfp: The GFP_FLAGS to use for allocations.
 *
 * Return: 0 on success, -ENOMEM if memory could not be allocated.
 */
int mas_preallocate(struct ma_state *mas, void *entry, gfp_t gfp)
{
	MA_WR_STATE(wr_mas, mas, entry);
	unsigned char node_size;
	int request = 1;
	int ret;


	if (unlikely(!mas->index && mas->last == ULONG_MAX))
		goto ask_now;

	mas_wr_store_setup(&wr_mas);
	wr_mas.content = mas_start(mas);
	/* Root expand */
	if (unlikely(mas_is_none(mas) || mas_is_ptr(mas)))
		goto ask_now;

	if (unlikely(!mas_wr_walk(&wr_mas))) {
		/* Spanning store, use worst case for now */
		request = 1 + mas_mt_height(mas) * 3;
		goto ask_now;
	}

	/* At this point, we are at the leaf node that needs to be altered. */
	/* Exact fit, no nodes needed. */
	if (wr_mas.r_min == mas->index && wr_mas.r_max == mas->last)
		return 0;

	mas_wr_end_piv(&wr_mas);
	node_size = mas_wr_new_end(&wr_mas);
	/* Slot store can avoid using any nodes */
	if (node_size == wr_mas.node_end && wr_mas.offset_end - mas->offset == 1)
		return 0;

	if (node_size >= mt_slots[wr_mas.type]) {
		/* Split, worst case for now. */
		request = 1 + mas_mt_height(mas) * 2;
		goto ask_now;
	}

	/* Appending does not need any nodes */
	if (node_size == wr_mas.node_end + 1 && mas->offset == wr_mas.node_end)
		return 0;

	/* Potential spanning rebalance collapsing a node, use worst-case */
	if (node_size  - 1 <= mt_min_slots[wr_mas.type])
		request = mas_mt_height(mas) * 2 - 1;

	/* node store needs one node */
ask_now:
	mas_node_count_gfp(mas, request, gfp);
	mas->mas_flags |= MA_STATE_PREALLOC;
	if (likely(!mas_is_err(mas)))
		return 0;

	mas_set_alloc_req(mas, 0);
	ret = xa_err(mas->node);
	mas_reset(mas);
	mas_destroy(mas);
	mas_reset(mas);
	return ret;
}
EXPORT_SYMBOL_GPL(mas_preallocate);

/*
 * mas_destroy() - destroy a maple state.
 * @mas: The maple state
 *
 * Upon completion, check the left-most node and rebalance against the node to
 * the right if necessary.  Frees any allocated nodes associated with this maple
 * state.
 */
void mas_destroy(struct ma_state *mas)
{
	struct maple_alloc *node;
	unsigned long total;

	/*
	 * When using mas_for_each() to insert an expected number of elements,
	 * it is possible that the number inserted is less than the expected
	 * number.  To fix an invalid final node, a check is performed here to
	 * rebalance the previous node with the final node.
	 */
	if (mas->mas_flags & MA_STATE_REBALANCE) {
		unsigned char end;

		mas_start(mas);
		mtree_range_walk(mas);
		end = mas_data_end(mas) + 1;
		if (end < mt_min_slot_count(mas->node) - 1)
			mas_destroy_rebalance(mas, end);

		mas->mas_flags &= ~MA_STATE_REBALANCE;
	}
	mas->mas_flags &= ~(MA_STATE_BULK|MA_STATE_PREALLOC);

	total = mas_allocated(mas);
	while (total) {
		node = mas->alloc;
		mas->alloc = node->slot[0];
		if (node->node_count > 1) {
			size_t count = node->node_count - 1;

			mt_free_bulk(count, (void __rcu **)&node->slot[1]);
			total -= count;
		}
		kmem_cache_free(maple_node_cache, node);
		total--;
	}

	mas->alloc = NULL;
}
EXPORT_SYMBOL_GPL(mas_destroy);

/*
 * mas_expected_entries() - Set the expected number of entries that will be inserted.
 * @mas: The maple state
 * @nr_entries: The number of expected entries.
 *
 * This will attempt to pre-allocate enough nodes to store the expected number
 * of entries.  The allocations will occur using the bulk allocator interface
 * for speed.  Please call mas_destroy() on the @mas after inserting the entries
 * to ensure any unused nodes are freed.
 *
 * Return: 0 on success, -ENOMEM if memory could not be allocated.
 */
int mas_expected_entries(struct ma_state *mas, unsigned long nr_entries)
{
	int nonleaf_cap = MAPLE_ARANGE64_SLOTS - 2;
	struct maple_enode *enode = mas->node;
	int nr_nodes;
	int ret;

	/*
	 * Sometimes it is necessary to duplicate a tree to a new tree, such as
	 * forking a process and duplicating the VMAs from one tree to a new
	 * tree.  When such a situation arises, it is known that the new tree is
	 * not going to be used until the entire tree is populated.  For
	 * performance reasons, it is best to use a bulk load with RCU disabled.
	 * This allows for optimistic splitting that favours the left and reuse
	 * of nodes during the operation.
	 */

	/* Optimize splitting for bulk insert in-order */
	mas->mas_flags |= MA_STATE_BULK;

	/*
	 * Avoid overflow, assume a gap between each entry and a trailing null.
	 * If this is wrong, it just means allocation can happen during
	 * insertion of entries.
	 */
	nr_nodes = max(nr_entries, nr_entries * 2 + 1);
	if (!mt_is_alloc(mas->tree))
		nonleaf_cap = MAPLE_RANGE64_SLOTS - 2;

	/* Leaves; reduce slots to keep space for expansion */
	nr_nodes = DIV_ROUND_UP(nr_nodes, MAPLE_RANGE64_SLOTS - 2);
	/* Internal nodes */
	nr_nodes += DIV_ROUND_UP(nr_nodes, nonleaf_cap);
	/* Add working room for split (2 nodes) + new parents */
	mas_node_count(mas, nr_nodes + 3);

	/* Detect if allocations run out */
	mas->mas_flags |= MA_STATE_PREALLOC;

	if (!mas_is_err(mas))
		return 0;

	ret = xa_err(mas->node);
	mas->node = enode;
	mas_destroy(mas);
	return ret;

}
EXPORT_SYMBOL_GPL(mas_expected_entries);

static inline bool mas_next_setup(struct ma_state *mas, unsigned long max,
		void **entry)
{
	bool was_none = mas_is_none(mas);

	if (mas_is_none(mas) || mas_is_paused(mas))
		mas->node = MAS_START;

	if (mas_is_start(mas))
		*entry = mas_walk(mas); /* Retries on dead nodes handled by mas_walk */

	if (mas_is_ptr(mas)) {
		*entry = NULL;
		if (was_none && mas->index == 0) {
			mas->index = mas->last = 0;
			return true;
		}
		mas->index = 1;
		mas->last = ULONG_MAX;
		mas->node = MAS_NONE;
		return true;
	}

	if (mas_is_none(mas))
		return true;
	return false;
}

/**
 * mas_next() - Get the next entry.
 * @mas: The maple state
 * @max: The maximum index to check.
 *
 * Returns the next entry after @mas->index.
 * Must hold rcu_read_lock or the write lock.
 * Can return the zero entry.
 *
 * Return: The next entry or %NULL
 */
void *mas_next(struct ma_state *mas, unsigned long max)
{
	void *entry = NULL;

	if (mas_next_setup(mas, max, &entry))
		return entry;

	/* Retries on dead nodes handled by mas_next_slot */
	return mas_next_slot(mas, max, false);
}
EXPORT_SYMBOL_GPL(mas_next);

/**
 * mas_next_range() - Advance the maple state to the next range
 * @mas: The maple state
 * @max: The maximum index to check.
 *
 * Sets @mas->index and @mas->last to the range.
 * Must hold rcu_read_lock or the write lock.
 * Can return the zero entry.
 *
 * Return: The next entry or %NULL
 */
void *mas_next_range(struct ma_state *mas, unsigned long max)
{
	void *entry = NULL;

	if (mas_next_setup(mas, max, &entry))
		return entry;

	/* Retries on dead nodes handled by mas_next_slot */
	return mas_next_slot(mas, max, true);
}
EXPORT_SYMBOL_GPL(mas_next_range);

/**
 * mt_next() - get the next value in the maple tree
 * @mt: The maple tree
 * @index: The start index
 * @max: The maximum index to check
 *
 * Return: The entry at @index or higher, or %NULL if nothing is found.
 */
void *mt_next(struct maple_tree *mt, unsigned long index, unsigned long max)
{
	void *entry = NULL;
	MA_STATE(mas, mt, index, index);

	rcu_read_lock();
	entry = mas_next(&mas, max);
	rcu_read_unlock();
	return entry;
}
EXPORT_SYMBOL_GPL(mt_next);

static inline bool mas_prev_setup(struct ma_state *mas, unsigned long min,
		void **entry)
{
	if (mas->index <= min)
		goto none;

	if (mas_is_none(mas) || mas_is_paused(mas))
		mas->node = MAS_START;

	if (mas_is_start(mas)) {
		mas_walk(mas);
		if (!mas->index)
			goto none;
	}

	if (unlikely(mas_is_ptr(mas))) {
		if (!mas->index)
			goto none;
		mas->index = mas->last = 0;
		*entry = mas_root(mas);
		return true;
	}

	if (mas_is_none(mas)) {
		if (mas->index) {
			/* Walked to out-of-range pointer? */
			mas->index = mas->last = 0;
			mas->node = MAS_ROOT;
			*entry = mas_root(mas);
			return true;
		}
		return true;
	}

	return false;

none:
	mas->node = MAS_NONE;
	return true;
}

/**
 * mas_prev() - Get the previous entry
 * @mas: The maple state
 * @min: The minimum value to check.
 *
 * Must hold rcu_read_lock or the write lock.
 * Will reset mas to MAS_START if the node is MAS_NONE.  Will stop on not
 * searchable nodes.
 *
 * Return: the previous value or %NULL.
 */
void *mas_prev(struct ma_state *mas, unsigned long min)
{
	void *entry = NULL;

	if (mas_prev_setup(mas, min, &entry))
		return entry;

	return mas_prev_slot(mas, min, false);
}
EXPORT_SYMBOL_GPL(mas_prev);

/**
 * mas_prev_range() - Advance to the previous range
 * @mas: The maple state
 * @min: The minimum value to check.
 *
 * Sets @mas->index and @mas->last to the range.
 * Must hold rcu_read_lock or the write lock.
 * Will reset mas to MAS_START if the node is MAS_NONE.  Will stop on not
 * searchable nodes.
 *
 * Return: the previous value or %NULL.
 */
void *mas_prev_range(struct ma_state *mas, unsigned long min)
{
	void *entry = NULL;

	if (mas_prev_setup(mas, min, &entry))
		return entry;

	return mas_prev_slot(mas, min, true);
}
EXPORT_SYMBOL_GPL(mas_prev_range);

/**
 * mt_prev() - get the previous value in the maple tree
 * @mt: The maple tree
 * @index: The start index
 * @min: The minimum index to check
 *
 * Return: The entry at @index or lower, or %NULL if nothing is found.
 */
void *mt_prev(struct maple_tree *mt, unsigned long index, unsigned long min)
{
	void *entry = NULL;
	MA_STATE(mas, mt, index, index);

	rcu_read_lock();
	entry = mas_prev(&mas, min);
	rcu_read_unlock();
	return entry;
}
EXPORT_SYMBOL_GPL(mt_prev);

/**
 * mas_pause() - Pause a mas_find/mas_for_each to drop the lock.
 * @mas: The maple state to pause
 *
 * Some users need to pause a walk and drop the lock they're holding in
 * order to yield to a higher priority thread or carry out an operation
 * on an entry.  Those users should call this function before they drop
 * the lock.  It resets the @mas to be suitable for the next iteration
 * of the loop after the user has reacquired the lock.  If most entries
 * found during a walk require you to call mas_pause(), the mt_for_each()
 * iterator may be more appropriate.
 *
 */
void mas_pause(struct ma_state *mas)
{
	mas->node = MAS_PAUSE;
}
EXPORT_SYMBOL_GPL(mas_pause);

/**
 * mas_find_setup() - Internal function to set up mas_find*().
 * @mas: The maple state
 * @max: The maximum index
 * @entry: Pointer to the entry
 *
 * Returns: True if entry is the answer, false otherwise.
 */
static inline bool mas_find_setup(struct ma_state *mas, unsigned long max,
		void **entry)
{
	*entry = NULL;

	if (unlikely(mas_is_none(mas))) {
		if (unlikely(mas->last >= max))
			return true;

		mas->index = mas->last;
		mas->node = MAS_START;
	} else if (unlikely(mas_is_paused(mas))) {
		if (unlikely(mas->last >= max))
			return true;

		mas->node = MAS_START;
		mas->index = ++mas->last;
	} else if (unlikely(mas_is_ptr(mas)))
		goto ptr_out_of_range;

	if (unlikely(mas_is_start(mas))) {
		/* First run or continue */
		if (mas->index > max)
			return true;

		*entry = mas_walk(mas);
		if (*entry)
			return true;

	}

	if (unlikely(!mas_searchable(mas))) {
		if (unlikely(mas_is_ptr(mas)))
			goto ptr_out_of_range;

		return true;
	}

	if (mas->index == max)
		return true;

	return false;

ptr_out_of_range:
	mas->node = MAS_NONE;
	mas->index = 1;
	mas->last = ULONG_MAX;
	return true;
}

/**
 * mas_find() - On the first call, find the entry at or after mas->index up to
 * %max.  Otherwise, find the entry after mas->index.
 * @mas: The maple state
 * @max: The maximum value to check.
 *
 * Must hold rcu_read_lock or the write lock.
 * If an entry exists, last and index are updated accordingly.
 * May set @mas->node to MAS_NONE.
 *
 * Return: The entry or %NULL.
 */
void *mas_find(struct ma_state *mas, unsigned long max)
{
	void *entry = NULL;

	if (mas_find_setup(mas, max, &entry))
		return entry;

	/* Retries on dead nodes handled by mas_next_slot */
	return mas_next_slot(mas, max, false);
}
EXPORT_SYMBOL_GPL(mas_find);

/**
 * mas_find_range() - On the first call, find the entry at or after
 * mas->index up to %max.  Otherwise, advance to the next slot mas->index.
 * @mas: The maple state
 * @max: The maximum value to check.
 *
 * Must hold rcu_read_lock or the write lock.
 * If an entry exists, last and index are updated accordingly.
 * May set @mas->node to MAS_NONE.
 *
 * Return: The entry or %NULL.
 */
void *mas_find_range(struct ma_state *mas, unsigned long max)
{
	void *entry;

	if (mas_find_setup(mas, max, &entry))
		return entry;

	/* Retries on dead nodes handled by mas_next_slot */
	return mas_next_slot(mas, max, true);
}
EXPORT_SYMBOL_GPL(mas_find_range);

/**
 * mas_find_rev_setup() - Internal function to set up mas_find_*_rev()
 * @mas: The maple state
 * @min: The minimum index
 * @entry: Pointer to the entry
 *
 * Returns: True if entry is the answer, false otherwise.
 */
static inline bool mas_find_rev_setup(struct ma_state *mas, unsigned long min,
		void **entry)
{
	*entry = NULL;

	if (unlikely(mas_is_none(mas))) {
		if (mas->index <= min)
			goto none;

		mas->last = mas->index;
		mas->node = MAS_START;
	}

	if (unlikely(mas_is_paused(mas))) {
		if (unlikely(mas->index <= min)) {
			mas->node = MAS_NONE;
			return true;
		}
		mas->node = MAS_START;
		mas->last = --mas->index;
	}

	if (unlikely(mas_is_start(mas))) {
		/* First run or continue */
		if (mas->index < min)
			return true;

		*entry = mas_walk(mas);
		if (*entry)
			return true;
	}

	if (unlikely(!mas_searchable(mas))) {
		if (mas_is_ptr(mas))
			goto none;

		if (mas_is_none(mas)) {
			/*
			 * Walked to the location, and there was nothing so the
			 * previous location is 0.
			 */
			mas->last = mas->index = 0;
			mas->node = MAS_ROOT;
			*entry = mas_root(mas);
			return true;
		}
	}

	if (mas->index < min)
		return true;

	return false;

none:
	mas->node = MAS_NONE;
	return true;
}

/**
 * mas_find_rev: On the first call, find the first non-null entry at or below
 * mas->index down to %min.  Otherwise find the first non-null entry below
 * mas->index down to %min.
 * @mas: The maple state
 * @min: The minimum value to check.
 *
 * Must hold rcu_read_lock or the write lock.
 * If an entry exists, last and index are updated accordingly.
 * May set @mas->node to MAS_NONE.
 *
 * Return: The entry or %NULL.
 */
void *mas_find_rev(struct ma_state *mas, unsigned long min)
{
	void *entry;

	if (mas_find_rev_setup(mas, min, &entry))
		return entry;

	/* Retries on dead nodes handled by mas_prev_slot */
	return mas_prev_slot(mas, min, false);

}
EXPORT_SYMBOL_GPL(mas_find_rev);

/**
 * mas_find_range_rev: On the first call, find the first non-null entry at or
 * below mas->index down to %min.  Otherwise advance to the previous slot after
 * mas->index down to %min.
 * @mas: The maple state
 * @min: The minimum value to check.
 *
 * Must hold rcu_read_lock or the write lock.
 * If an entry exists, last and index are updated accordingly.
 * May set @mas->node to MAS_NONE.
 *
 * Return: The entry or %NULL.
 */
void *mas_find_range_rev(struct ma_state *mas, unsigned long min)
{
	void *entry;

	if (mas_find_rev_setup(mas, min, &entry))
		return entry;

	/* Retries on dead nodes handled by mas_prev_slot */
	return mas_prev_slot(mas, min, true);
}
EXPORT_SYMBOL_GPL(mas_find_range_rev);

/**
 * mas_erase() - Find the range in which index resides and erase the entire
 * range.
 * @mas: The maple state
 *
 * Must hold the write lock.
 * Searches for @mas->index, sets @mas->index and @mas->last to the range and
 * erases that range.
 *
 * Return: the entry that was erased or %NULL, @mas->index and @mas->last are updated.
 */
void *mas_erase(struct ma_state *mas)
{
	void *entry;
	MA_WR_STATE(wr_mas, mas, NULL);

	if (mas_is_none(mas) || mas_is_paused(mas))
		mas->node = MAS_START;

	/* Retry unnecessary when holding the write lock. */
	entry = mas_state_walk(mas);
	if (!entry)
		return NULL;

write_retry:
	/* Must reset to ensure spanning writes of last slot are detected */
	mas_reset(mas);
	mas_wr_store_setup(&wr_mas);
	mas_wr_store_entry(&wr_mas);
	if (mas_nomem(mas, GFP_KERNEL))
		goto write_retry;

	return entry;
}
EXPORT_SYMBOL_GPL(mas_erase);

/**
 * mas_nomem() - Check if there was an error allocating and do the allocation
 * if necessary If there are allocations, then free them.
 * @mas: The maple state
 * @gfp: The GFP_FLAGS to use for allocations
 * Return: true on allocation, false otherwise.
 */
bool mas_nomem(struct ma_state *mas, gfp_t gfp)
	__must_hold(mas->tree->ma_lock)
{
	if (likely(mas->node != MA_ERROR(-ENOMEM))) {
		mas_destroy(mas);
		return false;
	}

	if (gfpflags_allow_blocking(gfp) && !mt_external_lock(mas->tree)) {
		mtree_unlock(mas->tree);
		mas_alloc_nodes(mas, gfp);
		mtree_lock(mas->tree);
	} else {
		mas_alloc_nodes(mas, gfp);
	}

	if (!mas_allocated(mas))
		return false;

	mas->node = MAS_START;
	return true;
}

void __init maple_tree_init(void)
{
	maple_node_cache = kmem_cache_create("maple_node",
			sizeof(struct maple_node), sizeof(struct maple_node),
			SLAB_PANIC, NULL);
}

/**
 * mtree_load() - Load a value stored in a maple tree
 * @mt: The maple tree
 * @index: The index to load
 *
 * Return: the entry or %NULL
 */
void *mtree_load(struct maple_tree *mt, unsigned long index)
{
	MA_STATE(mas, mt, index, index);
	void *entry;

	trace_ma_read(__func__, &mas);
	rcu_read_lock();
retry:
	entry = mas_start(&mas);
	if (unlikely(mas_is_none(&mas)))
		goto unlock;

	if (unlikely(mas_is_ptr(&mas))) {
		if (index)
			entry = NULL;

		goto unlock;
	}

	entry = mtree_lookup_walk(&mas);
	if (!entry && unlikely(mas_is_start(&mas)))
		goto retry;
unlock:
	rcu_read_unlock();
	if (xa_is_zero(entry))
		return NULL;

	return entry;
}
EXPORT_SYMBOL(mtree_load);

/**
 * mtree_store_range() - Store an entry at a given range.
 * @mt: The maple tree
 * @index: The start of the range
 * @last: The end of the range
 * @entry: The entry to store
 * @gfp: The GFP_FLAGS to use for allocations
 *
 * Return: 0 on success, -EINVAL on invalid request, -ENOMEM if memory could not
 * be allocated.
 */
int mtree_store_range(struct maple_tree *mt, unsigned long index,
		unsigned long last, void *entry, gfp_t gfp)
{
	MA_STATE(mas, mt, index, last);
	MA_WR_STATE(wr_mas, &mas, entry);

	trace_ma_write(__func__, &mas, 0, entry);
	if (WARN_ON_ONCE(xa_is_advanced(entry)))
		return -EINVAL;

	if (index > last)
		return -EINVAL;

	mtree_lock(mt);
retry:
	mas_wr_store_entry(&wr_mas);
	if (mas_nomem(&mas, gfp))
		goto retry;

	mtree_unlock(mt);
	if (mas_is_err(&mas))
		return xa_err(mas.node);

	return 0;
}
EXPORT_SYMBOL(mtree_store_range);

/**
 * mtree_store() - Store an entry at a given index.
 * @mt: The maple tree
 * @index: The index to store the value
 * @entry: The entry to store
 * @gfp: The GFP_FLAGS to use for allocations
 *
 * Return: 0 on success, -EINVAL on invalid request, -ENOMEM if memory could not
 * be allocated.
 */
int mtree_store(struct maple_tree *mt, unsigned long index, void *entry,
		 gfp_t gfp)
{
	return mtree_store_range(mt, index, index, entry, gfp);
}
EXPORT_SYMBOL(mtree_store);

/**
 * mtree_insert_range() - Insert an entry at a give range if there is no value.
 * @mt: The maple tree
 * @first: The start of the range
 * @last: The end of the range
 * @entry: The entry to store
 * @gfp: The GFP_FLAGS to use for allocations.
 *
 * Return: 0 on success, -EEXISTS if the range is occupied, -EINVAL on invalid
 * request, -ENOMEM if memory could not be allocated.
 */
int mtree_insert_range(struct maple_tree *mt, unsigned long first,
		unsigned long last, void *entry, gfp_t gfp)
{
	MA_STATE(ms, mt, first, last);

	if (WARN_ON_ONCE(xa_is_advanced(entry)))
		return -EINVAL;

	if (first > last)
		return -EINVAL;

	mtree_lock(mt);
retry:
	mas_insert(&ms, entry);
	if (mas_nomem(&ms, gfp))
		goto retry;

	mtree_unlock(mt);
	if (mas_is_err(&ms))
		return xa_err(ms.node);

	return 0;
}
EXPORT_SYMBOL(mtree_insert_range);

/**
 * mtree_insert() - Insert an entry at a give index if there is no value.
 * @mt: The maple tree
 * @index : The index to store the value
 * @entry: The entry to store
 * @gfp: The FGP_FLAGS to use for allocations.
 *
 * Return: 0 on success, -EEXISTS if the range is occupied, -EINVAL on invalid
 * request, -ENOMEM if memory could not be allocated.
 */
int mtree_insert(struct maple_tree *mt, unsigned long index, void *entry,
		 gfp_t gfp)
{
	return mtree_insert_range(mt, index, index, entry, gfp);
}
EXPORT_SYMBOL(mtree_insert);

int mtree_alloc_range(struct maple_tree *mt, unsigned long *startp,
		void *entry, unsigned long size, unsigned long min,
		unsigned long max, gfp_t gfp)
{
	int ret = 0;

	MA_STATE(mas, mt, 0, 0);
	if (!mt_is_alloc(mt))
		return -EINVAL;

	if (WARN_ON_ONCE(mt_is_reserved(entry)))
		return -EINVAL;

	mtree_lock(mt);
retry:
	ret = mas_empty_area(&mas, min, max, size);
	if (ret)
		goto unlock;

	mas_insert(&mas, entry);
	/*
	 * mas_nomem() may release the lock, causing the allocated area
	 * to be unavailable, so try to allocate a free area again.
	 */
	if (mas_nomem(&mas, gfp))
		goto retry;

	if (mas_is_err(&mas))
		ret = xa_err(mas.node);
	else
		*startp = mas.index;

unlock:
	mtree_unlock(mt);
	return ret;
}
EXPORT_SYMBOL(mtree_alloc_range);

int mtree_alloc_rrange(struct maple_tree *mt, unsigned long *startp,
		void *entry, unsigned long size, unsigned long min,
		unsigned long max, gfp_t gfp)
{
	int ret = 0;

	MA_STATE(mas, mt, 0, 0);
	if (!mt_is_alloc(mt))
		return -EINVAL;

	if (WARN_ON_ONCE(mt_is_reserved(entry)))
		return -EINVAL;

	mtree_lock(mt);
retry:
	ret = mas_empty_area_rev(&mas, min, max, size);
	if (ret)
		goto unlock;

	mas_insert(&mas, entry);
	/*
	 * mas_nomem() may release the lock, causing the allocated area
	 * to be unavailable, so try to allocate a free area again.
	 */
	if (mas_nomem(&mas, gfp))
		goto retry;

	if (mas_is_err(&mas))
		ret = xa_err(mas.node);
	else
		*startp = mas.index;

unlock:
	mtree_unlock(mt);
	return ret;
}
EXPORT_SYMBOL(mtree_alloc_rrange);

/**
 * mtree_erase() - Find an index and erase the entire range.
 * @mt: The maple tree
 * @index: The index to erase
 *
 * Erasing is the same as a walk to an entry then a store of a NULL to that
 * ENTIRE range.  In fact, it is implemented as such using the advanced API.
 *
 * Return: The entry stored at the @index or %NULL
 */
void *mtree_erase(struct maple_tree *mt, unsigned long index)
{
	void *entry = NULL;

	MA_STATE(mas, mt, index, index);
	trace_ma_op(__func__, &mas);

	mtree_lock(mt);
	entry = mas_erase(&mas);
	mtree_unlock(mt);

	return entry;
}
EXPORT_SYMBOL(mtree_erase);

/**
 * __mt_destroy() - Walk and free all nodes of a locked maple tree.
 * @mt: The maple tree
 *
 * Note: Does not handle locking.
 */
void __mt_destroy(struct maple_tree *mt)
{
	void *root = mt_root_locked(mt);

	rcu_assign_pointer(mt->ma_root, NULL);
	if (xa_is_node(root))
		mte_destroy_walk(root, mt);

	mt->ma_flags = 0;
}
EXPORT_SYMBOL_GPL(__mt_destroy);

/**
 * mtree_destroy() - Destroy a maple tree
 * @mt: The maple tree
 *
 * Frees all resources used by the tree.  Handles locking.
 */
void mtree_destroy(struct maple_tree *mt)
{
	mtree_lock(mt);
	__mt_destroy(mt);
	mtree_unlock(mt);
}
EXPORT_SYMBOL(mtree_destroy);

/**
 * mt_find() - Search from the start up until an entry is found.
 * @mt: The maple tree
 * @index: Pointer which contains the start location of the search
 * @max: The maximum value to check
 *
 * Handles locking.  @index will be incremented to one beyond the range.
 *
 * Return: The entry at or after the @index or %NULL
 */
void *mt_find(struct maple_tree *mt, unsigned long *index, unsigned long max)
{
	MA_STATE(mas, mt, *index, *index);
	void *entry;
#ifdef CONFIG_DEBUG_MAPLE_TREE
	unsigned long copy = *index;
#endif

	trace_ma_read(__func__, &mas);

	if ((*index) > max)
		return NULL;

	rcu_read_lock();
retry:
	entry = mas_state_walk(&mas);
	if (mas_is_start(&mas))
		goto retry;

	if (unlikely(xa_is_zero(entry)))
		entry = NULL;

	if (entry)
		goto unlock;

	while (mas_searchable(&mas) && (mas.last < max)) {
		entry = mas_next_entry(&mas, max);
		if (likely(entry && !xa_is_zero(entry)))
			break;
	}

	if (unlikely(xa_is_zero(entry)))
		entry = NULL;
unlock:
	rcu_read_unlock();
	if (likely(entry)) {
		*index = mas.last + 1;
#ifdef CONFIG_DEBUG_MAPLE_TREE
		if (MT_WARN_ON(mt, (*index) && ((*index) <= copy)))
			pr_err("index not increased! %lx <= %lx\n",
			       *index, copy);
#endif
	}

	return entry;
}
EXPORT_SYMBOL(mt_find);

/**
 * mt_find_after() - Search from the start up until an entry is found.
 * @mt: The maple tree
 * @index: Pointer which contains the start location of the search
 * @max: The maximum value to check
 *
 * Handles locking, detects wrapping on index == 0
 *
 * Return: The entry at or after the @index or %NULL
 */
void *mt_find_after(struct maple_tree *mt, unsigned long *index,
		    unsigned long max)
{
	if (!(*index))
		return NULL;

	return mt_find(mt, index, max);
}
EXPORT_SYMBOL(mt_find_after);

#ifdef CONFIG_DEBUG_MAPLE_TREE
atomic_t maple_tree_tests_run;
EXPORT_SYMBOL_GPL(maple_tree_tests_run);
atomic_t maple_tree_tests_passed;
EXPORT_SYMBOL_GPL(maple_tree_tests_passed);

#ifndef __KERNEL__
extern void kmem_cache_set_non_kernel(struct kmem_cache *, unsigned int);
void mt_set_non_kernel(unsigned int val)
{
	kmem_cache_set_non_kernel(maple_node_cache, val);
}

extern unsigned long kmem_cache_get_alloc(struct kmem_cache *);
unsigned long mt_get_alloc_size(void)
{
	return kmem_cache_get_alloc(maple_node_cache);
}

extern void kmem_cache_zero_nr_tallocated(struct kmem_cache *);
void mt_zero_nr_tallocated(void)
{
	kmem_cache_zero_nr_tallocated(maple_node_cache);
}

extern unsigned int kmem_cache_nr_tallocated(struct kmem_cache *);
unsigned int mt_nr_tallocated(void)
{
	return kmem_cache_nr_tallocated(maple_node_cache);
}

extern unsigned int kmem_cache_nr_allocated(struct kmem_cache *);
unsigned int mt_nr_allocated(void)
{
	return kmem_cache_nr_allocated(maple_node_cache);
}

/*
 * mas_dead_node() - Check if the maple state is pointing to a dead node.
 * @mas: The maple state
 * @index: The index to restore in @mas.
 *
 * Used in test code.
 * Return: 1 if @mas has been reset to MAS_START, 0 otherwise.
 */
static inline int mas_dead_node(struct ma_state *mas, unsigned long index)
{
	if (unlikely(!mas_searchable(mas) || mas_is_start(mas)))
		return 0;

	if (likely(!mte_dead_node(mas->node)))
		return 0;

	mas_rewalk(mas, index);
	return 1;
}

void mt_cache_shrink(void)
{
}
#else
/*
 * mt_cache_shrink() - For testing, don't use this.
 *
 * Certain testcases can trigger an OOM when combined with other memory
 * debugging configuration options.  This function is used to reduce the
 * possibility of an out of memory even due to kmem_cache objects remaining
 * around for longer than usual.
 */
void mt_cache_shrink(void)
{
	kmem_cache_shrink(maple_node_cache);

}
EXPORT_SYMBOL_GPL(mt_cache_shrink);

#endif /* not defined __KERNEL__ */
/*
 * mas_get_slot() - Get the entry in the maple state node stored at @offset.
 * @mas: The maple state
 * @offset: The offset into the slot array to fetch.
 *
 * Return: The entry stored at @offset.
 */
static inline struct maple_enode *mas_get_slot(struct ma_state *mas,
		unsigned char offset)
{
	return mas_slot(mas, ma_slots(mas_mn(mas), mte_node_type(mas->node)),
			offset);
}


/*
 * mas_first_entry() - Go the first leaf and find the first entry.
 * @mas: the maple state.
 * @limit: the maximum index to check.
 * @*r_start: Pointer to set to the range start.
 *
 * Sets mas->offset to the offset of the entry, r_start to the range minimum.
 *
 * Return: The first entry or MAS_NONE.
 */
static inline void *mas_first_entry(struct ma_state *mas, struct maple_node *mn,
		unsigned long limit, enum maple_type mt)

{
	unsigned long max;
	unsigned long *pivots;
	void __rcu **slots;
	void *entry = NULL;

	mas->index = mas->min;
	if (mas->index > limit)
		goto none;

	max = mas->max;
	mas->offset = 0;
	while (likely(!ma_is_leaf(mt))) {
		MAS_WARN_ON(mas, mte_dead_node(mas->node));
		slots = ma_slots(mn, mt);
		entry = mas_slot(mas, slots, 0);
		pivots = ma_pivots(mn, mt);
		if (unlikely(ma_dead_node(mn)))
			return NULL;
		max = pivots[0];
		mas->node = entry;
		mn = mas_mn(mas);
		mt = mte_node_type(mas->node);
	}
	MAS_WARN_ON(mas, mte_dead_node(mas->node));

	mas->max = max;
	slots = ma_slots(mn, mt);
	entry = mas_slot(mas, slots, 0);
	if (unlikely(ma_dead_node(mn)))
		return NULL;

	/* Slot 0 or 1 must be set */
	if (mas->index > limit)
		goto none;

	if (likely(entry))
		return entry;

	mas->offset = 1;
	entry = mas_slot(mas, slots, 1);
	pivots = ma_pivots(mn, mt);
	if (unlikely(ma_dead_node(mn)))
		return NULL;

	mas->index = pivots[0] + 1;
	if (mas->index > limit)
		goto none;

	if (likely(entry))
		return entry;

none:
	if (likely(!ma_dead_node(mn)))
		mas->node = MAS_NONE;
	return NULL;
}

/* Depth first search, post-order */
static void mas_dfs_postorder(struct ma_state *mas, unsigned long max)
{

	struct maple_enode *p = MAS_NONE, *mn = mas->node;
	unsigned long p_min, p_max;

	mas_next_node(mas, mas_mn(mas), max);
	if (!mas_is_none(mas))
		return;

	if (mte_is_root(mn))
		return;

	mas->node = mn;
	mas_ascend(mas);
	do {
		p = mas->node;
		p_min = mas->min;
		p_max = mas->max;
		mas_prev_node(mas, 0);
	} while (!mas_is_none(mas));

	mas->node = p;
	mas->max = p_max;
	mas->min = p_min;
}

/* Tree validations */
static void mt_dump_node(const struct maple_tree *mt, void *entry,
		unsigned long min, unsigned long max, unsigned int depth,
		enum mt_dump_format format);
static void mt_dump_range(unsigned long min, unsigned long max,
			  unsigned int depth, enum mt_dump_format format)
{
	static const char spaces[] = "                                ";

	switch(format) {
	case mt_dump_hex:
		if (min == max)
			pr_info("%.*s%lx: ", depth * 2, spaces, min);
		else
			pr_info("%.*s%lx-%lx: ", depth * 2, spaces, min, max);
		break;
	default:
	case mt_dump_dec:
		if (min == max)
			pr_info("%.*s%lu: ", depth * 2, spaces, min);
		else
			pr_info("%.*s%lu-%lu: ", depth * 2, spaces, min, max);
	}
}

static void mt_dump_entry(void *entry, unsigned long min, unsigned long max,
			  unsigned int depth, enum mt_dump_format format)
{
	mt_dump_range(min, max, depth, format);

	if (xa_is_value(entry))
		pr_cont("value %ld (0x%lx) [%p]\n", xa_to_value(entry),
				xa_to_value(entry), entry);
	else if (xa_is_zero(entry))
		pr_cont("zero (%ld)\n", xa_to_internal(entry));
	else if (mt_is_reserved(entry))
		pr_cont("UNKNOWN ENTRY (%p)\n", entry);
	else
		pr_cont("%p\n", entry);
}

static void mt_dump_range64(const struct maple_tree *mt, void *entry,
		unsigned long min, unsigned long max, unsigned int depth,
		enum mt_dump_format format)
{
	struct maple_range_64 *node = &mte_to_node(entry)->mr64;
	bool leaf = mte_is_leaf(entry);
	unsigned long first = min;
	int i;

	pr_cont(" contents: ");
	for (i = 0; i < MAPLE_RANGE64_SLOTS - 1; i++) {
		switch(format) {
		case mt_dump_hex:
			pr_cont("%p %lX ", node->slot[i], node->pivot[i]);
			break;
		default:
		case mt_dump_dec:
			pr_cont("%p %lu ", node->slot[i], node->pivot[i]);
		}
	}
	pr_cont("%p\n", node->slot[i]);
	for (i = 0; i < MAPLE_RANGE64_SLOTS; i++) {
		unsigned long last = max;

		if (i < (MAPLE_RANGE64_SLOTS - 1))
			last = node->pivot[i];
		else if (!node->slot[i] && max != mt_node_max(entry))
			break;
		if (last == 0 && i > 0)
			break;
		if (leaf)
			mt_dump_entry(mt_slot(mt, node->slot, i),
					first, last, depth + 1, format);
		else if (node->slot[i])
			mt_dump_node(mt, mt_slot(mt, node->slot, i),
					first, last, depth + 1, format);

		if (last == max)
			break;
		if (last > max) {
			switch(format) {
			case mt_dump_hex:
				pr_err("node %p last (%lx) > max (%lx) at pivot %d!\n",
					node, last, max, i);
				break;
			default:
			case mt_dump_dec:
				pr_err("node %p last (%lu) > max (%lu) at pivot %d!\n",
					node, last, max, i);
			}
		}
		first = last + 1;
	}
}

static void mt_dump_arange64(const struct maple_tree *mt, void *entry,
	unsigned long min, unsigned long max, unsigned int depth,
	enum mt_dump_format format)
{
	struct maple_arange_64 *node = &mte_to_node(entry)->ma64;
	bool leaf = mte_is_leaf(entry);
	unsigned long first = min;
	int i;

	pr_cont(" contents: ");
	for (i = 0; i < MAPLE_ARANGE64_SLOTS; i++)
		pr_cont("%lu ", node->gap[i]);
	pr_cont("| %02X %02X| ", node->meta.end, node->meta.gap);
	for (i = 0; i < MAPLE_ARANGE64_SLOTS - 1; i++)
		pr_cont("%p %lu ", node->slot[i], node->pivot[i]);
	pr_cont("%p\n", node->slot[i]);
	for (i = 0; i < MAPLE_ARANGE64_SLOTS; i++) {
		unsigned long last = max;

		if (i < (MAPLE_ARANGE64_SLOTS - 1))
			last = node->pivot[i];
		else if (!node->slot[i])
			break;
		if (last == 0 && i > 0)
			break;
		if (leaf)
			mt_dump_entry(mt_slot(mt, node->slot, i),
					first, last, depth + 1, format);
		else if (node->slot[i])
			mt_dump_node(mt, mt_slot(mt, node->slot, i),
					first, last, depth + 1, format);

		if (last == max)
			break;
		if (last > max) {
			pr_err("node %p last (%lu) > max (%lu) at pivot %d!\n",
					node, last, max, i);
			break;
		}
		first = last + 1;
	}
}

static void mt_dump_node(const struct maple_tree *mt, void *entry,
		unsigned long min, unsigned long max, unsigned int depth,
		enum mt_dump_format format)
{
	struct maple_node *node = mte_to_node(entry);
	unsigned int type = mte_node_type(entry);
	unsigned int i;

	mt_dump_range(min, max, depth, format);

	pr_cont("node %p depth %d type %d parent %p", node, depth, type,
			node ? node->parent : NULL);
	switch (type) {
	case maple_dense:
		pr_cont("\n");
		for (i = 0; i < MAPLE_NODE_SLOTS; i++) {
			if (min + i > max)
				pr_cont("OUT OF RANGE: ");
			mt_dump_entry(mt_slot(mt, node->slot, i),
					min + i, min + i, depth, format);
		}
		break;
	case maple_leaf_64:
	case maple_range_64:
		mt_dump_range64(mt, entry, min, max, depth, format);
		break;
	case maple_arange_64:
		mt_dump_arange64(mt, entry, min, max, depth, format);
		break;

	default:
		pr_cont(" UNKNOWN TYPE\n");
	}
}

void mt_dump(const struct maple_tree *mt, enum mt_dump_format format)
{
	void *entry = rcu_dereference_check(mt->ma_root, mt_locked(mt));

	pr_info("maple_tree(%p) flags %X, height %u root %p\n",
		 mt, mt->ma_flags, mt_height(mt), entry);
	if (!xa_is_node(entry))
		mt_dump_entry(entry, 0, 0, 0, format);
	else if (entry)
		mt_dump_node(mt, entry, 0, mt_node_max(entry), 0, format);
}
EXPORT_SYMBOL_GPL(mt_dump);

/*
 * Calculate the maximum gap in a node and check if that's what is reported in
 * the parent (unless root).
 */
static void mas_validate_gaps(struct ma_state *mas)
{
	struct maple_enode *mte = mas->node;
	struct maple_node *p_mn;
	unsigned long gap = 0, max_gap = 0;
	unsigned long p_end, p_start = mas->min;
	unsigned char p_slot;
	unsigned long *gaps = NULL;
	unsigned long *pivots = ma_pivots(mte_to_node(mte), mte_node_type(mte));
	int i;

	if (ma_is_dense(mte_node_type(mte))) {
		for (i = 0; i < mt_slot_count(mte); i++) {
			if (mas_get_slot(mas, i)) {
				if (gap > max_gap)
					max_gap = gap;
				gap = 0;
				continue;
			}
			gap++;
		}
		goto counted;
	}

	gaps = ma_gaps(mte_to_node(mte), mte_node_type(mte));
	for (i = 0; i < mt_slot_count(mte); i++) {
		p_end = mas_logical_pivot(mas, pivots, i, mte_node_type(mte));

		if (!gaps) {
			if (mas_get_slot(mas, i)) {
				gap = 0;
				goto not_empty;
			}

			gap += p_end - p_start + 1;
		} else {
			void *entry = mas_get_slot(mas, i);

			gap = gaps[i];
			if (!entry) {
				if (gap != p_end - p_start + 1) {
					pr_err("%p[%u] -> %p %lu != %lu - %lu + 1\n",
						mas_mn(mas), i,
						mas_get_slot(mas, i), gap,
						p_end, p_start);
					mt_dump(mas->tree, mt_dump_hex);

					MT_BUG_ON(mas->tree,
						gap != p_end - p_start + 1);
				}
			} else {
				if (gap > p_end - p_start + 1) {
					pr_err("%p[%u] %lu >= %lu - %lu + 1 (%lu)\n",
					mas_mn(mas), i, gap, p_end, p_start,
					p_end - p_start + 1);
					MT_BUG_ON(mas->tree,
						gap > p_end - p_start + 1);
				}
			}
		}

		if (gap > max_gap)
			max_gap = gap;
not_empty:
		p_start = p_end + 1;
		if (p_end >= mas->max)
			break;
	}

counted:
	if (mte_is_root(mte))
		return;

	p_slot = mte_parent_slot(mas->node);
	p_mn = mte_parent(mte);
	MT_BUG_ON(mas->tree, max_gap > mas->max);
	if (ma_gaps(p_mn, mas_parent_type(mas, mte))[p_slot] != max_gap) {
		pr_err("gap %p[%u] != %lu\n", p_mn, p_slot, max_gap);
		mt_dump(mas->tree, mt_dump_hex);
	}

	MT_BUG_ON(mas->tree,
		  ma_gaps(p_mn, mas_parent_type(mas, mte))[p_slot] != max_gap);
}

static void mas_validate_parent_slot(struct ma_state *mas)
{
	struct maple_node *parent;
	struct maple_enode *node;
	enum maple_type p_type;
	unsigned char p_slot;
	void __rcu **slots;
	int i;

	if (mte_is_root(mas->node))
		return;

	p_slot = mte_parent_slot(mas->node);
	p_type = mas_parent_type(mas, mas->node);
	parent = mte_parent(mas->node);
	slots = ma_slots(parent, p_type);
	MT_BUG_ON(mas->tree, mas_mn(mas) == parent);

	/* Check prev/next parent slot for duplicate node entry */

	for (i = 0; i < mt_slots[p_type]; i++) {
		node = mas_slot(mas, slots, i);
		if (i == p_slot) {
			if (node != mas->node)
				pr_err("parent %p[%u] does not have %p\n",
					parent, i, mas_mn(mas));
			MT_BUG_ON(mas->tree, node != mas->node);
		} else if (node == mas->node) {
			pr_err("Invalid child %p at parent %p[%u] p_slot %u\n",
			       mas_mn(mas), parent, i, p_slot);
			MT_BUG_ON(mas->tree, node == mas->node);
		}
	}
}

static void mas_validate_child_slot(struct ma_state *mas)
{
	enum maple_type type = mte_node_type(mas->node);
	void __rcu **slots = ma_slots(mte_to_node(mas->node), type);
	unsigned long *pivots = ma_pivots(mte_to_node(mas->node), type);
	struct maple_enode *child;
	unsigned char i;

	if (mte_is_leaf(mas->node))
		return;

	for (i = 0; i < mt_slots[type]; i++) {
		child = mas_slot(mas, slots, i);
		if (!pivots[i] || pivots[i] == mas->max)
			break;

		if (!child)
			break;

		if (mte_parent_slot(child) != i) {
			pr_err("Slot error at %p[%u]: child %p has pslot %u\n",
			       mas_mn(mas), i, mte_to_node(child),
			       mte_parent_slot(child));
			MT_BUG_ON(mas->tree, 1);
		}

		if (mte_parent(child) != mte_to_node(mas->node)) {
			pr_err("child %p has parent %p not %p\n",
			       mte_to_node(child), mte_parent(child),
			       mte_to_node(mas->node));
			MT_BUG_ON(mas->tree, 1);
		}
	}
}

/*
 * Validate all pivots are within mas->min and mas->max.
 */
static void mas_validate_limits(struct ma_state *mas)
{
	int i;
	unsigned long prev_piv = 0;
	enum maple_type type = mte_node_type(mas->node);
	void __rcu **slots = ma_slots(mte_to_node(mas->node), type);
	unsigned long *pivots = ma_pivots(mas_mn(mas), type);

	/* all limits are fine here. */
	if (mte_is_root(mas->node))
		return;

	for (i = 0; i < mt_slots[type]; i++) {
		unsigned long piv;

		piv = mas_safe_pivot(mas, pivots, i, type);

		if (!piv && (i != 0))
			break;

		if (!mte_is_leaf(mas->node)) {
			void *entry = mas_slot(mas, slots, i);

			if (!entry)
				pr_err("%p[%u] cannot be null\n",
				       mas_mn(mas), i);

			MT_BUG_ON(mas->tree, !entry);
		}

		if (prev_piv > piv) {
			pr_err("%p[%u] piv %lu < prev_piv %lu\n",
				mas_mn(mas), i, piv, prev_piv);
			MAS_WARN_ON(mas, piv < prev_piv);
		}

		if (piv < mas->min) {
			pr_err("%p[%u] %lu < %lu\n", mas_mn(mas), i,
				piv, mas->min);
			MAS_WARN_ON(mas, piv < mas->min);
		}
		if (piv > mas->max) {
			pr_err("%p[%u] %lu > %lu\n", mas_mn(mas), i,
				piv, mas->max);
			MAS_WARN_ON(mas, piv > mas->max);
		}
		prev_piv = piv;
		if (piv == mas->max)
			break;
	}
	for (i += 1; i < mt_slots[type]; i++) {
		void *entry = mas_slot(mas, slots, i);

		if (entry && (i != mt_slots[type] - 1)) {
			pr_err("%p[%u] should not have entry %p\n", mas_mn(mas),
			       i, entry);
			MT_BUG_ON(mas->tree, entry != NULL);
		}

		if (i < mt_pivots[type]) {
			unsigned long piv = pivots[i];

			if (!piv)
				continue;

			pr_err("%p[%u] should not have piv %lu\n",
			       mas_mn(mas), i, piv);
			MAS_WARN_ON(mas, i < mt_pivots[type] - 1);
		}
	}
}

static void mt_validate_nulls(struct maple_tree *mt)
{
	void *entry, *last = (void *)1;
	unsigned char offset = 0;
	void __rcu **slots;
	MA_STATE(mas, mt, 0, 0);

	mas_start(&mas);
	if (mas_is_none(&mas) || (mas.node == MAS_ROOT))
		return;

	while (!mte_is_leaf(mas.node))
		mas_descend(&mas);

	slots = ma_slots(mte_to_node(mas.node), mte_node_type(mas.node));
	do {
		entry = mas_slot(&mas, slots, offset);
		if (!last && !entry) {
			pr_err("Sequential nulls end at %p[%u]\n",
				mas_mn(&mas), offset);
		}
		MT_BUG_ON(mt, !last && !entry);
		last = entry;
		if (offset == mas_data_end(&mas)) {
			mas_next_node(&mas, mas_mn(&mas), ULONG_MAX);
			if (mas_is_none(&mas))
				return;
			offset = 0;
			slots = ma_slots(mte_to_node(mas.node),
					 mte_node_type(mas.node));
		} else {
			offset++;
		}

	} while (!mas_is_none(&mas));
}

/*
 * validate a maple tree by checking:
 * 1. The limits (pivots are within mas->min to mas->max)
 * 2. The gap is correctly set in the parents
 */
void mt_validate(struct maple_tree *mt)
{
	unsigned char end;

	MA_STATE(mas, mt, 0, 0);
	rcu_read_lock();
	mas_start(&mas);
	if (!mas_searchable(&mas))
		goto done;

	mas_first_entry(&mas, mas_mn(&mas), ULONG_MAX, mte_node_type(mas.node));
	while (!mas_is_none(&mas)) {
		MAS_WARN_ON(&mas, mte_dead_node(mas.node));
		if (!mte_is_root(mas.node)) {
			end = mas_data_end(&mas);
			if (MAS_WARN_ON(&mas,
					(end < mt_min_slot_count(mas.node)) &&
					(mas.max != ULONG_MAX))) {
				pr_err("Invalid size %u of %p\n", end,
				       mas_mn(&mas));
			}
		}
		mas_validate_parent_slot(&mas);
		mas_validate_child_slot(&mas);
		mas_validate_limits(&mas);
		if (mt_is_alloc(mt))
			mas_validate_gaps(&mas);
		mas_dfs_postorder(&mas, ULONG_MAX);
	}
	mt_validate_nulls(mt);
done:
	rcu_read_unlock();

}
EXPORT_SYMBOL_GPL(mt_validate);

void mas_dump(const struct ma_state *mas)
{
	pr_err("MAS: tree=%p enode=%p ", mas->tree, mas->node);
	if (mas_is_none(mas))
		pr_err("(MAS_NONE) ");
	else if (mas_is_ptr(mas))
		pr_err("(MAS_ROOT) ");
	else if (mas_is_start(mas))
		 pr_err("(MAS_START) ");
	else if (mas_is_paused(mas))
		pr_err("(MAS_PAUSED) ");

	pr_err("[%u] index=%lx last=%lx\n", mas->offset, mas->index, mas->last);
	pr_err("     min=%lx max=%lx alloc=%p, depth=%u, flags=%x\n",
	       mas->min, mas->max, mas->alloc, mas->depth, mas->mas_flags);
	if (mas->index > mas->last)
		pr_err("Check index & last\n");
}
EXPORT_SYMBOL_GPL(mas_dump);

void mas_wr_dump(const struct ma_wr_state *wr_mas)
{
	pr_err("WR_MAS: node=%p r_min=%lx r_max=%lx\n",
	       wr_mas->node, wr_mas->r_min, wr_mas->r_max);
	pr_err("        type=%u off_end=%u, node_end=%u, end_piv=%lx\n",
	       wr_mas->type, wr_mas->offset_end, wr_mas->node_end,
	       wr_mas->end_piv);
}
EXPORT_SYMBOL_GPL(mas_wr_dump);

#endif /* CONFIG_DEBUG_MAPLE_TREE */<|MERGE_RESOLUTION|>--- conflicted
+++ resolved
@@ -4193,25 +4193,8 @@
 	 */
 	if (!wr_mas->entry || gap)
 		mas_update_gap(mas);
-<<<<<<< HEAD
 
 	return true;
-}
-
-static inline void mas_wr_end_piv(struct ma_wr_state *wr_mas)
-{
-	while ((wr_mas->offset_end < wr_mas->node_end) &&
-	       (wr_mas->mas->last > wr_mas->pivots[wr_mas->offset_end]))
-		wr_mas->offset_end++;
-
-	if (wr_mas->offset_end < wr_mas->node_end)
-		wr_mas->end_piv = wr_mas->pivots[wr_mas->offset_end];
-	else
-		wr_mas->end_piv = wr_mas->mas->max;
-=======
-
-	return true;
->>>>>>> 3fe08f7d
 }
 
 static inline void mas_wr_extend_null(struct ma_wr_state *wr_mas)
@@ -4250,8 +4233,6 @@
 	}
 }
 
-<<<<<<< HEAD
-=======
 static inline void mas_wr_end_piv(struct ma_wr_state *wr_mas)
 {
 	while ((wr_mas->offset_end < wr_mas->node_end) &&
@@ -4267,7 +4248,6 @@
 		mas_wr_extend_null(wr_mas);
 }
 
->>>>>>> 3fe08f7d
 static inline unsigned char mas_wr_new_end(struct ma_wr_state *wr_mas)
 {
 	struct ma_state *mas = wr_mas->mas;
