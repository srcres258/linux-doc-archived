// SPDX-License-Identifier: GPL-2.0
/*
 * DMABUF System heap exporter
 *
 * Copyright (C) 2011 Google, Inc.
 * Copyright (C) 2019, 2020 Linaro Ltd.
 *
 * Portions based off of Andrew Davis' SRAM heap:
 * Copyright (C) 2019 Texas Instruments Incorporated - http://www.ti.com/
 *	Andrew F. Davis <afd@ti.com>
 */

#include <linux/dma-buf.h>
#include <linux/dma-mapping.h>
#include <linux/dma-heap.h>
#include <linux/dma-resv.h>
#include <linux/err.h>
#include <linux/highmem.h>
#include <linux/mm.h>
#include <linux/module.h>
#include <linux/scatterlist.h>
#include <linux/slab.h>
#include <linux/vmalloc.h>

static struct dma_heap *sys_heap;

struct system_heap_buffer {
	struct dma_heap *heap;
	struct list_head attachments;
	struct mutex lock;
	unsigned long len;
	struct sg_table sg_table;
	int vmap_cnt;
	void *vaddr;
};

struct dma_heap_attachment {
	struct device *dev;
	struct sg_table *table;
	struct list_head list;
	bool mapped;
};

<<<<<<< HEAD
#define LOW_ORDER_GFP (GFP_HIGHUSER | __GFP_ZERO)
=======
#define LOW_ORDER_GFP (GFP_HIGHUSER | __GFP_ZERO | __GFP_RETRY_MAYFAIL)
>>>>>>> c6077f4d
#define HIGH_ORDER_GFP  (((GFP_HIGHUSER | __GFP_ZERO | __GFP_NOWARN \
				| __GFP_NORETRY) & ~__GFP_RECLAIM) \
				| __GFP_COMP)
static gfp_t order_flags[] = {HIGH_ORDER_GFP, HIGH_ORDER_GFP, LOW_ORDER_GFP};
/*
 * The selection of the orders used for allocation (1MB, 64K, 4K) is designed
 * to match with the sizes often found in IOMMUs. Using order 4 pages instead
 * of order 0 pages can significantly improve the performance of many IOMMUs
 * by reducing TLB pressure and time spent updating page tables.
 */
static const unsigned int orders[] = {8, 4, 0};
#define NUM_ORDERS ARRAY_SIZE(orders)

static struct sg_table *dup_sg_table(struct sg_table *table)
{
	struct sg_table *new_table;
	int ret, i;
	struct scatterlist *sg, *new_sg;

	new_table = kzalloc(sizeof(*new_table), GFP_KERNEL);
	if (!new_table)
		return ERR_PTR(-ENOMEM);

	ret = sg_alloc_table(new_table, table->orig_nents, GFP_KERNEL);
	if (ret) {
		kfree(new_table);
		return ERR_PTR(-ENOMEM);
	}

	new_sg = new_table->sgl;
	for_each_sgtable_sg(table, sg, i) {
		sg_set_page(new_sg, sg_page(sg), sg->length, sg->offset);
		new_sg = sg_next(new_sg);
	}

	return new_table;
}

static int system_heap_attach(struct dma_buf *dmabuf,
			      struct dma_buf_attachment *attachment)
{
	struct system_heap_buffer *buffer = dmabuf->priv;
	struct dma_heap_attachment *a;
	struct sg_table *table;

	a = kzalloc(sizeof(*a), GFP_KERNEL);
	if (!a)
		return -ENOMEM;

	table = dup_sg_table(&buffer->sg_table);
	if (IS_ERR(table)) {
		kfree(a);
		return -ENOMEM;
	}

	a->table = table;
	a->dev = attachment->dev;
	INIT_LIST_HEAD(&a->list);
	a->mapped = false;

	attachment->priv = a;

	mutex_lock(&buffer->lock);
	list_add(&a->list, &buffer->attachments);
	mutex_unlock(&buffer->lock);

	return 0;
}

static void system_heap_detach(struct dma_buf *dmabuf,
			       struct dma_buf_attachment *attachment)
{
	struct system_heap_buffer *buffer = dmabuf->priv;
	struct dma_heap_attachment *a = attachment->priv;

	mutex_lock(&buffer->lock);
	list_del(&a->list);
	mutex_unlock(&buffer->lock);

	sg_free_table(a->table);
	kfree(a->table);
	kfree(a);
}

static struct sg_table *system_heap_map_dma_buf(struct dma_buf_attachment *attachment,
						enum dma_data_direction direction)
{
	struct dma_heap_attachment *a = attachment->priv;
	struct sg_table *table = a->table;
	int ret;

	ret = dma_map_sgtable(attachment->dev, table, direction, 0);
	if (ret)
		return ERR_PTR(ret);

	a->mapped = true;
	return table;
}

static void system_heap_unmap_dma_buf(struct dma_buf_attachment *attachment,
				      struct sg_table *table,
				      enum dma_data_direction direction)
{
	struct dma_heap_attachment *a = attachment->priv;

	a->mapped = false;
	dma_unmap_sgtable(attachment->dev, table, direction, 0);
}

static int system_heap_dma_buf_begin_cpu_access(struct dma_buf *dmabuf,
						enum dma_data_direction direction)
{
	struct system_heap_buffer *buffer = dmabuf->priv;
	struct dma_heap_attachment *a;

	mutex_lock(&buffer->lock);

	if (buffer->vmap_cnt)
		invalidate_kernel_vmap_range(buffer->vaddr, buffer->len);

	list_for_each_entry(a, &buffer->attachments, list) {
		if (!a->mapped)
			continue;
		dma_sync_sgtable_for_cpu(a->dev, a->table, direction);
	}
	mutex_unlock(&buffer->lock);

	return 0;
}

static int system_heap_dma_buf_end_cpu_access(struct dma_buf *dmabuf,
					      enum dma_data_direction direction)
{
	struct system_heap_buffer *buffer = dmabuf->priv;
	struct dma_heap_attachment *a;

	mutex_lock(&buffer->lock);

	if (buffer->vmap_cnt)
		flush_kernel_vmap_range(buffer->vaddr, buffer->len);

	list_for_each_entry(a, &buffer->attachments, list) {
		if (!a->mapped)
			continue;
		dma_sync_sgtable_for_device(a->dev, a->table, direction);
	}
	mutex_unlock(&buffer->lock);

	return 0;
}

static int system_heap_mmap(struct dma_buf *dmabuf, struct vm_area_struct *vma)
{
	struct system_heap_buffer *buffer = dmabuf->priv;
	struct sg_table *table = &buffer->sg_table;
	unsigned long addr = vma->vm_start;
	struct sg_page_iter piter;
	int ret;

	dma_resv_assert_held(dmabuf->resv);

	for_each_sgtable_page(table, &piter, vma->vm_pgoff) {
		struct page *page = sg_page_iter_page(&piter);

		ret = remap_pfn_range(vma, addr, page_to_pfn(page), PAGE_SIZE,
				      vma->vm_page_prot);
		if (ret)
			return ret;
		addr += PAGE_SIZE;
		if (addr >= vma->vm_end)
			return 0;
	}
	return 0;
}

static void *system_heap_do_vmap(struct system_heap_buffer *buffer)
{
	struct sg_table *table = &buffer->sg_table;
	int npages = PAGE_ALIGN(buffer->len) / PAGE_SIZE;
	struct page **pages = vmalloc(sizeof(struct page *) * npages);
	struct page **tmp = pages;
	struct sg_page_iter piter;
	void *vaddr;

	if (!pages)
		return ERR_PTR(-ENOMEM);

	for_each_sgtable_page(table, &piter, 0) {
		WARN_ON(tmp - pages >= npages);
		*tmp++ = sg_page_iter_page(&piter);
	}

	vaddr = vmap(pages, npages, VM_MAP, PAGE_KERNEL);
	vfree(pages);

	if (!vaddr)
		return ERR_PTR(-ENOMEM);

	return vaddr;
}

static int system_heap_vmap(struct dma_buf *dmabuf, struct iosys_map *map)
{
	struct system_heap_buffer *buffer = dmabuf->priv;
	void *vaddr;
	int ret = 0;

	mutex_lock(&buffer->lock);
	if (buffer->vmap_cnt) {
		buffer->vmap_cnt++;
		iosys_map_set_vaddr(map, buffer->vaddr);
		goto out;
	}

	vaddr = system_heap_do_vmap(buffer);
	if (IS_ERR(vaddr)) {
		ret = PTR_ERR(vaddr);
		goto out;
	}

	buffer->vaddr = vaddr;
	buffer->vmap_cnt++;
	iosys_map_set_vaddr(map, buffer->vaddr);
out:
	mutex_unlock(&buffer->lock);

	return ret;
}

static void system_heap_vunmap(struct dma_buf *dmabuf, struct iosys_map *map)
{
	struct system_heap_buffer *buffer = dmabuf->priv;

	mutex_lock(&buffer->lock);
	if (!--buffer->vmap_cnt) {
		vunmap(buffer->vaddr);
		buffer->vaddr = NULL;
	}
	mutex_unlock(&buffer->lock);
	iosys_map_clear(map);
}

static void system_heap_dma_buf_release(struct dma_buf *dmabuf)
{
	struct system_heap_buffer *buffer = dmabuf->priv;
	struct sg_table *table;
	struct scatterlist *sg;
	int i;

	table = &buffer->sg_table;
	for_each_sgtable_sg(table, sg, i) {
		struct page *page = sg_page(sg);

		__free_pages(page, compound_order(page));
	}
	sg_free_table(table);
	kfree(buffer);
}

static const struct dma_buf_ops system_heap_buf_ops = {
	.attach = system_heap_attach,
	.detach = system_heap_detach,
	.map_dma_buf = system_heap_map_dma_buf,
	.unmap_dma_buf = system_heap_unmap_dma_buf,
	.begin_cpu_access = system_heap_dma_buf_begin_cpu_access,
	.end_cpu_access = system_heap_dma_buf_end_cpu_access,
	.mmap = system_heap_mmap,
	.vmap = system_heap_vmap,
	.vunmap = system_heap_vunmap,
	.release = system_heap_dma_buf_release,
};

static struct page *alloc_largest_available(unsigned long size,
					    unsigned int max_order)
{
	struct page *page;
	int i;

	for (i = 0; i < NUM_ORDERS; i++) {
		if (size <  (PAGE_SIZE << orders[i]))
			continue;
		if (max_order < orders[i])
			continue;

		page = alloc_pages(order_flags[i], orders[i]);
		if (!page)
			continue;
		return page;
	}
	return NULL;
}

static struct dma_buf *system_heap_allocate(struct dma_heap *heap,
					    unsigned long len,
					    unsigned long fd_flags,
					    unsigned long heap_flags)
{
	struct system_heap_buffer *buffer;
	DEFINE_DMA_BUF_EXPORT_INFO(exp_info);
	unsigned long size_remaining = len;
	unsigned int max_order = orders[0];
	struct dma_buf *dmabuf;
	struct sg_table *table;
	struct scatterlist *sg;
	struct list_head pages;
	struct page *page, *tmp_page;
	int i, ret = -ENOMEM;

	if (len / PAGE_SIZE > totalram_pages())
		return ERR_PTR(-ENOMEM);

	buffer = kzalloc(sizeof(*buffer), GFP_KERNEL);
	if (!buffer)
		return ERR_PTR(-ENOMEM);

	INIT_LIST_HEAD(&buffer->attachments);
	mutex_init(&buffer->lock);
	buffer->heap = heap;
	buffer->len = len;

	INIT_LIST_HEAD(&pages);
	i = 0;
	while (size_remaining > 0) {
		/*
		 * Avoid trying to allocate memory if the process
		 * has been killed by SIGKILL
		 */
		if (fatal_signal_pending(current)) {
			ret = -EINTR;
			goto free_buffer;
		}

		page = alloc_largest_available(size_remaining, max_order);
		if (!page)
			goto free_buffer;

		list_add_tail(&page->lru, &pages);
		size_remaining -= page_size(page);
		max_order = compound_order(page);
		i++;
	}

	table = &buffer->sg_table;
	if (sg_alloc_table(table, i, GFP_KERNEL))
		goto free_buffer;

	sg = table->sgl;
	list_for_each_entry_safe(page, tmp_page, &pages, lru) {
		sg_set_page(sg, page, page_size(page), 0);
		sg = sg_next(sg);
		list_del(&page->lru);
	}

	/* create the dmabuf */
	exp_info.exp_name = dma_heap_get_name(heap);
	exp_info.ops = &system_heap_buf_ops;
	exp_info.size = buffer->len;
	exp_info.flags = fd_flags;
	exp_info.priv = buffer;
	dmabuf = dma_buf_export(&exp_info);
	if (IS_ERR(dmabuf)) {
		ret = PTR_ERR(dmabuf);
		goto free_pages;
	}
	return dmabuf;

free_pages:
	for_each_sgtable_sg(table, sg, i) {
		struct page *p = sg_page(sg);

		__free_pages(p, compound_order(p));
	}
	sg_free_table(table);
free_buffer:
	list_for_each_entry_safe(page, tmp_page, &pages, lru)
		__free_pages(page, compound_order(page));
	kfree(buffer);

	return ERR_PTR(ret);
}

static const struct dma_heap_ops system_heap_ops = {
	.allocate = system_heap_allocate,
};

static int system_heap_create(void)
{
	struct dma_heap_export_info exp_info;

	exp_info.name = "system";
	exp_info.ops = &system_heap_ops;
	exp_info.priv = NULL;

	sys_heap = dma_heap_add(&exp_info);
	if (IS_ERR(sys_heap))
		return PTR_ERR(sys_heap);

	return 0;
}
module_init(system_heap_create);
MODULE_LICENSE("GPL v2");<|MERGE_RESOLUTION|>--- conflicted
+++ resolved
@@ -41,11 +41,7 @@
 	bool mapped;
 };
 
-<<<<<<< HEAD
-#define LOW_ORDER_GFP (GFP_HIGHUSER | __GFP_ZERO)
-=======
 #define LOW_ORDER_GFP (GFP_HIGHUSER | __GFP_ZERO | __GFP_RETRY_MAYFAIL)
->>>>>>> c6077f4d
 #define HIGH_ORDER_GFP  (((GFP_HIGHUSER | __GFP_ZERO | __GFP_NOWARN \
 				| __GFP_NORETRY) & ~__GFP_RECLAIM) \
 				| __GFP_COMP)
