// SPDX-License-Identifier: GPL-2.0

#include <dt-bindings/clock/tegra234-clock.h>
#include <dt-bindings/gpio/tegra234-gpio.h>
#include <dt-bindings/interrupt-controller/arm-gic.h>
#include <dt-bindings/mailbox/tegra186-hsp.h>
#include <dt-bindings/memory/tegra234-mc.h>
#include <dt-bindings/pinctrl/pinctrl-tegra-io-pad.h>
#include <dt-bindings/power/tegra234-powergate.h>
#include <dt-bindings/reset/tegra234-reset.h>
#include <dt-bindings/thermal/tegra234-bpmp-thermal.h>

/ {
	compatible = "nvidia,tegra234";
	interrupt-parent = <&gic>;
	#address-cells = <2>;
	#size-cells = <2>;

	bus@0 {
		compatible = "simple-bus";

		#address-cells = <2>;
		#size-cells = <2>;
		ranges = <0x0 0x0 0x0 0x0 0x100 0x0>;

		misc@100000 {
			compatible = "nvidia,tegra234-misc";
			reg = <0x0 0x00100000 0x0 0xf000>,
			      <0x0 0x0010f000 0x0 0x1000>;
			status = "okay";
		};

		timer@2080000 {
			compatible = "nvidia,tegra234-timer";
			reg = <0x0 0x02080000 0x0 0x00121000>;
			interrupts = <GIC_SPI 0 IRQ_TYPE_LEVEL_HIGH>,
				     <GIC_SPI 1 IRQ_TYPE_LEVEL_HIGH>,
				     <GIC_SPI 2 IRQ_TYPE_LEVEL_HIGH>,
				     <GIC_SPI 3 IRQ_TYPE_LEVEL_HIGH>,
				     <GIC_SPI 4 IRQ_TYPE_LEVEL_HIGH>,
				     <GIC_SPI 5 IRQ_TYPE_LEVEL_HIGH>,
				     <GIC_SPI 6 IRQ_TYPE_LEVEL_HIGH>,
				     <GIC_SPI 7 IRQ_TYPE_LEVEL_HIGH>,
				     <GIC_SPI 8 IRQ_TYPE_LEVEL_HIGH>,
				     <GIC_SPI 9 IRQ_TYPE_LEVEL_HIGH>,
				     <GIC_SPI 10 IRQ_TYPE_LEVEL_HIGH>,
				     <GIC_SPI 11 IRQ_TYPE_LEVEL_HIGH>,
				     <GIC_SPI 12 IRQ_TYPE_LEVEL_HIGH>,
				     <GIC_SPI 13 IRQ_TYPE_LEVEL_HIGH>,
				     <GIC_SPI 14 IRQ_TYPE_LEVEL_HIGH>,
				     <GIC_SPI 15 IRQ_TYPE_LEVEL_HIGH>;
			status = "okay";
		};

		gpio: gpio@2200000 {
			compatible = "nvidia,tegra234-gpio";
			reg-names = "security", "gpio";
			reg = <0x0 0x02200000 0x0 0x10000>,
			      <0x0 0x02210000 0x0 0x10000>;
			interrupts = <GIC_SPI 288 IRQ_TYPE_LEVEL_HIGH>,
				     <GIC_SPI 289 IRQ_TYPE_LEVEL_HIGH>,
				     <GIC_SPI 290 IRQ_TYPE_LEVEL_HIGH>,
				     <GIC_SPI 291 IRQ_TYPE_LEVEL_HIGH>,
				     <GIC_SPI 292 IRQ_TYPE_LEVEL_HIGH>,
				     <GIC_SPI 293 IRQ_TYPE_LEVEL_HIGH>,
				     <GIC_SPI 294 IRQ_TYPE_LEVEL_HIGH>,
				     <GIC_SPI 295 IRQ_TYPE_LEVEL_HIGH>,
				     <GIC_SPI 296 IRQ_TYPE_LEVEL_HIGH>,
				     <GIC_SPI 297 IRQ_TYPE_LEVEL_HIGH>,
				     <GIC_SPI 298 IRQ_TYPE_LEVEL_HIGH>,
				     <GIC_SPI 299 IRQ_TYPE_LEVEL_HIGH>,
				     <GIC_SPI 300 IRQ_TYPE_LEVEL_HIGH>,
				     <GIC_SPI 301 IRQ_TYPE_LEVEL_HIGH>,
				     <GIC_SPI 302 IRQ_TYPE_LEVEL_HIGH>,
				     <GIC_SPI 303 IRQ_TYPE_LEVEL_HIGH>,
				     <GIC_SPI 304 IRQ_TYPE_LEVEL_HIGH>,
				     <GIC_SPI 305 IRQ_TYPE_LEVEL_HIGH>,
				     <GIC_SPI 306 IRQ_TYPE_LEVEL_HIGH>,
				     <GIC_SPI 307 IRQ_TYPE_LEVEL_HIGH>,
				     <GIC_SPI 308 IRQ_TYPE_LEVEL_HIGH>,
				     <GIC_SPI 309 IRQ_TYPE_LEVEL_HIGH>,
				     <GIC_SPI 310 IRQ_TYPE_LEVEL_HIGH>,
				     <GIC_SPI 311 IRQ_TYPE_LEVEL_HIGH>,
				     <GIC_SPI 312 IRQ_TYPE_LEVEL_HIGH>,
				     <GIC_SPI 313 IRQ_TYPE_LEVEL_HIGH>,
				     <GIC_SPI 314 IRQ_TYPE_LEVEL_HIGH>,
				     <GIC_SPI 315 IRQ_TYPE_LEVEL_HIGH>,
				     <GIC_SPI 316 IRQ_TYPE_LEVEL_HIGH>,
				     <GIC_SPI 317 IRQ_TYPE_LEVEL_HIGH>,
				     <GIC_SPI 318 IRQ_TYPE_LEVEL_HIGH>,
				     <GIC_SPI 319 IRQ_TYPE_LEVEL_HIGH>,
				     <GIC_SPI 320 IRQ_TYPE_LEVEL_HIGH>,
				     <GIC_SPI 321 IRQ_TYPE_LEVEL_HIGH>,
				     <GIC_SPI 322 IRQ_TYPE_LEVEL_HIGH>,
				     <GIC_SPI 323 IRQ_TYPE_LEVEL_HIGH>,
				     <GIC_SPI 324 IRQ_TYPE_LEVEL_HIGH>,
				     <GIC_SPI 325 IRQ_TYPE_LEVEL_HIGH>,
				     <GIC_SPI 326 IRQ_TYPE_LEVEL_HIGH>,
				     <GIC_SPI 327 IRQ_TYPE_LEVEL_HIGH>,
				     <GIC_SPI 328 IRQ_TYPE_LEVEL_HIGH>,
				     <GIC_SPI 329 IRQ_TYPE_LEVEL_HIGH>,
				     <GIC_SPI 330 IRQ_TYPE_LEVEL_HIGH>,
				     <GIC_SPI 331 IRQ_TYPE_LEVEL_HIGH>,
				     <GIC_SPI 332 IRQ_TYPE_LEVEL_HIGH>,
				     <GIC_SPI 333 IRQ_TYPE_LEVEL_HIGH>,
				     <GIC_SPI 334 IRQ_TYPE_LEVEL_HIGH>,
				     <GIC_SPI 335 IRQ_TYPE_LEVEL_HIGH>;
			#interrupt-cells = <2>;
			interrupt-controller;
			#gpio-cells = <2>;
			gpio-controller;
			gpio-ranges = <&pinmux 0 0 164>;
		};

		pinmux: pinmux@2430000 {
			compatible = "nvidia,tegra234-pinmux";
			reg = <0x0 0x2430000 0x0 0x19100>;
		};

		gpcdma: dma-controller@2600000 {
			compatible = "nvidia,tegra234-gpcdma",
				     "nvidia,tegra186-gpcdma";
			reg = <0x0 0x2600000 0x0 0x210000>;
			resets = <&bpmp TEGRA234_RESET_GPCDMA>;
			reset-names = "gpcdma";
			interrupts = <GIC_SPI 75 IRQ_TYPE_LEVEL_HIGH>,
				     <GIC_SPI 76 IRQ_TYPE_LEVEL_HIGH>,
				     <GIC_SPI 77 IRQ_TYPE_LEVEL_HIGH>,
				     <GIC_SPI 78 IRQ_TYPE_LEVEL_HIGH>,
				     <GIC_SPI 79 IRQ_TYPE_LEVEL_HIGH>,
				     <GIC_SPI 80 IRQ_TYPE_LEVEL_HIGH>,
				     <GIC_SPI 81 IRQ_TYPE_LEVEL_HIGH>,
				     <GIC_SPI 82 IRQ_TYPE_LEVEL_HIGH>,
				     <GIC_SPI 83 IRQ_TYPE_LEVEL_HIGH>,
				     <GIC_SPI 84 IRQ_TYPE_LEVEL_HIGH>,
				     <GIC_SPI 85 IRQ_TYPE_LEVEL_HIGH>,
				     <GIC_SPI 86 IRQ_TYPE_LEVEL_HIGH>,
				     <GIC_SPI 87 IRQ_TYPE_LEVEL_HIGH>,
				     <GIC_SPI 88 IRQ_TYPE_LEVEL_HIGH>,
				     <GIC_SPI 89 IRQ_TYPE_LEVEL_HIGH>,
				     <GIC_SPI 90 IRQ_TYPE_LEVEL_HIGH>,
				     <GIC_SPI 91 IRQ_TYPE_LEVEL_HIGH>,
				     <GIC_SPI 92 IRQ_TYPE_LEVEL_HIGH>,
				     <GIC_SPI 93 IRQ_TYPE_LEVEL_HIGH>,
				     <GIC_SPI 94 IRQ_TYPE_LEVEL_HIGH>,
				     <GIC_SPI 95 IRQ_TYPE_LEVEL_HIGH>,
				     <GIC_SPI 96 IRQ_TYPE_LEVEL_HIGH>,
				     <GIC_SPI 97 IRQ_TYPE_LEVEL_HIGH>,
				     <GIC_SPI 98 IRQ_TYPE_LEVEL_HIGH>,
				     <GIC_SPI 99 IRQ_TYPE_LEVEL_HIGH>,
				     <GIC_SPI 100 IRQ_TYPE_LEVEL_HIGH>,
				     <GIC_SPI 101 IRQ_TYPE_LEVEL_HIGH>,
				     <GIC_SPI 102 IRQ_TYPE_LEVEL_HIGH>,
				     <GIC_SPI 103 IRQ_TYPE_LEVEL_HIGH>,
				     <GIC_SPI 104 IRQ_TYPE_LEVEL_HIGH>,
				     <GIC_SPI 105 IRQ_TYPE_LEVEL_HIGH>,
				     <GIC_SPI 106 IRQ_TYPE_LEVEL_HIGH>;
			#dma-cells = <1>;
			iommus = <&smmu_niso0 TEGRA234_SID_GPCDMA>;
			dma-channel-mask = <0xfffffffe>;
			dma-coherent;
		};

		aconnect@2900000 {
			compatible = "nvidia,tegra234-aconnect",
				     "nvidia,tegra210-aconnect";
			clocks = <&bpmp TEGRA234_CLK_APE>,
				 <&bpmp TEGRA234_CLK_APB2APE>;
			clock-names = "ape", "apb2ape";
			power-domains = <&bpmp TEGRA234_POWER_DOMAIN_AUD>;
			status = "disabled";

			#address-cells = <2>;
			#size-cells = <2>;
			ranges = <0x0 0x02900000 0x0 0x02900000 0x0 0x200000>;

			tegra_ahub: ahub@2900800 {
				compatible = "nvidia,tegra234-ahub";
				reg = <0x0 0x02900800 0x0 0x800>;
				clocks = <&bpmp TEGRA234_CLK_AHUB>;
				clock-names = "ahub";
				assigned-clocks = <&bpmp TEGRA234_CLK_AHUB>;
				assigned-clock-parents = <&bpmp TEGRA234_CLK_PLLP_OUT0>;
				assigned-clock-rates = <81600000>;
				status = "disabled";

				#address-cells = <2>;
				#size-cells = <2>;
				ranges = <0x0 0x02900800 0x0 0x02900800 0x0 0x11800>;

				tegra_i2s1: i2s@2901000 {
					compatible = "nvidia,tegra234-i2s",
						     "nvidia,tegra210-i2s";
					reg = <0x0 0x2901000 0x0 0x100>;
					clocks = <&bpmp TEGRA234_CLK_I2S1>,
						 <&bpmp TEGRA234_CLK_I2S1_SYNC_INPUT>;
					clock-names = "i2s", "sync_input";
					assigned-clocks = <&bpmp TEGRA234_CLK_I2S1>;
					assigned-clock-parents = <&bpmp TEGRA234_CLK_PLLA_OUT0>;
					assigned-clock-rates = <1536000>;
					sound-name-prefix = "I2S1";
					status = "disabled";
				};

				tegra_i2s2: i2s@2901100 {
					compatible = "nvidia,tegra234-i2s",
						     "nvidia,tegra210-i2s";
					reg = <0x0 0x2901100 0x0 0x100>;
					clocks = <&bpmp TEGRA234_CLK_I2S2>,
						 <&bpmp TEGRA234_CLK_I2S2_SYNC_INPUT>;
					clock-names = "i2s", "sync_input";
					assigned-clocks = <&bpmp TEGRA234_CLK_I2S2>;
					assigned-clock-parents = <&bpmp TEGRA234_CLK_PLLA_OUT0>;
					assigned-clock-rates = <1536000>;
					sound-name-prefix = "I2S2";
					status = "disabled";
				};

				tegra_i2s3: i2s@2901200 {
					compatible = "nvidia,tegra234-i2s",
						     "nvidia,tegra210-i2s";
					reg = <0x0 0x2901200 0x0 0x100>;
					clocks = <&bpmp TEGRA234_CLK_I2S3>,
						 <&bpmp TEGRA234_CLK_I2S3_SYNC_INPUT>;
					clock-names = "i2s", "sync_input";
					assigned-clocks = <&bpmp TEGRA234_CLK_I2S3>;
					assigned-clock-parents = <&bpmp TEGRA234_CLK_PLLA_OUT0>;
					assigned-clock-rates = <1536000>;
					sound-name-prefix = "I2S3";
					status = "disabled";
				};

				tegra_i2s4: i2s@2901300 {
					compatible = "nvidia,tegra234-i2s",
						     "nvidia,tegra210-i2s";
					reg = <0x0 0x2901300 0x0 0x100>;
					clocks = <&bpmp TEGRA234_CLK_I2S4>,
						 <&bpmp TEGRA234_CLK_I2S4_SYNC_INPUT>;
					clock-names = "i2s", "sync_input";
					assigned-clocks = <&bpmp TEGRA234_CLK_I2S4>;
					assigned-clock-parents = <&bpmp TEGRA234_CLK_PLLA_OUT0>;
					assigned-clock-rates = <1536000>;
					sound-name-prefix = "I2S4";
					status = "disabled";
				};

				tegra_i2s5: i2s@2901400 {
					compatible = "nvidia,tegra234-i2s",
						     "nvidia,tegra210-i2s";
					reg = <0x0 0x2901400 0x0 0x100>;
					clocks = <&bpmp TEGRA234_CLK_I2S5>,
						 <&bpmp TEGRA234_CLK_I2S5_SYNC_INPUT>;
					clock-names = "i2s", "sync_input";
					assigned-clocks = <&bpmp TEGRA234_CLK_I2S5>;
					assigned-clock-parents = <&bpmp TEGRA234_CLK_PLLA_OUT0>;
					assigned-clock-rates = <1536000>;
					sound-name-prefix = "I2S5";
					status = "disabled";
				};

				tegra_i2s6: i2s@2901500 {
					compatible = "nvidia,tegra234-i2s",
						     "nvidia,tegra210-i2s";
					reg = <0x0 0x2901500 0x0 0x100>;
					clocks = <&bpmp TEGRA234_CLK_I2S6>,
						 <&bpmp TEGRA234_CLK_I2S6_SYNC_INPUT>;
					clock-names = "i2s", "sync_input";
					assigned-clocks = <&bpmp TEGRA234_CLK_I2S6>;
					assigned-clock-parents = <&bpmp TEGRA234_CLK_PLLA_OUT0>;
					assigned-clock-rates = <1536000>;
					sound-name-prefix = "I2S6";
					status = "disabled";
				};

				tegra_sfc1: sfc@2902000 {
					compatible = "nvidia,tegra234-sfc",
						     "nvidia,tegra210-sfc";
					reg = <0x0 0x2902000 0x0 0x200>;
					sound-name-prefix = "SFC1";
					status = "disabled";
				};

				tegra_sfc2: sfc@2902200 {
					compatible = "nvidia,tegra234-sfc",
						     "nvidia,tegra210-sfc";
					reg = <0x0 0x2902200 0x0 0x200>;
					sound-name-prefix = "SFC2";
					status = "disabled";
				};

				tegra_sfc3: sfc@2902400 {
					compatible = "nvidia,tegra234-sfc",
						     "nvidia,tegra210-sfc";
					reg = <0x0 0x2902400 0x0 0x200>;
					sound-name-prefix = "SFC3";
					status = "disabled";
				};

				tegra_sfc4: sfc@2902600 {
					compatible = "nvidia,tegra234-sfc",
						     "nvidia,tegra210-sfc";
					reg = <0x0 0x2902600 0x0 0x200>;
					sound-name-prefix = "SFC4";
					status = "disabled";
				};

				tegra_amx1: amx@2903000 {
					compatible = "nvidia,tegra234-amx",
						     "nvidia,tegra194-amx";
					reg = <0x0 0x2903000 0x0 0x100>;
					sound-name-prefix = "AMX1";
					status = "disabled";
				};

				tegra_amx2: amx@2903100 {
					compatible = "nvidia,tegra234-amx",
						     "nvidia,tegra194-amx";
					reg = <0x0 0x2903100 0x0 0x100>;
					sound-name-prefix = "AMX2";
					status = "disabled";
				};

				tegra_amx3: amx@2903200 {
					compatible = "nvidia,tegra234-amx",
						     "nvidia,tegra194-amx";
					reg = <0x0 0x2903200 0x0 0x100>;
					sound-name-prefix = "AMX3";
					status = "disabled";
				};

				tegra_amx4: amx@2903300 {
					compatible = "nvidia,tegra234-amx",
						     "nvidia,tegra194-amx";
					reg = <0x0 0x2903300 0x0 0x100>;
					sound-name-prefix = "AMX4";
					status = "disabled";
				};

				tegra_adx1: adx@2903800 {
					compatible = "nvidia,tegra234-adx",
						     "nvidia,tegra210-adx";
					reg = <0x0 0x2903800 0x0 0x100>;
					sound-name-prefix = "ADX1";
					status = "disabled";
				};

				tegra_adx2: adx@2903900 {
					compatible = "nvidia,tegra234-adx",
						     "nvidia,tegra210-adx";
					reg = <0x0 0x2903900 0x0 0x100>;
					sound-name-prefix = "ADX2";
					status = "disabled";
				};

				tegra_adx3: adx@2903a00 {
					compatible = "nvidia,tegra234-adx",
						     "nvidia,tegra210-adx";
					reg = <0x0 0x2903a00 0x0 0x100>;
					sound-name-prefix = "ADX3";
					status = "disabled";
				};

				tegra_adx4: adx@2903b00 {
					compatible = "nvidia,tegra234-adx",
						     "nvidia,tegra210-adx";
					reg = <0x0 0x2903b00 0x0 0x100>;
					sound-name-prefix = "ADX4";
					status = "disabled";
				};


				tegra_dmic1: dmic@2904000 {
					compatible = "nvidia,tegra234-dmic",
						     "nvidia,tegra210-dmic";
					reg = <0x0 0x2904000 0x0 0x100>;
					clocks = <&bpmp TEGRA234_CLK_DMIC1>;
					clock-names = "dmic";
					assigned-clocks = <&bpmp TEGRA234_CLK_DMIC1>;
					assigned-clock-parents = <&bpmp TEGRA234_CLK_PLLA_OUT0>;
					assigned-clock-rates = <3072000>;
					sound-name-prefix = "DMIC1";
					status = "disabled";
				};

				tegra_dmic2: dmic@2904100 {
					compatible = "nvidia,tegra234-dmic",
						     "nvidia,tegra210-dmic";
					reg = <0x0 0x2904100 0x0 0x100>;
					clocks = <&bpmp TEGRA234_CLK_DMIC2>;
					clock-names = "dmic";
					assigned-clocks = <&bpmp TEGRA234_CLK_DMIC2>;
					assigned-clock-parents = <&bpmp TEGRA234_CLK_PLLA_OUT0>;
					assigned-clock-rates = <3072000>;
					sound-name-prefix = "DMIC2";
					status = "disabled";
				};

				tegra_dmic3: dmic@2904200 {
					compatible = "nvidia,tegra234-dmic",
						     "nvidia,tegra210-dmic";
					reg = <0x0 0x2904200 0x0 0x100>;
					clocks = <&bpmp TEGRA234_CLK_DMIC3>;
					clock-names = "dmic";
					assigned-clocks = <&bpmp TEGRA234_CLK_DMIC3>;
					assigned-clock-parents = <&bpmp TEGRA234_CLK_PLLA_OUT0>;
					assigned-clock-rates = <3072000>;
					sound-name-prefix = "DMIC3";
					status = "disabled";
				};

				tegra_dmic4: dmic@2904300 {
					compatible = "nvidia,tegra234-dmic",
						     "nvidia,tegra210-dmic";
					reg = <0x0 0x2904300 0x0 0x100>;
					clocks = <&bpmp TEGRA234_CLK_DMIC4>;
					clock-names = "dmic";
					assigned-clocks = <&bpmp TEGRA234_CLK_DMIC4>;
					assigned-clock-parents = <&bpmp TEGRA234_CLK_PLLA_OUT0>;
					assigned-clock-rates = <3072000>;
					sound-name-prefix = "DMIC4";
					status = "disabled";
				};

				tegra_dspk1: dspk@2905000 {
					compatible = "nvidia,tegra234-dspk",
						     "nvidia,tegra186-dspk";
					reg = <0x0 0x2905000 0x0 0x100>;
					clocks = <&bpmp TEGRA234_CLK_DSPK1>;
					clock-names = "dspk";
					assigned-clocks = <&bpmp TEGRA234_CLK_DSPK1>;
					assigned-clock-parents = <&bpmp TEGRA234_CLK_PLLA_OUT0>;
					assigned-clock-rates = <12288000>;
					sound-name-prefix = "DSPK1";
					status = "disabled";
				};

				tegra_dspk2: dspk@2905100 {
					compatible = "nvidia,tegra234-dspk",
						     "nvidia,tegra186-dspk";
					reg = <0x0 0x2905100 0x0 0x100>;
					clocks = <&bpmp TEGRA234_CLK_DSPK2>;
					clock-names = "dspk";
					assigned-clocks = <&bpmp TEGRA234_CLK_DSPK2>;
					assigned-clock-parents = <&bpmp TEGRA234_CLK_PLLA_OUT0>;
					assigned-clock-rates = <12288000>;
					sound-name-prefix = "DSPK2";
					status = "disabled";
				};

				tegra_ope1: processing-engine@2908000 {
					compatible = "nvidia,tegra234-ope",
						     "nvidia,tegra210-ope";
					reg = <0x0 0x2908000 0x0 0x100>;
					sound-name-prefix = "OPE1";
					status = "disabled";

					#address-cells = <2>;
					#size-cells = <2>;
					ranges;

					equalizer@2908100 {
						compatible = "nvidia,tegra234-peq",
							     "nvidia,tegra210-peq";
						reg = <0x0 0x2908100 0x0 0x100>;
					};

					dynamic-range-compressor@2908200 {
						compatible = "nvidia,tegra234-mbdrc",
							     "nvidia,tegra210-mbdrc";
						reg = <0x0 0x2908200 0x0 0x200>;
					};
				};

				tegra_mvc1: mvc@290a000 {
					compatible = "nvidia,tegra234-mvc",
						     "nvidia,tegra210-mvc";
					reg = <0x0 0x290a000 0x0 0x200>;
					sound-name-prefix = "MVC1";
					status = "disabled";
				};

				tegra_mvc2: mvc@290a200 {
					compatible = "nvidia,tegra234-mvc",
						     "nvidia,tegra210-mvc";
					reg = <0x0 0x290a200 0x0 0x200>;
					sound-name-prefix = "MVC2";
					status = "disabled";
				};

				tegra_amixer: amixer@290bb00 {
					compatible = "nvidia,tegra234-amixer",
						     "nvidia,tegra210-amixer";
					reg = <0x0 0x290bb00 0x0 0x800>;
					sound-name-prefix = "MIXER1";
					status = "disabled";
				};

				tegra_admaif: admaif@290f000 {
					compatible = "nvidia,tegra234-admaif",
						     "nvidia,tegra186-admaif";
					reg = <0x0 0x0290f000 0x0 0x1000>;
					dmas = <&adma 1>, <&adma 1>,
					       <&adma 2>, <&adma 2>,
					       <&adma 3>, <&adma 3>,
					       <&adma 4>, <&adma 4>,
					       <&adma 5>, <&adma 5>,
					       <&adma 6>, <&adma 6>,
					       <&adma 7>, <&adma 7>,
					       <&adma 8>, <&adma 8>,
					       <&adma 9>, <&adma 9>,
					       <&adma 10>, <&adma 10>,
					       <&adma 11>, <&adma 11>,
					       <&adma 12>, <&adma 12>,
					       <&adma 13>, <&adma 13>,
					       <&adma 14>, <&adma 14>,
					       <&adma 15>, <&adma 15>,
					       <&adma 16>, <&adma 16>,
					       <&adma 17>, <&adma 17>,
					       <&adma 18>, <&adma 18>,
					       <&adma 19>, <&adma 19>,
					       <&adma 20>, <&adma 20>;
					dma-names = "rx1", "tx1",
						    "rx2", "tx2",
						    "rx3", "tx3",
						    "rx4", "tx4",
						    "rx5", "tx5",
						    "rx6", "tx6",
						    "rx7", "tx7",
						    "rx8", "tx8",
						    "rx9", "tx9",
						    "rx10", "tx10",
						    "rx11", "tx11",
						    "rx12", "tx12",
						    "rx13", "tx13",
						    "rx14", "tx14",
						    "rx15", "tx15",
						    "rx16", "tx16",
						    "rx17", "tx17",
						    "rx18", "tx18",
						    "rx19", "tx19",
						    "rx20", "tx20";
					interconnects = <&mc TEGRA234_MEMORY_CLIENT_APEDMAR &emc>,
							<&mc TEGRA234_MEMORY_CLIENT_APEDMAW &emc>;
					interconnect-names = "dma-mem", "write";
					iommus = <&smmu_niso0 TEGRA234_SID_APE>;
					status = "disabled";
				};

				tegra_asrc: asrc@2910000 {
					compatible = "nvidia,tegra234-asrc",
						     "nvidia,tegra186-asrc";
					reg = <0x0 0x2910000 0x0 0x2000>;
					sound-name-prefix = "ASRC1";
					status = "disabled";
				};
			};

			adma: dma-controller@2930000 {
				compatible = "nvidia,tegra234-adma",
					     "nvidia,tegra186-adma";
				reg = <0x0 0x02930000 0x0 0x20000>;
				interrupt-parent = <&agic>;
				interrupts =  <GIC_SPI 0 IRQ_TYPE_LEVEL_HIGH>,
					      <GIC_SPI 1 IRQ_TYPE_LEVEL_HIGH>,
					      <GIC_SPI 2 IRQ_TYPE_LEVEL_HIGH>,
					      <GIC_SPI 3 IRQ_TYPE_LEVEL_HIGH>,
					      <GIC_SPI 4 IRQ_TYPE_LEVEL_HIGH>,
					      <GIC_SPI 5 IRQ_TYPE_LEVEL_HIGH>,
					      <GIC_SPI 6 IRQ_TYPE_LEVEL_HIGH>,
					      <GIC_SPI 7 IRQ_TYPE_LEVEL_HIGH>,
					      <GIC_SPI 8 IRQ_TYPE_LEVEL_HIGH>,
					      <GIC_SPI 9 IRQ_TYPE_LEVEL_HIGH>,
					      <GIC_SPI 10 IRQ_TYPE_LEVEL_HIGH>,
					      <GIC_SPI 11 IRQ_TYPE_LEVEL_HIGH>,
					      <GIC_SPI 12 IRQ_TYPE_LEVEL_HIGH>,
					      <GIC_SPI 13 IRQ_TYPE_LEVEL_HIGH>,
					      <GIC_SPI 14 IRQ_TYPE_LEVEL_HIGH>,
					      <GIC_SPI 15 IRQ_TYPE_LEVEL_HIGH>,
					      <GIC_SPI 16 IRQ_TYPE_LEVEL_HIGH>,
					      <GIC_SPI 17 IRQ_TYPE_LEVEL_HIGH>,
					      <GIC_SPI 18 IRQ_TYPE_LEVEL_HIGH>,
					      <GIC_SPI 19 IRQ_TYPE_LEVEL_HIGH>,
					      <GIC_SPI 20 IRQ_TYPE_LEVEL_HIGH>,
					      <GIC_SPI 21 IRQ_TYPE_LEVEL_HIGH>,
					      <GIC_SPI 22 IRQ_TYPE_LEVEL_HIGH>,
					      <GIC_SPI 23 IRQ_TYPE_LEVEL_HIGH>,
					      <GIC_SPI 24 IRQ_TYPE_LEVEL_HIGH>,
					      <GIC_SPI 25 IRQ_TYPE_LEVEL_HIGH>,
					      <GIC_SPI 26 IRQ_TYPE_LEVEL_HIGH>,
					      <GIC_SPI 27 IRQ_TYPE_LEVEL_HIGH>,
					      <GIC_SPI 28 IRQ_TYPE_LEVEL_HIGH>,
					      <GIC_SPI 29 IRQ_TYPE_LEVEL_HIGH>,
					      <GIC_SPI 30 IRQ_TYPE_LEVEL_HIGH>,
					      <GIC_SPI 31 IRQ_TYPE_LEVEL_HIGH>;
				#dma-cells = <1>;
				clocks = <&bpmp TEGRA234_CLK_AHUB>;
				clock-names = "d_audio";
				status = "disabled";
			};

			agic: interrupt-controller@2a40000 {
				compatible = "nvidia,tegra234-agic",
					     "nvidia,tegra210-agic";
				#interrupt-cells = <3>;
				interrupt-controller;
				reg = <0x0 0x02a41000 0x0 0x1000>,
				      <0x0 0x02a42000 0x0 0x2000>;
				interrupts = <GIC_SPI 145
					      (GIC_CPU_MASK_SIMPLE(4) |
					       IRQ_TYPE_LEVEL_HIGH)>;
				clocks = <&bpmp TEGRA234_CLK_APE>;
				clock-names = "clk";
				status = "disabled";
			};
		};

		mc: memory-controller@2c00000 {
			compatible = "nvidia,tegra234-mc";
			reg = <0x0 0x02c00000 0x0 0x10000>,   /* MC-SID */
			      <0x0 0x02c10000 0x0 0x10000>,   /* MC Broadcast*/
			      <0x0 0x02c20000 0x0 0x10000>,   /* MC0 */
			      <0x0 0x02c30000 0x0 0x10000>,   /* MC1 */
			      <0x0 0x02c40000 0x0 0x10000>,   /* MC2 */
			      <0x0 0x02c50000 0x0 0x10000>,   /* MC3 */
			      <0x0 0x02b80000 0x0 0x10000>,   /* MC4 */
			      <0x0 0x02b90000 0x0 0x10000>,   /* MC5 */
			      <0x0 0x02ba0000 0x0 0x10000>,   /* MC6 */
			      <0x0 0x02bb0000 0x0 0x10000>,   /* MC7 */
			      <0x0 0x01700000 0x0 0x10000>,   /* MC8 */
			      <0x0 0x01710000 0x0 0x10000>,   /* MC9 */
			      <0x0 0x01720000 0x0 0x10000>,   /* MC10 */
			      <0x0 0x01730000 0x0 0x10000>,   /* MC11 */
			      <0x0 0x01740000 0x0 0x10000>,   /* MC12 */
			      <0x0 0x01750000 0x0 0x10000>,   /* MC13 */
			      <0x0 0x01760000 0x0 0x10000>,   /* MC14 */
			      <0x0 0x01770000 0x0 0x10000>;   /* MC15 */
			reg-names = "sid", "broadcast", "ch0", "ch1", "ch2", "ch3",
				    "ch4", "ch5", "ch6", "ch7", "ch8", "ch9", "ch10",
				    "ch11", "ch12", "ch13", "ch14", "ch15";
			interrupts = <GIC_SPI 223 IRQ_TYPE_LEVEL_HIGH>;
			#interconnect-cells = <1>;
			status = "okay";

			#address-cells = <2>;
			#size-cells = <2>;
			ranges = <0x0 0x01700000 0x0 0x01700000 0x0 0x100000>,
				 <0x0 0x02b80000 0x0 0x02b80000 0x0 0x040000>,
				 <0x0 0x02c00000 0x0 0x02c00000 0x0 0x100000>;

			/*
			 * Bit 39 of addresses passing through the memory
			 * controller selects the XBAR format used when memory
			 * is accessed. This is used to transparently access
			 * memory in the XBAR format used by the discrete GPU
			 * (bit 39 set) or Tegra (bit 39 clear).
			 *
			 * As a consequence, the operating system must ensure
			 * that bit 39 is never used implicitly, for example
			 * via an I/O virtual address mapping of an IOMMU. If
			 * devices require access to the XBAR switch, their
			 * drivers must set this bit explicitly.
			 *
			 * Limit the DMA range for memory clients to [38:0].
			 */
			dma-ranges = <0x0 0x0 0x0 0x0 0x80 0x0>;

			emc: external-memory-controller@2c60000 {
				compatible = "nvidia,tegra234-emc";
				reg = <0x0 0x02c60000 0x0 0x90000>,
				      <0x0 0x01780000 0x0 0x80000>;
				interrupts = <GIC_SPI 224 IRQ_TYPE_LEVEL_HIGH>;
				clocks = <&bpmp TEGRA234_CLK_EMC>;
				clock-names = "emc";
				status = "okay";

				#interconnect-cells = <0>;

				nvidia,bpmp = <&bpmp>;
			};
		};

		uarta: serial@3100000 {
			compatible = "nvidia,tegra234-uart", "nvidia,tegra20-uart";
			reg = <0x0 0x03100000 0x0 0x10000>;
			interrupts = <GIC_SPI 112 IRQ_TYPE_LEVEL_HIGH>;
			clocks = <&bpmp TEGRA234_CLK_UARTA>;
			resets = <&bpmp TEGRA234_RESET_UARTA>;
			status = "disabled";
		};

		uarte: serial@3140000 {
			compatible = "nvidia,tegra234-uart", "nvidia,tegra20-uart";
			reg = <0x0 0x03140000 0x0 0x10000>;
			interrupts = <GIC_SPI 116 IRQ_TYPE_LEVEL_HIGH>;
			clocks = <&bpmp TEGRA234_CLK_UARTE>;
			resets = <&bpmp TEGRA234_RESET_UARTE>;
<<<<<<< HEAD
=======
			dmas = <&gpcdma 20>, <&gpcdma 20>;
			dma-names = "rx", "tx";
>>>>>>> c62440bd
			status = "disabled";
		};

		gen1_i2c: i2c@3160000 {
			compatible = "nvidia,tegra194-i2c";
			reg = <0x0 0x3160000 0x0 0x100>;
			status = "disabled";
			interrupts = <GIC_SPI 25 IRQ_TYPE_LEVEL_HIGH>;
			#address-cells = <1>;
			#size-cells = <0>;
			clock-frequency = <400000>;
			clocks = <&bpmp TEGRA234_CLK_I2C1>,
				 <&bpmp TEGRA234_CLK_PLLP_OUT0>;
			assigned-clocks = <&bpmp TEGRA234_CLK_I2C1>;
			assigned-clock-parents = <&bpmp TEGRA234_CLK_PLLP_OUT0>;
			clock-names = "div-clk", "parent";
			resets = <&bpmp TEGRA234_RESET_I2C1>;
			reset-names = "i2c";
			dmas = <&gpcdma 21>, <&gpcdma 21>;
			dma-names = "rx", "tx";
		};

		cam_i2c: i2c@3180000 {
			compatible = "nvidia,tegra194-i2c";
			reg = <0x0 0x3180000 0x0 0x100>;
			interrupts = <GIC_SPI 27 IRQ_TYPE_LEVEL_HIGH>;
			#address-cells = <1>;
			#size-cells = <0>;
			status = "disabled";
			clock-frequency = <400000>;
			clocks = <&bpmp TEGRA234_CLK_I2C3>,
				 <&bpmp TEGRA234_CLK_PLLP_OUT0>;
			assigned-clocks = <&bpmp TEGRA234_CLK_I2C3>;
			assigned-clock-parents = <&bpmp TEGRA234_CLK_PLLP_OUT0>;
			clock-names = "div-clk", "parent";
			resets = <&bpmp TEGRA234_RESET_I2C3>;
			reset-names = "i2c";
			dmas = <&gpcdma 23>, <&gpcdma 23>;
			dma-names = "rx", "tx";
		};

		dp_aux_ch1_i2c: i2c@3190000 {
			compatible = "nvidia,tegra194-i2c";
			reg = <0x0 0x3190000 0x0 0x100>;
			interrupts = <GIC_SPI 28 IRQ_TYPE_LEVEL_HIGH>;
			#address-cells = <1>;
			#size-cells = <0>;
			status = "disabled";
			clock-frequency = <100000>;
			clocks = <&bpmp TEGRA234_CLK_I2C4>,
				 <&bpmp TEGRA234_CLK_PLLP_OUT0>;
			assigned-clocks = <&bpmp TEGRA234_CLK_I2C4>;
			assigned-clock-parents = <&bpmp TEGRA234_CLK_PLLP_OUT0>;
			clock-names = "div-clk", "parent";
			resets = <&bpmp TEGRA234_RESET_I2C4>;
			reset-names = "i2c";
			dmas = <&gpcdma 26>, <&gpcdma 26>;
			dma-names = "rx", "tx";
		};

		dp_aux_ch0_i2c: i2c@31b0000 {
			compatible = "nvidia,tegra194-i2c";
			reg = <0x0 0x31b0000 0x0 0x100>;
			interrupts = <GIC_SPI 30 IRQ_TYPE_LEVEL_HIGH>;
			#address-cells = <1>;
			#size-cells = <0>;
			status = "disabled";
			clock-frequency = <100000>;
			clocks = <&bpmp TEGRA234_CLK_I2C6>,
				 <&bpmp TEGRA234_CLK_PLLP_OUT0>;
			assigned-clocks = <&bpmp TEGRA234_CLK_I2C6>;
			assigned-clock-parents = <&bpmp TEGRA234_CLK_PLLP_OUT0>;
			clock-names = "div-clk", "parent";
			resets = <&bpmp TEGRA234_RESET_I2C6>;
			reset-names = "i2c";
			dmas = <&gpcdma 30>, <&gpcdma 30>;
			dma-names = "rx", "tx";
		};

		dp_aux_ch2_i2c: i2c@31c0000 {
			compatible = "nvidia,tegra194-i2c";
			reg = <0x0 0x31c0000 0x0 0x100>;
			interrupts = <GIC_SPI 31 IRQ_TYPE_LEVEL_HIGH>;
			#address-cells = <1>;
			#size-cells = <0>;
			status = "disabled";
			clock-frequency = <100000>;
			clocks = <&bpmp TEGRA234_CLK_I2C7>,
				 <&bpmp TEGRA234_CLK_PLLP_OUT0>;
			assigned-clocks = <&bpmp TEGRA234_CLK_I2C7>;
			assigned-clock-parents = <&bpmp TEGRA234_CLK_PLLP_OUT0>;
			clock-names = "div-clk", "parent";
			resets = <&bpmp TEGRA234_RESET_I2C7>;
			reset-names = "i2c";
			dmas = <&gpcdma 27>, <&gpcdma 27>;
			dma-names = "rx", "tx";
		};

		uarti: serial@31d0000 {
			compatible = "arm,sbsa-uart";
			reg = <0x0 0x31d0000 0x0 0x10000>;
			interrupts = <GIC_SPI 285 IRQ_TYPE_LEVEL_HIGH>;
			status = "disabled";
		};

		dp_aux_ch3_i2c: i2c@31e0000 {
			compatible = "nvidia,tegra194-i2c";
			reg = <0x0 0x31e0000 0x0 0x100>;
			interrupts = <GIC_SPI 33 IRQ_TYPE_LEVEL_HIGH>;
			#address-cells = <1>;
			#size-cells = <0>;
			status = "disabled";
			clock-frequency = <100000>;
			clocks = <&bpmp TEGRA234_CLK_I2C9>,
				 <&bpmp TEGRA234_CLK_PLLP_OUT0>;
			assigned-clocks = <&bpmp TEGRA234_CLK_I2C9>;
			assigned-clock-parents = <&bpmp TEGRA234_CLK_PLLP_OUT0>;
			clock-names = "div-clk", "parent";
			resets = <&bpmp TEGRA234_RESET_I2C9>;
			reset-names = "i2c";
			dmas = <&gpcdma 31>, <&gpcdma 31>;
			dma-names = "rx", "tx";
		};

		spi@3210000 {
<<<<<<< HEAD
			compatible = "nvidia,tegra210-spi";
=======
			compatible = "nvidia,tegra210-spi", "nvidia,tegra114-spi";
>>>>>>> c62440bd
			reg = <0x0 0x03210000 0x0 0x1000>;
			interrupts = <GIC_SPI 36 IRQ_TYPE_LEVEL_HIGH>;
			#address-cells = <1>;
			#size-cells = <0>;
			clocks = <&bpmp TEGRA234_CLK_SPI1>;
			assigned-clocks = <&bpmp TEGRA234_CLK_SPI1>;
			assigned-clock-parents = <&bpmp TEGRA234_CLK_PLLP_OUT0>;
			clock-names = "spi";
			iommus = <&smmu_niso0 TEGRA234_SID_GPCDMA>;
			resets = <&bpmp TEGRA234_RESET_SPI1>;
			reset-names = "spi";
			dmas = <&gpcdma 15>, <&gpcdma 15>;
			dma-names = "rx", "tx";
			dma-coherent;
			status = "disabled";
		};

		spi@3230000 {
<<<<<<< HEAD
			compatible = "nvidia,tegra210-spi";
=======
			compatible = "nvidia,tegra210-spi", "nvidia,tegra114-spi";
>>>>>>> c62440bd
			reg = <0x0 0x03230000 0x0 0x1000>;
			interrupts = <GIC_SPI 38 IRQ_TYPE_LEVEL_HIGH>;
			#address-cells = <1>;
			#size-cells = <0>;
			clocks = <&bpmp TEGRA234_CLK_SPI3>;
			clock-names = "spi";
			iommus = <&smmu_niso0 TEGRA234_SID_GPCDMA>;
			assigned-clocks = <&bpmp TEGRA234_CLK_SPI3>;
			assigned-clock-parents = <&bpmp TEGRA234_CLK_PLLP_OUT0>;
			resets = <&bpmp TEGRA234_RESET_SPI3>;
			reset-names = "spi";
			dmas = <&gpcdma 17>, <&gpcdma 17>;
			dma-names = "rx", "tx";
			dma-coherent;
			status = "disabled";
		};

		spi@3270000 {
			compatible = "nvidia,tegra234-qspi";
			reg = <0x0 0x3270000 0x0 0x1000>;
			interrupts = <GIC_SPI 35 IRQ_TYPE_LEVEL_HIGH>;
			#address-cells = <1>;
			#size-cells = <0>;
			clocks = <&bpmp TEGRA234_CLK_QSPI0_2X_PM>,
				 <&bpmp TEGRA234_CLK_QSPI0_PM>;
			clock-names = "qspi", "qspi_out";
			resets = <&bpmp TEGRA234_RESET_QSPI0>;
			status = "disabled";
		};

		pwm1: pwm@3280000 {
			compatible = "nvidia,tegra234-pwm", "nvidia,tegra194-pwm";
			reg = <0x0 0x3280000 0x0 0x10000>;
			clocks = <&bpmp TEGRA234_CLK_PWM1>;
			resets = <&bpmp TEGRA234_RESET_PWM1>;
			reset-names = "pwm";
			status = "disabled";
			#pwm-cells = <2>;
		};

		pwm2: pwm@3290000 {
			compatible = "nvidia,tegra234-pwm", "nvidia,tegra194-pwm";
			reg = <0x0 0x3290000 0x0 0x10000>;
			clocks = <&bpmp TEGRA234_CLK_PWM2>;
			resets = <&bpmp TEGRA234_RESET_PWM2>;
			reset-names = "pwm";
			status = "disabled";
			#pwm-cells = <2>;
		};

		pwm3: pwm@32a0000 {
			compatible = "nvidia,tegra234-pwm", "nvidia,tegra194-pwm";
			reg = <0x0 0x32a0000 0x0 0x10000>;
			clocks = <&bpmp TEGRA234_CLK_PWM3>;
			resets = <&bpmp TEGRA234_RESET_PWM3>;
			reset-names = "pwm";
			status = "disabled";
			#pwm-cells = <2>;
		};

		pwm5: pwm@32c0000 {
			compatible = "nvidia,tegra234-pwm", "nvidia,tegra194-pwm";
			reg = <0x0 0x32c0000 0x0 0x10000>;
			clocks = <&bpmp TEGRA234_CLK_PWM5>;
			resets = <&bpmp TEGRA234_RESET_PWM5>;
			reset-names = "pwm";
			status = "disabled";
			#pwm-cells = <2>;
		};

		pwm6: pwm@32d0000 {
			compatible = "nvidia,tegra234-pwm", "nvidia,tegra194-pwm";
			reg = <0x0 0x32d0000 0x0 0x10000>;
			clocks = <&bpmp TEGRA234_CLK_PWM6>;
			resets = <&bpmp TEGRA234_RESET_PWM6>;
			reset-names = "pwm";
			status = "disabled";
			#pwm-cells = <2>;
		};

		pwm7: pwm@32e0000 {
			compatible = "nvidia,tegra234-pwm", "nvidia,tegra194-pwm";
			reg = <0x0 0x32e0000 0x0 0x10000>;
			clocks = <&bpmp TEGRA234_CLK_PWM7>;
			resets = <&bpmp TEGRA234_RESET_PWM7>;
			reset-names = "pwm";
			status = "disabled";
			#pwm-cells = <2>;
		};

		pwm8: pwm@32f0000 {
			compatible = "nvidia,tegra234-pwm", "nvidia,tegra194-pwm";
			reg = <0x0 0x32f0000 0x0 0x10000>;
			clocks = <&bpmp TEGRA234_CLK_PWM8>;
			resets = <&bpmp TEGRA234_RESET_PWM8>;
			reset-names = "pwm";
			status = "disabled";
			#pwm-cells = <2>;
		};

		spi@3300000 {
			compatible = "nvidia,tegra234-qspi";
			reg = <0x0 0x3300000 0x0 0x1000>;
			interrupts = <GIC_SPI 39 IRQ_TYPE_LEVEL_HIGH>;
			#address-cells = <1>;
			#size-cells = <0>;
			clocks = <&bpmp TEGRA234_CLK_QSPI1_2X_PM>,
				 <&bpmp TEGRA234_CLK_QSPI1_PM>;
			clock-names = "qspi", "qspi_out";
			resets = <&bpmp TEGRA234_RESET_QSPI1>;
			status = "disabled";
		};

		mmc@3400000 {
			compatible = "nvidia,tegra234-sdhci", "nvidia,tegra186-sdhci";
			reg = <0x0 0x03400000 0x0 0x20000>;
			interrupts = <GIC_SPI 62 IRQ_TYPE_LEVEL_HIGH>;
			clocks = <&bpmp TEGRA234_CLK_SDMMC1>,
				 <&bpmp TEGRA234_CLK_SDMMC_LEGACY_TM>;
			clock-names = "sdhci", "tmclk";
			assigned-clocks = <&bpmp TEGRA234_CLK_SDMMC1>,
					  <&bpmp TEGRA234_CLK_PLLC4_MUXED>;
			assigned-clock-parents = <&bpmp TEGRA234_CLK_PLLC4_MUXED>,
						 <&bpmp TEGRA234_CLK_PLLC4_VCO_DIV2>;
			resets = <&bpmp TEGRA234_RESET_SDMMC1>;
			reset-names = "sdhci";
			interconnects = <&mc TEGRA234_MEMORY_CLIENT_SDMMCRA &emc>,
					<&mc TEGRA234_MEMORY_CLIENT_SDMMCWA &emc>;
			interconnect-names = "dma-mem", "write";
			iommus = <&smmu_niso1 TEGRA234_SID_SDMMC1A>;
			pinctrl-names = "sdmmc-3v3", "sdmmc-1v8";
			pinctrl-0 = <&sdmmc1_3v3>;
			pinctrl-1 = <&sdmmc1_1v8>;
			nvidia,pad-autocal-pull-up-offset-3v3-timeout = <0x07>;
			nvidia,pad-autocal-pull-down-offset-3v3-timeout = <0x07>;
			nvidia,pad-autocal-pull-up-offset-1v8-timeout = <0x06>;
			nvidia,pad-autocal-pull-down-offset-1v8-timeout = <0x07>;
			nvidia,pad-autocal-pull-up-offset-sdr104 = <0x00>;
			nvidia,pad-autocal-pull-down-offset-sdr104 = <0x00>;
			nvidia,default-tap = <14>;
			nvidia,default-trim = <0x8>;
			sd-uhs-sdr25;
			sd-uhs-sdr50;
			sd-uhs-ddr50;
			sd-uhs-sdr104;
			status = "disabled";
		};

		mmc@3460000 {
			compatible = "nvidia,tegra234-sdhci", "nvidia,tegra186-sdhci";
			reg = <0x0 0x03460000 0x0 0x20000>;
			interrupts = <GIC_SPI 65 IRQ_TYPE_LEVEL_HIGH>;
			clocks = <&bpmp TEGRA234_CLK_SDMMC4>,
				 <&bpmp TEGRA234_CLK_SDMMC_LEGACY_TM>;
			clock-names = "sdhci", "tmclk";
			assigned-clocks = <&bpmp TEGRA234_CLK_SDMMC4>,
					  <&bpmp TEGRA234_CLK_PLLC4>;
			assigned-clock-parents = <&bpmp TEGRA234_CLK_PLLC4>;
			resets = <&bpmp TEGRA234_RESET_SDMMC4>;
			reset-names = "sdhci";
			interconnects = <&mc TEGRA234_MEMORY_CLIENT_SDMMCRAB &emc>,
					<&mc TEGRA234_MEMORY_CLIENT_SDMMCWAB &emc>;
			interconnect-names = "dma-mem", "write";
			iommus = <&smmu_niso1 TEGRA234_SID_SDMMC4>;
			nvidia,pad-autocal-pull-up-offset-hs400 = <0x00>;
			nvidia,pad-autocal-pull-down-offset-hs400 = <0x00>;
			nvidia,pad-autocal-pull-up-offset-1v8-timeout = <0x0a>;
			nvidia,pad-autocal-pull-down-offset-1v8-timeout = <0x0a>;
			nvidia,pad-autocal-pull-up-offset-3v3-timeout = <0x0a>;
			nvidia,pad-autocal-pull-down-offset-3v3-timeout = <0x0a>;
			nvidia,default-tap = <0x8>;
			nvidia,default-trim = <0x14>;
			nvidia,dqs-trim = <40>;
			supports-cqe;
			status = "disabled";
		};

		hda@3510000 {
			compatible = "nvidia,tegra234-hda";
			reg = <0x0 0x3510000 0x0 0x10000>;
			interrupts = <GIC_SPI 60 IRQ_TYPE_LEVEL_HIGH>;
			clocks = <&bpmp TEGRA234_CLK_AZA_BIT>,
				 <&bpmp TEGRA234_CLK_AZA_2XBIT>;
			clock-names = "hda", "hda2codec_2x";
			resets = <&bpmp TEGRA234_RESET_HDA>,
				 <&bpmp TEGRA234_RESET_HDACODEC>;
			reset-names = "hda", "hda2codec_2x";
			power-domains = <&bpmp TEGRA234_POWER_DOMAIN_DISP>;
			interconnects = <&mc TEGRA234_MEMORY_CLIENT_HDAR &emc>,
					<&mc TEGRA234_MEMORY_CLIENT_HDAW &emc>;
			interconnect-names = "dma-mem", "write";
			iommus = <&smmu_niso0 TEGRA234_SID_HDA>;
			status = "disabled";
		};

		xusb_padctl: padctl@3520000 {
			compatible = "nvidia,tegra234-xusb-padctl";
			reg = <0x0 0x03520000 0x0 0x20000>,
			      <0x0 0x03540000 0x0 0x10000>;
			reg-names = "padctl", "ao";
			interrupts = <GIC_SPI 167 IRQ_TYPE_LEVEL_HIGH>;

			resets = <&bpmp TEGRA234_RESET_XUSB_PADCTL>;
			reset-names = "padctl";

			status = "disabled";

			pads {
				usb2 {
					clocks = <&bpmp TEGRA234_CLK_USB2_TRK>;
					clock-names = "trk";

					lanes {
						usb2-0 {
							nvidia,function = "xusb";
							status = "disabled";
							#phy-cells = <0>;
						};

						usb2-1 {
							nvidia,function = "xusb";
							status = "disabled";
							#phy-cells = <0>;
						};

						usb2-2 {
							nvidia,function = "xusb";
							status = "disabled";
							#phy-cells = <0>;
						};

						usb2-3 {
							nvidia,function = "xusb";
							status = "disabled";
							#phy-cells = <0>;
						};
					};
				};

				usb3 {
					lanes {
						usb3-0 {
							nvidia,function = "xusb";
							status = "disabled";
							#phy-cells = <0>;
						};

						usb3-1 {
							nvidia,function = "xusb";
							status = "disabled";
							#phy-cells = <0>;
						};

						usb3-2 {
							nvidia,function = "xusb";
							status = "disabled";
							#phy-cells = <0>;
						};

						usb3-3 {
							nvidia,function = "xusb";
							status = "disabled";
							#phy-cells = <0>;
						};
					};
				};
			};

			ports {
				usb2-0 {
					status = "disabled";
				};

				usb2-1 {
					status = "disabled";
				};

				usb2-2 {
					status = "disabled";
				};

				usb2-3 {
					status = "disabled";
				};

				usb3-0 {
					status = "disabled";
				};

				usb3-1 {
					status = "disabled";
				};

				usb3-2 {
					status = "disabled";
				};

				usb3-3 {
					status = "disabled";
				};
			};
		};

		usb@3550000 {
			compatible = "nvidia,tegra234-xudc";
			reg = <0x0 0x03550000 0x0 0x8000>,
			      <0x0 0x03558000 0x0 0x8000>;
			reg-names = "base", "fpci";
			interrupts = <GIC_SPI 166 IRQ_TYPE_LEVEL_HIGH>;
			clocks = <&bpmp TEGRA234_CLK_XUSB_CORE_DEV>,
				 <&bpmp TEGRA234_CLK_XUSB_CORE_SS>,
				 <&bpmp TEGRA234_CLK_XUSB_SS>,
				 <&bpmp TEGRA234_CLK_XUSB_FS>;
			clock-names = "dev", "ss", "ss_src", "fs_src";
			interconnects = <&mc TEGRA234_MEMORY_CLIENT_XUSB_DEVR &emc>,
					<&mc TEGRA234_MEMORY_CLIENT_XUSB_DEVW &emc>;
			interconnect-names = "dma-mem", "write";
			iommus = <&smmu_niso1 TEGRA234_SID_XUSB_DEV>;
			power-domains = <&bpmp TEGRA234_POWER_DOMAIN_XUSBB>,
					<&bpmp TEGRA234_POWER_DOMAIN_XUSBA>;
			power-domain-names = "dev", "ss";
			nvidia,xusb-padctl = <&xusb_padctl>;
			dma-coherent;
			status = "disabled";
		};

		usb@3610000 {
			compatible = "nvidia,tegra234-xusb";
			reg = <0x0 0x03610000 0x0 0x40000>,
			      <0x0 0x03600000 0x0 0x10000>,
			      <0x0 0x03650000 0x0 0x10000>;
			reg-names = "hcd", "fpci", "bar2";

			interrupts = <GIC_SPI 163 IRQ_TYPE_LEVEL_HIGH>,
				     <GIC_SPI 164 IRQ_TYPE_LEVEL_HIGH>;

			clocks = <&bpmp TEGRA234_CLK_XUSB_CORE_HOST>,
				 <&bpmp TEGRA234_CLK_XUSB_FALCON>,
				 <&bpmp TEGRA234_CLK_XUSB_CORE_SS>,
				 <&bpmp TEGRA234_CLK_XUSB_SS>,
				 <&bpmp TEGRA234_CLK_CLK_M>,
				 <&bpmp TEGRA234_CLK_XUSB_FS>,
				 <&bpmp TEGRA234_CLK_UTMIP_PLL>,
				 <&bpmp TEGRA234_CLK_CLK_M>,
				 <&bpmp TEGRA234_CLK_PLLE>;
			clock-names = "xusb_host", "xusb_falcon_src",
				      "xusb_ss", "xusb_ss_src", "xusb_hs_src",
				      "xusb_fs_src", "pll_u_480m", "clk_m",
				      "pll_e";
			interconnects = <&mc TEGRA234_MEMORY_CLIENT_XUSB_HOSTR &emc>,
					<&mc TEGRA234_MEMORY_CLIENT_XUSB_HOSTW &emc>;
			interconnect-names = "dma-mem", "write";
			iommus = <&smmu_niso1 TEGRA234_SID_XUSB_HOST>;

			power-domains = <&bpmp TEGRA234_POWER_DOMAIN_XUSBC>,
					<&bpmp TEGRA234_POWER_DOMAIN_XUSBA>;
			power-domain-names = "xusb_host", "xusb_ss";

			nvidia,xusb-padctl = <&xusb_padctl>;
			dma-coherent;
			status = "disabled";
		};

		fuse@3810000 {
			compatible = "nvidia,tegra234-efuse";
			reg = <0x0 0x03810000 0x0 0x10000>;
			clocks = <&bpmp TEGRA234_CLK_FUSE>;
			clock-names = "fuse";
		};

		hte_lic: hardware-timestamp@3aa0000 {
			compatible = "nvidia,tegra234-gte-lic";
			reg = <0x0 0x3aa0000 0x0 0x10000>;
			interrupts = <GIC_SPI 11 IRQ_TYPE_LEVEL_HIGH>;
			nvidia,int-threshold = <1>;
			#timestamp-cells = <1>;
		};

		hsp_top0: hsp@3c00000 {
			compatible = "nvidia,tegra234-hsp", "nvidia,tegra194-hsp";
			reg = <0x0 0x03c00000 0x0 0xa0000>;
			interrupts = <GIC_SPI 176 IRQ_TYPE_LEVEL_HIGH>,
				     <GIC_SPI 120 IRQ_TYPE_LEVEL_HIGH>,
				     <GIC_SPI 121 IRQ_TYPE_LEVEL_HIGH>,
				     <GIC_SPI 122 IRQ_TYPE_LEVEL_HIGH>,
				     <GIC_SPI 123 IRQ_TYPE_LEVEL_HIGH>,
				     <GIC_SPI 124 IRQ_TYPE_LEVEL_HIGH>,
				     <GIC_SPI 125 IRQ_TYPE_LEVEL_HIGH>,
				     <GIC_SPI 126 IRQ_TYPE_LEVEL_HIGH>,
				     <GIC_SPI 127 IRQ_TYPE_LEVEL_HIGH>;
			interrupt-names = "doorbell", "shared0", "shared1", "shared2",
					  "shared3", "shared4", "shared5", "shared6",
					  "shared7";
			#mbox-cells = <2>;
		};

		p2u_hsio_0: phy@3e00000 {
			compatible = "nvidia,tegra234-p2u";
			reg = <0x0 0x03e00000 0x0 0x10000>;
			reg-names = "ctl";

			#phy-cells = <0>;
		};

		p2u_hsio_1: phy@3e10000 {
			compatible = "nvidia,tegra234-p2u";
			reg = <0x0 0x03e10000 0x0 0x10000>;
			reg-names = "ctl";

			#phy-cells = <0>;
		};

		p2u_hsio_2: phy@3e20000 {
			compatible = "nvidia,tegra234-p2u";
			reg = <0x0 0x03e20000 0x0 0x10000>;
			reg-names = "ctl";

			#phy-cells = <0>;
		};

		p2u_hsio_3: phy@3e30000 {
			compatible = "nvidia,tegra234-p2u";
			reg = <0x0 0x03e30000 0x0 0x10000>;
			reg-names = "ctl";

			#phy-cells = <0>;
		};

		p2u_hsio_4: phy@3e40000 {
			compatible = "nvidia,tegra234-p2u";
			reg = <0x0 0x03e40000 0x0 0x10000>;
			reg-names = "ctl";

			#phy-cells = <0>;
		};

		p2u_hsio_5: phy@3e50000 {
			compatible = "nvidia,tegra234-p2u";
			reg = <0x0 0x03e50000 0x0 0x10000>;
			reg-names = "ctl";

			#phy-cells = <0>;
		};

		p2u_hsio_6: phy@3e60000 {
			compatible = "nvidia,tegra234-p2u";
			reg = <0x0 0x03e60000 0x0 0x10000>;
			reg-names = "ctl";

			#phy-cells = <0>;
		};

		p2u_hsio_7: phy@3e70000 {
			compatible = "nvidia,tegra234-p2u";
			reg = <0x0 0x03e70000 0x0 0x10000>;
			reg-names = "ctl";

			#phy-cells = <0>;
		};

		p2u_nvhs_0: phy@3e90000 {
			compatible = "nvidia,tegra234-p2u";
			reg = <0x0 0x03e90000 0x0 0x10000>;
			reg-names = "ctl";

			#phy-cells = <0>;
		};

		p2u_nvhs_1: phy@3ea0000 {
			compatible = "nvidia,tegra234-p2u";
			reg = <0x0 0x03ea0000 0x0 0x10000>;
			reg-names = "ctl";

			#phy-cells = <0>;
		};

		p2u_nvhs_2: phy@3eb0000 {
			compatible = "nvidia,tegra234-p2u";
			reg = <0x0 0x03eb0000 0x0 0x10000>;
			reg-names = "ctl";

			#phy-cells = <0>;
		};

		p2u_nvhs_3: phy@3ec0000 {
			compatible = "nvidia,tegra234-p2u";
			reg = <0x0 0x03ec0000 0x0 0x10000>;
			reg-names = "ctl";

			#phy-cells = <0>;
		};

		p2u_nvhs_4: phy@3ed0000 {
			compatible = "nvidia,tegra234-p2u";
			reg = <0x0 0x03ed0000 0x0 0x10000>;
			reg-names = "ctl";

			#phy-cells = <0>;
		};

		p2u_nvhs_5: phy@3ee0000 {
			compatible = "nvidia,tegra234-p2u";
			reg = <0x0 0x03ee0000 0x0 0x10000>;
			reg-names = "ctl";

			#phy-cells = <0>;
		};

		p2u_nvhs_6: phy@3ef0000 {
			compatible = "nvidia,tegra234-p2u";
			reg = <0x0 0x03ef0000 0x0 0x10000>;
			reg-names = "ctl";

			#phy-cells = <0>;
		};

		p2u_nvhs_7: phy@3f00000 {
			compatible = "nvidia,tegra234-p2u";
			reg = <0x0 0x03f00000 0x0 0x10000>;
			reg-names = "ctl";

			#phy-cells = <0>;
		};

		p2u_gbe_0: phy@3f20000 {
			compatible = "nvidia,tegra234-p2u";
			reg = <0x0 0x03f20000 0x0 0x10000>;
			reg-names = "ctl";

			#phy-cells = <0>;
		};

		p2u_gbe_1: phy@3f30000 {
			compatible = "nvidia,tegra234-p2u";
			reg = <0x0 0x03f30000 0x0 0x10000>;
			reg-names = "ctl";

			#phy-cells = <0>;
		};

		p2u_gbe_2: phy@3f40000 {
			compatible = "nvidia,tegra234-p2u";
			reg = <0x0 0x03f40000 0x0 0x10000>;
			reg-names = "ctl";

			#phy-cells = <0>;
		};

		p2u_gbe_3: phy@3f50000 {
			compatible = "nvidia,tegra234-p2u";
			reg = <0x0 0x03f50000 0x0 0x10000>;
			reg-names = "ctl";

			#phy-cells = <0>;
		};

		p2u_gbe_4: phy@3f60000 {
			compatible = "nvidia,tegra234-p2u";
			reg = <0x0 0x03f60000 0x0 0x10000>;
			reg-names = "ctl";

			#phy-cells = <0>;
		};

		p2u_gbe_5: phy@3f70000 {
			compatible = "nvidia,tegra234-p2u";
			reg = <0x0 0x03f70000 0x0 0x10000>;
			reg-names = "ctl";

			#phy-cells = <0>;
		};

		p2u_gbe_6: phy@3f80000 {
			compatible = "nvidia,tegra234-p2u";
			reg = <0x0 0x03f80000 0x0 0x10000>;
			reg-names = "ctl";

			#phy-cells = <0>;
		};

		p2u_gbe_7: phy@3f90000 {
			compatible = "nvidia,tegra234-p2u";
			reg = <0x0 0x03f90000 0x0 0x10000>;
			reg-names = "ctl";

			#phy-cells = <0>;
		};

		ethernet@6800000 {
			compatible = "nvidia,tegra234-mgbe";
			reg = <0x0 0x06800000 0x0 0x10000>,
			      <0x0 0x06810000 0x0 0x10000>,
			      <0x0 0x068a0000 0x0 0x10000>;
			reg-names = "hypervisor", "mac", "xpcs";
			interrupts = <GIC_SPI 384 IRQ_TYPE_LEVEL_HIGH>;
			interrupt-names = "common";
			clocks = <&bpmp TEGRA234_CLK_MGBE0_APP>,
				 <&bpmp TEGRA234_CLK_MGBE0_MAC>,
				 <&bpmp TEGRA234_CLK_MGBE0_MAC_DIVIDER>,
				 <&bpmp TEGRA234_CLK_MGBE0_PTP_REF>,
				 <&bpmp TEGRA234_CLK_MGBE0_RX_INPUT_M>,
				 <&bpmp TEGRA234_CLK_MGBE0_RX_INPUT>,
				 <&bpmp TEGRA234_CLK_MGBE0_TX>,
				 <&bpmp TEGRA234_CLK_MGBE0_EEE_PCS>,
				 <&bpmp TEGRA234_CLK_MGBE0_RX_PCS_INPUT>,
				 <&bpmp TEGRA234_CLK_MGBE0_RX_PCS_M>,
				 <&bpmp TEGRA234_CLK_MGBE0_RX_PCS>,
				 <&bpmp TEGRA234_CLK_MGBE0_TX_PCS>;
			clock-names = "mgbe", "mac", "mac-divider", "ptp-ref", "rx-input-m",
				      "rx-input", "tx", "eee-pcs", "rx-pcs-input", "rx-pcs-m",
				      "rx-pcs", "tx-pcs";
			resets = <&bpmp TEGRA234_RESET_MGBE0_MAC>,
				 <&bpmp TEGRA234_RESET_MGBE0_PCS>;
			reset-names = "mac", "pcs";
			interconnects = <&mc TEGRA234_MEMORY_CLIENT_MGBEARD &emc>,
					<&mc TEGRA234_MEMORY_CLIENT_MGBEAWR &emc>;
			interconnect-names = "dma-mem", "write";
			iommus = <&smmu_niso0 TEGRA234_SID_MGBE>;
			power-domains = <&bpmp TEGRA234_POWER_DOMAIN_MGBEA>;
			status = "disabled";
		};

		ethernet@6900000 {
			compatible = "nvidia,tegra234-mgbe";
			reg = <0x0 0x06900000 0x0 0x10000>,
			      <0x0 0x06910000 0x0 0x10000>,
			      <0x0 0x069a0000 0x0 0x10000>;
			reg-names = "hypervisor", "mac", "xpcs";
			interrupts = <GIC_SPI 392 IRQ_TYPE_LEVEL_HIGH>;
			interrupt-names = "common";
			clocks = <&bpmp TEGRA234_CLK_MGBE1_APP>,
				 <&bpmp TEGRA234_CLK_MGBE1_MAC>,
				 <&bpmp TEGRA234_CLK_MGBE1_MAC_DIVIDER>,
				 <&bpmp TEGRA234_CLK_MGBE1_PTP_REF>,
				 <&bpmp TEGRA234_CLK_MGBE1_RX_INPUT_M>,
				 <&bpmp TEGRA234_CLK_MGBE1_RX_INPUT>,
				 <&bpmp TEGRA234_CLK_MGBE1_TX>,
				 <&bpmp TEGRA234_CLK_MGBE1_EEE_PCS>,
				 <&bpmp TEGRA234_CLK_MGBE1_RX_PCS_INPUT>,
				 <&bpmp TEGRA234_CLK_MGBE1_RX_PCS_M>,
				 <&bpmp TEGRA234_CLK_MGBE1_RX_PCS>,
				 <&bpmp TEGRA234_CLK_MGBE1_TX_PCS>;
			clock-names = "mgbe", "mac", "mac-divider", "ptp-ref", "rx-input-m",
				      "rx-input", "tx", "eee-pcs", "rx-pcs-input", "rx-pcs-m",
				      "rx-pcs", "tx-pcs";
			resets = <&bpmp TEGRA234_RESET_MGBE1_MAC>,
				 <&bpmp TEGRA234_RESET_MGBE1_PCS>;
			reset-names = "mac", "pcs";
			interconnects = <&mc TEGRA234_MEMORY_CLIENT_MGBEBRD &emc>,
					<&mc TEGRA234_MEMORY_CLIENT_MGBEBWR &emc>;
			interconnect-names = "dma-mem", "write";
			iommus = <&smmu_niso0 TEGRA234_SID_MGBE_VF1>;
			power-domains = <&bpmp TEGRA234_POWER_DOMAIN_MGBEB>;
			status = "disabled";
		};

		ethernet@6a00000 {
			compatible = "nvidia,tegra234-mgbe";
			reg = <0x0 0x06a00000 0x0 0x10000>,
			      <0x0 0x06a10000 0x0 0x10000>,
			      <0x0 0x06aa0000 0x0 0x10000>;
			reg-names = "hypervisor", "mac", "xpcs";
			interrupts = <GIC_SPI 400 IRQ_TYPE_LEVEL_HIGH>;
			interrupt-names = "common";
			clocks = <&bpmp TEGRA234_CLK_MGBE2_APP>,
				 <&bpmp TEGRA234_CLK_MGBE2_MAC>,
				 <&bpmp TEGRA234_CLK_MGBE2_MAC_DIVIDER>,
				 <&bpmp TEGRA234_CLK_MGBE2_PTP_REF>,
				 <&bpmp TEGRA234_CLK_MGBE2_RX_INPUT_M>,
				 <&bpmp TEGRA234_CLK_MGBE2_RX_INPUT>,
				 <&bpmp TEGRA234_CLK_MGBE2_TX>,
				 <&bpmp TEGRA234_CLK_MGBE2_EEE_PCS>,
				 <&bpmp TEGRA234_CLK_MGBE2_RX_PCS_INPUT>,
				 <&bpmp TEGRA234_CLK_MGBE2_RX_PCS_M>,
				 <&bpmp TEGRA234_CLK_MGBE2_RX_PCS>,
				 <&bpmp TEGRA234_CLK_MGBE2_TX_PCS>;
			clock-names = "mgbe", "mac", "mac-divider", "ptp-ref", "rx-input-m",
				      "rx-input", "tx", "eee-pcs", "rx-pcs-input", "rx-pcs-m",
				      "rx-pcs", "tx-pcs";
			resets = <&bpmp TEGRA234_RESET_MGBE2_MAC>,
				 <&bpmp TEGRA234_RESET_MGBE2_PCS>;
			reset-names = "mac", "pcs";
			interconnects = <&mc TEGRA234_MEMORY_CLIENT_MGBECRD &emc>,
					<&mc TEGRA234_MEMORY_CLIENT_MGBECWR &emc>;
			interconnect-names = "dma-mem", "write";
			iommus = <&smmu_niso0 TEGRA234_SID_MGBE_VF2>;
			power-domains = <&bpmp TEGRA234_POWER_DOMAIN_MGBEC>;
			status = "disabled";
		};

		ethernet@6b00000 {
			compatible = "nvidia,tegra234-mgbe";
			reg = <0x0 0x06b00000 0x0 0x10000>,
			      <0x0 0x06b10000 0x0 0x10000>,
			      <0x0 0x06ba0000 0x0 0x10000>;
			reg-names = "hypervisor", "mac", "xpcs";
			interrupts = <GIC_SPI 408 IRQ_TYPE_LEVEL_HIGH>;
			interrupt-names = "common";
			clocks = <&bpmp TEGRA234_CLK_MGBE3_APP>,
				 <&bpmp TEGRA234_CLK_MGBE3_MAC>,
				 <&bpmp TEGRA234_CLK_MGBE3_MAC_DIVIDER>,
				 <&bpmp TEGRA234_CLK_MGBE3_PTP_REF>,
				 <&bpmp TEGRA234_CLK_MGBE3_RX_INPUT_M>,
				 <&bpmp TEGRA234_CLK_MGBE3_RX_INPUT>,
				 <&bpmp TEGRA234_CLK_MGBE3_TX>,
				 <&bpmp TEGRA234_CLK_MGBE3_EEE_PCS>,
				 <&bpmp TEGRA234_CLK_MGBE3_RX_PCS_INPUT>,
				 <&bpmp TEGRA234_CLK_MGBE3_RX_PCS_M>,
				 <&bpmp TEGRA234_CLK_MGBE3_RX_PCS>,
				 <&bpmp TEGRA234_CLK_MGBE3_TX_PCS>;
			clock-names = "mgbe", "mac", "mac-divider", "ptp-ref", "rx-input-m",
				      "rx-input", "tx", "eee-pcs", "rx-pcs-input", "rx-pcs-m",
				      "rx-pcs", "tx-pcs";
			resets = <&bpmp TEGRA234_RESET_MGBE3_MAC>,
				 <&bpmp TEGRA234_RESET_MGBE3_PCS>;
			reset-names = "mac", "pcs";
			interconnects = <&mc TEGRA234_MEMORY_CLIENT_MGBEDRD &emc>,
					<&mc TEGRA234_MEMORY_CLIENT_MGBEDWR &emc>;
			interconnect-names = "dma-mem", "write";
			iommus = <&smmu_niso0 TEGRA234_SID_MGBE_VF3>;
			power-domains = <&bpmp TEGRA234_POWER_DOMAIN_MGBED>;
			status = "disabled";
		};

		smmu_niso1: iommu@8000000 {
			compatible = "nvidia,tegra234-smmu", "nvidia,smmu-500";
			reg = <0x0 0x8000000 0x0 0x1000000>,
			      <0x0 0x7000000 0x0 0x1000000>;
			interrupts = <GIC_SPI 238 IRQ_TYPE_LEVEL_HIGH>,
				     <GIC_SPI 242 IRQ_TYPE_LEVEL_HIGH>,
				     <GIC_SPI 238 IRQ_TYPE_LEVEL_HIGH>,
				     <GIC_SPI 242 IRQ_TYPE_LEVEL_HIGH>,
				     <GIC_SPI 238 IRQ_TYPE_LEVEL_HIGH>,
				     <GIC_SPI 238 IRQ_TYPE_LEVEL_HIGH>,
				     <GIC_SPI 238 IRQ_TYPE_LEVEL_HIGH>,
				     <GIC_SPI 238 IRQ_TYPE_LEVEL_HIGH>,
				     <GIC_SPI 238 IRQ_TYPE_LEVEL_HIGH>,
				     <GIC_SPI 238 IRQ_TYPE_LEVEL_HIGH>,
				     <GIC_SPI 238 IRQ_TYPE_LEVEL_HIGH>,
				     <GIC_SPI 238 IRQ_TYPE_LEVEL_HIGH>,
				     <GIC_SPI 238 IRQ_TYPE_LEVEL_HIGH>,
				     <GIC_SPI 238 IRQ_TYPE_LEVEL_HIGH>,
				     <GIC_SPI 238 IRQ_TYPE_LEVEL_HIGH>,
				     <GIC_SPI 238 IRQ_TYPE_LEVEL_HIGH>,
				     <GIC_SPI 238 IRQ_TYPE_LEVEL_HIGH>,
				     <GIC_SPI 238 IRQ_TYPE_LEVEL_HIGH>,
				     <GIC_SPI 238 IRQ_TYPE_LEVEL_HIGH>,
				     <GIC_SPI 238 IRQ_TYPE_LEVEL_HIGH>,
				     <GIC_SPI 238 IRQ_TYPE_LEVEL_HIGH>,
				     <GIC_SPI 238 IRQ_TYPE_LEVEL_HIGH>,
				     <GIC_SPI 238 IRQ_TYPE_LEVEL_HIGH>,
				     <GIC_SPI 238 IRQ_TYPE_LEVEL_HIGH>,
				     <GIC_SPI 238 IRQ_TYPE_LEVEL_HIGH>,
				     <GIC_SPI 238 IRQ_TYPE_LEVEL_HIGH>,
				     <GIC_SPI 238 IRQ_TYPE_LEVEL_HIGH>,
				     <GIC_SPI 238 IRQ_TYPE_LEVEL_HIGH>,
				     <GIC_SPI 238 IRQ_TYPE_LEVEL_HIGH>,
				     <GIC_SPI 238 IRQ_TYPE_LEVEL_HIGH>,
				     <GIC_SPI 238 IRQ_TYPE_LEVEL_HIGH>,
				     <GIC_SPI 238 IRQ_TYPE_LEVEL_HIGH>,
				     <GIC_SPI 238 IRQ_TYPE_LEVEL_HIGH>,
				     <GIC_SPI 238 IRQ_TYPE_LEVEL_HIGH>,
				     <GIC_SPI 238 IRQ_TYPE_LEVEL_HIGH>,
				     <GIC_SPI 238 IRQ_TYPE_LEVEL_HIGH>,
				     <GIC_SPI 238 IRQ_TYPE_LEVEL_HIGH>,
				     <GIC_SPI 238 IRQ_TYPE_LEVEL_HIGH>,
				     <GIC_SPI 238 IRQ_TYPE_LEVEL_HIGH>,
				     <GIC_SPI 238 IRQ_TYPE_LEVEL_HIGH>,
				     <GIC_SPI 238 IRQ_TYPE_LEVEL_HIGH>,
				     <GIC_SPI 238 IRQ_TYPE_LEVEL_HIGH>,
				     <GIC_SPI 238 IRQ_TYPE_LEVEL_HIGH>,
				     <GIC_SPI 238 IRQ_TYPE_LEVEL_HIGH>,
				     <GIC_SPI 238 IRQ_TYPE_LEVEL_HIGH>,
				     <GIC_SPI 238 IRQ_TYPE_LEVEL_HIGH>,
				     <GIC_SPI 238 IRQ_TYPE_LEVEL_HIGH>,
				     <GIC_SPI 238 IRQ_TYPE_LEVEL_HIGH>,
				     <GIC_SPI 238 IRQ_TYPE_LEVEL_HIGH>,
				     <GIC_SPI 238 IRQ_TYPE_LEVEL_HIGH>,
				     <GIC_SPI 238 IRQ_TYPE_LEVEL_HIGH>,
				     <GIC_SPI 238 IRQ_TYPE_LEVEL_HIGH>,
				     <GIC_SPI 238 IRQ_TYPE_LEVEL_HIGH>,
				     <GIC_SPI 238 IRQ_TYPE_LEVEL_HIGH>,
				     <GIC_SPI 238 IRQ_TYPE_LEVEL_HIGH>,
				     <GIC_SPI 238 IRQ_TYPE_LEVEL_HIGH>,
				     <GIC_SPI 238 IRQ_TYPE_LEVEL_HIGH>,
				     <GIC_SPI 238 IRQ_TYPE_LEVEL_HIGH>,
				     <GIC_SPI 238 IRQ_TYPE_LEVEL_HIGH>,
				     <GIC_SPI 238 IRQ_TYPE_LEVEL_HIGH>,
				     <GIC_SPI 238 IRQ_TYPE_LEVEL_HIGH>,
				     <GIC_SPI 238 IRQ_TYPE_LEVEL_HIGH>,
				     <GIC_SPI 238 IRQ_TYPE_LEVEL_HIGH>,
				     <GIC_SPI 238 IRQ_TYPE_LEVEL_HIGH>,
				     <GIC_SPI 238 IRQ_TYPE_LEVEL_HIGH>,
				     <GIC_SPI 238 IRQ_TYPE_LEVEL_HIGH>,
				     <GIC_SPI 238 IRQ_TYPE_LEVEL_HIGH>,
				     <GIC_SPI 238 IRQ_TYPE_LEVEL_HIGH>,
				     <GIC_SPI 238 IRQ_TYPE_LEVEL_HIGH>,
				     <GIC_SPI 238 IRQ_TYPE_LEVEL_HIGH>,
				     <GIC_SPI 238 IRQ_TYPE_LEVEL_HIGH>,
				     <GIC_SPI 238 IRQ_TYPE_LEVEL_HIGH>,
				     <GIC_SPI 238 IRQ_TYPE_LEVEL_HIGH>,
				     <GIC_SPI 238 IRQ_TYPE_LEVEL_HIGH>,
				     <GIC_SPI 238 IRQ_TYPE_LEVEL_HIGH>,
				     <GIC_SPI 238 IRQ_TYPE_LEVEL_HIGH>,
				     <GIC_SPI 238 IRQ_TYPE_LEVEL_HIGH>,
				     <GIC_SPI 238 IRQ_TYPE_LEVEL_HIGH>,
				     <GIC_SPI 238 IRQ_TYPE_LEVEL_HIGH>,
				     <GIC_SPI 238 IRQ_TYPE_LEVEL_HIGH>,
				     <GIC_SPI 238 IRQ_TYPE_LEVEL_HIGH>,
				     <GIC_SPI 238 IRQ_TYPE_LEVEL_HIGH>,
				     <GIC_SPI 238 IRQ_TYPE_LEVEL_HIGH>,
				     <GIC_SPI 238 IRQ_TYPE_LEVEL_HIGH>,
				     <GIC_SPI 238 IRQ_TYPE_LEVEL_HIGH>,
				     <GIC_SPI 238 IRQ_TYPE_LEVEL_HIGH>,
				     <GIC_SPI 238 IRQ_TYPE_LEVEL_HIGH>,
				     <GIC_SPI 238 IRQ_TYPE_LEVEL_HIGH>,
				     <GIC_SPI 238 IRQ_TYPE_LEVEL_HIGH>,
				     <GIC_SPI 238 IRQ_TYPE_LEVEL_HIGH>,
				     <GIC_SPI 238 IRQ_TYPE_LEVEL_HIGH>,
				     <GIC_SPI 238 IRQ_TYPE_LEVEL_HIGH>,
				     <GIC_SPI 238 IRQ_TYPE_LEVEL_HIGH>,
				     <GIC_SPI 238 IRQ_TYPE_LEVEL_HIGH>,
				     <GIC_SPI 238 IRQ_TYPE_LEVEL_HIGH>,
				     <GIC_SPI 238 IRQ_TYPE_LEVEL_HIGH>,
				     <GIC_SPI 238 IRQ_TYPE_LEVEL_HIGH>,
				     <GIC_SPI 238 IRQ_TYPE_LEVEL_HIGH>,
				     <GIC_SPI 238 IRQ_TYPE_LEVEL_HIGH>,
				     <GIC_SPI 238 IRQ_TYPE_LEVEL_HIGH>,
				     <GIC_SPI 238 IRQ_TYPE_LEVEL_HIGH>,
				     <GIC_SPI 238 IRQ_TYPE_LEVEL_HIGH>,
				     <GIC_SPI 238 IRQ_TYPE_LEVEL_HIGH>,
				     <GIC_SPI 238 IRQ_TYPE_LEVEL_HIGH>,
				     <GIC_SPI 238 IRQ_TYPE_LEVEL_HIGH>,
				     <GIC_SPI 238 IRQ_TYPE_LEVEL_HIGH>,
				     <GIC_SPI 238 IRQ_TYPE_LEVEL_HIGH>,
				     <GIC_SPI 238 IRQ_TYPE_LEVEL_HIGH>,
				     <GIC_SPI 238 IRQ_TYPE_LEVEL_HIGH>,
				     <GIC_SPI 238 IRQ_TYPE_LEVEL_HIGH>,
				     <GIC_SPI 238 IRQ_TYPE_LEVEL_HIGH>,
				     <GIC_SPI 238 IRQ_TYPE_LEVEL_HIGH>,
				     <GIC_SPI 238 IRQ_TYPE_LEVEL_HIGH>,
				     <GIC_SPI 238 IRQ_TYPE_LEVEL_HIGH>,
				     <GIC_SPI 238 IRQ_TYPE_LEVEL_HIGH>,
				     <GIC_SPI 238 IRQ_TYPE_LEVEL_HIGH>,
				     <GIC_SPI 238 IRQ_TYPE_LEVEL_HIGH>,
				     <GIC_SPI 238 IRQ_TYPE_LEVEL_HIGH>,
				     <GIC_SPI 238 IRQ_TYPE_LEVEL_HIGH>,
				     <GIC_SPI 238 IRQ_TYPE_LEVEL_HIGH>,
				     <GIC_SPI 238 IRQ_TYPE_LEVEL_HIGH>,
				     <GIC_SPI 238 IRQ_TYPE_LEVEL_HIGH>,
				     <GIC_SPI 238 IRQ_TYPE_LEVEL_HIGH>,
				     <GIC_SPI 238 IRQ_TYPE_LEVEL_HIGH>,
				     <GIC_SPI 238 IRQ_TYPE_LEVEL_HIGH>,
				     <GIC_SPI 238 IRQ_TYPE_LEVEL_HIGH>,
				     <GIC_SPI 238 IRQ_TYPE_LEVEL_HIGH>,
				     <GIC_SPI 238 IRQ_TYPE_LEVEL_HIGH>,
				     <GIC_SPI 238 IRQ_TYPE_LEVEL_HIGH>,
				     <GIC_SPI 238 IRQ_TYPE_LEVEL_HIGH>;
			stream-match-mask = <0x7f80>;
			#global-interrupts = <2>;
			#iommu-cells = <1>;

			nvidia,memory-controller = <&mc>;
			status = "okay";
		};

		sce-fabric@b600000 {
			compatible = "nvidia,tegra234-sce-fabric";
			reg = <0x0 0xb600000 0x0 0x40000>;
			interrupts = <GIC_SPI 173 IRQ_TYPE_LEVEL_HIGH>;
			status = "okay";
		};

		rce-fabric@be00000 {
			compatible = "nvidia,tegra234-rce-fabric";
			reg = <0x0 0xbe00000 0x0 0x40000>;
			interrupts = <GIC_SPI 175 IRQ_TYPE_LEVEL_HIGH>;
			status = "okay";
		};

		hsp_aon: hsp@c150000 {
			compatible = "nvidia,tegra234-hsp", "nvidia,tegra194-hsp";
			reg = <0x0 0x0c150000 0x0 0x90000>;
			interrupts = <GIC_SPI 133 IRQ_TYPE_LEVEL_HIGH>,
				     <GIC_SPI 134 IRQ_TYPE_LEVEL_HIGH>,
				     <GIC_SPI 135 IRQ_TYPE_LEVEL_HIGH>,
				     <GIC_SPI 136 IRQ_TYPE_LEVEL_HIGH>;
			/*
			 * Shared interrupt 0 is routed only to AON/SPE, so
			 * we only have 4 shared interrupts for the CCPLEX.
			 */
			interrupt-names = "shared1", "shared2", "shared3", "shared4";
			#mbox-cells = <2>;
		};

		hte_aon: hardware-timestamp@c1e0000 {
			compatible = "nvidia,tegra234-gte-aon";
			reg = <0x0 0xc1e0000 0x0 0x10000>;
			interrupts = <GIC_SPI 13 IRQ_TYPE_LEVEL_HIGH>;
			nvidia,int-threshold = <1>;
			nvidia,gpio-controller = <&gpio_aon>;
			#timestamp-cells = <1>;
		};

		gen2_i2c: i2c@c240000 {
			compatible = "nvidia,tegra194-i2c";
			reg = <0x0 0xc240000 0x0 0x100>;
			interrupts = <GIC_SPI 26 IRQ_TYPE_LEVEL_HIGH>;
			#address-cells = <1>;
			#size-cells = <0>;
			status = "disabled";
			clock-frequency = <100000>;
			clocks = <&bpmp TEGRA234_CLK_I2C2>,
				 <&bpmp TEGRA234_CLK_PLLP_OUT0>;
			clock-names = "div-clk", "parent";
			assigned-clocks = <&bpmp TEGRA234_CLK_I2C2>;
			assigned-clock-parents = <&bpmp TEGRA234_CLK_PLLP_OUT0>;
			resets = <&bpmp TEGRA234_RESET_I2C2>;
			reset-names = "i2c";
			dmas = <&gpcdma 22>, <&gpcdma 22>;
			dma-names = "rx", "tx";
		};

		gen8_i2c: i2c@c250000 {
			compatible = "nvidia,tegra194-i2c";
			reg = <0x0 0xc250000 0x0 0x100>;
			interrupts = <GIC_SPI 32 IRQ_TYPE_LEVEL_HIGH>;
			#address-cells = <1>;
			#size-cells = <0>;
			status = "disabled";
			clock-frequency = <400000>;
			clocks = <&bpmp TEGRA234_CLK_I2C8>,
				 <&bpmp TEGRA234_CLK_PLLP_OUT0>;
			clock-names = "div-clk", "parent";
			assigned-clocks = <&bpmp TEGRA234_CLK_I2C8>;
			assigned-clock-parents = <&bpmp TEGRA234_CLK_PLLP_OUT0>;
			resets = <&bpmp TEGRA234_RESET_I2C8>;
			reset-names = "i2c";
			dmas = <&gpcdma 0>, <&gpcdma 0>;
			dma-names = "rx", "tx";
		};

		spi@c260000 {
<<<<<<< HEAD
			compatible = "nvidia,tegra210-spi";
=======
			compatible = "nvidia,tegra210-spi", "nvidia,tegra114-spi";
>>>>>>> c62440bd
			reg = <0x0 0x0c260000 0x0 0x1000>;
			interrupts = <GIC_SPI 37 IRQ_TYPE_LEVEL_HIGH>;
			#address-cells = <1>;
			#size-cells = <0>;
			clocks = <&bpmp TEGRA234_CLK_SPI2>;
			clock-names = "spi";
			iommus = <&smmu_niso0 TEGRA234_SID_GPCDMA>;
			assigned-clocks = <&bpmp TEGRA234_CLK_SPI2>;
			assigned-clock-parents = <&bpmp TEGRA234_CLK_PLLP_OUT0>;
			resets = <&bpmp TEGRA234_RESET_SPI2>;
			reset-names = "spi";
			dmas = <&gpcdma 19>, <&gpcdma 19>;
			dma-names = "rx", "tx";
			dma-coherent;
			status = "disabled";
		};

		rtc@c2a0000 {
			compatible = "nvidia,tegra234-rtc", "nvidia,tegra20-rtc";
			reg = <0x0 0x0c2a0000 0x0 0x10000>;
			interrupt-parent = <&pmc>;
			interrupts = <73 IRQ_TYPE_LEVEL_HIGH>;
			clocks = <&bpmp TEGRA234_CLK_CLK_32K>;
			clock-names = "rtc";
			status = "disabled";
		};

		gpio_aon: gpio@c2f0000 {
			compatible = "nvidia,tegra234-gpio-aon";
			reg-names = "security", "gpio";
			reg = <0x0 0x0c2f0000 0x0 0x1000>,
			      <0x0 0x0c2f1000 0x0 0x1000>;
			interrupts = <GIC_SPI 56 IRQ_TYPE_LEVEL_HIGH>,
				     <GIC_SPI 57 IRQ_TYPE_LEVEL_HIGH>,
				     <GIC_SPI 58 IRQ_TYPE_LEVEL_HIGH>,
				     <GIC_SPI 59 IRQ_TYPE_LEVEL_HIGH>;
			#interrupt-cells = <2>;
			interrupt-controller;
			#gpio-cells = <2>;
			gpio-controller;
			gpio-ranges = <&pinmux_aon 0 0 32>;
		};

		pinmux_aon: pinmux@c300000 {
			compatible = "nvidia,tegra234-pinmux-aon";
			reg = <0x0 0xc300000 0x0 0x4000>;
		};

		pwm4: pwm@c340000 {
			compatible = "nvidia,tegra234-pwm", "nvidia,tegra194-pwm";
			reg = <0x0 0xc340000 0x0 0x10000>;
			clocks = <&bpmp TEGRA234_CLK_PWM4>;
			resets = <&bpmp TEGRA234_RESET_PWM4>;
			reset-names = "pwm";
			status = "disabled";
			#pwm-cells = <2>;
		};

		pmc: pmc@c360000 {
			compatible = "nvidia,tegra234-pmc";
			reg = <0x0 0x0c360000 0x0 0x10000>,
			      <0x0 0x0c370000 0x0 0x10000>,
			      <0x0 0x0c380000 0x0 0x10000>,
			      <0x0 0x0c390000 0x0 0x10000>,
			      <0x0 0x0c3a0000 0x0 0x10000>;
			reg-names = "pmc", "wake", "aotag", "scratch", "misc";

			#interrupt-cells = <2>;
			interrupt-controller;

			sdmmc1_1v8: sdmmc1-1v8 {
				pins = "sdmmc1-hv";
				power-source = <TEGRA_IO_PAD_VOLTAGE_1V8>;
			};

			sdmmc1_3v3: sdmmc1-3v3 {
				pins = "sdmmc1-hv";
				power-source = <TEGRA_IO_PAD_VOLTAGE_3V3>;
			};

			sdmmc3_1v8: sdmmc3-1v8 {
				pins = "sdmmc3-hv";
				power-source = <TEGRA_IO_PAD_VOLTAGE_1V8>;
			};

			sdmmc3_3v3: sdmmc3-3v3 {
				pins = "sdmmc3-hv";
				power-source = <TEGRA_IO_PAD_VOLTAGE_3V3>;
			};
		};

		aon-fabric@c600000 {
			compatible = "nvidia,tegra234-aon-fabric";
			reg = <0x0 0xc600000 0x0 0x40000>;
			interrupts = <GIC_SPI 172 IRQ_TYPE_LEVEL_HIGH>;
			status = "okay";
		};

		bpmp-fabric@d600000 {
			compatible = "nvidia,tegra234-bpmp-fabric";
			reg = <0x0 0xd600000 0x0 0x40000>;
			interrupts = <GIC_SPI 174 IRQ_TYPE_LEVEL_HIGH>;
			status = "okay";
		};

		dce-fabric@de00000 {
			compatible = "nvidia,tegra234-sce-fabric";
			reg = <0x0 0xde00000 0x0 0x40000>;
			interrupts = <GIC_SPI 381 IRQ_TYPE_LEVEL_HIGH>;
			status = "okay";
		};

		ccplex@e000000 {
			compatible = "nvidia,tegra234-ccplex-cluster";
			reg = <0x0 0x0e000000 0x0 0x5ffff>;
			nvidia,bpmp = <&bpmp>;
			status = "okay";
		};

		gic: interrupt-controller@f400000 {
			compatible = "arm,gic-v3";
			reg = <0x0 0x0f400000 0x0 0x010000>, /* GICD */
			      <0x0 0x0f440000 0x0 0x200000>; /* GICR */
			interrupt-parent = <&gic>;
			interrupts = <GIC_PPI 9 (GIC_CPU_MASK_SIMPLE(4) | IRQ_TYPE_LEVEL_HIGH)>;

			#redistributor-regions = <1>;
			#interrupt-cells = <3>;
			interrupt-controller;
		};

		smmu_iso: iommu@10000000 {
			compatible = "nvidia,tegra234-smmu", "nvidia,smmu-500";
			reg = <0x0 0x10000000 0x0 0x1000000>;
			interrupts = <GIC_SPI 240 IRQ_TYPE_LEVEL_HIGH>,
				     <GIC_SPI 240 IRQ_TYPE_LEVEL_HIGH>,
				     <GIC_SPI 240 IRQ_TYPE_LEVEL_HIGH>,
				     <GIC_SPI 240 IRQ_TYPE_LEVEL_HIGH>,
				     <GIC_SPI 240 IRQ_TYPE_LEVEL_HIGH>,
				     <GIC_SPI 240 IRQ_TYPE_LEVEL_HIGH>,
				     <GIC_SPI 240 IRQ_TYPE_LEVEL_HIGH>,
				     <GIC_SPI 240 IRQ_TYPE_LEVEL_HIGH>,
				     <GIC_SPI 240 IRQ_TYPE_LEVEL_HIGH>,
				     <GIC_SPI 240 IRQ_TYPE_LEVEL_HIGH>,
				     <GIC_SPI 240 IRQ_TYPE_LEVEL_HIGH>,
				     <GIC_SPI 240 IRQ_TYPE_LEVEL_HIGH>,
				     <GIC_SPI 240 IRQ_TYPE_LEVEL_HIGH>,
				     <GIC_SPI 240 IRQ_TYPE_LEVEL_HIGH>,
				     <GIC_SPI 240 IRQ_TYPE_LEVEL_HIGH>,
				     <GIC_SPI 240 IRQ_TYPE_LEVEL_HIGH>,
				     <GIC_SPI 240 IRQ_TYPE_LEVEL_HIGH>,
				     <GIC_SPI 240 IRQ_TYPE_LEVEL_HIGH>,
				     <GIC_SPI 240 IRQ_TYPE_LEVEL_HIGH>,
				     <GIC_SPI 240 IRQ_TYPE_LEVEL_HIGH>,
				     <GIC_SPI 240 IRQ_TYPE_LEVEL_HIGH>,
				     <GIC_SPI 240 IRQ_TYPE_LEVEL_HIGH>,
				     <GIC_SPI 240 IRQ_TYPE_LEVEL_HIGH>,
				     <GIC_SPI 240 IRQ_TYPE_LEVEL_HIGH>,
				     <GIC_SPI 240 IRQ_TYPE_LEVEL_HIGH>,
				     <GIC_SPI 240 IRQ_TYPE_LEVEL_HIGH>,
				     <GIC_SPI 240 IRQ_TYPE_LEVEL_HIGH>,
				     <GIC_SPI 240 IRQ_TYPE_LEVEL_HIGH>,
				     <GIC_SPI 240 IRQ_TYPE_LEVEL_HIGH>,
				     <GIC_SPI 240 IRQ_TYPE_LEVEL_HIGH>,
				     <GIC_SPI 240 IRQ_TYPE_LEVEL_HIGH>,
				     <GIC_SPI 240 IRQ_TYPE_LEVEL_HIGH>,
				     <GIC_SPI 240 IRQ_TYPE_LEVEL_HIGH>,
				     <GIC_SPI 240 IRQ_TYPE_LEVEL_HIGH>,
				     <GIC_SPI 240 IRQ_TYPE_LEVEL_HIGH>,
				     <GIC_SPI 240 IRQ_TYPE_LEVEL_HIGH>,
				     <GIC_SPI 240 IRQ_TYPE_LEVEL_HIGH>,
				     <GIC_SPI 240 IRQ_TYPE_LEVEL_HIGH>,
				     <GIC_SPI 240 IRQ_TYPE_LEVEL_HIGH>,
				     <GIC_SPI 240 IRQ_TYPE_LEVEL_HIGH>,
				     <GIC_SPI 240 IRQ_TYPE_LEVEL_HIGH>,
				     <GIC_SPI 240 IRQ_TYPE_LEVEL_HIGH>,
				     <GIC_SPI 240 IRQ_TYPE_LEVEL_HIGH>,
				     <GIC_SPI 240 IRQ_TYPE_LEVEL_HIGH>,
				     <GIC_SPI 240 IRQ_TYPE_LEVEL_HIGH>,
				     <GIC_SPI 240 IRQ_TYPE_LEVEL_HIGH>,
				     <GIC_SPI 240 IRQ_TYPE_LEVEL_HIGH>,
				     <GIC_SPI 240 IRQ_TYPE_LEVEL_HIGH>,
				     <GIC_SPI 240 IRQ_TYPE_LEVEL_HIGH>,
				     <GIC_SPI 240 IRQ_TYPE_LEVEL_HIGH>,
				     <GIC_SPI 240 IRQ_TYPE_LEVEL_HIGH>,
				     <GIC_SPI 240 IRQ_TYPE_LEVEL_HIGH>,
				     <GIC_SPI 240 IRQ_TYPE_LEVEL_HIGH>,
				     <GIC_SPI 240 IRQ_TYPE_LEVEL_HIGH>,
				     <GIC_SPI 240 IRQ_TYPE_LEVEL_HIGH>,
				     <GIC_SPI 240 IRQ_TYPE_LEVEL_HIGH>,
				     <GIC_SPI 240 IRQ_TYPE_LEVEL_HIGH>,
				     <GIC_SPI 240 IRQ_TYPE_LEVEL_HIGH>,
				     <GIC_SPI 240 IRQ_TYPE_LEVEL_HIGH>,
				     <GIC_SPI 240 IRQ_TYPE_LEVEL_HIGH>,
				     <GIC_SPI 240 IRQ_TYPE_LEVEL_HIGH>,
				     <GIC_SPI 240 IRQ_TYPE_LEVEL_HIGH>,
				     <GIC_SPI 240 IRQ_TYPE_LEVEL_HIGH>,
				     <GIC_SPI 240 IRQ_TYPE_LEVEL_HIGH>,
				     <GIC_SPI 240 IRQ_TYPE_LEVEL_HIGH>,
				     <GIC_SPI 240 IRQ_TYPE_LEVEL_HIGH>,
				     <GIC_SPI 240 IRQ_TYPE_LEVEL_HIGH>,
				     <GIC_SPI 240 IRQ_TYPE_LEVEL_HIGH>,
				     <GIC_SPI 240 IRQ_TYPE_LEVEL_HIGH>,
				     <GIC_SPI 240 IRQ_TYPE_LEVEL_HIGH>,
				     <GIC_SPI 240 IRQ_TYPE_LEVEL_HIGH>,
				     <GIC_SPI 240 IRQ_TYPE_LEVEL_HIGH>,
				     <GIC_SPI 240 IRQ_TYPE_LEVEL_HIGH>,
				     <GIC_SPI 240 IRQ_TYPE_LEVEL_HIGH>,
				     <GIC_SPI 240 IRQ_TYPE_LEVEL_HIGH>,
				     <GIC_SPI 240 IRQ_TYPE_LEVEL_HIGH>,
				     <GIC_SPI 240 IRQ_TYPE_LEVEL_HIGH>,
				     <GIC_SPI 240 IRQ_TYPE_LEVEL_HIGH>,
				     <GIC_SPI 240 IRQ_TYPE_LEVEL_HIGH>,
				     <GIC_SPI 240 IRQ_TYPE_LEVEL_HIGH>,
				     <GIC_SPI 240 IRQ_TYPE_LEVEL_HIGH>,
				     <GIC_SPI 240 IRQ_TYPE_LEVEL_HIGH>,
				     <GIC_SPI 240 IRQ_TYPE_LEVEL_HIGH>,
				     <GIC_SPI 240 IRQ_TYPE_LEVEL_HIGH>,
				     <GIC_SPI 240 IRQ_TYPE_LEVEL_HIGH>,
				     <GIC_SPI 240 IRQ_TYPE_LEVEL_HIGH>,
				     <GIC_SPI 240 IRQ_TYPE_LEVEL_HIGH>,
				     <GIC_SPI 240 IRQ_TYPE_LEVEL_HIGH>,
				     <GIC_SPI 240 IRQ_TYPE_LEVEL_HIGH>,
				     <GIC_SPI 240 IRQ_TYPE_LEVEL_HIGH>,
				     <GIC_SPI 240 IRQ_TYPE_LEVEL_HIGH>,
				     <GIC_SPI 240 IRQ_TYPE_LEVEL_HIGH>,
				     <GIC_SPI 240 IRQ_TYPE_LEVEL_HIGH>,
				     <GIC_SPI 240 IRQ_TYPE_LEVEL_HIGH>,
				     <GIC_SPI 240 IRQ_TYPE_LEVEL_HIGH>,
				     <GIC_SPI 240 IRQ_TYPE_LEVEL_HIGH>,
				     <GIC_SPI 240 IRQ_TYPE_LEVEL_HIGH>,
				     <GIC_SPI 240 IRQ_TYPE_LEVEL_HIGH>,
				     <GIC_SPI 240 IRQ_TYPE_LEVEL_HIGH>,
				     <GIC_SPI 240 IRQ_TYPE_LEVEL_HIGH>,
				     <GIC_SPI 240 IRQ_TYPE_LEVEL_HIGH>,
				     <GIC_SPI 240 IRQ_TYPE_LEVEL_HIGH>,
				     <GIC_SPI 240 IRQ_TYPE_LEVEL_HIGH>,
				     <GIC_SPI 240 IRQ_TYPE_LEVEL_HIGH>,
				     <GIC_SPI 240 IRQ_TYPE_LEVEL_HIGH>,
				     <GIC_SPI 240 IRQ_TYPE_LEVEL_HIGH>,
				     <GIC_SPI 240 IRQ_TYPE_LEVEL_HIGH>,
				     <GIC_SPI 240 IRQ_TYPE_LEVEL_HIGH>,
				     <GIC_SPI 240 IRQ_TYPE_LEVEL_HIGH>,
				     <GIC_SPI 240 IRQ_TYPE_LEVEL_HIGH>,
				     <GIC_SPI 240 IRQ_TYPE_LEVEL_HIGH>,
				     <GIC_SPI 240 IRQ_TYPE_LEVEL_HIGH>,
				     <GIC_SPI 240 IRQ_TYPE_LEVEL_HIGH>,
				     <GIC_SPI 240 IRQ_TYPE_LEVEL_HIGH>,
				     <GIC_SPI 240 IRQ_TYPE_LEVEL_HIGH>,
				     <GIC_SPI 240 IRQ_TYPE_LEVEL_HIGH>,
				     <GIC_SPI 240 IRQ_TYPE_LEVEL_HIGH>,
				     <GIC_SPI 240 IRQ_TYPE_LEVEL_HIGH>,
				     <GIC_SPI 240 IRQ_TYPE_LEVEL_HIGH>,
				     <GIC_SPI 240 IRQ_TYPE_LEVEL_HIGH>,
				     <GIC_SPI 240 IRQ_TYPE_LEVEL_HIGH>,
				     <GIC_SPI 240 IRQ_TYPE_LEVEL_HIGH>,
				     <GIC_SPI 240 IRQ_TYPE_LEVEL_HIGH>,
				     <GIC_SPI 240 IRQ_TYPE_LEVEL_HIGH>,
				     <GIC_SPI 240 IRQ_TYPE_LEVEL_HIGH>,
				     <GIC_SPI 240 IRQ_TYPE_LEVEL_HIGH>,
				     <GIC_SPI 240 IRQ_TYPE_LEVEL_HIGH>,
				     <GIC_SPI 240 IRQ_TYPE_LEVEL_HIGH>,
				     <GIC_SPI 240 IRQ_TYPE_LEVEL_HIGH>;
			stream-match-mask = <0x7f80>;
			#global-interrupts = <1>;
			#iommu-cells = <1>;

			nvidia,memory-controller = <&mc>;
			status = "okay";
		};

		smmu_niso0: iommu@12000000 {
			compatible = "nvidia,tegra234-smmu", "nvidia,smmu-500";
			reg = <0x0 0x12000000 0x0 0x1000000>,
			      <0x0 0x11000000 0x0 0x1000000>;
			interrupts = <GIC_SPI 170 IRQ_TYPE_LEVEL_HIGH>,
				     <GIC_SPI 232 IRQ_TYPE_LEVEL_HIGH>,
				     <GIC_SPI 170 IRQ_TYPE_LEVEL_HIGH>,
				     <GIC_SPI 232 IRQ_TYPE_LEVEL_HIGH>,
				     <GIC_SPI 170 IRQ_TYPE_LEVEL_HIGH>,
				     <GIC_SPI 170 IRQ_TYPE_LEVEL_HIGH>,
				     <GIC_SPI 170 IRQ_TYPE_LEVEL_HIGH>,
				     <GIC_SPI 170 IRQ_TYPE_LEVEL_HIGH>,
				     <GIC_SPI 170 IRQ_TYPE_LEVEL_HIGH>,
				     <GIC_SPI 170 IRQ_TYPE_LEVEL_HIGH>,
				     <GIC_SPI 170 IRQ_TYPE_LEVEL_HIGH>,
				     <GIC_SPI 170 IRQ_TYPE_LEVEL_HIGH>,
				     <GIC_SPI 170 IRQ_TYPE_LEVEL_HIGH>,
				     <GIC_SPI 170 IRQ_TYPE_LEVEL_HIGH>,
				     <GIC_SPI 170 IRQ_TYPE_LEVEL_HIGH>,
				     <GIC_SPI 170 IRQ_TYPE_LEVEL_HIGH>,
				     <GIC_SPI 170 IRQ_TYPE_LEVEL_HIGH>,
				     <GIC_SPI 170 IRQ_TYPE_LEVEL_HIGH>,
				     <GIC_SPI 170 IRQ_TYPE_LEVEL_HIGH>,
				     <GIC_SPI 170 IRQ_TYPE_LEVEL_HIGH>,
				     <GIC_SPI 170 IRQ_TYPE_LEVEL_HIGH>,
				     <GIC_SPI 170 IRQ_TYPE_LEVEL_HIGH>,
				     <GIC_SPI 170 IRQ_TYPE_LEVEL_HIGH>,
				     <GIC_SPI 170 IRQ_TYPE_LEVEL_HIGH>,
				     <GIC_SPI 170 IRQ_TYPE_LEVEL_HIGH>,
				     <GIC_SPI 170 IRQ_TYPE_LEVEL_HIGH>,
				     <GIC_SPI 170 IRQ_TYPE_LEVEL_HIGH>,
				     <GIC_SPI 170 IRQ_TYPE_LEVEL_HIGH>,
				     <GIC_SPI 170 IRQ_TYPE_LEVEL_HIGH>,
				     <GIC_SPI 170 IRQ_TYPE_LEVEL_HIGH>,
				     <GIC_SPI 170 IRQ_TYPE_LEVEL_HIGH>,
				     <GIC_SPI 170 IRQ_TYPE_LEVEL_HIGH>,
				     <GIC_SPI 170 IRQ_TYPE_LEVEL_HIGH>,
				     <GIC_SPI 170 IRQ_TYPE_LEVEL_HIGH>,
				     <GIC_SPI 170 IRQ_TYPE_LEVEL_HIGH>,
				     <GIC_SPI 170 IRQ_TYPE_LEVEL_HIGH>,
				     <GIC_SPI 170 IRQ_TYPE_LEVEL_HIGH>,
				     <GIC_SPI 170 IRQ_TYPE_LEVEL_HIGH>,
				     <GIC_SPI 170 IRQ_TYPE_LEVEL_HIGH>,
				     <GIC_SPI 170 IRQ_TYPE_LEVEL_HIGH>,
				     <GIC_SPI 170 IRQ_TYPE_LEVEL_HIGH>,
				     <GIC_SPI 170 IRQ_TYPE_LEVEL_HIGH>,
				     <GIC_SPI 170 IRQ_TYPE_LEVEL_HIGH>,
				     <GIC_SPI 170 IRQ_TYPE_LEVEL_HIGH>,
				     <GIC_SPI 170 IRQ_TYPE_LEVEL_HIGH>,
				     <GIC_SPI 170 IRQ_TYPE_LEVEL_HIGH>,
				     <GIC_SPI 170 IRQ_TYPE_LEVEL_HIGH>,
				     <GIC_SPI 170 IRQ_TYPE_LEVEL_HIGH>,
				     <GIC_SPI 170 IRQ_TYPE_LEVEL_HIGH>,
				     <GIC_SPI 170 IRQ_TYPE_LEVEL_HIGH>,
				     <GIC_SPI 170 IRQ_TYPE_LEVEL_HIGH>,
				     <GIC_SPI 170 IRQ_TYPE_LEVEL_HIGH>,
				     <GIC_SPI 170 IRQ_TYPE_LEVEL_HIGH>,
				     <GIC_SPI 170 IRQ_TYPE_LEVEL_HIGH>,
				     <GIC_SPI 170 IRQ_TYPE_LEVEL_HIGH>,
				     <GIC_SPI 170 IRQ_TYPE_LEVEL_HIGH>,
				     <GIC_SPI 170 IRQ_TYPE_LEVEL_HIGH>,
				     <GIC_SPI 170 IRQ_TYPE_LEVEL_HIGH>,
				     <GIC_SPI 170 IRQ_TYPE_LEVEL_HIGH>,
				     <GIC_SPI 170 IRQ_TYPE_LEVEL_HIGH>,
				     <GIC_SPI 170 IRQ_TYPE_LEVEL_HIGH>,
				     <GIC_SPI 170 IRQ_TYPE_LEVEL_HIGH>,
				     <GIC_SPI 170 IRQ_TYPE_LEVEL_HIGH>,
				     <GIC_SPI 170 IRQ_TYPE_LEVEL_HIGH>,
				     <GIC_SPI 170 IRQ_TYPE_LEVEL_HIGH>,
				     <GIC_SPI 170 IRQ_TYPE_LEVEL_HIGH>,
				     <GIC_SPI 170 IRQ_TYPE_LEVEL_HIGH>,
				     <GIC_SPI 170 IRQ_TYPE_LEVEL_HIGH>,
				     <GIC_SPI 170 IRQ_TYPE_LEVEL_HIGH>,
				     <GIC_SPI 170 IRQ_TYPE_LEVEL_HIGH>,
				     <GIC_SPI 170 IRQ_TYPE_LEVEL_HIGH>,
				     <GIC_SPI 170 IRQ_TYPE_LEVEL_HIGH>,
				     <GIC_SPI 170 IRQ_TYPE_LEVEL_HIGH>,
				     <GIC_SPI 170 IRQ_TYPE_LEVEL_HIGH>,
				     <GIC_SPI 170 IRQ_TYPE_LEVEL_HIGH>,
				     <GIC_SPI 170 IRQ_TYPE_LEVEL_HIGH>,
				     <GIC_SPI 170 IRQ_TYPE_LEVEL_HIGH>,
				     <GIC_SPI 170 IRQ_TYPE_LEVEL_HIGH>,
				     <GIC_SPI 170 IRQ_TYPE_LEVEL_HIGH>,
				     <GIC_SPI 170 IRQ_TYPE_LEVEL_HIGH>,
				     <GIC_SPI 170 IRQ_TYPE_LEVEL_HIGH>,
				     <GIC_SPI 170 IRQ_TYPE_LEVEL_HIGH>,
				     <GIC_SPI 170 IRQ_TYPE_LEVEL_HIGH>,
				     <GIC_SPI 170 IRQ_TYPE_LEVEL_HIGH>,
				     <GIC_SPI 170 IRQ_TYPE_LEVEL_HIGH>,
				     <GIC_SPI 170 IRQ_TYPE_LEVEL_HIGH>,
				     <GIC_SPI 170 IRQ_TYPE_LEVEL_HIGH>,
				     <GIC_SPI 170 IRQ_TYPE_LEVEL_HIGH>,
				     <GIC_SPI 170 IRQ_TYPE_LEVEL_HIGH>,
				     <GIC_SPI 170 IRQ_TYPE_LEVEL_HIGH>,
				     <GIC_SPI 170 IRQ_TYPE_LEVEL_HIGH>,
				     <GIC_SPI 170 IRQ_TYPE_LEVEL_HIGH>,
				     <GIC_SPI 170 IRQ_TYPE_LEVEL_HIGH>,
				     <GIC_SPI 170 IRQ_TYPE_LEVEL_HIGH>,
				     <GIC_SPI 170 IRQ_TYPE_LEVEL_HIGH>,
				     <GIC_SPI 170 IRQ_TYPE_LEVEL_HIGH>,
				     <GIC_SPI 170 IRQ_TYPE_LEVEL_HIGH>,
				     <GIC_SPI 170 IRQ_TYPE_LEVEL_HIGH>,
				     <GIC_SPI 170 IRQ_TYPE_LEVEL_HIGH>,
				     <GIC_SPI 170 IRQ_TYPE_LEVEL_HIGH>,
				     <GIC_SPI 170 IRQ_TYPE_LEVEL_HIGH>,
				     <GIC_SPI 170 IRQ_TYPE_LEVEL_HIGH>,
				     <GIC_SPI 170 IRQ_TYPE_LEVEL_HIGH>,
				     <GIC_SPI 170 IRQ_TYPE_LEVEL_HIGH>,
				     <GIC_SPI 170 IRQ_TYPE_LEVEL_HIGH>,
				     <GIC_SPI 170 IRQ_TYPE_LEVEL_HIGH>,
				     <GIC_SPI 170 IRQ_TYPE_LEVEL_HIGH>,
				     <GIC_SPI 170 IRQ_TYPE_LEVEL_HIGH>,
				     <GIC_SPI 170 IRQ_TYPE_LEVEL_HIGH>,
				     <GIC_SPI 170 IRQ_TYPE_LEVEL_HIGH>,
				     <GIC_SPI 170 IRQ_TYPE_LEVEL_HIGH>,
				     <GIC_SPI 170 IRQ_TYPE_LEVEL_HIGH>,
				     <GIC_SPI 170 IRQ_TYPE_LEVEL_HIGH>,
				     <GIC_SPI 170 IRQ_TYPE_LEVEL_HIGH>,
				     <GIC_SPI 170 IRQ_TYPE_LEVEL_HIGH>,
				     <GIC_SPI 170 IRQ_TYPE_LEVEL_HIGH>,
				     <GIC_SPI 170 IRQ_TYPE_LEVEL_HIGH>,
				     <GIC_SPI 170 IRQ_TYPE_LEVEL_HIGH>,
				     <GIC_SPI 170 IRQ_TYPE_LEVEL_HIGH>,
				     <GIC_SPI 170 IRQ_TYPE_LEVEL_HIGH>,
				     <GIC_SPI 170 IRQ_TYPE_LEVEL_HIGH>,
				     <GIC_SPI 170 IRQ_TYPE_LEVEL_HIGH>,
				     <GIC_SPI 170 IRQ_TYPE_LEVEL_HIGH>,
				     <GIC_SPI 170 IRQ_TYPE_LEVEL_HIGH>,
				     <GIC_SPI 170 IRQ_TYPE_LEVEL_HIGH>,
				     <GIC_SPI 170 IRQ_TYPE_LEVEL_HIGH>,
				     <GIC_SPI 170 IRQ_TYPE_LEVEL_HIGH>,
				     <GIC_SPI 170 IRQ_TYPE_LEVEL_HIGH>,
				     <GIC_SPI 170 IRQ_TYPE_LEVEL_HIGH>,
				     <GIC_SPI 170 IRQ_TYPE_LEVEL_HIGH>;
			stream-match-mask = <0x7f80>;
			#global-interrupts = <2>;
			#iommu-cells = <1>;

			nvidia,memory-controller = <&mc>;
			status = "okay";
		};

		cbb-fabric@13a00000 {
			compatible = "nvidia,tegra234-cbb-fabric";
			reg = <0x0 0x13a00000 0x0 0x400000>;
			interrupts = <GIC_SPI 231 IRQ_TYPE_LEVEL_HIGH>;
			status = "okay";
		};

		host1x@13e00000 {
			compatible = "nvidia,tegra234-host1x";
			reg = <0x0 0x13e00000 0x0 0x10000>,
			      <0x0 0x13e10000 0x0 0x10000>,
			      <0x0 0x13e40000 0x0 0x10000>;
			reg-names = "common", "hypervisor", "vm";
			interrupts = <GIC_SPI 448 IRQ_TYPE_LEVEL_HIGH>,
				     <GIC_SPI 449 IRQ_TYPE_LEVEL_HIGH>,
				     <GIC_SPI 450 IRQ_TYPE_LEVEL_HIGH>,
				     <GIC_SPI 451 IRQ_TYPE_LEVEL_HIGH>,
				     <GIC_SPI 452 IRQ_TYPE_LEVEL_HIGH>,
				     <GIC_SPI 453 IRQ_TYPE_LEVEL_HIGH>,
				     <GIC_SPI 454 IRQ_TYPE_LEVEL_HIGH>,
				     <GIC_SPI 455 IRQ_TYPE_LEVEL_HIGH>,
				     <GIC_SPI 263 IRQ_TYPE_LEVEL_HIGH>;
			interrupt-names = "syncpt0", "syncpt1", "syncpt2", "syncpt3", "syncpt4",
					  "syncpt5", "syncpt6", "syncpt7", "host1x";
			clocks = <&bpmp TEGRA234_CLK_HOST1X>;
			clock-names = "host1x";

			#address-cells = <2>;
			#size-cells = <2>;
			ranges = <0x0 0x14800000 0x0 0x14800000 0x0 0x02000000>;

			interconnects = <&mc TEGRA234_MEMORY_CLIENT_HOST1XDMAR &emc>;
			interconnect-names = "dma-mem";
			iommus = <&smmu_niso1 TEGRA234_SID_HOST1X>;
			dma-coherent;

			/* Context isolation domains */
			iommu-map = <0 &smmu_niso0 TEGRA234_SID_HOST1X_CTX0 1>,
				    <1 &smmu_niso0 TEGRA234_SID_HOST1X_CTX1 1>,
				    <2 &smmu_niso0 TEGRA234_SID_HOST1X_CTX2 1>,
				    <3 &smmu_niso0 TEGRA234_SID_HOST1X_CTX3 1>,
				    <4 &smmu_niso0 TEGRA234_SID_HOST1X_CTX4 1>,
				    <5 &smmu_niso0 TEGRA234_SID_HOST1X_CTX5 1>,
				    <6 &smmu_niso0 TEGRA234_SID_HOST1X_CTX6 1>,
				    <7 &smmu_niso0 TEGRA234_SID_HOST1X_CTX7 1>,
				    <8 &smmu_niso1 TEGRA234_SID_HOST1X_CTX0 1>,
				    <9 &smmu_niso1 TEGRA234_SID_HOST1X_CTX1 1>,
				    <10 &smmu_niso1 TEGRA234_SID_HOST1X_CTX2 1>,
				    <11 &smmu_niso1 TEGRA234_SID_HOST1X_CTX3 1>,
				    <12 &smmu_niso1 TEGRA234_SID_HOST1X_CTX4 1>,
				    <13 &smmu_niso1 TEGRA234_SID_HOST1X_CTX5 1>,
				    <14 &smmu_niso1 TEGRA234_SID_HOST1X_CTX6 1>,
				    <15 &smmu_niso1 TEGRA234_SID_HOST1X_CTX7 1>;

			vic@15340000 {
				compatible = "nvidia,tegra234-vic";
				reg = <0x0 0x15340000 0x0 0x00040000>;
				interrupts = <GIC_SPI 206 IRQ_TYPE_LEVEL_HIGH>;
				clocks = <&bpmp TEGRA234_CLK_VIC>;
				clock-names = "vic";
				resets = <&bpmp TEGRA234_RESET_VIC>;
				reset-names = "vic";

				power-domains = <&bpmp TEGRA234_POWER_DOMAIN_VIC>;
				interconnects = <&mc TEGRA234_MEMORY_CLIENT_VICSRD &emc>,
						<&mc TEGRA234_MEMORY_CLIENT_VICSWR &emc>;
				interconnect-names = "dma-mem", "write";
				iommus = <&smmu_niso1 TEGRA234_SID_VIC>;
				dma-coherent;
			};

			nvdec@15480000 {
				compatible = "nvidia,tegra234-nvdec";
				reg = <0x0 0x15480000 0x0 0x00040000>;
				clocks = <&bpmp TEGRA234_CLK_NVDEC>,
					 <&bpmp TEGRA234_CLK_FUSE>,
					 <&bpmp TEGRA234_CLK_TSEC_PKA>;
				clock-names = "nvdec", "fuse", "tsec_pka";
				resets = <&bpmp TEGRA234_RESET_NVDEC>;
				reset-names = "nvdec";
				power-domains = <&bpmp TEGRA234_POWER_DOMAIN_NVDEC>;
				interconnects = <&mc TEGRA234_MEMORY_CLIENT_NVDECSRD &emc>,
						<&mc TEGRA234_MEMORY_CLIENT_NVDECSWR &emc>;
				interconnect-names = "dma-mem", "write";
				iommus = <&smmu_niso1 TEGRA234_SID_NVDEC>;
				dma-coherent;

				nvidia,memory-controller = <&mc>;

				/*
				 * Placeholder values that firmware needs to update with the real
				 * offsets parsed from the microcode headers.
				 */
				nvidia,bl-manifest-offset = <0>;
				nvidia,bl-data-offset = <0>;
				nvidia,bl-code-offset = <0>;
				nvidia,os-manifest-offset = <0>;
				nvidia,os-data-offset = <0>;
				nvidia,os-code-offset = <0>;

				/*
				 * Firmware needs to set this to "okay" once the above values have
				 * been updated.
				 */
				status = "disabled";
			};
		};

		pcie@140a0000 {
			compatible = "nvidia,tegra234-pcie";
			power-domains = <&bpmp TEGRA234_POWER_DOMAIN_PCIEX4CA>;
			reg = <0x00 0x140a0000 0x0 0x00020000>, /* appl registers (128K)      */
			      <0x00 0x2a000000 0x0 0x00040000>, /* configuration space (256K) */
			      <0x00 0x2a040000 0x0 0x00040000>, /* iATU_DMA reg space (256K)  */
			      <0x00 0x2a080000 0x0 0x00040000>, /* DBI reg space (256K)       */
			      <0x35 0x30000000 0x0 0x10000000>; /* ECAM (256MB)               */
			reg-names = "appl", "config", "atu_dma", "dbi", "ecam";

			#address-cells = <3>;
			#size-cells = <2>;
			device_type = "pci";
			num-lanes = <4>;
			num-viewport = <8>;
			linux,pci-domain = <8>;

			clocks = <&bpmp TEGRA234_CLK_PEX2_C8_CORE>;
			clock-names = "core";

			resets = <&bpmp TEGRA234_RESET_PEX2_CORE_8_APB>,
				 <&bpmp TEGRA234_RESET_PEX2_CORE_8>;
			reset-names = "apb", "core";

			interrupts = <GIC_SPI 356 IRQ_TYPE_LEVEL_HIGH>, /* controller interrupt */
				     <GIC_SPI 357 IRQ_TYPE_LEVEL_HIGH>; /* MSI interrupt */
			interrupt-names = "intr", "msi";

			#interrupt-cells = <1>;
			interrupt-map-mask = <0 0 0 0>;
			interrupt-map = <0 0 0 0 &gic GIC_SPI 356 IRQ_TYPE_LEVEL_HIGH>;

			nvidia,bpmp = <&bpmp 8>;

			nvidia,aspm-cmrt-us = <60>;
			nvidia,aspm-pwr-on-t-us = <20>;
			nvidia,aspm-l0s-entrance-latency-us = <3>;

			bus-range = <0x0 0xff>;

			ranges = <0x43000000 0x32 0x40000000 0x32 0x40000000 0x2 0xe8000000>, /* prefetchable memory (11904 MB) */
				 <0x02000000 0x0  0x40000000 0x35 0x28000000 0x0 0x08000000>, /* non-prefetchable memory (128 MB) */
				 <0x01000000 0x0  0x2a100000 0x00 0x2a100000 0x0 0x00100000>; /* downstream I/O (1 MB) */

			interconnects = <&mc TEGRA234_MEMORY_CLIENT_PCIE8AR &emc>,
					<&mc TEGRA234_MEMORY_CLIENT_PCIE8AW &emc>;
			interconnect-names = "dma-mem", "write";
			iommu-map = <0x0 &smmu_niso1 TEGRA234_SID_PCIE8 0x1000>;
			iommu-map-mask = <0x0>;
			dma-coherent;

			status = "disabled";
		};

		pcie@140c0000 {
			compatible = "nvidia,tegra234-pcie";
			power-domains = <&bpmp TEGRA234_POWER_DOMAIN_PCIEX4CB>;
			reg = <0x00 0x140c0000 0x0 0x00020000>, /* appl registers (128K)      */
			      <0x00 0x2c000000 0x0 0x00040000>, /* configuration space (256K) */
			      <0x00 0x2c040000 0x0 0x00040000>, /* iATU_DMA reg space (256K)  */
			      <0x00 0x2c080000 0x0 0x00040000>, /* DBI reg space (256K)       */
			      <0x38 0x30000000 0x0 0x10000000>; /* ECAM (256MB)               */
			reg-names = "appl", "config", "atu_dma", "dbi", "ecam";

			#address-cells = <3>;
			#size-cells = <2>;
			device_type = "pci";
			num-lanes = <4>;
			num-viewport = <8>;
			linux,pci-domain = <9>;

			clocks = <&bpmp TEGRA234_CLK_PEX2_C9_CORE>;
			clock-names = "core";

			resets = <&bpmp TEGRA234_RESET_PEX2_CORE_9_APB>,
				 <&bpmp TEGRA234_RESET_PEX2_CORE_9>;
			reset-names = "apb", "core";

			interrupts = <GIC_SPI 358 IRQ_TYPE_LEVEL_HIGH>, /* controller interrupt */
				     <GIC_SPI 359 IRQ_TYPE_LEVEL_HIGH>; /* MSI interrupt */
			interrupt-names = "intr", "msi";

			#interrupt-cells = <1>;
			interrupt-map-mask = <0 0 0 0>;
			interrupt-map = <0 0 0 0 &gic GIC_SPI 358 IRQ_TYPE_LEVEL_HIGH>;

			nvidia,bpmp = <&bpmp 9>;

			nvidia,aspm-cmrt-us = <60>;
			nvidia,aspm-pwr-on-t-us = <20>;
			nvidia,aspm-l0s-entrance-latency-us = <3>;

			bus-range = <0x0 0xff>;

			ranges = <0x43000000 0x35 0x40000000 0x35 0x40000000 0x2 0xc0000000>, /* prefetchable memory (11264 MB) */
				 <0x02000000 0x0  0x40000000 0x38 0x28000000 0x0 0x08000000>, /* non-prefetchable memory (128 MB) */
				 <0x01000000 0x0  0x2c100000 0x00 0x2c100000 0x0 0x00100000>; /* downstream I/O (1 MB) */

			interconnects = <&mc TEGRA234_MEMORY_CLIENT_PCIE9AR &emc>,
					<&mc TEGRA234_MEMORY_CLIENT_PCIE9AW &emc>;
			interconnect-names = "dma-mem", "write";
			iommu-map = <0x0 &smmu_niso0 TEGRA234_SID_PCIE9 0x1000>;
			iommu-map-mask = <0x0>;
			dma-coherent;

			status = "disabled";
		};

		pcie@140e0000 {
			compatible = "nvidia,tegra234-pcie";
			power-domains = <&bpmp TEGRA234_POWER_DOMAIN_PCIEX4CC>;
			reg = <0x00 0x140e0000 0x0 0x00020000>, /* appl registers (128K)      */
			      <0x00 0x2e000000 0x0 0x00040000>, /* configuration space (256K) */
			      <0x00 0x2e040000 0x0 0x00040000>, /* iATU_DMA reg space (256K)  */
			      <0x00 0x2e080000 0x0 0x00040000>, /* DBI reg space (256K)       */
			      <0x3b 0x30000000 0x0 0x10000000>; /* ECAM (256MB)               */
			reg-names = "appl", "config", "atu_dma", "dbi", "ecam";

			#address-cells = <3>;
			#size-cells = <2>;
			device_type = "pci";
			num-lanes = <4>;
			num-viewport = <8>;
			linux,pci-domain = <10>;

			clocks = <&bpmp TEGRA234_CLK_PEX2_C10_CORE>;
			clock-names = "core";

			resets = <&bpmp TEGRA234_RESET_PEX2_CORE_10_APB>,
				 <&bpmp TEGRA234_RESET_PEX2_CORE_10>;
			reset-names = "apb", "core";

			interrupts = <GIC_SPI 360 IRQ_TYPE_LEVEL_HIGH>, /* controller interrupt */
				     <GIC_SPI 361 IRQ_TYPE_LEVEL_HIGH>; /* MSI interrupt */
			interrupt-names = "intr", "msi";

			#interrupt-cells = <1>;
			interrupt-map-mask = <0 0 0 0>;
			interrupt-map = <0 0 0 0 &gic GIC_SPI 360 IRQ_TYPE_LEVEL_HIGH>;

			nvidia,bpmp = <&bpmp 10>;

			nvidia,aspm-cmrt-us = <60>;
			nvidia,aspm-pwr-on-t-us = <20>;
			nvidia,aspm-l0s-entrance-latency-us = <3>;

			bus-range = <0x0 0xff>;

			ranges = <0x43000000 0x38 0x40000000 0x38 0x40000000 0x2 0xe8000000>, /* prefetchable memory (11904 MB) */
				 <0x02000000 0x0  0x40000000 0x3b 0x28000000 0x0 0x08000000>, /* non-prefetchable memory (128 MB) */
				 <0x01000000 0x0  0x2e100000 0x00 0x2e100000 0x0 0x00100000>; /* downstream I/O (1 MB) */

			interconnects = <&mc TEGRA234_MEMORY_CLIENT_PCIE10AR &emc>,
					<&mc TEGRA234_MEMORY_CLIENT_PCIE10AW &emc>;
			interconnect-names = "dma-mem", "write";
			iommu-map = <0x0 &smmu_niso1 TEGRA234_SID_PCIE10 0x1000>;
			iommu-map-mask = <0x0>;
			dma-coherent;

			status = "disabled";
		};

		pcie-ep@140e0000 {
			compatible = "nvidia,tegra234-pcie-ep";
			power-domains = <&bpmp TEGRA234_POWER_DOMAIN_PCIEX4CC>;
			reg = <0x00 0x140e0000 0x0 0x00020000>, /* appl registers (128K)      */
			      <0x00 0x2e040000 0x0 0x00040000>, /* iATU_DMA reg space (256K)  */
			      <0x00 0x2e080000 0x0 0x00040000>, /* DBI space (256K)           */
			      <0x38 0x40000000 0x3 0x00000000>; /* Address Space (12G)        */
			reg-names = "appl", "atu_dma", "dbi", "addr_space";

			num-lanes = <4>;

			clocks = <&bpmp TEGRA234_CLK_PEX2_C10_CORE>;
			clock-names = "core";

			resets = <&bpmp TEGRA234_RESET_PEX2_CORE_10_APB>,
				 <&bpmp TEGRA234_RESET_PEX2_CORE_10>;
			reset-names = "apb", "core";

			interrupts = <GIC_SPI 360 IRQ_TYPE_LEVEL_HIGH>;	/* controller interrupt */
			interrupt-names = "intr";

			nvidia,bpmp = <&bpmp 10>;

			nvidia,enable-ext-refclk;
			nvidia,aspm-cmrt-us = <60>;
			nvidia,aspm-pwr-on-t-us = <20>;
			nvidia,aspm-l0s-entrance-latency-us = <3>;

			interconnects = <&mc TEGRA234_MEMORY_CLIENT_PCIE10AR &emc>,
					<&mc TEGRA234_MEMORY_CLIENT_PCIE10AW &emc>;
			interconnect-names = "dma-mem", "write";
			iommu-map = <0x0 &smmu_niso1 TEGRA234_SID_PCIE10 0x1000>;
			iommu-map-mask = <0x0>;
			dma-coherent;

			status = "disabled";
		};

		pcie@14100000 {
			compatible = "nvidia,tegra234-pcie";
			power-domains = <&bpmp TEGRA234_POWER_DOMAIN_PCIEX1A>;
			reg = <0x00 0x14100000 0x0 0x00020000>, /* appl registers (128K)      */
			      <0x00 0x30000000 0x0 0x00040000>, /* configuration space (256K) */
			      <0x00 0x30040000 0x0 0x00040000>, /* iATU_DMA reg space (256K)  */
			      <0x00 0x30080000 0x0 0x00040000>, /* DBI reg space (256K)       */
			      <0x20 0xb0000000 0x0 0x10000000>; /* ECAM (256MB)               */
			reg-names = "appl", "config", "atu_dma", "dbi", "ecam";

			#address-cells = <3>;
			#size-cells = <2>;
			device_type = "pci";
			num-lanes = <1>;
			num-viewport = <8>;
			linux,pci-domain = <1>;

			clocks = <&bpmp TEGRA234_CLK_PEX0_C1_CORE>;
			clock-names = "core";

			resets = <&bpmp TEGRA234_RESET_PEX0_CORE_1_APB>,
				 <&bpmp TEGRA234_RESET_PEX0_CORE_1>;
			reset-names = "apb", "core";

			interrupts = <GIC_SPI 45 IRQ_TYPE_LEVEL_HIGH>, /* controller interrupt */
				     <GIC_SPI 46 IRQ_TYPE_LEVEL_HIGH>; /* MSI interrupt */
			interrupt-names = "intr", "msi";

			#interrupt-cells = <1>;
			interrupt-map-mask = <0 0 0 0>;
			interrupt-map = <0 0 0 0 &gic GIC_SPI 45 IRQ_TYPE_LEVEL_HIGH>;

			nvidia,bpmp = <&bpmp 1>;

			nvidia,aspm-cmrt-us = <60>;
			nvidia,aspm-pwr-on-t-us = <20>;
			nvidia,aspm-l0s-entrance-latency-us = <3>;

			bus-range = <0x0 0xff>;

			ranges = <0x43000000 0x20 0x80000000 0x20 0x80000000 0x0 0x28000000>, /* prefetchable memory (640 MB) */
				 <0x02000000 0x0  0x40000000 0x20 0xa8000000 0x0 0x08000000>, /* non-prefetchable memory (128 MB) */
				 <0x01000000 0x0  0x30100000 0x00 0x30100000 0x0 0x00100000>; /* downstream I/O (1 MB) */

			interconnects = <&mc TEGRA234_MEMORY_CLIENT_PCIE1R &emc>,
					<&mc TEGRA234_MEMORY_CLIENT_PCIE1W &emc>;
			interconnect-names = "dma-mem", "write";
			iommu-map = <0x0 &smmu_niso1 TEGRA234_SID_PCIE1 0x1000>;
			iommu-map-mask = <0x0>;
			dma-coherent;

			status = "disabled";
		};

		pcie@14120000 {
			compatible = "nvidia,tegra234-pcie";
			power-domains = <&bpmp TEGRA234_POWER_DOMAIN_PCIEX1A>;
			reg = <0x00 0x14120000 0x0 0x00020000>, /* appl registers (128K)      */
			      <0x00 0x32000000 0x0 0x00040000>, /* configuration space (256K) */
			      <0x00 0x32040000 0x0 0x00040000>, /* iATU_DMA reg space (256K)  */
			      <0x00 0x32080000 0x0 0x00040000>, /* DBI reg space (256K)       */
			      <0x20 0xf0000000 0x0 0x10000000>; /* ECAM (256MB)               */
			reg-names = "appl", "config", "atu_dma", "dbi", "ecam";

			#address-cells = <3>;
			#size-cells = <2>;
			device_type = "pci";
			num-lanes = <1>;
			num-viewport = <8>;
			linux,pci-domain = <2>;

			clocks = <&bpmp TEGRA234_CLK_PEX0_C2_CORE>;
			clock-names = "core";

			resets = <&bpmp TEGRA234_RESET_PEX0_CORE_2_APB>,
				 <&bpmp TEGRA234_RESET_PEX0_CORE_2>;
			reset-names = "apb", "core";

			interrupts = <GIC_SPI 47 IRQ_TYPE_LEVEL_HIGH>, /* controller interrupt */
				     <GIC_SPI 48 IRQ_TYPE_LEVEL_HIGH>; /* MSI interrupt */
			interrupt-names = "intr", "msi";

			#interrupt-cells = <1>;
			interrupt-map-mask = <0 0 0 0>;
			interrupt-map = <0 0 0 0 &gic GIC_SPI 47 IRQ_TYPE_LEVEL_HIGH>;

			nvidia,bpmp = <&bpmp 2>;

			nvidia,aspm-cmrt-us = <60>;
			nvidia,aspm-pwr-on-t-us = <20>;
			nvidia,aspm-l0s-entrance-latency-us = <3>;

			bus-range = <0x0 0xff>;

			ranges = <0x43000000 0x20 0xc0000000 0x20 0xc0000000 0x0 0x28000000>, /* prefetchable memory (640 MB) */
				 <0x02000000 0x0  0x40000000 0x20 0xe8000000 0x0 0x08000000>, /* non-prefetchable memory (128 MB) */
				 <0x01000000 0x0  0x32100000 0x00 0x32100000 0x0 0x00100000>; /* downstream I/O (1 MB) */

			interconnects = <&mc TEGRA234_MEMORY_CLIENT_PCIE2AR &emc>,
					<&mc TEGRA234_MEMORY_CLIENT_PCIE2AW &emc>;
			interconnect-names = "dma-mem", "write";
			iommu-map = <0x0 &smmu_niso1 TEGRA234_SID_PCIE2 0x1000>;
			iommu-map-mask = <0x0>;
			dma-coherent;

			status = "disabled";
		};

		pcie@14140000 {
			compatible = "nvidia,tegra234-pcie";
			power-domains = <&bpmp TEGRA234_POWER_DOMAIN_PCIEX1A>;
			reg = <0x00 0x14140000 0x0 0x00020000>, /* appl registers (128K)      */
			      <0x00 0x34000000 0x0 0x00040000>, /* configuration space (256K) */
			      <0x00 0x34040000 0x0 0x00040000>, /* iATU_DMA reg space (256K)  */
			      <0x00 0x34080000 0x0 0x00040000>, /* DBI reg space (256K)       */
			      <0x21 0x30000000 0x0 0x10000000>; /* ECAM (256MB)               */
			reg-names = "appl", "config", "atu_dma", "dbi", "ecam";

			#address-cells = <3>;
			#size-cells = <2>;
			device_type = "pci";
			num-lanes = <1>;
			num-viewport = <8>;
			linux,pci-domain = <3>;

			clocks = <&bpmp TEGRA234_CLK_PEX0_C3_CORE>;
			clock-names = "core";

			resets = <&bpmp TEGRA234_RESET_PEX0_CORE_3_APB>,
				 <&bpmp TEGRA234_RESET_PEX0_CORE_3>;
			reset-names = "apb", "core";

			interrupts = <GIC_SPI 49 IRQ_TYPE_LEVEL_HIGH>, /* controller interrupt */
				     <GIC_SPI 50 IRQ_TYPE_LEVEL_HIGH>; /* MSI interrupt */
			interrupt-names = "intr", "msi";

			#interrupt-cells = <1>;
			interrupt-map-mask = <0 0 0 0>;
			interrupt-map = <0 0 0 0 &gic GIC_SPI 49 IRQ_TYPE_LEVEL_HIGH>;

			nvidia,bpmp = <&bpmp 3>;

			nvidia,aspm-cmrt-us = <60>;
			nvidia,aspm-pwr-on-t-us = <20>;
			nvidia,aspm-l0s-entrance-latency-us = <3>;

			bus-range = <0x0 0xff>;

			ranges = <0x43000000 0x21 0x00000000 0x21 0x00000000 0x0 0x28000000>, /* prefetchable memory (640 MB) */
				 <0x02000000 0x0  0x40000000 0x21 0x28000000 0x0 0x08000000>, /* non-prefetchable memory (128 MB) */
				 <0x01000000 0x0  0x34100000 0x00 0x34100000 0x0 0x00100000>; /* downstream I/O (1 MB) */

			interconnects = <&mc TEGRA234_MEMORY_CLIENT_PCIE3R &emc>,
					<&mc TEGRA234_MEMORY_CLIENT_PCIE3W &emc>;
			interconnect-names = "dma-mem", "write";
			iommu-map = <0x0 &smmu_niso1 TEGRA234_SID_PCIE3 0x1000>;
			iommu-map-mask = <0x0>;
			dma-coherent;

			status = "disabled";
		};

		pcie@14160000 {
			compatible = "nvidia,tegra234-pcie";
			power-domains = <&bpmp TEGRA234_POWER_DOMAIN_PCIEX4BB>;
			reg = <0x00 0x14160000 0x0 0x00020000>, /* appl registers (128K)      */
			      <0x00 0x36000000 0x0 0x00040000>, /* configuration space (256K) */
			      <0x00 0x36040000 0x0 0x00040000>, /* iATU_DMA reg space (256K)  */
			      <0x00 0x36080000 0x0 0x00040000>, /* DBI reg space (256K)       */
			      <0x24 0x30000000 0x0 0x10000000>; /* ECAM (256MB)               */
			reg-names = "appl", "config", "atu_dma", "dbi", "ecam";

			#address-cells = <3>;
			#size-cells = <2>;
			device_type = "pci";
			num-lanes = <4>;
			num-viewport = <8>;
			linux,pci-domain = <4>;

			clocks = <&bpmp TEGRA234_CLK_PEX0_C4_CORE>;
			clock-names = "core";

			resets = <&bpmp TEGRA234_RESET_PEX0_CORE_4_APB>,
				 <&bpmp TEGRA234_RESET_PEX0_CORE_4>;
			reset-names = "apb", "core";

			interrupts = <GIC_SPI 51 IRQ_TYPE_LEVEL_HIGH>, /* controller interrupt */
				     <GIC_SPI 52 IRQ_TYPE_LEVEL_HIGH>; /* MSI interrupt */
			interrupt-names = "intr", "msi";

			#interrupt-cells = <1>;
			interrupt-map-mask = <0 0 0 0>;
			interrupt-map = <0 0 0 0 &gic GIC_SPI 51 IRQ_TYPE_LEVEL_HIGH>;

			nvidia,bpmp = <&bpmp 4>;

			nvidia,aspm-cmrt-us = <60>;
			nvidia,aspm-pwr-on-t-us = <20>;
			nvidia,aspm-l0s-entrance-latency-us = <3>;

			bus-range = <0x0 0xff>;

			ranges = <0x43000000 0x21 0x40000000 0x21 0x40000000 0x2 0xe8000000>, /* prefetchable memory (11904 MB) */
				 <0x02000000 0x0  0x40000000 0x24 0x28000000 0x0 0x08000000>, /* non-prefetchable memory (128 MB) */
				 <0x01000000 0x0  0x36100000 0x00 0x36100000 0x0 0x00100000>; /* downstream I/O (1 MB) */

			interconnects = <&mc TEGRA234_MEMORY_CLIENT_PCIE4R &emc>,
					<&mc TEGRA234_MEMORY_CLIENT_PCIE4W &emc>;
			interconnect-names = "dma-mem", "write";
			iommu-map = <0x0 &smmu_niso0 TEGRA234_SID_PCIE4 0x1000>;
			iommu-map-mask = <0x0>;
			dma-coherent;

			status = "disabled";
		};

		pcie@14180000 {
			compatible = "nvidia,tegra234-pcie";
			power-domains = <&bpmp TEGRA234_POWER_DOMAIN_PCIEX4BA>;
			reg = <0x00 0x14180000 0x0 0x00020000>, /* appl registers (128K)      */
			      <0x00 0x38000000 0x0 0x00040000>, /* configuration space (256K) */
			      <0x00 0x38040000 0x0 0x00040000>, /* iATU_DMA reg space (256K)  */
			      <0x00 0x38080000 0x0 0x00040000>, /* DBI reg space (256K)       */
			      <0x27 0x30000000 0x0 0x10000000>; /* ECAM (256MB)               */
			reg-names = "appl", "config", "atu_dma", "dbi", "ecam";

			#address-cells = <3>;
			#size-cells = <2>;
			device_type = "pci";
			num-lanes = <4>;
			num-viewport = <8>;
			linux,pci-domain = <0>;

			clocks = <&bpmp TEGRA234_CLK_PEX0_C0_CORE>;
			clock-names = "core";

			resets = <&bpmp TEGRA234_RESET_PEX0_CORE_0_APB>,
				 <&bpmp TEGRA234_RESET_PEX0_CORE_0>;
			reset-names = "apb", "core";

			interrupts = <GIC_SPI 72 IRQ_TYPE_LEVEL_HIGH>, /* controller interrupt */
				     <GIC_SPI 73 IRQ_TYPE_LEVEL_HIGH>; /* MSI interrupt */
			interrupt-names = "intr", "msi";

			#interrupt-cells = <1>;
			interrupt-map-mask = <0 0 0 0>;
			interrupt-map = <0 0 0 0 &gic GIC_SPI 72 IRQ_TYPE_LEVEL_HIGH>;

			nvidia,bpmp = <&bpmp 0>;

			nvidia,aspm-cmrt-us = <60>;
			nvidia,aspm-pwr-on-t-us = <20>;
			nvidia,aspm-l0s-entrance-latency-us = <3>;

			bus-range = <0x0 0xff>;

			ranges = <0x43000000 0x24 0x40000000 0x24 0x40000000 0x2 0xe8000000>, /* prefetchable memory (11904 MB) */
				 <0x02000000 0x0  0x40000000 0x27 0x28000000 0x0 0x08000000>, /* non-prefetchable memory (128 MB) */
				 <0x01000000 0x0  0x38100000 0x00 0x38100000 0x0 0x00100000>; /* downstream I/O (1 MB) */

			interconnects = <&mc TEGRA234_MEMORY_CLIENT_PCIE0R &emc>,
					<&mc TEGRA234_MEMORY_CLIENT_PCIE0W &emc>;
			interconnect-names = "dma-mem", "write";
			iommu-map = <0x0 &smmu_niso0 TEGRA234_SID_PCIE0 0x1000>;
			iommu-map-mask = <0x0>;
			dma-coherent;

			status = "disabled";
		};

		pcie@141a0000 {
			compatible = "nvidia,tegra234-pcie";
			power-domains = <&bpmp TEGRA234_POWER_DOMAIN_PCIEX8A>;
			reg = <0x00 0x141a0000 0x0 0x00020000>, /* appl registers (128K)      */
			      <0x00 0x3a000000 0x0 0x00040000>, /* configuration space (256K) */
			      <0x00 0x3a040000 0x0 0x00040000>, /* iATU_DMA reg space (256K)  */
			      <0x00 0x3a080000 0x0 0x00040000>, /* DBI reg space (256K)       */
			      <0x2b 0x30000000 0x0 0x10000000>; /* ECAM (256MB)               */
			reg-names = "appl", "config", "atu_dma", "dbi", "ecam";

			#address-cells = <3>;
			#size-cells = <2>;
			device_type = "pci";
			num-lanes = <8>;
			num-viewport = <8>;
			linux,pci-domain = <5>;

			clocks = <&bpmp TEGRA234_CLK_PEX1_C5_CORE>;
			clock-names = "core";

			resets = <&bpmp TEGRA234_RESET_PEX1_CORE_5_APB>,
				 <&bpmp TEGRA234_RESET_PEX1_CORE_5>;
			reset-names = "apb", "core";

			interrupts = <GIC_SPI 53 IRQ_TYPE_LEVEL_HIGH>, /* controller interrupt */
				     <GIC_SPI 54 IRQ_TYPE_LEVEL_HIGH>; /* MSI interrupt */
			interrupt-names = "intr", "msi";

			#interrupt-cells = <1>;
			interrupt-map-mask = <0 0 0 0>;
			interrupt-map = <0 0 0 0 &gic GIC_SPI 53 IRQ_TYPE_LEVEL_HIGH>;

			nvidia,bpmp = <&bpmp 5>;

			nvidia,aspm-cmrt-us = <60>;
			nvidia,aspm-pwr-on-t-us = <20>;
			nvidia,aspm-l0s-entrance-latency-us = <3>;

			bus-range = <0x0 0xff>;

			ranges = <0x43000000 0x28 0x00000000 0x28 0x00000000 0x3 0x28000000>, /* prefetchable memory (12928 MB) */
				 <0x02000000 0x0  0x40000000 0x2b 0x28000000 0x0 0x08000000>, /* non-prefetchable memory (128 MB) */
				 <0x01000000 0x0  0x3a100000 0x00 0x3a100000 0x0 0x00100000>; /* downstream I/O (1 MB) */

			interconnects = <&mc TEGRA234_MEMORY_CLIENT_PCIE5R &emc>,
					<&mc TEGRA234_MEMORY_CLIENT_PCIE5W &emc>;
			interconnect-names = "dma-mem", "write";
			iommu-map = <0x0 &smmu_niso0 TEGRA234_SID_PCIE5 0x1000>;
			iommu-map-mask = <0x0>;
			dma-coherent;

			status = "disabled";
		};

		pcie-ep@141a0000 {
			compatible = "nvidia,tegra234-pcie-ep";
			power-domains = <&bpmp TEGRA234_POWER_DOMAIN_PCIEX8A>;
			reg = <0x00 0x141a0000 0x0 0x00020000>, /* appl registers (128K)      */
			      <0x00 0x3a040000 0x0 0x00040000>, /* iATU_DMA reg space (256K)  */
			      <0x00 0x3a080000 0x0 0x00040000>, /* DBI reg space (256K)       */
			      <0x27 0x40000000 0x4 0x00000000>; /* Address Space (16G)        */
			reg-names = "appl", "atu_dma", "dbi", "addr_space";

			num-lanes = <8>;

			clocks = <&bpmp TEGRA234_CLK_PEX1_C5_CORE>;
			clock-names = "core";

			resets = <&bpmp TEGRA234_RESET_PEX1_CORE_5_APB>,
				 <&bpmp TEGRA234_RESET_PEX1_CORE_5>;
			reset-names = "apb", "core";

			interrupts = <GIC_SPI 53 IRQ_TYPE_LEVEL_HIGH>;	/* controller interrupt */
			interrupt-names = "intr";

			nvidia,bpmp = <&bpmp 5>;

			nvidia,enable-ext-refclk;
			nvidia,aspm-cmrt-us = <60>;
			nvidia,aspm-pwr-on-t-us = <20>;
			nvidia,aspm-l0s-entrance-latency-us = <3>;

			interconnects = <&mc TEGRA234_MEMORY_CLIENT_PCIE5R &emc>,
					<&mc TEGRA234_MEMORY_CLIENT_PCIE5W &emc>;
			interconnect-names = "dma-mem", "write";
			iommu-map = <0x0 &smmu_niso0 TEGRA234_SID_PCIE5 0x1000>;
			iommu-map-mask = <0x0>;
			dma-coherent;

			status = "disabled";
		};

		pcie@141c0000 {
			compatible = "nvidia,tegra234-pcie";
			power-domains = <&bpmp TEGRA234_POWER_DOMAIN_PCIEX4A>;
			reg = <0x00 0x141c0000 0x0 0x00020000>, /* appl registers (128K)      */
			      <0x00 0x3c000000 0x0 0x00040000>, /* configuration space (256K) */
			      <0x00 0x3c040000 0x0 0x00040000>, /* iATU_DMA reg space (256K)  */
			      <0x00 0x3c080000 0x0 0x00040000>, /* DBI reg space (256K)       */
			      <0x2e 0x30000000 0x0 0x10000000>; /* ECAM (256MB)               */
			reg-names = "appl", "config", "atu_dma", "dbi", "ecam";

			#address-cells = <3>;
			#size-cells = <2>;
			device_type = "pci";
			num-lanes = <4>;
			num-viewport = <8>;
			linux,pci-domain = <6>;

			clocks = <&bpmp TEGRA234_CLK_PEX1_C6_CORE>;
			clock-names = "core";

			resets = <&bpmp TEGRA234_RESET_PEX1_CORE_6_APB>,
				 <&bpmp TEGRA234_RESET_PEX1_CORE_6>;
			reset-names = "apb", "core";

			interrupts = <GIC_SPI 352 IRQ_TYPE_LEVEL_HIGH>, /* controller interrupt */
				     <GIC_SPI 353 IRQ_TYPE_LEVEL_HIGH>; /* MSI interrupt */
			interrupt-names = "intr", "msi";

			#interrupt-cells = <1>;
			interrupt-map-mask = <0 0 0 0>;
			interrupt-map = <0 0 0 0 &gic GIC_SPI 352 IRQ_TYPE_LEVEL_HIGH>;

			nvidia,bpmp = <&bpmp 6>;

			nvidia,aspm-cmrt-us = <60>;
			nvidia,aspm-pwr-on-t-us = <20>;
			nvidia,aspm-l0s-entrance-latency-us = <3>;

			bus-range = <0x0 0xff>;

			ranges = <0x43000000 0x2b 0x40000000 0x2b 0x40000000 0x2 0xe8000000>, /* prefetchable memory (11904 MB) */
				 <0x02000000 0x0  0x40000000 0x2e 0x28000000 0x0 0x08000000>, /* non-prefetchable memory (128 MB) */
				 <0x01000000 0x0  0x3c100000 0x00 0x3c100000 0x0 0x00100000>; /* downstream I/O (1 MB) */

			interconnects = <&mc TEGRA234_MEMORY_CLIENT_PCIE6AR &emc>,
					<&mc TEGRA234_MEMORY_CLIENT_PCIE6AW &emc>;
			interconnect-names = "dma-mem", "write";
			iommu-map = <0x0 &smmu_niso0 TEGRA234_SID_PCIE6 0x1000>;
			iommu-map-mask = <0x0>;
			dma-coherent;

			status = "disabled";
		};

		pcie-ep@141c0000 {
			compatible = "nvidia,tegra234-pcie-ep";
			power-domains = <&bpmp TEGRA234_POWER_DOMAIN_PCIEX4A>;
			reg = <0x00 0x141c0000 0x0 0x00020000>, /* appl registers (128K)      */
			      <0x00 0x3c040000 0x0 0x00040000>, /* iATU_DMA reg space (256K)  */
			      <0x00 0x3c080000 0x0 0x00040000>, /* DBI space (256K)           */
			      <0x2b 0x40000000 0x3 0x00000000>; /* Address Space (12G)        */
			reg-names = "appl", "atu_dma", "dbi", "addr_space";

			num-lanes = <4>;

			clocks = <&bpmp TEGRA234_CLK_PEX1_C6_CORE>;
			clock-names = "core";

			resets = <&bpmp TEGRA234_RESET_PEX1_CORE_6_APB>,
				 <&bpmp TEGRA234_RESET_PEX1_CORE_6>;
			reset-names = "apb", "core";

			interrupts = <GIC_SPI 352 IRQ_TYPE_LEVEL_HIGH>;	/* controller interrupt */
			interrupt-names = "intr";

			nvidia,bpmp = <&bpmp 6>;

			nvidia,enable-ext-refclk;
			nvidia,aspm-cmrt-us = <60>;
			nvidia,aspm-pwr-on-t-us = <20>;
			nvidia,aspm-l0s-entrance-latency-us = <3>;

			interconnects = <&mc TEGRA234_MEMORY_CLIENT_PCIE6AR &emc>,
					<&mc TEGRA234_MEMORY_CLIENT_PCIE6AW &emc>;
			interconnect-names = "dma-mem", "write";
			iommu-map = <0x0 &smmu_niso0 TEGRA234_SID_PCIE6 0x1000>;
			iommu-map-mask = <0x0>;
			dma-coherent;

			status = "disabled";
		};

		pcie@141e0000 {
			compatible = "nvidia,tegra234-pcie";
			power-domains = <&bpmp TEGRA234_POWER_DOMAIN_PCIEX8B>;
			reg = <0x00 0x141e0000 0x0 0x00020000>, /* appl registers (128K)      */
			      <0x00 0x3e000000 0x0 0x00040000>, /* configuration space (256K) */
			      <0x00 0x3e040000 0x0 0x00040000>, /* iATU_DMA reg space (256K)  */
			      <0x00 0x3e080000 0x0 0x00040000>, /* DBI reg space (256K)       */
			      <0x32 0x30000000 0x0 0x10000000>; /* ECAM (256MB)               */
			reg-names = "appl", "config", "atu_dma", "dbi", "ecam";

			#address-cells = <3>;
			#size-cells = <2>;
			device_type = "pci";
			num-lanes = <8>;
			num-viewport = <8>;
			linux,pci-domain = <7>;

			clocks = <&bpmp TEGRA234_CLK_PEX2_C7_CORE>;
			clock-names = "core";

			resets = <&bpmp TEGRA234_RESET_PEX2_CORE_7_APB>,
				 <&bpmp TEGRA234_RESET_PEX2_CORE_7>;
			reset-names = "apb", "core";

			interrupts = <GIC_SPI 354 IRQ_TYPE_LEVEL_HIGH>, /* controller interrupt */
				     <GIC_SPI 355 IRQ_TYPE_LEVEL_HIGH>; /* MSI interrupt */
			interrupt-names = "intr", "msi";

			#interrupt-cells = <1>;
			interrupt-map-mask = <0 0 0 0>;
			interrupt-map = <0 0 0 0 &gic GIC_SPI 354 IRQ_TYPE_LEVEL_HIGH>;

			nvidia,bpmp = <&bpmp 7>;

			nvidia,aspm-cmrt-us = <60>;
			nvidia,aspm-pwr-on-t-us = <20>;
			nvidia,aspm-l0s-entrance-latency-us = <3>;

			bus-range = <0x0 0xff>;

			ranges = <0x43000000 0x30 0x00000000 0x30 0x00000000 0x2 0x28000000>, /* prefetchable memory (8832 MB) */
				 <0x02000000 0x0  0x40000000 0x32 0x28000000 0x0 0x08000000>, /* non-prefetchable memory (128 MB) */
				 <0x01000000 0x0  0x3e100000 0x00 0x3e100000 0x0 0x00100000>; /* downstream I/O (1 MB) */

			interconnects = <&mc TEGRA234_MEMORY_CLIENT_PCIE7AR &emc>,
					<&mc TEGRA234_MEMORY_CLIENT_PCIE7AW &emc>;
			interconnect-names = "dma-mem", "write";
			iommu-map = <0x0 &smmu_niso1 TEGRA234_SID_PCIE7 0x1000>;
			iommu-map-mask = <0x0>;
			dma-coherent;

			status = "disabled";
		};

		pcie-ep@141e0000 {
			compatible = "nvidia,tegra234-pcie-ep";
			power-domains = <&bpmp TEGRA234_POWER_DOMAIN_PCIEX8B>;
			reg = <0x00 0x141e0000 0x0 0x00020000>, /* appl registers (128K)      */
			      <0x00 0x3e040000 0x0 0x00040000>, /* iATU_DMA reg space (256K)  */
			      <0x00 0x3e080000 0x0 0x00040000>, /* DBI space (256K)           */
			      <0x2e 0x40000000 0x4 0x00000000>; /* Address Space (16G)        */
			reg-names = "appl", "atu_dma", "dbi", "addr_space";

			num-lanes = <8>;

			clocks = <&bpmp TEGRA234_CLK_PEX2_C7_CORE>;
			clock-names = "core";

			resets = <&bpmp TEGRA234_RESET_PEX2_CORE_7_APB>,
				 <&bpmp TEGRA234_RESET_PEX2_CORE_7>;
			reset-names = "apb", "core";

			interrupts = <GIC_SPI 354 IRQ_TYPE_LEVEL_HIGH>;	/* controller interrupt */
			interrupt-names = "intr";

			nvidia,bpmp = <&bpmp 7>;

			nvidia,enable-ext-refclk;
			nvidia,aspm-cmrt-us = <60>;
			nvidia,aspm-pwr-on-t-us = <20>;
			nvidia,aspm-l0s-entrance-latency-us = <3>;

			interconnects = <&mc TEGRA234_MEMORY_CLIENT_PCIE7AR &emc>,
					<&mc TEGRA234_MEMORY_CLIENT_PCIE7AW &emc>;
			interconnect-names = "dma-mem", "write";
			iommu-map = <0x0 &smmu_niso1 TEGRA234_SID_PCIE7 0x1000>;
			iommu-map-mask = <0x0>;
			dma-coherent;

			status = "disabled";
		};
	};

	sram@40000000 {
		compatible = "nvidia,tegra234-sysram", "mmio-sram";
		reg = <0x0 0x40000000 0x0 0x80000>;

		#address-cells = <1>;
		#size-cells = <1>;
		ranges = <0x0 0x0 0x40000000 0x80000>;

		no-memory-wc;

		cpu_bpmp_tx: sram@70000 {
			reg = <0x70000 0x1000>;
			label = "cpu-bpmp-tx";
			pool;
		};

		cpu_bpmp_rx: sram@71000 {
			reg = <0x71000 0x1000>;
			label = "cpu-bpmp-rx";
			pool;
		};
	};

	bpmp: bpmp {
		compatible = "nvidia,tegra234-bpmp", "nvidia,tegra186-bpmp";
		mboxes = <&hsp_top0 TEGRA_HSP_MBOX_TYPE_DB
				    TEGRA_HSP_DB_MASTER_BPMP>;
		shmem = <&cpu_bpmp_tx>, <&cpu_bpmp_rx>;
		#clock-cells = <1>;
		#reset-cells = <1>;
		#power-domain-cells = <1>;
		interconnects = <&mc TEGRA234_MEMORY_CLIENT_BPMPR &emc>,
				<&mc TEGRA234_MEMORY_CLIENT_BPMPW &emc>,
				<&mc TEGRA234_MEMORY_CLIENT_BPMPDMAR &emc>,
				<&mc TEGRA234_MEMORY_CLIENT_BPMPDMAW &emc>;
		interconnect-names = "read", "write", "dma-mem", "dma-write";
		iommus = <&smmu_niso1 TEGRA234_SID_BPMP>;

		bpmp_i2c: i2c {
			compatible = "nvidia,tegra186-bpmp-i2c";
			nvidia,bpmp-bus-id = <5>;
			#address-cells = <1>;
			#size-cells = <0>;
		};

		bpmp_thermal: thermal {
			compatible = "nvidia,tegra186-bpmp-thermal";
			#thermal-sensor-cells = <1>;
		};
	};

	cpus {
		#address-cells = <1>;
		#size-cells = <0>;

		cpu0_0: cpu@0 {
			compatible = "arm,cortex-a78";
			device_type = "cpu";
			reg = <0x00000>;

			enable-method = "psci";

			operating-points-v2 = <&cl0_opp_tbl>;
			interconnects = <&mc TEGRA_ICC_MC_CPU_CLUSTER0 &emc>;

			i-cache-size = <65536>;
			i-cache-line-size = <64>;
			i-cache-sets = <256>;
			d-cache-size = <65536>;
			d-cache-line-size = <64>;
			d-cache-sets = <256>;
			next-level-cache = <&l2c0_0>;
		};

		cpu0_1: cpu@100 {
			compatible = "arm,cortex-a78";
			device_type = "cpu";
			reg = <0x00100>;

			enable-method = "psci";

			operating-points-v2 = <&cl0_opp_tbl>;
			interconnects = <&mc TEGRA_ICC_MC_CPU_CLUSTER0 &emc>;

			i-cache-size = <65536>;
			i-cache-line-size = <64>;
			i-cache-sets = <256>;
			d-cache-size = <65536>;
			d-cache-line-size = <64>;
			d-cache-sets = <256>;
			next-level-cache = <&l2c0_1>;
		};

		cpu0_2: cpu@200 {
			compatible = "arm,cortex-a78";
			device_type = "cpu";
			reg = <0x00200>;

			enable-method = "psci";

			operating-points-v2 = <&cl0_opp_tbl>;
			interconnects = <&mc TEGRA_ICC_MC_CPU_CLUSTER0 &emc>;

			i-cache-size = <65536>;
			i-cache-line-size = <64>;
			i-cache-sets = <256>;
			d-cache-size = <65536>;
			d-cache-line-size = <64>;
			d-cache-sets = <256>;
			next-level-cache = <&l2c0_2>;
		};

		cpu0_3: cpu@300 {
			compatible = "arm,cortex-a78";
			device_type = "cpu";
			reg = <0x00300>;

			enable-method = "psci";

			operating-points-v2 = <&cl0_opp_tbl>;
			interconnects = <&mc TEGRA_ICC_MC_CPU_CLUSTER0 &emc>;

			i-cache-size = <65536>;
			i-cache-line-size = <64>;
			i-cache-sets = <256>;
			d-cache-size = <65536>;
			d-cache-line-size = <64>;
			d-cache-sets = <256>;
			next-level-cache = <&l2c0_3>;
		};

		cpu1_0: cpu@10000 {
			compatible = "arm,cortex-a78";
			device_type = "cpu";
			reg = <0x10000>;

			enable-method = "psci";

			operating-points-v2 = <&cl1_opp_tbl>;
			interconnects = <&mc TEGRA_ICC_MC_CPU_CLUSTER1 &emc>;

			i-cache-size = <65536>;
			i-cache-line-size = <64>;
			i-cache-sets = <256>;
			d-cache-size = <65536>;
			d-cache-line-size = <64>;
			d-cache-sets = <256>;
			next-level-cache = <&l2c1_0>;
		};

		cpu1_1: cpu@10100 {
			compatible = "arm,cortex-a78";
			device_type = "cpu";
			reg = <0x10100>;

			enable-method = "psci";

			operating-points-v2 = <&cl1_opp_tbl>;
			interconnects = <&mc TEGRA_ICC_MC_CPU_CLUSTER1 &emc>;

			i-cache-size = <65536>;
			i-cache-line-size = <64>;
			i-cache-sets = <256>;
			d-cache-size = <65536>;
			d-cache-line-size = <64>;
			d-cache-sets = <256>;
			next-level-cache = <&l2c1_1>;
		};

		cpu1_2: cpu@10200 {
			compatible = "arm,cortex-a78";
			device_type = "cpu";
			reg = <0x10200>;

			enable-method = "psci";

			operating-points-v2 = <&cl1_opp_tbl>;
			interconnects = <&mc TEGRA_ICC_MC_CPU_CLUSTER1 &emc>;

			i-cache-size = <65536>;
			i-cache-line-size = <64>;
			i-cache-sets = <256>;
			d-cache-size = <65536>;
			d-cache-line-size = <64>;
			d-cache-sets = <256>;
			next-level-cache = <&l2c1_2>;
		};

		cpu1_3: cpu@10300 {
			compatible = "arm,cortex-a78";
			device_type = "cpu";
			reg = <0x10300>;

			enable-method = "psci";

			operating-points-v2 = <&cl1_opp_tbl>;
			interconnects = <&mc TEGRA_ICC_MC_CPU_CLUSTER1 &emc>;

			i-cache-size = <65536>;
			i-cache-line-size = <64>;
			i-cache-sets = <256>;
			d-cache-size = <65536>;
			d-cache-line-size = <64>;
			d-cache-sets = <256>;
			next-level-cache = <&l2c1_3>;
		};

		cpu2_0: cpu@20000 {
			compatible = "arm,cortex-a78";
			device_type = "cpu";
			reg = <0x20000>;

			enable-method = "psci";

			operating-points-v2 = <&cl2_opp_tbl>;
			interconnects = <&mc TEGRA_ICC_MC_CPU_CLUSTER2 &emc>;

			i-cache-size = <65536>;
			i-cache-line-size = <64>;
			i-cache-sets = <256>;
			d-cache-size = <65536>;
			d-cache-line-size = <64>;
			d-cache-sets = <256>;
			next-level-cache = <&l2c2_0>;
		};

		cpu2_1: cpu@20100 {
			compatible = "arm,cortex-a78";
			device_type = "cpu";
			reg = <0x20100>;

			enable-method = "psci";

			operating-points-v2 = <&cl2_opp_tbl>;
			interconnects = <&mc TEGRA_ICC_MC_CPU_CLUSTER2 &emc>;

			i-cache-size = <65536>;
			i-cache-line-size = <64>;
			i-cache-sets = <256>;
			d-cache-size = <65536>;
			d-cache-line-size = <64>;
			d-cache-sets = <256>;
			next-level-cache = <&l2c2_1>;
		};

		cpu2_2: cpu@20200 {
			compatible = "arm,cortex-a78";
			device_type = "cpu";
			reg = <0x20200>;

			enable-method = "psci";

			operating-points-v2 = <&cl2_opp_tbl>;
			interconnects = <&mc TEGRA_ICC_MC_CPU_CLUSTER2 &emc>;

			i-cache-size = <65536>;
			i-cache-line-size = <64>;
			i-cache-sets = <256>;
			d-cache-size = <65536>;
			d-cache-line-size = <64>;
			d-cache-sets = <256>;
			next-level-cache = <&l2c2_2>;
		};

		cpu2_3: cpu@20300 {
			compatible = "arm,cortex-a78";
			device_type = "cpu";
			reg = <0x20300>;

			enable-method = "psci";

			operating-points-v2 = <&cl2_opp_tbl>;
			interconnects = <&mc TEGRA_ICC_MC_CPU_CLUSTER2 &emc>;

			i-cache-size = <65536>;
			i-cache-line-size = <64>;
			i-cache-sets = <256>;
			d-cache-size = <65536>;
			d-cache-line-size = <64>;
			d-cache-sets = <256>;
			next-level-cache = <&l2c2_3>;
		};

		cpu-map {
			cluster0 {
				core0 {
					cpu = <&cpu0_0>;
				};

				core1 {
					cpu = <&cpu0_1>;
				};

				core2 {
					cpu = <&cpu0_2>;
				};

				core3 {
					cpu = <&cpu0_3>;
				};
			};

			cluster1 {
				core0 {
					cpu = <&cpu1_0>;
				};

				core1 {
					cpu = <&cpu1_1>;
				};

				core2 {
					cpu = <&cpu1_2>;
				};

				core3 {
					cpu = <&cpu1_3>;
				};
			};

			cluster2 {
				core0 {
					cpu = <&cpu2_0>;
				};

				core1 {
					cpu = <&cpu2_1>;
				};

				core2 {
					cpu = <&cpu2_2>;
				};

				core3 {
					cpu = <&cpu2_3>;
				};
			};
		};

		l2c0_0: l2-cache00 {
			compatible = "cache";
			cache-size = <262144>;
			cache-line-size = <64>;
			cache-sets = <512>;
			cache-unified;
			cache-level = <2>;
			next-level-cache = <&l3c0>;
		};

		l2c0_1: l2-cache01 {
			compatible = "cache";
			cache-size = <262144>;
			cache-line-size = <64>;
			cache-sets = <512>;
			cache-unified;
			cache-level = <2>;
			next-level-cache = <&l3c0>;
		};

		l2c0_2: l2-cache02 {
			compatible = "cache";
			cache-size = <262144>;
			cache-line-size = <64>;
			cache-sets = <512>;
			cache-unified;
			cache-level = <2>;
			next-level-cache = <&l3c0>;
		};

		l2c0_3: l2-cache03 {
			compatible = "cache";
			cache-size = <262144>;
			cache-line-size = <64>;
			cache-sets = <512>;
			cache-unified;
			cache-level = <2>;
			next-level-cache = <&l3c0>;
		};

		l2c1_0: l2-cache10 {
			compatible = "cache";
			cache-size = <262144>;
			cache-line-size = <64>;
			cache-sets = <512>;
			cache-unified;
			cache-level = <2>;
			next-level-cache = <&l3c1>;
		};

		l2c1_1: l2-cache11 {
			compatible = "cache";
			cache-size = <262144>;
			cache-line-size = <64>;
			cache-sets = <512>;
			cache-unified;
			cache-level = <2>;
			next-level-cache = <&l3c1>;
		};

		l2c1_2: l2-cache12 {
			compatible = "cache";
			cache-size = <262144>;
			cache-line-size = <64>;
			cache-sets = <512>;
			cache-unified;
			cache-level = <2>;
			next-level-cache = <&l3c1>;
		};

		l2c1_3: l2-cache13 {
			compatible = "cache";
			cache-size = <262144>;
			cache-line-size = <64>;
			cache-sets = <512>;
			cache-unified;
			cache-level = <2>;
			next-level-cache = <&l3c1>;
		};

		l2c2_0: l2-cache20 {
			compatible = "cache";
			cache-size = <262144>;
			cache-line-size = <64>;
			cache-sets = <512>;
			cache-unified;
			cache-level = <2>;
			next-level-cache = <&l3c2>;
		};

		l2c2_1: l2-cache21 {
			compatible = "cache";
			cache-size = <262144>;
			cache-line-size = <64>;
			cache-sets = <512>;
			cache-unified;
			cache-level = <2>;
			next-level-cache = <&l3c2>;
		};

		l2c2_2: l2-cache22 {
			compatible = "cache";
			cache-size = <262144>;
			cache-line-size = <64>;
			cache-sets = <512>;
			cache-unified;
			cache-level = <2>;
			next-level-cache = <&l3c2>;
		};

		l2c2_3: l2-cache23 {
			compatible = "cache";
			cache-size = <262144>;
			cache-line-size = <64>;
			cache-sets = <512>;
			cache-unified;
			cache-level = <2>;
			next-level-cache = <&l3c2>;
		};

		l3c0: l3-cache0 {
			compatible = "cache";
			cache-unified;
			cache-size = <2097152>;
			cache-line-size = <64>;
			cache-sets = <2048>;
			cache-level = <3>;
		};

		l3c1: l3-cache1 {
			compatible = "cache";
			cache-unified;
			cache-size = <2097152>;
			cache-line-size = <64>;
			cache-sets = <2048>;
			cache-level = <3>;
		};

		l3c2: l3-cache2 {
			compatible = "cache";
			cache-unified;
			cache-size = <2097152>;
			cache-line-size = <64>;
			cache-sets = <2048>;
			cache-level = <3>;
		};
	};

	dsu-pmu0 {
		compatible = "arm,dsu-pmu";
		interrupts = <GIC_SPI 547 IRQ_TYPE_LEVEL_HIGH>;
		cpus = <&cpu0_0>, <&cpu0_1>, <&cpu0_2>, <&cpu0_3>;
	};

	dsu-pmu1 {
		compatible = "arm,dsu-pmu";
		interrupts = <GIC_SPI 548 IRQ_TYPE_LEVEL_HIGH>;
		cpus = <&cpu1_0>, <&cpu1_1>, <&cpu1_2>, <&cpu1_3>;
	};

	dsu-pmu2 {
		compatible = "arm,dsu-pmu";
		interrupts = <GIC_SPI 549 IRQ_TYPE_LEVEL_HIGH>;
		cpus = <&cpu2_0>, <&cpu2_1>, <&cpu2_2>, <&cpu2_3>;
	};

	pmu {
		compatible = "arm,cortex-a78-pmu";
		interrupts = <GIC_PPI 7 IRQ_TYPE_LEVEL_HIGH>;
		status = "okay";
	};

	psci {
		compatible = "arm,psci-1.0";
		status = "okay";
		method = "smc";
	};

	tcu: serial {
		compatible = "nvidia,tegra234-tcu", "nvidia,tegra194-tcu";
		mboxes = <&hsp_top0 TEGRA_HSP_MBOX_TYPE_SM TEGRA_HSP_SM_RX(0)>,
			 <&hsp_aon TEGRA_HSP_MBOX_TYPE_SM TEGRA_HSP_SM_TX(1)>;
		mbox-names = "rx", "tx";
		status = "disabled";
	};

	sound {
		status = "disabled";

		clocks = <&bpmp TEGRA234_CLK_PLLA>,
			 <&bpmp TEGRA234_CLK_PLLA_OUT0>;
		clock-names = "pll_a", "plla_out0";
		assigned-clocks = <&bpmp TEGRA234_CLK_PLLA>,
				  <&bpmp TEGRA234_CLK_PLLA_OUT0>,
				  <&bpmp TEGRA234_CLK_AUD_MCLK>;
		assigned-clock-parents = <0>,
					 <&bpmp TEGRA234_CLK_PLLA>,
					 <&bpmp TEGRA234_CLK_PLLA_OUT0>;
	};

	thermal-zones {
		cpu-thermal {
			thermal-sensors = <&{/bpmp/thermal} TEGRA234_BPMP_THERMAL_ZONE_CPU>;
			status = "disabled";
		};

		gpu-thermal {
			thermal-sensors = <&{/bpmp/thermal} TEGRA234_BPMP_THERMAL_ZONE_GPU>;
			status = "disabled";
		};

		cv0-thermal {
			thermal-sensors = <&{/bpmp/thermal} TEGRA234_BPMP_THERMAL_ZONE_CV0>;
			status = "disabled";
		};

		cv1-thermal {
			thermal-sensors = <&{/bpmp/thermal} TEGRA234_BPMP_THERMAL_ZONE_CV1>;
			status = "disabled";
		};

		cv2-thermal {
			thermal-sensors = <&{/bpmp/thermal} TEGRA234_BPMP_THERMAL_ZONE_CV2>;
			status = "disabled";
		};

		soc0-thermal {
			thermal-sensors = <&{/bpmp/thermal} TEGRA234_BPMP_THERMAL_ZONE_SOC0>;
			status = "disabled";
		};

		soc1-thermal {
			thermal-sensors = <&{/bpmp/thermal} TEGRA234_BPMP_THERMAL_ZONE_SOC1>;
			status = "disabled";
		};

		soc2-thermal {
			thermal-sensors = <&{/bpmp/thermal} TEGRA234_BPMP_THERMAL_ZONE_SOC2>;
			status = "disabled";
		};

		tj-thermal {
			thermal-sensors = <&{/bpmp/thermal} TEGRA234_BPMP_THERMAL_ZONE_TJ_MAX>;
			status = "disabled";
		};
	};

	timer {
		compatible = "arm,armv8-timer";
		interrupts = <GIC_PPI 13 (GIC_CPU_MASK_SIMPLE(4) | IRQ_TYPE_LEVEL_LOW)>,
			     <GIC_PPI 14 (GIC_CPU_MASK_SIMPLE(4) | IRQ_TYPE_LEVEL_LOW)>,
			     <GIC_PPI 11 (GIC_CPU_MASK_SIMPLE(4) | IRQ_TYPE_LEVEL_LOW)>,
			     <GIC_PPI 10 (GIC_CPU_MASK_SIMPLE(4) | IRQ_TYPE_LEVEL_LOW)>;
		interrupt-parent = <&gic>;
		always-on;
	};

	cl0_opp_tbl: opp-table-cluster0 {
		compatible = "operating-points-v2";
		opp-shared;

		cl0_ch1_opp1: opp-115200000 {
			  opp-hz = /bits/ 64 <115200000>;
			  opp-peak-kBps = <816000>;
		};

		cl0_ch1_opp2: opp-192000000 {
			opp-hz = /bits/ 64 <192000000>;
			opp-peak-kBps = <816000>;
		};

		cl0_ch1_opp3: opp-268800000 {
			opp-hz = /bits/ 64 <268800000>;
			opp-peak-kBps = <816000>;
		};

		cl0_ch1_opp4: opp-345600000 {
			opp-hz = /bits/ 64 <345600000>;
			opp-peak-kBps = <816000>;
		};

		cl0_ch1_opp5: opp-422400000 {
			opp-hz = /bits/ 64 <422400000>;
			opp-peak-kBps = <816000>;
		};

		cl0_ch1_opp6: opp-499200000 {
			opp-hz = /bits/ 64 <499200000>;
			opp-peak-kBps = <816000>;
		};

		cl0_ch1_opp7: opp-576000000 {
			opp-hz = /bits/ 64 <576000000>;
			opp-peak-kBps = <816000>;
		};

		cl0_ch1_opp8: opp-652800000 {
			opp-hz = /bits/ 64 <652800000>;
			opp-peak-kBps = <816000>;
		};

		cl0_ch1_opp9: opp-729600000 {
			opp-hz = /bits/ 64 <729600000>;
			opp-peak-kBps = <816000>;
		};

		cl0_ch1_opp10: opp-806400000 {
			opp-hz = /bits/ 64 <806400000>;
			opp-peak-kBps = <816000>;
		};

		cl0_ch1_opp11: opp-883200000 {
			opp-hz = /bits/ 64 <883200000>;
			opp-peak-kBps = <816000>;
		};

		cl0_ch1_opp12: opp-960000000 {
			opp-hz = /bits/ 64 <960000000>;
			opp-peak-kBps = <816000>;
		};

		cl0_ch1_opp13: opp-1036800000 {
			opp-hz = /bits/ 64 <1036800000>;
			opp-peak-kBps = <816000>;
		};

		cl0_ch1_opp14: opp-1113600000 {
			opp-hz = /bits/ 64 <1113600000>;
			opp-peak-kBps = <1632000>;
		};

		cl0_ch1_opp15: opp-1190400000 {
			opp-hz = /bits/ 64 <1190400000>;
			opp-peak-kBps = <1632000>;
<<<<<<< HEAD
		};

		cl0_ch1_opp16: opp-1267200000 {
			opp-hz = /bits/ 64 <1267200000>;
			opp-peak-kBps = <1632000>;
		};

=======
		};

		cl0_ch1_opp16: opp-1267200000 {
			opp-hz = /bits/ 64 <1267200000>;
			opp-peak-kBps = <1632000>;
		};

>>>>>>> c62440bd
		cl0_ch1_opp17: opp-1344000000 {
			opp-hz = /bits/ 64 <1344000000>;
			opp-peak-kBps = <1632000>;
		};

		cl0_ch1_opp18: opp-1420800000 {
			opp-hz = /bits/ 64 <1420800000>;
			opp-peak-kBps = <1632000>;
		};

		cl0_ch1_opp19: opp-1497600000 {
			opp-hz = /bits/ 64 <1497600000>;
			opp-peak-kBps = <3200000>;
		};

		cl0_ch1_opp20: opp-1574400000 {
			opp-hz = /bits/ 64 <1574400000>;
			opp-peak-kBps = <3200000>;
		};

		cl0_ch1_opp21: opp-1651200000 {
			opp-hz = /bits/ 64 <1651200000>;
			opp-peak-kBps = <3200000>;
<<<<<<< HEAD
		};

		cl0_ch1_opp22: opp-1728000000 {
			opp-hz = /bits/ 64 <1728000000>;
			opp-peak-kBps = <3200000>;
		};

=======
		};

		cl0_ch1_opp22: opp-1728000000 {
			opp-hz = /bits/ 64 <1728000000>;
			opp-peak-kBps = <3200000>;
		};

>>>>>>> c62440bd
		cl0_ch1_opp23: opp-1804800000 {
			opp-hz = /bits/ 64 <1804800000>;
			opp-peak-kBps = <3200000>;
		};

		cl0_ch1_opp24: opp-1881600000 {
			opp-hz = /bits/ 64 <1881600000>;
			opp-peak-kBps = <3200000>;
		};

		cl0_ch1_opp25: opp-1958400000 {
			opp-hz = /bits/ 64 <1958400000>;
			opp-peak-kBps = <3200000>;
		};

		cl0_ch1_opp26: opp-2035200000 {
			opp-hz = /bits/ 64 <2035200000>;
			opp-peak-kBps = <3200000>;
		};

		cl0_ch1_opp27: opp-2112000000 {
			opp-hz = /bits/ 64 <2112000000>;
			opp-peak-kBps = <6400000>;
		};

		cl0_ch1_opp28: opp-2188800000 {
			opp-hz = /bits/ 64 <2188800000>;
			opp-peak-kBps = <6400000>;
		};

		cl0_ch1_opp29: opp-2201600000 {
			opp-hz = /bits/ 64 <2201600000>;
			opp-peak-kBps = <6400000>;
		};
	};

	cl1_opp_tbl: opp-table-cluster1 {
		compatible = "operating-points-v2";
		opp-shared;

		cl1_ch1_opp1: opp-115200000 {
			  opp-hz = /bits/ 64 <115200000>;
			  opp-peak-kBps = <816000>;
		};

		cl1_ch1_opp2: opp-192000000 {
			opp-hz = /bits/ 64 <192000000>;
			opp-peak-kBps = <816000>;
		};

		cl1_ch1_opp3: opp-268800000 {
			opp-hz = /bits/ 64 <268800000>;
			opp-peak-kBps = <816000>;
		};

		cl1_ch1_opp4: opp-345600000 {
			opp-hz = /bits/ 64 <345600000>;
			opp-peak-kBps = <816000>;
		};

		cl1_ch1_opp5: opp-422400000 {
			opp-hz = /bits/ 64 <422400000>;
			opp-peak-kBps = <816000>;
		};

		cl1_ch1_opp6: opp-499200000 {
			opp-hz = /bits/ 64 <499200000>;
			opp-peak-kBps = <816000>;
		};

		cl1_ch1_opp7: opp-576000000 {
			opp-hz = /bits/ 64 <576000000>;
			opp-peak-kBps = <816000>;
		};

		cl1_ch1_opp8: opp-652800000 {
			opp-hz = /bits/ 64 <652800000>;
			opp-peak-kBps = <816000>;
		};

		cl1_ch1_opp9: opp-729600000 {
			opp-hz = /bits/ 64 <729600000>;
			opp-peak-kBps = <816000>;
		};

		cl1_ch1_opp10: opp-806400000 {
			opp-hz = /bits/ 64 <806400000>;
			opp-peak-kBps = <816000>;
		};

		cl1_ch1_opp11: opp-883200000 {
			opp-hz = /bits/ 64 <883200000>;
			opp-peak-kBps = <816000>;
		};

		cl1_ch1_opp12: opp-960000000 {
			opp-hz = /bits/ 64 <960000000>;
			opp-peak-kBps = <816000>;
		};

		cl1_ch1_opp13: opp-1036800000 {
			opp-hz = /bits/ 64 <1036800000>;
			opp-peak-kBps = <816000>;
		};

		cl1_ch1_opp14: opp-1113600000 {
			opp-hz = /bits/ 64 <1113600000>;
			opp-peak-kBps = <1632000>;
		};

		cl1_ch1_opp15: opp-1190400000 {
			opp-hz = /bits/ 64 <1190400000>;
			opp-peak-kBps = <1632000>;
<<<<<<< HEAD
		};

		cl1_ch1_opp16: opp-1267200000 {
			opp-hz = /bits/ 64 <1267200000>;
			opp-peak-kBps = <1632000>;
		};

=======
		};

		cl1_ch1_opp16: opp-1267200000 {
			opp-hz = /bits/ 64 <1267200000>;
			opp-peak-kBps = <1632000>;
		};

>>>>>>> c62440bd
		cl1_ch1_opp17: opp-1344000000 {
			opp-hz = /bits/ 64 <1344000000>;
			opp-peak-kBps = <1632000>;
		};

		cl1_ch1_opp18: opp-1420800000 {
			opp-hz = /bits/ 64 <1420800000>;
			opp-peak-kBps = <1632000>;
		};

		cl1_ch1_opp19: opp-1497600000 {
			opp-hz = /bits/ 64 <1497600000>;
			opp-peak-kBps = <3200000>;
		};

		cl1_ch1_opp20: opp-1574400000 {
			opp-hz = /bits/ 64 <1574400000>;
			opp-peak-kBps = <3200000>;
		};

		cl1_ch1_opp21: opp-1651200000 {
			opp-hz = /bits/ 64 <1651200000>;
			opp-peak-kBps = <3200000>;
		};

		cl1_ch1_opp22: opp-1728000000 {
			opp-hz = /bits/ 64 <1728000000>;
			opp-peak-kBps = <3200000>;
		};

		cl1_ch1_opp23: opp-1804800000 {
			opp-hz = /bits/ 64 <1804800000>;
			opp-peak-kBps = <3200000>;
		};

		cl1_ch1_opp24: opp-1881600000 {
			opp-hz = /bits/ 64 <1881600000>;
			opp-peak-kBps = <3200000>;
		};

		cl1_ch1_opp25: opp-1958400000 {
			opp-hz = /bits/ 64 <1958400000>;
			opp-peak-kBps = <3200000>;
		};

		cl1_ch1_opp26: opp-2035200000 {
			opp-hz = /bits/ 64 <2035200000>;
			opp-peak-kBps = <3200000>;
		};

		cl1_ch1_opp27: opp-2112000000 {
			opp-hz = /bits/ 64 <2112000000>;
			opp-peak-kBps = <6400000>;
		};

		cl1_ch1_opp28: opp-2188800000 {
			opp-hz = /bits/ 64 <2188800000>;
			opp-peak-kBps = <6400000>;
		};

		cl1_ch1_opp29: opp-2201600000 {
			opp-hz = /bits/ 64 <2201600000>;
			opp-peak-kBps = <6400000>;
		};
	};

	cl2_opp_tbl: opp-table-cluster2 {
		compatible = "operating-points-v2";
		opp-shared;

		cl2_ch1_opp1: opp-115200000 {
			  opp-hz = /bits/ 64 <115200000>;
			  opp-peak-kBps = <816000>;
		};

		cl2_ch1_opp2: opp-192000000 {
			opp-hz = /bits/ 64 <192000000>;
			opp-peak-kBps = <816000>;
		};

		cl2_ch1_opp3: opp-268800000 {
			opp-hz = /bits/ 64 <268800000>;
			opp-peak-kBps = <816000>;
		};

		cl2_ch1_opp4: opp-345600000 {
			opp-hz = /bits/ 64 <345600000>;
			opp-peak-kBps = <816000>;
		};

		cl2_ch1_opp5: opp-422400000 {
			opp-hz = /bits/ 64 <422400000>;
			opp-peak-kBps = <816000>;
		};

		cl2_ch1_opp6: opp-499200000 {
			opp-hz = /bits/ 64 <499200000>;
			opp-peak-kBps = <816000>;
		};

		cl2_ch1_opp7: opp-576000000 {
			opp-hz = /bits/ 64 <576000000>;
			opp-peak-kBps = <816000>;
		};

		cl2_ch1_opp8: opp-652800000 {
			opp-hz = /bits/ 64 <652800000>;
			opp-peak-kBps = <816000>;
		};

		cl2_ch1_opp9: opp-729600000 {
			opp-hz = /bits/ 64 <729600000>;
			opp-peak-kBps = <816000>;
		};

		cl2_ch1_opp10: opp-806400000 {
			opp-hz = /bits/ 64 <806400000>;
			opp-peak-kBps = <816000>;
		};

		cl2_ch1_opp11: opp-883200000 {
			opp-hz = /bits/ 64 <883200000>;
			opp-peak-kBps = <816000>;
		};

		cl2_ch1_opp12: opp-960000000 {
			opp-hz = /bits/ 64 <960000000>;
			opp-peak-kBps = <816000>;
		};

		cl2_ch1_opp13: opp-1036800000 {
			opp-hz = /bits/ 64 <1036800000>;
			opp-peak-kBps = <816000>;
		};

		cl2_ch1_opp14: opp-1113600000 {
			opp-hz = /bits/ 64 <1113600000>;
			opp-peak-kBps = <1632000>;
		};

		cl2_ch1_opp15: opp-1190400000 {
			opp-hz = /bits/ 64 <1190400000>;
			opp-peak-kBps = <1632000>;
<<<<<<< HEAD
		};

		cl2_ch1_opp16: opp-1267200000 {
			opp-hz = /bits/ 64 <1267200000>;
			opp-peak-kBps = <1632000>;
		};

=======
		};

		cl2_ch1_opp16: opp-1267200000 {
			opp-hz = /bits/ 64 <1267200000>;
			opp-peak-kBps = <1632000>;
		};

>>>>>>> c62440bd
		cl2_ch1_opp17: opp-1344000000 {
			opp-hz = /bits/ 64 <1344000000>;
			opp-peak-kBps = <1632000>;
		};

		cl2_ch1_opp18: opp-1420800000 {
			opp-hz = /bits/ 64 <1420800000>;
			opp-peak-kBps = <1632000>;
		};

		cl2_ch1_opp19: opp-1497600000 {
			opp-hz = /bits/ 64 <1497600000>;
			opp-peak-kBps = <3200000>;
		};

		cl2_ch1_opp20: opp-1574400000 {
			opp-hz = /bits/ 64 <1574400000>;
			opp-peak-kBps = <3200000>;
		};

		cl2_ch1_opp21: opp-1651200000 {
			opp-hz = /bits/ 64 <1651200000>;
			opp-peak-kBps = <3200000>;
		};

		cl2_ch1_opp22: opp-1728000000 {
			opp-hz = /bits/ 64 <1728000000>;
			opp-peak-kBps = <3200000>;
		};

		cl2_ch1_opp23: opp-1804800000 {
			opp-hz = /bits/ 64 <1804800000>;
			opp-peak-kBps = <3200000>;
<<<<<<< HEAD
		};

		cl2_ch1_opp24: opp-1881600000 {
			opp-hz = /bits/ 64 <1881600000>;
			opp-peak-kBps = <3200000>;
		};

=======
		};

		cl2_ch1_opp24: opp-1881600000 {
			opp-hz = /bits/ 64 <1881600000>;
			opp-peak-kBps = <3200000>;
		};

>>>>>>> c62440bd
		cl2_ch1_opp25: opp-1958400000 {
			opp-hz = /bits/ 64 <1958400000>;
			opp-peak-kBps = <3200000>;
		};

		cl2_ch1_opp26: opp-2035200000 {
			opp-hz = /bits/ 64 <2035200000>;
			opp-peak-kBps = <3200000>;
		};

		cl2_ch1_opp27: opp-2112000000 {
			opp-hz = /bits/ 64 <2112000000>;
			opp-peak-kBps = <6400000>;
		};

		cl2_ch1_opp28: opp-2188800000 {
			opp-hz = /bits/ 64 <2188800000>;
			opp-peak-kBps = <6400000>;
		};

		cl2_ch1_opp29: opp-2201600000 {
			opp-hz = /bits/ 64 <2201600000>;
			opp-peak-kBps = <6400000>;
		};
	};
};<|MERGE_RESOLUTION|>--- conflicted
+++ resolved
@@ -694,11 +694,8 @@
 			interrupts = <GIC_SPI 116 IRQ_TYPE_LEVEL_HIGH>;
 			clocks = <&bpmp TEGRA234_CLK_UARTE>;
 			resets = <&bpmp TEGRA234_RESET_UARTE>;
-<<<<<<< HEAD
-=======
 			dmas = <&gpcdma 20>, <&gpcdma 20>;
 			dma-names = "rx", "tx";
->>>>>>> c62440bd
 			status = "disabled";
 		};
 
@@ -824,11 +821,7 @@
 		};
 
 		spi@3210000 {
-<<<<<<< HEAD
-			compatible = "nvidia,tegra210-spi";
-=======
 			compatible = "nvidia,tegra210-spi", "nvidia,tegra114-spi";
->>>>>>> c62440bd
 			reg = <0x0 0x03210000 0x0 0x1000>;
 			interrupts = <GIC_SPI 36 IRQ_TYPE_LEVEL_HIGH>;
 			#address-cells = <1>;
@@ -847,11 +840,7 @@
 		};
 
 		spi@3230000 {
-<<<<<<< HEAD
-			compatible = "nvidia,tegra210-spi";
-=======
 			compatible = "nvidia,tegra210-spi", "nvidia,tegra114-spi";
->>>>>>> c62440bd
 			reg = <0x0 0x03230000 0x0 0x1000>;
 			interrupts = <GIC_SPI 38 IRQ_TYPE_LEVEL_HIGH>;
 			#address-cells = <1>;
@@ -1795,11 +1784,7 @@
 		};
 
 		spi@c260000 {
-<<<<<<< HEAD
-			compatible = "nvidia,tegra210-spi";
-=======
 			compatible = "nvidia,tegra210-spi", "nvidia,tegra114-spi";
->>>>>>> c62440bd
 			reg = <0x0 0x0c260000 0x0 0x1000>;
 			interrupts = <GIC_SPI 37 IRQ_TYPE_LEVEL_HIGH>;
 			#address-cells = <1>;
@@ -3741,7 +3726,6 @@
 		cl0_ch1_opp15: opp-1190400000 {
 			opp-hz = /bits/ 64 <1190400000>;
 			opp-peak-kBps = <1632000>;
-<<<<<<< HEAD
 		};
 
 		cl0_ch1_opp16: opp-1267200000 {
@@ -3749,15 +3733,6 @@
 			opp-peak-kBps = <1632000>;
 		};
 
-=======
-		};
-
-		cl0_ch1_opp16: opp-1267200000 {
-			opp-hz = /bits/ 64 <1267200000>;
-			opp-peak-kBps = <1632000>;
-		};
-
->>>>>>> c62440bd
 		cl0_ch1_opp17: opp-1344000000 {
 			opp-hz = /bits/ 64 <1344000000>;
 			opp-peak-kBps = <1632000>;
@@ -3781,7 +3756,6 @@
 		cl0_ch1_opp21: opp-1651200000 {
 			opp-hz = /bits/ 64 <1651200000>;
 			opp-peak-kBps = <3200000>;
-<<<<<<< HEAD
 		};
 
 		cl0_ch1_opp22: opp-1728000000 {
@@ -3789,15 +3763,6 @@
 			opp-peak-kBps = <3200000>;
 		};
 
-=======
-		};
-
-		cl0_ch1_opp22: opp-1728000000 {
-			opp-hz = /bits/ 64 <1728000000>;
-			opp-peak-kBps = <3200000>;
-		};
-
->>>>>>> c62440bd
 		cl0_ch1_opp23: opp-1804800000 {
 			opp-hz = /bits/ 64 <1804800000>;
 			opp-peak-kBps = <3200000>;
@@ -3911,7 +3876,6 @@
 		cl1_ch1_opp15: opp-1190400000 {
 			opp-hz = /bits/ 64 <1190400000>;
 			opp-peak-kBps = <1632000>;
-<<<<<<< HEAD
 		};
 
 		cl1_ch1_opp16: opp-1267200000 {
@@ -3919,15 +3883,6 @@
 			opp-peak-kBps = <1632000>;
 		};
 
-=======
-		};
-
-		cl1_ch1_opp16: opp-1267200000 {
-			opp-hz = /bits/ 64 <1267200000>;
-			opp-peak-kBps = <1632000>;
-		};
-
->>>>>>> c62440bd
 		cl1_ch1_opp17: opp-1344000000 {
 			opp-hz = /bits/ 64 <1344000000>;
 			opp-peak-kBps = <1632000>;
@@ -4071,7 +4026,6 @@
 		cl2_ch1_opp15: opp-1190400000 {
 			opp-hz = /bits/ 64 <1190400000>;
 			opp-peak-kBps = <1632000>;
-<<<<<<< HEAD
 		};
 
 		cl2_ch1_opp16: opp-1267200000 {
@@ -4079,15 +4033,6 @@
 			opp-peak-kBps = <1632000>;
 		};
 
-=======
-		};
-
-		cl2_ch1_opp16: opp-1267200000 {
-			opp-hz = /bits/ 64 <1267200000>;
-			opp-peak-kBps = <1632000>;
-		};
-
->>>>>>> c62440bd
 		cl2_ch1_opp17: opp-1344000000 {
 			opp-hz = /bits/ 64 <1344000000>;
 			opp-peak-kBps = <1632000>;
@@ -4121,7 +4066,6 @@
 		cl2_ch1_opp23: opp-1804800000 {
 			opp-hz = /bits/ 64 <1804800000>;
 			opp-peak-kBps = <3200000>;
-<<<<<<< HEAD
 		};
 
 		cl2_ch1_opp24: opp-1881600000 {
@@ -4129,15 +4073,6 @@
 			opp-peak-kBps = <3200000>;
 		};
 
-=======
-		};
-
-		cl2_ch1_opp24: opp-1881600000 {
-			opp-hz = /bits/ 64 <1881600000>;
-			opp-peak-kBps = <3200000>;
-		};
-
->>>>>>> c62440bd
 		cl2_ch1_opp25: opp-1958400000 {
 			opp-hz = /bits/ 64 <1958400000>;
 			opp-peak-kBps = <3200000>;
