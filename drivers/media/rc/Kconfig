# SPDX-License-Identifier: GPL-2.0-only

menuconfig RC_CORE
	tristate "Remote Controller support"
	depends on INPUT
	help
	  Enable support for Remote Controllers on Linux. This is
	  needed in order to support several video capture adapters,
	  standalone IR receivers/transmitters, and RF receivers.

	  Enable this option if you have a video capture board even
	  if you don't need IR, as otherwise, you may not be able to
	  compile the driver for your adapter.

	  Say Y when you have a TV or an IR device.

if RC_CORE
source "drivers/media/rc/keymaps/Kconfig"

config LIRC
	bool "LIRC user interface"
	help
	   Enable this option to enable the Linux Infrared Remote
	   Control user interface (e.g. /dev/lirc*). This interface
	   passes raw IR to and from userspace, which is needed for
	   IR transmitting (aka "blasting") and for the lirc daemon.

config BPF_LIRC_MODE2
	bool "Support for eBPF programs attached to lirc devices"
	depends on BPF_SYSCALL
	depends on RC_CORE=y
	depends on LIRC
	help
	   Allow attaching eBPF programs to a lirc device using the bpf(2)
	   syscall command BPF_PROG_ATTACH. This is supported for raw IR
	   receivers.

	   These eBPF programs can be used to decode IR into scancodes, for
	   IR protocols not supported by the kernel decoders.

menuconfig RC_DECODERS
	bool "Remote controller decoders"

if RC_DECODERS
config IR_NEC_DECODER
	tristate "Enable IR raw decoder for the NEC protocol"
	select BITREVERSE

	help
	   Enable this option if you have IR with NEC protocol, and
	   if the IR is decoded in software

config IR_RC5_DECODER
	tristate "Enable IR raw decoder for the RC-5 protocol"
	select BITREVERSE

	help
	   Enable this option if you have IR with RC-5 protocol, and
	   if the IR is decoded in software

config IR_RC6_DECODER
	tristate "Enable IR raw decoder for the RC6 protocol"
	select BITREVERSE

	help
	   Enable this option if you have an infrared remote control which
	   uses the RC6 protocol, and you need software decoding support.

config IR_JVC_DECODER
	tristate "Enable IR raw decoder for the JVC protocol"
	select BITREVERSE

	help
	   Enable this option if you have an infrared remote control which
	   uses the JVC protocol, and you need software decoding support.

config IR_SONY_DECODER
	tristate "Enable IR raw decoder for the Sony protocol"
	select BITREVERSE

	help
	   Enable this option if you have an infrared remote control which
	   uses the Sony protocol, and you need software decoding support.

config IR_SANYO_DECODER
	tristate "Enable IR raw decoder for the Sanyo protocol"
	select BITREVERSE

	help
	   Enable this option if you have an infrared remote control which
	   uses the Sanyo protocol (Sanyo, Aiwa, Chinon remotes),
	   and you need software decoding support.

config IR_SHARP_DECODER
	tristate "Enable IR raw decoder for the Sharp protocol"
	select BITREVERSE

	help
	   Enable this option if you have an infrared remote control which
	   uses the Sharp protocol (Sharp, Denon), and you need software
	   decoding support.

config IR_MCE_KBD_DECODER
	tristate "Enable IR raw decoder for the MCE keyboard/mouse protocol"
	select BITREVERSE

	help
	   Enable this option if you have a Microsoft Remote Keyboard for
	   Windows Media Center Edition, which you would like to use with
	   a raw IR receiver in your system.

config IR_XMP_DECODER
	tristate "Enable IR raw decoder for the XMP protocol"
	select BITREVERSE

	help
	   Enable this option if you have IR with XMP protocol, and
	   if the IR is decoded in software

config IR_IMON_DECODER
	tristate "Enable IR raw decoder for the iMON protocol"
	help
	   Enable this option if you have iMON PAD or Antec Veris infrared
	   remote control and you would like to use it with a raw IR
	   receiver, or if you wish to use an encoder to transmit this IR.

config IR_RCMM_DECODER
	tristate "Enable IR raw decoder for the RC-MM protocol"
	help
	   Enable this option when you have IR with RC-MM protocol, and
	   you need the software decoder. The driver supports 12,
	   24 and 32 bits RC-MM variants. You can enable or disable the
	   different modes using the following RC protocol keywords:
	   'rc-mm-12', 'rc-mm-24' and 'rc-mm-32'.

	   To compile this driver as a module, choose M here: the module
	   will be called ir-rcmm-decoder.

endif #RC_DECODERS

menuconfig RC_DEVICES
	bool "Remote Controller devices"

if RC_DEVICES

config RC_ATI_REMOTE
	tristate "ATI / X10 based USB RF remote controls"
	depends on USB
	help
	   Say Y here if you want to use an X10 based USB remote control.
	   These are RF remotes with USB receivers.

	   Such devices include the ATI remote that comes with many of ATI's
	   All-In-Wonder video cards, the X10 "Lola" remote, NVIDIA RF remote,
	   Medion RF remote, and SnapStream FireFly remote.

	   This driver provides mouse pointer, left and right mouse buttons,
	   and maps all the other remote buttons to keypress events.

	   To compile this driver as a module, choose M here: the module will be
	   called ati_remote.

config IR_ENE
	tristate "ENE eHome Receiver/Transceiver (pnp id: ENE0100/ENE02xxx)"
	depends on PNP || COMPILE_TEST
	help
	   Say Y here to enable support for integrated infrared receiver
	   /transceiver made by ENE.

	   You can see if you have it by looking at lspnp output.
	   Output should include ENE0100 ENE0200 or something similar.

	   To compile this driver as a module, choose M here: the
	   module will be called ene_ir.

config IR_HIX5HD2
	tristate "Hisilicon hix5hd2 IR remote control"
	depends on OF || COMPILE_TEST
	help
	   Say Y here if you want to use hisilicon hix5hd2 remote control.
	   To compile this driver as a module, choose M here: the module will be
	   called ir-hix5hd2.

	   If you're not sure, select N here

config IR_IMON
	tristate "SoundGraph iMON Receiver and Display"
	depends on USB
	help
	   Say Y here if you want to use a SoundGraph iMON (aka Antec Veris)
	   IR Receiver and/or LCD/VFD/VGA display.

	   To compile this driver as a module, choose M here: the
	   module will be called imon.

config IR_IMON_RAW
	tristate "SoundGraph iMON Receiver (early raw IR models)"
	depends on USB
	help
	   Say Y here if you want to use a SoundGraph iMON IR Receiver,
	   early raw models.

	   To compile this driver as a module, choose M here: the
	   module will be called imon_raw.

config IR_MCEUSB
	tristate "Windows Media Center Ed. eHome Infrared Transceiver"
	depends on USB
	help
	   Say Y here if you want to use a Windows Media Center Edition
	   eHome Infrared Transceiver.

	   To compile this driver as a module, choose M here: the
	   module will be called mceusb.

config IR_ITE_CIR
	tristate "ITE Tech Inc. IT8712/IT8512 Consumer Infrared Transceiver"
	depends on PNP || COMPILE_TEST
	help
	   Say Y here to enable support for integrated infrared receivers
	   /transceivers made by ITE Tech Inc. These are found in
	   several ASUS devices, like the ASUS Digimatrix or the ASUS
	   EEEBox 1501U.

	   To compile this driver as a module, choose M here: the
	   module will be called ite-cir.

config IR_FINTEK
	tristate "Fintek Consumer Infrared Transceiver"
	depends on PNP || COMPILE_TEST
	help
	   Say Y here to enable support for integrated infrared receiver
	   /transceiver made by Fintek. This chip is found on assorted
	   Jetway motherboards (and of course, possibly others).

	   To compile this driver as a module, choose M here: the
	   module will be called fintek-cir.

config IR_MESON
	tristate "Amlogic Meson IR remote receiver"
	depends on ARCH_MESON || COMPILE_TEST
	help
	   Say Y if you want to use the IR remote receiver available
	   on Amlogic Meson SoCs.

	   To compile this driver as a module, choose M here: the
	   module will be called meson-ir.

config IR_MESON_TX
	tristate "Amlogic Meson IR TX"
	depends on ARCH_MESON || COMPILE_TEST
	help
	   Say Y if you want to use the IR transmitter available on
	   Amlogic Meson SoCs.

	   To compile this driver as a module, choose M here: the
	   module will be called meson-ir-tx.

config IR_MTK
	tristate "Mediatek IR remote receiver"
	depends on ARCH_MEDIATEK || COMPILE_TEST
	help
	   Say Y if you want to use the IR remote receiver available
	   on Mediatek SoCs.

	   To compile this driver as a module, choose M here: the
	   module will be called mtk-cir.

config IR_NUVOTON
	tristate "Nuvoton w836x7hg Consumer Infrared Transceiver"
	depends on PNP || COMPILE_TEST
	help
	   Say Y here to enable support for integrated infrared receiver
	   /transceiver made by Nuvoton (formerly Winbond). This chip is
	   found in the ASRock ION 330HT, as well as assorted Intel
	   DP55-series motherboards (and of course, possibly others).

	   To compile this driver as a module, choose M here: the
	   module will be called nuvoton-cir.

config IR_REDRAT3
	tristate "RedRat3 IR Transceiver"
	depends on USB
	select NEW_LEDS
	select LEDS_CLASS
	help
	   Say Y here if you want to use a RedRat3 Infrared Transceiver.

	   To compile this driver as a module, choose M here: the
	   module will be called redrat3.

config IR_SPI
	tristate "SPI connected IR LED"
	depends on SPI && LIRC
	depends on OF || COMPILE_TEST
	help
	  Say Y if you want to use an IR LED connected through SPI bus.

	  To compile this driver as a module, choose M here: the module will be
	  called ir-spi.

config IR_STREAMZAP
	tristate "Streamzap PC Remote IR Receiver"
	depends on USB
	help
	   Say Y here if you want to use a Streamzap PC Remote
	   Infrared Receiver.

	   To compile this driver as a module, choose M here: the
	   module will be called streamzap.

config IR_WINBOND_CIR
	tristate "Winbond IR remote control"
	depends on (X86 && PNP) || COMPILE_TEST
	select NEW_LEDS
	select LEDS_CLASS
	select BITREVERSE
	help
	   Say Y here if you want to use the IR remote functionality found
	   in some Winbond SuperI/O chips. Currently only the WPCD376I
	   chip is supported (included in some Intel Media series
	   motherboards).

	   To compile this driver as a module, choose M here: the module will
	   be called winbond_cir.

config IR_IGORPLUGUSB
	tristate "IgorPlug-USB IR Receiver"
	depends on USB
	help
	   Say Y here if you want to use the IgorPlug-USB IR Receiver by
	   Igor Cesko. This device is included on the Fit-PC2.

	   Note that this device can only record bursts of 36 IR pulses and
	   spaces, which is not enough for the NEC, Sanyo and RC-6 protocol.

	   To compile this driver as a module, choose M here: the module will
	   be called igorplugusb.

config IR_IGUANA
	tristate "IguanaWorks USB IR Transceiver"
	depends on USB
	help
	   Say Y here if you want to use the IguanaWorks USB IR Transceiver.
	   Both infrared receive and send are supported. If you want to
	   change the ID or the pin config, use the user space driver from
	   IguanaWorks.

	   Only firmware 0x0205 and later is supported.

	   To compile this driver as a module, choose M here: the module will
	   be called iguanair.

config IR_TTUSBIR
	tristate "TechnoTrend USB IR Receiver"
	depends on USB
	select NEW_LEDS
	select LEDS_CLASS
	help
	   Say Y here if you want to use the TechnoTrend USB IR Receiver. The
	   driver can control the led.

	   To compile this driver as a module, choose M here: the module will
	   be called ttusbir.

config IR_RX51
	tristate "Nokia N900 IR transmitter diode"
	depends on (OMAP_DM_TIMER && PWM_OMAP_DMTIMER && ARCH_OMAP2PLUS || COMPILE_TEST) && RC_CORE
	help
	   Say Y or M here if you want to enable support for the IR
	   transmitter diode built in the Nokia N900 (RX51) device.

	   The driver uses omap DM timers for generating the carrier
	   wave and pulses.

source "drivers/media/rc/img-ir/Kconfig"

config RC_LOOPBACK
	tristate "Remote Control Loopback Driver"
	help
	   Say Y here if you want support for the remote control loopback
	   driver which allows TX data to be sent back as RX data.
	   This is mostly useful for debugging purposes.

	   If you're not sure, select N here.

	   To compile this driver as a module, choose M here: the module will
	   be called rc_loopback.

config IR_GPIO_CIR
	tristate "GPIO IR remote control"
	depends on (OF && GPIOLIB) || COMPILE_TEST
	help
	   Say Y if you want to use GPIO based IR Receiver.

	   To compile this driver as a module, choose M here: the module will
	   be called gpio-ir-recv.

config IR_GPIO_TX
	tristate "GPIO IR Bit Banging Transmitter"
	depends on LIRC
	depends on (OF && GPIOLIB) || COMPILE_TEST
	help
	   Say Y if you want to a GPIO based IR transmitter. This is a
	   bit banging driver.

	   To compile this driver as a module, choose M here: the module will
	   be called gpio-ir-tx.

config IR_PWM_TX
	tristate "PWM IR transmitter"
	depends on LIRC
	depends on PWM
	depends on OF || COMPILE_TEST
	help
	   Say Y if you want to use a PWM based IR transmitter. This is
	   more power efficient than the bit banging gpio driver.

	   To compile this driver as a module, choose M here: the module will
	   be called pwm-ir-tx.

config RC_ST
	tristate "ST remote control receiver"
	depends on ARCH_STI || COMPILE_TEST
	help
	   Say Y here if you want support for ST remote control driver
	   which allows both IR and UHF RX.
	   The driver passes raw pulse and space information to the LIRC decoder.

	   If you're not sure, select N here.

config IR_SUNXI
	tristate "SUNXI IR remote control"
	depends on ARCH_SUNXI || COMPILE_TEST
	help
	   Say Y if you want to use sunXi internal IR Controller

	   To compile this driver as a module, choose M here: the module will
	   be called sunxi-ir.

config IR_SERIAL
	tristate "Homebrew Serial Port Receiver"
	help
	   Say Y if you want to use Homebrew Serial Port Receivers and
	   Transceivers.

	   To compile this driver as a module, choose M here: the module will
	   be called serial-ir.

config IR_SERIAL_TRANSMITTER
	bool "Serial Port Transmitter"
	depends on IR_SERIAL
	help
	   Serial Port Transmitter support

<<<<<<< HEAD
config IR_SIR
	tristate "Built-in SIR IrDA port"
	help
	   Say Y if you want to use a IrDA SIR port Transceivers.

	   To compile this driver as a module, choose M here: the module will
	   be called sir-ir.

=======
>>>>>>> df0cc57e
config RC_XBOX_DVD
	tristate "Xbox DVD Movie Playback Kit"
	depends on USB
	help
	   Say Y here if you want to use the Xbox DVD Movie Playback Kit.
	   These are IR remotes with USB receivers for the Original Xbox (2001).

	   To compile this driver as a module, choose M here: the module will be
	   called xbox_remote.

config IR_TOY
	tristate "Infrared Toy and IR Droid"
	depends on USB
	help
	   Say Y here if you want to use the Infrared Toy or IR Droid, USB
	   versions.

	   To compile this driver as a module, choose M here: the module will be
	   called ir_toy.

endif #RC_DEVICES

endif #RC_CORE<|MERGE_RESOLUTION|>--- conflicted
+++ resolved
@@ -453,17 +453,6 @@
 	help
 	   Serial Port Transmitter support
 
-<<<<<<< HEAD
-config IR_SIR
-	tristate "Built-in SIR IrDA port"
-	help
-	   Say Y if you want to use a IrDA SIR port Transceivers.
-
-	   To compile this driver as a module, choose M here: the module will
-	   be called sir-ir.
-
-=======
->>>>>>> df0cc57e
 config RC_XBOX_DVD
 	tristate "Xbox DVD Movie Playback Kit"
 	depends on USB
