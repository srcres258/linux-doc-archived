--- conflicted
+++ resolved
@@ -270,17 +270,6 @@
 	def_bool y if SPARC64
 
 config ARCH_FORCE_MAX_ORDER
-<<<<<<< HEAD
-	int "Maximum zone order"
-	default "12"
-	help
-	  The kernel memory allocator divides physically contiguous memory
-	  blocks into "zones", where each zone is a power of two number of
-	  pages.  This option selects the largest power of two that the kernel
-	  keeps in the memory allocator.  If you need to allocate very large
-	  blocks of physically contiguous memory, then you may need to
-	  increase this value.
-=======
 	int "Order of maximal physically contiguous allocations"
 	default "12"
 	help
@@ -292,7 +281,6 @@
 	  large blocks of physically contiguous memory is required.
 
 	  Don't change if unsure.
->>>>>>> 89324b02
 
 if SPARC64 || COMPILE_TEST
 source "kernel/power/Kconfig"
