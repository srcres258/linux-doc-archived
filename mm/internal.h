/* SPDX-License-Identifier: GPL-2.0-or-later */
/* internal.h: mm/ internal definitions
 *
 * Copyright (C) 2004 Red Hat, Inc. All Rights Reserved.
 * Written by David Howells (dhowells@redhat.com)
 */
#ifndef __MM_INTERNAL_H
#define __MM_INTERNAL_H

#include <linux/fs.h>
#include <linux/mm.h>
#include <linux/pagemap.h>
#include <linux/rmap.h>
#include <linux/tracepoint-defs.h>

struct folio_batch;

/*
 * The set of flags that only affect watermark checking and reclaim
 * behaviour. This is used by the MM to obey the caller constraints
 * about IO, FS and watermark checking while ignoring placement
 * hints such as HIGHMEM usage.
 */
#define GFP_RECLAIM_MASK (__GFP_RECLAIM|__GFP_HIGH|__GFP_IO|__GFP_FS|\
			__GFP_NOWARN|__GFP_RETRY_MAYFAIL|__GFP_NOFAIL|\
			__GFP_NORETRY|__GFP_MEMALLOC|__GFP_NOMEMALLOC|\
			__GFP_NOLOCKDEP)

/* The GFP flags allowed during early boot */
#define GFP_BOOT_MASK (__GFP_BITS_MASK & ~(__GFP_RECLAIM|__GFP_IO|__GFP_FS))

/* Control allocation cpuset and node placement constraints */
#define GFP_CONSTRAINT_MASK (__GFP_HARDWALL|__GFP_THISNODE)

/* Do not use these with a slab allocator */
#define GFP_SLAB_BUG_MASK (__GFP_DMA32|__GFP_HIGHMEM|~__GFP_BITS_MASK)

/*
 * Different from WARN_ON_ONCE(), no warning will be issued
 * when we specify __GFP_NOWARN.
 */
#define WARN_ON_ONCE_GFP(cond, gfp)	({				\
	static bool __section(".data.once") __warned;			\
	int __ret_warn_once = !!(cond);					\
									\
	if (unlikely(!(gfp & __GFP_NOWARN) && __ret_warn_once && !__warned)) { \
		__warned = true;					\
		WARN_ON(1);						\
	}								\
	unlikely(__ret_warn_once);					\
})

void page_writeback_init(void);

/*
 * If a 16GB hugetlb folio were mapped by PTEs of all of its 4kB pages,
 * its nr_pages_mapped would be 0x400000: choose the COMPOUND_MAPPED bit
 * above that range, instead of 2*(PMD_SIZE/PAGE_SIZE).  Hugetlb currently
 * leaves nr_pages_mapped at 0, but avoid surprise if it participates later.
 */
#define COMPOUND_MAPPED		0x800000
#define FOLIO_PAGES_MAPPED	(COMPOUND_MAPPED - 1)

/*
 * Flags passed to __show_mem() and show_free_areas() to suppress output in
 * various contexts.
 */
#define SHOW_MEM_FILTER_NODES		(0x0001u)	/* disallowed nodes */

/*
 * How many individual pages have an elevated _mapcount.  Excludes
 * the folio's entire_mapcount.
 */
static inline int folio_nr_pages_mapped(struct folio *folio)
{
	return atomic_read(&folio->_nr_pages_mapped) & FOLIO_PAGES_MAPPED;
}

static inline void *folio_raw_mapping(struct folio *folio)
{
	unsigned long mapping = (unsigned long)folio->mapping;

	return (void *)(mapping & ~PAGE_MAPPING_FLAGS);
}

void __acct_reclaim_writeback(pg_data_t *pgdat, struct folio *folio,
						int nr_throttled);
static inline void acct_reclaim_writeback(struct folio *folio)
{
	pg_data_t *pgdat = folio_pgdat(folio);
	int nr_throttled = atomic_read(&pgdat->nr_writeback_throttled);

	if (nr_throttled)
		__acct_reclaim_writeback(pgdat, folio, nr_throttled);
}

static inline void wake_throttle_isolated(pg_data_t *pgdat)
{
	wait_queue_head_t *wqh;

	wqh = &pgdat->reclaim_wait[VMSCAN_THROTTLE_ISOLATED];
	if (waitqueue_active(wqh))
		wake_up(wqh);
}

vm_fault_t do_swap_page(struct vm_fault *vmf);
void folio_rotate_reclaimable(struct folio *folio);
bool __folio_end_writeback(struct folio *folio);
void deactivate_file_folio(struct folio *folio);
void folio_activate(struct folio *folio);

void free_pgtables(struct mmu_gather *tlb, struct ma_state *mas,
		   struct vm_area_struct *start_vma, unsigned long floor,
		   unsigned long ceiling, bool mm_wr_locked);
void pmd_install(struct mm_struct *mm, pmd_t *pmd, pgtable_t *pte);

struct zap_details;
void unmap_page_range(struct mmu_gather *tlb,
			     struct vm_area_struct *vma,
			     unsigned long addr, unsigned long end,
			     struct zap_details *details);

void page_cache_ra_order(struct readahead_control *, struct file_ra_state *,
		unsigned int order);
void force_page_cache_ra(struct readahead_control *, unsigned long nr);
static inline void force_page_cache_readahead(struct address_space *mapping,
		struct file *file, pgoff_t index, unsigned long nr_to_read)
{
	DEFINE_READAHEAD(ractl, file, &file->f_ra, mapping, index);
	force_page_cache_ra(&ractl, nr_to_read);
}

unsigned find_lock_entries(struct address_space *mapping, pgoff_t *start,
		pgoff_t end, struct folio_batch *fbatch, pgoff_t *indices);
unsigned find_get_entries(struct address_space *mapping, pgoff_t *start,
		pgoff_t end, struct folio_batch *fbatch, pgoff_t *indices);
void filemap_free_folio(struct address_space *mapping, struct folio *folio);
int truncate_inode_folio(struct address_space *mapping, struct folio *folio);
bool truncate_inode_partial_folio(struct folio *folio, loff_t start,
		loff_t end);
long invalidate_inode_page(struct page *page);
unsigned long mapping_try_invalidate(struct address_space *mapping,
		pgoff_t start, pgoff_t end, unsigned long *nr_failed);

/**
 * folio_evictable - Test whether a folio is evictable.
 * @folio: The folio to test.
 *
 * Test whether @folio is evictable -- i.e., should be placed on
 * active/inactive lists vs unevictable list.
 *
 * Reasons folio might not be evictable:
 * 1. folio's mapping marked unevictable
 * 2. One of the pages in the folio is part of an mlocked VMA
 */
static inline bool folio_evictable(struct folio *folio)
{
	bool ret;

	/* Prevent address_space of inode and swap cache from being freed */
	rcu_read_lock();
	ret = !mapping_unevictable(folio_mapping(folio)) &&
			!folio_test_mlocked(folio);
	rcu_read_unlock();
	return ret;
}

/*
 * Turn a non-refcounted page (->_refcount == 0) into refcounted with
 * a count of one.
 */
static inline void set_page_refcounted(struct page *page)
{
	VM_BUG_ON_PAGE(PageTail(page), page);
	VM_BUG_ON_PAGE(page_ref_count(page), page);
	set_page_count(page, 1);
}

/*
 * Return true if a folio needs ->release_folio() calling upon it.
 */
static inline bool folio_needs_release(struct folio *folio)
{
	struct address_space *mapping = folio_mapping(folio);

	return folio_has_private(folio) ||
		(mapping && mapping_release_always(mapping));
}

extern unsigned long highest_memmap_pfn;

/*
 * Maximum number of reclaim retries without progress before the OOM
 * killer is consider the only way forward.
 */
#define MAX_RECLAIM_RETRIES 16

/*
 * in mm/vmscan.c:
 */
bool isolate_lru_page(struct page *page);
bool folio_isolate_lru(struct folio *folio);
void putback_lru_page(struct page *page);
void folio_putback_lru(struct folio *folio);
extern void reclaim_throttle(pg_data_t *pgdat, enum vmscan_throttle_state reason);

/*
 * in mm/rmap.c:
 */
pmd_t *mm_find_pmd(struct mm_struct *mm, unsigned long address);

/*
 * in mm/page_alloc.c
 */
#define K(x) ((x) << (PAGE_SHIFT-10))

extern char * const zone_names[MAX_NR_ZONES];

/* perform sanity checks on struct pages being allocated or freed */
DECLARE_STATIC_KEY_MAYBE(CONFIG_DEBUG_VM, check_pages_enabled);

extern int min_free_kbytes;

void setup_per_zone_wmarks(void);
void calculate_min_free_kbytes(void);
int __meminit init_per_zone_wmark_min(void);
void page_alloc_sysctl_init(void);

/*
 * Structure for holding the mostly immutable allocation parameters passed
 * between functions involved in allocations, including the alloc_pages*
 * family of functions.
 *
 * nodemask, migratetype and highest_zoneidx are initialized only once in
 * __alloc_pages() and then never change.
 *
 * zonelist, preferred_zone and highest_zoneidx are set first in
 * __alloc_pages() for the fast path, and might be later changed
 * in __alloc_pages_slowpath(). All other functions pass the whole structure
 * by a const pointer.
 */
struct alloc_context {
	struct zonelist *zonelist;
	nodemask_t *nodemask;
	struct zoneref *preferred_zoneref;
	int migratetype;

	/*
	 * highest_zoneidx represents highest usable zone index of
	 * the allocation request. Due to the nature of the zone,
	 * memory on lower zone than the highest_zoneidx will be
	 * protected by lowmem_reserve[highest_zoneidx].
	 *
	 * highest_zoneidx is also used by reclaim/compaction to limit
	 * the target zone since higher zone than this index cannot be
	 * usable for this allocation request.
	 */
	enum zone_type highest_zoneidx;
	bool spread_dirty_pages;
};

/*
 * This function returns the order of a free page in the buddy system. In
 * general, page_zone(page)->lock must be held by the caller to prevent the
 * page from being allocated in parallel and returning garbage as the order.
 * If a caller does not hold page_zone(page)->lock, it must guarantee that the
 * page cannot be allocated or merged in parallel. Alternatively, it must
 * handle invalid values gracefully, and use buddy_order_unsafe() below.
 */
static inline unsigned int buddy_order(struct page *page)
{
	/* PageBuddy() must be checked by the caller */
	return page_private(page);
}

/*
 * Like buddy_order(), but for callers who cannot afford to hold the zone lock.
 * PageBuddy() should be checked first by the caller to minimize race window,
 * and invalid values must be handled gracefully.
 *
 * READ_ONCE is used so that if the caller assigns the result into a local
 * variable and e.g. tests it for valid range before using, the compiler cannot
 * decide to remove the variable and inline the page_private(page) multiple
 * times, potentially observing different values in the tests and the actual
 * use of the result.
 */
#define buddy_order_unsafe(page)	READ_ONCE(page_private(page))

/*
 * This function checks whether a page is free && is the buddy
 * we can coalesce a page and its buddy if
 * (a) the buddy is not in a hole (check before calling!) &&
 * (b) the buddy is in the buddy system &&
 * (c) a page and its buddy have the same order &&
 * (d) a page and its buddy are in the same zone.
 *
 * For recording whether a page is in the buddy system, we set PageBuddy.
 * Setting, clearing, and testing PageBuddy is serialized by zone->lock.
 *
 * For recording page's order, we use page_private(page).
 */
static inline bool page_is_buddy(struct page *page, struct page *buddy,
				 unsigned int order)
{
	if (!page_is_guard(buddy) && !PageBuddy(buddy))
		return false;

	if (buddy_order(buddy) != order)
		return false;

	/*
	 * zone check is done late to avoid uselessly calculating
	 * zone/node ids for pages that could never merge.
	 */
	if (page_zone_id(page) != page_zone_id(buddy))
		return false;

	VM_BUG_ON_PAGE(page_count(buddy) != 0, buddy);

	return true;
}

/*
 * Locate the struct page for both the matching buddy in our
 * pair (buddy1) and the combined O(n+1) page they form (page).
 *
 * 1) Any buddy B1 will have an order O twin B2 which satisfies
 * the following equation:
 *     B2 = B1 ^ (1 << O)
 * For example, if the starting buddy (buddy2) is #8 its order
 * 1 buddy is #10:
 *     B2 = 8 ^ (1 << 1) = 8 ^ 2 = 10
 *
 * 2) Any buddy B will have an order O+1 parent P which
 * satisfies the following equation:
 *     P = B & ~(1 << O)
 *
 * Assumption: *_mem_map is contiguous at least up to MAX_ORDER
 */
static inline unsigned long
__find_buddy_pfn(unsigned long page_pfn, unsigned int order)
{
	return page_pfn ^ (1 << order);
}

/*
 * Find the buddy of @page and validate it.
 * @page: The input page
 * @pfn: The pfn of the page, it saves a call to page_to_pfn() when the
 *       function is used in the performance-critical __free_one_page().
 * @order: The order of the page
 * @buddy_pfn: The output pointer to the buddy pfn, it also saves a call to
 *             page_to_pfn().
 *
 * The found buddy can be a non PageBuddy, out of @page's zone, or its order is
 * not the same as @page. The validation is necessary before use it.
 *
 * Return: the found buddy page or NULL if not found.
 */
static inline struct page *find_buddy_page_pfn(struct page *page,
			unsigned long pfn, unsigned int order, unsigned long *buddy_pfn)
{
	unsigned long __buddy_pfn = __find_buddy_pfn(pfn, order);
	struct page *buddy;

	buddy = page + (__buddy_pfn - pfn);
	if (buddy_pfn)
		*buddy_pfn = __buddy_pfn;

	if (page_is_buddy(page, buddy, order))
		return buddy;
	return NULL;
}

extern struct page *__pageblock_pfn_to_page(unsigned long start_pfn,
				unsigned long end_pfn, struct zone *zone);

static inline struct page *pageblock_pfn_to_page(unsigned long start_pfn,
				unsigned long end_pfn, struct zone *zone)
{
	if (zone->contiguous)
		return pfn_to_page(start_pfn);

	return __pageblock_pfn_to_page(start_pfn, end_pfn, zone);
}

void set_zone_contiguous(struct zone *zone);

static inline void clear_zone_contiguous(struct zone *zone)
{
	zone->contiguous = false;
}

extern int __isolate_free_page(struct page *page, unsigned int order);
extern void __putback_isolated_page(struct page *page, unsigned int order,
				    int mt);
extern void memblock_free_pages(struct page *page, unsigned long pfn,
					unsigned int order);
extern void __free_pages_core(struct page *page, unsigned int order);

/*
 * This will have no effect, other than possibly generating a warning, if the
 * caller passes in a non-large folio.
 */
static inline void folio_set_order(struct folio *folio, unsigned int order)
{
	if (WARN_ON_ONCE(!order || !folio_test_large(folio)))
		return;

	folio->_flags_1 = (folio->_flags_1 & ~0xffUL) | order;
#ifdef CONFIG_64BIT
	folio->_folio_nr_pages = 1U << order;
#endif
}

void folio_undo_large_rmappable(struct folio *folio);

static inline void prep_compound_head(struct page *page, unsigned int order)
{
	struct folio *folio = (struct folio *)page;

	folio_set_order(folio, order);
	atomic_set(&folio->_entire_mapcount, -1);
	atomic_set(&folio->_nr_pages_mapped, 0);
	atomic_set(&folio->_pincount, 0);
}

static inline void prep_compound_tail(struct page *head, int tail_idx)
{
	struct page *p = head + tail_idx;

	if (tail_idx > TAIL_MAPPING_REUSED_MAX)
		p->mapping = TAIL_MAPPING;
	set_compound_head(p, head);
	set_page_private(p, 0);
}

extern void prep_compound_page(struct page *page, unsigned int order);

extern void post_alloc_hook(struct page *page, unsigned int order,
					gfp_t gfp_flags);
extern int user_min_free_kbytes;

extern void free_unref_page(struct page *page, unsigned int order);
extern void free_unref_page_list(struct list_head *list);

extern void zone_pcp_reset(struct zone *zone);
extern void zone_pcp_disable(struct zone *zone);
extern void zone_pcp_enable(struct zone *zone);
extern void zone_pcp_init(struct zone *zone);

extern void *memmap_alloc(phys_addr_t size, phys_addr_t align,
			  phys_addr_t min_addr,
			  int nid, bool exact_nid);

void memmap_init_range(unsigned long, int, unsigned long, unsigned long,
		unsigned long, enum meminit_context, struct vmem_altmap *, int);


int split_free_page(struct page *free_page,
			unsigned int order, unsigned long split_pfn_offset);

#if defined CONFIG_COMPACTION || defined CONFIG_CMA

/*
 * in mm/compaction.c
 */
/*
 * compact_control is used to track pages being migrated and the free pages
 * they are being migrated to during memory compaction. The free_pfn starts
 * at the end of a zone and migrate_pfn begins at the start. Movable pages
 * are moved to the end of a zone during a compaction run and the run
 * completes when free_pfn <= migrate_pfn
 */
struct compact_control {
	struct list_head freepages;	/* List of free pages to migrate to */
	struct list_head migratepages;	/* List of pages being migrated */
	unsigned int nr_freepages;	/* Number of isolated free pages */
	unsigned int nr_migratepages;	/* Number of pages to migrate */
	unsigned long free_pfn;		/* isolate_freepages search base */
	/*
	 * Acts as an in/out parameter to page isolation for migration.
	 * isolate_migratepages uses it as a search base.
	 * isolate_migratepages_block will update the value to the next pfn
	 * after the last isolated one.
	 */
	unsigned long migrate_pfn;
	unsigned long fast_start_pfn;	/* a pfn to start linear scan from */
	struct zone *zone;
	unsigned long total_migrate_scanned;
	unsigned long total_free_scanned;
	unsigned short fast_search_fail;/* failures to use free list searches */
	short search_order;		/* order to start a fast search at */
	const gfp_t gfp_mask;		/* gfp mask of a direct compactor */
	int order;			/* order a direct compactor needs */
	int migratetype;		/* migratetype of direct compactor */
	const unsigned int alloc_flags;	/* alloc flags of a direct compactor */
	const int highest_zoneidx;	/* zone index of a direct compactor */
	enum migrate_mode mode;		/* Async or sync migration mode */
	bool ignore_skip_hint;		/* Scan blocks even if marked skip */
	bool no_set_skip_hint;		/* Don't mark blocks for skipping */
	bool ignore_block_suitable;	/* Scan blocks considered unsuitable */
	bool direct_compaction;		/* False from kcompactd or /proc/... */
	bool proactive_compaction;	/* kcompactd proactive compaction */
	bool whole_zone;		/* Whole zone should/has been scanned */
	bool contended;			/* Signal lock contention */
	bool finish_pageblock;		/* Scan the remainder of a pageblock. Used
					 * when there are potentially transient
					 * isolation or migration failures to
					 * ensure forward progress.
					 */
	bool alloc_contig;		/* alloc_contig_range allocation */
};

/*
 * Used in direct compaction when a page should be taken from the freelists
 * immediately when one is created during the free path.
 */
struct capture_control {
	struct compact_control *cc;
	struct page *page;
};

unsigned long
isolate_freepages_range(struct compact_control *cc,
			unsigned long start_pfn, unsigned long end_pfn);
int
isolate_migratepages_range(struct compact_control *cc,
			   unsigned long low_pfn, unsigned long end_pfn);

int __alloc_contig_migrate_range(struct compact_control *cc,
					unsigned long start, unsigned long end);

/* Free whole pageblock and set its migration type to MIGRATE_CMA. */
void init_cma_reserved_pageblock(struct page *page);

#endif /* CONFIG_COMPACTION || CONFIG_CMA */

int find_suitable_fallback(struct free_area *area, unsigned int order,
			int migratetype, bool only_stealable, bool *can_steal);

static inline bool free_area_empty(struct free_area *area, int migratetype)
{
	return list_empty(&area->free_list[migratetype]);
}

/*
 * These three helpers classifies VMAs for virtual memory accounting.
 */

/*
 * Executable code area - executable, not writable, not stack
 */
static inline bool is_exec_mapping(vm_flags_t flags)
{
	return (flags & (VM_EXEC | VM_WRITE | VM_STACK)) == VM_EXEC;
}

/*
 * Stack area (including shadow stacks)
 *
 * VM_GROWSUP / VM_GROWSDOWN VMAs are always private anonymous:
 * do_mmap() forbids all other combinations.
 */
static inline bool is_stack_mapping(vm_flags_t flags)
{
	return ((flags & VM_STACK) == VM_STACK) || (flags & VM_SHADOW_STACK);
}

/*
 * Data area - private, writable, not stack
 */
static inline bool is_data_mapping(vm_flags_t flags)
{
	return (flags & (VM_WRITE | VM_SHARED | VM_STACK)) == VM_WRITE;
}

/* mm/util.c */
struct anon_vma *folio_anon_vma(struct folio *folio);

#ifdef CONFIG_MMU
void unmap_mapping_folio(struct folio *folio);
extern long populate_vma_page_range(struct vm_area_struct *vma,
		unsigned long start, unsigned long end, int *locked);
extern long faultin_vma_page_range(struct vm_area_struct *vma,
				   unsigned long start, unsigned long end,
				   bool write, int *locked);
extern bool mlock_future_ok(struct mm_struct *mm, unsigned long flags,
			       unsigned long bytes);

/*
 * NOTE: This function can't tell whether the folio is "fully mapped" in the
 * range.
 * "fully mapped" means all the pages of folio is associated with the page
 * table of range while this function just check whether the folio range is
 * within the range [start, end). Funcation caller nees to do page table
 * check if it cares about the page table association.
 *
 * Typical usage (like mlock or madvise) is:
 * Caller knows at least 1 page of folio is associated with page table of VMA
 * and the range [start, end) is intersect with the VMA range. Caller wants
 * to know whether the folio is fully associated with the range. It calls
 * this function to check whether the folio is in the range first. Then checks
 * the page table to know whether the folio is fully mapped to the range.
 */
static inline bool
folio_within_range(struct folio *folio, struct vm_area_struct *vma,
		unsigned long start, unsigned long end)
{
	pgoff_t pgoff, addr;
	unsigned long vma_pglen = (vma->vm_end - vma->vm_start) >> PAGE_SHIFT;

	VM_WARN_ON_FOLIO(folio_test_ksm(folio), folio);
	if (start > end)
		return false;

	if (start < vma->vm_start)
		start = vma->vm_start;

	if (end > vma->vm_end)
		end = vma->vm_end;

	pgoff = folio_pgoff(folio);

	/* if folio start address is not in vma range */
	if (!in_range(pgoff, vma->vm_pgoff, vma_pglen))
		return false;

	addr = vma->vm_start + ((pgoff - vma->vm_pgoff) << PAGE_SHIFT);

	return !(addr < start || end - addr < folio_size(folio));
}

static inline bool
folio_within_vma(struct folio *folio, struct vm_area_struct *vma)
{
	return folio_within_range(folio, vma, vma->vm_start, vma->vm_end);
}

/*
 * mlock_vma_folio() and munlock_vma_folio():
 * should be called with vma's mmap_lock held for read or write,
 * under page table lock for the pte/pmd being added or removed.
 *
 * mlock is usually called at the end of page_add_*_rmap(), munlock at
 * the end of page_remove_rmap(); but new anon folios are managed by
 * folio_add_lru_vma() calling mlock_new_folio().
 */
void mlock_folio(struct folio *folio);
static inline void mlock_vma_folio(struct folio *folio,
				struct vm_area_struct *vma)
{
	/*
	 * The VM_SPECIAL check here serves two purposes.
	 * 1) VM_IO check prevents migration from double-counting during mlock.
	 * 2) Although mmap_region() and mlock_fixup() take care that VM_LOCKED
	 *    is never left set on a VM_SPECIAL vma, there is an interval while
	 *    file->f_op->mmap() is using vm_insert_page(s), when VM_LOCKED may
	 *    still be set while VM_SPECIAL bits are added: so ignore it then.
	 */
	if (unlikely((vma->vm_flags & (VM_LOCKED|VM_SPECIAL)) == VM_LOCKED))
		mlock_folio(folio);
}

void munlock_folio(struct folio *folio);
static inline void munlock_vma_folio(struct folio *folio,
					struct vm_area_struct *vma)
{
	/*
	 * munlock if the function is called. Ideally, we should only
	 * do munlock if any page of folio is unmapped from VMA and
	 * cause folio not fully mapped to VMA.
	 *
	 * But it's not easy to confirm that's the situation. So we
	 * always munlock the folio and page reclaim will correct it
	 * if it's wrong.
	 */
	if (unlikely(vma->vm_flags & VM_LOCKED))
		munlock_folio(folio);
}

void mlock_new_folio(struct folio *folio);
bool need_mlock_drain(int cpu);
void mlock_drain_local(void);
void mlock_drain_remote(int cpu);

extern pmd_t maybe_pmd_mkwrite(pmd_t pmd, struct vm_area_struct *vma);

/*
 * Return the start of user virtual address at the specific offset within
 * a vma.
 */
static inline unsigned long
vma_pgoff_address(pgoff_t pgoff, unsigned long nr_pages,
		  struct vm_area_struct *vma)
{
	unsigned long address;

	if (pgoff >= vma->vm_pgoff) {
		address = vma->vm_start +
			((pgoff - vma->vm_pgoff) << PAGE_SHIFT);
		/* Check for address beyond vma (or wrapped through 0?) */
		if (address < vma->vm_start || address >= vma->vm_end)
			address = -EFAULT;
	} else if (pgoff + nr_pages - 1 >= vma->vm_pgoff) {
		/* Test above avoids possibility of wrap to 0 on 32-bit */
		address = vma->vm_start;
	} else {
		address = -EFAULT;
	}
	return address;
}

/*
 * Return the start of user virtual address of a page within a vma.
 * Returns -EFAULT if all of the page is outside the range of vma.
 * If page is a compound head, the entire compound page is considered.
 */
static inline unsigned long
vma_address(struct page *page, struct vm_area_struct *vma)
{
	VM_BUG_ON_PAGE(PageKsm(page), page);	/* KSM page->index unusable */
	return vma_pgoff_address(page_to_pgoff(page), compound_nr(page), vma);
}

/*
 * Then at what user virtual address will none of the range be found in vma?
 * Assumes that vma_address() already returned a good starting address.
 */
static inline unsigned long vma_address_end(struct page_vma_mapped_walk *pvmw)
{
	struct vm_area_struct *vma = pvmw->vma;
	pgoff_t pgoff;
	unsigned long address;

	/* Common case, plus ->pgoff is invalid for KSM */
	if (pvmw->nr_pages == 1)
		return pvmw->address + PAGE_SIZE;

	pgoff = pvmw->pgoff + pvmw->nr_pages;
	address = vma->vm_start + ((pgoff - vma->vm_pgoff) << PAGE_SHIFT);
	/* Check for address beyond vma (or wrapped through 0?) */
	if (address < vma->vm_start || address > vma->vm_end)
		address = vma->vm_end;
	return address;
}

static inline struct file *maybe_unlock_mmap_for_io(struct vm_fault *vmf,
						    struct file *fpin)
{
	int flags = vmf->flags;

	if (fpin)
		return fpin;

	/*
	 * FAULT_FLAG_RETRY_NOWAIT means we don't want to wait on page locks or
	 * anything, so we only pin the file and drop the mmap_lock if only
	 * FAULT_FLAG_ALLOW_RETRY is set, while this is the first attempt.
	 */
	if (fault_flag_allow_retry_first(flags) &&
	    !(flags & FAULT_FLAG_RETRY_NOWAIT)) {
		fpin = get_file(vmf->vma->vm_file);
		release_fault_lock(vmf);
	}
	return fpin;
}
#else /* !CONFIG_MMU */
static inline void unmap_mapping_folio(struct folio *folio) { }
static inline void mlock_new_folio(struct folio *folio) { }
static inline bool need_mlock_drain(int cpu) { return false; }
static inline void mlock_drain_local(void) { }
static inline void mlock_drain_remote(int cpu) { }
static inline void vunmap_range_noflush(unsigned long start, unsigned long end)
{
}
#endif /* !CONFIG_MMU */

/* Memory initialisation debug and verification */
#ifdef CONFIG_DEFERRED_STRUCT_PAGE_INIT
DECLARE_STATIC_KEY_TRUE(deferred_pages);

bool __init deferred_grow_zone(struct zone *zone, unsigned int order);
#endif /* CONFIG_DEFERRED_STRUCT_PAGE_INIT */

enum mminit_level {
	MMINIT_WARNING,
	MMINIT_VERIFY,
	MMINIT_TRACE
};

#ifdef CONFIG_DEBUG_MEMORY_INIT

extern int mminit_loglevel;

#define mminit_dprintk(level, prefix, fmt, arg...) \
do { \
	if (level < mminit_loglevel) { \
		if (level <= MMINIT_WARNING) \
			pr_warn("mminit::" prefix " " fmt, ##arg);	\
		else \
			printk(KERN_DEBUG "mminit::" prefix " " fmt, ##arg); \
	} \
} while (0)

extern void mminit_verify_pageflags_layout(void);
extern void mminit_verify_zonelist(void);
#else

static inline void mminit_dprintk(enum mminit_level level,
				const char *prefix, const char *fmt, ...)
{
}

static inline void mminit_verify_pageflags_layout(void)
{
}

static inline void mminit_verify_zonelist(void)
{
}
#endif /* CONFIG_DEBUG_MEMORY_INIT */

#define NODE_RECLAIM_NOSCAN	-2
#define NODE_RECLAIM_FULL	-1
#define NODE_RECLAIM_SOME	0
#define NODE_RECLAIM_SUCCESS	1

#ifdef CONFIG_NUMA
extern int node_reclaim(struct pglist_data *, gfp_t, unsigned int);
extern int find_next_best_node(int node, nodemask_t *used_node_mask);
#else
static inline int node_reclaim(struct pglist_data *pgdat, gfp_t mask,
				unsigned int order)
{
	return NODE_RECLAIM_NOSCAN;
}
static inline int find_next_best_node(int node, nodemask_t *used_node_mask)
{
	return NUMA_NO_NODE;
}
#endif

/*
 * mm/memory-failure.c
 */
extern int hwpoison_filter(struct page *p);

extern u32 hwpoison_filter_dev_major;
extern u32 hwpoison_filter_dev_minor;
extern u64 hwpoison_filter_flags_mask;
extern u64 hwpoison_filter_flags_value;
extern u64 hwpoison_filter_memcg;
extern u32 hwpoison_filter_enable;

extern unsigned long  __must_check vm_mmap_pgoff(struct file *, unsigned long,
        unsigned long, unsigned long,
        unsigned long, unsigned long);

extern void set_pageblock_order(void);
unsigned long reclaim_pages(struct list_head *folio_list);
unsigned int reclaim_clean_pages_from_list(struct zone *zone,
					    struct list_head *folio_list);
/* The ALLOC_WMARK bits are used as an index to zone->watermark */
#define ALLOC_WMARK_MIN		WMARK_MIN
#define ALLOC_WMARK_LOW		WMARK_LOW
#define ALLOC_WMARK_HIGH	WMARK_HIGH
#define ALLOC_NO_WATERMARKS	0x04 /* don't check watermarks at all */

/* Mask to get the watermark bits */
#define ALLOC_WMARK_MASK	(ALLOC_NO_WATERMARKS-1)

/*
 * Only MMU archs have async oom victim reclaim - aka oom_reaper so we
 * cannot assume a reduced access to memory reserves is sufficient for
 * !MMU
 */
#ifdef CONFIG_MMU
#define ALLOC_OOM		0x08
#else
#define ALLOC_OOM		ALLOC_NO_WATERMARKS
#endif

#define ALLOC_NON_BLOCK		 0x10 /* Caller cannot block. Allow access
				       * to 25% of the min watermark or
				       * 62.5% if __GFP_HIGH is set.
				       */
#define ALLOC_MIN_RESERVE	 0x20 /* __GFP_HIGH set. Allow access to 50%
				       * of the min watermark.
				       */
#define ALLOC_CPUSET		 0x40 /* check for correct cpuset */
#define ALLOC_CMA		 0x80 /* allow allocations from CMA areas */
#ifdef CONFIG_ZONE_DMA32
#define ALLOC_NOFRAGMENT	0x100 /* avoid mixing pageblock types */
#else
#define ALLOC_NOFRAGMENT	  0x0
#endif
#define ALLOC_HIGHATOMIC	0x200 /* Allows access to MIGRATE_HIGHATOMIC */
#define ALLOC_KSWAPD		0x800 /* allow waking of kswapd, __GFP_KSWAPD_RECLAIM set */

/* Flags that allow allocations below the min watermark. */
#define ALLOC_RESERVES (ALLOC_NON_BLOCK|ALLOC_MIN_RESERVE|ALLOC_HIGHATOMIC|ALLOC_OOM)

enum ttu_flags;
struct tlbflush_unmap_batch;


/*
 * only for MM internal work items which do not depend on
 * any allocations or locks which might depend on allocations
 */
extern struct workqueue_struct *mm_percpu_wq;

#ifdef CONFIG_ARCH_WANT_BATCHED_UNMAP_TLB_FLUSH
void try_to_unmap_flush(void);
void try_to_unmap_flush_dirty(void);
void flush_tlb_batched_pending(struct mm_struct *mm);
#else
static inline void try_to_unmap_flush(void)
{
}
static inline void try_to_unmap_flush_dirty(void)
{
}
static inline void flush_tlb_batched_pending(struct mm_struct *mm)
{
}
#endif /* CONFIG_ARCH_WANT_BATCHED_UNMAP_TLB_FLUSH */

extern const struct trace_print_flags pageflag_names[];
extern const struct trace_print_flags pagetype_names[];
extern const struct trace_print_flags vmaflag_names[];
extern const struct trace_print_flags gfpflag_names[];

static inline bool is_migrate_highatomic(enum migratetype migratetype)
{
	return migratetype == MIGRATE_HIGHATOMIC;
}

void setup_zone_pageset(struct zone *zone);

struct migration_target_control {
	int nid;		/* preferred node id */
	nodemask_t *nmask;
	gfp_t gfp_mask;
};

/*
 * mm/filemap.c
 */
size_t splice_folio_into_pipe(struct pipe_inode_info *pipe,
			      struct folio *folio, loff_t fpos, size_t size);

/*
 * mm/vmalloc.c
 */
#ifdef CONFIG_MMU
void __init vmalloc_init(void);
int __must_check vmap_pages_range_noflush(unsigned long addr, unsigned long end,
                pgprot_t prot, struct page **pages, unsigned int page_shift);
#else
static inline void vmalloc_init(void)
{
}

static inline
int __must_check vmap_pages_range_noflush(unsigned long addr, unsigned long end,
                pgprot_t prot, struct page **pages, unsigned int page_shift)
{
	return -EINVAL;
}
#endif

int __must_check __vmap_pages_range_noflush(unsigned long addr,
			       unsigned long end, pgprot_t prot,
			       struct page **pages, unsigned int page_shift);

void vunmap_range_noflush(unsigned long start, unsigned long end);

void __vunmap_range_noflush(unsigned long start, unsigned long end);

int numa_migrate_prep(struct page *page, struct vm_area_struct *vma,
		      unsigned long addr, int page_nid, int *flags);

void free_zone_device_page(struct page *page);
int migrate_device_coherent_page(struct page *page);

/*
 * mm/gup.c
 */
struct folio *try_grab_folio(struct page *page, int refs, unsigned int flags);
int __must_check try_grab_page(struct page *page, unsigned int flags);

/*
 * mm/huge_memory.c
 */
struct page *follow_trans_huge_pmd(struct vm_area_struct *vma,
				   unsigned long addr, pmd_t *pmd,
				   unsigned int flags);

enum {
	/* mark page accessed */
	FOLL_TOUCH = 1 << 16,
	/* a retry, previous pass started an IO */
	FOLL_TRIED = 1 << 17,
	/* we are working on non-current tsk/mm */
	FOLL_REMOTE = 1 << 18,
	/* pages must be released via unpin_user_page */
	FOLL_PIN = 1 << 19,
	/* gup_fast: prevent fall-back to slow gup */
	FOLL_FAST_ONLY = 1 << 20,
	/* allow unlocking the mmap lock */
	FOLL_UNLOCKABLE = 1 << 21,
};

/*
 * Indicates for which pages that are write-protected in the page table,
 * whether GUP has to trigger unsharing via FAULT_FLAG_UNSHARE such that the
 * GUP pin will remain consistent with the pages mapped into the page tables
 * of the MM.
 *
 * Temporary unmapping of PageAnonExclusive() pages or clearing of
 * PageAnonExclusive() has to protect against concurrent GUP:
 * * Ordinary GUP: Using the PT lock
 * * GUP-fast and fork(): mm->write_protect_seq
 * * GUP-fast and KSM or temporary unmapping (swap, migration): see
 *    page_try_share_anon_rmap()
 *
 * Must be called with the (sub)page that's actually referenced via the
 * page table entry, which might not necessarily be the head page for a
 * PTE-mapped THP.
 *
 * If the vma is NULL, we're coming from the GUP-fast path and might have
 * to fallback to the slow path just to lookup the vma.
 */
static inline bool gup_must_unshare(struct vm_area_struct *vma,
				    unsigned int flags, struct page *page)
{
	/*
	 * FOLL_WRITE is implicitly handled correctly as the page table entry
	 * has to be writable -- and if it references (part of) an anonymous
	 * folio, that part is required to be marked exclusive.
	 */
	if ((flags & (FOLL_WRITE | FOLL_PIN)) != FOLL_PIN)
		return false;
	/*
	 * Note: PageAnon(page) is stable until the page is actually getting
	 * freed.
	 */
	if (!PageAnon(page)) {
		/*
		 * We only care about R/O long-term pining: R/O short-term
		 * pinning does not have the semantics to observe successive
		 * changes through the process page tables.
		 */
		if (!(flags & FOLL_LONGTERM))
			return false;

		/* We really need the vma ... */
		if (!vma)
			return true;

		/*
		 * ... because we only care about writable private ("COW")
		 * mappings where we have to break COW early.
		 */
		return is_cow_mapping(vma->vm_flags);
	}

	/* Paired with a memory barrier in page_try_share_anon_rmap(). */
	if (IS_ENABLED(CONFIG_HAVE_FAST_GUP))
		smp_rmb();

	/*
	 * During GUP-fast we might not get called on the head page for a
	 * hugetlb page that is mapped using cont-PTE, because GUP-fast does
	 * not work with the abstracted hugetlb PTEs that always point at the
	 * head page. For hugetlb, PageAnonExclusive only applies on the head
	 * page (as it cannot be partially COW-shared), so lookup the head page.
	 */
	if (unlikely(!PageHead(page) && PageHuge(page)))
		page = compound_head(page);

	/*
	 * Note that PageKsm() pages cannot be exclusive, and consequently,
	 * cannot get pinned.
	 */
	return !PageAnonExclusive(page);
}

extern bool mirrored_kernelcore;
extern bool memblock_has_mirror(void);

static inline bool vma_soft_dirty_enabled(struct vm_area_struct *vma)
{
	/*
	 * NOTE: we must check this before VM_SOFTDIRTY on soft-dirty
	 * enablements, because when without soft-dirty being compiled in,
	 * VM_SOFTDIRTY is defined as 0x0, then !(vm_flags & VM_SOFTDIRTY)
	 * will be constantly true.
	 */
	if (!IS_ENABLED(CONFIG_MEM_SOFT_DIRTY))
		return false;

	/*
	 * Soft-dirty is kind of special: its tracking is enabled when the
	 * vma flags not set.
	 */
	return !(vma->vm_flags & VM_SOFTDIRTY);
}

static inline void vma_iter_config(struct vma_iterator *vmi,
		unsigned long index, unsigned long last)
{
	MAS_BUG_ON(&vmi->mas, vmi->mas.node != MAS_START &&
		   (vmi->mas.index > index || vmi->mas.last < index));
	__mas_set_range(&vmi->mas, index, last - 1);
}

/*
 * VMA Iterator functions shared between nommu and mmap
 */
static inline int vma_iter_prealloc(struct vma_iterator *vmi,
		struct vm_area_struct *vma)
{
	return mas_preallocate(&vmi->mas, vma, GFP_KERNEL);
}

static inline void vma_iter_clear(struct vma_iterator *vmi)
{
	mas_store_prealloc(&vmi->mas, NULL);
}

static inline int vma_iter_clear_gfp(struct vma_iterator *vmi,
			unsigned long start, unsigned long end, gfp_t gfp)
{
	__mas_set_range(&vmi->mas, start, end - 1);
	mas_store_gfp(&vmi->mas, NULL, gfp);
	if (unlikely(mas_is_err(&vmi->mas)))
		return -ENOMEM;

	return 0;
}

static inline struct vm_area_struct *vma_iter_load(struct vma_iterator *vmi)
{
	return mas_walk(&vmi->mas);
}

/* Store a VMA with preallocated memory */
static inline void vma_iter_store(struct vma_iterator *vmi,
				  struct vm_area_struct *vma)
{

#if defined(CONFIG_DEBUG_VM_MAPLE_TREE)
	if (MAS_WARN_ON(&vmi->mas, vmi->mas.node != MAS_START &&
			vmi->mas.index > vma->vm_start)) {
		pr_warn("%lx > %lx\n store vma %lx-%lx\n into slot %lx-%lx\n",
			vmi->mas.index, vma->vm_start, vma->vm_start,
			vma->vm_end, vmi->mas.index, vmi->mas.last);
	}
	if (MAS_WARN_ON(&vmi->mas, vmi->mas.node != MAS_START &&
			vmi->mas.last <  vma->vm_start)) {
		pr_warn("%lx < %lx\nstore vma %lx-%lx\ninto slot %lx-%lx\n",
		       vmi->mas.last, vma->vm_start, vma->vm_start, vma->vm_end,
		       vmi->mas.index, vmi->mas.last);
	}
#endif

	if (vmi->mas.node != MAS_START &&
	    ((vmi->mas.index > vma->vm_start) || (vmi->mas.last < vma->vm_start)))
		vma_iter_invalidate(vmi);

	__mas_set_range(&vmi->mas, vma->vm_start, vma->vm_end - 1);
	mas_store_prealloc(&vmi->mas, vma);
}

static inline int vma_iter_store_gfp(struct vma_iterator *vmi,
			struct vm_area_struct *vma, gfp_t gfp)
{
	if (vmi->mas.node != MAS_START &&
	    ((vmi->mas.index > vma->vm_start) || (vmi->mas.last < vma->vm_start)))
		vma_iter_invalidate(vmi);

	__mas_set_range(&vmi->mas, vma->vm_start, vma->vm_end - 1);
	mas_store_gfp(&vmi->mas, vma, gfp);
	if (unlikely(mas_is_err(&vmi->mas)))
		return -ENOMEM;

	return 0;
}

/*
 * VMA lock generalization
 */
struct vma_prepare {
	struct vm_area_struct *vma;
	struct vm_area_struct *adj_next;
	struct file *file;
	struct address_space *mapping;
	struct anon_vma *anon_vma;
	struct vm_area_struct *insert;
	struct vm_area_struct *remove;
	struct vm_area_struct *remove2;
};

<<<<<<< HEAD
=======
void __meminit __init_single_page(struct page *page, unsigned long pfn,
				unsigned long zone, int nid);

>>>>>>> 221a3ad5
/* shrinker related functions */
unsigned long shrink_slab(gfp_t gfp_mask, int nid, struct mem_cgroup *memcg,
			  int priority);

#ifdef CONFIG_SHRINKER_DEBUG
extern int shrinker_debugfs_add(struct shrinker *shrinker);
extern int shrinker_debugfs_name_alloc(struct shrinker *shrinker,
				       const char *fmt, va_list ap);
extern void shrinker_debugfs_name_free(struct shrinker *shrinker);
extern struct dentry *shrinker_debugfs_detach(struct shrinker *shrinker,
					      int *debugfs_id);
extern void shrinker_debugfs_remove(struct dentry *debugfs_entry,
				    int debugfs_id);
#else /* CONFIG_SHRINKER_DEBUG */
static inline int shrinker_debugfs_add(struct shrinker *shrinker)
{
	return 0;
}
static inline int shrinker_debugfs_name_alloc(struct shrinker *shrinker,
					      const char *fmt, va_list ap)
{
	return 0;
}
static inline void shrinker_debugfs_name_free(struct shrinker *shrinker)
{
}
static inline struct dentry *shrinker_debugfs_detach(struct shrinker *shrinker,
						     int *debugfs_id)
{
	*debugfs_id = -1;
	return NULL;
}
static inline void shrinker_debugfs_remove(struct dentry *debugfs_entry,
					   int debugfs_id)
{
}
#endif /* CONFIG_SHRINKER_DEBUG */

#endif	/* __MM_INTERNAL_H */<|MERGE_RESOLUTION|>--- conflicted
+++ resolved
@@ -1204,12 +1204,9 @@
 	struct vm_area_struct *remove2;
 };
 
-<<<<<<< HEAD
-=======
 void __meminit __init_single_page(struct page *page, unsigned long pfn,
 				unsigned long zone, int nid);
 
->>>>>>> 221a3ad5
 /* shrinker related functions */
 unsigned long shrink_slab(gfp_t gfp_mask, int nid, struct mem_cgroup *memcg,
 			  int priority);
