// SPDX-License-Identifier: GPL-2.0-only
/*
 *  linux/kernel/fork.c
 *
 *  Copyright (C) 1991, 1992  Linus Torvalds
 */

/*
 *  'fork.c' contains the help-routines for the 'fork' system call
 * (see also entry.S and others).
 * Fork is rather simple, once you get the hang of it, but the memory
 * management can be a bitch. See 'mm/memory.c': 'copy_page_range()'
 */

#include <linux/anon_inodes.h>
#include <linux/slab.h>
#include <linux/sched/autogroup.h>
#include <linux/sched/mm.h>
#include <linux/sched/coredump.h>
#include <linux/sched/user.h>
#include <linux/sched/numa_balancing.h>
#include <linux/sched/stat.h>
#include <linux/sched/task.h>
#include <linux/sched/task_stack.h>
#include <linux/sched/cputime.h>
#include <linux/seq_file.h>
#include <linux/rtmutex.h>
#include <linux/init.h>
#include <linux/unistd.h>
#include <linux/module.h>
#include <linux/vmalloc.h>
#include <linux/completion.h>
#include <linux/personality.h>
#include <linux/mempolicy.h>
#include <linux/sem.h>
#include <linux/file.h>
#include <linux/fdtable.h>
#include <linux/iocontext.h>
#include <linux/key.h>
#include <linux/kmsan.h>
#include <linux/binfmts.h>
#include <linux/mman.h>
#include <linux/mmu_notifier.h>
#include <linux/fs.h>
#include <linux/mm.h>
#include <linux/mm_inline.h>
#include <linux/nsproxy.h>
#include <linux/capability.h>
#include <linux/cpu.h>
#include <linux/cgroup.h>
#include <linux/security.h>
#include <linux/hugetlb.h>
#include <linux/seccomp.h>
#include <linux/swap.h>
#include <linux/syscalls.h>
#include <linux/jiffies.h>
#include <linux/futex.h>
#include <linux/compat.h>
#include <linux/kthread.h>
#include <linux/task_io_accounting_ops.h>
#include <linux/rcupdate.h>
#include <linux/ptrace.h>
#include <linux/mount.h>
#include <linux/audit.h>
#include <linux/memcontrol.h>
#include <linux/ftrace.h>
#include <linux/proc_fs.h>
#include <linux/profile.h>
#include <linux/rmap.h>
#include <linux/ksm.h>
#include <linux/acct.h>
#include <linux/userfaultfd_k.h>
#include <linux/tsacct_kern.h>
#include <linux/cn_proc.h>
#include <linux/freezer.h>
#include <linux/delayacct.h>
#include <linux/taskstats_kern.h>
#include <linux/tty.h>
#include <linux/fs_struct.h>
#include <linux/magic.h>
#include <linux/perf_event.h>
#include <linux/posix-timers.h>
#include <linux/user-return-notifier.h>
#include <linux/oom.h>
#include <linux/khugepaged.h>
#include <linux/signalfd.h>
#include <linux/uprobes.h>
#include <linux/aio.h>
#include <linux/compiler.h>
#include <linux/sysctl.h>
#include <linux/kcov.h>
#include <linux/livepatch.h>
#include <linux/thread_info.h>
#include <linux/stackleak.h>
#include <linux/kasan.h>
#include <linux/scs.h>
#include <linux/io_uring.h>
#include <linux/bpf.h>
#include <linux/stackprotector.h>
#include <linux/user_events.h>
#include <linux/iommu.h>

#include <asm/pgalloc.h>
#include <linux/uaccess.h>
#include <asm/mmu_context.h>
#include <asm/cacheflush.h>
#include <asm/tlbflush.h>

#include <trace/events/sched.h>

#define CREATE_TRACE_POINTS
#include <trace/events/task.h>

/*
 * Minimum number of threads to boot the kernel
 */
#define MIN_THREADS 20

/*
 * Maximum number of threads
 */
#define MAX_THREADS FUTEX_TID_MASK

/*
 * Protected counters by write_lock_irq(&tasklist_lock)
 */
unsigned long total_forks;	/* Handle normal Linux uptimes. */
int nr_threads;			/* The idle threads do not count.. */

static int max_threads;		/* tunable limit on nr_threads */

#define NAMED_ARRAY_INDEX(x)	[x] = __stringify(x)

static const char * const resident_page_types[] = {
	NAMED_ARRAY_INDEX(MM_FILEPAGES),
	NAMED_ARRAY_INDEX(MM_ANONPAGES),
	NAMED_ARRAY_INDEX(MM_SWAPENTS),
	NAMED_ARRAY_INDEX(MM_SHMEMPAGES),
};

DEFINE_PER_CPU(unsigned long, process_counts) = 0;

__cacheline_aligned DEFINE_RWLOCK(tasklist_lock);  /* outer */

#ifdef CONFIG_PROVE_RCU
int lockdep_tasklist_lock_is_held(void)
{
	return lockdep_is_held(&tasklist_lock);
}
EXPORT_SYMBOL_GPL(lockdep_tasklist_lock_is_held);
#endif /* #ifdef CONFIG_PROVE_RCU */

int nr_processes(void)
{
	int cpu;
	int total = 0;

	for_each_possible_cpu(cpu)
		total += per_cpu(process_counts, cpu);

	return total;
}

void __weak arch_release_task_struct(struct task_struct *tsk)
{
}

#ifndef CONFIG_ARCH_TASK_STRUCT_ALLOCATOR
static struct kmem_cache *task_struct_cachep;

static inline struct task_struct *alloc_task_struct_node(int node)
{
	return kmem_cache_alloc_node(task_struct_cachep, GFP_KERNEL, node);
}

static inline void free_task_struct(struct task_struct *tsk)
{
	kmem_cache_free(task_struct_cachep, tsk);
}
#endif

#ifndef CONFIG_ARCH_THREAD_STACK_ALLOCATOR

/*
 * Allocate pages if THREAD_SIZE is >= PAGE_SIZE, otherwise use a
 * kmemcache based allocator.
 */
# if THREAD_SIZE >= PAGE_SIZE || defined(CONFIG_VMAP_STACK)

#  ifdef CONFIG_VMAP_STACK
/*
 * vmalloc() is a bit slow, and calling vfree() enough times will force a TLB
 * flush.  Try to minimize the number of calls by caching stacks.
 */
#define NR_CACHED_STACKS 2
static DEFINE_PER_CPU(struct vm_struct *, cached_stacks[NR_CACHED_STACKS]);

struct vm_stack {
	struct rcu_head rcu;
	struct vm_struct *stack_vm_area;
};

static bool try_release_thread_stack_to_cache(struct vm_struct *vm)
{
	unsigned int i;

	for (i = 0; i < NR_CACHED_STACKS; i++) {
		if (this_cpu_cmpxchg(cached_stacks[i], NULL, vm) != NULL)
			continue;
		return true;
	}
	return false;
}

static void thread_stack_free_rcu(struct rcu_head *rh)
{
	struct vm_stack *vm_stack = container_of(rh, struct vm_stack, rcu);

	if (try_release_thread_stack_to_cache(vm_stack->stack_vm_area))
		return;

	vfree(vm_stack);
}

static void thread_stack_delayed_free(struct task_struct *tsk)
{
	struct vm_stack *vm_stack = tsk->stack;

	vm_stack->stack_vm_area = tsk->stack_vm_area;
	call_rcu(&vm_stack->rcu, thread_stack_free_rcu);
}

static int free_vm_stack_cache(unsigned int cpu)
{
	struct vm_struct **cached_vm_stacks = per_cpu_ptr(cached_stacks, cpu);
	int i;

	for (i = 0; i < NR_CACHED_STACKS; i++) {
		struct vm_struct *vm_stack = cached_vm_stacks[i];

		if (!vm_stack)
			continue;

		vfree(vm_stack->addr);
		cached_vm_stacks[i] = NULL;
	}

	return 0;
}

static int memcg_charge_kernel_stack(struct vm_struct *vm)
{
	int i;
	int ret;
	int nr_charged = 0;

	BUG_ON(vm->nr_pages != THREAD_SIZE / PAGE_SIZE);

	for (i = 0; i < THREAD_SIZE / PAGE_SIZE; i++) {
		ret = memcg_kmem_charge_page(vm->pages[i], GFP_KERNEL, 0);
		if (ret)
			goto err;
		nr_charged++;
	}
	return 0;
err:
	for (i = 0; i < nr_charged; i++)
		memcg_kmem_uncharge_page(vm->pages[i], 0);
	return ret;
}

static int alloc_thread_stack_node(struct task_struct *tsk, int node)
{
	struct vm_struct *vm;
	void *stack;
	int i;

	for (i = 0; i < NR_CACHED_STACKS; i++) {
		struct vm_struct *s;

		s = this_cpu_xchg(cached_stacks[i], NULL);

		if (!s)
			continue;

		/* Reset stack metadata. */
		kasan_unpoison_range(s->addr, THREAD_SIZE);

		stack = kasan_reset_tag(s->addr);

		/* Clear stale pointers from reused stack. */
		memset(stack, 0, THREAD_SIZE);

		if (memcg_charge_kernel_stack(s)) {
			vfree(s->addr);
			return -ENOMEM;
		}

		tsk->stack_vm_area = s;
		tsk->stack = stack;
		return 0;
	}

	/*
	 * Allocated stacks are cached and later reused by new threads,
	 * so memcg accounting is performed manually on assigning/releasing
	 * stacks to tasks. Drop __GFP_ACCOUNT.
	 */
	stack = __vmalloc_node_range(THREAD_SIZE, THREAD_ALIGN,
				     VMALLOC_START, VMALLOC_END,
				     THREADINFO_GFP & ~__GFP_ACCOUNT,
				     PAGE_KERNEL,
				     0, node, __builtin_return_address(0));
	if (!stack)
		return -ENOMEM;

	vm = find_vm_area(stack);
	if (memcg_charge_kernel_stack(vm)) {
		vfree(stack);
		return -ENOMEM;
	}
	/*
	 * We can't call find_vm_area() in interrupt context, and
	 * free_thread_stack() can be called in interrupt context,
	 * so cache the vm_struct.
	 */
	tsk->stack_vm_area = vm;
	stack = kasan_reset_tag(stack);
	tsk->stack = stack;
	return 0;
}

static void free_thread_stack(struct task_struct *tsk)
{
	if (!try_release_thread_stack_to_cache(tsk->stack_vm_area))
		thread_stack_delayed_free(tsk);

	tsk->stack = NULL;
	tsk->stack_vm_area = NULL;
}

#  else /* !CONFIG_VMAP_STACK */

static void thread_stack_free_rcu(struct rcu_head *rh)
{
	__free_pages(virt_to_page(rh), THREAD_SIZE_ORDER);
}

static void thread_stack_delayed_free(struct task_struct *tsk)
{
	struct rcu_head *rh = tsk->stack;

	call_rcu(rh, thread_stack_free_rcu);
}

static int alloc_thread_stack_node(struct task_struct *tsk, int node)
{
	struct page *page = alloc_pages_node(node, THREADINFO_GFP,
					     THREAD_SIZE_ORDER);

	if (likely(page)) {
		tsk->stack = kasan_reset_tag(page_address(page));
		return 0;
	}
	return -ENOMEM;
}

static void free_thread_stack(struct task_struct *tsk)
{
	thread_stack_delayed_free(tsk);
	tsk->stack = NULL;
}

#  endif /* CONFIG_VMAP_STACK */
# else /* !(THREAD_SIZE >= PAGE_SIZE || defined(CONFIG_VMAP_STACK)) */

static struct kmem_cache *thread_stack_cache;

static void thread_stack_free_rcu(struct rcu_head *rh)
{
	kmem_cache_free(thread_stack_cache, rh);
}

static void thread_stack_delayed_free(struct task_struct *tsk)
{
	struct rcu_head *rh = tsk->stack;

	call_rcu(rh, thread_stack_free_rcu);
}

static int alloc_thread_stack_node(struct task_struct *tsk, int node)
{
	unsigned long *stack;
	stack = kmem_cache_alloc_node(thread_stack_cache, THREADINFO_GFP, node);
	stack = kasan_reset_tag(stack);
	tsk->stack = stack;
	return stack ? 0 : -ENOMEM;
}

static void free_thread_stack(struct task_struct *tsk)
{
	thread_stack_delayed_free(tsk);
	tsk->stack = NULL;
}

void thread_stack_cache_init(void)
{
	thread_stack_cache = kmem_cache_create_usercopy("thread_stack",
					THREAD_SIZE, THREAD_SIZE, 0, 0,
					THREAD_SIZE, NULL);
	BUG_ON(thread_stack_cache == NULL);
}

# endif /* THREAD_SIZE >= PAGE_SIZE || defined(CONFIG_VMAP_STACK) */
#else /* CONFIG_ARCH_THREAD_STACK_ALLOCATOR */

static int alloc_thread_stack_node(struct task_struct *tsk, int node)
{
	unsigned long *stack;

	stack = arch_alloc_thread_stack_node(tsk, node);
	tsk->stack = stack;
	return stack ? 0 : -ENOMEM;
}

static void free_thread_stack(struct task_struct *tsk)
{
	arch_free_thread_stack(tsk);
	tsk->stack = NULL;
}

#endif /* !CONFIG_ARCH_THREAD_STACK_ALLOCATOR */

/* SLAB cache for signal_struct structures (tsk->signal) */
static struct kmem_cache *signal_cachep;

/* SLAB cache for sighand_struct structures (tsk->sighand) */
struct kmem_cache *sighand_cachep;

/* SLAB cache for files_struct structures (tsk->files) */
struct kmem_cache *files_cachep;

/* SLAB cache for fs_struct structures (tsk->fs) */
struct kmem_cache *fs_cachep;

/* SLAB cache for vm_area_struct structures */
static struct kmem_cache *vm_area_cachep;

/* SLAB cache for mm_struct structures (tsk->mm) */
static struct kmem_cache *mm_cachep;

#ifdef CONFIG_PER_VMA_LOCK

/* SLAB cache for vm_area_struct.lock */
static struct kmem_cache *vma_lock_cachep;

static bool vma_lock_alloc(struct vm_area_struct *vma)
{
	vma->vm_lock = kmem_cache_alloc(vma_lock_cachep, GFP_KERNEL);
	if (!vma->vm_lock)
		return false;

	init_rwsem(&vma->vm_lock->lock);
	vma->vm_lock_seq = -1;

	return true;
}

static inline void vma_lock_free(struct vm_area_struct *vma)
{
	kmem_cache_free(vma_lock_cachep, vma->vm_lock);
}

#else /* CONFIG_PER_VMA_LOCK */

static inline bool vma_lock_alloc(struct vm_area_struct *vma) { return true; }
static inline void vma_lock_free(struct vm_area_struct *vma) {}

#endif /* CONFIG_PER_VMA_LOCK */

struct vm_area_struct *vm_area_alloc(struct mm_struct *mm)
{
	struct vm_area_struct *vma;

	vma = kmem_cache_alloc(vm_area_cachep, GFP_KERNEL);
	if (!vma)
		return NULL;

	vma_init(vma, mm);
	if (!vma_lock_alloc(vma)) {
		kmem_cache_free(vm_area_cachep, vma);
		return NULL;
	}

	return vma;
}

struct vm_area_struct *vm_area_dup(struct vm_area_struct *orig)
{
	struct vm_area_struct *new = kmem_cache_alloc(vm_area_cachep, GFP_KERNEL);

	if (!new)
		return NULL;

	ASSERT_EXCLUSIVE_WRITER(orig->vm_flags);
	ASSERT_EXCLUSIVE_WRITER(orig->vm_file);
	/*
	 * orig->shared.rb may be modified concurrently, but the clone
	 * will be reinitialized.
	 */
	data_race(memcpy(new, orig, sizeof(*new)));
	if (!vma_lock_alloc(new)) {
		kmem_cache_free(vm_area_cachep, new);
		return NULL;
	}
	INIT_LIST_HEAD(&new->anon_vma_chain);
	vma_numab_state_init(new);
	dup_anon_vma_name(orig, new);

	return new;
}

void __vm_area_free(struct vm_area_struct *vma)
{
	vma_numab_state_free(vma);
	free_anon_vma_name(vma);
	vma_lock_free(vma);
	kmem_cache_free(vm_area_cachep, vma);
}

#ifdef CONFIG_PER_VMA_LOCK
static void vm_area_free_rcu_cb(struct rcu_head *head)
{
	struct vm_area_struct *vma = container_of(head, struct vm_area_struct,
						  vm_rcu);

	/* The vma should not be locked while being destroyed. */
	VM_BUG_ON_VMA(rwsem_is_locked(&vma->vm_lock->lock), vma);
	__vm_area_free(vma);
}
#endif

void vm_area_free(struct vm_area_struct *vma)
{
#ifdef CONFIG_PER_VMA_LOCK
	call_rcu(&vma->vm_rcu, vm_area_free_rcu_cb);
#else
	__vm_area_free(vma);
#endif
}

static void account_kernel_stack(struct task_struct *tsk, int account)
{
	if (IS_ENABLED(CONFIG_VMAP_STACK)) {
		struct vm_struct *vm = task_stack_vm_area(tsk);
		int i;

		for (i = 0; i < THREAD_SIZE / PAGE_SIZE; i++)
			mod_lruvec_page_state(vm->pages[i], NR_KERNEL_STACK_KB,
					      account * (PAGE_SIZE / 1024));
	} else {
		void *stack = task_stack_page(tsk);

		/* All stack pages are in the same node. */
		mod_lruvec_kmem_state(stack, NR_KERNEL_STACK_KB,
				      account * (THREAD_SIZE / 1024));
	}
}

void exit_task_stack_account(struct task_struct *tsk)
{
	account_kernel_stack(tsk, -1);

	if (IS_ENABLED(CONFIG_VMAP_STACK)) {
		struct vm_struct *vm;
		int i;

		vm = task_stack_vm_area(tsk);
		for (i = 0; i < THREAD_SIZE / PAGE_SIZE; i++)
			memcg_kmem_uncharge_page(vm->pages[i], 0);
	}
}

static void release_task_stack(struct task_struct *tsk)
{
	if (WARN_ON(READ_ONCE(tsk->__state) != TASK_DEAD))
		return;  /* Better to leak the stack than to free prematurely */

	free_thread_stack(tsk);
}

#ifdef CONFIG_THREAD_INFO_IN_TASK
void put_task_stack(struct task_struct *tsk)
{
	if (refcount_dec_and_test(&tsk->stack_refcount))
		release_task_stack(tsk);
}
#endif

void free_task(struct task_struct *tsk)
{
#ifdef CONFIG_SECCOMP
	WARN_ON_ONCE(tsk->seccomp.filter);
#endif
	release_user_cpus_ptr(tsk);
	scs_release(tsk);

#ifndef CONFIG_THREAD_INFO_IN_TASK
	/*
	 * The task is finally done with both the stack and thread_info,
	 * so free both.
	 */
	release_task_stack(tsk);
#else
	/*
	 * If the task had a separate stack allocation, it should be gone
	 * by now.
	 */
	WARN_ON_ONCE(refcount_read(&tsk->stack_refcount) != 0);
#endif
	rt_mutex_debug_task_free(tsk);
	ftrace_graph_exit_task(tsk);
	arch_release_task_struct(tsk);
	if (tsk->flags & PF_KTHREAD)
		free_kthread_struct(tsk);
	bpf_task_storage_free(tsk);
	free_task_struct(tsk);
}
EXPORT_SYMBOL(free_task);

static void dup_mm_exe_file(struct mm_struct *mm, struct mm_struct *oldmm)
{
	struct file *exe_file;

	exe_file = get_mm_exe_file(oldmm);
	RCU_INIT_POINTER(mm->exe_file, exe_file);
	/*
	 * We depend on the oldmm having properly denied write access to the
	 * exe_file already.
	 */
	if (exe_file && deny_write_access(exe_file))
		pr_warn_once("deny_write_access() failed in %s\n", __func__);
}

#ifdef CONFIG_MMU
static __latent_entropy int dup_mmap(struct mm_struct *mm,
					struct mm_struct *oldmm)
{
	struct vm_area_struct *mpnt, *tmp;
	int retval;
	unsigned long charge = 0;
	LIST_HEAD(uf);
	VMA_ITERATOR(old_vmi, oldmm, 0);
	VMA_ITERATOR(vmi, mm, 0);

	uprobe_start_dup_mmap();
	if (mmap_write_lock_killable(oldmm)) {
		retval = -EINTR;
		goto fail_uprobe_end;
	}
#ifdef CONFIG_PER_VMA_LOCK
	/* Disallow any page faults before calling flush_cache_dup_mm */
	for_each_vma(old_vmi, mpnt)
		vma_start_write(mpnt);
<<<<<<< HEAD
	vma_iter_init(&old_vmi, oldmm, 0);
=======
	vma_iter_set(&old_vmi, 0);
>>>>>>> df50e6bf
#endif
	flush_cache_dup_mm(oldmm);
	uprobe_dup_mmap(oldmm, mm);
	/*
	 * Not linked in yet - no deadlock potential:
	 */
	mmap_write_lock_nested(mm, SINGLE_DEPTH_NESTING);

	/* No ordering required: file already has been exposed. */
	dup_mm_exe_file(mm, oldmm);

	mm->total_vm = oldmm->total_vm;
	mm->data_vm = oldmm->data_vm;
	mm->exec_vm = oldmm->exec_vm;
	mm->stack_vm = oldmm->stack_vm;

	retval = ksm_fork(mm, oldmm);
	if (retval)
		goto out;
	khugepaged_fork(mm, oldmm);

	retval = vma_iter_bulk_alloc(&vmi, oldmm->map_count);
	if (retval)
		goto out;

	mt_clear_in_rcu(vmi.mas.tree);
	for_each_vma(old_vmi, mpnt) {
		struct file *file;

		if (mpnt->vm_flags & VM_DONTCOPY) {
			vm_stat_account(mm, mpnt->vm_flags, -vma_pages(mpnt));
			continue;
		}
		charge = 0;
		/*
		 * Don't duplicate many vmas if we've been oom-killed (for
		 * example)
		 */
		if (fatal_signal_pending(current)) {
			retval = -EINTR;
			goto loop_out;
		}
		if (mpnt->vm_flags & VM_ACCOUNT) {
			unsigned long len = vma_pages(mpnt);

			if (security_vm_enough_memory_mm(oldmm, len)) /* sic */
				goto fail_nomem;
			charge = len;
		}
		tmp = vm_area_dup(mpnt);
		if (!tmp)
			goto fail_nomem;
		retval = vma_dup_policy(mpnt, tmp);
		if (retval)
			goto fail_nomem_policy;
		tmp->vm_mm = mm;
		retval = dup_userfaultfd(tmp, &uf);
		if (retval)
			goto fail_nomem_anon_vma_fork;
		if (tmp->vm_flags & VM_WIPEONFORK) {
			/*
			 * VM_WIPEONFORK gets a clean slate in the child.
			 * Don't prepare anon_vma until fault since we don't
			 * copy page for current vma.
			 */
			tmp->anon_vma = NULL;
		} else if (anon_vma_fork(tmp, mpnt))
			goto fail_nomem_anon_vma_fork;
		vm_flags_clear(tmp, VM_LOCKED_MASK);
		file = tmp->vm_file;
		if (file) {
			struct address_space *mapping = file->f_mapping;

			get_file(file);
			i_mmap_lock_write(mapping);
			if (tmp->vm_flags & VM_SHARED)
				mapping_allow_writable(mapping);
			flush_dcache_mmap_lock(mapping);
			/* insert tmp into the share list, just after mpnt */
			vma_interval_tree_insert_after(tmp, mpnt,
					&mapping->i_mmap);
			flush_dcache_mmap_unlock(mapping);
			i_mmap_unlock_write(mapping);
		}

		/*
		 * Copy/update hugetlb private vma information.
		 */
		if (is_vm_hugetlb_page(tmp))
			hugetlb_dup_vma_private(tmp);

		/* Link the vma into the MT */
		if (vma_iter_bulk_store(&vmi, tmp))
			goto fail_nomem_vmi_store;

		mm->map_count++;
		if (!(tmp->vm_flags & VM_WIPEONFORK))
			retval = copy_page_range(tmp, mpnt);

		if (tmp->vm_ops && tmp->vm_ops->open)
			tmp->vm_ops->open(tmp);

		if (retval)
			goto loop_out;
	}
	/* a new mm has just been created */
	retval = arch_dup_mmap(oldmm, mm);
loop_out:
	vma_iter_free(&vmi);
	if (!retval)
		mt_set_in_rcu(vmi.mas.tree);
out:
	mmap_write_unlock(mm);
	flush_tlb_mm(oldmm);
	mmap_write_unlock(oldmm);
	dup_userfaultfd_complete(&uf);
fail_uprobe_end:
	uprobe_end_dup_mmap();
	return retval;

fail_nomem_vmi_store:
	unlink_anon_vmas(tmp);
fail_nomem_anon_vma_fork:
	mpol_put(vma_policy(tmp));
fail_nomem_policy:
	vm_area_free(tmp);
fail_nomem:
	retval = -ENOMEM;
	vm_unacct_memory(charge);
	goto loop_out;
}

static inline int mm_alloc_pgd(struct mm_struct *mm)
{
	mm->pgd = pgd_alloc(mm);
	if (unlikely(!mm->pgd))
		return -ENOMEM;
	return 0;
}

static inline void mm_free_pgd(struct mm_struct *mm)
{
	pgd_free(mm, mm->pgd);
}
#else
static int dup_mmap(struct mm_struct *mm, struct mm_struct *oldmm)
{
	mmap_write_lock(oldmm);
	dup_mm_exe_file(mm, oldmm);
	mmap_write_unlock(oldmm);
	return 0;
}
#define mm_alloc_pgd(mm)	(0)
#define mm_free_pgd(mm)
#endif /* CONFIG_MMU */

static void check_mm(struct mm_struct *mm)
{
	int i;

	BUILD_BUG_ON_MSG(ARRAY_SIZE(resident_page_types) != NR_MM_COUNTERS,
			 "Please make sure 'struct resident_page_types[]' is updated as well");

	for (i = 0; i < NR_MM_COUNTERS; i++) {
		long x = percpu_counter_sum(&mm->rss_stat[i]);

		if (unlikely(x))
			pr_alert("BUG: Bad rss-counter state mm:%p type:%s val:%ld\n",
				 mm, resident_page_types[i], x);
	}

	if (mm_pgtables_bytes(mm))
		pr_alert("BUG: non-zero pgtables_bytes on freeing mm: %ld\n",
				mm_pgtables_bytes(mm));

#if defined(CONFIG_TRANSPARENT_HUGEPAGE) && !USE_SPLIT_PMD_PTLOCKS
	VM_BUG_ON_MM(mm->pmd_huge_pte, mm);
#endif
}

#define allocate_mm()	(kmem_cache_alloc(mm_cachep, GFP_KERNEL))
#define free_mm(mm)	(kmem_cache_free(mm_cachep, (mm)))

static void do_check_lazy_tlb(void *arg)
{
	struct mm_struct *mm = arg;

	WARN_ON_ONCE(current->active_mm == mm);
}

static void do_shoot_lazy_tlb(void *arg)
{
	struct mm_struct *mm = arg;

	if (current->active_mm == mm) {
		WARN_ON_ONCE(current->mm);
		current->active_mm = &init_mm;
		switch_mm(mm, &init_mm, current);
	}
}

static void cleanup_lazy_tlbs(struct mm_struct *mm)
{
	if (!IS_ENABLED(CONFIG_MMU_LAZY_TLB_SHOOTDOWN)) {
		/*
		 * In this case, lazy tlb mms are refounted and would not reach
		 * __mmdrop until all CPUs have switched away and mmdrop()ed.
		 */
		return;
	}

	/*
	 * Lazy mm shootdown does not refcount "lazy tlb mm" usage, rather it
	 * requires lazy mm users to switch to another mm when the refcount
	 * drops to zero, before the mm is freed. This requires IPIs here to
	 * switch kernel threads to init_mm.
	 *
	 * archs that use IPIs to flush TLBs can piggy-back that lazy tlb mm
	 * switch with the final userspace teardown TLB flush which leaves the
	 * mm lazy on this CPU but no others, reducing the need for additional
	 * IPIs here. There are cases where a final IPI is still required here,
	 * such as the final mmdrop being performed on a different CPU than the
	 * one exiting, or kernel threads using the mm when userspace exits.
	 *
	 * IPI overheads have not found to be expensive, but they could be
	 * reduced in a number of possible ways, for example (roughly
	 * increasing order of complexity):
	 * - The last lazy reference created by exit_mm() could instead switch
	 *   to init_mm, however it's probable this will run on the same CPU
	 *   immediately afterwards, so this may not reduce IPIs much.
	 * - A batch of mms requiring IPIs could be gathered and freed at once.
	 * - CPUs store active_mm where it can be remotely checked without a
	 *   lock, to filter out false-positives in the cpumask.
	 * - After mm_users or mm_count reaches zero, switching away from the
	 *   mm could clear mm_cpumask to reduce some IPIs, perhaps together
	 *   with some batching or delaying of the final IPIs.
	 * - A delayed freeing and RCU-like quiescing sequence based on mm
	 *   switching to avoid IPIs completely.
	 */
	on_each_cpu_mask(mm_cpumask(mm), do_shoot_lazy_tlb, (void *)mm, 1);
	if (IS_ENABLED(CONFIG_DEBUG_VM_SHOOT_LAZIES))
		on_each_cpu(do_check_lazy_tlb, (void *)mm, 1);
}

/*
 * Called when the last reference to the mm
 * is dropped: either by a lazy thread or by
 * mmput. Free the page directory and the mm.
 */
void __mmdrop(struct mm_struct *mm)
{
	int i;

	BUG_ON(mm == &init_mm);
	WARN_ON_ONCE(mm == current->mm);

	/* Ensure no CPUs are using this as their lazy tlb mm */
	cleanup_lazy_tlbs(mm);

	WARN_ON_ONCE(mm == current->active_mm);
	mm_free_pgd(mm);
	destroy_context(mm);
	mmu_notifier_subscriptions_destroy(mm);
	check_mm(mm);
	put_user_ns(mm->user_ns);
	mm_pasid_drop(mm);
	mm_destroy_cid(mm);

	for (i = 0; i < NR_MM_COUNTERS; i++)
		percpu_counter_destroy(&mm->rss_stat[i]);
	free_mm(mm);
}
EXPORT_SYMBOL_GPL(__mmdrop);

static void mmdrop_async_fn(struct work_struct *work)
{
	struct mm_struct *mm;

	mm = container_of(work, struct mm_struct, async_put_work);
	__mmdrop(mm);
}

static void mmdrop_async(struct mm_struct *mm)
{
	if (unlikely(atomic_dec_and_test(&mm->mm_count))) {
		INIT_WORK(&mm->async_put_work, mmdrop_async_fn);
		schedule_work(&mm->async_put_work);
	}
}

static inline void free_signal_struct(struct signal_struct *sig)
{
	taskstats_tgid_free(sig);
	sched_autogroup_exit(sig);
	/*
	 * __mmdrop is not safe to call from softirq context on x86 due to
	 * pgd_dtor so postpone it to the async context
	 */
	if (sig->oom_mm)
		mmdrop_async(sig->oom_mm);
	kmem_cache_free(signal_cachep, sig);
}

static inline void put_signal_struct(struct signal_struct *sig)
{
	if (refcount_dec_and_test(&sig->sigcnt))
		free_signal_struct(sig);
}

void __put_task_struct(struct task_struct *tsk)
{
	WARN_ON(!tsk->exit_state);
	WARN_ON(refcount_read(&tsk->usage));
	WARN_ON(tsk == current);

	io_uring_free(tsk);
	cgroup_free(tsk);
	task_numa_free(tsk, true);
	security_task_free(tsk);
	exit_creds(tsk);
	delayacct_tsk_free(tsk);
	put_signal_struct(tsk->signal);
	sched_core_free(tsk);
	free_task(tsk);
}
EXPORT_SYMBOL_GPL(__put_task_struct);

void __init __weak arch_task_cache_init(void) { }

/*
 * set_max_threads
 */
static void set_max_threads(unsigned int max_threads_suggested)
{
	u64 threads;
	unsigned long nr_pages = totalram_pages();

	/*
	 * The number of threads shall be limited such that the thread
	 * structures may only consume a small part of the available memory.
	 */
	if (fls64(nr_pages) + fls64(PAGE_SIZE) > 64)
		threads = MAX_THREADS;
	else
		threads = div64_u64((u64) nr_pages * (u64) PAGE_SIZE,
				    (u64) THREAD_SIZE * 8UL);

	if (threads > max_threads_suggested)
		threads = max_threads_suggested;

	max_threads = clamp_t(u64, threads, MIN_THREADS, MAX_THREADS);
}

#ifdef CONFIG_ARCH_WANTS_DYNAMIC_TASK_STRUCT
/* Initialized by the architecture: */
int arch_task_struct_size __read_mostly;
#endif

#ifndef CONFIG_ARCH_TASK_STRUCT_ALLOCATOR
static void task_struct_whitelist(unsigned long *offset, unsigned long *size)
{
	/* Fetch thread_struct whitelist for the architecture. */
	arch_thread_struct_whitelist(offset, size);

	/*
	 * Handle zero-sized whitelist or empty thread_struct, otherwise
	 * adjust offset to position of thread_struct in task_struct.
	 */
	if (unlikely(*size == 0))
		*offset = 0;
	else
		*offset += offsetof(struct task_struct, thread);
}
#endif /* CONFIG_ARCH_TASK_STRUCT_ALLOCATOR */

void __init fork_init(void)
{
	int i;
#ifndef CONFIG_ARCH_TASK_STRUCT_ALLOCATOR
#ifndef ARCH_MIN_TASKALIGN
#define ARCH_MIN_TASKALIGN	0
#endif
	int align = max_t(int, L1_CACHE_BYTES, ARCH_MIN_TASKALIGN);
	unsigned long useroffset, usersize;

	/* create a slab on which task_structs can be allocated */
	task_struct_whitelist(&useroffset, &usersize);
	task_struct_cachep = kmem_cache_create_usercopy("task_struct",
			arch_task_struct_size, align,
			SLAB_PANIC|SLAB_ACCOUNT,
			useroffset, usersize, NULL);
#endif

	/* do the arch specific task caches init */
	arch_task_cache_init();

	set_max_threads(MAX_THREADS);

	init_task.signal->rlim[RLIMIT_NPROC].rlim_cur = max_threads/2;
	init_task.signal->rlim[RLIMIT_NPROC].rlim_max = max_threads/2;
	init_task.signal->rlim[RLIMIT_SIGPENDING] =
		init_task.signal->rlim[RLIMIT_NPROC];

	for (i = 0; i < UCOUNT_COUNTS; i++)
		init_user_ns.ucount_max[i] = max_threads/2;

	set_userns_rlimit_max(&init_user_ns, UCOUNT_RLIMIT_NPROC,      RLIM_INFINITY);
	set_userns_rlimit_max(&init_user_ns, UCOUNT_RLIMIT_MSGQUEUE,   RLIM_INFINITY);
	set_userns_rlimit_max(&init_user_ns, UCOUNT_RLIMIT_SIGPENDING, RLIM_INFINITY);
	set_userns_rlimit_max(&init_user_ns, UCOUNT_RLIMIT_MEMLOCK,    RLIM_INFINITY);

#ifdef CONFIG_VMAP_STACK
	cpuhp_setup_state(CPUHP_BP_PREPARE_DYN, "fork:vm_stack_cache",
			  NULL, free_vm_stack_cache);
#endif

	scs_init();

	lockdep_init_task(&init_task);
	uprobes_init();
}

int __weak arch_dup_task_struct(struct task_struct *dst,
					       struct task_struct *src)
{
	*dst = *src;
	return 0;
}

void set_task_stack_end_magic(struct task_struct *tsk)
{
	unsigned long *stackend;

	stackend = end_of_stack(tsk);
	*stackend = STACK_END_MAGIC;	/* for overflow detection */
}

static struct task_struct *dup_task_struct(struct task_struct *orig, int node)
{
	struct task_struct *tsk;
	int err;

	if (node == NUMA_NO_NODE)
		node = tsk_fork_get_node(orig);
	tsk = alloc_task_struct_node(node);
	if (!tsk)
		return NULL;

	err = arch_dup_task_struct(tsk, orig);
	if (err)
		goto free_tsk;

	err = alloc_thread_stack_node(tsk, node);
	if (err)
		goto free_tsk;

#ifdef CONFIG_THREAD_INFO_IN_TASK
	refcount_set(&tsk->stack_refcount, 1);
#endif
	account_kernel_stack(tsk, 1);

	err = scs_prepare(tsk, node);
	if (err)
		goto free_stack;

#ifdef CONFIG_SECCOMP
	/*
	 * We must handle setting up seccomp filters once we're under
	 * the sighand lock in case orig has changed between now and
	 * then. Until then, filter must be NULL to avoid messing up
	 * the usage counts on the error path calling free_task.
	 */
	tsk->seccomp.filter = NULL;
#endif

	setup_thread_stack(tsk, orig);
	clear_user_return_notifier(tsk);
	clear_tsk_need_resched(tsk);
	set_task_stack_end_magic(tsk);
	clear_syscall_work_syscall_user_dispatch(tsk);

#ifdef CONFIG_STACKPROTECTOR
	tsk->stack_canary = get_random_canary();
#endif
	if (orig->cpus_ptr == &orig->cpus_mask)
		tsk->cpus_ptr = &tsk->cpus_mask;
	dup_user_cpus_ptr(tsk, orig, node);

	/*
	 * One for the user space visible state that goes away when reaped.
	 * One for the scheduler.
	 */
	refcount_set(&tsk->rcu_users, 2);
	/* One for the rcu users */
	refcount_set(&tsk->usage, 1);
#ifdef CONFIG_BLK_DEV_IO_TRACE
	tsk->btrace_seq = 0;
#endif
	tsk->splice_pipe = NULL;
	tsk->task_frag.page = NULL;
	tsk->wake_q.next = NULL;
	tsk->worker_private = NULL;

	kcov_task_init(tsk);
	kmsan_task_create(tsk);
	kmap_local_fork(tsk);

#ifdef CONFIG_FAULT_INJECTION
	tsk->fail_nth = 0;
#endif

#ifdef CONFIG_BLK_CGROUP
	tsk->throttle_disk = NULL;
	tsk->use_memdelay = 0;
#endif

#ifdef CONFIG_IOMMU_SVA
	tsk->pasid_activated = 0;
#endif

#ifdef CONFIG_MEMCG
	tsk->active_memcg = NULL;
#endif

#ifdef CONFIG_CPU_SUP_INTEL
	tsk->reported_split_lock = 0;
#endif

#ifdef CONFIG_SCHED_MM_CID
	tsk->mm_cid = -1;
	tsk->last_mm_cid = -1;
	tsk->mm_cid_active = 0;
	tsk->migrate_from_cpu = -1;
#endif
	return tsk;

free_stack:
	exit_task_stack_account(tsk);
	free_thread_stack(tsk);
free_tsk:
	free_task_struct(tsk);
	return NULL;
}

__cacheline_aligned_in_smp DEFINE_SPINLOCK(mmlist_lock);

static unsigned long default_dump_filter = MMF_DUMP_FILTER_DEFAULT;

static int __init coredump_filter_setup(char *s)
{
	default_dump_filter =
		(simple_strtoul(s, NULL, 0) << MMF_DUMP_FILTER_SHIFT) &
		MMF_DUMP_FILTER_MASK;
	return 1;
}

__setup("coredump_filter=", coredump_filter_setup);

#include <linux/init_task.h>

static void mm_init_aio(struct mm_struct *mm)
{
#ifdef CONFIG_AIO
	spin_lock_init(&mm->ioctx_lock);
	mm->ioctx_table = NULL;
#endif
}

static __always_inline void mm_clear_owner(struct mm_struct *mm,
					   struct task_struct *p)
{
#ifdef CONFIG_MEMCG
	if (mm->owner == p)
		WRITE_ONCE(mm->owner, NULL);
#endif
}

static void mm_init_owner(struct mm_struct *mm, struct task_struct *p)
{
#ifdef CONFIG_MEMCG
	mm->owner = p;
#endif
}

static void mm_init_uprobes_state(struct mm_struct *mm)
{
#ifdef CONFIG_UPROBES
	mm->uprobes_state.xol_area = NULL;
#endif
}

static struct mm_struct *mm_init(struct mm_struct *mm, struct task_struct *p,
	struct user_namespace *user_ns)
{
	int i;

	mt_init_flags(&mm->mm_mt, MM_MT_FLAGS);
	mt_set_external_lock(&mm->mm_mt, &mm->mmap_lock);
	atomic_set(&mm->mm_users, 1);
	atomic_set(&mm->mm_count, 1);
	seqcount_init(&mm->write_protect_seq);
	mmap_init_lock(mm);
	INIT_LIST_HEAD(&mm->mmlist);
#ifdef CONFIG_PER_VMA_LOCK
	mm->mm_lock_seq = 0;
#endif
	mm_pgtables_bytes_init(mm);
	mm->map_count = 0;
	mm->locked_vm = 0;
	atomic64_set(&mm->pinned_vm, 0);
	memset(&mm->rss_stat, 0, sizeof(mm->rss_stat));
	spin_lock_init(&mm->page_table_lock);
	spin_lock_init(&mm->arg_lock);
	mm_init_cpumask(mm);
	mm_init_aio(mm);
	mm_init_owner(mm, p);
	mm_pasid_init(mm);
	RCU_INIT_POINTER(mm->exe_file, NULL);
	mmu_notifier_subscriptions_init(mm);
	init_tlb_flush_pending(mm);
#if defined(CONFIG_TRANSPARENT_HUGEPAGE) && !USE_SPLIT_PMD_PTLOCKS
	mm->pmd_huge_pte = NULL;
#endif
	mm_init_uprobes_state(mm);
	hugetlb_count_init(mm);

	if (current->mm) {
		mm->flags = current->mm->flags & MMF_INIT_MASK;
		mm->def_flags = current->mm->def_flags & VM_INIT_DEF_MASK;
	} else {
		mm->flags = default_dump_filter;
		mm->def_flags = 0;
	}

	if (mm_alloc_pgd(mm))
		goto fail_nopgd;

	if (init_new_context(p, mm))
		goto fail_nocontext;

	if (mm_alloc_cid(mm))
		goto fail_cid;

	for (i = 0; i < NR_MM_COUNTERS; i++)
		if (percpu_counter_init(&mm->rss_stat[i], 0, GFP_KERNEL_ACCOUNT))
			goto fail_pcpu;

	mm->user_ns = get_user_ns(user_ns);
	lru_gen_init_mm(mm);
	return mm;

fail_pcpu:
	while (i > 0)
		percpu_counter_destroy(&mm->rss_stat[--i]);
	mm_destroy_cid(mm);
fail_cid:
	destroy_context(mm);
fail_nocontext:
	mm_free_pgd(mm);
fail_nopgd:
	free_mm(mm);
	return NULL;
}

/*
 * Allocate and initialize an mm_struct.
 */
struct mm_struct *mm_alloc(void)
{
	struct mm_struct *mm;

	mm = allocate_mm();
	if (!mm)
		return NULL;

	memset(mm, 0, sizeof(*mm));
	return mm_init(mm, current, current_user_ns());
}

static inline void __mmput(struct mm_struct *mm)
{
	VM_BUG_ON(atomic_read(&mm->mm_users));

	uprobe_clear_state(mm);
	exit_aio(mm);
	ksm_exit(mm);
	khugepaged_exit(mm); /* must run before exit_mmap */
	exit_mmap(mm);
	mm_put_huge_zero_page(mm);
	set_mm_exe_file(mm, NULL);
	if (!list_empty(&mm->mmlist)) {
		spin_lock(&mmlist_lock);
		list_del(&mm->mmlist);
		spin_unlock(&mmlist_lock);
	}
	if (mm->binfmt)
		module_put(mm->binfmt->module);
	lru_gen_del_mm(mm);
	mmdrop(mm);
}

/*
 * Decrement the use count and release all resources for an mm.
 */
void mmput(struct mm_struct *mm)
{
	might_sleep();

	if (atomic_dec_and_test(&mm->mm_users))
		__mmput(mm);
}
EXPORT_SYMBOL_GPL(mmput);

#ifdef CONFIG_MMU
static void mmput_async_fn(struct work_struct *work)
{
	struct mm_struct *mm = container_of(work, struct mm_struct,
					    async_put_work);

	__mmput(mm);
}

void mmput_async(struct mm_struct *mm)
{
	if (atomic_dec_and_test(&mm->mm_users)) {
		INIT_WORK(&mm->async_put_work, mmput_async_fn);
		schedule_work(&mm->async_put_work);
	}
}
EXPORT_SYMBOL_GPL(mmput_async);
#endif

/**
 * set_mm_exe_file - change a reference to the mm's executable file
 *
 * This changes mm's executable file (shown as symlink /proc/[pid]/exe).
 *
 * Main users are mmput() and sys_execve(). Callers prevent concurrent
 * invocations: in mmput() nobody alive left, in execve task is single
 * threaded.
 *
 * Can only fail if new_exe_file != NULL.
 */
int set_mm_exe_file(struct mm_struct *mm, struct file *new_exe_file)
{
	struct file *old_exe_file;

	/*
	 * It is safe to dereference the exe_file without RCU as
	 * this function is only called if nobody else can access
	 * this mm -- see comment above for justification.
	 */
	old_exe_file = rcu_dereference_raw(mm->exe_file);

	if (new_exe_file) {
		/*
		 * We expect the caller (i.e., sys_execve) to already denied
		 * write access, so this is unlikely to fail.
		 */
		if (unlikely(deny_write_access(new_exe_file)))
			return -EACCES;
		get_file(new_exe_file);
	}
	rcu_assign_pointer(mm->exe_file, new_exe_file);
	if (old_exe_file) {
		allow_write_access(old_exe_file);
		fput(old_exe_file);
	}
	return 0;
}

/**
 * replace_mm_exe_file - replace a reference to the mm's executable file
 *
 * This changes mm's executable file (shown as symlink /proc/[pid]/exe),
 * dealing with concurrent invocation and without grabbing the mmap lock in
 * write mode.
 *
 * Main user is sys_prctl(PR_SET_MM_MAP/EXE_FILE).
 */
int replace_mm_exe_file(struct mm_struct *mm, struct file *new_exe_file)
{
	struct vm_area_struct *vma;
	struct file *old_exe_file;
	int ret = 0;

	/* Forbid mm->exe_file change if old file still mapped. */
	old_exe_file = get_mm_exe_file(mm);
	if (old_exe_file) {
		VMA_ITERATOR(vmi, mm, 0);
		mmap_read_lock(mm);
		for_each_vma(vmi, vma) {
			if (!vma->vm_file)
				continue;
			if (path_equal(&vma->vm_file->f_path,
				       &old_exe_file->f_path)) {
				ret = -EBUSY;
				break;
			}
		}
		mmap_read_unlock(mm);
		fput(old_exe_file);
		if (ret)
			return ret;
	}

	/* set the new file, lockless */
	ret = deny_write_access(new_exe_file);
	if (ret)
		return -EACCES;
	get_file(new_exe_file);

	old_exe_file = xchg(&mm->exe_file, new_exe_file);
	if (old_exe_file) {
		/*
		 * Don't race with dup_mmap() getting the file and disallowing
		 * write access while someone might open the file writable.
		 */
		mmap_read_lock(mm);
		allow_write_access(old_exe_file);
		fput(old_exe_file);
		mmap_read_unlock(mm);
	}
	return 0;
}

/**
 * get_mm_exe_file - acquire a reference to the mm's executable file
 *
 * Returns %NULL if mm has no associated executable file.
 * User must release file via fput().
 */
struct file *get_mm_exe_file(struct mm_struct *mm)
{
	struct file *exe_file;

	rcu_read_lock();
	exe_file = rcu_dereference(mm->exe_file);
	if (exe_file && !get_file_rcu(exe_file))
		exe_file = NULL;
	rcu_read_unlock();
	return exe_file;
}

/**
 * get_task_exe_file - acquire a reference to the task's executable file
 *
 * Returns %NULL if task's mm (if any) has no associated executable file or
 * this is a kernel thread with borrowed mm (see the comment above get_task_mm).
 * User must release file via fput().
 */
struct file *get_task_exe_file(struct task_struct *task)
{
	struct file *exe_file = NULL;
	struct mm_struct *mm;

	task_lock(task);
	mm = task->mm;
	if (mm) {
		if (!(task->flags & PF_KTHREAD))
			exe_file = get_mm_exe_file(mm);
	}
	task_unlock(task);
	return exe_file;
}

/**
 * get_task_mm - acquire a reference to the task's mm
 *
 * Returns %NULL if the task has no mm.  Checks PF_KTHREAD (meaning
 * this kernel workthread has transiently adopted a user mm with use_mm,
 * to do its AIO) is not set and if so returns a reference to it, after
 * bumping up the use count.  User must release the mm via mmput()
 * after use.  Typically used by /proc and ptrace.
 */
struct mm_struct *get_task_mm(struct task_struct *task)
{
	struct mm_struct *mm;

	task_lock(task);
	mm = task->mm;
	if (mm) {
		if (task->flags & PF_KTHREAD)
			mm = NULL;
		else
			mmget(mm);
	}
	task_unlock(task);
	return mm;
}
EXPORT_SYMBOL_GPL(get_task_mm);

struct mm_struct *mm_access(struct task_struct *task, unsigned int mode)
{
	struct mm_struct *mm;
	int err;

	err =  down_read_killable(&task->signal->exec_update_lock);
	if (err)
		return ERR_PTR(err);

	mm = get_task_mm(task);
	if (mm && mm != current->mm &&
			!ptrace_may_access(task, mode)) {
		mmput(mm);
		mm = ERR_PTR(-EACCES);
	}
	up_read(&task->signal->exec_update_lock);

	return mm;
}

static void complete_vfork_done(struct task_struct *tsk)
{
	struct completion *vfork;

	task_lock(tsk);
	vfork = tsk->vfork_done;
	if (likely(vfork)) {
		tsk->vfork_done = NULL;
		complete(vfork);
	}
	task_unlock(tsk);
}

static int wait_for_vfork_done(struct task_struct *child,
				struct completion *vfork)
{
	unsigned int state = TASK_UNINTERRUPTIBLE|TASK_KILLABLE|TASK_FREEZABLE;
	int killed;

	cgroup_enter_frozen();
	killed = wait_for_completion_state(vfork, state);
	cgroup_leave_frozen(false);

	if (killed) {
		task_lock(child);
		child->vfork_done = NULL;
		task_unlock(child);
	}

	put_task_struct(child);
	return killed;
}

/* Please note the differences between mmput and mm_release.
 * mmput is called whenever we stop holding onto a mm_struct,
 * error success whatever.
 *
 * mm_release is called after a mm_struct has been removed
 * from the current process.
 *
 * This difference is important for error handling, when we
 * only half set up a mm_struct for a new process and need to restore
 * the old one.  Because we mmput the new mm_struct before
 * restoring the old one. . .
 * Eric Biederman 10 January 1998
 */
static void mm_release(struct task_struct *tsk, struct mm_struct *mm)
{
	uprobe_free_utask(tsk);

	/* Get rid of any cached register state */
	deactivate_mm(tsk, mm);

	/*
	 * Signal userspace if we're not exiting with a core dump
	 * because we want to leave the value intact for debugging
	 * purposes.
	 */
	if (tsk->clear_child_tid) {
		if (atomic_read(&mm->mm_users) > 1) {
			/*
			 * We don't check the error code - if userspace has
			 * not set up a proper pointer then tough luck.
			 */
			put_user(0, tsk->clear_child_tid);
			do_futex(tsk->clear_child_tid, FUTEX_WAKE,
					1, NULL, NULL, 0, 0);
		}
		tsk->clear_child_tid = NULL;
	}

	/*
	 * All done, finally we can wake up parent and return this mm to him.
	 * Also kthread_stop() uses this completion for synchronization.
	 */
	if (tsk->vfork_done)
		complete_vfork_done(tsk);
}

void exit_mm_release(struct task_struct *tsk, struct mm_struct *mm)
{
	futex_exit_release(tsk);
	mm_release(tsk, mm);
}

void exec_mm_release(struct task_struct *tsk, struct mm_struct *mm)
{
	futex_exec_release(tsk);
	mm_release(tsk, mm);
}

/**
 * dup_mm() - duplicates an existing mm structure
 * @tsk: the task_struct with which the new mm will be associated.
 * @oldmm: the mm to duplicate.
 *
 * Allocates a new mm structure and duplicates the provided @oldmm structure
 * content into it.
 *
 * Return: the duplicated mm or NULL on failure.
 */
static struct mm_struct *dup_mm(struct task_struct *tsk,
				struct mm_struct *oldmm)
{
	struct mm_struct *mm;
	int err;

	mm = allocate_mm();
	if (!mm)
		goto fail_nomem;

	memcpy(mm, oldmm, sizeof(*mm));

	if (!mm_init(mm, tsk, mm->user_ns))
		goto fail_nomem;

	err = dup_mmap(mm, oldmm);
	if (err)
		goto free_pt;

	mm->hiwater_rss = get_mm_rss(mm);
	mm->hiwater_vm = mm->total_vm;

	if (mm->binfmt && !try_module_get(mm->binfmt->module))
		goto free_pt;

	return mm;

free_pt:
	/* don't put binfmt in mmput, we haven't got module yet */
	mm->binfmt = NULL;
	mm_init_owner(mm, NULL);
	mmput(mm);

fail_nomem:
	return NULL;
}

static int copy_mm(unsigned long clone_flags, struct task_struct *tsk)
{
	struct mm_struct *mm, *oldmm;

	tsk->min_flt = tsk->maj_flt = 0;
	tsk->nvcsw = tsk->nivcsw = 0;
#ifdef CONFIG_DETECT_HUNG_TASK
	tsk->last_switch_count = tsk->nvcsw + tsk->nivcsw;
	tsk->last_switch_time = 0;
#endif

	tsk->mm = NULL;
	tsk->active_mm = NULL;

	/*
	 * Are we cloning a kernel thread?
	 *
	 * We need to steal a active VM for that..
	 */
	oldmm = current->mm;
	if (!oldmm)
		return 0;

	if (clone_flags & CLONE_VM) {
		mmget(oldmm);
		mm = oldmm;
	} else {
		mm = dup_mm(tsk, current->mm);
		if (!mm)
			return -ENOMEM;
	}

	tsk->mm = mm;
	tsk->active_mm = mm;
	sched_mm_cid_fork(tsk);
	return 0;
}

static int copy_fs(unsigned long clone_flags, struct task_struct *tsk)
{
	struct fs_struct *fs = current->fs;
	if (clone_flags & CLONE_FS) {
		/* tsk->fs is already what we want */
		spin_lock(&fs->lock);
		if (fs->in_exec) {
			spin_unlock(&fs->lock);
			return -EAGAIN;
		}
		fs->users++;
		spin_unlock(&fs->lock);
		return 0;
	}
	tsk->fs = copy_fs_struct(fs);
	if (!tsk->fs)
		return -ENOMEM;
	return 0;
}

static int copy_files(unsigned long clone_flags, struct task_struct *tsk,
		      int no_files)
{
	struct files_struct *oldf, *newf;
	int error = 0;

	/*
	 * A background process may not have any files ...
	 */
	oldf = current->files;
	if (!oldf)
		goto out;

	if (no_files) {
		tsk->files = NULL;
		goto out;
	}

	if (clone_flags & CLONE_FILES) {
		atomic_inc(&oldf->count);
		goto out;
	}

	newf = dup_fd(oldf, NR_OPEN_MAX, &error);
	if (!newf)
		goto out;

	tsk->files = newf;
	error = 0;
out:
	return error;
}

static int copy_sighand(unsigned long clone_flags, struct task_struct *tsk)
{
	struct sighand_struct *sig;

	if (clone_flags & CLONE_SIGHAND) {
		refcount_inc(&current->sighand->count);
		return 0;
	}
	sig = kmem_cache_alloc(sighand_cachep, GFP_KERNEL);
	RCU_INIT_POINTER(tsk->sighand, sig);
	if (!sig)
		return -ENOMEM;

	refcount_set(&sig->count, 1);
	spin_lock_irq(&current->sighand->siglock);
	memcpy(sig->action, current->sighand->action, sizeof(sig->action));
	spin_unlock_irq(&current->sighand->siglock);

	/* Reset all signal handler not set to SIG_IGN to SIG_DFL. */
	if (clone_flags & CLONE_CLEAR_SIGHAND)
		flush_signal_handlers(tsk, 0);

	return 0;
}

void __cleanup_sighand(struct sighand_struct *sighand)
{
	if (refcount_dec_and_test(&sighand->count)) {
		signalfd_cleanup(sighand);
		/*
		 * sighand_cachep is SLAB_TYPESAFE_BY_RCU so we can free it
		 * without an RCU grace period, see __lock_task_sighand().
		 */
		kmem_cache_free(sighand_cachep, sighand);
	}
}

/*
 * Initialize POSIX timer handling for a thread group.
 */
static void posix_cpu_timers_init_group(struct signal_struct *sig)
{
	struct posix_cputimers *pct = &sig->posix_cputimers;
	unsigned long cpu_limit;

	cpu_limit = READ_ONCE(sig->rlim[RLIMIT_CPU].rlim_cur);
	posix_cputimers_group_init(pct, cpu_limit);
}

static int copy_signal(unsigned long clone_flags, struct task_struct *tsk)
{
	struct signal_struct *sig;

	if (clone_flags & CLONE_THREAD)
		return 0;

	sig = kmem_cache_zalloc(signal_cachep, GFP_KERNEL);
	tsk->signal = sig;
	if (!sig)
		return -ENOMEM;

	sig->nr_threads = 1;
	sig->quick_threads = 1;
	atomic_set(&sig->live, 1);
	refcount_set(&sig->sigcnt, 1);

	/* list_add(thread_node, thread_head) without INIT_LIST_HEAD() */
	sig->thread_head = (struct list_head)LIST_HEAD_INIT(tsk->thread_node);
	tsk->thread_node = (struct list_head)LIST_HEAD_INIT(sig->thread_head);

	init_waitqueue_head(&sig->wait_chldexit);
	sig->curr_target = tsk;
	init_sigpending(&sig->shared_pending);
	INIT_HLIST_HEAD(&sig->multiprocess);
	seqlock_init(&sig->stats_lock);
	prev_cputime_init(&sig->prev_cputime);

#ifdef CONFIG_POSIX_TIMERS
	INIT_LIST_HEAD(&sig->posix_timers);
	hrtimer_init(&sig->real_timer, CLOCK_MONOTONIC, HRTIMER_MODE_REL);
	sig->real_timer.function = it_real_fn;
#endif

	task_lock(current->group_leader);
	memcpy(sig->rlim, current->signal->rlim, sizeof sig->rlim);
	task_unlock(current->group_leader);

	posix_cpu_timers_init_group(sig);

	tty_audit_fork(sig);
	sched_autogroup_fork(sig);

	sig->oom_score_adj = current->signal->oom_score_adj;
	sig->oom_score_adj_min = current->signal->oom_score_adj_min;

	mutex_init(&sig->cred_guard_mutex);
	init_rwsem(&sig->exec_update_lock);

	return 0;
}

static void copy_seccomp(struct task_struct *p)
{
#ifdef CONFIG_SECCOMP
	/*
	 * Must be called with sighand->lock held, which is common to
	 * all threads in the group. Holding cred_guard_mutex is not
	 * needed because this new task is not yet running and cannot
	 * be racing exec.
	 */
	assert_spin_locked(&current->sighand->siglock);

	/* Ref-count the new filter user, and assign it. */
	get_seccomp_filter(current);
	p->seccomp = current->seccomp;

	/*
	 * Explicitly enable no_new_privs here in case it got set
	 * between the task_struct being duplicated and holding the
	 * sighand lock. The seccomp state and nnp must be in sync.
	 */
	if (task_no_new_privs(current))
		task_set_no_new_privs(p);

	/*
	 * If the parent gained a seccomp mode after copying thread
	 * flags and between before we held the sighand lock, we have
	 * to manually enable the seccomp thread flag here.
	 */
	if (p->seccomp.mode != SECCOMP_MODE_DISABLED)
		set_task_syscall_work(p, SECCOMP);
#endif
}

SYSCALL_DEFINE1(set_tid_address, int __user *, tidptr)
{
	current->clear_child_tid = tidptr;

	return task_pid_vnr(current);
}

static void rt_mutex_init_task(struct task_struct *p)
{
	raw_spin_lock_init(&p->pi_lock);
#ifdef CONFIG_RT_MUTEXES
	p->pi_waiters = RB_ROOT_CACHED;
	p->pi_top_task = NULL;
	p->pi_blocked_on = NULL;
#endif
}

static inline void init_task_pid_links(struct task_struct *task)
{
	enum pid_type type;

	for (type = PIDTYPE_PID; type < PIDTYPE_MAX; ++type)
		INIT_HLIST_NODE(&task->pid_links[type]);
}

static inline void
init_task_pid(struct task_struct *task, enum pid_type type, struct pid *pid)
{
	if (type == PIDTYPE_PID)
		task->thread_pid = pid;
	else
		task->signal->pids[type] = pid;
}

static inline void rcu_copy_process(struct task_struct *p)
{
#ifdef CONFIG_PREEMPT_RCU
	p->rcu_read_lock_nesting = 0;
	p->rcu_read_unlock_special.s = 0;
	p->rcu_blocked_node = NULL;
	INIT_LIST_HEAD(&p->rcu_node_entry);
#endif /* #ifdef CONFIG_PREEMPT_RCU */
#ifdef CONFIG_TASKS_RCU
	p->rcu_tasks_holdout = false;
	INIT_LIST_HEAD(&p->rcu_tasks_holdout_list);
	p->rcu_tasks_idle_cpu = -1;
#endif /* #ifdef CONFIG_TASKS_RCU */
#ifdef CONFIG_TASKS_TRACE_RCU
	p->trc_reader_nesting = 0;
	p->trc_reader_special.s = 0;
	INIT_LIST_HEAD(&p->trc_holdout_list);
	INIT_LIST_HEAD(&p->trc_blkd_node);
#endif /* #ifdef CONFIG_TASKS_TRACE_RCU */
}

struct pid *pidfd_pid(const struct file *file)
{
	if (file->f_op == &pidfd_fops)
		return file->private_data;

	return ERR_PTR(-EBADF);
}

static int pidfd_release(struct inode *inode, struct file *file)
{
	struct pid *pid = file->private_data;

	file->private_data = NULL;
	put_pid(pid);
	return 0;
}

#ifdef CONFIG_PROC_FS
/**
 * pidfd_show_fdinfo - print information about a pidfd
 * @m: proc fdinfo file
 * @f: file referencing a pidfd
 *
 * Pid:
 * This function will print the pid that a given pidfd refers to in the
 * pid namespace of the procfs instance.
 * If the pid namespace of the process is not a descendant of the pid
 * namespace of the procfs instance 0 will be shown as its pid. This is
 * similar to calling getppid() on a process whose parent is outside of
 * its pid namespace.
 *
 * NSpid:
 * If pid namespaces are supported then this function will also print
 * the pid of a given pidfd refers to for all descendant pid namespaces
 * starting from the current pid namespace of the instance, i.e. the
 * Pid field and the first entry in the NSpid field will be identical.
 * If the pid namespace of the process is not a descendant of the pid
 * namespace of the procfs instance 0 will be shown as its first NSpid
 * entry and no others will be shown.
 * Note that this differs from the Pid and NSpid fields in
 * /proc/<pid>/status where Pid and NSpid are always shown relative to
 * the  pid namespace of the procfs instance. The difference becomes
 * obvious when sending around a pidfd between pid namespaces from a
 * different branch of the tree, i.e. where no ancestral relation is
 * present between the pid namespaces:
 * - create two new pid namespaces ns1 and ns2 in the initial pid
 *   namespace (also take care to create new mount namespaces in the
 *   new pid namespace and mount procfs)
 * - create a process with a pidfd in ns1
 * - send pidfd from ns1 to ns2
 * - read /proc/self/fdinfo/<pidfd> and observe that both Pid and NSpid
 *   have exactly one entry, which is 0
 */
static void pidfd_show_fdinfo(struct seq_file *m, struct file *f)
{
	struct pid *pid = f->private_data;
	struct pid_namespace *ns;
	pid_t nr = -1;

	if (likely(pid_has_task(pid, PIDTYPE_PID))) {
		ns = proc_pid_ns(file_inode(m->file)->i_sb);
		nr = pid_nr_ns(pid, ns);
	}

	seq_put_decimal_ll(m, "Pid:\t", nr);

#ifdef CONFIG_PID_NS
	seq_put_decimal_ll(m, "\nNSpid:\t", nr);
	if (nr > 0) {
		int i;

		/* If nr is non-zero it means that 'pid' is valid and that
		 * ns, i.e. the pid namespace associated with the procfs
		 * instance, is in the pid namespace hierarchy of pid.
		 * Start at one below the already printed level.
		 */
		for (i = ns->level + 1; i <= pid->level; i++)
			seq_put_decimal_ll(m, "\t", pid->numbers[i].nr);
	}
#endif
	seq_putc(m, '\n');
}
#endif

/*
 * Poll support for process exit notification.
 */
static __poll_t pidfd_poll(struct file *file, struct poll_table_struct *pts)
{
	struct pid *pid = file->private_data;
	__poll_t poll_flags = 0;

	poll_wait(file, &pid->wait_pidfd, pts);

	/*
	 * Inform pollers only when the whole thread group exits.
	 * If the thread group leader exits before all other threads in the
	 * group, then poll(2) should block, similar to the wait(2) family.
	 */
	if (thread_group_exited(pid))
		poll_flags = EPOLLIN | EPOLLRDNORM;

	return poll_flags;
}

const struct file_operations pidfd_fops = {
	.release = pidfd_release,
	.poll = pidfd_poll,
#ifdef CONFIG_PROC_FS
	.show_fdinfo = pidfd_show_fdinfo,
#endif
};

/**
 * __pidfd_prepare - allocate a new pidfd_file and reserve a pidfd
 * @pid:   the struct pid for which to create a pidfd
 * @flags: flags of the new @pidfd
 * @pidfd: the pidfd to return
 *
 * Allocate a new file that stashes @pid and reserve a new pidfd number in the
 * caller's file descriptor table. The pidfd is reserved but not installed yet.

 * The helper doesn't perform checks on @pid which makes it useful for pidfds
 * created via CLONE_PIDFD where @pid has no task attached when the pidfd and
 * pidfd file are prepared.
 *
 * If this function returns successfully the caller is responsible to either
 * call fd_install() passing the returned pidfd and pidfd file as arguments in
 * order to install the pidfd into its file descriptor table or they must use
 * put_unused_fd() and fput() on the returned pidfd and pidfd file
 * respectively.
 *
 * This function is useful when a pidfd must already be reserved but there
 * might still be points of failure afterwards and the caller wants to ensure
 * that no pidfd is leaked into its file descriptor table.
 *
 * Return: On success, a reserved pidfd is returned from the function and a new
 *         pidfd file is returned in the last argument to the function. On
 *         error, a negative error code is returned from the function and the
 *         last argument remains unchanged.
 */
static int __pidfd_prepare(struct pid *pid, unsigned int flags, struct file **ret)
{
	int pidfd;
	struct file *pidfd_file;

	if (flags & ~(O_NONBLOCK | O_RDWR | O_CLOEXEC))
		return -EINVAL;

	pidfd = get_unused_fd_flags(O_RDWR | O_CLOEXEC);
	if (pidfd < 0)
		return pidfd;

	pidfd_file = anon_inode_getfile("[pidfd]", &pidfd_fops, pid,
					flags | O_RDWR | O_CLOEXEC);
	if (IS_ERR(pidfd_file)) {
		put_unused_fd(pidfd);
		return PTR_ERR(pidfd_file);
	}
	get_pid(pid); /* held by pidfd_file now */
	*ret = pidfd_file;
	return pidfd;
}

/**
 * pidfd_prepare - allocate a new pidfd_file and reserve a pidfd
 * @pid:   the struct pid for which to create a pidfd
 * @flags: flags of the new @pidfd
 * @pidfd: the pidfd to return
 *
 * Allocate a new file that stashes @pid and reserve a new pidfd number in the
 * caller's file descriptor table. The pidfd is reserved but not installed yet.
 *
 * The helper verifies that @pid is used as a thread group leader.
 *
 * If this function returns successfully the caller is responsible to either
 * call fd_install() passing the returned pidfd and pidfd file as arguments in
 * order to install the pidfd into its file descriptor table or they must use
 * put_unused_fd() and fput() on the returned pidfd and pidfd file
 * respectively.
 *
 * This function is useful when a pidfd must already be reserved but there
 * might still be points of failure afterwards and the caller wants to ensure
 * that no pidfd is leaked into its file descriptor table.
 *
 * Return: On success, a reserved pidfd is returned from the function and a new
 *         pidfd file is returned in the last argument to the function. On
 *         error, a negative error code is returned from the function and the
 *         last argument remains unchanged.
 */
int pidfd_prepare(struct pid *pid, unsigned int flags, struct file **ret)
{
	if (!pid || !pid_has_task(pid, PIDTYPE_TGID))
		return -EINVAL;

	return __pidfd_prepare(pid, flags, ret);
}

static void __delayed_free_task(struct rcu_head *rhp)
{
	struct task_struct *tsk = container_of(rhp, struct task_struct, rcu);

	free_task(tsk);
}

static __always_inline void delayed_free_task(struct task_struct *tsk)
{
	if (IS_ENABLED(CONFIG_MEMCG))
		call_rcu(&tsk->rcu, __delayed_free_task);
	else
		free_task(tsk);
}

static void copy_oom_score_adj(u64 clone_flags, struct task_struct *tsk)
{
	/* Skip if kernel thread */
	if (!tsk->mm)
		return;

	/* Skip if spawning a thread or using vfork */
	if ((clone_flags & (CLONE_VM | CLONE_THREAD | CLONE_VFORK)) != CLONE_VM)
		return;

	/* We need to synchronize with __set_oom_adj */
	mutex_lock(&oom_adj_mutex);
	set_bit(MMF_MULTIPROCESS, &tsk->mm->flags);
	/* Update the values in case they were changed after copy_signal */
	tsk->signal->oom_score_adj = current->signal->oom_score_adj;
	tsk->signal->oom_score_adj_min = current->signal->oom_score_adj_min;
	mutex_unlock(&oom_adj_mutex);
}

#ifdef CONFIG_RV
static void rv_task_fork(struct task_struct *p)
{
	int i;

	for (i = 0; i < RV_PER_TASK_MONITORS; i++)
		p->rv[i].da_mon.monitoring = false;
}
#else
#define rv_task_fork(p) do {} while (0)
#endif

/*
 * This creates a new process as a copy of the old one,
 * but does not actually start it yet.
 *
 * It copies the registers, and all the appropriate
 * parts of the process environment (as per the clone
 * flags). The actual kick-off is left to the caller.
 */
__latent_entropy struct task_struct *copy_process(
					struct pid *pid,
					int trace,
					int node,
					struct kernel_clone_args *args)
{
	int pidfd = -1, retval;
	struct task_struct *p;
	struct multiprocess_signals delayed;
	struct file *pidfile = NULL;
	const u64 clone_flags = args->flags;
	struct nsproxy *nsp = current->nsproxy;

	/*
	 * Don't allow sharing the root directory with processes in a different
	 * namespace
	 */
	if ((clone_flags & (CLONE_NEWNS|CLONE_FS)) == (CLONE_NEWNS|CLONE_FS))
		return ERR_PTR(-EINVAL);

	if ((clone_flags & (CLONE_NEWUSER|CLONE_FS)) == (CLONE_NEWUSER|CLONE_FS))
		return ERR_PTR(-EINVAL);

	/*
	 * Thread groups must share signals as well, and detached threads
	 * can only be started up within the thread group.
	 */
	if ((clone_flags & CLONE_THREAD) && !(clone_flags & CLONE_SIGHAND))
		return ERR_PTR(-EINVAL);

	/*
	 * Shared signal handlers imply shared VM. By way of the above,
	 * thread groups also imply shared VM. Blocking this case allows
	 * for various simplifications in other code.
	 */
	if ((clone_flags & CLONE_SIGHAND) && !(clone_flags & CLONE_VM))
		return ERR_PTR(-EINVAL);

	/*
	 * Siblings of global init remain as zombies on exit since they are
	 * not reaped by their parent (swapper). To solve this and to avoid
	 * multi-rooted process trees, prevent global and container-inits
	 * from creating siblings.
	 */
	if ((clone_flags & CLONE_PARENT) &&
				current->signal->flags & SIGNAL_UNKILLABLE)
		return ERR_PTR(-EINVAL);

	/*
	 * If the new process will be in a different pid or user namespace
	 * do not allow it to share a thread group with the forking task.
	 */
	if (clone_flags & CLONE_THREAD) {
		if ((clone_flags & (CLONE_NEWUSER | CLONE_NEWPID)) ||
		    (task_active_pid_ns(current) != nsp->pid_ns_for_children))
			return ERR_PTR(-EINVAL);
	}

	if (clone_flags & CLONE_PIDFD) {
		/*
		 * - CLONE_DETACHED is blocked so that we can potentially
		 *   reuse it later for CLONE_PIDFD.
		 * - CLONE_THREAD is blocked until someone really needs it.
		 */
		if (clone_flags & (CLONE_DETACHED | CLONE_THREAD))
			return ERR_PTR(-EINVAL);
	}

	/*
	 * Force any signals received before this point to be delivered
	 * before the fork happens.  Collect up signals sent to multiple
	 * processes that happen during the fork and delay them so that
	 * they appear to happen after the fork.
	 */
	sigemptyset(&delayed.signal);
	INIT_HLIST_NODE(&delayed.node);

	spin_lock_irq(&current->sighand->siglock);
	if (!(clone_flags & CLONE_THREAD))
		hlist_add_head(&delayed.node, &current->signal->multiprocess);
	recalc_sigpending();
	spin_unlock_irq(&current->sighand->siglock);
	retval = -ERESTARTNOINTR;
	if (task_sigpending(current))
		goto fork_out;

	retval = -ENOMEM;
	p = dup_task_struct(current, node);
	if (!p)
		goto fork_out;
	p->flags &= ~PF_KTHREAD;
	if (args->kthread)
		p->flags |= PF_KTHREAD;
	if (args->user_worker) {
		/*
		 * Mark us a user worker, and block any signal that isn't
		 * fatal or STOP
		 */
		p->flags |= PF_USER_WORKER;
		siginitsetinv(&p->blocked, sigmask(SIGKILL)|sigmask(SIGSTOP));
	}
	if (args->io_thread)
		p->flags |= PF_IO_WORKER;

	if (args->name)
		strscpy_pad(p->comm, args->name, sizeof(p->comm));

	p->set_child_tid = (clone_flags & CLONE_CHILD_SETTID) ? args->child_tid : NULL;
	/*
	 * Clear TID on mm_release()?
	 */
	p->clear_child_tid = (clone_flags & CLONE_CHILD_CLEARTID) ? args->child_tid : NULL;

	ftrace_graph_init_task(p);

	rt_mutex_init_task(p);

	lockdep_assert_irqs_enabled();
#ifdef CONFIG_PROVE_LOCKING
	DEBUG_LOCKS_WARN_ON(!p->softirqs_enabled);
#endif
	retval = copy_creds(p, clone_flags);
	if (retval < 0)
		goto bad_fork_free;

	retval = -EAGAIN;
	if (is_rlimit_overlimit(task_ucounts(p), UCOUNT_RLIMIT_NPROC, rlimit(RLIMIT_NPROC))) {
		if (p->real_cred->user != INIT_USER &&
		    !capable(CAP_SYS_RESOURCE) && !capable(CAP_SYS_ADMIN))
			goto bad_fork_cleanup_count;
	}
	current->flags &= ~PF_NPROC_EXCEEDED;

	/*
	 * If multiple threads are within copy_process(), then this check
	 * triggers too late. This doesn't hurt, the check is only there
	 * to stop root fork bombs.
	 */
	retval = -EAGAIN;
	if (data_race(nr_threads >= max_threads))
		goto bad_fork_cleanup_count;

	delayacct_tsk_init(p);	/* Must remain after dup_task_struct() */
	p->flags &= ~(PF_SUPERPRIV | PF_WQ_WORKER | PF_IDLE | PF_NO_SETAFFINITY);
	p->flags |= PF_FORKNOEXEC;
	INIT_LIST_HEAD(&p->children);
	INIT_LIST_HEAD(&p->sibling);
	rcu_copy_process(p);
	p->vfork_done = NULL;
	spin_lock_init(&p->alloc_lock);

	init_sigpending(&p->pending);

	p->utime = p->stime = p->gtime = 0;
#ifdef CONFIG_ARCH_HAS_SCALED_CPUTIME
	p->utimescaled = p->stimescaled = 0;
#endif
	prev_cputime_init(&p->prev_cputime);

#ifdef CONFIG_VIRT_CPU_ACCOUNTING_GEN
	seqcount_init(&p->vtime.seqcount);
	p->vtime.starttime = 0;
	p->vtime.state = VTIME_INACTIVE;
#endif

#ifdef CONFIG_IO_URING
	p->io_uring = NULL;
#endif

#if defined(SPLIT_RSS_COUNTING)
	memset(&p->rss_stat, 0, sizeof(p->rss_stat));
#endif

	p->default_timer_slack_ns = current->timer_slack_ns;

#ifdef CONFIG_PSI
	p->psi_flags = 0;
#endif

	task_io_accounting_init(&p->ioac);
	acct_clear_integrals(p);

	posix_cputimers_init(&p->posix_cputimers);

	p->io_context = NULL;
	audit_set_context(p, NULL);
	cgroup_fork(p);
	if (args->kthread) {
		if (!set_kthread_struct(p))
			goto bad_fork_cleanup_delayacct;
	}
#ifdef CONFIG_NUMA
	p->mempolicy = mpol_dup(p->mempolicy);
	if (IS_ERR(p->mempolicy)) {
		retval = PTR_ERR(p->mempolicy);
		p->mempolicy = NULL;
		goto bad_fork_cleanup_delayacct;
	}
#endif
#ifdef CONFIG_CPUSETS
	p->cpuset_mem_spread_rotor = NUMA_NO_NODE;
	p->cpuset_slab_spread_rotor = NUMA_NO_NODE;
	seqcount_spinlock_init(&p->mems_allowed_seq, &p->alloc_lock);
#endif
#ifdef CONFIG_TRACE_IRQFLAGS
	memset(&p->irqtrace, 0, sizeof(p->irqtrace));
	p->irqtrace.hardirq_disable_ip	= _THIS_IP_;
	p->irqtrace.softirq_enable_ip	= _THIS_IP_;
	p->softirqs_enabled		= 1;
	p->softirq_context		= 0;
#endif

	p->pagefault_disabled = 0;

#ifdef CONFIG_LOCKDEP
	lockdep_init_task(p);
#endif

#ifdef CONFIG_DEBUG_MUTEXES
	p->blocked_on = NULL; /* not blocked yet */
#endif
#ifdef CONFIG_BCACHE
	p->sequential_io	= 0;
	p->sequential_io_avg	= 0;
#endif
#ifdef CONFIG_BPF_SYSCALL
	RCU_INIT_POINTER(p->bpf_storage, NULL);
	p->bpf_ctx = NULL;
#endif

	/* Perform scheduler related setup. Assign this task to a CPU. */
	retval = sched_fork(clone_flags, p);
	if (retval)
		goto bad_fork_cleanup_policy;

	retval = perf_event_init_task(p, clone_flags);
	if (retval)
		goto bad_fork_cleanup_policy;
	retval = audit_alloc(p);
	if (retval)
		goto bad_fork_cleanup_perf;
	/* copy all the process information */
	shm_init_task(p);
	retval = security_task_alloc(p, clone_flags);
	if (retval)
		goto bad_fork_cleanup_audit;
	retval = copy_semundo(clone_flags, p);
	if (retval)
		goto bad_fork_cleanup_security;
	retval = copy_files(clone_flags, p, args->no_files);
	if (retval)
		goto bad_fork_cleanup_semundo;
	retval = copy_fs(clone_flags, p);
	if (retval)
		goto bad_fork_cleanup_files;
	retval = copy_sighand(clone_flags, p);
	if (retval)
		goto bad_fork_cleanup_fs;
	retval = copy_signal(clone_flags, p);
	if (retval)
		goto bad_fork_cleanup_sighand;
	retval = copy_mm(clone_flags, p);
	if (retval)
		goto bad_fork_cleanup_signal;
	retval = copy_namespaces(clone_flags, p);
	if (retval)
		goto bad_fork_cleanup_mm;
	retval = copy_io(clone_flags, p);
	if (retval)
		goto bad_fork_cleanup_namespaces;
	retval = copy_thread(p, args);
	if (retval)
		goto bad_fork_cleanup_io;

	stackleak_task_init(p);

	if (pid != &init_struct_pid) {
		pid = alloc_pid(p->nsproxy->pid_ns_for_children, args->set_tid,
				args->set_tid_size);
		if (IS_ERR(pid)) {
			retval = PTR_ERR(pid);
			goto bad_fork_cleanup_thread;
		}
	}

	/*
	 * This has to happen after we've potentially unshared the file
	 * descriptor table (so that the pidfd doesn't leak into the child
	 * if the fd table isn't shared).
	 */
	if (clone_flags & CLONE_PIDFD) {
		/* Note that no task has been attached to @pid yet. */
		retval = __pidfd_prepare(pid, O_RDWR | O_CLOEXEC, &pidfile);
		if (retval < 0)
			goto bad_fork_free_pid;
		pidfd = retval;

		retval = put_user(pidfd, args->pidfd);
		if (retval)
			goto bad_fork_put_pidfd;
	}

#ifdef CONFIG_BLOCK
	p->plug = NULL;
#endif
	futex_init_task(p);

	/*
	 * sigaltstack should be cleared when sharing the same VM
	 */
	if ((clone_flags & (CLONE_VM|CLONE_VFORK)) == CLONE_VM)
		sas_ss_reset(p);

	/*
	 * Syscall tracing and stepping should be turned off in the
	 * child regardless of CLONE_PTRACE.
	 */
	user_disable_single_step(p);
	clear_task_syscall_work(p, SYSCALL_TRACE);
#if defined(CONFIG_GENERIC_ENTRY) || defined(TIF_SYSCALL_EMU)
	clear_task_syscall_work(p, SYSCALL_EMU);
#endif
	clear_tsk_latency_tracing(p);

	/* ok, now we should be set up.. */
	p->pid = pid_nr(pid);
	if (clone_flags & CLONE_THREAD) {
		p->group_leader = current->group_leader;
		p->tgid = current->tgid;
	} else {
		p->group_leader = p;
		p->tgid = p->pid;
	}

	p->nr_dirtied = 0;
	p->nr_dirtied_pause = 128 >> (PAGE_SHIFT - 10);
	p->dirty_paused_when = 0;

	p->pdeath_signal = 0;
	INIT_LIST_HEAD(&p->thread_group);
	p->task_works = NULL;
	clear_posix_cputimers_work(p);

#ifdef CONFIG_KRETPROBES
	p->kretprobe_instances.first = NULL;
#endif
#ifdef CONFIG_RETHOOK
	p->rethooks.first = NULL;
#endif

	/*
	 * Ensure that the cgroup subsystem policies allow the new process to be
	 * forked. It should be noted that the new process's css_set can be changed
	 * between here and cgroup_post_fork() if an organisation operation is in
	 * progress.
	 */
	retval = cgroup_can_fork(p, args);
	if (retval)
		goto bad_fork_put_pidfd;

	/*
	 * Now that the cgroups are pinned, re-clone the parent cgroup and put
	 * the new task on the correct runqueue. All this *before* the task
	 * becomes visible.
	 *
	 * This isn't part of ->can_fork() because while the re-cloning is
	 * cgroup specific, it unconditionally needs to place the task on a
	 * runqueue.
	 */
	sched_cgroup_fork(p, args);

	/*
	 * From this point on we must avoid any synchronous user-space
	 * communication until we take the tasklist-lock. In particular, we do
	 * not want user-space to be able to predict the process start-time by
	 * stalling fork(2) after we recorded the start_time but before it is
	 * visible to the system.
	 */

	p->start_time = ktime_get_ns();
	p->start_boottime = ktime_get_boottime_ns();

	/*
	 * Make it visible to the rest of the system, but dont wake it up yet.
	 * Need tasklist lock for parent etc handling!
	 */
	write_lock_irq(&tasklist_lock);

	/* CLONE_PARENT re-uses the old parent */
	if (clone_flags & (CLONE_PARENT|CLONE_THREAD)) {
		p->real_parent = current->real_parent;
		p->parent_exec_id = current->parent_exec_id;
		if (clone_flags & CLONE_THREAD)
			p->exit_signal = -1;
		else
			p->exit_signal = current->group_leader->exit_signal;
	} else {
		p->real_parent = current;
		p->parent_exec_id = current->self_exec_id;
		p->exit_signal = args->exit_signal;
	}

	klp_copy_process(p);

	sched_core_fork(p);

	spin_lock(&current->sighand->siglock);

	rv_task_fork(p);

	rseq_fork(p, clone_flags);

	/* Don't start children in a dying pid namespace */
	if (unlikely(!(ns_of_pid(pid)->pid_allocated & PIDNS_ADDING))) {
		retval = -ENOMEM;
		goto bad_fork_cancel_cgroup;
	}

	/* Let kill terminate clone/fork in the middle */
	if (fatal_signal_pending(current)) {
		retval = -EINTR;
		goto bad_fork_cancel_cgroup;
	}

	/* No more failure paths after this point. */

	/*
	 * Copy seccomp details explicitly here, in case they were changed
	 * before holding sighand lock.
	 */
	copy_seccomp(p);

	init_task_pid_links(p);
	if (likely(p->pid)) {
		ptrace_init_task(p, (clone_flags & CLONE_PTRACE) || trace);

		init_task_pid(p, PIDTYPE_PID, pid);
		if (thread_group_leader(p)) {
			init_task_pid(p, PIDTYPE_TGID, pid);
			init_task_pid(p, PIDTYPE_PGID, task_pgrp(current));
			init_task_pid(p, PIDTYPE_SID, task_session(current));

			if (is_child_reaper(pid)) {
				ns_of_pid(pid)->child_reaper = p;
				p->signal->flags |= SIGNAL_UNKILLABLE;
			}
			p->signal->shared_pending.signal = delayed.signal;
			p->signal->tty = tty_kref_get(current->signal->tty);
			/*
			 * Inherit has_child_subreaper flag under the same
			 * tasklist_lock with adding child to the process tree
			 * for propagate_has_child_subreaper optimization.
			 */
			p->signal->has_child_subreaper = p->real_parent->signal->has_child_subreaper ||
							 p->real_parent->signal->is_child_subreaper;
			list_add_tail(&p->sibling, &p->real_parent->children);
			list_add_tail_rcu(&p->tasks, &init_task.tasks);
			attach_pid(p, PIDTYPE_TGID);
			attach_pid(p, PIDTYPE_PGID);
			attach_pid(p, PIDTYPE_SID);
			__this_cpu_inc(process_counts);
		} else {
			current->signal->nr_threads++;
			current->signal->quick_threads++;
			atomic_inc(&current->signal->live);
			refcount_inc(&current->signal->sigcnt);
			task_join_group_stop(p);
			list_add_tail_rcu(&p->thread_group,
					  &p->group_leader->thread_group);
			list_add_tail_rcu(&p->thread_node,
					  &p->signal->thread_head);
		}
		attach_pid(p, PIDTYPE_PID);
		nr_threads++;
	}
	total_forks++;
	hlist_del_init(&delayed.node);
	spin_unlock(&current->sighand->siglock);
	syscall_tracepoint_update(p);
	write_unlock_irq(&tasklist_lock);

	if (pidfile)
		fd_install(pidfd, pidfile);

	proc_fork_connector(p);
	sched_post_fork(p);
	cgroup_post_fork(p, args);
	perf_event_fork(p);

	trace_task_newtask(p, clone_flags);
	uprobe_copy_process(p, clone_flags);
	user_events_fork(p, clone_flags);

	copy_oom_score_adj(clone_flags, p);

	return p;

bad_fork_cancel_cgroup:
	sched_core_free(p);
	spin_unlock(&current->sighand->siglock);
	write_unlock_irq(&tasklist_lock);
	cgroup_cancel_fork(p, args);
bad_fork_put_pidfd:
	if (clone_flags & CLONE_PIDFD) {
		fput(pidfile);
		put_unused_fd(pidfd);
	}
bad_fork_free_pid:
	if (pid != &init_struct_pid)
		free_pid(pid);
bad_fork_cleanup_thread:
	exit_thread(p);
bad_fork_cleanup_io:
	if (p->io_context)
		exit_io_context(p);
bad_fork_cleanup_namespaces:
	exit_task_namespaces(p);
bad_fork_cleanup_mm:
	if (p->mm) {
		mm_clear_owner(p->mm, p);
		mmput(p->mm);
	}
bad_fork_cleanup_signal:
	if (!(clone_flags & CLONE_THREAD))
		free_signal_struct(p->signal);
bad_fork_cleanup_sighand:
	__cleanup_sighand(p->sighand);
bad_fork_cleanup_fs:
	exit_fs(p); /* blocking */
bad_fork_cleanup_files:
	exit_files(p); /* blocking */
bad_fork_cleanup_semundo:
	exit_sem(p);
bad_fork_cleanup_security:
	security_task_free(p);
bad_fork_cleanup_audit:
	audit_free(p);
bad_fork_cleanup_perf:
	perf_event_free_task(p);
bad_fork_cleanup_policy:
	lockdep_free_task(p);
#ifdef CONFIG_NUMA
	mpol_put(p->mempolicy);
#endif
bad_fork_cleanup_delayacct:
	delayacct_tsk_free(p);
bad_fork_cleanup_count:
	dec_rlimit_ucounts(task_ucounts(p), UCOUNT_RLIMIT_NPROC, 1);
	exit_creds(p);
bad_fork_free:
	WRITE_ONCE(p->__state, TASK_DEAD);
	exit_task_stack_account(p);
	put_task_stack(p);
	delayed_free_task(p);
fork_out:
	spin_lock_irq(&current->sighand->siglock);
	hlist_del_init(&delayed.node);
	spin_unlock_irq(&current->sighand->siglock);
	return ERR_PTR(retval);
}

static inline void init_idle_pids(struct task_struct *idle)
{
	enum pid_type type;

	for (type = PIDTYPE_PID; type < PIDTYPE_MAX; ++type) {
		INIT_HLIST_NODE(&idle->pid_links[type]); /* not really needed */
		init_task_pid(idle, type, &init_struct_pid);
	}
}

static int idle_dummy(void *dummy)
{
	/* This function is never called */
	return 0;
}

struct task_struct * __init fork_idle(int cpu)
{
	struct task_struct *task;
	struct kernel_clone_args args = {
		.flags		= CLONE_VM,
		.fn		= &idle_dummy,
		.fn_arg		= NULL,
		.kthread	= 1,
		.idle		= 1,
	};

	task = copy_process(&init_struct_pid, 0, cpu_to_node(cpu), &args);
	if (!IS_ERR(task)) {
		init_idle_pids(task);
		init_idle(task, cpu);
	}

	return task;
}

/*
 * This is like kernel_clone(), but shaved down and tailored to just
 * creating io_uring workers. It returns a created task, or an error pointer.
 * The returned task is inactive, and the caller must fire it up through
 * wake_up_new_task(p). All signals are blocked in the created task.
 */
struct task_struct *create_io_thread(int (*fn)(void *), void *arg, int node)
{
	unsigned long flags = CLONE_FS|CLONE_FILES|CLONE_SIGHAND|CLONE_THREAD|
				CLONE_IO;
	struct kernel_clone_args args = {
		.flags		= ((lower_32_bits(flags) | CLONE_VM |
				    CLONE_UNTRACED) & ~CSIGNAL),
		.exit_signal	= (lower_32_bits(flags) & CSIGNAL),
		.fn		= fn,
		.fn_arg		= arg,
		.io_thread	= 1,
		.user_worker	= 1,
	};

	return copy_process(NULL, 0, node, &args);
}

/*
 *  Ok, this is the main fork-routine.
 *
 * It copies the process, and if successful kick-starts
 * it and waits for it to finish using the VM if required.
 *
 * args->exit_signal is expected to be checked for sanity by the caller.
 */
pid_t kernel_clone(struct kernel_clone_args *args)
{
	u64 clone_flags = args->flags;
	struct completion vfork;
	struct pid *pid;
	struct task_struct *p;
	int trace = 0;
	pid_t nr;

	/*
	 * For legacy clone() calls, CLONE_PIDFD uses the parent_tid argument
	 * to return the pidfd. Hence, CLONE_PIDFD and CLONE_PARENT_SETTID are
	 * mutually exclusive. With clone3() CLONE_PIDFD has grown a separate
	 * field in struct clone_args and it still doesn't make sense to have
	 * them both point at the same memory location. Performing this check
	 * here has the advantage that we don't need to have a separate helper
	 * to check for legacy clone().
	 */
	if ((args->flags & CLONE_PIDFD) &&
	    (args->flags & CLONE_PARENT_SETTID) &&
	    (args->pidfd == args->parent_tid))
		return -EINVAL;

	/*
	 * Determine whether and which event to report to ptracer.  When
	 * called from kernel_thread or CLONE_UNTRACED is explicitly
	 * requested, no event is reported; otherwise, report if the event
	 * for the type of forking is enabled.
	 */
	if (!(clone_flags & CLONE_UNTRACED)) {
		if (clone_flags & CLONE_VFORK)
			trace = PTRACE_EVENT_VFORK;
		else if (args->exit_signal != SIGCHLD)
			trace = PTRACE_EVENT_CLONE;
		else
			trace = PTRACE_EVENT_FORK;

		if (likely(!ptrace_event_enabled(current, trace)))
			trace = 0;
	}

	p = copy_process(NULL, trace, NUMA_NO_NODE, args);
	add_latent_entropy();

	if (IS_ERR(p))
		return PTR_ERR(p);

	/*
	 * Do this prior waking up the new thread - the thread pointer
	 * might get invalid after that point, if the thread exits quickly.
	 */
	trace_sched_process_fork(current, p);

	pid = get_task_pid(p, PIDTYPE_PID);
	nr = pid_vnr(pid);

	if (clone_flags & CLONE_PARENT_SETTID)
		put_user(nr, args->parent_tid);

	if (clone_flags & CLONE_VFORK) {
		p->vfork_done = &vfork;
		init_completion(&vfork);
		get_task_struct(p);
	}

	if (IS_ENABLED(CONFIG_LRU_GEN) && !(clone_flags & CLONE_VM)) {
		/* lock the task to synchronize with memcg migration */
		task_lock(p);
		lru_gen_add_mm(p->mm);
		task_unlock(p);
	}

	wake_up_new_task(p);

	/* forking complete and child started to run, tell ptracer */
	if (unlikely(trace))
		ptrace_event_pid(trace, pid);

	if (clone_flags & CLONE_VFORK) {
		if (!wait_for_vfork_done(p, &vfork))
			ptrace_event_pid(PTRACE_EVENT_VFORK_DONE, pid);
	}

	put_pid(pid);
	return nr;
}

/*
 * Create a kernel thread.
 */
pid_t kernel_thread(int (*fn)(void *), void *arg, const char *name,
		    unsigned long flags)
{
	struct kernel_clone_args args = {
		.flags		= ((lower_32_bits(flags) | CLONE_VM |
				    CLONE_UNTRACED) & ~CSIGNAL),
		.exit_signal	= (lower_32_bits(flags) & CSIGNAL),
		.fn		= fn,
		.fn_arg		= arg,
		.name		= name,
		.kthread	= 1,
	};

	return kernel_clone(&args);
}

/*
 * Create a user mode thread.
 */
pid_t user_mode_thread(int (*fn)(void *), void *arg, unsigned long flags)
{
	struct kernel_clone_args args = {
		.flags		= ((lower_32_bits(flags) | CLONE_VM |
				    CLONE_UNTRACED) & ~CSIGNAL),
		.exit_signal	= (lower_32_bits(flags) & CSIGNAL),
		.fn		= fn,
		.fn_arg		= arg,
	};

	return kernel_clone(&args);
}

#ifdef __ARCH_WANT_SYS_FORK
SYSCALL_DEFINE0(fork)
{
#ifdef CONFIG_MMU
	struct kernel_clone_args args = {
		.exit_signal = SIGCHLD,
	};

	return kernel_clone(&args);
#else
	/* can not support in nommu mode */
	return -EINVAL;
#endif
}
#endif

#ifdef __ARCH_WANT_SYS_VFORK
SYSCALL_DEFINE0(vfork)
{
	struct kernel_clone_args args = {
		.flags		= CLONE_VFORK | CLONE_VM,
		.exit_signal	= SIGCHLD,
	};

	return kernel_clone(&args);
}
#endif

#ifdef __ARCH_WANT_SYS_CLONE
#ifdef CONFIG_CLONE_BACKWARDS
SYSCALL_DEFINE5(clone, unsigned long, clone_flags, unsigned long, newsp,
		 int __user *, parent_tidptr,
		 unsigned long, tls,
		 int __user *, child_tidptr)
#elif defined(CONFIG_CLONE_BACKWARDS2)
SYSCALL_DEFINE5(clone, unsigned long, newsp, unsigned long, clone_flags,
		 int __user *, parent_tidptr,
		 int __user *, child_tidptr,
		 unsigned long, tls)
#elif defined(CONFIG_CLONE_BACKWARDS3)
SYSCALL_DEFINE6(clone, unsigned long, clone_flags, unsigned long, newsp,
		int, stack_size,
		int __user *, parent_tidptr,
		int __user *, child_tidptr,
		unsigned long, tls)
#else
SYSCALL_DEFINE5(clone, unsigned long, clone_flags, unsigned long, newsp,
		 int __user *, parent_tidptr,
		 int __user *, child_tidptr,
		 unsigned long, tls)
#endif
{
	struct kernel_clone_args args = {
		.flags		= (lower_32_bits(clone_flags) & ~CSIGNAL),
		.pidfd		= parent_tidptr,
		.child_tid	= child_tidptr,
		.parent_tid	= parent_tidptr,
		.exit_signal	= (lower_32_bits(clone_flags) & CSIGNAL),
		.stack		= newsp,
		.tls		= tls,
	};

	return kernel_clone(&args);
}
#endif

#ifdef __ARCH_WANT_SYS_CLONE3

noinline static int copy_clone_args_from_user(struct kernel_clone_args *kargs,
					      struct clone_args __user *uargs,
					      size_t usize)
{
	int err;
	struct clone_args args;
	pid_t *kset_tid = kargs->set_tid;

	BUILD_BUG_ON(offsetofend(struct clone_args, tls) !=
		     CLONE_ARGS_SIZE_VER0);
	BUILD_BUG_ON(offsetofend(struct clone_args, set_tid_size) !=
		     CLONE_ARGS_SIZE_VER1);
	BUILD_BUG_ON(offsetofend(struct clone_args, cgroup) !=
		     CLONE_ARGS_SIZE_VER2);
	BUILD_BUG_ON(sizeof(struct clone_args) != CLONE_ARGS_SIZE_VER2);

	if (unlikely(usize > PAGE_SIZE))
		return -E2BIG;
	if (unlikely(usize < CLONE_ARGS_SIZE_VER0))
		return -EINVAL;

	err = copy_struct_from_user(&args, sizeof(args), uargs, usize);
	if (err)
		return err;

	if (unlikely(args.set_tid_size > MAX_PID_NS_LEVEL))
		return -EINVAL;

	if (unlikely(!args.set_tid && args.set_tid_size > 0))
		return -EINVAL;

	if (unlikely(args.set_tid && args.set_tid_size == 0))
		return -EINVAL;

	/*
	 * Verify that higher 32bits of exit_signal are unset and that
	 * it is a valid signal
	 */
	if (unlikely((args.exit_signal & ~((u64)CSIGNAL)) ||
		     !valid_signal(args.exit_signal)))
		return -EINVAL;

	if ((args.flags & CLONE_INTO_CGROUP) &&
	    (args.cgroup > INT_MAX || usize < CLONE_ARGS_SIZE_VER2))
		return -EINVAL;

	*kargs = (struct kernel_clone_args){
		.flags		= args.flags,
		.pidfd		= u64_to_user_ptr(args.pidfd),
		.child_tid	= u64_to_user_ptr(args.child_tid),
		.parent_tid	= u64_to_user_ptr(args.parent_tid),
		.exit_signal	= args.exit_signal,
		.stack		= args.stack,
		.stack_size	= args.stack_size,
		.tls		= args.tls,
		.set_tid_size	= args.set_tid_size,
		.cgroup		= args.cgroup,
	};

	if (args.set_tid &&
		copy_from_user(kset_tid, u64_to_user_ptr(args.set_tid),
			(kargs->set_tid_size * sizeof(pid_t))))
		return -EFAULT;

	kargs->set_tid = kset_tid;

	return 0;
}

/**
 * clone3_stack_valid - check and prepare stack
 * @kargs: kernel clone args
 *
 * Verify that the stack arguments userspace gave us are sane.
 * In addition, set the stack direction for userspace since it's easy for us to
 * determine.
 */
static inline bool clone3_stack_valid(struct kernel_clone_args *kargs)
{
	if (kargs->stack == 0) {
		if (kargs->stack_size > 0)
			return false;
	} else {
		if (kargs->stack_size == 0)
			return false;

		if (!access_ok((void __user *)kargs->stack, kargs->stack_size))
			return false;

#if !defined(CONFIG_STACK_GROWSUP) && !defined(CONFIG_IA64)
		kargs->stack += kargs->stack_size;
#endif
	}

	return true;
}

static bool clone3_args_valid(struct kernel_clone_args *kargs)
{
	/* Verify that no unknown flags are passed along. */
	if (kargs->flags &
	    ~(CLONE_LEGACY_FLAGS | CLONE_CLEAR_SIGHAND | CLONE_INTO_CGROUP))
		return false;

	/*
	 * - make the CLONE_DETACHED bit reusable for clone3
	 * - make the CSIGNAL bits reusable for clone3
	 */
	if (kargs->flags & (CLONE_DETACHED | (CSIGNAL & (~CLONE_NEWTIME))))
		return false;

	if ((kargs->flags & (CLONE_SIGHAND | CLONE_CLEAR_SIGHAND)) ==
	    (CLONE_SIGHAND | CLONE_CLEAR_SIGHAND))
		return false;

	if ((kargs->flags & (CLONE_THREAD | CLONE_PARENT)) &&
	    kargs->exit_signal)
		return false;

	if (!clone3_stack_valid(kargs))
		return false;

	return true;
}

/**
 * clone3 - create a new process with specific properties
 * @uargs: argument structure
 * @size:  size of @uargs
 *
 * clone3() is the extensible successor to clone()/clone2().
 * It takes a struct as argument that is versioned by its size.
 *
 * Return: On success, a positive PID for the child process.
 *         On error, a negative errno number.
 */
SYSCALL_DEFINE2(clone3, struct clone_args __user *, uargs, size_t, size)
{
	int err;

	struct kernel_clone_args kargs;
	pid_t set_tid[MAX_PID_NS_LEVEL];

	kargs.set_tid = set_tid;

	err = copy_clone_args_from_user(&kargs, uargs, size);
	if (err)
		return err;

	if (!clone3_args_valid(&kargs))
		return -EINVAL;

	return kernel_clone(&kargs);
}
#endif

void walk_process_tree(struct task_struct *top, proc_visitor visitor, void *data)
{
	struct task_struct *leader, *parent, *child;
	int res;

	read_lock(&tasklist_lock);
	leader = top = top->group_leader;
down:
	for_each_thread(leader, parent) {
		list_for_each_entry(child, &parent->children, sibling) {
			res = visitor(child, data);
			if (res) {
				if (res < 0)
					goto out;
				leader = child;
				goto down;
			}
up:
			;
		}
	}

	if (leader != top) {
		child = leader;
		parent = child->real_parent;
		leader = parent->group_leader;
		goto up;
	}
out:
	read_unlock(&tasklist_lock);
}

#ifndef ARCH_MIN_MMSTRUCT_ALIGN
#define ARCH_MIN_MMSTRUCT_ALIGN 0
#endif

static void sighand_ctor(void *data)
{
	struct sighand_struct *sighand = data;

	spin_lock_init(&sighand->siglock);
	init_waitqueue_head(&sighand->signalfd_wqh);
}

void __init mm_cache_init(void)
{
	unsigned int mm_size;

	/*
	 * The mm_cpumask is located at the end of mm_struct, and is
	 * dynamically sized based on the maximum CPU number this system
	 * can have, taking hotplug into account (nr_cpu_ids).
	 */
	mm_size = sizeof(struct mm_struct) + cpumask_size() + mm_cid_size();

	mm_cachep = kmem_cache_create_usercopy("mm_struct",
			mm_size, ARCH_MIN_MMSTRUCT_ALIGN,
			SLAB_HWCACHE_ALIGN|SLAB_PANIC|SLAB_ACCOUNT,
			offsetof(struct mm_struct, saved_auxv),
			sizeof_field(struct mm_struct, saved_auxv),
			NULL);
}

void __init proc_caches_init(void)
{
	sighand_cachep = kmem_cache_create("sighand_cache",
			sizeof(struct sighand_struct), 0,
			SLAB_HWCACHE_ALIGN|SLAB_PANIC|SLAB_TYPESAFE_BY_RCU|
			SLAB_ACCOUNT, sighand_ctor);
	signal_cachep = kmem_cache_create("signal_cache",
			sizeof(struct signal_struct), 0,
			SLAB_HWCACHE_ALIGN|SLAB_PANIC|SLAB_ACCOUNT,
			NULL);
	files_cachep = kmem_cache_create("files_cache",
			sizeof(struct files_struct), 0,
			SLAB_HWCACHE_ALIGN|SLAB_PANIC|SLAB_ACCOUNT,
			NULL);
	fs_cachep = kmem_cache_create("fs_cache",
			sizeof(struct fs_struct), 0,
			SLAB_HWCACHE_ALIGN|SLAB_PANIC|SLAB_ACCOUNT,
			NULL);

	vm_area_cachep = KMEM_CACHE(vm_area_struct, SLAB_PANIC|SLAB_ACCOUNT);
#ifdef CONFIG_PER_VMA_LOCK
	vma_lock_cachep = KMEM_CACHE(vma_lock, SLAB_PANIC|SLAB_ACCOUNT);
#endif
	mmap_init();
	nsproxy_cache_init();
}

/*
 * Check constraints on flags passed to the unshare system call.
 */
static int check_unshare_flags(unsigned long unshare_flags)
{
	if (unshare_flags & ~(CLONE_THREAD|CLONE_FS|CLONE_NEWNS|CLONE_SIGHAND|
				CLONE_VM|CLONE_FILES|CLONE_SYSVSEM|
				CLONE_NEWUTS|CLONE_NEWIPC|CLONE_NEWNET|
				CLONE_NEWUSER|CLONE_NEWPID|CLONE_NEWCGROUP|
				CLONE_NEWTIME))
		return -EINVAL;
	/*
	 * Not implemented, but pretend it works if there is nothing
	 * to unshare.  Note that unsharing the address space or the
	 * signal handlers also need to unshare the signal queues (aka
	 * CLONE_THREAD).
	 */
	if (unshare_flags & (CLONE_THREAD | CLONE_SIGHAND | CLONE_VM)) {
		if (!thread_group_empty(current))
			return -EINVAL;
	}
	if (unshare_flags & (CLONE_SIGHAND | CLONE_VM)) {
		if (refcount_read(&current->sighand->count) > 1)
			return -EINVAL;
	}
	if (unshare_flags & CLONE_VM) {
		if (!current_is_single_threaded())
			return -EINVAL;
	}

	return 0;
}

/*
 * Unshare the filesystem structure if it is being shared
 */
static int unshare_fs(unsigned long unshare_flags, struct fs_struct **new_fsp)
{
	struct fs_struct *fs = current->fs;

	if (!(unshare_flags & CLONE_FS) || !fs)
		return 0;

	/* don't need lock here; in the worst case we'll do useless copy */
	if (fs->users == 1)
		return 0;

	*new_fsp = copy_fs_struct(fs);
	if (!*new_fsp)
		return -ENOMEM;

	return 0;
}

/*
 * Unshare file descriptor table if it is being shared
 */
int unshare_fd(unsigned long unshare_flags, unsigned int max_fds,
	       struct files_struct **new_fdp)
{
	struct files_struct *fd = current->files;
	int error = 0;

	if ((unshare_flags & CLONE_FILES) &&
	    (fd && atomic_read(&fd->count) > 1)) {
		*new_fdp = dup_fd(fd, max_fds, &error);
		if (!*new_fdp)
			return error;
	}

	return 0;
}

/*
 * unshare allows a process to 'unshare' part of the process
 * context which was originally shared using clone.  copy_*
 * functions used by kernel_clone() cannot be used here directly
 * because they modify an inactive task_struct that is being
 * constructed. Here we are modifying the current, active,
 * task_struct.
 */
int ksys_unshare(unsigned long unshare_flags)
{
	struct fs_struct *fs, *new_fs = NULL;
	struct files_struct *new_fd = NULL;
	struct cred *new_cred = NULL;
	struct nsproxy *new_nsproxy = NULL;
	int do_sysvsem = 0;
	int err;

	/*
	 * If unsharing a user namespace must also unshare the thread group
	 * and unshare the filesystem root and working directories.
	 */
	if (unshare_flags & CLONE_NEWUSER)
		unshare_flags |= CLONE_THREAD | CLONE_FS;
	/*
	 * If unsharing vm, must also unshare signal handlers.
	 */
	if (unshare_flags & CLONE_VM)
		unshare_flags |= CLONE_SIGHAND;
	/*
	 * If unsharing a signal handlers, must also unshare the signal queues.
	 */
	if (unshare_flags & CLONE_SIGHAND)
		unshare_flags |= CLONE_THREAD;
	/*
	 * If unsharing namespace, must also unshare filesystem information.
	 */
	if (unshare_flags & CLONE_NEWNS)
		unshare_flags |= CLONE_FS;

	err = check_unshare_flags(unshare_flags);
	if (err)
		goto bad_unshare_out;
	/*
	 * CLONE_NEWIPC must also detach from the undolist: after switching
	 * to a new ipc namespace, the semaphore arrays from the old
	 * namespace are unreachable.
	 */
	if (unshare_flags & (CLONE_NEWIPC|CLONE_SYSVSEM))
		do_sysvsem = 1;
	err = unshare_fs(unshare_flags, &new_fs);
	if (err)
		goto bad_unshare_out;
	err = unshare_fd(unshare_flags, NR_OPEN_MAX, &new_fd);
	if (err)
		goto bad_unshare_cleanup_fs;
	err = unshare_userns(unshare_flags, &new_cred);
	if (err)
		goto bad_unshare_cleanup_fd;
	err = unshare_nsproxy_namespaces(unshare_flags, &new_nsproxy,
					 new_cred, new_fs);
	if (err)
		goto bad_unshare_cleanup_cred;

	if (new_cred) {
		err = set_cred_ucounts(new_cred);
		if (err)
			goto bad_unshare_cleanup_cred;
	}

	if (new_fs || new_fd || do_sysvsem || new_cred || new_nsproxy) {
		if (do_sysvsem) {
			/*
			 * CLONE_SYSVSEM is equivalent to sys_exit().
			 */
			exit_sem(current);
		}
		if (unshare_flags & CLONE_NEWIPC) {
			/* Orphan segments in old ns (see sem above). */
			exit_shm(current);
			shm_init_task(current);
		}

		if (new_nsproxy)
			switch_task_namespaces(current, new_nsproxy);

		task_lock(current);

		if (new_fs) {
			fs = current->fs;
			spin_lock(&fs->lock);
			current->fs = new_fs;
			if (--fs->users)
				new_fs = NULL;
			else
				new_fs = fs;
			spin_unlock(&fs->lock);
		}

		if (new_fd)
			swap(current->files, new_fd);

		task_unlock(current);

		if (new_cred) {
			/* Install the new user namespace */
			commit_creds(new_cred);
			new_cred = NULL;
		}
	}

	perf_event_namespaces(current);

bad_unshare_cleanup_cred:
	if (new_cred)
		put_cred(new_cred);
bad_unshare_cleanup_fd:
	if (new_fd)
		put_files_struct(new_fd);

bad_unshare_cleanup_fs:
	if (new_fs)
		free_fs_struct(new_fs);

bad_unshare_out:
	return err;
}

SYSCALL_DEFINE1(unshare, unsigned long, unshare_flags)
{
	return ksys_unshare(unshare_flags);
}

/*
 *	Helper to unshare the files of the current task.
 *	We don't want to expose copy_files internals to
 *	the exec layer of the kernel.
 */

int unshare_files(void)
{
	struct task_struct *task = current;
	struct files_struct *old, *copy = NULL;
	int error;

	error = unshare_fd(CLONE_FILES, NR_OPEN_MAX, &copy);
	if (error || !copy)
		return error;

	old = task->files;
	task_lock(task);
	task->files = copy;
	task_unlock(task);
	put_files_struct(old);
	return 0;
}

int sysctl_max_threads(struct ctl_table *table, int write,
		       void *buffer, size_t *lenp, loff_t *ppos)
{
	struct ctl_table t;
	int ret;
	int threads = max_threads;
	int min = 1;
	int max = MAX_THREADS;

	t = *table;
	t.data = &threads;
	t.extra1 = &min;
	t.extra2 = &max;

	ret = proc_dointvec_minmax(&t, write, buffer, lenp, ppos);
	if (ret || !write)
		return ret;

	max_threads = threads;

	return 0;
}<|MERGE_RESOLUTION|>--- conflicted
+++ resolved
@@ -662,11 +662,7 @@
 	/* Disallow any page faults before calling flush_cache_dup_mm */
 	for_each_vma(old_vmi, mpnt)
 		vma_start_write(mpnt);
-<<<<<<< HEAD
-	vma_iter_init(&old_vmi, oldmm, 0);
-=======
 	vma_iter_set(&old_vmi, 0);
->>>>>>> df50e6bf
 #endif
 	flush_cache_dup_mm(oldmm);
 	uprobe_dup_mmap(oldmm, mm);
