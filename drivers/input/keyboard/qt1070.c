// SPDX-License-Identifier: GPL-2.0-or-later
/*
 *  Atmel AT42QT1070 QTouch Sensor Controller
 *
 *  Copyright (C) 2011 Atmel
 *
 *  Authors: Bo Shen <voice.shen@atmel.com>
 *
 *  Base on AT42QT2160 driver by:
 *  Raphael Derosso Pereira <raphaelpereira@gmail.com>
 *  Copyright (C) 2009
 */
#include <linux/kernel.h>
#include <linux/module.h>
#include <linux/i2c.h>
#include <linux/input.h>
#include <linux/slab.h>
#include <linux/irq.h>
#include <linux/interrupt.h>
#include <linux/jiffies.h>
#include <linux/delay.h>

/* Address for each register */
#define CHIP_ID            0x00
#define QT1070_CHIP_ID     0x2E

#define FW_VERSION         0x01
#define QT1070_FW_VERSION  0x15

#define DET_STATUS         0x02

#define KEY_STATUS         0x03

/* Calibrate */
#define CALIBRATE_CMD      0x38
#define QT1070_CAL_TIME    200

/* Reset */
#define RESET              0x39
#define QT1070_RESET_TIME  255

/* AT42QT1070 support up to 7 keys */
static const unsigned short qt1070_key2code[] = {
	KEY_0, KEY_1, KEY_2, KEY_3,
	KEY_4, KEY_5, KEY_6,
};

struct qt1070_data {
	struct i2c_client *client;
	struct input_dev *input;
	unsigned int irq;
	unsigned short keycodes[ARRAY_SIZE(qt1070_key2code)];
	u8 last_keys;
};

static int qt1070_read(struct i2c_client *client, u8 reg)
{
	int ret;

	ret = i2c_smbus_read_byte_data(client, reg);
	if (ret < 0)
		dev_err(&client->dev,
			"can not read register, returned %d\n", ret);

	return ret;
}

static int qt1070_write(struct i2c_client *client, u8 reg, u8 data)
{
	int ret;

	ret = i2c_smbus_write_byte_data(client, reg, data);
	if (ret < 0)
		dev_err(&client->dev,
			"can not write register, returned %d\n", ret);

	return ret;
}

static bool qt1070_identify(struct i2c_client *client)
{
	int id, ver;

	/* Read Chip ID */
	id = qt1070_read(client, CHIP_ID);
	if (id != QT1070_CHIP_ID) {
		dev_err(&client->dev, "ID %d not supported\n", id);
		return false;
	}

	/* Read firmware version */
	ver = qt1070_read(client, FW_VERSION);
	if (ver < 0) {
		dev_err(&client->dev, "could not read the firmware version\n");
		return false;
	}

	dev_info(&client->dev, "AT42QT1070 firmware version %x\n", ver);

	return true;
}

static irqreturn_t qt1070_interrupt(int irq, void *dev_id)
{
	struct qt1070_data *data = dev_id;
	struct i2c_client *client = data->client;
	struct input_dev *input = data->input;
	int i;
	u8 new_keys, keyval, mask = 0x01;

	/* Read the detected status register, thus clearing interrupt */
	qt1070_read(client, DET_STATUS);

	/* Read which key changed */
	new_keys = qt1070_read(client, KEY_STATUS);

	for (i = 0; i < ARRAY_SIZE(qt1070_key2code); i++) {
		keyval = new_keys & mask;
		if ((data->last_keys & mask) != keyval)
			input_report_key(input, data->keycodes[i], keyval);
		mask <<= 1;
	}
	input_sync(input);

	data->last_keys = new_keys;
	return IRQ_HANDLED;
}

static int qt1070_probe(struct i2c_client *client)
{
	struct qt1070_data *data;
	struct input_dev *input;
	int i;
	int err;

	err = i2c_check_functionality(client->adapter, I2C_FUNC_SMBUS_BYTE);
	if (!err) {
		dev_err(&client->dev, "%s adapter not supported\n",
			dev_driver_string(&client->adapter->dev));
		return -ENODEV;
	}

	if (!client->irq) {
		dev_err(&client->dev, "please assign the irq to this device\n");
		return -EINVAL;
	}

	/* Identify the qt1070 chip */
	if (!qt1070_identify(client))
		return -ENODEV;

	data = devm_kzalloc(&client->dev, sizeof(struct qt1070_data),
			    GFP_KERNEL);
	if (!data)
		return -ENOMEM;

	input = devm_input_allocate_device(&client->dev);
	if (!input)
		return -ENOMEM;

	data->client = client;
	data->input = input;
	data->irq = client->irq;

	input->name = "AT42QT1070 QTouch Sensor";
	input->id.bustype = BUS_I2C;

	/* Add the keycode */
	input->keycode = data->keycodes;
	input->keycodesize = sizeof(data->keycodes[0]);
	input->keycodemax = ARRAY_SIZE(qt1070_key2code);

	__set_bit(EV_KEY, input->evbit);

	for (i = 0; i < ARRAY_SIZE(qt1070_key2code); i++) {
		data->keycodes[i] = qt1070_key2code[i];
		__set_bit(qt1070_key2code[i], input->keybit);
	}

	/* Calibrate device */
	qt1070_write(client, CALIBRATE_CMD, 1);
	msleep(QT1070_CAL_TIME);

	/* Soft reset */
	qt1070_write(client, RESET, 1);
	msleep(QT1070_RESET_TIME);

	err = devm_request_threaded_irq(&client->dev, client->irq,
					NULL, qt1070_interrupt,
					IRQF_TRIGGER_NONE | IRQF_ONESHOT,
					client->dev.driver->name, data);
	if (err) {
		dev_err(&client->dev, "fail to request irq\n");
		return err;
	}

	/* Register the input device */
	err = input_register_device(data->input);
	if (err) {
		dev_err(&client->dev, "Failed to register input device\n");
		return err;
	}

	i2c_set_clientdata(client, data);

	/* Read to clear the chang line */
	qt1070_read(client, DET_STATUS);

	return 0;
}

static int qt1070_suspend(struct device *dev)
{
	struct i2c_client *client = to_i2c_client(dev);
	struct qt1070_data *data = i2c_get_clientdata(client);

	if (device_may_wakeup(dev))
		enable_irq_wake(data->irq);

	return 0;
}

static int qt1070_resume(struct device *dev)
{
	struct i2c_client *client = to_i2c_client(dev);
	struct qt1070_data *data = i2c_get_clientdata(client);

	if (device_may_wakeup(dev))
		disable_irq_wake(data->irq);

	return 0;
}

static DEFINE_SIMPLE_DEV_PM_OPS(qt1070_pm_ops, qt1070_suspend, qt1070_resume);

static const struct i2c_device_id qt1070_id[] = {
	{ "qt1070", 0 },
	{ },
};
MODULE_DEVICE_TABLE(i2c, qt1070_id);

#ifdef CONFIG_OF
static const struct of_device_id qt1070_of_match[] = {
	{ .compatible = "qt1070", },
	{ },
};
MODULE_DEVICE_TABLE(of, qt1070_of_match);
#endif

static struct i2c_driver qt1070_driver = {
	.driver	= {
		.name	= "qt1070",
		.of_match_table = of_match_ptr(qt1070_of_match),
		.pm	= pm_sleep_ptr(&qt1070_pm_ops),
	},
	.id_table	= qt1070_id,
	.probe		= qt1070_probe,
<<<<<<< HEAD
	.remove		= qt1070_remove,
=======
>>>>>>> 92e24e0e
};

module_i2c_driver(qt1070_driver);

MODULE_AUTHOR("Bo Shen <voice.shen@atmel.com>");
MODULE_DESCRIPTION("Driver for AT42QT1070 QTouch sensor");
MODULE_LICENSE("GPL");<|MERGE_RESOLUTION|>--- conflicted
+++ resolved
@@ -255,10 +255,6 @@
 	},
 	.id_table	= qt1070_id,
 	.probe		= qt1070_probe,
-<<<<<<< HEAD
-	.remove		= qt1070_remove,
-=======
->>>>>>> 92e24e0e
 };
 
 module_i2c_driver(qt1070_driver);
