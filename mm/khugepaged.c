--- conflicted
+++ resolved
@@ -2294,12 +2294,6 @@
 	put_page(hpage);
 out:
 	VM_BUG_ON(!list_empty(&pagelist));
-<<<<<<< HEAD
-	if (hpage)
-		put_page(hpage);
-
-=======
->>>>>>> e22b1c07
 	trace_mm_khugepaged_collapse_file(mm, hpage, index, is_shmem, addr, file, nr, result);
 	return result;
 }
