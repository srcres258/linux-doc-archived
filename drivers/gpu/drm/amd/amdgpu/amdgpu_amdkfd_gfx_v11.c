/*
 * Copyright 2021 Advanced Micro Devices, Inc.
 *
 * Permission is hereby granted, free of charge, to any person obtaining a
 * copy of this software and associated documentation files (the "Software"),
 * to deal in the Software without restriction, including without limitation
 * the rights to use, copy, modify, merge, publish, distribute, sublicense,
 * and/or sell copies of the Software, and to permit persons to whom the
 * Software is furnished to do so, subject to the following conditions:
 *
 * The above copyright notice and this permission notice shall be included in
 * all copies or substantial portions of the Software.
 *
 * THE SOFTWARE IS PROVIDED "AS IS", WITHOUT WARRANTY OF ANY KIND, EXPRESS OR
 * IMPLIED, INCLUDING BUT NOT LIMITED TO THE WARRANTIES OF MERCHANTABILITY,
 * FITNESS FOR A PARTICULAR PURPOSE AND NONINFRINGEMENT.  IN NO EVENT SHALL
 * THE COPYRIGHT HOLDER(S) OR AUTHOR(S) BE LIABLE FOR ANY CLAIM, DAMAGES OR
 * OTHER LIABILITY, WHETHER IN AN ACTION OF CONTRACT, TORT OR OTHERWISE,
 * ARISING FROM, OUT OF OR IN CONNECTION WITH THE SOFTWARE OR THE USE OR
 * OTHER DEALINGS IN THE SOFTWARE.
 */
#include <linux/mmu_context.h>
#include "amdgpu.h"
#include "amdgpu_amdkfd.h"
#include "gc/gc_11_0_0_offset.h"
#include "gc/gc_11_0_0_sh_mask.h"
#include "oss/osssys_6_0_0_offset.h"
#include "oss/osssys_6_0_0_sh_mask.h"
#include "soc15_common.h"
#include "soc15d.h"
#include "v11_structs.h"
#include "soc21.h"
#include <uapi/linux/kfd_ioctl.h>

enum hqd_dequeue_request_type {
	NO_ACTION = 0,
	DRAIN_PIPE,
	RESET_WAVES,
	SAVE_WAVES
};

static void lock_srbm(struct amdgpu_device *adev, uint32_t mec, uint32_t pipe,
			uint32_t queue, uint32_t vmid)
{
	mutex_lock(&adev->srbm_mutex);
	soc21_grbm_select(adev, mec, pipe, queue, vmid);
}

static void unlock_srbm(struct amdgpu_device *adev)
{
	soc21_grbm_select(adev, 0, 0, 0, 0);
	mutex_unlock(&adev->srbm_mutex);
}

static void acquire_queue(struct amdgpu_device *adev, uint32_t pipe_id,
				uint32_t queue_id)
{
	uint32_t mec = (pipe_id / adev->gfx.mec.num_pipe_per_mec) + 1;
	uint32_t pipe = (pipe_id % adev->gfx.mec.num_pipe_per_mec);

	lock_srbm(adev, mec, pipe, queue_id, 0);
}

static uint64_t get_queue_mask(struct amdgpu_device *adev,
			       uint32_t pipe_id, uint32_t queue_id)
{
	unsigned int bit = pipe_id * adev->gfx.mec.num_queue_per_pipe +
			queue_id;

	return 1ull << bit;
}

static void release_queue(struct amdgpu_device *adev)
{
	unlock_srbm(adev);
}

static void program_sh_mem_settings_v11(struct amdgpu_device *adev, uint32_t vmid,
					uint32_t sh_mem_config,
					uint32_t sh_mem_ape1_base,
					uint32_t sh_mem_ape1_limit,
					uint32_t sh_mem_bases, uint32_t inst)
{
	lock_srbm(adev, 0, 0, 0, vmid);

	WREG32(SOC15_REG_OFFSET(GC, 0, regSH_MEM_CONFIG), sh_mem_config);
	WREG32(SOC15_REG_OFFSET(GC, 0, regSH_MEM_BASES), sh_mem_bases);

	unlock_srbm(adev);
}

static int set_pasid_vmid_mapping_v11(struct amdgpu_device *adev, unsigned int pasid,
					unsigned int vmid, uint32_t inst)
{
	uint32_t value = pasid << IH_VMID_0_LUT__PASID__SHIFT;

	/* Mapping vmid to pasid also for IH block */
	pr_debug("mapping vmid %d -> pasid %d in IH block for GFX client\n",
			vmid, pasid);
	WREG32(SOC15_REG_OFFSET(OSSSYS, 0, regIH_VMID_0_LUT) + vmid, value);

	return 0;
}

static int init_interrupts_v11(struct amdgpu_device *adev, uint32_t pipe_id,
				uint32_t inst)
{
	uint32_t mec;
	uint32_t pipe;

	mec = (pipe_id / adev->gfx.mec.num_pipe_per_mec) + 1;
	pipe = (pipe_id % adev->gfx.mec.num_pipe_per_mec);

	lock_srbm(adev, mec, pipe, 0, 0);

	WREG32_SOC15(GC, 0, regCPC_INT_CNTL,
		CP_INT_CNTL_RING0__TIME_STAMP_INT_ENABLE_MASK |
		CP_INT_CNTL_RING0__OPCODE_ERROR_INT_ENABLE_MASK);

	unlock_srbm(adev);

	return 0;
}

static uint32_t get_sdma_rlc_reg_offset(struct amdgpu_device *adev,
				unsigned int engine_id,
				unsigned int queue_id)
{
	uint32_t sdma_engine_reg_base = 0;
	uint32_t sdma_rlc_reg_offset;

	switch (engine_id) {
	case 0:
		sdma_engine_reg_base = SOC15_REG_OFFSET(SDMA0, 0,
				regSDMA0_QUEUE0_RB_CNTL) - regSDMA0_QUEUE0_RB_CNTL;
		break;
	case 1:
		sdma_engine_reg_base = SOC15_REG_OFFSET(SDMA1, 0,
				regSDMA1_QUEUE0_RB_CNTL) - regSDMA0_QUEUE0_RB_CNTL;
		break;
	default:
		BUG();
	}

	sdma_rlc_reg_offset = sdma_engine_reg_base
		+ queue_id * (regSDMA0_QUEUE1_RB_CNTL - regSDMA0_QUEUE0_RB_CNTL);

	pr_debug("RLC register offset for SDMA%d RLC%d: 0x%x\n", engine_id,
			queue_id, sdma_rlc_reg_offset);

	return sdma_rlc_reg_offset;
}

static inline struct v11_compute_mqd *get_mqd(void *mqd)
{
	return (struct v11_compute_mqd *)mqd;
}

static inline struct v11_sdma_mqd *get_sdma_mqd(void *mqd)
{
	return (struct v11_sdma_mqd *)mqd;
}

static int hqd_load_v11(struct amdgpu_device *adev, void *mqd, uint32_t pipe_id,
			uint32_t queue_id, uint32_t __user *wptr,
			uint32_t wptr_shift, uint32_t wptr_mask,
			struct mm_struct *mm, uint32_t inst)
{
	struct v11_compute_mqd *m;
	uint32_t *mqd_hqd;
	uint32_t reg, hqd_base, data;

	m = get_mqd(mqd);

	pr_debug("Load hqd of pipe %d queue %d\n", pipe_id, queue_id);
	acquire_queue(adev, pipe_id, queue_id);

	/* HIQ is set during driver init period with vmid set to 0*/
	if (m->cp_hqd_vmid == 0) {
		uint32_t value, mec, pipe;

		mec = (pipe_id / adev->gfx.mec.num_pipe_per_mec) + 1;
		pipe = (pipe_id % adev->gfx.mec.num_pipe_per_mec);

		pr_debug("kfd: set HIQ, mec:%d, pipe:%d, queue:%d.\n",
			mec, pipe, queue_id);
		value = RREG32(SOC15_REG_OFFSET(GC, 0, regRLC_CP_SCHEDULERS));
		value = REG_SET_FIELD(value, RLC_CP_SCHEDULERS, scheduler1,
			((mec << 5) | (pipe << 3) | queue_id | 0x80));
		WREG32(SOC15_REG_OFFSET(GC, 0, regRLC_CP_SCHEDULERS), value);
	}

	/* HQD registers extend from CP_MQD_BASE_ADDR to CP_HQD_EOP_WPTR_MEM. */
	mqd_hqd = &m->cp_mqd_base_addr_lo;
	hqd_base = SOC15_REG_OFFSET(GC, 0, regCP_MQD_BASE_ADDR);

	for (reg = hqd_base;
	     reg <= SOC15_REG_OFFSET(GC, 0, regCP_HQD_PQ_WPTR_HI); reg++)
		WREG32(reg, mqd_hqd[reg - hqd_base]);


	/* Activate doorbell logic before triggering WPTR poll. */
	data = REG_SET_FIELD(m->cp_hqd_pq_doorbell_control,
			     CP_HQD_PQ_DOORBELL_CONTROL, DOORBELL_EN, 1);
	WREG32(SOC15_REG_OFFSET(GC, 0, regCP_HQD_PQ_DOORBELL_CONTROL), data);

	if (wptr) {
		/* Don't read wptr with get_user because the user
		 * context may not be accessible (if this function
		 * runs in a work queue). Instead trigger a one-shot
		 * polling read from memory in the CP. This assumes
		 * that wptr is GPU-accessible in the queue's VMID via
		 * ATC or SVM. WPTR==RPTR before starting the poll so
		 * the CP starts fetching new commands from the right
		 * place.
		 *
		 * Guessing a 64-bit WPTR from a 32-bit RPTR is a bit
		 * tricky. Assume that the queue didn't overflow. The
		 * number of valid bits in the 32-bit RPTR depends on
		 * the queue size. The remaining bits are taken from
		 * the saved 64-bit WPTR. If the WPTR wrapped, add the
		 * queue size.
		 */
		uint32_t queue_size =
			2 << REG_GET_FIELD(m->cp_hqd_pq_control,
					   CP_HQD_PQ_CONTROL, QUEUE_SIZE);
		uint64_t guessed_wptr = m->cp_hqd_pq_rptr & (queue_size - 1);

		if ((m->cp_hqd_pq_wptr_lo & (queue_size - 1)) < guessed_wptr)
			guessed_wptr += queue_size;
		guessed_wptr += m->cp_hqd_pq_wptr_lo & ~(queue_size - 1);
		guessed_wptr += (uint64_t)m->cp_hqd_pq_wptr_hi << 32;

		WREG32(SOC15_REG_OFFSET(GC, 0, regCP_HQD_PQ_WPTR_LO),
		       lower_32_bits(guessed_wptr));
		WREG32(SOC15_REG_OFFSET(GC, 0, regCP_HQD_PQ_WPTR_HI),
		       upper_32_bits(guessed_wptr));
		WREG32(SOC15_REG_OFFSET(GC, 0, regCP_HQD_PQ_WPTR_POLL_ADDR),
		       lower_32_bits((uint64_t)wptr));
		WREG32(SOC15_REG_OFFSET(GC, 0, regCP_HQD_PQ_WPTR_POLL_ADDR_HI),
		       upper_32_bits((uint64_t)wptr));
		pr_debug("%s setting CP_PQ_WPTR_POLL_CNTL1 to %x\n", __func__,
			 (uint32_t)get_queue_mask(adev, pipe_id, queue_id));
		WREG32(SOC15_REG_OFFSET(GC, 0, regCP_PQ_WPTR_POLL_CNTL1),
		       (uint32_t)get_queue_mask(adev, pipe_id, queue_id));
	}

	/* Start the EOP fetcher */
	WREG32(SOC15_REG_OFFSET(GC, 0, regCP_HQD_EOP_RPTR),
	       REG_SET_FIELD(m->cp_hqd_eop_rptr,
			     CP_HQD_EOP_RPTR, INIT_FETCHER, 1));

	data = REG_SET_FIELD(m->cp_hqd_active, CP_HQD_ACTIVE, ACTIVE, 1);
	WREG32(SOC15_REG_OFFSET(GC, 0, regCP_HQD_ACTIVE), data);

	release_queue(adev);

	return 0;
}

static int hiq_mqd_load_v11(struct amdgpu_device *adev, void *mqd,
			      uint32_t pipe_id, uint32_t queue_id,
			      uint32_t doorbell_off, uint32_t inst)
{
	struct amdgpu_ring *kiq_ring = &adev->gfx.kiq[0].ring;
	struct v11_compute_mqd *m;
	uint32_t mec, pipe;
	int r;

	m = get_mqd(mqd);

	acquire_queue(adev, pipe_id, queue_id);

	mec = (pipe_id / adev->gfx.mec.num_pipe_per_mec) + 1;
	pipe = (pipe_id % adev->gfx.mec.num_pipe_per_mec);

	pr_debug("kfd: set HIQ, mec:%d, pipe:%d, queue:%d.\n",
		 mec, pipe, queue_id);

	spin_lock(&adev->gfx.kiq[0].ring_lock);
	r = amdgpu_ring_alloc(kiq_ring, 7);
	if (r) {
		pr_err("Failed to alloc KIQ (%d).\n", r);
		goto out_unlock;
	}

	amdgpu_ring_write(kiq_ring, PACKET3(PACKET3_MAP_QUEUES, 5));
	amdgpu_ring_write(kiq_ring,
			  PACKET3_MAP_QUEUES_QUEUE_SEL(0) | /* Queue_Sel */
			  PACKET3_MAP_QUEUES_VMID(m->cp_hqd_vmid) | /* VMID */
			  PACKET3_MAP_QUEUES_QUEUE(queue_id) |
			  PACKET3_MAP_QUEUES_PIPE(pipe) |
			  PACKET3_MAP_QUEUES_ME((mec - 1)) |
			  PACKET3_MAP_QUEUES_QUEUE_TYPE(0) | /*queue_type: normal compute queue */
			  PACKET3_MAP_QUEUES_ALLOC_FORMAT(0) | /* alloc format: all_on_one_pipe */
			  PACKET3_MAP_QUEUES_ENGINE_SEL(1) | /* engine_sel: hiq */
			  PACKET3_MAP_QUEUES_NUM_QUEUES(1)); /* num_queues: must be 1 */
	amdgpu_ring_write(kiq_ring,
			PACKET3_MAP_QUEUES_DOORBELL_OFFSET(doorbell_off));
	amdgpu_ring_write(kiq_ring, m->cp_mqd_base_addr_lo);
	amdgpu_ring_write(kiq_ring, m->cp_mqd_base_addr_hi);
	amdgpu_ring_write(kiq_ring, m->cp_hqd_pq_wptr_poll_addr_lo);
	amdgpu_ring_write(kiq_ring, m->cp_hqd_pq_wptr_poll_addr_hi);
	amdgpu_ring_commit(kiq_ring);

out_unlock:
	spin_unlock(&adev->gfx.kiq[0].ring_lock);
	release_queue(adev);

	return r;
}

static int hqd_dump_v11(struct amdgpu_device *adev,
			uint32_t pipe_id, uint32_t queue_id,
			uint32_t (**dump)[2], uint32_t *n_regs, uint32_t inst)
{
	uint32_t i = 0, reg;
#define HQD_N_REGS 56
#define DUMP_REG(addr) do {				\
		if (WARN_ON_ONCE(i >= HQD_N_REGS))	\
			break;				\
		(*dump)[i][0] = (addr) << 2;		\
		(*dump)[i++][1] = RREG32(addr);		\
	} while (0)

	*dump = kmalloc(HQD_N_REGS*2*sizeof(uint32_t), GFP_KERNEL);
	if (*dump == NULL)
		return -ENOMEM;

	acquire_queue(adev, pipe_id, queue_id);

	for (reg = SOC15_REG_OFFSET(GC, 0, regCP_MQD_BASE_ADDR);
	     reg <= SOC15_REG_OFFSET(GC, 0, regCP_HQD_PQ_WPTR_HI); reg++)
		DUMP_REG(reg);

	release_queue(adev);

	WARN_ON_ONCE(i != HQD_N_REGS);
	*n_regs = i;

	return 0;
}

static int hqd_sdma_load_v11(struct amdgpu_device *adev, void *mqd,
			     uint32_t __user *wptr, struct mm_struct *mm)
{
	struct v11_sdma_mqd *m;
	uint32_t sdma_rlc_reg_offset;
	unsigned long end_jiffies;
	uint32_t data;
	uint64_t data64;
	uint64_t __user *wptr64 = (uint64_t __user *)wptr;

	m = get_sdma_mqd(mqd);
	sdma_rlc_reg_offset = get_sdma_rlc_reg_offset(adev, m->sdma_engine_id,
					    m->sdma_queue_id);

	WREG32(sdma_rlc_reg_offset + regSDMA0_QUEUE0_RB_CNTL,
		m->sdmax_rlcx_rb_cntl & (~SDMA0_QUEUE0_RB_CNTL__RB_ENABLE_MASK));

	end_jiffies = msecs_to_jiffies(2000) + jiffies;
	while (true) {
		data = RREG32(sdma_rlc_reg_offset + regSDMA0_QUEUE0_CONTEXT_STATUS);
		if (data & SDMA0_QUEUE0_CONTEXT_STATUS__IDLE_MASK)
			break;
		if (time_after(jiffies, end_jiffies)) {
			pr_err("SDMA RLC not idle in %s\n", __func__);
			return -ETIME;
		}
		usleep_range(500, 1000);
	}

	WREG32(sdma_rlc_reg_offset + regSDMA0_QUEUE0_DOORBELL_OFFSET,
	       m->sdmax_rlcx_doorbell_offset);

	data = REG_SET_FIELD(m->sdmax_rlcx_doorbell, SDMA0_QUEUE0_DOORBELL,
			     ENABLE, 1);
	WREG32(sdma_rlc_reg_offset + regSDMA0_QUEUE0_DOORBELL, data);
	WREG32(sdma_rlc_reg_offset + regSDMA0_QUEUE0_RB_RPTR,
				m->sdmax_rlcx_rb_rptr);
	WREG32(sdma_rlc_reg_offset + regSDMA0_QUEUE0_RB_RPTR_HI,
				m->sdmax_rlcx_rb_rptr_hi);

	WREG32(sdma_rlc_reg_offset + regSDMA0_QUEUE0_MINOR_PTR_UPDATE, 1);
	if (read_user_wptr(mm, wptr64, data64)) {
		WREG32(sdma_rlc_reg_offset + regSDMA0_QUEUE0_RB_WPTR,
		       lower_32_bits(data64));
		WREG32(sdma_rlc_reg_offset + regSDMA0_QUEUE0_RB_WPTR_HI,
		       upper_32_bits(data64));
	} else {
		WREG32(sdma_rlc_reg_offset + regSDMA0_QUEUE0_RB_WPTR,
		       m->sdmax_rlcx_rb_rptr);
		WREG32(sdma_rlc_reg_offset + regSDMA0_QUEUE0_RB_WPTR_HI,
		       m->sdmax_rlcx_rb_rptr_hi);
	}
	WREG32(sdma_rlc_reg_offset + regSDMA0_QUEUE0_MINOR_PTR_UPDATE, 0);

	WREG32(sdma_rlc_reg_offset + regSDMA0_QUEUE0_RB_BASE, m->sdmax_rlcx_rb_base);
	WREG32(sdma_rlc_reg_offset + regSDMA0_QUEUE0_RB_BASE_HI,
			m->sdmax_rlcx_rb_base_hi);
	WREG32(sdma_rlc_reg_offset + regSDMA0_QUEUE0_RB_RPTR_ADDR_LO,
			m->sdmax_rlcx_rb_rptr_addr_lo);
	WREG32(sdma_rlc_reg_offset + regSDMA0_QUEUE0_RB_RPTR_ADDR_HI,
			m->sdmax_rlcx_rb_rptr_addr_hi);

	data = REG_SET_FIELD(m->sdmax_rlcx_rb_cntl, SDMA0_QUEUE0_RB_CNTL,
			     RB_ENABLE, 1);
	WREG32(sdma_rlc_reg_offset + regSDMA0_QUEUE0_RB_CNTL, data);

	return 0;
}

static int hqd_sdma_dump_v11(struct amdgpu_device *adev,
			     uint32_t engine_id, uint32_t queue_id,
			     uint32_t (**dump)[2], uint32_t *n_regs)
{
	uint32_t sdma_rlc_reg_offset = get_sdma_rlc_reg_offset(adev,
			engine_id, queue_id);
	uint32_t i = 0, reg;
#undef HQD_N_REGS
#define HQD_N_REGS (7+11+1+12+12)

	*dump = kmalloc(HQD_N_REGS*2*sizeof(uint32_t), GFP_KERNEL);
	if (*dump == NULL)
		return -ENOMEM;

	for (reg = regSDMA0_QUEUE0_RB_CNTL;
	     reg <= regSDMA0_QUEUE0_RB_WPTR_HI; reg++)
		DUMP_REG(sdma_rlc_reg_offset + reg);
	for (reg = regSDMA0_QUEUE0_RB_RPTR_ADDR_HI;
	     reg <= regSDMA0_QUEUE0_DOORBELL; reg++)
		DUMP_REG(sdma_rlc_reg_offset + reg);
	for (reg = regSDMA0_QUEUE0_DOORBELL_LOG;
	     reg <= regSDMA0_QUEUE0_DOORBELL_LOG; reg++)
		DUMP_REG(sdma_rlc_reg_offset + reg);
	for (reg = regSDMA0_QUEUE0_DOORBELL_OFFSET;
	     reg <= regSDMA0_QUEUE0_RB_PREEMPT; reg++)
		DUMP_REG(sdma_rlc_reg_offset + reg);
	for (reg = regSDMA0_QUEUE0_MIDCMD_DATA0;
	     reg <= regSDMA0_QUEUE0_MIDCMD_CNTL; reg++)
		DUMP_REG(sdma_rlc_reg_offset + reg);

	WARN_ON_ONCE(i != HQD_N_REGS);
	*n_regs = i;

	return 0;
}

static bool hqd_is_occupied_v11(struct amdgpu_device *adev, uint64_t queue_address,
				uint32_t pipe_id, uint32_t queue_id, uint32_t inst)
{
	uint32_t act;
	bool retval = false;
	uint32_t low, high;

	acquire_queue(adev, pipe_id, queue_id);
	act = RREG32(SOC15_REG_OFFSET(GC, 0, regCP_HQD_ACTIVE));
	if (act) {
		low = lower_32_bits(queue_address >> 8);
		high = upper_32_bits(queue_address >> 8);

		if (low == RREG32(SOC15_REG_OFFSET(GC, 0, regCP_HQD_PQ_BASE)) &&
		   high == RREG32(SOC15_REG_OFFSET(GC, 0, regCP_HQD_PQ_BASE_HI)))
			retval = true;
	}
	release_queue(adev);
	return retval;
}

static bool hqd_sdma_is_occupied_v11(struct amdgpu_device *adev, void *mqd)
{
	struct v11_sdma_mqd *m;
	uint32_t sdma_rlc_reg_offset;
	uint32_t sdma_rlc_rb_cntl;

	m = get_sdma_mqd(mqd);
	sdma_rlc_reg_offset = get_sdma_rlc_reg_offset(adev, m->sdma_engine_id,
					    m->sdma_queue_id);

	sdma_rlc_rb_cntl = RREG32(sdma_rlc_reg_offset + regSDMA0_QUEUE0_RB_CNTL);

	if (sdma_rlc_rb_cntl & SDMA0_QUEUE0_RB_CNTL__RB_ENABLE_MASK)
		return true;

	return false;
}

static int hqd_destroy_v11(struct amdgpu_device *adev, void *mqd,
				enum kfd_preempt_type reset_type,
				unsigned int utimeout, uint32_t pipe_id,
				uint32_t queue_id, uint32_t inst)
{
	enum hqd_dequeue_request_type type;
	unsigned long end_jiffies;
	uint32_t temp;
	struct v11_compute_mqd *m = get_mqd(mqd);

	acquire_queue(adev, pipe_id, queue_id);

	if (m->cp_hqd_vmid == 0)
		WREG32_FIELD15_PREREG(GC, 0, RLC_CP_SCHEDULERS, scheduler1, 0);

	switch (reset_type) {
	case KFD_PREEMPT_TYPE_WAVEFRONT_DRAIN:
		type = DRAIN_PIPE;
		break;
	case KFD_PREEMPT_TYPE_WAVEFRONT_RESET:
		type = RESET_WAVES;
		break;
	default:
		type = DRAIN_PIPE;
		break;
	}

	WREG32(SOC15_REG_OFFSET(GC, 0, regCP_HQD_DEQUEUE_REQUEST), type);

	end_jiffies = (utimeout * HZ / 1000) + jiffies;
	while (true) {
		temp = RREG32(SOC15_REG_OFFSET(GC, 0, regCP_HQD_ACTIVE));
		if (!(temp & CP_HQD_ACTIVE__ACTIVE_MASK))
			break;
		if (time_after(jiffies, end_jiffies)) {
			pr_err("cp queue pipe %d queue %d preemption failed\n",
					pipe_id, queue_id);
			release_queue(adev);
			return -ETIME;
		}
		usleep_range(500, 1000);
	}

	release_queue(adev);
	return 0;
}

static int hqd_sdma_destroy_v11(struct amdgpu_device *adev, void *mqd,
				unsigned int utimeout)
{
	struct v11_sdma_mqd *m;
	uint32_t sdma_rlc_reg_offset;
	uint32_t temp;
	unsigned long end_jiffies = (utimeout * HZ / 1000) + jiffies;

	m = get_sdma_mqd(mqd);
	sdma_rlc_reg_offset = get_sdma_rlc_reg_offset(adev, m->sdma_engine_id,
					    m->sdma_queue_id);

	temp = RREG32(sdma_rlc_reg_offset + regSDMA0_QUEUE0_RB_CNTL);
	temp = temp & ~SDMA0_QUEUE0_RB_CNTL__RB_ENABLE_MASK;
	WREG32(sdma_rlc_reg_offset + regSDMA0_QUEUE0_RB_CNTL, temp);

	while (true) {
		temp = RREG32(sdma_rlc_reg_offset + regSDMA0_QUEUE0_CONTEXT_STATUS);
		if (temp & SDMA0_QUEUE0_CONTEXT_STATUS__IDLE_MASK)
			break;
		if (time_after(jiffies, end_jiffies)) {
			pr_err("SDMA RLC not idle in %s\n", __func__);
			return -ETIME;
		}
		usleep_range(500, 1000);
	}

	WREG32(sdma_rlc_reg_offset + regSDMA0_QUEUE0_DOORBELL, 0);
	WREG32(sdma_rlc_reg_offset + regSDMA0_QUEUE0_RB_CNTL,
		RREG32(sdma_rlc_reg_offset + regSDMA0_QUEUE0_RB_CNTL) |
		SDMA0_QUEUE0_RB_CNTL__RB_ENABLE_MASK);

	m->sdmax_rlcx_rb_rptr = RREG32(sdma_rlc_reg_offset + regSDMA0_QUEUE0_RB_RPTR);
	m->sdmax_rlcx_rb_rptr_hi =
		RREG32(sdma_rlc_reg_offset + regSDMA0_QUEUE0_RB_RPTR_HI);

	return 0;
}

static int wave_control_execute_v11(struct amdgpu_device *adev,
					uint32_t gfx_index_val,
					uint32_t sq_cmd, uint32_t inst)
{
	uint32_t data = 0;

	mutex_lock(&adev->grbm_idx_mutex);

	WREG32(SOC15_REG_OFFSET(GC, 0, regGRBM_GFX_INDEX), gfx_index_val);
	WREG32(SOC15_REG_OFFSET(GC, 0, regSQ_CMD), sq_cmd);

	data = REG_SET_FIELD(data, GRBM_GFX_INDEX,
		INSTANCE_BROADCAST_WRITES, 1);
	data = REG_SET_FIELD(data, GRBM_GFX_INDEX,
		SA_BROADCAST_WRITES, 1);
	data = REG_SET_FIELD(data, GRBM_GFX_INDEX,
		SE_BROADCAST_WRITES, 1);

	WREG32(SOC15_REG_OFFSET(GC, 0, regGRBM_GFX_INDEX), data);
	mutex_unlock(&adev->grbm_idx_mutex);

	return 0;
}

static void set_vm_context_page_table_base_v11(struct amdgpu_device *adev,
		uint32_t vmid, uint64_t page_table_base)
{
	if (!amdgpu_amdkfd_is_kfd_vmid(adev, vmid)) {
		pr_err("trying to set page table base for wrong VMID %u\n",
		       vmid);
		return;
	}

	/* SDMA is on gfxhub as well for gfx11 adapters */
	adev->gfxhub.funcs->setup_vm_pt_regs(adev, vmid, page_table_base);
}

/*
 * Returns TRAP_EN, EXCP_EN and EXCP_REPLACE.
 *
 * restore_dbg_registers is ignored here but is a general interface requirement
 * for devices that support GFXOFF and where the RLC save/restore list
 * does not support hw registers for debugging i.e. the driver has to manually
 * initialize the debug mode registers after it has disabled GFX off during the
 * debug session.
 */
static uint32_t kgd_gfx_v11_enable_debug_trap(struct amdgpu_device *adev,
					    bool restore_dbg_registers,
					    uint32_t vmid)
{
	uint32_t data = 0;

	data = REG_SET_FIELD(data, SPI_GDBG_PER_VMID_CNTL, TRAP_EN, 1);
	data = REG_SET_FIELD(data, SPI_GDBG_PER_VMID_CNTL, EXCP_EN, 0);
	data = REG_SET_FIELD(data, SPI_GDBG_PER_VMID_CNTL, EXCP_REPLACE, 0);

	return data;
}

/* Returns TRAP_EN, EXCP_EN and EXCP_REPLACE. */
static uint32_t kgd_gfx_v11_disable_debug_trap(struct amdgpu_device *adev,
						bool keep_trap_enabled,
						uint32_t vmid)
{
	uint32_t data = 0;

	data = REG_SET_FIELD(data, SPI_GDBG_PER_VMID_CNTL, TRAP_EN, keep_trap_enabled);
	data = REG_SET_FIELD(data, SPI_GDBG_PER_VMID_CNTL, EXCP_EN, 0);
	data = REG_SET_FIELD(data, SPI_GDBG_PER_VMID_CNTL, EXCP_REPLACE, 0);

	return data;
}

static int kgd_gfx_v11_validate_trap_override_request(struct amdgpu_device *adev,
							uint32_t trap_override,
							uint32_t *trap_mask_supported)
{
	*trap_mask_supported &= KFD_DBG_TRAP_MASK_FP_INVALID |
				KFD_DBG_TRAP_MASK_FP_INPUT_DENORMAL |
				KFD_DBG_TRAP_MASK_FP_DIVIDE_BY_ZERO |
				KFD_DBG_TRAP_MASK_FP_OVERFLOW |
				KFD_DBG_TRAP_MASK_FP_UNDERFLOW |
				KFD_DBG_TRAP_MASK_FP_INEXACT |
				KFD_DBG_TRAP_MASK_INT_DIVIDE_BY_ZERO |
				KFD_DBG_TRAP_MASK_DBG_ADDRESS_WATCH |
				KFD_DBG_TRAP_MASK_DBG_MEMORY_VIOLATION;

	if (adev->ip_versions[GC_HWIP][0] >= IP_VERSION(11, 0, 4))
		*trap_mask_supported |= KFD_DBG_TRAP_MASK_TRAP_ON_WAVE_START |
					KFD_DBG_TRAP_MASK_TRAP_ON_WAVE_END;

	if (trap_override != KFD_DBG_TRAP_OVERRIDE_OR &&
			trap_override != KFD_DBG_TRAP_OVERRIDE_REPLACE)
		return -EPERM;

	return 0;
}

static uint32_t trap_mask_map_sw_to_hw(uint32_t mask)
{
	uint32_t trap_on_start = (mask & KFD_DBG_TRAP_MASK_TRAP_ON_WAVE_START) ? 1 : 0;
	uint32_t trap_on_end = (mask & KFD_DBG_TRAP_MASK_TRAP_ON_WAVE_END) ? 1 : 0;
	uint32_t excp_en = mask & (KFD_DBG_TRAP_MASK_FP_INVALID |
			KFD_DBG_TRAP_MASK_FP_INPUT_DENORMAL |
			KFD_DBG_TRAP_MASK_FP_DIVIDE_BY_ZERO |
			KFD_DBG_TRAP_MASK_FP_OVERFLOW |
			KFD_DBG_TRAP_MASK_FP_UNDERFLOW |
			KFD_DBG_TRAP_MASK_FP_INEXACT |
			KFD_DBG_TRAP_MASK_INT_DIVIDE_BY_ZERO |
			KFD_DBG_TRAP_MASK_DBG_ADDRESS_WATCH |
			KFD_DBG_TRAP_MASK_DBG_MEMORY_VIOLATION);
	uint32_t ret;

	ret = REG_SET_FIELD(0, SPI_GDBG_PER_VMID_CNTL, EXCP_EN, excp_en);
	ret = REG_SET_FIELD(ret, SPI_GDBG_PER_VMID_CNTL, TRAP_ON_START, trap_on_start);
	ret = REG_SET_FIELD(ret, SPI_GDBG_PER_VMID_CNTL, TRAP_ON_END, trap_on_end);

	return ret;
}

static uint32_t trap_mask_map_hw_to_sw(uint32_t mask)
{
	uint32_t ret = REG_GET_FIELD(mask, SPI_GDBG_PER_VMID_CNTL, EXCP_EN);

	if (REG_GET_FIELD(mask, SPI_GDBG_PER_VMID_CNTL, TRAP_ON_START))
		ret |= KFD_DBG_TRAP_MASK_TRAP_ON_WAVE_START;

	if (REG_GET_FIELD(mask, SPI_GDBG_PER_VMID_CNTL, TRAP_ON_END))
		ret |= KFD_DBG_TRAP_MASK_TRAP_ON_WAVE_END;

	return ret;
}

/* Returns TRAP_EN, EXCP_EN and EXCP_REPLACE. */
static uint32_t kgd_gfx_v11_set_wave_launch_trap_override(struct amdgpu_device *adev,
					uint32_t vmid,
					uint32_t trap_override,
					uint32_t trap_mask_bits,
					uint32_t trap_mask_request,
					uint32_t *trap_mask_prev,
					uint32_t kfd_dbg_trap_cntl_prev)
{
	uint32_t data = 0;

	*trap_mask_prev = trap_mask_map_hw_to_sw(kfd_dbg_trap_cntl_prev);

	data = (trap_mask_bits & trap_mask_request) | (*trap_mask_prev & ~trap_mask_request);
	data = trap_mask_map_sw_to_hw(data);

	data = REG_SET_FIELD(data, SPI_GDBG_PER_VMID_CNTL, TRAP_EN, 1);
	data = REG_SET_FIELD(data, SPI_GDBG_PER_VMID_CNTL, EXCP_REPLACE, trap_override);

	return data;
}

static uint32_t kgd_gfx_v11_set_wave_launch_mode(struct amdgpu_device *adev,
					uint8_t wave_launch_mode,
					uint32_t vmid)
{
	uint32_t data = 0;

	data = REG_SET_FIELD(data, SPI_GDBG_PER_VMID_CNTL, LAUNCH_MODE, wave_launch_mode);

	return data;
}

#define TCP_WATCH_STRIDE (regTCP_WATCH1_ADDR_H - regTCP_WATCH0_ADDR_H)
static uint32_t kgd_gfx_v11_set_address_watch(struct amdgpu_device *adev,
					uint64_t watch_address,
					uint32_t watch_address_mask,
					uint32_t watch_id,
					uint32_t watch_mode,
<<<<<<< HEAD
					uint32_t debug_vmid)
=======
					uint32_t debug_vmid,
					uint32_t inst)
>>>>>>> da8103da
{
	uint32_t watch_address_high;
	uint32_t watch_address_low;
	uint32_t watch_address_cntl;

	watch_address_cntl = 0;
	watch_address_low = lower_32_bits(watch_address);
	watch_address_high = upper_32_bits(watch_address) & 0xffff;

	watch_address_cntl = REG_SET_FIELD(watch_address_cntl,
			TCP_WATCH0_CNTL,
			MODE,
			watch_mode);

	watch_address_cntl = REG_SET_FIELD(watch_address_cntl,
			TCP_WATCH0_CNTL,
			MASK,
			watch_address_mask >> 7);

	watch_address_cntl = REG_SET_FIELD(watch_address_cntl,
			TCP_WATCH0_CNTL,
			VALID,
			1);

	WREG32_RLC((SOC15_REG_OFFSET(GC, 0, regTCP_WATCH0_ADDR_H) +
			(watch_id * TCP_WATCH_STRIDE)),
			watch_address_high);

	WREG32_RLC((SOC15_REG_OFFSET(GC, 0, regTCP_WATCH0_ADDR_L) +
			(watch_id * TCP_WATCH_STRIDE)),
			watch_address_low);

	return watch_address_cntl;
}

static uint32_t kgd_gfx_v11_clear_address_watch(struct amdgpu_device *adev,
						uint32_t watch_id)
{
	return 0;
}

const struct kfd2kgd_calls gfx_v11_kfd2kgd = {
	.program_sh_mem_settings = program_sh_mem_settings_v11,
	.set_pasid_vmid_mapping = set_pasid_vmid_mapping_v11,
	.init_interrupts = init_interrupts_v11,
	.hqd_load = hqd_load_v11,
	.hiq_mqd_load = hiq_mqd_load_v11,
	.hqd_sdma_load = hqd_sdma_load_v11,
	.hqd_dump = hqd_dump_v11,
	.hqd_sdma_dump = hqd_sdma_dump_v11,
	.hqd_is_occupied = hqd_is_occupied_v11,
	.hqd_sdma_is_occupied = hqd_sdma_is_occupied_v11,
	.hqd_destroy = hqd_destroy_v11,
	.hqd_sdma_destroy = hqd_sdma_destroy_v11,
	.wave_control_execute = wave_control_execute_v11,
	.get_atc_vmid_pasid_mapping_info = NULL,
	.set_vm_context_page_table_base = set_vm_context_page_table_base_v11,
	.enable_debug_trap = kgd_gfx_v11_enable_debug_trap,
	.disable_debug_trap = kgd_gfx_v11_disable_debug_trap,
	.validate_trap_override_request = kgd_gfx_v11_validate_trap_override_request,
	.set_wave_launch_trap_override = kgd_gfx_v11_set_wave_launch_trap_override,
	.set_wave_launch_mode = kgd_gfx_v11_set_wave_launch_mode,
	.set_address_watch = kgd_gfx_v11_set_address_watch,
	.clear_address_watch = kgd_gfx_v11_clear_address_watch
};<|MERGE_RESOLUTION|>--- conflicted
+++ resolved
@@ -743,12 +743,8 @@
 					uint32_t watch_address_mask,
 					uint32_t watch_id,
 					uint32_t watch_mode,
-<<<<<<< HEAD
-					uint32_t debug_vmid)
-=======
 					uint32_t debug_vmid,
 					uint32_t inst)
->>>>>>> da8103da
 {
 	uint32_t watch_address_high;
 	uint32_t watch_address_low;
