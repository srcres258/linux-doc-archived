--- conflicted
+++ resolved
@@ -33,28 +33,6 @@
 static LIST_HEAD(dbe_list);
 static DEFINE_SPINLOCK(dbe_lock);
 
-<<<<<<< HEAD
-#ifdef MODULE_START
-static struct execmem_params execmem_params __ro_after_init = {
-	.ranges = {
-		[EXECMEM_DEFAULT] = {
-			.start = MODULE_START,
-			.end = MODULE_END,
-			.alignment = 1,
-		},
-	},
-};
-
-struct execmem_params __init *execmem_arch_params(void)
-{
-	execmem_params.ranges[EXECMEM_DEFAULT].pgprot = PAGE_KERNEL;
-
-	return &execmem_params;
-}
-#endif
-
-=======
->>>>>>> 154d9c60
 static void apply_r_mips_32(u32 *location, u32 base, Elf_Addr v)
 {
 	*location = base + v;
