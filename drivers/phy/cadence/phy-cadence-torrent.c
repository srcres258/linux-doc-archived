// SPDX-License-Identifier: GPL-2.0-only
/*
 * Cadence Torrent SD0801 PHY driver.
 *
 * Copyright 2018 Cadence Design Systems, Inc.
 *
 */

#include <dt-bindings/phy/phy.h>
#include <dt-bindings/phy/phy-cadence.h>
#include <linux/clk.h>
#include <linux/clk-provider.h>
#include <linux/delay.h>
#include <linux/err.h>
#include <linux/io.h>
#include <linux/iopoll.h>
#include <linux/kernel.h>
#include <linux/module.h>
#include <linux/of.h>
#include <linux/of_address.h>
#include <linux/of_device.h>
#include <linux/phy/phy.h>
#include <linux/platform_device.h>
#include <linux/reset.h>
#include <linux/regmap.h>

#define REF_CLK_19_2MHZ		19200000
#define REF_CLK_25MHZ		25000000
#define REF_CLK_100MHZ		100000000
#define REF_CLK_156_25MHZ	156250000

#define MAX_NUM_LANES		4
#define DEFAULT_MAX_BIT_RATE	8100 /* in Mbps */

#define POLL_TIMEOUT_US		5000
#define PLL_LOCK_TIMEOUT	100000

#define DP_PLL0			BIT(0)
#define DP_PLL1			BIT(1)

#define TORRENT_COMMON_CDB_OFFSET	0x0

#define TORRENT_TX_LANE_CDB_OFFSET(ln, block_offset, reg_offset)	\
				((0x4000 << (block_offset)) +		\
				(((ln) << 9) << (reg_offset)))

#define TORRENT_RX_LANE_CDB_OFFSET(ln, block_offset, reg_offset)	\
				((0x8000 << (block_offset)) +		\
				(((ln) << 9) << (reg_offset)))

#define TORRENT_PHY_PCS_COMMON_OFFSET(block_offset)	\
				(0xC000 << (block_offset))

#define TORRENT_PHY_PCS_LANE_CDB_OFFSET(ln, block_offset, reg_offset)	\
				((0xD000 << (block_offset)) +		\
				(((ln) << 8) << (reg_offset)))

#define TORRENT_PHY_PMA_COMMON_OFFSET(block_offset)	\
				(0xE000 << (block_offset))

#define TORRENT_DPTX_PHY_OFFSET		0x0

/*
 * register offsets from DPTX PHY register block base (i.e MHDP
 * register base + 0x30a00)
 */
#define PHY_AUX_CTRL			0x04
#define PHY_RESET			0x20
#define PMA_TX_ELEC_IDLE_SHIFT		4
#define PHY_PMA_XCVR_PLLCLK_EN		0x24
#define PHY_PMA_XCVR_PLLCLK_EN_ACK	0x28
#define PHY_PMA_XCVR_POWER_STATE_REQ	0x2c
#define PHY_POWER_STATE_LN(ln)		((ln) * 8)
#define PMA_XCVR_POWER_STATE_REQ_LN_MASK	0x3FU
#define PHY_PMA_XCVR_POWER_STATE_ACK	0x30
#define PHY_PMA_CMN_READY		0x34

/*
 * register offsets from SD0801 PHY register block base (i.e MHDP
 * register base + 0x500000)
 */
#define CMN_SSM_BANDGAP_TMR		0x0021U
#define CMN_SSM_BIAS_TMR		0x0022U
#define CMN_PLLSM0_PLLPRE_TMR		0x002AU
#define CMN_PLLSM0_PLLLOCK_TMR		0x002CU
#define CMN_PLLSM1_PLLPRE_TMR		0x0032U
#define CMN_PLLSM1_PLLLOCK_TMR		0x0034U
#define CMN_CDIAG_CDB_PWRI_OVRD		0x0041U
#define CMN_CDIAG_XCVRC_PWRI_OVRD	0x0047U
#define CMN_CDIAG_REFCLK_OVRD		0x004CU
#define CMN_CDIAG_REFCLK_DRV0_CTRL	0x0050U
#define CMN_BGCAL_INIT_TMR		0x0064U
#define CMN_BGCAL_ITER_TMR		0x0065U
#define CMN_IBCAL_INIT_TMR		0x0074U
#define CMN_PLL0_VCOCAL_TCTRL		0x0082U
#define CMN_PLL0_VCOCAL_INIT_TMR	0x0084U
#define CMN_PLL0_VCOCAL_ITER_TMR	0x0085U
#define CMN_PLL0_VCOCAL_REFTIM_START	0x0086U
#define CMN_PLL0_VCOCAL_PLLCNT_START	0x0088U
#define CMN_PLL0_INTDIV_M0		0x0090U
#define CMN_PLL0_FRACDIVL_M0		0x0091U
#define CMN_PLL0_FRACDIVH_M0		0x0092U
#define CMN_PLL0_HIGH_THR_M0		0x0093U
#define CMN_PLL0_DSM_DIAG_M0		0x0094U
#define CMN_PLL0_DSM_FBH_OVRD_M0	0x0095U
#define CMN_PLL0_DSM_FBL_OVRD_M0	0x0096U
#define CMN_PLL0_SS_CTRL1_M0		0x0098U
#define CMN_PLL0_SS_CTRL2_M0            0x0099U
#define CMN_PLL0_SS_CTRL3_M0            0x009AU
#define CMN_PLL0_SS_CTRL4_M0            0x009BU
#define CMN_PLL0_LOCK_REFCNT_START      0x009CU
#define CMN_PLL0_LOCK_PLLCNT_START	0x009EU
#define CMN_PLL0_LOCK_PLLCNT_THR        0x009FU
#define CMN_PLL0_INTDIV_M1		0x00A0U
#define CMN_PLL0_FRACDIVH_M1		0x00A2U
#define CMN_PLL0_HIGH_THR_M1		0x00A3U
#define CMN_PLL0_DSM_DIAG_M1		0x00A4U
#define CMN_PLL0_SS_CTRL1_M1		0x00A8U
#define CMN_PLL0_SS_CTRL2_M1		0x00A9U
#define CMN_PLL0_SS_CTRL3_M1		0x00AAU
#define CMN_PLL0_SS_CTRL4_M1		0x00ABU
#define CMN_PLL1_VCOCAL_TCTRL		0x00C2U
#define CMN_PLL1_VCOCAL_INIT_TMR	0x00C4U
#define CMN_PLL1_VCOCAL_ITER_TMR	0x00C5U
#define CMN_PLL1_VCOCAL_REFTIM_START	0x00C6U
#define CMN_PLL1_VCOCAL_PLLCNT_START	0x00C8U
#define CMN_PLL1_INTDIV_M0		0x00D0U
#define CMN_PLL1_FRACDIVL_M0		0x00D1U
#define CMN_PLL1_FRACDIVH_M0		0x00D2U
#define CMN_PLL1_HIGH_THR_M0		0x00D3U
#define CMN_PLL1_DSM_DIAG_M0		0x00D4U
#define CMN_PLL1_DSM_FBH_OVRD_M0	0x00D5U
#define CMN_PLL1_DSM_FBL_OVRD_M0	0x00D6U
#define CMN_PLL1_SS_CTRL1_M0		0x00D8U
#define CMN_PLL1_SS_CTRL2_M0            0x00D9U
#define CMN_PLL1_SS_CTRL3_M0            0x00DAU
#define CMN_PLL1_SS_CTRL4_M0            0x00DBU
#define CMN_PLL1_LOCK_REFCNT_START      0x00DCU
#define CMN_PLL1_LOCK_PLLCNT_START	0x00DEU
#define CMN_PLL1_LOCK_PLLCNT_THR        0x00DFU
#define CMN_TXPUCAL_TUNE		0x0103U
#define CMN_TXPUCAL_INIT_TMR		0x0104U
#define CMN_TXPUCAL_ITER_TMR		0x0105U
#define CMN_TXPDCAL_TUNE		0x010BU
#define CMN_TXPDCAL_INIT_TMR		0x010CU
#define CMN_TXPDCAL_ITER_TMR		0x010DU
#define CMN_RXCAL_INIT_TMR		0x0114U
#define CMN_RXCAL_ITER_TMR		0x0115U
#define CMN_SD_CAL_INIT_TMR		0x0124U
#define CMN_SD_CAL_ITER_TMR		0x0125U
#define CMN_SD_CAL_REFTIM_START		0x0126U
#define CMN_SD_CAL_PLLCNT_START		0x0128U
#define CMN_PDIAG_PLL0_CTRL_M0		0x01A0U
#define CMN_PDIAG_PLL0_CLK_SEL_M0	0x01A1U
#define CMN_PDIAG_PLL0_CP_PADJ_M0	0x01A4U
#define CMN_PDIAG_PLL0_CP_IADJ_M0	0x01A5U
#define CMN_PDIAG_PLL0_FILT_PADJ_M0	0x01A6U
#define CMN_PDIAG_PLL0_CTRL_M1		0x01B0U
#define CMN_PDIAG_PLL0_CLK_SEL_M1	0x01B1U
#define CMN_PDIAG_PLL0_CP_PADJ_M1	0x01B4U
#define CMN_PDIAG_PLL0_CP_IADJ_M1	0x01B5U
#define CMN_PDIAG_PLL0_FILT_PADJ_M1	0x01B6U
#define CMN_PDIAG_PLL1_CTRL_M0		0x01C0U
#define CMN_PDIAG_PLL1_CLK_SEL_M0	0x01C1U
#define CMN_PDIAG_PLL1_CP_PADJ_M0	0x01C4U
#define CMN_PDIAG_PLL1_CP_IADJ_M0	0x01C5U
#define CMN_PDIAG_PLL1_FILT_PADJ_M0	0x01C6U
#define CMN_DIAG_BIAS_OVRD1		0x01E1U

/* PMA TX Lane registers */
#define TX_TXCC_CTRL			0x0040U
#define TX_TXCC_CPOST_MULT_00		0x004CU
#define TX_TXCC_CPOST_MULT_01		0x004DU
#define TX_TXCC_MGNFS_MULT_000		0x0050U
#define TX_TXCC_MGNFS_MULT_100		0x0054U
#define DRV_DIAG_TX_DRV			0x00C6U
#define XCVR_DIAG_PLLDRC_CTRL		0x00E5U
#define XCVR_DIAG_HSCLK_SEL		0x00E6U
#define XCVR_DIAG_HSCLK_DIV		0x00E7U
#define XCVR_DIAG_RXCLK_CTRL		0x00E9U
#define XCVR_DIAG_BIDI_CTRL		0x00EAU
#define XCVR_DIAG_PSC_OVRD		0x00EBU
#define TX_PSC_A0			0x0100U
#define TX_PSC_A1			0x0101U
#define TX_PSC_A2			0x0102U
#define TX_PSC_A3			0x0103U
#define TX_RCVDET_ST_TMR		0x0123U
#define TX_DIAG_ACYA			0x01E7U
#define TX_DIAG_ACYA_HBDC_MASK		0x0001U

/* PMA RX Lane registers */
#define RX_PSC_A0			0x0000U
#define RX_PSC_A1			0x0001U
#define RX_PSC_A2			0x0002U
#define RX_PSC_A3			0x0003U
#define RX_PSC_CAL			0x0006U
#define RX_SDCAL0_INIT_TMR		0x0044U
#define RX_SDCAL0_ITER_TMR		0x0045U
#define RX_SDCAL1_INIT_TMR		0x004CU
#define RX_SDCAL1_ITER_TMR		0x004DU
#define RX_CDRLF_CNFG			0x0080U
#define RX_CDRLF_CNFG3			0x0082U
#define RX_SIGDET_HL_FILT_TMR		0x0090U
#define RX_REE_GCSM1_CTRL		0x0108U
#define RX_REE_GCSM1_EQENM_PH1		0x0109U
#define RX_REE_GCSM1_EQENM_PH2		0x010AU
#define RX_REE_GCSM2_CTRL		0x0110U
#define RX_REE_PERGCSM_CTRL		0x0118U
#define RX_REE_ATTEN_THR		0x0149U
#define RX_REE_TAP1_CLIP		0x0171U
#define RX_REE_TAP2TON_CLIP		0x0172U
#define RX_REE_SMGM_CTRL1		0x0177U
#define RX_REE_SMGM_CTRL2		0x0178U
#define RX_DIAG_DFE_CTRL		0x01E0U
#define RX_DIAG_DFE_AMP_TUNE_2		0x01E2U
#define RX_DIAG_DFE_AMP_TUNE_3		0x01E3U
#define RX_DIAG_NQST_CTRL		0x01E5U
#define RX_DIAG_SIGDET_TUNE		0x01E8U
#define RX_DIAG_PI_RATE			0x01F4U
#define RX_DIAG_PI_CAP			0x01F5U
#define RX_DIAG_ACYA			0x01FFU

/* PHY PCS common registers */
#define PHY_PIPE_CMN_CTRL1		0x0000U
#define PHY_PLL_CFG			0x000EU
#define PHY_PIPE_USB3_GEN2_PRE_CFG0	0x0020U
#define PHY_PIPE_USB3_GEN2_POST_CFG0	0x0022U
#define PHY_PIPE_USB3_GEN2_POST_CFG1	0x0023U

/* PHY PCS lane registers */
#define PHY_PCS_ISO_LINK_CTRL		0x000BU

/* PHY PMA common registers */
#define PHY_PMA_CMN_CTRL1		0x0000U
#define PHY_PMA_CMN_CTRL2		0x0001U
#define PHY_PMA_PLL_RAW_CTRL		0x0003U

#define CDNS_TORRENT_OUTPUT_CLOCKS	3

static const char * const clk_names[] = {
	[CDNS_TORRENT_REFCLK_DRIVER] = "refclk-driver",
	[CDNS_TORRENT_DERIVED_REFCLK] = "refclk-der",
	[CDNS_TORRENT_RECEIVED_REFCLK] = "refclk-rec",
};

static const struct reg_field phy_pll_cfg =
				REG_FIELD(PHY_PLL_CFG, 0, 1);

static const struct reg_field phy_pma_cmn_ctrl_1 =
				REG_FIELD(PHY_PMA_CMN_CTRL1, 0, 0);

static const struct reg_field phy_pma_cmn_ctrl_2 =
				REG_FIELD(PHY_PMA_CMN_CTRL2, 0, 7);

static const struct reg_field phy_pma_pll_raw_ctrl =
				REG_FIELD(PHY_PMA_PLL_RAW_CTRL, 0, 1);

static const struct reg_field phy_reset_ctrl =
				REG_FIELD(PHY_RESET, 8, 8);

static const struct reg_field phy_pcs_iso_link_ctrl_1 =
				REG_FIELD(PHY_PCS_ISO_LINK_CTRL, 1, 1);

static const struct reg_field phy_pipe_cmn_ctrl1_0 = REG_FIELD(PHY_PIPE_CMN_CTRL1, 0, 0);

static const struct reg_field cmn_cdiag_refclk_ovrd_4 =
				REG_FIELD(CMN_CDIAG_REFCLK_OVRD, 4, 4);

#define REFCLK_OUT_NUM_CMN_CONFIG	4

enum cdns_torrent_refclk_out_cmn {
	CMN_CDIAG_REFCLK_DRV0_CTRL_1,
	CMN_CDIAG_REFCLK_DRV0_CTRL_4,
	CMN_CDIAG_REFCLK_DRV0_CTRL_5,
	CMN_CDIAG_REFCLK_DRV0_CTRL_6,
};

static const struct reg_field refclk_out_cmn_cfg[] = {
	[CMN_CDIAG_REFCLK_DRV0_CTRL_1]	= REG_FIELD(CMN_CDIAG_REFCLK_DRV0_CTRL, 1, 1),
	[CMN_CDIAG_REFCLK_DRV0_CTRL_4]	= REG_FIELD(CMN_CDIAG_REFCLK_DRV0_CTRL, 4, 4),
	[CMN_CDIAG_REFCLK_DRV0_CTRL_5]  = REG_FIELD(CMN_CDIAG_REFCLK_DRV0_CTRL, 5, 5),
	[CMN_CDIAG_REFCLK_DRV0_CTRL_6]	= REG_FIELD(CMN_CDIAG_REFCLK_DRV0_CTRL, 6, 6),
};

static const int refclk_driver_parent_index[] = {
	CDNS_TORRENT_DERIVED_REFCLK,
	CDNS_TORRENT_RECEIVED_REFCLK
};

static u32 cdns_torrent_refclk_driver_mux_table[] = { 1, 0 };

enum cdns_torrent_phy_type {
	TYPE_NONE,
	TYPE_DP,
	TYPE_PCIE,
	TYPE_SGMII,
	TYPE_QSGMII,
	TYPE_USB,
	TYPE_USXGMII,
};

enum cdns_torrent_ref_clk {
	CLK_19_2_MHZ,
	CLK_25_MHZ,
	CLK_100_MHZ,
	CLK_156_25_MHZ,
	CLK_ANY,
};

enum cdns_torrent_ssc_mode {
	NO_SSC,
	EXTERNAL_SSC,
	INTERNAL_SSC,
	ANY_SSC,
};

/* Unique key id for vals table entry
 * REFCLK0_RATE | REFCLK1_RATE | LINK0_TYPE | LINK1_TYPE | SSC_TYPE
 */
#define REFCLK0_SHIFT	12
#define REFCLK0_MASK	GENMASK(14, 12)
#define REFCLK1_SHIFT	9
#define REFCLK1_MASK	GENMASK(11, 9)
#define LINK0_SHIFT	6
#define LINK0_MASK	GENMASK(8, 6)
#define LINK1_SHIFT	3
#define LINK1_MASK	GENMASK(5, 3)
#define SSC_SHIFT	0
#define SSC_MASK	GENMASK(2, 0)

#define CDNS_TORRENT_KEY(refclk0, refclk1, link0, link1, ssc) \
			((((refclk0) << REFCLK0_SHIFT) & REFCLK0_MASK) | \
			(((refclk1) << REFCLK1_SHIFT) & REFCLK1_MASK) | \
			(((link0) << LINK0_SHIFT) & LINK0_MASK) | \
			(((link1) << LINK1_SHIFT) & LINK1_MASK) | \
			(((ssc) << SSC_SHIFT) & SSC_MASK))

#define CDNS_TORRENT_KEY_ANYCLK(link0, link1) \
			CDNS_TORRENT_KEY(CLK_ANY, CLK_ANY, \
					 (link0), (link1), ANY_SSC)

struct cdns_torrent_inst {
	struct phy *phy;
	u32 mlane;
	enum cdns_torrent_phy_type phy_type;
	u32 num_lanes;
	struct reset_control *lnk_rst;
	enum cdns_torrent_ssc_mode ssc_mode;
};

struct cdns_torrent_phy {
	void __iomem *base;	/* DPTX registers base */
	void __iomem *sd_base; /* SD0801 registers base */
	u32 max_bit_rate; /* Maximum link bit rate to use (in Mbps) */
	u32 dp_pll;
	struct reset_control *phy_rst;
	struct reset_control *apb_rst;
	struct device *dev;
	struct clk *clk;
	enum cdns_torrent_ref_clk ref_clk_rate;
	struct cdns_torrent_inst phys[MAX_NUM_LANES];
	int nsubnodes;
	const struct cdns_torrent_data *init_data;
	struct regmap *regmap_common_cdb;
	struct regmap *regmap_phy_pcs_common_cdb;
	struct regmap *regmap_phy_pma_common_cdb;
	struct regmap *regmap_tx_lane_cdb[MAX_NUM_LANES];
	struct regmap *regmap_rx_lane_cdb[MAX_NUM_LANES];
	struct regmap *regmap_phy_pcs_lane_cdb[MAX_NUM_LANES];
	struct regmap *regmap_dptx_phy_reg;
	struct regmap_field *phy_pll_cfg;
	struct regmap_field *phy_pipe_cmn_ctrl1_0;
	struct regmap_field *cmn_cdiag_refclk_ovrd_4;
	struct regmap_field *phy_pma_cmn_ctrl_1;
	struct regmap_field *phy_pma_cmn_ctrl_2;
	struct regmap_field *phy_pma_pll_raw_ctrl;
	struct regmap_field *phy_reset_ctrl;
	struct regmap_field *phy_pcs_iso_link_ctrl_1[MAX_NUM_LANES];
	struct clk_hw_onecell_data *clk_hw_data;
};

enum phy_powerstate {
	POWERSTATE_A0 = 0,
	/* Powerstate A1 is unused */
	POWERSTATE_A2 = 2,
	POWERSTATE_A3 = 3,
};

struct cdns_torrent_refclk_driver {
	struct clk_hw		hw;
	struct regmap_field	*cmn_fields[REFCLK_OUT_NUM_CMN_CONFIG];
	struct clk_init_data	clk_data;
};

#define to_cdns_torrent_refclk_driver(_hw)	\
			container_of(_hw, struct cdns_torrent_refclk_driver, hw)

struct cdns_torrent_derived_refclk {
	struct clk_hw		hw;
	struct regmap_field	*phy_pipe_cmn_ctrl1_0;
	struct regmap_field	*cmn_cdiag_refclk_ovrd_4;
	struct clk_init_data	clk_data;
};

#define to_cdns_torrent_derived_refclk(_hw)	\
			container_of(_hw, struct cdns_torrent_derived_refclk, hw)

struct cdns_torrent_received_refclk {
	struct clk_hw		hw;
	struct regmap_field	*phy_pipe_cmn_ctrl1_0;
	struct regmap_field	*cmn_cdiag_refclk_ovrd_4;
	struct clk_init_data	clk_data;
};

#define to_cdns_torrent_received_refclk(_hw)	\
			container_of(_hw, struct cdns_torrent_received_refclk, hw)

struct cdns_reg_pairs {
	u32 val;
	u32 off;
};

struct cdns_torrent_vals {
	struct cdns_reg_pairs *reg_pairs;
	u32 num_regs;
};

struct cdns_torrent_vals_entry {
	u32 key;
	struct cdns_torrent_vals *vals;
};

struct cdns_torrent_vals_table {
	struct cdns_torrent_vals_entry *entries;
	u32 num_entries;
};

struct cdns_torrent_data {
	u8 block_offset_shift;
	u8 reg_offset_shift;
	struct cdns_torrent_vals_table link_cmn_vals_tbl;
	struct cdns_torrent_vals_table xcvr_diag_vals_tbl;
	struct cdns_torrent_vals_table pcs_cmn_vals_tbl;
	struct cdns_torrent_vals_table phy_pma_cmn_vals_tbl;
	struct cdns_torrent_vals_table cmn_vals_tbl;
	struct cdns_torrent_vals_table tx_ln_vals_tbl;
	struct cdns_torrent_vals_table rx_ln_vals_tbl;
};

struct cdns_regmap_cdb_context {
	struct device *dev;
	void __iomem *base;
	u8 reg_offset_shift;
};

static struct cdns_torrent_vals *cdns_torrent_get_tbl_vals(const struct cdns_torrent_vals_table *tbl,
							   enum cdns_torrent_ref_clk refclk0,
							   enum cdns_torrent_ref_clk refclk1,
							   enum cdns_torrent_phy_type link0,
							   enum cdns_torrent_phy_type link1,
							   enum cdns_torrent_ssc_mode ssc)
{
	int i;
	u32 key = CDNS_TORRENT_KEY(refclk0, refclk1, link0, link1, ssc);

	for (i = 0; i < tbl->num_entries; i++) {
		if (tbl->entries[i].key == key)
			return tbl->entries[i].vals;
	}

	return NULL;
}

static int cdns_regmap_write(void *context, unsigned int reg, unsigned int val)
{
	struct cdns_regmap_cdb_context *ctx = context;
	u32 offset = reg << ctx->reg_offset_shift;

	writew(val, ctx->base + offset);

	return 0;
}

static int cdns_regmap_read(void *context, unsigned int reg, unsigned int *val)
{
	struct cdns_regmap_cdb_context *ctx = context;
	u32 offset = reg << ctx->reg_offset_shift;

	*val = readw(ctx->base + offset);
	return 0;
}

static int cdns_regmap_dptx_write(void *context, unsigned int reg,
				  unsigned int val)
{
	struct cdns_regmap_cdb_context *ctx = context;
	u32 offset = reg;

	writel(val, ctx->base + offset);

	return 0;
}

static int cdns_regmap_dptx_read(void *context, unsigned int reg,
				 unsigned int *val)
{
	struct cdns_regmap_cdb_context *ctx = context;
	u32 offset = reg;

	*val = readl(ctx->base + offset);
	return 0;
}

#define TORRENT_TX_LANE_CDB_REGMAP_CONF(n) \
{ \
	.name = "torrent_tx_lane" n "_cdb", \
	.reg_stride = 1, \
	.fast_io = true, \
	.reg_write = cdns_regmap_write, \
	.reg_read = cdns_regmap_read, \
}

#define TORRENT_RX_LANE_CDB_REGMAP_CONF(n) \
{ \
	.name = "torrent_rx_lane" n "_cdb", \
	.reg_stride = 1, \
	.fast_io = true, \
	.reg_write = cdns_regmap_write, \
	.reg_read = cdns_regmap_read, \
}

static const struct regmap_config cdns_torrent_tx_lane_cdb_config[] = {
	TORRENT_TX_LANE_CDB_REGMAP_CONF("0"),
	TORRENT_TX_LANE_CDB_REGMAP_CONF("1"),
	TORRENT_TX_LANE_CDB_REGMAP_CONF("2"),
	TORRENT_TX_LANE_CDB_REGMAP_CONF("3"),
};

static const struct regmap_config cdns_torrent_rx_lane_cdb_config[] = {
	TORRENT_RX_LANE_CDB_REGMAP_CONF("0"),
	TORRENT_RX_LANE_CDB_REGMAP_CONF("1"),
	TORRENT_RX_LANE_CDB_REGMAP_CONF("2"),
	TORRENT_RX_LANE_CDB_REGMAP_CONF("3"),
};

static const struct regmap_config cdns_torrent_common_cdb_config = {
	.name = "torrent_common_cdb",
	.reg_stride = 1,
	.fast_io = true,
	.reg_write = cdns_regmap_write,
	.reg_read = cdns_regmap_read,
};

#define TORRENT_PHY_PCS_LANE_CDB_REGMAP_CONF(n) \
{ \
	.name = "torrent_phy_pcs_lane" n "_cdb", \
	.reg_stride = 1, \
	.fast_io = true, \
	.reg_write = cdns_regmap_write, \
	.reg_read = cdns_regmap_read, \
}

static const struct regmap_config cdns_torrent_phy_pcs_lane_cdb_config[] = {
	TORRENT_PHY_PCS_LANE_CDB_REGMAP_CONF("0"),
	TORRENT_PHY_PCS_LANE_CDB_REGMAP_CONF("1"),
	TORRENT_PHY_PCS_LANE_CDB_REGMAP_CONF("2"),
	TORRENT_PHY_PCS_LANE_CDB_REGMAP_CONF("3"),
};

static const struct regmap_config cdns_torrent_phy_pcs_cmn_cdb_config = {
	.name = "torrent_phy_pcs_cmn_cdb",
	.reg_stride = 1,
	.fast_io = true,
	.reg_write = cdns_regmap_write,
	.reg_read = cdns_regmap_read,
};

static const struct regmap_config cdns_torrent_phy_pma_cmn_cdb_config = {
	.name = "torrent_phy_pma_cmn_cdb",
	.reg_stride = 1,
	.fast_io = true,
	.reg_write = cdns_regmap_write,
	.reg_read = cdns_regmap_read,
};

static const struct regmap_config cdns_torrent_dptx_phy_config = {
	.name = "torrent_dptx_phy",
	.reg_stride = 1,
	.fast_io = true,
	.reg_write = cdns_regmap_dptx_write,
	.reg_read = cdns_regmap_dptx_read,
};

/* PHY mmr access functions */

static void cdns_torrent_phy_write(struct regmap *regmap, u32 offset, u32 val)
{
	regmap_write(regmap, offset, val);
}

static u32 cdns_torrent_phy_read(struct regmap *regmap, u32 offset)
{
	unsigned int val;

	regmap_read(regmap, offset, &val);
	return val;
}

/* DPTX mmr access functions */

static void cdns_torrent_dp_write(struct regmap *regmap, u32 offset, u32 val)
{
	regmap_write(regmap, offset, val);
}

static u32 cdns_torrent_dp_read(struct regmap *regmap, u32 offset)
{
	u32 val;

	regmap_read(regmap, offset, &val);
	return val;
}

/*
 * Structure used to store values of PHY registers for voltage-related
 * coefficients, for particular voltage swing and pre-emphasis level. Values
 * are shared across all physical lanes.
 */
struct coefficients {
	/* Value of DRV_DIAG_TX_DRV register to use */
	u16 diag_tx_drv;
	/* Value of TX_TXCC_MGNFS_MULT_000 register to use */
	u16 mgnfs_mult;
	/* Value of TX_TXCC_CPOST_MULT_00 register to use */
	u16 cpost_mult;
};

/*
 * Array consists of values of voltage-related registers for sd0801 PHY. A value
 * of 0xFFFF is a placeholder for invalid combination, and will never be used.
 */
static const struct coefficients vltg_coeff[4][4] = {
	/* voltage swing 0, pre-emphasis 0->3 */
	{	{.diag_tx_drv = 0x0003, .mgnfs_mult = 0x002A,
		 .cpost_mult = 0x0000},
		{.diag_tx_drv = 0x0003, .mgnfs_mult = 0x001F,
		 .cpost_mult = 0x0014},
		{.diag_tx_drv = 0x0003, .mgnfs_mult = 0x0012,
		 .cpost_mult = 0x0020},
		{.diag_tx_drv = 0x0003, .mgnfs_mult = 0x0000,
		 .cpost_mult = 0x002A}
	},

	/* voltage swing 1, pre-emphasis 0->3 */
	{	{.diag_tx_drv = 0x0003, .mgnfs_mult = 0x001F,
		 .cpost_mult = 0x0000},
		{.diag_tx_drv = 0x0003, .mgnfs_mult = 0x0013,
		 .cpost_mult = 0x0012},
		{.diag_tx_drv = 0x0003, .mgnfs_mult = 0x0000,
		 .cpost_mult = 0x001F},
		{.diag_tx_drv = 0xFFFF, .mgnfs_mult = 0xFFFF,
		 .cpost_mult = 0xFFFF}
	},

	/* voltage swing 2, pre-emphasis 0->3 */
	{	{.diag_tx_drv = 0x0003, .mgnfs_mult = 0x0013,
		 .cpost_mult = 0x0000},
		{.diag_tx_drv = 0x0003, .mgnfs_mult = 0x0000,
		 .cpost_mult = 0x0013},
		{.diag_tx_drv = 0xFFFF, .mgnfs_mult = 0xFFFF,
		 .cpost_mult = 0xFFFF},
		{.diag_tx_drv = 0xFFFF, .mgnfs_mult = 0xFFFF,
		 .cpost_mult = 0xFFFF}
	},

	/* voltage swing 3, pre-emphasis 0->3 */
	{	{.diag_tx_drv = 0x0003, .mgnfs_mult = 0x0000,
		 .cpost_mult = 0x0000},
		{.diag_tx_drv = 0xFFFF, .mgnfs_mult = 0xFFFF,
		 .cpost_mult = 0xFFFF},
		{.diag_tx_drv = 0xFFFF, .mgnfs_mult = 0xFFFF,
		 .cpost_mult = 0xFFFF},
		{.diag_tx_drv = 0xFFFF, .mgnfs_mult = 0xFFFF,
		 .cpost_mult = 0xFFFF}
	}
};

static const char *cdns_torrent_get_phy_type(enum cdns_torrent_phy_type phy_type)
{
	switch (phy_type) {
	case TYPE_DP:
		return "DisplayPort";
	case TYPE_PCIE:
		return "PCIe";
	case TYPE_SGMII:
		return "SGMII";
	case TYPE_QSGMII:
		return "QSGMII";
	case TYPE_USB:
		return "USB";
	case TYPE_USXGMII:
		return "USXGMII";
	default:
		return "None";
	}
}

/*
 * Set registers responsible for enabling and configuring SSC, with second and
 * third register values provided by parameters.
 */
static
void cdns_torrent_dp_enable_ssc_19_2mhz(struct cdns_torrent_phy *cdns_phy,
					u32 ctrl2_val, u32 ctrl3_val)
{
	struct regmap *regmap = cdns_phy->regmap_common_cdb;

	cdns_torrent_phy_write(regmap, CMN_PLL0_SS_CTRL1_M0, 0x0001);
	cdns_torrent_phy_write(regmap, CMN_PLL0_SS_CTRL1_M0, ctrl2_val);
	cdns_torrent_phy_write(regmap, CMN_PLL0_SS_CTRL1_M0, ctrl3_val);
	cdns_torrent_phy_write(regmap, CMN_PLL0_SS_CTRL4_M0, 0x0003);
	cdns_torrent_phy_write(regmap, CMN_PLL1_SS_CTRL1_M0, 0x0001);
	cdns_torrent_phy_write(regmap, CMN_PLL1_SS_CTRL1_M0, ctrl2_val);
	cdns_torrent_phy_write(regmap, CMN_PLL1_SS_CTRL1_M0, ctrl3_val);
	cdns_torrent_phy_write(regmap, CMN_PLL1_SS_CTRL4_M0, 0x0003);
}

static
void cdns_torrent_dp_pma_cmn_vco_cfg_19_2mhz(struct cdns_torrent_phy *cdns_phy,
					     u32 rate, bool ssc)
{
	struct regmap *regmap = cdns_phy->regmap_common_cdb;

	/* Assumes 19.2 MHz refclock */
	switch (rate) {
	/* Setting VCO for 10.8GHz */
	case 2700:
	case 5400:
		cdns_torrent_phy_write(regmap, CMN_PLL0_INTDIV_M0, 0x0119);
		cdns_torrent_phy_write(regmap, CMN_PLL0_FRACDIVL_M0, 0x4000);
		cdns_torrent_phy_write(regmap, CMN_PLL0_FRACDIVH_M0, 0x0002);
		cdns_torrent_phy_write(regmap, CMN_PLL0_HIGH_THR_M0, 0x00BC);
		cdns_torrent_phy_write(regmap, CMN_PDIAG_PLL0_CTRL_M0, 0x0012);
		cdns_torrent_phy_write(regmap, CMN_PLL1_INTDIV_M0, 0x0119);
		cdns_torrent_phy_write(regmap, CMN_PLL1_FRACDIVL_M0, 0x4000);
		cdns_torrent_phy_write(regmap, CMN_PLL1_FRACDIVH_M0, 0x0002);
		cdns_torrent_phy_write(regmap, CMN_PLL1_HIGH_THR_M0, 0x00BC);
		cdns_torrent_phy_write(regmap, CMN_PDIAG_PLL1_CTRL_M0, 0x0012);
		if (ssc)
			cdns_torrent_dp_enable_ssc_19_2mhz(cdns_phy, 0x033A, 0x006A);
		break;
	/* Setting VCO for 9.72GHz */
	case 1620:
	case 2430:
	case 3240:
		cdns_torrent_phy_write(regmap, CMN_PLL0_INTDIV_M0, 0x01FA);
		cdns_torrent_phy_write(regmap, CMN_PLL0_FRACDIVL_M0, 0x4000);
		cdns_torrent_phy_write(regmap, CMN_PLL0_FRACDIVH_M0, 0x0002);
		cdns_torrent_phy_write(regmap, CMN_PLL0_HIGH_THR_M0, 0x0152);
		cdns_torrent_phy_write(regmap, CMN_PDIAG_PLL0_CTRL_M0, 0x0002);
		cdns_torrent_phy_write(regmap, CMN_PLL1_INTDIV_M0, 0x01FA);
		cdns_torrent_phy_write(regmap, CMN_PLL1_FRACDIVL_M0, 0x4000);
		cdns_torrent_phy_write(regmap, CMN_PLL1_FRACDIVH_M0, 0x0002);
		cdns_torrent_phy_write(regmap, CMN_PLL1_HIGH_THR_M0, 0x0152);
		cdns_torrent_phy_write(regmap, CMN_PDIAG_PLL1_CTRL_M0, 0x0002);
		if (ssc)
			cdns_torrent_dp_enable_ssc_19_2mhz(cdns_phy, 0x05DD, 0x0069);
		break;
	/* Setting VCO for 8.64GHz */
	case 2160:
	case 4320:
		cdns_torrent_phy_write(regmap, CMN_PLL0_INTDIV_M0, 0x01C2);
		cdns_torrent_phy_write(regmap, CMN_PLL0_FRACDIVL_M0, 0x0000);
		cdns_torrent_phy_write(regmap, CMN_PLL0_FRACDIVH_M0, 0x0002);
		cdns_torrent_phy_write(regmap, CMN_PLL0_HIGH_THR_M0, 0x012C);
		cdns_torrent_phy_write(regmap, CMN_PDIAG_PLL0_CTRL_M0, 0x0002);
		cdns_torrent_phy_write(regmap, CMN_PLL1_INTDIV_M0, 0x01C2);
		cdns_torrent_phy_write(regmap, CMN_PLL1_FRACDIVL_M0, 0x0000);
		cdns_torrent_phy_write(regmap, CMN_PLL1_FRACDIVH_M0, 0x0002);
		cdns_torrent_phy_write(regmap, CMN_PLL1_HIGH_THR_M0, 0x012C);
		cdns_torrent_phy_write(regmap, CMN_PDIAG_PLL1_CTRL_M0, 0x0002);
		if (ssc)
			cdns_torrent_dp_enable_ssc_19_2mhz(cdns_phy, 0x0536, 0x0069);
		break;
	/* Setting VCO for 8.1GHz */
	case 8100:
		cdns_torrent_phy_write(regmap, CMN_PLL0_INTDIV_M0, 0x01A5);
		cdns_torrent_phy_write(regmap, CMN_PLL0_FRACDIVL_M0, 0xE000);
		cdns_torrent_phy_write(regmap, CMN_PLL0_FRACDIVH_M0, 0x0002);
		cdns_torrent_phy_write(regmap, CMN_PLL0_HIGH_THR_M0, 0x011A);
		cdns_torrent_phy_write(regmap, CMN_PDIAG_PLL0_CTRL_M0, 0x0002);
		cdns_torrent_phy_write(regmap, CMN_PLL1_INTDIV_M0, 0x01A5);
		cdns_torrent_phy_write(regmap, CMN_PLL1_FRACDIVL_M0, 0xE000);
		cdns_torrent_phy_write(regmap, CMN_PLL1_FRACDIVH_M0, 0x0002);
		cdns_torrent_phy_write(regmap, CMN_PLL1_HIGH_THR_M0, 0x011A);
		cdns_torrent_phy_write(regmap, CMN_PDIAG_PLL1_CTRL_M0, 0x0002);
		if (ssc)
			cdns_torrent_dp_enable_ssc_19_2mhz(cdns_phy, 0x04D7, 0x006A);
		break;
	}

	if (ssc) {
		cdns_torrent_phy_write(regmap, CMN_PLL0_VCOCAL_PLLCNT_START, 0x025E);
		cdns_torrent_phy_write(regmap, CMN_PLL0_LOCK_PLLCNT_THR, 0x0005);
		cdns_torrent_phy_write(regmap, CMN_PLL1_VCOCAL_PLLCNT_START, 0x025E);
		cdns_torrent_phy_write(regmap, CMN_PLL1_LOCK_PLLCNT_THR, 0x0005);
	} else {
		cdns_torrent_phy_write(regmap, CMN_PLL0_VCOCAL_PLLCNT_START, 0x0260);
		cdns_torrent_phy_write(regmap, CMN_PLL1_VCOCAL_PLLCNT_START, 0x0260);
		/* Set reset register values to disable SSC */
		cdns_torrent_phy_write(regmap, CMN_PLL0_SS_CTRL1_M0, 0x0002);
		cdns_torrent_phy_write(regmap, CMN_PLL0_SS_CTRL2_M0, 0x0000);
		cdns_torrent_phy_write(regmap, CMN_PLL0_SS_CTRL3_M0, 0x0000);
		cdns_torrent_phy_write(regmap, CMN_PLL0_SS_CTRL4_M0, 0x0000);
		cdns_torrent_phy_write(regmap, CMN_PLL0_LOCK_PLLCNT_THR, 0x0003);
		cdns_torrent_phy_write(regmap, CMN_PLL1_SS_CTRL1_M0, 0x0002);
		cdns_torrent_phy_write(regmap, CMN_PLL1_SS_CTRL2_M0, 0x0000);
		cdns_torrent_phy_write(regmap, CMN_PLL1_SS_CTRL3_M0, 0x0000);
		cdns_torrent_phy_write(regmap, CMN_PLL1_SS_CTRL4_M0, 0x0000);
		cdns_torrent_phy_write(regmap, CMN_PLL1_LOCK_PLLCNT_THR, 0x0003);
	}

	cdns_torrent_phy_write(regmap, CMN_PLL0_LOCK_REFCNT_START, 0x0099);
	cdns_torrent_phy_write(regmap, CMN_PLL0_LOCK_PLLCNT_START, 0x0099);
	cdns_torrent_phy_write(regmap, CMN_PLL1_LOCK_REFCNT_START, 0x0099);
	cdns_torrent_phy_write(regmap, CMN_PLL1_LOCK_PLLCNT_START, 0x0099);
}

/*
 * Set registers responsible for enabling and configuring SSC, with second
 * register value provided by a parameter.
 */
static void cdns_torrent_dp_enable_ssc_25mhz(struct cdns_torrent_phy *cdns_phy,
					     u32 ctrl2_val)
{
	struct regmap *regmap = cdns_phy->regmap_common_cdb;

	cdns_torrent_phy_write(regmap, CMN_PLL0_SS_CTRL1_M0, 0x0001);
	cdns_torrent_phy_write(regmap, CMN_PLL0_SS_CTRL1_M0, ctrl2_val);
	cdns_torrent_phy_write(regmap, CMN_PLL0_SS_CTRL1_M0, 0x007F);
	cdns_torrent_phy_write(regmap, CMN_PLL0_SS_CTRL4_M0, 0x0003);
	cdns_torrent_phy_write(regmap, CMN_PLL1_SS_CTRL1_M0, 0x0001);
	cdns_torrent_phy_write(regmap, CMN_PLL1_SS_CTRL1_M0, ctrl2_val);
	cdns_torrent_phy_write(regmap, CMN_PLL1_SS_CTRL1_M0, 0x007F);
	cdns_torrent_phy_write(regmap, CMN_PLL1_SS_CTRL4_M0, 0x0003);
}

static
void cdns_torrent_dp_pma_cmn_vco_cfg_25mhz(struct cdns_torrent_phy *cdns_phy,
					   u32 rate, bool ssc)
{
	struct regmap *regmap = cdns_phy->regmap_common_cdb;

	/* Assumes 25 MHz refclock */
	switch (rate) {
	/* Setting VCO for 10.8GHz */
	case 2700:
	case 5400:
		cdns_torrent_phy_write(regmap, CMN_PLL0_INTDIV_M0, 0x01B0);
		cdns_torrent_phy_write(regmap, CMN_PLL0_FRACDIVL_M0, 0x0000);
		cdns_torrent_phy_write(regmap, CMN_PLL0_FRACDIVH_M0, 0x0002);
		cdns_torrent_phy_write(regmap, CMN_PLL0_HIGH_THR_M0, 0x0120);
		cdns_torrent_phy_write(regmap, CMN_PLL1_INTDIV_M0, 0x01B0);
		cdns_torrent_phy_write(regmap, CMN_PLL1_FRACDIVL_M0, 0x0000);
		cdns_torrent_phy_write(regmap, CMN_PLL1_FRACDIVH_M0, 0x0002);
		cdns_torrent_phy_write(regmap, CMN_PLL1_HIGH_THR_M0, 0x0120);
		if (ssc)
			cdns_torrent_dp_enable_ssc_25mhz(cdns_phy, 0x0423);
		break;
	/* Setting VCO for 9.72GHz */
	case 1620:
	case 2430:
	case 3240:
		cdns_torrent_phy_write(regmap, CMN_PLL0_INTDIV_M0, 0x0184);
		cdns_torrent_phy_write(regmap, CMN_PLL0_FRACDIVL_M0, 0xCCCD);
		cdns_torrent_phy_write(regmap, CMN_PLL0_FRACDIVH_M0, 0x0002);
		cdns_torrent_phy_write(regmap, CMN_PLL0_HIGH_THR_M0, 0x0104);
		cdns_torrent_phy_write(regmap, CMN_PLL1_INTDIV_M0, 0x0184);
		cdns_torrent_phy_write(regmap, CMN_PLL1_FRACDIVL_M0, 0xCCCD);
		cdns_torrent_phy_write(regmap, CMN_PLL1_FRACDIVH_M0, 0x0002);
		cdns_torrent_phy_write(regmap, CMN_PLL1_HIGH_THR_M0, 0x0104);
		if (ssc)
			cdns_torrent_dp_enable_ssc_25mhz(cdns_phy, 0x03B9);
		break;
	/* Setting VCO for 8.64GHz */
	case 2160:
	case 4320:
		cdns_torrent_phy_write(regmap, CMN_PLL0_INTDIV_M0, 0x0159);
		cdns_torrent_phy_write(regmap, CMN_PLL0_FRACDIVL_M0, 0x999A);
		cdns_torrent_phy_write(regmap, CMN_PLL0_FRACDIVH_M0, 0x0002);
		cdns_torrent_phy_write(regmap, CMN_PLL0_HIGH_THR_M0, 0x00E7);
		cdns_torrent_phy_write(regmap, CMN_PLL1_INTDIV_M0, 0x0159);
		cdns_torrent_phy_write(regmap, CMN_PLL1_FRACDIVL_M0, 0x999A);
		cdns_torrent_phy_write(regmap, CMN_PLL1_FRACDIVH_M0, 0x0002);
		cdns_torrent_phy_write(regmap, CMN_PLL1_HIGH_THR_M0, 0x00E7);
		if (ssc)
			cdns_torrent_dp_enable_ssc_25mhz(cdns_phy, 0x034F);
		break;
	/* Setting VCO for 8.1GHz */
	case 8100:
		cdns_torrent_phy_write(regmap, CMN_PLL0_INTDIV_M0, 0x0144);
		cdns_torrent_phy_write(regmap, CMN_PLL0_FRACDIVL_M0, 0x0000);
		cdns_torrent_phy_write(regmap, CMN_PLL0_FRACDIVH_M0, 0x0002);
		cdns_torrent_phy_write(regmap, CMN_PLL0_HIGH_THR_M0, 0x00D8);
		cdns_torrent_phy_write(regmap, CMN_PLL1_INTDIV_M0, 0x0144);
		cdns_torrent_phy_write(regmap, CMN_PLL1_FRACDIVL_M0, 0x0000);
		cdns_torrent_phy_write(regmap, CMN_PLL1_FRACDIVH_M0, 0x0002);
		cdns_torrent_phy_write(regmap, CMN_PLL1_HIGH_THR_M0, 0x00D8);
		if (ssc)
			cdns_torrent_dp_enable_ssc_25mhz(cdns_phy, 0x031A);
		break;
	}

	cdns_torrent_phy_write(regmap, CMN_PDIAG_PLL0_CTRL_M0, 0x0002);
	cdns_torrent_phy_write(regmap, CMN_PDIAG_PLL1_CTRL_M0, 0x0002);

	if (ssc) {
		cdns_torrent_phy_write(regmap,
				       CMN_PLL0_VCOCAL_PLLCNT_START, 0x0315);
		cdns_torrent_phy_write(regmap,
				       CMN_PLL0_LOCK_PLLCNT_THR, 0x0005);
		cdns_torrent_phy_write(regmap,
				       CMN_PLL1_VCOCAL_PLLCNT_START, 0x0315);
		cdns_torrent_phy_write(regmap,
				       CMN_PLL1_LOCK_PLLCNT_THR, 0x0005);
	} else {
		cdns_torrent_phy_write(regmap,
				       CMN_PLL0_VCOCAL_PLLCNT_START, 0x0317);
		cdns_torrent_phy_write(regmap,
				       CMN_PLL1_VCOCAL_PLLCNT_START, 0x0317);
		/* Set reset register values to disable SSC */
		cdns_torrent_phy_write(regmap, CMN_PLL0_SS_CTRL1_M0, 0x0002);
		cdns_torrent_phy_write(regmap, CMN_PLL0_SS_CTRL2_M0, 0x0000);
		cdns_torrent_phy_write(regmap, CMN_PLL0_SS_CTRL3_M0, 0x0000);
		cdns_torrent_phy_write(regmap, CMN_PLL0_SS_CTRL4_M0, 0x0000);
		cdns_torrent_phy_write(regmap,
				       CMN_PLL0_LOCK_PLLCNT_THR, 0x0003);
		cdns_torrent_phy_write(regmap, CMN_PLL1_SS_CTRL1_M0, 0x0002);
		cdns_torrent_phy_write(regmap, CMN_PLL1_SS_CTRL2_M0, 0x0000);
		cdns_torrent_phy_write(regmap, CMN_PLL1_SS_CTRL3_M0, 0x0000);
		cdns_torrent_phy_write(regmap, CMN_PLL1_SS_CTRL4_M0, 0x0000);
		cdns_torrent_phy_write(regmap,
				       CMN_PLL1_LOCK_PLLCNT_THR, 0x0003);
	}

	cdns_torrent_phy_write(regmap, CMN_PLL0_LOCK_REFCNT_START, 0x00C7);
	cdns_torrent_phy_write(regmap, CMN_PLL0_LOCK_PLLCNT_START, 0x00C7);
	cdns_torrent_phy_write(regmap, CMN_PLL1_LOCK_REFCNT_START, 0x00C7);
	cdns_torrent_phy_write(regmap, CMN_PLL1_LOCK_PLLCNT_START, 0x00C7);
}

static
void cdns_torrent_dp_pma_cmn_vco_cfg_100mhz(struct cdns_torrent_phy *cdns_phy,
					    u32 rate, bool ssc)
{
	struct regmap *regmap = cdns_phy->regmap_common_cdb;

	/* Assumes 100 MHz refclock */
	switch (rate) {
	/* Setting VCO for 10.8GHz */
	case 2700:
	case 5400:
		if (cdns_phy->dp_pll & DP_PLL0)
			cdns_torrent_phy_write(regmap, CMN_PLL0_DSM_FBH_OVRD_M0, 0x0022);

		if (cdns_phy->dp_pll & DP_PLL1) {
			cdns_torrent_phy_write(regmap, CMN_PDIAG_PLL1_CP_PADJ_M0, 0x0028);
			cdns_torrent_phy_write(regmap, CMN_PLL1_DSM_FBH_OVRD_M0, 0x0022);
			cdns_torrent_phy_write(regmap, CMN_PLL1_DSM_FBL_OVRD_M0, 0x000C);
		}
		break;
	/* Setting VCO for 9.72GHz */
	case 1620:
	case 2430:
	case 3240:
		if (cdns_phy->dp_pll & DP_PLL0) {
			cdns_torrent_phy_write(regmap, CMN_PLL0_DSM_DIAG_M0, 0x0004);
			cdns_torrent_phy_write(regmap, CMN_PDIAG_PLL0_CP_PADJ_M0, 0x0509);
			cdns_torrent_phy_write(regmap, CMN_PDIAG_PLL0_CP_IADJ_M0, 0x0F00);
			cdns_torrent_phy_write(regmap, CMN_PDIAG_PLL0_FILT_PADJ_M0, 0x0F08);
			cdns_torrent_phy_write(regmap, CMN_PLL0_INTDIV_M0, 0x0061);
			cdns_torrent_phy_write(regmap, CMN_PLL0_FRACDIVL_M0, 0x3333);
			cdns_torrent_phy_write(regmap, CMN_PLL0_FRACDIVH_M0, 0x0002);
			cdns_torrent_phy_write(regmap, CMN_PLL0_HIGH_THR_M0, 0x0042);
			cdns_torrent_phy_write(regmap, CMN_PDIAG_PLL0_CTRL_M0, 0x0002);
		}
		if (cdns_phy->dp_pll & DP_PLL1) {
			cdns_torrent_phy_write(regmap, CMN_PLL1_DSM_DIAG_M0, 0x0004);
			cdns_torrent_phy_write(regmap, CMN_PDIAG_PLL1_CP_PADJ_M0, 0x0509);
			cdns_torrent_phy_write(regmap, CMN_PDIAG_PLL1_CP_IADJ_M0, 0x0F00);
			cdns_torrent_phy_write(regmap, CMN_PDIAG_PLL1_FILT_PADJ_M0, 0x0F08);
			cdns_torrent_phy_write(regmap, CMN_PLL1_INTDIV_M0, 0x0061);
			cdns_torrent_phy_write(regmap, CMN_PLL1_FRACDIVL_M0, 0x3333);
			cdns_torrent_phy_write(regmap, CMN_PLL1_FRACDIVH_M0, 0x0002);
			cdns_torrent_phy_write(regmap, CMN_PLL1_HIGH_THR_M0, 0x0042);
			cdns_torrent_phy_write(regmap, CMN_PDIAG_PLL1_CTRL_M0, 0x0002);
		}
		break;
	/* Setting VCO for 8.64GHz */
	case 2160:
	case 4320:
		if (cdns_phy->dp_pll & DP_PLL0) {
			cdns_torrent_phy_write(regmap, CMN_PLL0_DSM_DIAG_M0, 0x0004);
			cdns_torrent_phy_write(regmap, CMN_PDIAG_PLL0_CP_PADJ_M0, 0x0509);
			cdns_torrent_phy_write(regmap, CMN_PDIAG_PLL0_CP_IADJ_M0, 0x0F00);
			cdns_torrent_phy_write(regmap, CMN_PDIAG_PLL0_FILT_PADJ_M0, 0x0F08);
			cdns_torrent_phy_write(regmap, CMN_PLL0_INTDIV_M0, 0x0056);
			cdns_torrent_phy_write(regmap, CMN_PLL0_FRACDIVL_M0, 0x6666);
			cdns_torrent_phy_write(regmap, CMN_PLL0_FRACDIVH_M0, 0x0002);
			cdns_torrent_phy_write(regmap, CMN_PLL0_HIGH_THR_M0, 0x003A);
			cdns_torrent_phy_write(regmap, CMN_PDIAG_PLL0_CTRL_M0, 0x0002);
		}
		if (cdns_phy->dp_pll & DP_PLL1) {
			cdns_torrent_phy_write(regmap, CMN_PLL1_DSM_DIAG_M0, 0x0004);
			cdns_torrent_phy_write(regmap, CMN_PDIAG_PLL1_CP_PADJ_M0, 0x0509);
			cdns_torrent_phy_write(regmap, CMN_PDIAG_PLL1_CP_IADJ_M0, 0x0F00);
			cdns_torrent_phy_write(regmap, CMN_PDIAG_PLL1_FILT_PADJ_M0, 0x0F08);
			cdns_torrent_phy_write(regmap, CMN_PLL1_INTDIV_M0, 0x0056);
			cdns_torrent_phy_write(regmap, CMN_PLL1_FRACDIVL_M0, 0x6666);
			cdns_torrent_phy_write(regmap, CMN_PLL1_FRACDIVH_M0, 0x0002);
			cdns_torrent_phy_write(regmap, CMN_PLL1_HIGH_THR_M0, 0x003A);
			cdns_torrent_phy_write(regmap, CMN_PDIAG_PLL1_CTRL_M0, 0x0002);
		}
		break;
	/* Setting VCO for 8.1GHz */
	case 8100:
		if (cdns_phy->dp_pll & DP_PLL0) {
			cdns_torrent_phy_write(regmap, CMN_PLL0_DSM_DIAG_M0, 0x0004);
			cdns_torrent_phy_write(regmap, CMN_PDIAG_PLL0_CP_PADJ_M0, 0x0509);
			cdns_torrent_phy_write(regmap, CMN_PDIAG_PLL0_CP_IADJ_M0, 0x0F00);
			cdns_torrent_phy_write(regmap, CMN_PDIAG_PLL0_FILT_PADJ_M0, 0x0F08);
			cdns_torrent_phy_write(regmap, CMN_PLL0_INTDIV_M0, 0x0051);
			cdns_torrent_phy_write(regmap, CMN_PLL0_FRACDIVH_M0, 0x0002);
			cdns_torrent_phy_write(regmap, CMN_PLL0_HIGH_THR_M0, 0x0036);
			cdns_torrent_phy_write(regmap, CMN_PDIAG_PLL0_CTRL_M0, 0x0002);
		}
		if (cdns_phy->dp_pll & DP_PLL1) {
			cdns_torrent_phy_write(regmap, CMN_PLL1_DSM_DIAG_M0, 0x0004);
			cdns_torrent_phy_write(regmap, CMN_PDIAG_PLL1_CP_PADJ_M0, 0x0509);
			cdns_torrent_phy_write(regmap, CMN_PDIAG_PLL1_CP_IADJ_M0, 0x0F00);
			cdns_torrent_phy_write(regmap, CMN_PDIAG_PLL1_FILT_PADJ_M0, 0x0F08);
			cdns_torrent_phy_write(regmap, CMN_PLL1_INTDIV_M0, 0x0051);
			cdns_torrent_phy_write(regmap, CMN_PLL1_FRACDIVH_M0, 0x0002);
			cdns_torrent_phy_write(regmap, CMN_PLL1_HIGH_THR_M0, 0x0036);
			cdns_torrent_phy_write(regmap, CMN_PDIAG_PLL1_CTRL_M0, 0x0002);
		}
<<<<<<< HEAD
=======
		break;
	}
}

/* Set PLL used for DP configuration */
static int cdns_torrent_dp_get_pll(struct cdns_torrent_phy *cdns_phy,
				   enum cdns_torrent_phy_type phy_t2)
{
	switch (phy_t2) {
	case TYPE_PCIE:
	case TYPE_USB:
		cdns_phy->dp_pll = DP_PLL1;
		break;
	case TYPE_SGMII:
	case TYPE_QSGMII:
		cdns_phy->dp_pll = DP_PLL0;
		break;
	case TYPE_NONE:
		cdns_phy->dp_pll = DP_PLL0 | DP_PLL1;
>>>>>>> da8103da
		break;
	default:
		dev_err(cdns_phy->dev, "Unsupported PHY configuration\n");
		return -EINVAL;
	}

	return 0;
}

/* Set PLL used for DP configuration */
static int cdns_torrent_dp_get_pll(struct cdns_torrent_phy *cdns_phy,
				   enum cdns_torrent_phy_type phy_t2)
{
	switch (phy_t2) {
	case TYPE_PCIE:
	case TYPE_USB:
		cdns_phy->dp_pll = DP_PLL1;
		break;
	case TYPE_SGMII:
	case TYPE_QSGMII:
		cdns_phy->dp_pll = DP_PLL0;
		break;
	case TYPE_NONE:
		cdns_phy->dp_pll = DP_PLL0 | DP_PLL1;
		break;
	default:
		dev_err(cdns_phy->dev, "Unsupported PHY configuration\n");
		return -EINVAL;
	}

	return 0;
}

/*
 * Enable or disable PLL for selected lanes.
 */
static int cdns_torrent_dp_set_pll_en(struct cdns_torrent_phy *cdns_phy,
				      struct cdns_torrent_inst *inst,
				      struct phy_configure_opts_dp *dp,
				      bool enable)
{
	struct regmap *regmap = cdns_phy->regmap_dptx_phy_reg;
	u32 rd_val, pll_ack_val;
	int ret;

	/*
	 * Used to determine, which bits to check for or enable in
	 * PHY_PMA_XCVR_PLLCLK_EN register.
	 */
	u32 pll_bits;
	/* Used to enable or disable lanes. */
	u32 pll_val;

	/* Select values of registers and mask, depending on enabled lane count. */
	pll_val = cdns_torrent_dp_read(regmap, PHY_PMA_XCVR_PLLCLK_EN);

	if (enable) {
		pll_bits = ((1 << dp->lanes) - 1);
		pll_val |= pll_bits;
		pll_ack_val = pll_bits;
	} else {
		pll_bits = ((1 << inst->num_lanes) - 1);
		pll_val &= (~pll_bits);
		pll_ack_val = 0;
	}

	cdns_torrent_dp_write(regmap, PHY_PMA_XCVR_PLLCLK_EN, pll_val);

	/* Wait for acknowledgment from PHY. */
	ret = regmap_read_poll_timeout(regmap,
				       PHY_PMA_XCVR_PLLCLK_EN_ACK,
				       rd_val,
				       (rd_val & pll_bits) == pll_ack_val,
				       0, POLL_TIMEOUT_US);
	ndelay(100);
	return ret;
}

static int cdns_torrent_dp_set_power_state(struct cdns_torrent_phy *cdns_phy,
					   struct cdns_torrent_inst *inst,
					   u32 num_lanes,
					   enum phy_powerstate powerstate)
{
	/* Register value for power state for a single byte. */
	u32 value_part, i;
	u32 value = 0;
	u32 mask = 0;
	u32 read_val;
	int ret;
	struct regmap *regmap = cdns_phy->regmap_dptx_phy_reg;

	switch (powerstate) {
	case (POWERSTATE_A0):
		value_part = 0x01U;
		break;
	case (POWERSTATE_A2):
		value_part = 0x04U;
		break;
	default:
		/* Powerstate A3 */
		value_part = 0x08U;
		break;
	}

	/* Select values of registers and mask, depending on enabled lane count. */

	for (i = 0; i < num_lanes; i++) {
		value |= (value_part << PHY_POWER_STATE_LN(i));
		mask |= (PMA_XCVR_POWER_STATE_REQ_LN_MASK << PHY_POWER_STATE_LN(i));
	}

	/* Set power state A<n>. */
	cdns_torrent_dp_write(regmap, PHY_PMA_XCVR_POWER_STATE_REQ, value);
	/* Wait, until PHY acknowledges power state completion. */
	ret = regmap_read_poll_timeout(regmap, PHY_PMA_XCVR_POWER_STATE_ACK,
				       read_val, (read_val & mask) == value, 0,
				       POLL_TIMEOUT_US);
	cdns_torrent_dp_write(regmap, PHY_PMA_XCVR_POWER_STATE_REQ, 0x00000000);
	ndelay(100);

	return ret;
}

static int cdns_torrent_dp_run(struct cdns_torrent_phy *cdns_phy,
			       struct cdns_torrent_inst *inst, u32 num_lanes)
{
	unsigned int read_val;
	int ret;
	struct regmap *regmap = cdns_phy->regmap_dptx_phy_reg;

	/*
	 * waiting for ACK of pma_xcvr_pllclk_en_ln_*, only for the
	 * master lane
	 */
	ret = regmap_read_poll_timeout(regmap, PHY_PMA_XCVR_PLLCLK_EN_ACK,
				       read_val, read_val & 1,
				       0, POLL_TIMEOUT_US);
	if (ret == -ETIMEDOUT) {
		dev_err(cdns_phy->dev,
			"timeout waiting for link PLL clock enable ack\n");
		return ret;
	}

	ndelay(100);

	ret = cdns_torrent_dp_set_power_state(cdns_phy, inst, num_lanes,
					      POWERSTATE_A2);
	if (ret)
		return ret;

	ret = cdns_torrent_dp_set_power_state(cdns_phy, inst, num_lanes,
					      POWERSTATE_A0);

	return ret;
}

static int cdns_torrent_dp_wait_pma_cmn_ready(struct cdns_torrent_phy *cdns_phy)
{
	unsigned int reg;
	int ret;
	struct regmap *regmap = cdns_phy->regmap_dptx_phy_reg;

	ret = regmap_read_poll_timeout(regmap, PHY_PMA_CMN_READY, reg,
				       reg & 1, 0, POLL_TIMEOUT_US);
	if (ret == -ETIMEDOUT) {
		dev_err(cdns_phy->dev,
			"timeout waiting for PMA common ready\n");
		return -ETIMEDOUT;
	}

	return 0;
}

static void cdns_torrent_dp_pma_cmn_rate(struct cdns_torrent_phy *cdns_phy,
					 struct cdns_torrent_inst *inst,
					 u32 rate, u32 num_lanes)
{
	unsigned int clk_sel_val = 0;
	unsigned int hsclk_div_val = 0;
	unsigned int i;

	switch (rate) {
	case 1620:
		clk_sel_val = 0x0f01;
		hsclk_div_val = 2;
		break;
	case 2160:
	case 2430:
	case 2700:
		clk_sel_val = 0x0701;
		hsclk_div_val = 1;
		break;
	case 3240:
		clk_sel_val = 0x0b00;
		hsclk_div_val = 2;
		break;
	case 4320:
	case 5400:
		clk_sel_val = 0x0301;
		hsclk_div_val = 0;
		break;
	case 8100:
		clk_sel_val = 0x0200;
		hsclk_div_val = 0;
		break;
	}

	if (cdns_phy->dp_pll & DP_PLL0)
		cdns_torrent_phy_write(cdns_phy->regmap_common_cdb,
				       CMN_PDIAG_PLL0_CLK_SEL_M0, clk_sel_val);

	if (cdns_phy->dp_pll & DP_PLL1)
		cdns_torrent_phy_write(cdns_phy->regmap_common_cdb,
				       CMN_PDIAG_PLL1_CLK_SEL_M0, clk_sel_val);

	/* PMA lane configuration to deal with multi-link operation */
	for (i = 0; i < num_lanes; i++)
		cdns_torrent_phy_write(cdns_phy->regmap_tx_lane_cdb[inst->mlane + i],
				       XCVR_DIAG_HSCLK_DIV, hsclk_div_val);
}

/*
 * Perform register operations related to setting link rate, once powerstate is
 * set and PLL disable request was processed.
 */
static int cdns_torrent_dp_configure_rate(struct cdns_torrent_phy *cdns_phy,
					  struct cdns_torrent_inst *inst,
					  struct phy_configure_opts_dp *dp)
{
	u32 read_val, field_val;
	int ret;

	/*
	 * Disable the associated PLL (cmn_pll0_en or cmn_pll1_en) before
	 * re-programming the new data rate.
	 */
	ret = regmap_field_read(cdns_phy->phy_pma_pll_raw_ctrl, &field_val);
	if (ret)
		return ret;
	field_val &= ~(cdns_phy->dp_pll);
	regmap_field_write(cdns_phy->phy_pma_pll_raw_ctrl, field_val);

	/*
	 * Wait for PLL ready de-assertion.
	 * For PLL0 - PHY_PMA_CMN_CTRL2[2] == 1
	 * For PLL1 - PHY_PMA_CMN_CTRL2[3] == 1
	 */
	if (cdns_phy->dp_pll & DP_PLL0) {
		ret = regmap_field_read_poll_timeout(cdns_phy->phy_pma_cmn_ctrl_2,
						     read_val,
						     ((read_val >> 2) & 0x01) != 0,
						     0, POLL_TIMEOUT_US);
		if (ret)
			return ret;
	}

	if ((cdns_phy->dp_pll & DP_PLL1) && cdns_phy->nsubnodes != 1) {
		ret = regmap_field_read_poll_timeout(cdns_phy->phy_pma_cmn_ctrl_2,
						     read_val,
						     ((read_val >> 3) & 0x01) != 0,
						     0, POLL_TIMEOUT_US);
		if (ret)
			return ret;
	}
	ndelay(200);

	/* DP Rate Change - VCO Output settings. */
	if (cdns_phy->ref_clk_rate == CLK_19_2_MHZ)
		/* PMA common configuration 19.2MHz */
		cdns_torrent_dp_pma_cmn_vco_cfg_19_2mhz(cdns_phy, dp->link_rate, dp->ssc);
	else if (cdns_phy->ref_clk_rate == CLK_25_MHZ)
		/* PMA common configuration 25MHz */
		cdns_torrent_dp_pma_cmn_vco_cfg_25mhz(cdns_phy, dp->link_rate, dp->ssc);
	else if (cdns_phy->ref_clk_rate == CLK_100_MHZ)
		/* PMA common configuration 100MHz */
		cdns_torrent_dp_pma_cmn_vco_cfg_100mhz(cdns_phy, dp->link_rate, dp->ssc);

	cdns_torrent_dp_pma_cmn_rate(cdns_phy, inst, dp->link_rate, dp->lanes);

	/* Enable the associated PLL (cmn_pll0_en or cmn_pll1_en) */
	ret = regmap_field_read(cdns_phy->phy_pma_pll_raw_ctrl, &field_val);
	if (ret)
		return ret;
	field_val |= cdns_phy->dp_pll;
	regmap_field_write(cdns_phy->phy_pma_pll_raw_ctrl, field_val);

	/*
	 * Wait for PLL ready assertion.
	 * For PLL0 - PHY_PMA_CMN_CTRL2[0] == 1
	 * For PLL1 - PHY_PMA_CMN_CTRL2[1] == 1
	 */
	if (cdns_phy->dp_pll & DP_PLL0) {
		ret = regmap_field_read_poll_timeout(cdns_phy->phy_pma_cmn_ctrl_2,
						     read_val,
						     (read_val & 0x01) != 0,
						     0, POLL_TIMEOUT_US);
		if (ret)
			return ret;
	}

	if ((cdns_phy->dp_pll & DP_PLL1) && cdns_phy->nsubnodes != 1)
		ret = regmap_field_read_poll_timeout(cdns_phy->phy_pma_cmn_ctrl_2,
						     read_val,
						     ((read_val >> 1) & 0x01) != 0,
						     0, POLL_TIMEOUT_US);

	return ret;
}

/*
 * Verify, that parameters to configure PHY with are correct.
 */
static int cdns_torrent_dp_verify_config(struct cdns_torrent_inst *inst,
					 struct phy_configure_opts_dp *dp)
{
	u8 i;

	/* If changing link rate was required, verify it's supported. */
	if (dp->set_rate) {
		switch (dp->link_rate) {
		case 1620:
		case 2160:
		case 2430:
		case 2700:
		case 3240:
		case 4320:
		case 5400:
		case 8100:
			/* valid bit rate */
			break;
		default:
			return -EINVAL;
		}
	}

	/* Verify lane count. */
	switch (dp->lanes) {
	case 1:
	case 2:
	case 4:
		/* valid lane count. */
		break;
	default:
		return -EINVAL;
	}

	/* Check against actual number of PHY's lanes. */
	if (dp->lanes > inst->num_lanes)
		return -EINVAL;

	/*
	 * If changing voltages is required, check swing and pre-emphasis
	 * levels, per-lane.
	 */
	if (dp->set_voltages) {
		/* Lane count verified previously. */
		for (i = 0; i < dp->lanes; i++) {
			if (dp->voltage[i] > 3 || dp->pre[i] > 3)
				return -EINVAL;

			/* Sum of voltage swing and pre-emphasis levels cannot
			 * exceed 3.
			 */
			if (dp->voltage[i] + dp->pre[i] > 3)
				return -EINVAL;
		}
	}

	return 0;
}

/* Set power state A0 and PLL clock enable to 0 on enabled lanes. */
static void cdns_torrent_dp_set_a0_pll(struct cdns_torrent_phy *cdns_phy,
				       struct cdns_torrent_inst *inst,
				       u32 num_lanes)
{
	struct regmap *regmap = cdns_phy->regmap_dptx_phy_reg;
	u32 pwr_state = cdns_torrent_dp_read(regmap,
					     PHY_PMA_XCVR_POWER_STATE_REQ);
	u32 pll_clk_en = cdns_torrent_dp_read(regmap,
					      PHY_PMA_XCVR_PLLCLK_EN);
	u32 i;

	for (i = 0; i < num_lanes; i++) {
		pwr_state &= ~(PMA_XCVR_POWER_STATE_REQ_LN_MASK
			     << PHY_POWER_STATE_LN(inst->mlane + i));

		pll_clk_en &= ~(0x01U << (inst->mlane + i));
	}

	cdns_torrent_dp_write(regmap, PHY_PMA_XCVR_POWER_STATE_REQ, pwr_state);
	cdns_torrent_dp_write(regmap, PHY_PMA_XCVR_PLLCLK_EN, pll_clk_en);
}

/* Configure lane count as required. */
static int cdns_torrent_dp_set_lanes(struct cdns_torrent_phy *cdns_phy,
				     struct cdns_torrent_inst *inst,
				     struct phy_configure_opts_dp *dp)
{
	u32 value, i;
	int ret;
	struct regmap *regmap = cdns_phy->regmap_dptx_phy_reg;
	u8 lane_mask = (1 << dp->lanes) - 1;
	u8 pma_tx_elec_idle_mask = 0;
	u32 clane = inst->mlane;

	lane_mask <<= clane;

	value = cdns_torrent_dp_read(regmap, PHY_RESET);
	/* clear pma_tx_elec_idle_ln_* bits. */
	pma_tx_elec_idle_mask = ((1 << inst->num_lanes) - 1) << clane;

	pma_tx_elec_idle_mask <<= PMA_TX_ELEC_IDLE_SHIFT;

	value &= ~pma_tx_elec_idle_mask;

	/* Assert pma_tx_elec_idle_ln_* for disabled lanes. */
	value |= ((~lane_mask) << PMA_TX_ELEC_IDLE_SHIFT) &
		 pma_tx_elec_idle_mask;

	cdns_torrent_dp_write(regmap, PHY_RESET, value);

	/* reset the link by asserting master lane phy_l0*_reset_n low */
	cdns_torrent_dp_write(regmap, PHY_RESET,
			      value & (~(1 << clane)));

	/*
	 * Assert lane reset on unused lanes and master lane so they remain in reset
	 * and powered down when re-enabling the link
	 */
	for (i = 0; i < inst->num_lanes; i++)
		value &= (~(1 << (clane + i)));

	for (i = 1; i < inst->num_lanes; i++)
		value |= ((1 << (clane + i)) & lane_mask);

	cdns_torrent_dp_write(regmap, PHY_RESET, value);

	cdns_torrent_dp_set_a0_pll(cdns_phy, inst, dp->lanes);

	/* release phy_l0*_reset_n based on used laneCount */
	for (i = 0; i < inst->num_lanes; i++)
		value &= (~(1 << (clane + i)));

	for (i = 0; i < inst->num_lanes; i++)
		value |= ((1 << (clane + i)) & lane_mask);

	cdns_torrent_dp_write(regmap, PHY_RESET, value);

	/* Wait, until PHY gets ready after releasing PHY reset signal. */
	ret = cdns_torrent_dp_wait_pma_cmn_ready(cdns_phy);
	if (ret)
		return ret;

	ndelay(100);

	/* release pma_xcvr_pllclk_en_ln_*, only for the master lane */
	value = cdns_torrent_dp_read(regmap, PHY_PMA_XCVR_PLLCLK_EN);
	value |= (1 << clane);
	cdns_torrent_dp_write(regmap, PHY_PMA_XCVR_PLLCLK_EN, value);

	ret = cdns_torrent_dp_run(cdns_phy, inst, dp->lanes);

	return ret;
}

/* Configure link rate as required. */
static int cdns_torrent_dp_set_rate(struct cdns_torrent_phy *cdns_phy,
				    struct cdns_torrent_inst *inst,
				    struct phy_configure_opts_dp *dp)
{
	int ret;

	ret = cdns_torrent_dp_set_power_state(cdns_phy, inst, dp->lanes,
					      POWERSTATE_A3);
	if (ret)
		return ret;
	ret = cdns_torrent_dp_set_pll_en(cdns_phy, inst, dp, false);
	if (ret)
		return ret;
	ndelay(200);

	ret = cdns_torrent_dp_configure_rate(cdns_phy, inst, dp);
	if (ret)
		return ret;
	ndelay(200);

	ret = cdns_torrent_dp_set_pll_en(cdns_phy, inst, dp, true);
	if (ret)
		return ret;
	ret = cdns_torrent_dp_set_power_state(cdns_phy, inst, dp->lanes,
					      POWERSTATE_A2);
	if (ret)
		return ret;
	ret = cdns_torrent_dp_set_power_state(cdns_phy, inst, dp->lanes,
					      POWERSTATE_A0);
	if (ret)
		return ret;
	ndelay(900);

	return ret;
}

/* Configure voltage swing and pre-emphasis for all enabled lanes. */
static void cdns_torrent_dp_set_voltages(struct cdns_torrent_phy *cdns_phy,
					 struct cdns_torrent_inst *inst,
					 struct phy_configure_opts_dp *dp)
{
	u8 lane;
	u16 val;

	for (lane = 0; lane < dp->lanes; lane++) {
		val = cdns_torrent_phy_read(cdns_phy->regmap_tx_lane_cdb[inst->mlane + lane],
					    TX_DIAG_ACYA);
		/*
		 * Write 1 to register bit TX_DIAG_ACYA[0] to freeze the
		 * current state of the analog TX driver.
		 */
		val |= TX_DIAG_ACYA_HBDC_MASK;
		cdns_torrent_phy_write(cdns_phy->regmap_tx_lane_cdb[inst->mlane + lane],
				       TX_DIAG_ACYA, val);

		cdns_torrent_phy_write(cdns_phy->regmap_tx_lane_cdb[inst->mlane + lane],
				       TX_TXCC_CTRL, 0x08A4);
		val = vltg_coeff[dp->voltage[lane]][dp->pre[lane]].diag_tx_drv;
		cdns_torrent_phy_write(cdns_phy->regmap_tx_lane_cdb[inst->mlane + lane],
				       DRV_DIAG_TX_DRV, val);
		val = vltg_coeff[dp->voltage[lane]][dp->pre[lane]].mgnfs_mult;
		cdns_torrent_phy_write(cdns_phy->regmap_tx_lane_cdb[inst->mlane + lane],
				       TX_TXCC_MGNFS_MULT_000,
				       val);
		val = vltg_coeff[dp->voltage[lane]][dp->pre[lane]].cpost_mult;
		cdns_torrent_phy_write(cdns_phy->regmap_tx_lane_cdb[inst->mlane + lane],
				       TX_TXCC_CPOST_MULT_00,
				       val);

		val = cdns_torrent_phy_read(cdns_phy->regmap_tx_lane_cdb[inst->mlane + lane],
					    TX_DIAG_ACYA);
		/*
		 * Write 0 to register bit TX_DIAG_ACYA[0] to allow the state of
		 * analog TX driver to reflect the new programmed one.
		 */
		val &= ~TX_DIAG_ACYA_HBDC_MASK;
		cdns_torrent_phy_write(cdns_phy->regmap_tx_lane_cdb[inst->mlane + lane],
				       TX_DIAG_ACYA, val);
	}
};

static int cdns_torrent_dp_configure(struct phy *phy,
				     union phy_configure_opts *opts)
{
	struct cdns_torrent_inst *inst = phy_get_drvdata(phy);
	struct cdns_torrent_phy *cdns_phy = dev_get_drvdata(phy->dev.parent);
	int ret;

	ret = cdns_torrent_dp_verify_config(inst, &opts->dp);
	if (ret) {
		dev_err(&phy->dev, "invalid params for phy configure\n");
		return ret;
	}

	if (opts->dp.set_lanes) {
		ret = cdns_torrent_dp_set_lanes(cdns_phy, inst, &opts->dp);
		if (ret) {
			dev_err(&phy->dev, "cdns_torrent_dp_set_lanes failed\n");
			return ret;
		}
	}

	if (opts->dp.set_rate) {
		ret = cdns_torrent_dp_set_rate(cdns_phy, inst, &opts->dp);
		if (ret) {
			dev_err(&phy->dev, "cdns_torrent_dp_set_rate failed\n");
			return ret;
		}
	}

	if (opts->dp.set_voltages)
		cdns_torrent_dp_set_voltages(cdns_phy, inst, &opts->dp);

	return ret;
}

static int cdns_torrent_phy_on(struct phy *phy)
{
	struct cdns_torrent_inst *inst = phy_get_drvdata(phy);
	struct cdns_torrent_phy *cdns_phy = dev_get_drvdata(phy->dev.parent);
	u32 read_val;
	int ret;

	if (cdns_phy->nsubnodes == 1) {
		/* Take the PHY lane group out of reset */
		reset_control_deassert(inst->lnk_rst);

		/* Take the PHY out of reset */
		ret = reset_control_deassert(cdns_phy->phy_rst);
		if (ret)
			return ret;
	}

	/*
	 * Wait for cmn_ready assertion
	 * PHY_PMA_CMN_CTRL1[0] == 1
	 */
	ret = regmap_field_read_poll_timeout(cdns_phy->phy_pma_cmn_ctrl_1,
					     read_val, read_val, 1000,
					     PLL_LOCK_TIMEOUT);
	if (ret) {
		dev_err(cdns_phy->dev, "Timeout waiting for CMN ready\n");
		return ret;
	}

	if (inst->phy_type == TYPE_PCIE || inst->phy_type == TYPE_USB) {
		ret = regmap_field_read_poll_timeout(cdns_phy->phy_pcs_iso_link_ctrl_1[inst->mlane],
						     read_val, !read_val, 1000,
						     PLL_LOCK_TIMEOUT);
		if (ret == -ETIMEDOUT) {
			dev_err(cdns_phy->dev, "Timeout waiting for PHY status ready\n");
			return ret;
		}
	}

	return 0;
}

static int cdns_torrent_phy_off(struct phy *phy)
{
	struct cdns_torrent_inst *inst = phy_get_drvdata(phy);
	struct cdns_torrent_phy *cdns_phy = dev_get_drvdata(phy->dev.parent);
	int ret;

	if (cdns_phy->nsubnodes != 1)
		return 0;

	ret = reset_control_assert(cdns_phy->phy_rst);
	if (ret)
		return ret;

	return reset_control_assert(inst->lnk_rst);
}

static void cdns_torrent_dp_common_init(struct cdns_torrent_phy *cdns_phy,
					struct cdns_torrent_inst *inst)
{
	struct regmap *regmap = cdns_phy->regmap_dptx_phy_reg;
	unsigned char lane_bits;
	u32 val;

	cdns_torrent_dp_write(regmap, PHY_AUX_CTRL, 0x0003); /* enable AUX */

	/*
	 * Set lines power state to A0
	 * Set lines pll clk enable to 0
	 */
	cdns_torrent_dp_set_a0_pll(cdns_phy, inst, inst->num_lanes);

	/*
	 * release phy_l0*_reset_n and pma_tx_elec_idle_ln_* based on
	 * used lanes
	 */
	lane_bits = (1 << inst->num_lanes) - 1;

	val = cdns_torrent_dp_read(regmap, PHY_RESET);
	val |= (0xF & lane_bits);
	val &= ~(lane_bits << 4);
	cdns_torrent_dp_write(regmap, PHY_RESET, val);

	/* release pma_xcvr_pllclk_en_ln_*, only for the master lane */
	val = cdns_torrent_dp_read(regmap, PHY_PMA_XCVR_PLLCLK_EN);
	val |= 1;
	cdns_torrent_dp_write(regmap, PHY_PMA_XCVR_PLLCLK_EN, val);

	/*
	 * PHY PMA registers configuration functions
	 * Initialize PHY with max supported link rate, without SSC.
	 */
	if (cdns_phy->ref_clk_rate == CLK_19_2_MHZ)
		cdns_torrent_dp_pma_cmn_vco_cfg_19_2mhz(cdns_phy,
							cdns_phy->max_bit_rate,
							false);
	else if (cdns_phy->ref_clk_rate == CLK_25_MHZ)
		cdns_torrent_dp_pma_cmn_vco_cfg_25mhz(cdns_phy,
						      cdns_phy->max_bit_rate,
						      false);
	else if (cdns_phy->ref_clk_rate == CLK_100_MHZ)
		cdns_torrent_dp_pma_cmn_vco_cfg_100mhz(cdns_phy,
						       cdns_phy->max_bit_rate,
						       false);

	cdns_torrent_dp_pma_cmn_rate(cdns_phy, inst, cdns_phy->max_bit_rate,
				     inst->num_lanes);

	/* take out of reset */
	regmap_field_write(cdns_phy->phy_reset_ctrl, 0x1);
}

static int cdns_torrent_dp_start(struct cdns_torrent_phy *cdns_phy,
				 struct cdns_torrent_inst *inst,
				 struct phy *phy)
{
	int ret;

	ret = cdns_torrent_phy_on(phy);
	if (ret)
		return ret;

	ret = cdns_torrent_dp_wait_pma_cmn_ready(cdns_phy);
	if (ret)
		return ret;

	ret = cdns_torrent_dp_run(cdns_phy, inst, inst->num_lanes);

	return ret;
}

static int cdns_torrent_dp_init(struct phy *phy)
{
	struct cdns_torrent_inst *inst = phy_get_drvdata(phy);
	struct cdns_torrent_phy *cdns_phy = dev_get_drvdata(phy->dev.parent);
	int ret;

	switch (cdns_phy->ref_clk_rate) {
	case CLK_19_2_MHZ:
	case CLK_25_MHZ:
	case CLK_100_MHZ:
		/* Valid Ref Clock Rate */
		break;
	default:
		dev_err(cdns_phy->dev, "Unsupported Ref Clock Rate\n");
		return -EINVAL;
	}

	ret = cdns_torrent_dp_get_pll(cdns_phy, TYPE_NONE);
	if (ret)
		return ret;

	cdns_torrent_dp_common_init(cdns_phy, inst);

	return cdns_torrent_dp_start(cdns_phy, inst, phy);
}

static int cdns_torrent_dp_multilink_init(struct cdns_torrent_phy *cdns_phy,
					  struct cdns_torrent_inst *inst,
					  struct phy *phy)
{
	if (cdns_phy->ref_clk_rate != CLK_100_MHZ) {
		dev_err(cdns_phy->dev, "Unsupported Ref Clock Rate\n");
		return -EINVAL;
	}

	cdns_torrent_dp_common_init(cdns_phy, inst);

	return cdns_torrent_dp_start(cdns_phy, inst, phy);
}

static int cdns_torrent_derived_refclk_enable(struct clk_hw *hw)
{
	struct cdns_torrent_derived_refclk *derived_refclk = to_cdns_torrent_derived_refclk(hw);

	regmap_field_write(derived_refclk->cmn_cdiag_refclk_ovrd_4, 1);
	regmap_field_write(derived_refclk->phy_pipe_cmn_ctrl1_0, 1);

	return 0;
}

static void cdns_torrent_derived_refclk_disable(struct clk_hw *hw)
{
	struct cdns_torrent_derived_refclk *derived_refclk = to_cdns_torrent_derived_refclk(hw);

	regmap_field_write(derived_refclk->phy_pipe_cmn_ctrl1_0, 0);
	regmap_field_write(derived_refclk->cmn_cdiag_refclk_ovrd_4, 0);
}

static int cdns_torrent_derived_refclk_is_enabled(struct clk_hw *hw)
{
	struct cdns_torrent_derived_refclk *derived_refclk = to_cdns_torrent_derived_refclk(hw);
	int val;

	regmap_field_read(derived_refclk->cmn_cdiag_refclk_ovrd_4, &val);

	return !!val;
}

static const struct clk_ops cdns_torrent_derived_refclk_ops = {
	.enable = cdns_torrent_derived_refclk_enable,
	.disable = cdns_torrent_derived_refclk_disable,
	.is_enabled = cdns_torrent_derived_refclk_is_enabled,
};

static int cdns_torrent_derived_refclk_register(struct cdns_torrent_phy *cdns_phy)
{
	struct cdns_torrent_derived_refclk *derived_refclk;
	struct device *dev = cdns_phy->dev;
	struct clk_init_data *init;
	const char *parent_name;
	char clk_name[100];
	struct clk_hw *hw;
	struct clk *clk;
	int ret;

	derived_refclk = devm_kzalloc(dev, sizeof(*derived_refclk), GFP_KERNEL);
	if (!derived_refclk)
		return -ENOMEM;

	snprintf(clk_name, sizeof(clk_name), "%s_%s", dev_name(dev),
		 clk_names[CDNS_TORRENT_DERIVED_REFCLK]);

	clk = devm_clk_get_optional(dev, "phy_en_refclk");
	if (IS_ERR(clk)) {
		dev_err(dev, "No parent clock for derived_refclk\n");
		return PTR_ERR(clk);
	}

	init = &derived_refclk->clk_data;

	if (clk) {
		parent_name = __clk_get_name(clk);
		init->parent_names = &parent_name;
		init->num_parents = 1;
	}
	init->ops = &cdns_torrent_derived_refclk_ops;
	init->flags = 0;
	init->name = clk_name;

	derived_refclk->phy_pipe_cmn_ctrl1_0 = cdns_phy->phy_pipe_cmn_ctrl1_0;
	derived_refclk->cmn_cdiag_refclk_ovrd_4 = cdns_phy->cmn_cdiag_refclk_ovrd_4;

	derived_refclk->hw.init = init;

	hw = &derived_refclk->hw;
	ret = devm_clk_hw_register(dev, hw);
	if (ret)
		return ret;

	cdns_phy->clk_hw_data->hws[CDNS_TORRENT_DERIVED_REFCLK] = hw;

	return 0;
}

static int cdns_torrent_received_refclk_enable(struct clk_hw *hw)
{
	struct cdns_torrent_received_refclk *received_refclk = to_cdns_torrent_received_refclk(hw);

	regmap_field_write(received_refclk->phy_pipe_cmn_ctrl1_0, 1);

	return 0;
}

static void cdns_torrent_received_refclk_disable(struct clk_hw *hw)
{
	struct cdns_torrent_received_refclk *received_refclk = to_cdns_torrent_received_refclk(hw);

	regmap_field_write(received_refclk->phy_pipe_cmn_ctrl1_0, 0);
}

static int cdns_torrent_received_refclk_is_enabled(struct clk_hw *hw)
{
	struct cdns_torrent_received_refclk *received_refclk = to_cdns_torrent_received_refclk(hw);
	int val, cmn_val;

	regmap_field_read(received_refclk->phy_pipe_cmn_ctrl1_0, &val);
	regmap_field_read(received_refclk->cmn_cdiag_refclk_ovrd_4, &cmn_val);

	return val && !cmn_val;
}

static const struct clk_ops cdns_torrent_received_refclk_ops = {
	.enable = cdns_torrent_received_refclk_enable,
	.disable = cdns_torrent_received_refclk_disable,
	.is_enabled = cdns_torrent_received_refclk_is_enabled,
};

static int cdns_torrent_received_refclk_register(struct cdns_torrent_phy *cdns_phy)
{
	struct cdns_torrent_received_refclk *received_refclk;
	struct device *dev = cdns_phy->dev;
	struct clk_init_data *init;
	const char *parent_name;
	char clk_name[100];
	struct clk_hw *hw;
	struct clk *clk;
	int ret;

	received_refclk = devm_kzalloc(dev, sizeof(*received_refclk), GFP_KERNEL);
	if (!received_refclk)
		return -ENOMEM;

	snprintf(clk_name, sizeof(clk_name), "%s_%s", dev_name(dev),
		 clk_names[CDNS_TORRENT_RECEIVED_REFCLK]);

	clk = devm_clk_get_optional(dev, "phy_en_refclk");
	if (IS_ERR(clk)) {
		dev_err(dev, "No parent clock for received_refclk\n");
		return PTR_ERR(clk);
	}

	init = &received_refclk->clk_data;

	if (clk) {
		parent_name = __clk_get_name(clk);
		init->parent_names = &parent_name;
		init->num_parents = 1;
	}
	init->ops = &cdns_torrent_received_refclk_ops;
	init->flags = 0;
	init->name = clk_name;

	received_refclk->phy_pipe_cmn_ctrl1_0 = cdns_phy->phy_pipe_cmn_ctrl1_0;
	received_refclk->cmn_cdiag_refclk_ovrd_4 = cdns_phy->cmn_cdiag_refclk_ovrd_4;

	received_refclk->hw.init = init;

	hw = &received_refclk->hw;
	ret = devm_clk_hw_register(dev, hw);
	if (ret)
		return ret;

	cdns_phy->clk_hw_data->hws[CDNS_TORRENT_RECEIVED_REFCLK] = hw;

	return 0;
}

static int cdns_torrent_refclk_driver_enable(struct clk_hw *hw)
{
	struct cdns_torrent_refclk_driver *refclk_driver = to_cdns_torrent_refclk_driver(hw);

	regmap_field_write(refclk_driver->cmn_fields[CMN_CDIAG_REFCLK_DRV0_CTRL_6], 0);
	regmap_field_write(refclk_driver->cmn_fields[CMN_CDIAG_REFCLK_DRV0_CTRL_5], 1);
	regmap_field_write(refclk_driver->cmn_fields[CMN_CDIAG_REFCLK_DRV0_CTRL_1], 0);

	return 0;
}

static void cdns_torrent_refclk_driver_disable(struct clk_hw *hw)
{
	struct cdns_torrent_refclk_driver *refclk_driver = to_cdns_torrent_refclk_driver(hw);

	regmap_field_write(refclk_driver->cmn_fields[CMN_CDIAG_REFCLK_DRV0_CTRL_1], 1);
}

static int cdns_torrent_refclk_driver_is_enabled(struct clk_hw *hw)
{
	struct cdns_torrent_refclk_driver *refclk_driver = to_cdns_torrent_refclk_driver(hw);
	int val;

	regmap_field_read(refclk_driver->cmn_fields[CMN_CDIAG_REFCLK_DRV0_CTRL_1], &val);

	return !val;
}

static u8 cdns_torrent_refclk_driver_get_parent(struct clk_hw *hw)
{
	struct cdns_torrent_refclk_driver *refclk_driver = to_cdns_torrent_refclk_driver(hw);
	unsigned int val;

	regmap_field_read(refclk_driver->cmn_fields[CMN_CDIAG_REFCLK_DRV0_CTRL_4], &val);
	return clk_mux_val_to_index(hw, cdns_torrent_refclk_driver_mux_table, 0, val);
}

static int cdns_torrent_refclk_driver_set_parent(struct clk_hw *hw, u8 index)
{
	struct cdns_torrent_refclk_driver *refclk_driver = to_cdns_torrent_refclk_driver(hw);
	unsigned int val;

	val = cdns_torrent_refclk_driver_mux_table[index];
	return regmap_field_write(refclk_driver->cmn_fields[CMN_CDIAG_REFCLK_DRV0_CTRL_4], val);
}

static const struct clk_ops cdns_torrent_refclk_driver_ops = {
	.enable = cdns_torrent_refclk_driver_enable,
	.disable = cdns_torrent_refclk_driver_disable,
	.is_enabled = cdns_torrent_refclk_driver_is_enabled,
	.determine_rate = __clk_mux_determine_rate,
	.set_parent = cdns_torrent_refclk_driver_set_parent,
	.get_parent = cdns_torrent_refclk_driver_get_parent,
};

static int cdns_torrent_refclk_driver_register(struct cdns_torrent_phy *cdns_phy)
{
	struct cdns_torrent_refclk_driver *refclk_driver;
	struct device *dev = cdns_phy->dev;
	struct regmap_field *field;
	struct clk_init_data *init;
	const char **parent_names;
	unsigned int num_parents;
	struct regmap *regmap;
	char clk_name[100];
	struct clk_hw *hw;
	int i, ret;

	refclk_driver = devm_kzalloc(dev, sizeof(*refclk_driver), GFP_KERNEL);
	if (!refclk_driver)
		return -ENOMEM;

	num_parents = ARRAY_SIZE(refclk_driver_parent_index);
	parent_names = devm_kzalloc(dev, (sizeof(char *) * num_parents), GFP_KERNEL);
	if (!parent_names)
		return -ENOMEM;

	for (i = 0; i < num_parents; i++) {
		hw = cdns_phy->clk_hw_data->hws[refclk_driver_parent_index[i]];
		if (IS_ERR_OR_NULL(hw)) {
			dev_err(dev, "No parent clock for refclk driver clock\n");
			return IS_ERR(hw) ? PTR_ERR(hw) : -ENOENT;
		}
		parent_names[i] = clk_hw_get_name(hw);
	}

	snprintf(clk_name, sizeof(clk_name), "%s_%s", dev_name(dev),
		 clk_names[CDNS_TORRENT_REFCLK_DRIVER]);

	init = &refclk_driver->clk_data;

	init->ops = &cdns_torrent_refclk_driver_ops;
	init->flags = CLK_SET_RATE_NO_REPARENT;
	init->parent_names = parent_names;
	init->num_parents = num_parents;
	init->name = clk_name;

	regmap = cdns_phy->regmap_common_cdb;

	for (i = 0; i < REFCLK_OUT_NUM_CMN_CONFIG; i++) {
		field = devm_regmap_field_alloc(dev, regmap, refclk_out_cmn_cfg[i]);
		if (IS_ERR(field)) {
			dev_err(dev, "Refclk driver CMN reg field init failed\n");
			return PTR_ERR(field);
		}
		refclk_driver->cmn_fields[i] = field;
	}

	/* Enable Derived reference clock as default */
	regmap_field_write(refclk_driver->cmn_fields[CMN_CDIAG_REFCLK_DRV0_CTRL_4], 1);

	refclk_driver->hw.init = init;

	hw = &refclk_driver->hw;
	ret = devm_clk_hw_register(dev, hw);
	if (ret)
		return ret;

	cdns_phy->clk_hw_data->hws[CDNS_TORRENT_REFCLK_DRIVER] = hw;

	return 0;
}

static struct regmap *cdns_regmap_init(struct device *dev, void __iomem *base,
				       u32 block_offset,
				       u8 reg_offset_shift,
				       const struct regmap_config *config)
{
	struct cdns_regmap_cdb_context *ctx;

	ctx = devm_kzalloc(dev, sizeof(*ctx), GFP_KERNEL);
	if (!ctx)
		return ERR_PTR(-ENOMEM);

	ctx->dev = dev;
	ctx->base = base + block_offset;
	ctx->reg_offset_shift = reg_offset_shift;

	return devm_regmap_init(dev, NULL, ctx, config);
}

static int cdns_torrent_dp_regfield_init(struct cdns_torrent_phy *cdns_phy)
{
	struct device *dev = cdns_phy->dev;
	struct regmap_field *field;
	struct regmap *regmap;

	regmap = cdns_phy->regmap_dptx_phy_reg;
	field = devm_regmap_field_alloc(dev, regmap, phy_reset_ctrl);
	if (IS_ERR(field)) {
		dev_err(dev, "PHY_RESET reg field init failed\n");
		return PTR_ERR(field);
	}
	cdns_phy->phy_reset_ctrl = field;

	return 0;
}

static int cdns_torrent_regfield_init(struct cdns_torrent_phy *cdns_phy)
{
	struct device *dev = cdns_phy->dev;
	struct regmap_field *field;
	struct regmap *regmap;
	int i;

	regmap = cdns_phy->regmap_phy_pcs_common_cdb;
	field = devm_regmap_field_alloc(dev, regmap, phy_pll_cfg);
	if (IS_ERR(field)) {
		dev_err(dev, "PHY_PLL_CFG reg field init failed\n");
		return PTR_ERR(field);
	}
	cdns_phy->phy_pll_cfg = field;

	regmap = cdns_phy->regmap_phy_pcs_common_cdb;
	field = devm_regmap_field_alloc(dev, regmap, phy_pipe_cmn_ctrl1_0);
	if (IS_ERR(field)) {
		dev_err(dev, "phy_pipe_cmn_ctrl1_0 reg field init failed\n");
		return PTR_ERR(field);
	}
	cdns_phy->phy_pipe_cmn_ctrl1_0 = field;

	regmap = cdns_phy->regmap_common_cdb;
	field = devm_regmap_field_alloc(dev, regmap, cmn_cdiag_refclk_ovrd_4);
	if (IS_ERR(field)) {
		dev_err(dev, "cmn_cdiag_refclk_ovrd_4 reg field init failed\n");
		return PTR_ERR(field);
	}
	cdns_phy->cmn_cdiag_refclk_ovrd_4 = field;

	regmap = cdns_phy->regmap_phy_pma_common_cdb;
	field = devm_regmap_field_alloc(dev, regmap, phy_pma_cmn_ctrl_1);
	if (IS_ERR(field)) {
		dev_err(dev, "PHY_PMA_CMN_CTRL1 reg field init failed\n");
		return PTR_ERR(field);
	}
	cdns_phy->phy_pma_cmn_ctrl_1 = field;

	regmap = cdns_phy->regmap_phy_pma_common_cdb;
	field = devm_regmap_field_alloc(dev, regmap, phy_pma_cmn_ctrl_2);
	if (IS_ERR(field)) {
		dev_err(dev, "PHY_PMA_CMN_CTRL2 reg field init failed\n");
		return PTR_ERR(field);
	}
	cdns_phy->phy_pma_cmn_ctrl_2 = field;

	regmap = cdns_phy->regmap_phy_pma_common_cdb;
	field = devm_regmap_field_alloc(dev, regmap, phy_pma_pll_raw_ctrl);
	if (IS_ERR(field)) {
		dev_err(dev, "PHY_PMA_PLL_RAW_CTRL reg field init failed\n");
		return PTR_ERR(field);
	}
	cdns_phy->phy_pma_pll_raw_ctrl = field;

	for (i = 0; i < MAX_NUM_LANES; i++) {
		regmap = cdns_phy->regmap_phy_pcs_lane_cdb[i];
		field = devm_regmap_field_alloc(dev, regmap, phy_pcs_iso_link_ctrl_1);
		if (IS_ERR(field)) {
			dev_err(dev, "PHY_PCS_ISO_LINK_CTRL reg field init for ln %d failed\n", i);
			return PTR_ERR(field);
		}
		cdns_phy->phy_pcs_iso_link_ctrl_1[i] = field;
	}

	return 0;
}

static int cdns_torrent_dp_regmap_init(struct cdns_torrent_phy *cdns_phy)
{
	void __iomem *base = cdns_phy->base;
	struct device *dev = cdns_phy->dev;
	struct regmap *regmap;
	u8 reg_offset_shift;
	u32 block_offset;

	reg_offset_shift = cdns_phy->init_data->reg_offset_shift;

	block_offset = TORRENT_DPTX_PHY_OFFSET;
	regmap = cdns_regmap_init(dev, base, block_offset,
				  reg_offset_shift,
				  &cdns_torrent_dptx_phy_config);
	if (IS_ERR(regmap)) {
		dev_err(dev, "Failed to init DPTX PHY regmap\n");
		return PTR_ERR(regmap);
	}
	cdns_phy->regmap_dptx_phy_reg = regmap;

	return 0;
}

static int cdns_torrent_regmap_init(struct cdns_torrent_phy *cdns_phy)
{
	void __iomem *sd_base = cdns_phy->sd_base;
	u8 block_offset_shift, reg_offset_shift;
	struct device *dev = cdns_phy->dev;
	struct regmap *regmap;
	u32 block_offset;
	int i;

	block_offset_shift = cdns_phy->init_data->block_offset_shift;
	reg_offset_shift = cdns_phy->init_data->reg_offset_shift;

	for (i = 0; i < MAX_NUM_LANES; i++) {
		block_offset = TORRENT_TX_LANE_CDB_OFFSET(i, block_offset_shift,
							  reg_offset_shift);
		regmap = cdns_regmap_init(dev, sd_base, block_offset,
					  reg_offset_shift,
					  &cdns_torrent_tx_lane_cdb_config[i]);
		if (IS_ERR(regmap)) {
			dev_err(dev, "Failed to init tx lane CDB regmap\n");
			return PTR_ERR(regmap);
		}
		cdns_phy->regmap_tx_lane_cdb[i] = regmap;

		block_offset = TORRENT_RX_LANE_CDB_OFFSET(i, block_offset_shift,
							  reg_offset_shift);
		regmap = cdns_regmap_init(dev, sd_base, block_offset,
					  reg_offset_shift,
					  &cdns_torrent_rx_lane_cdb_config[i]);
		if (IS_ERR(regmap)) {
			dev_err(dev, "Failed to init rx lane CDB regmap\n");
			return PTR_ERR(regmap);
		}
		cdns_phy->regmap_rx_lane_cdb[i] = regmap;

		block_offset = TORRENT_PHY_PCS_LANE_CDB_OFFSET(i, block_offset_shift,
							       reg_offset_shift);
		regmap = cdns_regmap_init(dev, sd_base, block_offset,
					  reg_offset_shift,
					  &cdns_torrent_phy_pcs_lane_cdb_config[i]);
		if (IS_ERR(regmap)) {
			dev_err(dev, "Failed to init PHY PCS lane CDB regmap\n");
			return PTR_ERR(regmap);
		}
		cdns_phy->regmap_phy_pcs_lane_cdb[i] = regmap;
	}

	block_offset = TORRENT_COMMON_CDB_OFFSET;
	regmap = cdns_regmap_init(dev, sd_base, block_offset,
				  reg_offset_shift,
				  &cdns_torrent_common_cdb_config);
	if (IS_ERR(regmap)) {
		dev_err(dev, "Failed to init common CDB regmap\n");
		return PTR_ERR(regmap);
	}
	cdns_phy->regmap_common_cdb = regmap;

	block_offset = TORRENT_PHY_PCS_COMMON_OFFSET(block_offset_shift);
	regmap = cdns_regmap_init(dev, sd_base, block_offset,
				  reg_offset_shift,
				  &cdns_torrent_phy_pcs_cmn_cdb_config);
	if (IS_ERR(regmap)) {
		dev_err(dev, "Failed to init PHY PCS common CDB regmap\n");
		return PTR_ERR(regmap);
	}
	cdns_phy->regmap_phy_pcs_common_cdb = regmap;

	block_offset = TORRENT_PHY_PMA_COMMON_OFFSET(block_offset_shift);
	regmap = cdns_regmap_init(dev, sd_base, block_offset,
				  reg_offset_shift,
				  &cdns_torrent_phy_pma_cmn_cdb_config);
	if (IS_ERR(regmap)) {
		dev_err(dev, "Failed to init PHY PMA common CDB regmap\n");
		return PTR_ERR(regmap);
	}
	cdns_phy->regmap_phy_pma_common_cdb = regmap;

	return 0;
}

static int cdns_torrent_phy_init(struct phy *phy)
{
	struct cdns_torrent_phy *cdns_phy = dev_get_drvdata(phy->dev.parent);
	const struct cdns_torrent_data *init_data = cdns_phy->init_data;
	struct cdns_torrent_vals *cmn_vals, *tx_ln_vals, *rx_ln_vals;
	enum cdns_torrent_ref_clk ref_clk = cdns_phy->ref_clk_rate;
	struct cdns_torrent_vals *link_cmn_vals, *xcvr_diag_vals;
	struct cdns_torrent_inst *inst = phy_get_drvdata(phy);
	enum cdns_torrent_phy_type phy_type = inst->phy_type;
	enum cdns_torrent_ssc_mode ssc = inst->ssc_mode;
	struct cdns_torrent_vals *phy_pma_cmn_vals;
	struct cdns_torrent_vals *pcs_cmn_vals;
	struct cdns_reg_pairs *reg_pairs;
	struct regmap *regmap;
	u32 num_regs;
	int i, j;

	if (cdns_phy->nsubnodes > 1) {
		if (phy_type == TYPE_DP)
			return cdns_torrent_dp_multilink_init(cdns_phy, inst, phy);
		return 0;
	}

	/**
	 * Spread spectrum generation is not required or supported
	 * for SGMII/QSGMII/USXGMII
	 */
	if (phy_type == TYPE_SGMII || phy_type == TYPE_QSGMII || phy_type == TYPE_USXGMII)
		ssc = NO_SSC;

	/* PHY configuration specific registers for single link */
	link_cmn_vals = cdns_torrent_get_tbl_vals(&init_data->link_cmn_vals_tbl,
						  CLK_ANY, CLK_ANY,
						  phy_type, TYPE_NONE,
						  ANY_SSC);
	if (link_cmn_vals) {
		reg_pairs = link_cmn_vals->reg_pairs;
		num_regs = link_cmn_vals->num_regs;
		regmap = cdns_phy->regmap_common_cdb;

		/**
		 * First array value in link_cmn_vals must be of
		 * PHY_PLL_CFG register
		 */
		regmap_field_write(cdns_phy->phy_pll_cfg, reg_pairs[0].val);

		for (i = 1; i < num_regs; i++)
			regmap_write(regmap, reg_pairs[i].off,
				     reg_pairs[i].val);
	}

	xcvr_diag_vals = cdns_torrent_get_tbl_vals(&init_data->xcvr_diag_vals_tbl,
						   CLK_ANY, CLK_ANY,
						   phy_type, TYPE_NONE,
						   ANY_SSC);
	if (xcvr_diag_vals) {
		reg_pairs = xcvr_diag_vals->reg_pairs;
		num_regs = xcvr_diag_vals->num_regs;
		for (i = 0; i < inst->num_lanes; i++) {
			regmap = cdns_phy->regmap_tx_lane_cdb[i + inst->mlane];
			for (j = 0; j < num_regs; j++)
				regmap_write(regmap, reg_pairs[j].off,
					     reg_pairs[j].val);
		}
	}

	/* PHY PCS common registers configurations */
	pcs_cmn_vals = cdns_torrent_get_tbl_vals(&init_data->pcs_cmn_vals_tbl,
						 CLK_ANY, CLK_ANY,
						 phy_type, TYPE_NONE,
						 ANY_SSC);
	if (pcs_cmn_vals) {
		reg_pairs = pcs_cmn_vals->reg_pairs;
		num_regs = pcs_cmn_vals->num_regs;
		regmap = cdns_phy->regmap_phy_pcs_common_cdb;
		for (i = 0; i < num_regs; i++)
			regmap_write(regmap, reg_pairs[i].off,
				     reg_pairs[i].val);
	}

	/* PHY PMA common registers configurations */
	phy_pma_cmn_vals = cdns_torrent_get_tbl_vals(&init_data->phy_pma_cmn_vals_tbl,
						     CLK_ANY, CLK_ANY,
						     phy_type, TYPE_NONE,
						     ANY_SSC);
	if (phy_pma_cmn_vals) {
		reg_pairs = phy_pma_cmn_vals->reg_pairs;
		num_regs = phy_pma_cmn_vals->num_regs;
		regmap = cdns_phy->regmap_phy_pma_common_cdb;
		for (i = 0; i < num_regs; i++)
			regmap_write(regmap, reg_pairs[i].off,
				     reg_pairs[i].val);
	}

	/* PMA common registers configurations */
	cmn_vals = cdns_torrent_get_tbl_vals(&init_data->cmn_vals_tbl,
					     ref_clk, ref_clk,
					     phy_type, TYPE_NONE,
					     ssc);
	if (cmn_vals) {
		reg_pairs = cmn_vals->reg_pairs;
		num_regs = cmn_vals->num_regs;
		regmap = cdns_phy->regmap_common_cdb;
		for (i = 0; i < num_regs; i++)
			regmap_write(regmap, reg_pairs[i].off,
				     reg_pairs[i].val);
	}

	/* PMA TX lane registers configurations */
	tx_ln_vals = cdns_torrent_get_tbl_vals(&init_data->tx_ln_vals_tbl,
					       ref_clk, ref_clk,
					       phy_type, TYPE_NONE,
					       ssc);
	if (tx_ln_vals) {
		reg_pairs = tx_ln_vals->reg_pairs;
		num_regs = tx_ln_vals->num_regs;
		for (i = 0; i < inst->num_lanes; i++) {
			regmap = cdns_phy->regmap_tx_lane_cdb[i + inst->mlane];
			for (j = 0; j < num_regs; j++)
				regmap_write(regmap, reg_pairs[j].off,
					     reg_pairs[j].val);
		}
	}

	/* PMA RX lane registers configurations */
	rx_ln_vals = cdns_torrent_get_tbl_vals(&init_data->rx_ln_vals_tbl,
					       ref_clk, ref_clk,
					       phy_type, TYPE_NONE,
					       ssc);
	if (rx_ln_vals) {
		reg_pairs = rx_ln_vals->reg_pairs;
		num_regs = rx_ln_vals->num_regs;
		for (i = 0; i < inst->num_lanes; i++) {
			regmap = cdns_phy->regmap_rx_lane_cdb[i + inst->mlane];
			for (j = 0; j < num_regs; j++)
				regmap_write(regmap, reg_pairs[j].off,
					     reg_pairs[j].val);
		}
	}

	if (phy_type == TYPE_DP)
		return cdns_torrent_dp_init(phy);

	return 0;
}

static const struct phy_ops cdns_torrent_phy_ops = {
	.init		= cdns_torrent_phy_init,
	.configure	= cdns_torrent_dp_configure,
	.power_on	= cdns_torrent_phy_on,
	.power_off	= cdns_torrent_phy_off,
	.owner		= THIS_MODULE,
};

static int cdns_torrent_noop_phy_on(struct phy *phy)
{
	/* Give 5ms to 10ms delay for the PIPE clock to be stable */
	usleep_range(5000, 10000);

	return 0;
}

static const struct phy_ops noop_ops = {
	.power_on	= cdns_torrent_noop_phy_on,
	.owner		= THIS_MODULE,
};

static
int cdns_torrent_phy_configure_multilink(struct cdns_torrent_phy *cdns_phy)
{
	const struct cdns_torrent_data *init_data = cdns_phy->init_data;
	struct cdns_torrent_vals *cmn_vals, *tx_ln_vals, *rx_ln_vals;
	enum cdns_torrent_ref_clk ref_clk = cdns_phy->ref_clk_rate;
	struct cdns_torrent_vals *link_cmn_vals, *xcvr_diag_vals;
	enum cdns_torrent_phy_type phy_t1, phy_t2;
	struct cdns_torrent_vals *pcs_cmn_vals;
	int i, j, node, mlane, num_lanes, ret;
	struct cdns_reg_pairs *reg_pairs;
	enum cdns_torrent_ssc_mode ssc;
	struct regmap *regmap;
	u32 num_regs;

	/* Maximum 2 links (subnodes) are supported */
	if (cdns_phy->nsubnodes != 2)
		return -EINVAL;

	phy_t1 = cdns_phy->phys[0].phy_type;
	phy_t2 = cdns_phy->phys[1].phy_type;

	/**
	 * First configure the PHY for first link with phy_t1. Get the array
	 * values as [phy_t1][phy_t2][ssc].
	 */
	for (node = 0; node < cdns_phy->nsubnodes; node++) {
		if (node == 1) {
			/**
			 * If first link with phy_t1 is configured, then
			 * configure the PHY for second link with phy_t2.
			 * Get the array values as [phy_t2][phy_t1][ssc].
			 */
			swap(phy_t1, phy_t2);
		}

		mlane = cdns_phy->phys[node].mlane;
		ssc = cdns_phy->phys[node].ssc_mode;
		num_lanes = cdns_phy->phys[node].num_lanes;

		/**
		 * PHY configuration specific registers:
		 * link_cmn_vals depend on combination of PHY types being
		 * configured and are common for both PHY types, so array
		 * values should be same for [phy_t1][phy_t2][ssc] and
		 * [phy_t2][phy_t1][ssc].
		 * xcvr_diag_vals also depend on combination of PHY types
		 * being configured, but these can be different for particular
		 * PHY type and are per lane.
		 */
		link_cmn_vals = cdns_torrent_get_tbl_vals(&init_data->link_cmn_vals_tbl,
							  CLK_ANY, CLK_ANY,
							  phy_t1, phy_t2, ANY_SSC);
		if (link_cmn_vals) {
			reg_pairs = link_cmn_vals->reg_pairs;
			num_regs = link_cmn_vals->num_regs;
			regmap = cdns_phy->regmap_common_cdb;

			/**
			 * First array value in link_cmn_vals must be of
			 * PHY_PLL_CFG register
			 */
			regmap_field_write(cdns_phy->phy_pll_cfg,
					   reg_pairs[0].val);

			for (i = 1; i < num_regs; i++)
				regmap_write(regmap, reg_pairs[i].off,
					     reg_pairs[i].val);
		}

		xcvr_diag_vals = cdns_torrent_get_tbl_vals(&init_data->xcvr_diag_vals_tbl,
							   CLK_ANY, CLK_ANY,
							   phy_t1, phy_t2, ANY_SSC);
		if (xcvr_diag_vals) {
			reg_pairs = xcvr_diag_vals->reg_pairs;
			num_regs = xcvr_diag_vals->num_regs;
			for (i = 0; i < num_lanes; i++) {
				regmap = cdns_phy->regmap_tx_lane_cdb[i + mlane];
				for (j = 0; j < num_regs; j++)
					regmap_write(regmap, reg_pairs[j].off,
						     reg_pairs[j].val);
			}
		}

		/* PHY PCS common registers configurations */
		pcs_cmn_vals = cdns_torrent_get_tbl_vals(&init_data->pcs_cmn_vals_tbl,
							 CLK_ANY, CLK_ANY,
							 phy_t1, phy_t2, ANY_SSC);
		if (pcs_cmn_vals) {
			reg_pairs = pcs_cmn_vals->reg_pairs;
			num_regs = pcs_cmn_vals->num_regs;
			regmap = cdns_phy->regmap_phy_pcs_common_cdb;
			for (i = 0; i < num_regs; i++)
				regmap_write(regmap, reg_pairs[i].off,
					     reg_pairs[i].val);
		}

		/* PMA common registers configurations */
		cmn_vals = cdns_torrent_get_tbl_vals(&init_data->cmn_vals_tbl,
						     ref_clk, ref_clk,
						     phy_t1, phy_t2, ssc);
		if (cmn_vals) {
			reg_pairs = cmn_vals->reg_pairs;
			num_regs = cmn_vals->num_regs;
			regmap = cdns_phy->regmap_common_cdb;
			for (i = 0; i < num_regs; i++)
				regmap_write(regmap, reg_pairs[i].off,
					     reg_pairs[i].val);
		}

		/* PMA TX lane registers configurations */
		tx_ln_vals = cdns_torrent_get_tbl_vals(&init_data->tx_ln_vals_tbl,
						       ref_clk, ref_clk,
						       phy_t1, phy_t2, ssc);
		if (tx_ln_vals) {
			reg_pairs = tx_ln_vals->reg_pairs;
			num_regs = tx_ln_vals->num_regs;
			for (i = 0; i < num_lanes; i++) {
				regmap = cdns_phy->regmap_tx_lane_cdb[i + mlane];
				for (j = 0; j < num_regs; j++)
					regmap_write(regmap, reg_pairs[j].off,
						     reg_pairs[j].val);
			}
		}

		/* PMA RX lane registers configurations */
		rx_ln_vals = cdns_torrent_get_tbl_vals(&init_data->rx_ln_vals_tbl,
						       ref_clk, ref_clk,
						       phy_t1, phy_t2, ssc);
		if (rx_ln_vals) {
			reg_pairs = rx_ln_vals->reg_pairs;
			num_regs = rx_ln_vals->num_regs;
			for (i = 0; i < num_lanes; i++) {
				regmap = cdns_phy->regmap_rx_lane_cdb[i + mlane];
				for (j = 0; j < num_regs; j++)
					regmap_write(regmap, reg_pairs[j].off,
						     reg_pairs[j].val);
			}
		}

		if (phy_t1 == TYPE_DP) {
			ret = cdns_torrent_dp_get_pll(cdns_phy, phy_t2);
			if (ret)
				return ret;
		}

		reset_control_deassert(cdns_phy->phys[node].lnk_rst);
	}

	/* Take the PHY out of reset */
	ret = reset_control_deassert(cdns_phy->phy_rst);
	if (ret)
		return ret;

	return 0;
}

static void cdns_torrent_clk_cleanup(struct cdns_torrent_phy *cdns_phy)
{
	struct device *dev = cdns_phy->dev;

	of_clk_del_provider(dev->of_node);
}

static int cdns_torrent_clk_register(struct cdns_torrent_phy *cdns_phy)
{
	struct device *dev = cdns_phy->dev;
	struct device_node *node = dev->of_node;
	struct clk_hw_onecell_data *data;
	int ret;

	data = devm_kzalloc(dev, struct_size(data, hws, CDNS_TORRENT_OUTPUT_CLOCKS), GFP_KERNEL);
	if (!data)
		return -ENOMEM;

	data->num = CDNS_TORRENT_OUTPUT_CLOCKS;
	cdns_phy->clk_hw_data = data;

	ret = cdns_torrent_derived_refclk_register(cdns_phy);
	if (ret) {
		dev_err(dev, "failed to register derived refclk\n");
		return ret;
	}

	ret = cdns_torrent_received_refclk_register(cdns_phy);
	if (ret) {
		dev_err(dev, "failed to register received refclk\n");
		return ret;
	}

	ret = cdns_torrent_refclk_driver_register(cdns_phy);
	if (ret) {
		dev_err(dev, "failed to register refclk driver\n");
		return ret;
	}

	ret = of_clk_add_hw_provider(node, of_clk_hw_onecell_get, data);
	if (ret) {
		dev_err(dev, "Failed to add clock provider: %s\n", node->name);
		return ret;
	}

	return 0;
}

static int cdns_torrent_reset(struct cdns_torrent_phy *cdns_phy)
{
	struct device *dev = cdns_phy->dev;

	cdns_phy->phy_rst = devm_reset_control_get_exclusive_by_index(dev, 0);
	if (IS_ERR(cdns_phy->phy_rst)) {
		dev_err(dev, "%s: failed to get reset\n",
			dev->of_node->full_name);
		return PTR_ERR(cdns_phy->phy_rst);
	}

	cdns_phy->apb_rst = devm_reset_control_get_optional_exclusive(dev, "torrent_apb");
	if (IS_ERR(cdns_phy->apb_rst)) {
		dev_err(dev, "%s: failed to get apb reset\n",
			dev->of_node->full_name);
		return PTR_ERR(cdns_phy->apb_rst);
	}

	return 0;
}

static int cdns_torrent_clk(struct cdns_torrent_phy *cdns_phy)
{
	struct device *dev = cdns_phy->dev;
	unsigned long ref_clk_rate;
	int ret;

	cdns_phy->clk = devm_clk_get(dev, "refclk");
	if (IS_ERR(cdns_phy->clk)) {
		dev_err(dev, "phy ref clock not found\n");
		return PTR_ERR(cdns_phy->clk);
	}

	ret = clk_prepare_enable(cdns_phy->clk);
	if (ret) {
		dev_err(cdns_phy->dev, "Failed to prepare ref clock\n");
		return ret;
	}

	ref_clk_rate = clk_get_rate(cdns_phy->clk);
	if (!ref_clk_rate) {
		dev_err(cdns_phy->dev, "Failed to get ref clock rate\n");
		clk_disable_unprepare(cdns_phy->clk);
		return -EINVAL;
	}

	switch (ref_clk_rate) {
	case REF_CLK_19_2MHZ:
		cdns_phy->ref_clk_rate = CLK_19_2_MHZ;
		break;
	case REF_CLK_25MHZ:
		cdns_phy->ref_clk_rate = CLK_25_MHZ;
		break;
	case REF_CLK_100MHZ:
		cdns_phy->ref_clk_rate = CLK_100_MHZ;
		break;
	case REF_CLK_156_25MHZ:
		cdns_phy->ref_clk_rate = CLK_156_25_MHZ;
		break;
	default:
		dev_err(cdns_phy->dev, "Invalid Ref Clock Rate\n");
		clk_disable_unprepare(cdns_phy->clk);
		return -EINVAL;
	}

	return 0;
}

static int cdns_torrent_phy_probe(struct platform_device *pdev)
{
	struct cdns_torrent_phy *cdns_phy;
	struct device *dev = &pdev->dev;
	struct phy_provider *phy_provider;
	const struct cdns_torrent_data *data;
	struct device_node *child;
	int ret, subnodes, node = 0, i;
	u32 total_num_lanes = 0;
	int already_configured;
	u8 init_dp_regmap = 0;
	u32 phy_type;

	/* Get init data for this PHY */
	data = of_device_get_match_data(dev);
	if (!data)
		return -EINVAL;

	cdns_phy = devm_kzalloc(dev, sizeof(*cdns_phy), GFP_KERNEL);
	if (!cdns_phy)
		return -ENOMEM;

	dev_set_drvdata(dev, cdns_phy);
	cdns_phy->dev = dev;
	cdns_phy->init_data = data;

	cdns_phy->sd_base = devm_platform_ioremap_resource(pdev, 0);
	if (IS_ERR(cdns_phy->sd_base))
		return PTR_ERR(cdns_phy->sd_base);

	subnodes = of_get_available_child_count(dev->of_node);
	if (subnodes == 0) {
		dev_err(dev, "No available link subnodes found\n");
		return -EINVAL;
	}

	ret = cdns_torrent_regmap_init(cdns_phy);
	if (ret)
		return ret;

	ret = cdns_torrent_regfield_init(cdns_phy);
	if (ret)
		return ret;

	ret = cdns_torrent_clk_register(cdns_phy);
	if (ret)
		return ret;

	regmap_field_read(cdns_phy->phy_pma_cmn_ctrl_1, &already_configured);

	if (!already_configured) {
		ret = cdns_torrent_reset(cdns_phy);
		if (ret)
			goto clk_cleanup;

		ret = cdns_torrent_clk(cdns_phy);
		if (ret)
			goto clk_cleanup;

		/* Enable APB */
		reset_control_deassert(cdns_phy->apb_rst);
	}

	for_each_available_child_of_node(dev->of_node, child) {
		struct phy *gphy;

		/* PHY subnode name must be 'phy'. */
		if (!(of_node_name_eq(child, "phy")))
			continue;

		cdns_phy->phys[node].lnk_rst =
				of_reset_control_array_get_exclusive(child);
		if (IS_ERR(cdns_phy->phys[node].lnk_rst)) {
			dev_err(dev, "%s: failed to get reset\n",
				child->full_name);
			ret = PTR_ERR(cdns_phy->phys[node].lnk_rst);
			goto put_lnk_rst;
		}

		if (of_property_read_u32(child, "reg",
					 &cdns_phy->phys[node].mlane)) {
			dev_err(dev, "%s: No \"reg\"-property.\n",
				child->full_name);
			ret = -EINVAL;
			goto put_child;
		}

		if (of_property_read_u32(child, "cdns,phy-type", &phy_type)) {
			dev_err(dev, "%s: No \"cdns,phy-type\"-property.\n",
				child->full_name);
			ret = -EINVAL;
			goto put_child;
		}

		switch (phy_type) {
		case PHY_TYPE_PCIE:
			cdns_phy->phys[node].phy_type = TYPE_PCIE;
			break;
		case PHY_TYPE_DP:
			cdns_phy->phys[node].phy_type = TYPE_DP;
			break;
		case PHY_TYPE_SGMII:
			cdns_phy->phys[node].phy_type = TYPE_SGMII;
			break;
		case PHY_TYPE_QSGMII:
			cdns_phy->phys[node].phy_type = TYPE_QSGMII;
			break;
		case PHY_TYPE_USB3:
			cdns_phy->phys[node].phy_type = TYPE_USB;
			break;
		case PHY_TYPE_USXGMII:
			cdns_phy->phys[node].phy_type = TYPE_USXGMII;
			break;
		default:
			dev_err(dev, "Unsupported protocol\n");
			ret = -EINVAL;
			goto put_child;
		}

		if (of_property_read_u32(child, "cdns,num-lanes",
					 &cdns_phy->phys[node].num_lanes)) {
			dev_err(dev, "%s: No \"cdns,num-lanes\"-property.\n",
				child->full_name);
			ret = -EINVAL;
			goto put_child;
		}

		total_num_lanes += cdns_phy->phys[node].num_lanes;

		/* Get SSC mode */
		cdns_phy->phys[node].ssc_mode = NO_SSC;
		of_property_read_u32(child, "cdns,ssc-mode",
				     &cdns_phy->phys[node].ssc_mode);

		if (!already_configured)
			gphy = devm_phy_create(dev, child, &cdns_torrent_phy_ops);
		else
			gphy = devm_phy_create(dev, child, &noop_ops);
		if (IS_ERR(gphy)) {
			ret = PTR_ERR(gphy);
			goto put_child;
		}

		if (cdns_phy->phys[node].phy_type == TYPE_DP) {
			switch (cdns_phy->phys[node].num_lanes) {
			case 1:
			case 2:
			case 4:
			/* valid number of lanes */
				break;
			default:
				dev_err(dev, "unsupported number of lanes: %d\n",
					cdns_phy->phys[node].num_lanes);
				ret = -EINVAL;
				goto put_child;
			}

			cdns_phy->max_bit_rate = DEFAULT_MAX_BIT_RATE;
			of_property_read_u32(child, "cdns,max-bit-rate",
					     &cdns_phy->max_bit_rate);

			switch (cdns_phy->max_bit_rate) {
			case 1620:
			case 2160:
			case 2430:
			case 2700:
			case 3240:
			case 4320:
			case 5400:
			case 8100:
			/* valid bit rate */
				break;
			default:
				dev_err(dev, "unsupported max bit rate: %dMbps\n",
					cdns_phy->max_bit_rate);
				ret = -EINVAL;
				goto put_child;
			}

			/* DPTX registers */
			cdns_phy->base = devm_platform_ioremap_resource(pdev, 1);
			if (IS_ERR(cdns_phy->base)) {
				ret = PTR_ERR(cdns_phy->base);
				goto put_child;
			}

			if (!init_dp_regmap) {
				ret = cdns_torrent_dp_regmap_init(cdns_phy);
				if (ret)
					goto put_child;

				ret = cdns_torrent_dp_regfield_init(cdns_phy);
				if (ret)
					goto put_child;

				init_dp_regmap++;
			}

			dev_dbg(dev, "DP max bit rate %d.%03d Gbps\n",
				cdns_phy->max_bit_rate / 1000,
				cdns_phy->max_bit_rate % 1000);

			gphy->attrs.bus_width = cdns_phy->phys[node].num_lanes;
			gphy->attrs.max_link_rate = cdns_phy->max_bit_rate;
			gphy->attrs.mode = PHY_MODE_DP;
		}

		cdns_phy->phys[node].phy = gphy;
		phy_set_drvdata(gphy, &cdns_phy->phys[node]);

		node++;
	}
	cdns_phy->nsubnodes = node;

	if (total_num_lanes > MAX_NUM_LANES) {
		dev_err(dev, "Invalid lane configuration\n");
		ret = -EINVAL;
		goto put_lnk_rst;
	}

	if (cdns_phy->nsubnodes > 1 && !already_configured) {
		ret = cdns_torrent_phy_configure_multilink(cdns_phy);
		if (ret)
			goto put_lnk_rst;
	}

	phy_provider = devm_of_phy_provider_register(dev, of_phy_simple_xlate);
	if (IS_ERR(phy_provider)) {
		ret = PTR_ERR(phy_provider);
		goto put_lnk_rst;
	}

	if (cdns_phy->nsubnodes > 1)
		dev_dbg(dev, "Multi-link: %s (%d lanes) & %s (%d lanes)",
			cdns_torrent_get_phy_type(cdns_phy->phys[0].phy_type),
			cdns_phy->phys[0].num_lanes,
			cdns_torrent_get_phy_type(cdns_phy->phys[1].phy_type),
			cdns_phy->phys[1].num_lanes);
	else
		dev_dbg(dev, "Single link: %s (%d lanes)",
			cdns_torrent_get_phy_type(cdns_phy->phys[0].phy_type),
			cdns_phy->phys[0].num_lanes);

	return 0;

put_child:
	node++;
put_lnk_rst:
	for (i = 0; i < node; i++)
		reset_control_put(cdns_phy->phys[i].lnk_rst);
	of_node_put(child);
	reset_control_assert(cdns_phy->apb_rst);
	clk_disable_unprepare(cdns_phy->clk);
clk_cleanup:
	cdns_torrent_clk_cleanup(cdns_phy);
	return ret;
}

static void cdns_torrent_phy_remove(struct platform_device *pdev)
{
	struct cdns_torrent_phy *cdns_phy = platform_get_drvdata(pdev);
	int i;

	reset_control_assert(cdns_phy->phy_rst);
	reset_control_assert(cdns_phy->apb_rst);
	for (i = 0; i < cdns_phy->nsubnodes; i++) {
		reset_control_assert(cdns_phy->phys[i].lnk_rst);
		reset_control_put(cdns_phy->phys[i].lnk_rst);
	}

	clk_disable_unprepare(cdns_phy->clk);
	cdns_torrent_clk_cleanup(cdns_phy);
}

/* USB and DP link configuration */
static struct cdns_reg_pairs usb_dp_link_cmn_regs[] = {
	{0x0002, PHY_PLL_CFG},
	{0x8600, CMN_PDIAG_PLL0_CLK_SEL_M0}
};

static struct cdns_reg_pairs usb_dp_xcvr_diag_ln_regs[] = {
	{0x0000, XCVR_DIAG_HSCLK_SEL},
	{0x0001, XCVR_DIAG_HSCLK_DIV},
	{0x0041, XCVR_DIAG_PLLDRC_CTRL}
};

static struct cdns_reg_pairs dp_usb_xcvr_diag_ln_regs[] = {
	{0x0001, XCVR_DIAG_HSCLK_SEL},
	{0x0009, XCVR_DIAG_PLLDRC_CTRL}
};

static struct cdns_torrent_vals usb_dp_link_cmn_vals = {
	.reg_pairs = usb_dp_link_cmn_regs,
	.num_regs = ARRAY_SIZE(usb_dp_link_cmn_regs),
};

static struct cdns_torrent_vals usb_dp_xcvr_diag_ln_vals = {
	.reg_pairs = usb_dp_xcvr_diag_ln_regs,
	.num_regs = ARRAY_SIZE(usb_dp_xcvr_diag_ln_regs),
};

static struct cdns_torrent_vals dp_usb_xcvr_diag_ln_vals = {
	.reg_pairs = dp_usb_xcvr_diag_ln_regs,
	.num_regs = ARRAY_SIZE(dp_usb_xcvr_diag_ln_regs),
};

<<<<<<< HEAD
=======
/* TI USXGMII configuration: Enable cmn_refclk_rcv_out_en */
static struct cdns_reg_pairs ti_usxgmii_phy_pma_cmn_regs[] = {
	{0x0040, PHY_PMA_CMN_CTRL1},
};

static struct cdns_torrent_vals ti_usxgmii_phy_pma_cmn_vals = {
	.reg_pairs = ti_usxgmii_phy_pma_cmn_regs,
	.num_regs = ARRAY_SIZE(ti_usxgmii_phy_pma_cmn_regs),
};

/* Single USXGMII link configuration */
static struct cdns_reg_pairs sl_usxgmii_link_cmn_regs[] = {
	{0x0000, PHY_PLL_CFG},
	{0x0400, CMN_PDIAG_PLL0_CLK_SEL_M0}
};

static struct cdns_reg_pairs sl_usxgmii_xcvr_diag_ln_regs[] = {
	{0x0000, XCVR_DIAG_HSCLK_SEL},
	{0x0001, XCVR_DIAG_HSCLK_DIV},
	{0x0001, XCVR_DIAG_PLLDRC_CTRL}
};

static struct cdns_torrent_vals sl_usxgmii_link_cmn_vals = {
	.reg_pairs = sl_usxgmii_link_cmn_regs,
	.num_regs = ARRAY_SIZE(sl_usxgmii_link_cmn_regs),
};

static struct cdns_torrent_vals sl_usxgmii_xcvr_diag_ln_vals = {
	.reg_pairs = sl_usxgmii_xcvr_diag_ln_regs,
	.num_regs = ARRAY_SIZE(sl_usxgmii_xcvr_diag_ln_regs),
};

/* Single link USXGMII, 156.25 MHz Ref clk, no SSC */
static struct cdns_reg_pairs sl_usxgmii_156_25_no_ssc_cmn_regs[] = {
	{0x0014, CMN_SSM_BIAS_TMR},
	{0x0028, CMN_PLLSM0_PLLPRE_TMR},
	{0x00A4, CMN_PLLSM0_PLLLOCK_TMR},
	{0x0028, CMN_PLLSM1_PLLPRE_TMR},
	{0x00A4, CMN_PLLSM1_PLLLOCK_TMR},
	{0x0062, CMN_BGCAL_INIT_TMR},
	{0x0062, CMN_BGCAL_ITER_TMR},
	{0x0014, CMN_IBCAL_INIT_TMR},
	{0x0018, CMN_TXPUCAL_INIT_TMR},
	{0x0005, CMN_TXPUCAL_ITER_TMR},
	{0x0018, CMN_TXPDCAL_INIT_TMR},
	{0x0005, CMN_TXPDCAL_ITER_TMR},
	{0x024A, CMN_RXCAL_INIT_TMR},
	{0x0005, CMN_RXCAL_ITER_TMR},
	{0x000B, CMN_SD_CAL_REFTIM_START},
	{0x0132, CMN_SD_CAL_PLLCNT_START},
	{0x0028, CMN_PDIAG_PLL1_CP_PADJ_M0},
	{0x0014, CMN_PLL0_DSM_FBH_OVRD_M0},
	{0x0014, CMN_PLL1_DSM_FBH_OVRD_M0},
	{0x0005, CMN_PLL0_DSM_FBL_OVRD_M0},
	{0x0005, CMN_PLL1_DSM_FBL_OVRD_M0},
	{0x061B, CMN_PLL0_VCOCAL_INIT_TMR},
	{0x061B, CMN_PLL1_VCOCAL_INIT_TMR},
	{0x0019, CMN_PLL0_VCOCAL_ITER_TMR},
	{0x0019, CMN_PLL1_VCOCAL_ITER_TMR},
	{0x1354, CMN_PLL0_VCOCAL_REFTIM_START},
	{0x1354, CMN_PLL1_VCOCAL_REFTIM_START},
	{0x1354, CMN_PLL0_VCOCAL_PLLCNT_START},
	{0x1354, CMN_PLL1_VCOCAL_PLLCNT_START},
	{0x0003, CMN_PLL0_VCOCAL_TCTRL},
	{0x0003, CMN_PLL1_VCOCAL_TCTRL},
	{0x0138, CMN_PLL0_LOCK_REFCNT_START},
	{0x0138, CMN_PLL1_LOCK_REFCNT_START},
	{0x0138, CMN_PLL0_LOCK_PLLCNT_START},
	{0x0138, CMN_PLL1_LOCK_PLLCNT_START}
};

static struct cdns_reg_pairs usxgmii_156_25_no_ssc_tx_ln_regs[] = {
	{0x07A2, TX_RCVDET_ST_TMR},
	{0x00F3, TX_PSC_A0},
	{0x04A2, TX_PSC_A2},
	{0x04A2, TX_PSC_A3},
	{0x0000, TX_TXCC_CPOST_MULT_00},
	{0x0000, XCVR_DIAG_PSC_OVRD}
};

static struct cdns_reg_pairs usxgmii_156_25_no_ssc_rx_ln_regs[] = {
	{0x0014, RX_SDCAL0_INIT_TMR},
	{0x0062, RX_SDCAL0_ITER_TMR},
	{0x0014, RX_SDCAL1_INIT_TMR},
	{0x0062, RX_SDCAL1_ITER_TMR},
	{0x091D, RX_PSC_A0},
	{0x0900, RX_PSC_A2},
	{0x0100, RX_PSC_A3},
	{0x0030, RX_REE_SMGM_CTRL1},
	{0x03C7, RX_REE_GCSM1_EQENM_PH1},
	{0x01C7, RX_REE_GCSM1_EQENM_PH2},
	{0x0000, RX_DIAG_DFE_CTRL},
	{0x0019, RX_REE_TAP1_CLIP},
	{0x0019, RX_REE_TAP2TON_CLIP},
	{0x00B9, RX_DIAG_NQST_CTRL},
	{0x0C21, RX_DIAG_DFE_AMP_TUNE_2},
	{0x0002, RX_DIAG_DFE_AMP_TUNE_3},
	{0x0033, RX_DIAG_PI_RATE},
	{0x0001, RX_DIAG_ACYA},
	{0x018C, RX_CDRLF_CNFG}
};

static struct cdns_torrent_vals sl_usxgmii_156_25_no_ssc_cmn_vals = {
	.reg_pairs = sl_usxgmii_156_25_no_ssc_cmn_regs,
	.num_regs = ARRAY_SIZE(sl_usxgmii_156_25_no_ssc_cmn_regs),
};

static struct cdns_torrent_vals usxgmii_156_25_no_ssc_tx_ln_vals = {
	.reg_pairs = usxgmii_156_25_no_ssc_tx_ln_regs,
	.num_regs = ARRAY_SIZE(usxgmii_156_25_no_ssc_tx_ln_regs),
};

static struct cdns_torrent_vals usxgmii_156_25_no_ssc_rx_ln_vals = {
	.reg_pairs = usxgmii_156_25_no_ssc_rx_ln_regs,
	.num_regs = ARRAY_SIZE(usxgmii_156_25_no_ssc_rx_ln_regs),
};

>>>>>>> da8103da
/* PCIe and DP link configuration */
static struct cdns_reg_pairs pcie_dp_link_cmn_regs[] = {
	{0x0003, PHY_PLL_CFG},
	{0x0601, CMN_PDIAG_PLL0_CLK_SEL_M0},
	{0x0400, CMN_PDIAG_PLL0_CLK_SEL_M1}
};

static struct cdns_reg_pairs pcie_dp_xcvr_diag_ln_regs[] = {
	{0x0000, XCVR_DIAG_HSCLK_SEL},
	{0x0001, XCVR_DIAG_HSCLK_DIV},
	{0x0012, XCVR_DIAG_PLLDRC_CTRL}
};

static struct cdns_reg_pairs dp_pcie_xcvr_diag_ln_regs[] = {
	{0x0001, XCVR_DIAG_HSCLK_SEL},
	{0x0009, XCVR_DIAG_PLLDRC_CTRL}
};

static struct cdns_torrent_vals pcie_dp_link_cmn_vals = {
	.reg_pairs = pcie_dp_link_cmn_regs,
	.num_regs = ARRAY_SIZE(pcie_dp_link_cmn_regs),
};

static struct cdns_torrent_vals pcie_dp_xcvr_diag_ln_vals = {
	.reg_pairs = pcie_dp_xcvr_diag_ln_regs,
	.num_regs = ARRAY_SIZE(pcie_dp_xcvr_diag_ln_regs),
};

static struct cdns_torrent_vals dp_pcie_xcvr_diag_ln_vals = {
	.reg_pairs = dp_pcie_xcvr_diag_ln_regs,
	.num_regs = ARRAY_SIZE(dp_pcie_xcvr_diag_ln_regs),
};

/* DP Multilink, 100 MHz Ref clk, no SSC */
static struct cdns_reg_pairs dp_100_no_ssc_cmn_regs[] = {
	{0x007F, CMN_TXPUCAL_TUNE},
	{0x007F, CMN_TXPDCAL_TUNE}
};

static struct cdns_reg_pairs dp_100_no_ssc_tx_ln_regs[] = {
	{0x00FB, TX_PSC_A0},
	{0x04AA, TX_PSC_A2},
	{0x04AA, TX_PSC_A3},
	{0x000F, XCVR_DIAG_BIDI_CTRL}
};

static struct cdns_reg_pairs dp_100_no_ssc_rx_ln_regs[] = {
	{0x0000, RX_PSC_A0},
	{0x0000, RX_PSC_A2},
	{0x0000, RX_PSC_A3},
	{0x0000, RX_PSC_CAL},
	{0x0000, RX_REE_GCSM1_CTRL},
	{0x0000, RX_REE_GCSM2_CTRL},
	{0x0000, RX_REE_PERGCSM_CTRL}
};

static struct cdns_torrent_vals dp_100_no_ssc_cmn_vals = {
	.reg_pairs = dp_100_no_ssc_cmn_regs,
	.num_regs = ARRAY_SIZE(dp_100_no_ssc_cmn_regs),
};

static struct cdns_torrent_vals dp_100_no_ssc_tx_ln_vals = {
	.reg_pairs = dp_100_no_ssc_tx_ln_regs,
	.num_regs = ARRAY_SIZE(dp_100_no_ssc_tx_ln_regs),
};

static struct cdns_torrent_vals dp_100_no_ssc_rx_ln_vals = {
	.reg_pairs = dp_100_no_ssc_rx_ln_regs,
	.num_regs = ARRAY_SIZE(dp_100_no_ssc_rx_ln_regs),
};

/* Single DisplayPort(DP) link configuration */
static struct cdns_reg_pairs sl_dp_link_cmn_regs[] = {
	{0x0000, PHY_PLL_CFG},
};

static struct cdns_reg_pairs sl_dp_xcvr_diag_ln_regs[] = {
	{0x0000, XCVR_DIAG_HSCLK_SEL},
	{0x0001, XCVR_DIAG_PLLDRC_CTRL}
};

static struct cdns_torrent_vals sl_dp_link_cmn_vals = {
	.reg_pairs = sl_dp_link_cmn_regs,
	.num_regs = ARRAY_SIZE(sl_dp_link_cmn_regs),
};

static struct cdns_torrent_vals sl_dp_xcvr_diag_ln_vals = {
	.reg_pairs = sl_dp_xcvr_diag_ln_regs,
	.num_regs = ARRAY_SIZE(sl_dp_xcvr_diag_ln_regs),
};

/* Single DP, 19.2 MHz Ref clk, no SSC */
static struct cdns_reg_pairs sl_dp_19_2_no_ssc_cmn_regs[] = {
	{0x0014, CMN_SSM_BIAS_TMR},
	{0x0027, CMN_PLLSM0_PLLPRE_TMR},
	{0x00A1, CMN_PLLSM0_PLLLOCK_TMR},
	{0x0027, CMN_PLLSM1_PLLPRE_TMR},
	{0x00A1, CMN_PLLSM1_PLLLOCK_TMR},
	{0x0060, CMN_BGCAL_INIT_TMR},
	{0x0060, CMN_BGCAL_ITER_TMR},
	{0x0014, CMN_IBCAL_INIT_TMR},
	{0x0018, CMN_TXPUCAL_INIT_TMR},
	{0x0005, CMN_TXPUCAL_ITER_TMR},
	{0x0018, CMN_TXPDCAL_INIT_TMR},
	{0x0005, CMN_TXPDCAL_ITER_TMR},
	{0x0240, CMN_RXCAL_INIT_TMR},
	{0x0005, CMN_RXCAL_ITER_TMR},
	{0x0002, CMN_SD_CAL_INIT_TMR},
	{0x0002, CMN_SD_CAL_ITER_TMR},
	{0x000B, CMN_SD_CAL_REFTIM_START},
	{0x0137, CMN_SD_CAL_PLLCNT_START},
	{0x0509, CMN_PDIAG_PLL0_CP_PADJ_M0},
	{0x0F00, CMN_PDIAG_PLL0_CP_IADJ_M0},
	{0x0F08, CMN_PDIAG_PLL0_FILT_PADJ_M0},
	{0x0004, CMN_PLL0_DSM_DIAG_M0},
	{0x0509, CMN_PDIAG_PLL1_CP_PADJ_M0},
	{0x0F00, CMN_PDIAG_PLL1_CP_IADJ_M0},
	{0x0F08, CMN_PDIAG_PLL1_FILT_PADJ_M0},
	{0x0004, CMN_PLL1_DSM_DIAG_M0},
	{0x00C0, CMN_PLL0_VCOCAL_INIT_TMR},
	{0x0004, CMN_PLL0_VCOCAL_ITER_TMR},
	{0x00C0, CMN_PLL1_VCOCAL_INIT_TMR},
	{0x0004, CMN_PLL1_VCOCAL_ITER_TMR},
	{0x0260, CMN_PLL0_VCOCAL_REFTIM_START},
	{0x0003, CMN_PLL0_VCOCAL_TCTRL},
	{0x0260, CMN_PLL1_VCOCAL_REFTIM_START},
	{0x0003, CMN_PLL1_VCOCAL_TCTRL}
};

static struct cdns_reg_pairs sl_dp_19_2_no_ssc_tx_ln_regs[] = {
	{0x0780, TX_RCVDET_ST_TMR},
	{0x00FB, TX_PSC_A0},
	{0x04AA, TX_PSC_A2},
	{0x04AA, TX_PSC_A3},
	{0x000F, XCVR_DIAG_BIDI_CTRL}
};

static struct cdns_reg_pairs sl_dp_19_2_no_ssc_rx_ln_regs[] = {
	{0x0000, RX_PSC_A0},
	{0x0000, RX_PSC_A2},
	{0x0000, RX_PSC_A3},
	{0x0000, RX_PSC_CAL},
	{0x0000, RX_REE_GCSM1_CTRL},
	{0x0000, RX_REE_GCSM2_CTRL},
	{0x0000, RX_REE_PERGCSM_CTRL}
};

static struct cdns_torrent_vals sl_dp_19_2_no_ssc_cmn_vals = {
	.reg_pairs = sl_dp_19_2_no_ssc_cmn_regs,
	.num_regs = ARRAY_SIZE(sl_dp_19_2_no_ssc_cmn_regs),
};

static struct cdns_torrent_vals sl_dp_19_2_no_ssc_tx_ln_vals = {
	.reg_pairs = sl_dp_19_2_no_ssc_tx_ln_regs,
	.num_regs = ARRAY_SIZE(sl_dp_19_2_no_ssc_tx_ln_regs),
};

static struct cdns_torrent_vals sl_dp_19_2_no_ssc_rx_ln_vals = {
	.reg_pairs = sl_dp_19_2_no_ssc_rx_ln_regs,
	.num_regs = ARRAY_SIZE(sl_dp_19_2_no_ssc_rx_ln_regs),
};

/* Single DP, 25 MHz Ref clk, no SSC */
static struct cdns_reg_pairs sl_dp_25_no_ssc_cmn_regs[] = {
	{0x0019, CMN_SSM_BIAS_TMR},
	{0x0032, CMN_PLLSM0_PLLPRE_TMR},
	{0x00D1, CMN_PLLSM0_PLLLOCK_TMR},
	{0x0032, CMN_PLLSM1_PLLPRE_TMR},
	{0x00D1, CMN_PLLSM1_PLLLOCK_TMR},
	{0x007D, CMN_BGCAL_INIT_TMR},
	{0x007D, CMN_BGCAL_ITER_TMR},
	{0x0019, CMN_IBCAL_INIT_TMR},
	{0x001E, CMN_TXPUCAL_INIT_TMR},
	{0x0006, CMN_TXPUCAL_ITER_TMR},
	{0x001E, CMN_TXPDCAL_INIT_TMR},
	{0x0006, CMN_TXPDCAL_ITER_TMR},
	{0x02EE, CMN_RXCAL_INIT_TMR},
	{0x0006, CMN_RXCAL_ITER_TMR},
	{0x0002, CMN_SD_CAL_INIT_TMR},
	{0x0002, CMN_SD_CAL_ITER_TMR},
	{0x000E, CMN_SD_CAL_REFTIM_START},
	{0x012B, CMN_SD_CAL_PLLCNT_START},
	{0x0509, CMN_PDIAG_PLL0_CP_PADJ_M0},
	{0x0F00, CMN_PDIAG_PLL0_CP_IADJ_M0},
	{0x0F08, CMN_PDIAG_PLL0_FILT_PADJ_M0},
	{0x0004, CMN_PLL0_DSM_DIAG_M0},
	{0x0509, CMN_PDIAG_PLL1_CP_PADJ_M0},
	{0x0F00, CMN_PDIAG_PLL1_CP_IADJ_M0},
	{0x0F08, CMN_PDIAG_PLL1_FILT_PADJ_M0},
	{0x0004, CMN_PLL1_DSM_DIAG_M0},
	{0x00FA, CMN_PLL0_VCOCAL_INIT_TMR},
	{0x0004, CMN_PLL0_VCOCAL_ITER_TMR},
	{0x00FA, CMN_PLL1_VCOCAL_INIT_TMR},
	{0x0004, CMN_PLL1_VCOCAL_ITER_TMR},
	{0x0317, CMN_PLL0_VCOCAL_REFTIM_START},
	{0x0003, CMN_PLL0_VCOCAL_TCTRL},
	{0x0317, CMN_PLL1_VCOCAL_REFTIM_START},
	{0x0003, CMN_PLL1_VCOCAL_TCTRL}
};

static struct cdns_reg_pairs sl_dp_25_no_ssc_tx_ln_regs[] = {
	{0x09C4, TX_RCVDET_ST_TMR},
	{0x00FB, TX_PSC_A0},
	{0x04AA, TX_PSC_A2},
	{0x04AA, TX_PSC_A3},
	{0x000F, XCVR_DIAG_BIDI_CTRL}
};

static struct cdns_reg_pairs sl_dp_25_no_ssc_rx_ln_regs[] = {
	{0x0000, RX_PSC_A0},
	{0x0000, RX_PSC_A2},
	{0x0000, RX_PSC_A3},
	{0x0000, RX_PSC_CAL},
	{0x0000, RX_REE_GCSM1_CTRL},
	{0x0000, RX_REE_GCSM2_CTRL},
	{0x0000, RX_REE_PERGCSM_CTRL}
};

static struct cdns_torrent_vals sl_dp_25_no_ssc_cmn_vals = {
	.reg_pairs = sl_dp_25_no_ssc_cmn_regs,
	.num_regs = ARRAY_SIZE(sl_dp_25_no_ssc_cmn_regs),
};

static struct cdns_torrent_vals sl_dp_25_no_ssc_tx_ln_vals = {
	.reg_pairs = sl_dp_25_no_ssc_tx_ln_regs,
	.num_regs = ARRAY_SIZE(sl_dp_25_no_ssc_tx_ln_regs),
};

static struct cdns_torrent_vals sl_dp_25_no_ssc_rx_ln_vals = {
	.reg_pairs = sl_dp_25_no_ssc_rx_ln_regs,
	.num_regs = ARRAY_SIZE(sl_dp_25_no_ssc_rx_ln_regs),
};

/* Single DP, 100 MHz Ref clk, no SSC */
static struct cdns_reg_pairs sl_dp_100_no_ssc_cmn_regs[] = {
	{0x0003, CMN_PLL0_VCOCAL_TCTRL},
	{0x0003, CMN_PLL1_VCOCAL_TCTRL}
};

static struct cdns_reg_pairs sl_dp_100_no_ssc_tx_ln_regs[] = {
	{0x00FB, TX_PSC_A0},
	{0x04AA, TX_PSC_A2},
	{0x04AA, TX_PSC_A3},
	{0x000F, XCVR_DIAG_BIDI_CTRL}
};

static struct cdns_reg_pairs sl_dp_100_no_ssc_rx_ln_regs[] = {
	{0x0000, RX_PSC_A0},
	{0x0000, RX_PSC_A2},
	{0x0000, RX_PSC_A3},
	{0x0000, RX_PSC_CAL},
	{0x0000, RX_REE_GCSM1_CTRL},
	{0x0000, RX_REE_GCSM2_CTRL},
	{0x0000, RX_REE_PERGCSM_CTRL}
};

static struct cdns_torrent_vals sl_dp_100_no_ssc_cmn_vals = {
	.reg_pairs = sl_dp_100_no_ssc_cmn_regs,
	.num_regs = ARRAY_SIZE(sl_dp_100_no_ssc_cmn_regs),
};

static struct cdns_torrent_vals sl_dp_100_no_ssc_tx_ln_vals = {
	.reg_pairs = sl_dp_100_no_ssc_tx_ln_regs,
	.num_regs = ARRAY_SIZE(sl_dp_100_no_ssc_tx_ln_regs),
};

static struct cdns_torrent_vals sl_dp_100_no_ssc_rx_ln_vals = {
	.reg_pairs = sl_dp_100_no_ssc_rx_ln_regs,
	.num_regs = ARRAY_SIZE(sl_dp_100_no_ssc_rx_ln_regs),
};

/* USB and SGMII/QSGMII link configuration */
static struct cdns_reg_pairs usb_sgmii_link_cmn_regs[] = {
	{0x0002, PHY_PLL_CFG},
	{0x8600, CMN_PDIAG_PLL0_CLK_SEL_M0},
	{0x0601, CMN_PDIAG_PLL1_CLK_SEL_M0}
};

static struct cdns_reg_pairs usb_sgmii_xcvr_diag_ln_regs[] = {
	{0x0000, XCVR_DIAG_HSCLK_SEL},
	{0x0001, XCVR_DIAG_HSCLK_DIV},
	{0x0041, XCVR_DIAG_PLLDRC_CTRL}
};

static struct cdns_reg_pairs sgmii_usb_xcvr_diag_ln_regs[] = {
	{0x0011, XCVR_DIAG_HSCLK_SEL},
	{0x0003, XCVR_DIAG_HSCLK_DIV},
	{0x009B, XCVR_DIAG_PLLDRC_CTRL}
};

static struct cdns_torrent_vals usb_sgmii_link_cmn_vals = {
	.reg_pairs = usb_sgmii_link_cmn_regs,
	.num_regs = ARRAY_SIZE(usb_sgmii_link_cmn_regs),
};

static struct cdns_torrent_vals usb_sgmii_xcvr_diag_ln_vals = {
	.reg_pairs = usb_sgmii_xcvr_diag_ln_regs,
	.num_regs = ARRAY_SIZE(usb_sgmii_xcvr_diag_ln_regs),
};

static struct cdns_torrent_vals sgmii_usb_xcvr_diag_ln_vals = {
	.reg_pairs = sgmii_usb_xcvr_diag_ln_regs,
	.num_regs = ARRAY_SIZE(sgmii_usb_xcvr_diag_ln_regs),
};

/* PCIe and USB Unique SSC link configuration */
static struct cdns_reg_pairs pcie_usb_link_cmn_regs[] = {
	{0x0003, PHY_PLL_CFG},
	{0x0601, CMN_PDIAG_PLL0_CLK_SEL_M0},
	{0x0400, CMN_PDIAG_PLL0_CLK_SEL_M1},
	{0x8600, CMN_PDIAG_PLL1_CLK_SEL_M0}
};

static struct cdns_reg_pairs pcie_usb_xcvr_diag_ln_regs[] = {
	{0x0000, XCVR_DIAG_HSCLK_SEL},
	{0x0001, XCVR_DIAG_HSCLK_DIV},
	{0x0012, XCVR_DIAG_PLLDRC_CTRL}
};

static struct cdns_reg_pairs usb_pcie_xcvr_diag_ln_regs[] = {
	{0x0011, XCVR_DIAG_HSCLK_SEL},
	{0x0001, XCVR_DIAG_HSCLK_DIV},
	{0x00C9, XCVR_DIAG_PLLDRC_CTRL}
};

static struct cdns_torrent_vals pcie_usb_link_cmn_vals = {
	.reg_pairs = pcie_usb_link_cmn_regs,
	.num_regs = ARRAY_SIZE(pcie_usb_link_cmn_regs),
};

static struct cdns_torrent_vals pcie_usb_xcvr_diag_ln_vals = {
	.reg_pairs = pcie_usb_xcvr_diag_ln_regs,
	.num_regs = ARRAY_SIZE(pcie_usb_xcvr_diag_ln_regs),
};

static struct cdns_torrent_vals usb_pcie_xcvr_diag_ln_vals = {
	.reg_pairs = usb_pcie_xcvr_diag_ln_regs,
	.num_regs = ARRAY_SIZE(usb_pcie_xcvr_diag_ln_regs),
};

/* USB 100 MHz Ref clk, internal SSC */
static struct cdns_reg_pairs usb_100_int_ssc_cmn_regs[] = {
	{0x0004, CMN_PLL0_DSM_DIAG_M0},
	{0x0004, CMN_PLL0_DSM_DIAG_M1},
	{0x0004, CMN_PLL1_DSM_DIAG_M0},
	{0x0509, CMN_PDIAG_PLL0_CP_PADJ_M0},
	{0x0509, CMN_PDIAG_PLL0_CP_PADJ_M1},
	{0x0509, CMN_PDIAG_PLL1_CP_PADJ_M0},
	{0x0F00, CMN_PDIAG_PLL0_CP_IADJ_M0},
	{0x0F00, CMN_PDIAG_PLL0_CP_IADJ_M1},
	{0x0F00, CMN_PDIAG_PLL1_CP_IADJ_M0},
	{0x0F08, CMN_PDIAG_PLL0_FILT_PADJ_M0},
	{0x0F08, CMN_PDIAG_PLL0_FILT_PADJ_M1},
	{0x0F08, CMN_PDIAG_PLL1_FILT_PADJ_M0},
	{0x0064, CMN_PLL0_INTDIV_M0},
	{0x0050, CMN_PLL0_INTDIV_M1},
	{0x0064, CMN_PLL1_INTDIV_M0},
	{0x0002, CMN_PLL0_FRACDIVH_M0},
	{0x0002, CMN_PLL0_FRACDIVH_M1},
	{0x0002, CMN_PLL1_FRACDIVH_M0},
	{0x0044, CMN_PLL0_HIGH_THR_M0},
	{0x0036, CMN_PLL0_HIGH_THR_M1},
	{0x0044, CMN_PLL1_HIGH_THR_M0},
	{0x0002, CMN_PDIAG_PLL0_CTRL_M0},
	{0x0002, CMN_PDIAG_PLL0_CTRL_M1},
	{0x0002, CMN_PDIAG_PLL1_CTRL_M0},
	{0x0001, CMN_PLL0_SS_CTRL1_M0},
	{0x0001, CMN_PLL0_SS_CTRL1_M1},
	{0x0001, CMN_PLL1_SS_CTRL1_M0},
	{0x011B, CMN_PLL0_SS_CTRL2_M0},
	{0x011B, CMN_PLL0_SS_CTRL2_M1},
	{0x011B, CMN_PLL1_SS_CTRL2_M0},
	{0x006E, CMN_PLL0_SS_CTRL3_M0},
	{0x0058, CMN_PLL0_SS_CTRL3_M1},
	{0x006E, CMN_PLL1_SS_CTRL3_M0},
	{0x000E, CMN_PLL0_SS_CTRL4_M0},
	{0x0012, CMN_PLL0_SS_CTRL4_M1},
	{0x000E, CMN_PLL1_SS_CTRL4_M0},
	{0x0C5E, CMN_PLL0_VCOCAL_REFTIM_START},
	{0x0C5E, CMN_PLL1_VCOCAL_REFTIM_START},
	{0x0C56, CMN_PLL0_VCOCAL_PLLCNT_START},
	{0x0C56, CMN_PLL1_VCOCAL_PLLCNT_START},
	{0x00C7, CMN_PLL0_LOCK_REFCNT_START},
	{0x00C7, CMN_PLL1_LOCK_REFCNT_START},
	{0x00C7, CMN_PLL0_LOCK_PLLCNT_START},
	{0x00C7, CMN_PLL1_LOCK_PLLCNT_START},
	{0x0005, CMN_PLL0_LOCK_PLLCNT_THR},
	{0x0005, CMN_PLL1_LOCK_PLLCNT_THR},
	{0x8200, CMN_CDIAG_CDB_PWRI_OVRD},
	{0x8200, CMN_CDIAG_XCVRC_PWRI_OVRD},
	{0x007F, CMN_TXPUCAL_TUNE},
	{0x007F, CMN_TXPDCAL_TUNE}
};

static struct cdns_torrent_vals usb_100_int_ssc_cmn_vals = {
	.reg_pairs = usb_100_int_ssc_cmn_regs,
	.num_regs = ARRAY_SIZE(usb_100_int_ssc_cmn_regs),
};

/* Single USB link configuration */
static struct cdns_reg_pairs sl_usb_link_cmn_regs[] = {
	{0x0000, PHY_PLL_CFG},
	{0x8600, CMN_PDIAG_PLL0_CLK_SEL_M0}
};

static struct cdns_reg_pairs sl_usb_xcvr_diag_ln_regs[] = {
	{0x0000, XCVR_DIAG_HSCLK_SEL},
	{0x0001, XCVR_DIAG_HSCLK_DIV},
	{0x0041, XCVR_DIAG_PLLDRC_CTRL}
};

static struct cdns_torrent_vals sl_usb_link_cmn_vals = {
	.reg_pairs = sl_usb_link_cmn_regs,
	.num_regs = ARRAY_SIZE(sl_usb_link_cmn_regs),
};

static struct cdns_torrent_vals sl_usb_xcvr_diag_ln_vals = {
	.reg_pairs = sl_usb_xcvr_diag_ln_regs,
	.num_regs = ARRAY_SIZE(sl_usb_xcvr_diag_ln_regs),
};

/* USB PHY PCS common configuration */
static struct cdns_reg_pairs usb_phy_pcs_cmn_regs[] = {
	{0x0A0A, PHY_PIPE_USB3_GEN2_PRE_CFG0},
	{0x1000, PHY_PIPE_USB3_GEN2_POST_CFG0},
	{0x0010, PHY_PIPE_USB3_GEN2_POST_CFG1}
};

static struct cdns_torrent_vals usb_phy_pcs_cmn_vals = {
	.reg_pairs = usb_phy_pcs_cmn_regs,
	.num_regs = ARRAY_SIZE(usb_phy_pcs_cmn_regs),
};

/* USB 100 MHz Ref clk, no SSC */
static struct cdns_reg_pairs sl_usb_100_no_ssc_cmn_regs[] = {
	{0x0028, CMN_PDIAG_PLL1_CP_PADJ_M0},
	{0x001E, CMN_PLL1_DSM_FBH_OVRD_M0},
	{0x000C, CMN_PLL1_DSM_FBL_OVRD_M0},
	{0x0003, CMN_PLL0_VCOCAL_TCTRL},
	{0x0003, CMN_PLL1_VCOCAL_TCTRL},
	{0x8200, CMN_CDIAG_CDB_PWRI_OVRD},
	{0x8200, CMN_CDIAG_XCVRC_PWRI_OVRD}
};

static struct cdns_torrent_vals sl_usb_100_no_ssc_cmn_vals = {
	.reg_pairs = sl_usb_100_no_ssc_cmn_regs,
	.num_regs = ARRAY_SIZE(sl_usb_100_no_ssc_cmn_regs),
};

static struct cdns_reg_pairs usb_100_no_ssc_cmn_regs[] = {
	{0x8200, CMN_CDIAG_CDB_PWRI_OVRD},
	{0x8200, CMN_CDIAG_XCVRC_PWRI_OVRD},
	{0x007F, CMN_TXPUCAL_TUNE},
	{0x007F, CMN_TXPDCAL_TUNE}
};

static struct cdns_reg_pairs usb_100_no_ssc_tx_ln_regs[] = {
	{0x02FF, TX_PSC_A0},
	{0x06AF, TX_PSC_A1},
	{0x06AE, TX_PSC_A2},
	{0x06AE, TX_PSC_A3},
	{0x2A82, TX_TXCC_CTRL},
	{0x0014, TX_TXCC_CPOST_MULT_01},
	{0x0003, XCVR_DIAG_PSC_OVRD}
};

static struct cdns_reg_pairs usb_100_no_ssc_rx_ln_regs[] = {
	{0x0D1D, RX_PSC_A0},
	{0x0D1D, RX_PSC_A1},
	{0x0D00, RX_PSC_A2},
	{0x0500, RX_PSC_A3},
	{0x0013, RX_SIGDET_HL_FILT_TMR},
	{0x0000, RX_REE_GCSM1_CTRL},
	{0x0C02, RX_REE_ATTEN_THR},
	{0x0330, RX_REE_SMGM_CTRL1},
	{0x0300, RX_REE_SMGM_CTRL2},
	{0x0019, RX_REE_TAP1_CLIP},
	{0x0019, RX_REE_TAP2TON_CLIP},
	{0x1004, RX_DIAG_SIGDET_TUNE},
	{0x00F9, RX_DIAG_NQST_CTRL},
	{0x0C01, RX_DIAG_DFE_AMP_TUNE_2},
	{0x0002, RX_DIAG_DFE_AMP_TUNE_3},
	{0x0000, RX_DIAG_PI_CAP},
	{0x0031, RX_DIAG_PI_RATE},
	{0x0001, RX_DIAG_ACYA},
	{0x018C, RX_CDRLF_CNFG},
	{0x0003, RX_CDRLF_CNFG3}
};

static struct cdns_torrent_vals usb_100_no_ssc_cmn_vals = {
	.reg_pairs = usb_100_no_ssc_cmn_regs,
	.num_regs = ARRAY_SIZE(usb_100_no_ssc_cmn_regs),
};

static struct cdns_torrent_vals usb_100_no_ssc_tx_ln_vals = {
	.reg_pairs = usb_100_no_ssc_tx_ln_regs,
	.num_regs = ARRAY_SIZE(usb_100_no_ssc_tx_ln_regs),
};

static struct cdns_torrent_vals usb_100_no_ssc_rx_ln_vals = {
	.reg_pairs = usb_100_no_ssc_rx_ln_regs,
	.num_regs = ARRAY_SIZE(usb_100_no_ssc_rx_ln_regs),
};

/* Single link USB, 100 MHz Ref clk, internal SSC */
static struct cdns_reg_pairs sl_usb_100_int_ssc_cmn_regs[] = {
	{0x0004, CMN_PLL0_DSM_DIAG_M0},
	{0x0004, CMN_PLL1_DSM_DIAG_M0},
	{0x0509, CMN_PDIAG_PLL0_CP_PADJ_M0},
	{0x0509, CMN_PDIAG_PLL1_CP_PADJ_M0},
	{0x0F00, CMN_PDIAG_PLL0_CP_IADJ_M0},
	{0x0F00, CMN_PDIAG_PLL1_CP_IADJ_M0},
	{0x0F08, CMN_PDIAG_PLL0_FILT_PADJ_M0},
	{0x0F08, CMN_PDIAG_PLL1_FILT_PADJ_M0},
	{0x0064, CMN_PLL0_INTDIV_M0},
	{0x0064, CMN_PLL1_INTDIV_M0},
	{0x0002, CMN_PLL0_FRACDIVH_M0},
	{0x0002, CMN_PLL1_FRACDIVH_M0},
	{0x0044, CMN_PLL0_HIGH_THR_M0},
	{0x0044, CMN_PLL1_HIGH_THR_M0},
	{0x0002, CMN_PDIAG_PLL0_CTRL_M0},
	{0x0002, CMN_PDIAG_PLL1_CTRL_M0},
	{0x0001, CMN_PLL0_SS_CTRL1_M0},
	{0x0001, CMN_PLL1_SS_CTRL1_M0},
	{0x011B, CMN_PLL0_SS_CTRL2_M0},
	{0x011B, CMN_PLL1_SS_CTRL2_M0},
	{0x006E, CMN_PLL0_SS_CTRL3_M0},
	{0x006E, CMN_PLL1_SS_CTRL3_M0},
	{0x000E, CMN_PLL0_SS_CTRL4_M0},
	{0x000E, CMN_PLL1_SS_CTRL4_M0},
	{0x0C5E, CMN_PLL0_VCOCAL_REFTIM_START},
	{0x0C5E, CMN_PLL1_VCOCAL_REFTIM_START},
	{0x0C56, CMN_PLL0_VCOCAL_PLLCNT_START},
	{0x0C56, CMN_PLL1_VCOCAL_PLLCNT_START},
	{0x0003, CMN_PLL0_VCOCAL_TCTRL},
	{0x0003, CMN_PLL1_VCOCAL_TCTRL},
	{0x00C7, CMN_PLL0_LOCK_REFCNT_START},
	{0x00C7, CMN_PLL1_LOCK_REFCNT_START},
	{0x00C7, CMN_PLL0_LOCK_PLLCNT_START},
	{0x00C7, CMN_PLL1_LOCK_PLLCNT_START},
	{0x0005, CMN_PLL0_LOCK_PLLCNT_THR},
	{0x0005, CMN_PLL1_LOCK_PLLCNT_THR},
	{0x8200, CMN_CDIAG_CDB_PWRI_OVRD},
	{0x8200, CMN_CDIAG_XCVRC_PWRI_OVRD}
};

static struct cdns_torrent_vals sl_usb_100_int_ssc_cmn_vals = {
	.reg_pairs = sl_usb_100_int_ssc_cmn_regs,
	.num_regs = ARRAY_SIZE(sl_usb_100_int_ssc_cmn_regs),
};

/* PCIe and SGMII/QSGMII Unique SSC link configuration */
static struct cdns_reg_pairs pcie_sgmii_link_cmn_regs[] = {
	{0x0003, PHY_PLL_CFG},
	{0x0601, CMN_PDIAG_PLL0_CLK_SEL_M0},
	{0x0400, CMN_PDIAG_PLL0_CLK_SEL_M1},
	{0x0601, CMN_PDIAG_PLL1_CLK_SEL_M0}
};

static struct cdns_reg_pairs pcie_sgmii_xcvr_diag_ln_regs[] = {
	{0x0000, XCVR_DIAG_HSCLK_SEL},
	{0x0001, XCVR_DIAG_HSCLK_DIV},
	{0x0012, XCVR_DIAG_PLLDRC_CTRL}
};

static struct cdns_reg_pairs sgmii_pcie_xcvr_diag_ln_regs[] = {
	{0x0011, XCVR_DIAG_HSCLK_SEL},
	{0x0003, XCVR_DIAG_HSCLK_DIV},
	{0x009B, XCVR_DIAG_PLLDRC_CTRL}
};

static struct cdns_torrent_vals pcie_sgmii_link_cmn_vals = {
	.reg_pairs = pcie_sgmii_link_cmn_regs,
	.num_regs = ARRAY_SIZE(pcie_sgmii_link_cmn_regs),
};

static struct cdns_torrent_vals pcie_sgmii_xcvr_diag_ln_vals = {
	.reg_pairs = pcie_sgmii_xcvr_diag_ln_regs,
	.num_regs = ARRAY_SIZE(pcie_sgmii_xcvr_diag_ln_regs),
};

static struct cdns_torrent_vals sgmii_pcie_xcvr_diag_ln_vals = {
	.reg_pairs = sgmii_pcie_xcvr_diag_ln_regs,
	.num_regs = ARRAY_SIZE(sgmii_pcie_xcvr_diag_ln_regs),
};

/* SGMII 100 MHz Ref clk, no SSC */
static struct cdns_reg_pairs sl_sgmii_100_no_ssc_cmn_regs[] = {
	{0x0028, CMN_PDIAG_PLL1_CP_PADJ_M0},
	{0x001E, CMN_PLL1_DSM_FBH_OVRD_M0},
	{0x000C, CMN_PLL1_DSM_FBL_OVRD_M0},
	{0x0003, CMN_PLL0_VCOCAL_TCTRL},
	{0x0003, CMN_PLL1_VCOCAL_TCTRL}
};

static struct cdns_torrent_vals sl_sgmii_100_no_ssc_cmn_vals = {
	.reg_pairs = sl_sgmii_100_no_ssc_cmn_regs,
	.num_regs = ARRAY_SIZE(sl_sgmii_100_no_ssc_cmn_regs),
};

static struct cdns_reg_pairs sgmii_100_no_ssc_cmn_regs[] = {
	{0x007F, CMN_TXPUCAL_TUNE},
	{0x007F, CMN_TXPDCAL_TUNE}
};

static struct cdns_reg_pairs sgmii_100_no_ssc_tx_ln_regs[] = {
	{0x00F3, TX_PSC_A0},
	{0x04A2, TX_PSC_A2},
	{0x04A2, TX_PSC_A3},
	{0x0000, TX_TXCC_CPOST_MULT_00},
	{0x00B3, DRV_DIAG_TX_DRV}
};

static struct cdns_reg_pairs ti_sgmii_100_no_ssc_tx_ln_regs[] = {
	{0x00F3, TX_PSC_A0},
	{0x04A2, TX_PSC_A2},
	{0x04A2, TX_PSC_A3},
	{0x0000, TX_TXCC_CPOST_MULT_00},
	{0x00B3, DRV_DIAG_TX_DRV},
	{0x4000, XCVR_DIAG_RXCLK_CTRL},
};

static struct cdns_reg_pairs sgmii_100_no_ssc_rx_ln_regs[] = {
	{0x091D, RX_PSC_A0},
	{0x0900, RX_PSC_A2},
	{0x0100, RX_PSC_A3},
	{0x03C7, RX_REE_GCSM1_EQENM_PH1},
	{0x01C7, RX_REE_GCSM1_EQENM_PH2},
	{0x0000, RX_DIAG_DFE_CTRL},
	{0x0019, RX_REE_TAP1_CLIP},
	{0x0019, RX_REE_TAP2TON_CLIP},
	{0x0098, RX_DIAG_NQST_CTRL},
	{0x0C01, RX_DIAG_DFE_AMP_TUNE_2},
	{0x0000, RX_DIAG_DFE_AMP_TUNE_3},
	{0x0000, RX_DIAG_PI_CAP},
	{0x0010, RX_DIAG_PI_RATE},
	{0x0001, RX_DIAG_ACYA},
	{0x018C, RX_CDRLF_CNFG},
};

static struct cdns_torrent_vals sgmii_100_no_ssc_cmn_vals = {
	.reg_pairs = sgmii_100_no_ssc_cmn_regs,
	.num_regs = ARRAY_SIZE(sgmii_100_no_ssc_cmn_regs),
};

static struct cdns_torrent_vals sgmii_100_no_ssc_tx_ln_vals = {
	.reg_pairs = sgmii_100_no_ssc_tx_ln_regs,
	.num_regs = ARRAY_SIZE(sgmii_100_no_ssc_tx_ln_regs),
};

static struct cdns_torrent_vals ti_sgmii_100_no_ssc_tx_ln_vals = {
	.reg_pairs = ti_sgmii_100_no_ssc_tx_ln_regs,
	.num_regs = ARRAY_SIZE(ti_sgmii_100_no_ssc_tx_ln_regs),
};

static struct cdns_torrent_vals sgmii_100_no_ssc_rx_ln_vals = {
	.reg_pairs = sgmii_100_no_ssc_rx_ln_regs,
	.num_regs = ARRAY_SIZE(sgmii_100_no_ssc_rx_ln_regs),
};

/* SGMII 100 MHz Ref clk, internal SSC */
static struct cdns_reg_pairs sgmii_100_int_ssc_cmn_regs[] = {
	{0x0004, CMN_PLL0_DSM_DIAG_M0},
	{0x0004, CMN_PLL0_DSM_DIAG_M1},
	{0x0004, CMN_PLL1_DSM_DIAG_M0},
	{0x0509, CMN_PDIAG_PLL0_CP_PADJ_M0},
	{0x0509, CMN_PDIAG_PLL0_CP_PADJ_M1},
	{0x0509, CMN_PDIAG_PLL1_CP_PADJ_M0},
	{0x0F00, CMN_PDIAG_PLL0_CP_IADJ_M0},
	{0x0F00, CMN_PDIAG_PLL0_CP_IADJ_M1},
	{0x0F00, CMN_PDIAG_PLL1_CP_IADJ_M0},
	{0x0F08, CMN_PDIAG_PLL0_FILT_PADJ_M0},
	{0x0F08, CMN_PDIAG_PLL0_FILT_PADJ_M1},
	{0x0F08, CMN_PDIAG_PLL1_FILT_PADJ_M0},
	{0x0064, CMN_PLL0_INTDIV_M0},
	{0x0050, CMN_PLL0_INTDIV_M1},
	{0x0064, CMN_PLL1_INTDIV_M0},
	{0x0002, CMN_PLL0_FRACDIVH_M0},
	{0x0002, CMN_PLL0_FRACDIVH_M1},
	{0x0002, CMN_PLL1_FRACDIVH_M0},
	{0x0044, CMN_PLL0_HIGH_THR_M0},
	{0x0036, CMN_PLL0_HIGH_THR_M1},
	{0x0044, CMN_PLL1_HIGH_THR_M0},
	{0x0002, CMN_PDIAG_PLL0_CTRL_M0},
	{0x0002, CMN_PDIAG_PLL0_CTRL_M1},
	{0x0002, CMN_PDIAG_PLL1_CTRL_M0},
	{0x0001, CMN_PLL0_SS_CTRL1_M0},
	{0x0001, CMN_PLL0_SS_CTRL1_M1},
	{0x0001, CMN_PLL1_SS_CTRL1_M0},
	{0x011B, CMN_PLL0_SS_CTRL2_M0},
	{0x011B, CMN_PLL0_SS_CTRL2_M1},
	{0x011B, CMN_PLL1_SS_CTRL2_M0},
	{0x006E, CMN_PLL0_SS_CTRL3_M0},
	{0x0058, CMN_PLL0_SS_CTRL3_M1},
	{0x006E, CMN_PLL1_SS_CTRL3_M0},
	{0x000E, CMN_PLL0_SS_CTRL4_M0},
	{0x0012, CMN_PLL0_SS_CTRL4_M1},
	{0x000E, CMN_PLL1_SS_CTRL4_M0},
	{0x0C5E, CMN_PLL0_VCOCAL_REFTIM_START},
	{0x0C5E, CMN_PLL1_VCOCAL_REFTIM_START},
	{0x0C56, CMN_PLL0_VCOCAL_PLLCNT_START},
	{0x0C56, CMN_PLL1_VCOCAL_PLLCNT_START},
	{0x00C7, CMN_PLL0_LOCK_REFCNT_START},
	{0x00C7, CMN_PLL1_LOCK_REFCNT_START},
	{0x00C7, CMN_PLL0_LOCK_PLLCNT_START},
	{0x00C7, CMN_PLL1_LOCK_PLLCNT_START},
	{0x0005, CMN_PLL0_LOCK_PLLCNT_THR},
	{0x0005, CMN_PLL1_LOCK_PLLCNT_THR},
	{0x007F, CMN_TXPUCAL_TUNE},
	{0x007F, CMN_TXPDCAL_TUNE}
};

static struct cdns_torrent_vals sgmii_100_int_ssc_cmn_vals = {
	.reg_pairs = sgmii_100_int_ssc_cmn_regs,
	.num_regs = ARRAY_SIZE(sgmii_100_int_ssc_cmn_regs),
};

/* QSGMII 100 MHz Ref clk, no SSC */
static struct cdns_reg_pairs sl_qsgmii_100_no_ssc_cmn_regs[] = {
	{0x0028, CMN_PDIAG_PLL1_CP_PADJ_M0},
	{0x001E, CMN_PLL1_DSM_FBH_OVRD_M0},
	{0x000C, CMN_PLL1_DSM_FBL_OVRD_M0},
	{0x0003, CMN_PLL0_VCOCAL_TCTRL},
	{0x0003, CMN_PLL1_VCOCAL_TCTRL}
};

static struct cdns_torrent_vals sl_qsgmii_100_no_ssc_cmn_vals = {
	.reg_pairs = sl_qsgmii_100_no_ssc_cmn_regs,
	.num_regs = ARRAY_SIZE(sl_qsgmii_100_no_ssc_cmn_regs),
};

static struct cdns_reg_pairs qsgmii_100_no_ssc_cmn_regs[] = {
	{0x007F, CMN_TXPUCAL_TUNE},
	{0x007F, CMN_TXPDCAL_TUNE}
};

static struct cdns_reg_pairs qsgmii_100_no_ssc_tx_ln_regs[] = {
	{0x00F3, TX_PSC_A0},
	{0x04A2, TX_PSC_A2},
	{0x04A2, TX_PSC_A3},
	{0x0000, TX_TXCC_CPOST_MULT_00},
	{0x0011, TX_TXCC_MGNFS_MULT_100},
	{0x0003, DRV_DIAG_TX_DRV}
};

static struct cdns_reg_pairs ti_qsgmii_100_no_ssc_tx_ln_regs[] = {
	{0x00F3, TX_PSC_A0},
	{0x04A2, TX_PSC_A2},
	{0x04A2, TX_PSC_A3},
	{0x0000, TX_TXCC_CPOST_MULT_00},
	{0x0011, TX_TXCC_MGNFS_MULT_100},
	{0x0003, DRV_DIAG_TX_DRV},
	{0x4000, XCVR_DIAG_RXCLK_CTRL},
};

static struct cdns_reg_pairs qsgmii_100_no_ssc_rx_ln_regs[] = {
	{0x091D, RX_PSC_A0},
	{0x0900, RX_PSC_A2},
	{0x0100, RX_PSC_A3},
	{0x03C7, RX_REE_GCSM1_EQENM_PH1},
	{0x01C7, RX_REE_GCSM1_EQENM_PH2},
	{0x0000, RX_DIAG_DFE_CTRL},
	{0x0019, RX_REE_TAP1_CLIP},
	{0x0019, RX_REE_TAP2TON_CLIP},
	{0x0098, RX_DIAG_NQST_CTRL},
	{0x0C01, RX_DIAG_DFE_AMP_TUNE_2},
	{0x0000, RX_DIAG_DFE_AMP_TUNE_3},
	{0x0000, RX_DIAG_PI_CAP},
	{0x0010, RX_DIAG_PI_RATE},
	{0x0001, RX_DIAG_ACYA},
	{0x018C, RX_CDRLF_CNFG},
};

static struct cdns_torrent_vals qsgmii_100_no_ssc_cmn_vals = {
	.reg_pairs = qsgmii_100_no_ssc_cmn_regs,
	.num_regs = ARRAY_SIZE(qsgmii_100_no_ssc_cmn_regs),
};

static struct cdns_torrent_vals qsgmii_100_no_ssc_tx_ln_vals = {
	.reg_pairs = qsgmii_100_no_ssc_tx_ln_regs,
	.num_regs = ARRAY_SIZE(qsgmii_100_no_ssc_tx_ln_regs),
};

static struct cdns_torrent_vals ti_qsgmii_100_no_ssc_tx_ln_vals = {
	.reg_pairs = ti_qsgmii_100_no_ssc_tx_ln_regs,
	.num_regs = ARRAY_SIZE(ti_qsgmii_100_no_ssc_tx_ln_regs),
};

static struct cdns_torrent_vals qsgmii_100_no_ssc_rx_ln_vals = {
	.reg_pairs = qsgmii_100_no_ssc_rx_ln_regs,
	.num_regs = ARRAY_SIZE(qsgmii_100_no_ssc_rx_ln_regs),
};

/* QSGMII 100 MHz Ref clk, internal SSC */
static struct cdns_reg_pairs qsgmii_100_int_ssc_cmn_regs[] = {
	{0x0004, CMN_PLL0_DSM_DIAG_M0},
	{0x0004, CMN_PLL0_DSM_DIAG_M1},
	{0x0004, CMN_PLL1_DSM_DIAG_M0},
	{0x0509, CMN_PDIAG_PLL0_CP_PADJ_M0},
	{0x0509, CMN_PDIAG_PLL0_CP_PADJ_M1},
	{0x0509, CMN_PDIAG_PLL1_CP_PADJ_M0},
	{0x0F00, CMN_PDIAG_PLL0_CP_IADJ_M0},
	{0x0F00, CMN_PDIAG_PLL0_CP_IADJ_M1},
	{0x0F00, CMN_PDIAG_PLL1_CP_IADJ_M0},
	{0x0F08, CMN_PDIAG_PLL0_FILT_PADJ_M0},
	{0x0F08, CMN_PDIAG_PLL0_FILT_PADJ_M1},
	{0x0F08, CMN_PDIAG_PLL1_FILT_PADJ_M0},
	{0x0064, CMN_PLL0_INTDIV_M0},
	{0x0050, CMN_PLL0_INTDIV_M1},
	{0x0064, CMN_PLL1_INTDIV_M0},
	{0x0002, CMN_PLL0_FRACDIVH_M0},
	{0x0002, CMN_PLL0_FRACDIVH_M1},
	{0x0002, CMN_PLL1_FRACDIVH_M0},
	{0x0044, CMN_PLL0_HIGH_THR_M0},
	{0x0036, CMN_PLL0_HIGH_THR_M1},
	{0x0044, CMN_PLL1_HIGH_THR_M0},
	{0x0002, CMN_PDIAG_PLL0_CTRL_M0},
	{0x0002, CMN_PDIAG_PLL0_CTRL_M1},
	{0x0002, CMN_PDIAG_PLL1_CTRL_M0},
	{0x0001, CMN_PLL0_SS_CTRL1_M0},
	{0x0001, CMN_PLL0_SS_CTRL1_M1},
	{0x0001, CMN_PLL1_SS_CTRL1_M0},
	{0x011B, CMN_PLL0_SS_CTRL2_M0},
	{0x011B, CMN_PLL0_SS_CTRL2_M1},
	{0x011B, CMN_PLL1_SS_CTRL2_M0},
	{0x006E, CMN_PLL0_SS_CTRL3_M0},
	{0x0058, CMN_PLL0_SS_CTRL3_M1},
	{0x006E, CMN_PLL1_SS_CTRL3_M0},
	{0x000E, CMN_PLL0_SS_CTRL4_M0},
	{0x0012, CMN_PLL0_SS_CTRL4_M1},
	{0x000E, CMN_PLL1_SS_CTRL4_M0},
	{0x0C5E, CMN_PLL0_VCOCAL_REFTIM_START},
	{0x0C5E, CMN_PLL1_VCOCAL_REFTIM_START},
	{0x0C56, CMN_PLL0_VCOCAL_PLLCNT_START},
	{0x0C56, CMN_PLL1_VCOCAL_PLLCNT_START},
	{0x00C7, CMN_PLL0_LOCK_REFCNT_START},
	{0x00C7, CMN_PLL1_LOCK_REFCNT_START},
	{0x00C7, CMN_PLL0_LOCK_PLLCNT_START},
	{0x00C7, CMN_PLL1_LOCK_PLLCNT_START},
	{0x0005, CMN_PLL0_LOCK_PLLCNT_THR},
	{0x0005, CMN_PLL1_LOCK_PLLCNT_THR},
	{0x007F, CMN_TXPUCAL_TUNE},
	{0x007F, CMN_TXPDCAL_TUNE}
};

static struct cdns_torrent_vals qsgmii_100_int_ssc_cmn_vals = {
	.reg_pairs = qsgmii_100_int_ssc_cmn_regs,
	.num_regs = ARRAY_SIZE(qsgmii_100_int_ssc_cmn_regs),
};

/* Single SGMII/QSGMII link configuration */
static struct cdns_reg_pairs sl_sgmii_link_cmn_regs[] = {
	{0x0000, PHY_PLL_CFG},
	{0x0601, CMN_PDIAG_PLL0_CLK_SEL_M0}
};

static struct cdns_reg_pairs sl_sgmii_xcvr_diag_ln_regs[] = {
	{0x0000, XCVR_DIAG_HSCLK_SEL},
	{0x0003, XCVR_DIAG_HSCLK_DIV},
	{0x0013, XCVR_DIAG_PLLDRC_CTRL}
};

static struct cdns_torrent_vals sl_sgmii_link_cmn_vals = {
	.reg_pairs = sl_sgmii_link_cmn_regs,
	.num_regs = ARRAY_SIZE(sl_sgmii_link_cmn_regs),
};

static struct cdns_torrent_vals sl_sgmii_xcvr_diag_ln_vals = {
	.reg_pairs = sl_sgmii_xcvr_diag_ln_regs,
	.num_regs = ARRAY_SIZE(sl_sgmii_xcvr_diag_ln_regs),
};

/* Multi link PCIe, 100 MHz Ref clk, internal SSC */
static struct cdns_reg_pairs pcie_100_int_ssc_cmn_regs[] = {
	{0x0004, CMN_PLL0_DSM_DIAG_M0},
	{0x0004, CMN_PLL0_DSM_DIAG_M1},
	{0x0004, CMN_PLL1_DSM_DIAG_M0},
	{0x0509, CMN_PDIAG_PLL0_CP_PADJ_M0},
	{0x0509, CMN_PDIAG_PLL0_CP_PADJ_M1},
	{0x0509, CMN_PDIAG_PLL1_CP_PADJ_M0},
	{0x0F00, CMN_PDIAG_PLL0_CP_IADJ_M0},
	{0x0F00, CMN_PDIAG_PLL0_CP_IADJ_M1},
	{0x0F00, CMN_PDIAG_PLL1_CP_IADJ_M0},
	{0x0F08, CMN_PDIAG_PLL0_FILT_PADJ_M0},
	{0x0F08, CMN_PDIAG_PLL0_FILT_PADJ_M1},
	{0x0F08, CMN_PDIAG_PLL1_FILT_PADJ_M0},
	{0x0064, CMN_PLL0_INTDIV_M0},
	{0x0050, CMN_PLL0_INTDIV_M1},
	{0x0064, CMN_PLL1_INTDIV_M0},
	{0x0002, CMN_PLL0_FRACDIVH_M0},
	{0x0002, CMN_PLL0_FRACDIVH_M1},
	{0x0002, CMN_PLL1_FRACDIVH_M0},
	{0x0044, CMN_PLL0_HIGH_THR_M0},
	{0x0036, CMN_PLL0_HIGH_THR_M1},
	{0x0044, CMN_PLL1_HIGH_THR_M0},
	{0x0002, CMN_PDIAG_PLL0_CTRL_M0},
	{0x0002, CMN_PDIAG_PLL0_CTRL_M1},
	{0x0002, CMN_PDIAG_PLL1_CTRL_M0},
	{0x0001, CMN_PLL0_SS_CTRL1_M0},
	{0x0001, CMN_PLL0_SS_CTRL1_M1},
	{0x0001, CMN_PLL1_SS_CTRL1_M0},
	{0x011B, CMN_PLL0_SS_CTRL2_M0},
	{0x011B, CMN_PLL0_SS_CTRL2_M1},
	{0x011B, CMN_PLL1_SS_CTRL2_M0},
	{0x006E, CMN_PLL0_SS_CTRL3_M0},
	{0x0058, CMN_PLL0_SS_CTRL3_M1},
	{0x006E, CMN_PLL1_SS_CTRL3_M0},
	{0x000E, CMN_PLL0_SS_CTRL4_M0},
	{0x0012, CMN_PLL0_SS_CTRL4_M1},
	{0x000E, CMN_PLL1_SS_CTRL4_M0},
	{0x0C5E, CMN_PLL0_VCOCAL_REFTIM_START},
	{0x0C5E, CMN_PLL1_VCOCAL_REFTIM_START},
	{0x0C56, CMN_PLL0_VCOCAL_PLLCNT_START},
	{0x0C56, CMN_PLL1_VCOCAL_PLLCNT_START},
	{0x00C7, CMN_PLL0_LOCK_REFCNT_START},
	{0x00C7, CMN_PLL1_LOCK_REFCNT_START},
	{0x00C7, CMN_PLL0_LOCK_PLLCNT_START},
	{0x00C7, CMN_PLL1_LOCK_PLLCNT_START},
	{0x0005, CMN_PLL0_LOCK_PLLCNT_THR},
	{0x0005, CMN_PLL1_LOCK_PLLCNT_THR}
};

static struct cdns_torrent_vals pcie_100_int_ssc_cmn_vals = {
	.reg_pairs = pcie_100_int_ssc_cmn_regs,
	.num_regs = ARRAY_SIZE(pcie_100_int_ssc_cmn_regs),
};

/* Single link PCIe, 100 MHz Ref clk, internal SSC */
static struct cdns_reg_pairs sl_pcie_100_int_ssc_cmn_regs[] = {
	{0x0004, CMN_PLL0_DSM_DIAG_M0},
	{0x0004, CMN_PLL0_DSM_DIAG_M1},
	{0x0004, CMN_PLL1_DSM_DIAG_M0},
	{0x0509, CMN_PDIAG_PLL0_CP_PADJ_M0},
	{0x0509, CMN_PDIAG_PLL0_CP_PADJ_M1},
	{0x0509, CMN_PDIAG_PLL1_CP_PADJ_M0},
	{0x0F00, CMN_PDIAG_PLL0_CP_IADJ_M0},
	{0x0F00, CMN_PDIAG_PLL0_CP_IADJ_M1},
	{0x0F00, CMN_PDIAG_PLL1_CP_IADJ_M0},
	{0x0F08, CMN_PDIAG_PLL0_FILT_PADJ_M0},
	{0x0F08, CMN_PDIAG_PLL0_FILT_PADJ_M1},
	{0x0F08, CMN_PDIAG_PLL1_FILT_PADJ_M0},
	{0x0064, CMN_PLL0_INTDIV_M0},
	{0x0050, CMN_PLL0_INTDIV_M1},
	{0x0050, CMN_PLL1_INTDIV_M0},
	{0x0002, CMN_PLL0_FRACDIVH_M0},
	{0x0002, CMN_PLL0_FRACDIVH_M1},
	{0x0002, CMN_PLL1_FRACDIVH_M0},
	{0x0044, CMN_PLL0_HIGH_THR_M0},
	{0x0036, CMN_PLL0_HIGH_THR_M1},
	{0x0036, CMN_PLL1_HIGH_THR_M0},
	{0x0002, CMN_PDIAG_PLL0_CTRL_M0},
	{0x0002, CMN_PDIAG_PLL0_CTRL_M1},
	{0x0002, CMN_PDIAG_PLL1_CTRL_M0},
	{0x0001, CMN_PLL0_SS_CTRL1_M0},
	{0x0001, CMN_PLL0_SS_CTRL1_M1},
	{0x0001, CMN_PLL1_SS_CTRL1_M0},
	{0x011B, CMN_PLL0_SS_CTRL2_M0},
	{0x011B, CMN_PLL0_SS_CTRL2_M1},
	{0x011B, CMN_PLL1_SS_CTRL2_M0},
	{0x006E, CMN_PLL0_SS_CTRL3_M0},
	{0x0058, CMN_PLL0_SS_CTRL3_M1},
	{0x0058, CMN_PLL1_SS_CTRL3_M0},
	{0x000E, CMN_PLL0_SS_CTRL4_M0},
	{0x0012, CMN_PLL0_SS_CTRL4_M1},
	{0x0012, CMN_PLL1_SS_CTRL4_M0},
	{0x0C5E, CMN_PLL0_VCOCAL_REFTIM_START},
	{0x0C5E, CMN_PLL1_VCOCAL_REFTIM_START},
	{0x0C56, CMN_PLL0_VCOCAL_PLLCNT_START},
	{0x0C56, CMN_PLL1_VCOCAL_PLLCNT_START},
	{0x00C7, CMN_PLL0_LOCK_REFCNT_START},
	{0x00C7, CMN_PLL1_LOCK_REFCNT_START},
	{0x00C7, CMN_PLL0_LOCK_PLLCNT_START},
	{0x00C7, CMN_PLL1_LOCK_PLLCNT_START},
	{0x0005, CMN_PLL0_LOCK_PLLCNT_THR},
	{0x0005, CMN_PLL1_LOCK_PLLCNT_THR}
};

static struct cdns_torrent_vals sl_pcie_100_int_ssc_cmn_vals = {
	.reg_pairs = sl_pcie_100_int_ssc_cmn_regs,
	.num_regs = ARRAY_SIZE(sl_pcie_100_int_ssc_cmn_regs),
};

/* PCIe, 100 MHz Ref clk, no SSC & external SSC */
static struct cdns_reg_pairs pcie_100_ext_no_ssc_cmn_regs[] = {
	{0x0028, CMN_PDIAG_PLL1_CP_PADJ_M0},
	{0x001E, CMN_PLL1_DSM_FBH_OVRD_M0},
	{0x000C, CMN_PLL1_DSM_FBL_OVRD_M0}
};

static struct cdns_reg_pairs pcie_100_ext_no_ssc_rx_ln_regs[] = {
	{0x0019, RX_REE_TAP1_CLIP},
	{0x0019, RX_REE_TAP2TON_CLIP},
	{0x0001, RX_DIAG_ACYA}
};

static struct cdns_torrent_vals pcie_100_no_ssc_cmn_vals = {
	.reg_pairs = pcie_100_ext_no_ssc_cmn_regs,
	.num_regs = ARRAY_SIZE(pcie_100_ext_no_ssc_cmn_regs),
};

static struct cdns_torrent_vals pcie_100_no_ssc_rx_ln_vals = {
	.reg_pairs = pcie_100_ext_no_ssc_rx_ln_regs,
	.num_regs = ARRAY_SIZE(pcie_100_ext_no_ssc_rx_ln_regs),
};

static struct cdns_torrent_vals_entry link_cmn_vals_entries[] = {
	{CDNS_TORRENT_KEY_ANYCLK(TYPE_DP, TYPE_NONE), &sl_dp_link_cmn_vals},
	{CDNS_TORRENT_KEY_ANYCLK(TYPE_DP, TYPE_PCIE), &pcie_dp_link_cmn_vals},
	{CDNS_TORRENT_KEY_ANYCLK(TYPE_DP, TYPE_USB), &usb_dp_link_cmn_vals},

	{CDNS_TORRENT_KEY_ANYCLK(TYPE_PCIE, TYPE_NONE), NULL},
	{CDNS_TORRENT_KEY_ANYCLK(TYPE_PCIE, TYPE_SGMII), &pcie_sgmii_link_cmn_vals},
	{CDNS_TORRENT_KEY_ANYCLK(TYPE_PCIE, TYPE_QSGMII), &pcie_sgmii_link_cmn_vals},
	{CDNS_TORRENT_KEY_ANYCLK(TYPE_PCIE, TYPE_USB), &pcie_usb_link_cmn_vals},
	{CDNS_TORRENT_KEY_ANYCLK(TYPE_PCIE, TYPE_DP), &pcie_dp_link_cmn_vals},

	{CDNS_TORRENT_KEY_ANYCLK(TYPE_SGMII, TYPE_NONE), &sl_sgmii_link_cmn_vals},
	{CDNS_TORRENT_KEY_ANYCLK(TYPE_SGMII, TYPE_PCIE), &pcie_sgmii_link_cmn_vals},
	{CDNS_TORRENT_KEY_ANYCLK(TYPE_SGMII, TYPE_USB), &usb_sgmii_link_cmn_vals},

	{CDNS_TORRENT_KEY_ANYCLK(TYPE_QSGMII, TYPE_NONE), &sl_sgmii_link_cmn_vals},
	{CDNS_TORRENT_KEY_ANYCLK(TYPE_QSGMII, TYPE_PCIE), &pcie_sgmii_link_cmn_vals},
	{CDNS_TORRENT_KEY_ANYCLK(TYPE_QSGMII, TYPE_USB), &usb_sgmii_link_cmn_vals},

	{CDNS_TORRENT_KEY_ANYCLK(TYPE_USB, TYPE_NONE), &sl_usb_link_cmn_vals},
	{CDNS_TORRENT_KEY_ANYCLK(TYPE_USB, TYPE_PCIE), &pcie_usb_link_cmn_vals},
	{CDNS_TORRENT_KEY_ANYCLK(TYPE_USB, TYPE_SGMII), &usb_sgmii_link_cmn_vals},
	{CDNS_TORRENT_KEY_ANYCLK(TYPE_USB, TYPE_QSGMII), &usb_sgmii_link_cmn_vals},
	{CDNS_TORRENT_KEY_ANYCLK(TYPE_USB, TYPE_DP), &usb_dp_link_cmn_vals},

	{CDNS_TORRENT_KEY_ANYCLK(TYPE_USXGMII, TYPE_NONE), &sl_usxgmii_link_cmn_vals},
};

static struct cdns_torrent_vals_entry xcvr_diag_vals_entries[] = {
	{CDNS_TORRENT_KEY_ANYCLK(TYPE_DP, TYPE_NONE), &sl_dp_xcvr_diag_ln_vals},
	{CDNS_TORRENT_KEY_ANYCLK(TYPE_DP, TYPE_PCIE), &dp_pcie_xcvr_diag_ln_vals},
	{CDNS_TORRENT_KEY_ANYCLK(TYPE_DP, TYPE_USB), &dp_usb_xcvr_diag_ln_vals},

	{CDNS_TORRENT_KEY_ANYCLK(TYPE_PCIE, TYPE_NONE), NULL},
	{CDNS_TORRENT_KEY_ANYCLK(TYPE_PCIE, TYPE_SGMII), &pcie_sgmii_xcvr_diag_ln_vals},
	{CDNS_TORRENT_KEY_ANYCLK(TYPE_PCIE, TYPE_QSGMII), &pcie_sgmii_xcvr_diag_ln_vals},
	{CDNS_TORRENT_KEY_ANYCLK(TYPE_PCIE, TYPE_USB), &pcie_usb_xcvr_diag_ln_vals},
	{CDNS_TORRENT_KEY_ANYCLK(TYPE_PCIE, TYPE_DP), &pcie_dp_xcvr_diag_ln_vals},

	{CDNS_TORRENT_KEY_ANYCLK(TYPE_SGMII, TYPE_NONE), &sl_sgmii_xcvr_diag_ln_vals},
	{CDNS_TORRENT_KEY_ANYCLK(TYPE_SGMII, TYPE_PCIE), &sgmii_pcie_xcvr_diag_ln_vals},
	{CDNS_TORRENT_KEY_ANYCLK(TYPE_SGMII, TYPE_USB), &sgmii_usb_xcvr_diag_ln_vals},

	{CDNS_TORRENT_KEY_ANYCLK(TYPE_QSGMII, TYPE_NONE), &sl_sgmii_xcvr_diag_ln_vals},
	{CDNS_TORRENT_KEY_ANYCLK(TYPE_QSGMII, TYPE_PCIE), &sgmii_pcie_xcvr_diag_ln_vals},
	{CDNS_TORRENT_KEY_ANYCLK(TYPE_QSGMII, TYPE_USB), &sgmii_usb_xcvr_diag_ln_vals},

	{CDNS_TORRENT_KEY_ANYCLK(TYPE_USB, TYPE_NONE), &sl_usb_xcvr_diag_ln_vals},
	{CDNS_TORRENT_KEY_ANYCLK(TYPE_USB, TYPE_PCIE), &usb_pcie_xcvr_diag_ln_vals},
	{CDNS_TORRENT_KEY_ANYCLK(TYPE_USB, TYPE_SGMII), &usb_sgmii_xcvr_diag_ln_vals},
	{CDNS_TORRENT_KEY_ANYCLK(TYPE_USB, TYPE_QSGMII), &usb_sgmii_xcvr_diag_ln_vals},
	{CDNS_TORRENT_KEY_ANYCLK(TYPE_USB, TYPE_DP), &usb_dp_xcvr_diag_ln_vals},

	{CDNS_TORRENT_KEY_ANYCLK(TYPE_USXGMII, TYPE_NONE), &sl_usxgmii_xcvr_diag_ln_vals},
};

static struct cdns_torrent_vals_entry pcs_cmn_vals_entries[] = {
	{CDNS_TORRENT_KEY_ANYCLK(TYPE_USB, TYPE_NONE), &usb_phy_pcs_cmn_vals},
	{CDNS_TORRENT_KEY_ANYCLK(TYPE_USB, TYPE_PCIE), &usb_phy_pcs_cmn_vals},
	{CDNS_TORRENT_KEY_ANYCLK(TYPE_USB, TYPE_SGMII), &usb_phy_pcs_cmn_vals},
	{CDNS_TORRENT_KEY_ANYCLK(TYPE_USB, TYPE_QSGMII), &usb_phy_pcs_cmn_vals},
	{CDNS_TORRENT_KEY_ANYCLK(TYPE_USB, TYPE_DP), &usb_phy_pcs_cmn_vals},
};

static struct cdns_torrent_vals_entry cmn_vals_entries[] = {
	{CDNS_TORRENT_KEY(CLK_19_2_MHZ, CLK_19_2_MHZ, TYPE_DP, TYPE_NONE, NO_SSC), &sl_dp_19_2_no_ssc_cmn_vals},
	{CDNS_TORRENT_KEY(CLK_25_MHZ, CLK_25_MHZ, TYPE_DP, TYPE_NONE, NO_SSC), &sl_dp_25_no_ssc_cmn_vals},

	{CDNS_TORRENT_KEY(CLK_100_MHZ, CLK_100_MHZ, TYPE_DP, TYPE_NONE, NO_SSC), &sl_dp_100_no_ssc_cmn_vals},
	{CDNS_TORRENT_KEY(CLK_100_MHZ, CLK_100_MHZ, TYPE_DP, TYPE_PCIE, NO_SSC), &dp_100_no_ssc_cmn_vals},
	{CDNS_TORRENT_KEY(CLK_100_MHZ, CLK_100_MHZ, TYPE_DP, TYPE_USB, NO_SSC), &sl_dp_100_no_ssc_cmn_vals},

	{CDNS_TORRENT_KEY(CLK_100_MHZ, CLK_100_MHZ, TYPE_PCIE, TYPE_NONE, NO_SSC), NULL},
	{CDNS_TORRENT_KEY(CLK_100_MHZ, CLK_100_MHZ, TYPE_PCIE, TYPE_NONE, EXTERNAL_SSC), NULL},
	{CDNS_TORRENT_KEY(CLK_100_MHZ, CLK_100_MHZ, TYPE_PCIE, TYPE_NONE, INTERNAL_SSC), &sl_pcie_100_int_ssc_cmn_vals},

	{CDNS_TORRENT_KEY(CLK_100_MHZ, CLK_100_MHZ, TYPE_PCIE, TYPE_SGMII, NO_SSC), &pcie_100_no_ssc_cmn_vals},
	{CDNS_TORRENT_KEY(CLK_100_MHZ, CLK_100_MHZ, TYPE_PCIE, TYPE_SGMII, EXTERNAL_SSC), &pcie_100_no_ssc_cmn_vals},
	{CDNS_TORRENT_KEY(CLK_100_MHZ, CLK_100_MHZ, TYPE_PCIE, TYPE_SGMII, INTERNAL_SSC), &pcie_100_int_ssc_cmn_vals},

	{CDNS_TORRENT_KEY(CLK_100_MHZ, CLK_100_MHZ, TYPE_PCIE, TYPE_QSGMII, NO_SSC), &pcie_100_no_ssc_cmn_vals},
	{CDNS_TORRENT_KEY(CLK_100_MHZ, CLK_100_MHZ, TYPE_PCIE, TYPE_QSGMII, EXTERNAL_SSC), &pcie_100_no_ssc_cmn_vals},
	{CDNS_TORRENT_KEY(CLK_100_MHZ, CLK_100_MHZ, TYPE_PCIE, TYPE_QSGMII, INTERNAL_SSC), &pcie_100_int_ssc_cmn_vals},

	{CDNS_TORRENT_KEY(CLK_100_MHZ, CLK_100_MHZ, TYPE_PCIE, TYPE_USB, NO_SSC), &pcie_100_no_ssc_cmn_vals},
	{CDNS_TORRENT_KEY(CLK_100_MHZ, CLK_100_MHZ, TYPE_PCIE, TYPE_USB, EXTERNAL_SSC), &pcie_100_no_ssc_cmn_vals},
	{CDNS_TORRENT_KEY(CLK_100_MHZ, CLK_100_MHZ, TYPE_PCIE, TYPE_USB, INTERNAL_SSC), &pcie_100_int_ssc_cmn_vals},

	{CDNS_TORRENT_KEY(CLK_100_MHZ, CLK_100_MHZ, TYPE_PCIE, TYPE_DP, NO_SSC), NULL},

	{CDNS_TORRENT_KEY(CLK_100_MHZ, CLK_100_MHZ, TYPE_SGMII, TYPE_NONE, NO_SSC), &sl_sgmii_100_no_ssc_cmn_vals},

	{CDNS_TORRENT_KEY(CLK_100_MHZ, CLK_100_MHZ, TYPE_SGMII, TYPE_PCIE, NO_SSC), &sgmii_100_no_ssc_cmn_vals},
	{CDNS_TORRENT_KEY(CLK_100_MHZ, CLK_100_MHZ, TYPE_SGMII, TYPE_PCIE, EXTERNAL_SSC), &sgmii_100_no_ssc_cmn_vals},
	{CDNS_TORRENT_KEY(CLK_100_MHZ, CLK_100_MHZ, TYPE_SGMII, TYPE_PCIE, INTERNAL_SSC), &sgmii_100_int_ssc_cmn_vals},

	{CDNS_TORRENT_KEY(CLK_100_MHZ, CLK_100_MHZ, TYPE_SGMII, TYPE_USB, NO_SSC), &sgmii_100_no_ssc_cmn_vals},
	{CDNS_TORRENT_KEY(CLK_100_MHZ, CLK_100_MHZ, TYPE_SGMII, TYPE_USB, EXTERNAL_SSC), &sgmii_100_no_ssc_cmn_vals},
	{CDNS_TORRENT_KEY(CLK_100_MHZ, CLK_100_MHZ, TYPE_SGMII, TYPE_USB, INTERNAL_SSC), &sgmii_100_no_ssc_cmn_vals},

	{CDNS_TORRENT_KEY(CLK_100_MHZ, CLK_100_MHZ, TYPE_QSGMII, TYPE_NONE, NO_SSC), &sl_qsgmii_100_no_ssc_cmn_vals},

	{CDNS_TORRENT_KEY(CLK_100_MHZ, CLK_100_MHZ, TYPE_QSGMII, TYPE_PCIE, NO_SSC), &qsgmii_100_no_ssc_cmn_vals},
	{CDNS_TORRENT_KEY(CLK_100_MHZ, CLK_100_MHZ, TYPE_QSGMII, TYPE_PCIE, EXTERNAL_SSC), &qsgmii_100_no_ssc_cmn_vals},
	{CDNS_TORRENT_KEY(CLK_100_MHZ, CLK_100_MHZ, TYPE_QSGMII, TYPE_PCIE, INTERNAL_SSC), &qsgmii_100_int_ssc_cmn_vals},

	{CDNS_TORRENT_KEY(CLK_100_MHZ, CLK_100_MHZ, TYPE_QSGMII, TYPE_USB, NO_SSC), &qsgmii_100_no_ssc_cmn_vals},
	{CDNS_TORRENT_KEY(CLK_100_MHZ, CLK_100_MHZ, TYPE_QSGMII, TYPE_USB, EXTERNAL_SSC), &qsgmii_100_no_ssc_cmn_vals},
	{CDNS_TORRENT_KEY(CLK_100_MHZ, CLK_100_MHZ, TYPE_QSGMII, TYPE_USB, INTERNAL_SSC), &qsgmii_100_no_ssc_cmn_vals},

	{CDNS_TORRENT_KEY(CLK_100_MHZ, CLK_100_MHZ, TYPE_USB, TYPE_NONE, NO_SSC), &sl_usb_100_no_ssc_cmn_vals},
	{CDNS_TORRENT_KEY(CLK_100_MHZ, CLK_100_MHZ, TYPE_USB, TYPE_NONE, EXTERNAL_SSC), &sl_usb_100_no_ssc_cmn_vals},
	{CDNS_TORRENT_KEY(CLK_100_MHZ, CLK_100_MHZ, TYPE_USB, TYPE_NONE, INTERNAL_SSC), &sl_usb_100_int_ssc_cmn_vals},

	{CDNS_TORRENT_KEY(CLK_100_MHZ, CLK_100_MHZ, TYPE_USB, TYPE_PCIE, NO_SSC), &usb_100_no_ssc_cmn_vals},
	{CDNS_TORRENT_KEY(CLK_100_MHZ, CLK_100_MHZ, TYPE_USB, TYPE_PCIE, EXTERNAL_SSC), &usb_100_no_ssc_cmn_vals},
	{CDNS_TORRENT_KEY(CLK_100_MHZ, CLK_100_MHZ, TYPE_USB, TYPE_PCIE, INTERNAL_SSC), &usb_100_int_ssc_cmn_vals},

	{CDNS_TORRENT_KEY(CLK_100_MHZ, CLK_100_MHZ, TYPE_USB, TYPE_SGMII, NO_SSC), &sl_usb_100_no_ssc_cmn_vals},
	{CDNS_TORRENT_KEY(CLK_100_MHZ, CLK_100_MHZ, TYPE_USB, TYPE_SGMII, EXTERNAL_SSC), &sl_usb_100_no_ssc_cmn_vals},
	{CDNS_TORRENT_KEY(CLK_100_MHZ, CLK_100_MHZ, TYPE_USB, TYPE_SGMII, INTERNAL_SSC), &sl_usb_100_int_ssc_cmn_vals},

	{CDNS_TORRENT_KEY(CLK_100_MHZ, CLK_100_MHZ, TYPE_USB, TYPE_QSGMII, NO_SSC), &sl_usb_100_no_ssc_cmn_vals},
	{CDNS_TORRENT_KEY(CLK_100_MHZ, CLK_100_MHZ, TYPE_USB, TYPE_QSGMII, EXTERNAL_SSC), &sl_usb_100_no_ssc_cmn_vals},
	{CDNS_TORRENT_KEY(CLK_100_MHZ, CLK_100_MHZ, TYPE_USB, TYPE_QSGMII, INTERNAL_SSC), &sl_usb_100_int_ssc_cmn_vals},

	{CDNS_TORRENT_KEY(CLK_100_MHZ, CLK_100_MHZ, TYPE_USB, TYPE_DP, NO_SSC), &usb_100_no_ssc_cmn_vals},

	{CDNS_TORRENT_KEY(CLK_156_25_MHZ, CLK_156_25_MHZ, TYPE_USXGMII, TYPE_NONE, NO_SSC), &sl_usxgmii_156_25_no_ssc_cmn_vals},
};

static struct cdns_torrent_vals_entry cdns_tx_ln_vals_entries[] = {
	{CDNS_TORRENT_KEY(CLK_19_2_MHZ, CLK_19_2_MHZ, TYPE_DP, TYPE_NONE, NO_SSC), &sl_dp_19_2_no_ssc_tx_ln_vals},
	{CDNS_TORRENT_KEY(CLK_25_MHZ, CLK_25_MHZ, TYPE_DP, TYPE_NONE, NO_SSC), &sl_dp_25_no_ssc_tx_ln_vals},

	{CDNS_TORRENT_KEY(CLK_100_MHZ, CLK_100_MHZ, TYPE_DP, TYPE_NONE, NO_SSC), &sl_dp_100_no_ssc_tx_ln_vals},
	{CDNS_TORRENT_KEY(CLK_100_MHZ, CLK_100_MHZ, TYPE_DP, TYPE_PCIE, NO_SSC), &dp_100_no_ssc_tx_ln_vals},
	{CDNS_TORRENT_KEY(CLK_100_MHZ, CLK_100_MHZ, TYPE_DP, TYPE_USB, NO_SSC), &dp_100_no_ssc_tx_ln_vals},

	{CDNS_TORRENT_KEY(CLK_100_MHZ, CLK_100_MHZ, TYPE_PCIE, TYPE_NONE, NO_SSC), NULL},
	{CDNS_TORRENT_KEY(CLK_100_MHZ, CLK_100_MHZ, TYPE_PCIE, TYPE_NONE, EXTERNAL_SSC), NULL},
	{CDNS_TORRENT_KEY(CLK_100_MHZ, CLK_100_MHZ, TYPE_PCIE, TYPE_NONE, INTERNAL_SSC), NULL},

	{CDNS_TORRENT_KEY(CLK_100_MHZ, CLK_100_MHZ, TYPE_PCIE, TYPE_SGMII, NO_SSC), NULL},
	{CDNS_TORRENT_KEY(CLK_100_MHZ, CLK_100_MHZ, TYPE_PCIE, TYPE_SGMII, EXTERNAL_SSC), NULL},
	{CDNS_TORRENT_KEY(CLK_100_MHZ, CLK_100_MHZ, TYPE_PCIE, TYPE_SGMII, INTERNAL_SSC), NULL},

	{CDNS_TORRENT_KEY(CLK_100_MHZ, CLK_100_MHZ, TYPE_PCIE, TYPE_QSGMII, NO_SSC), NULL},
	{CDNS_TORRENT_KEY(CLK_100_MHZ, CLK_100_MHZ, TYPE_PCIE, TYPE_QSGMII, EXTERNAL_SSC), NULL},
	{CDNS_TORRENT_KEY(CLK_100_MHZ, CLK_100_MHZ, TYPE_PCIE, TYPE_QSGMII, INTERNAL_SSC), NULL},

	{CDNS_TORRENT_KEY(CLK_100_MHZ, CLK_100_MHZ, TYPE_PCIE, TYPE_USB, NO_SSC), NULL},
	{CDNS_TORRENT_KEY(CLK_100_MHZ, CLK_100_MHZ, TYPE_PCIE, TYPE_USB, EXTERNAL_SSC), NULL},
	{CDNS_TORRENT_KEY(CLK_100_MHZ, CLK_100_MHZ, TYPE_PCIE, TYPE_USB, INTERNAL_SSC), NULL},

	{CDNS_TORRENT_KEY(CLK_100_MHZ, CLK_100_MHZ, TYPE_PCIE, TYPE_DP, NO_SSC), NULL},

	{CDNS_TORRENT_KEY(CLK_100_MHZ, CLK_100_MHZ, TYPE_SGMII, TYPE_NONE, NO_SSC), &sgmii_100_no_ssc_tx_ln_vals},

	{CDNS_TORRENT_KEY(CLK_100_MHZ, CLK_100_MHZ, TYPE_SGMII, TYPE_PCIE, NO_SSC), &sgmii_100_no_ssc_tx_ln_vals},
	{CDNS_TORRENT_KEY(CLK_100_MHZ, CLK_100_MHZ, TYPE_SGMII, TYPE_PCIE, EXTERNAL_SSC), &sgmii_100_no_ssc_tx_ln_vals},
	{CDNS_TORRENT_KEY(CLK_100_MHZ, CLK_100_MHZ, TYPE_SGMII, TYPE_PCIE, INTERNAL_SSC), &sgmii_100_no_ssc_tx_ln_vals},

	{CDNS_TORRENT_KEY(CLK_100_MHZ, CLK_100_MHZ, TYPE_SGMII, TYPE_USB, NO_SSC), &sgmii_100_no_ssc_tx_ln_vals},
	{CDNS_TORRENT_KEY(CLK_100_MHZ, CLK_100_MHZ, TYPE_SGMII, TYPE_USB, EXTERNAL_SSC), &sgmii_100_no_ssc_tx_ln_vals},
	{CDNS_TORRENT_KEY(CLK_100_MHZ, CLK_100_MHZ, TYPE_SGMII, TYPE_USB, INTERNAL_SSC), &sgmii_100_no_ssc_tx_ln_vals},

	{CDNS_TORRENT_KEY(CLK_100_MHZ, CLK_100_MHZ, TYPE_QSGMII, TYPE_NONE, NO_SSC), &qsgmii_100_no_ssc_tx_ln_vals},

	{CDNS_TORRENT_KEY(CLK_100_MHZ, CLK_100_MHZ, TYPE_QSGMII, TYPE_PCIE, NO_SSC), &qsgmii_100_no_ssc_tx_ln_vals},
	{CDNS_TORRENT_KEY(CLK_100_MHZ, CLK_100_MHZ, TYPE_QSGMII, TYPE_PCIE, EXTERNAL_SSC), &qsgmii_100_no_ssc_tx_ln_vals},
	{CDNS_TORRENT_KEY(CLK_100_MHZ, CLK_100_MHZ, TYPE_QSGMII, TYPE_PCIE, INTERNAL_SSC), &qsgmii_100_no_ssc_tx_ln_vals},

	{CDNS_TORRENT_KEY(CLK_100_MHZ, CLK_100_MHZ, TYPE_QSGMII, TYPE_USB, NO_SSC), &qsgmii_100_no_ssc_tx_ln_vals},
	{CDNS_TORRENT_KEY(CLK_100_MHZ, CLK_100_MHZ, TYPE_QSGMII, TYPE_USB, EXTERNAL_SSC), &qsgmii_100_no_ssc_tx_ln_vals},
	{CDNS_TORRENT_KEY(CLK_100_MHZ, CLK_100_MHZ, TYPE_QSGMII, TYPE_USB, INTERNAL_SSC), &qsgmii_100_no_ssc_tx_ln_vals},

	{CDNS_TORRENT_KEY(CLK_100_MHZ, CLK_100_MHZ, TYPE_USB, TYPE_NONE, NO_SSC), &usb_100_no_ssc_tx_ln_vals},
	{CDNS_TORRENT_KEY(CLK_100_MHZ, CLK_100_MHZ, TYPE_USB, TYPE_NONE, EXTERNAL_SSC), &usb_100_no_ssc_tx_ln_vals},
	{CDNS_TORRENT_KEY(CLK_100_MHZ, CLK_100_MHZ, TYPE_USB, TYPE_NONE, INTERNAL_SSC), &usb_100_no_ssc_tx_ln_vals},

	{CDNS_TORRENT_KEY(CLK_100_MHZ, CLK_100_MHZ, TYPE_USB, TYPE_PCIE, NO_SSC), &usb_100_no_ssc_tx_ln_vals},
	{CDNS_TORRENT_KEY(CLK_100_MHZ, CLK_100_MHZ, TYPE_USB, TYPE_PCIE, EXTERNAL_SSC), &usb_100_no_ssc_tx_ln_vals},
	{CDNS_TORRENT_KEY(CLK_100_MHZ, CLK_100_MHZ, TYPE_USB, TYPE_PCIE, INTERNAL_SSC), &usb_100_no_ssc_tx_ln_vals},

	{CDNS_TORRENT_KEY(CLK_100_MHZ, CLK_100_MHZ, TYPE_USB, TYPE_SGMII, NO_SSC), &usb_100_no_ssc_tx_ln_vals},
	{CDNS_TORRENT_KEY(CLK_100_MHZ, CLK_100_MHZ, TYPE_USB, TYPE_SGMII, EXTERNAL_SSC), &usb_100_no_ssc_tx_ln_vals},
	{CDNS_TORRENT_KEY(CLK_100_MHZ, CLK_100_MHZ, TYPE_USB, TYPE_SGMII, INTERNAL_SSC), &usb_100_no_ssc_tx_ln_vals},

	{CDNS_TORRENT_KEY(CLK_100_MHZ, CLK_100_MHZ, TYPE_USB, TYPE_QSGMII, NO_SSC), &usb_100_no_ssc_tx_ln_vals},
	{CDNS_TORRENT_KEY(CLK_100_MHZ, CLK_100_MHZ, TYPE_USB, TYPE_QSGMII, EXTERNAL_SSC), &usb_100_no_ssc_tx_ln_vals},
	{CDNS_TORRENT_KEY(CLK_100_MHZ, CLK_100_MHZ, TYPE_USB, TYPE_QSGMII, INTERNAL_SSC), &usb_100_no_ssc_tx_ln_vals},

	{CDNS_TORRENT_KEY(CLK_100_MHZ, CLK_100_MHZ, TYPE_USB, TYPE_DP, NO_SSC), &usb_100_no_ssc_tx_ln_vals},

	{CDNS_TORRENT_KEY(CLK_156_25_MHZ, CLK_156_25_MHZ, TYPE_USXGMII, TYPE_NONE, NO_SSC), &usxgmii_156_25_no_ssc_tx_ln_vals},
};

static struct cdns_torrent_vals_entry cdns_rx_ln_vals_entries[] = {
	{CDNS_TORRENT_KEY(CLK_19_2_MHZ, CLK_19_2_MHZ, TYPE_DP, TYPE_NONE, NO_SSC), &sl_dp_19_2_no_ssc_rx_ln_vals},
	{CDNS_TORRENT_KEY(CLK_25_MHZ, CLK_25_MHZ, TYPE_DP, TYPE_NONE, NO_SSC), &sl_dp_25_no_ssc_rx_ln_vals},

	{CDNS_TORRENT_KEY(CLK_100_MHZ, CLK_100_MHZ, TYPE_DP, TYPE_NONE, NO_SSC), &sl_dp_100_no_ssc_rx_ln_vals},
	{CDNS_TORRENT_KEY(CLK_100_MHZ, CLK_100_MHZ, TYPE_DP, TYPE_PCIE, NO_SSC), &dp_100_no_ssc_rx_ln_vals},
	{CDNS_TORRENT_KEY(CLK_100_MHZ, CLK_100_MHZ, TYPE_DP, TYPE_USB, NO_SSC), &dp_100_no_ssc_rx_ln_vals},

	{CDNS_TORRENT_KEY(CLK_100_MHZ, CLK_100_MHZ, TYPE_PCIE, TYPE_NONE, NO_SSC), &pcie_100_no_ssc_rx_ln_vals},
	{CDNS_TORRENT_KEY(CLK_100_MHZ, CLK_100_MHZ, TYPE_PCIE, TYPE_NONE, EXTERNAL_SSC), &pcie_100_no_ssc_rx_ln_vals},
	{CDNS_TORRENT_KEY(CLK_100_MHZ, CLK_100_MHZ, TYPE_PCIE, TYPE_NONE, INTERNAL_SSC), &pcie_100_no_ssc_rx_ln_vals},

	{CDNS_TORRENT_KEY(CLK_100_MHZ, CLK_100_MHZ, TYPE_PCIE, TYPE_SGMII, NO_SSC), &pcie_100_no_ssc_rx_ln_vals},
	{CDNS_TORRENT_KEY(CLK_100_MHZ, CLK_100_MHZ, TYPE_PCIE, TYPE_SGMII, EXTERNAL_SSC), &pcie_100_no_ssc_rx_ln_vals},
	{CDNS_TORRENT_KEY(CLK_100_MHZ, CLK_100_MHZ, TYPE_PCIE, TYPE_SGMII, INTERNAL_SSC), &pcie_100_no_ssc_rx_ln_vals},

	{CDNS_TORRENT_KEY(CLK_100_MHZ, CLK_100_MHZ, TYPE_PCIE, TYPE_QSGMII, NO_SSC), &pcie_100_no_ssc_rx_ln_vals},
	{CDNS_TORRENT_KEY(CLK_100_MHZ, CLK_100_MHZ, TYPE_PCIE, TYPE_QSGMII, EXTERNAL_SSC), &pcie_100_no_ssc_rx_ln_vals},
	{CDNS_TORRENT_KEY(CLK_100_MHZ, CLK_100_MHZ, TYPE_PCIE, TYPE_QSGMII, INTERNAL_SSC), &pcie_100_no_ssc_rx_ln_vals},

	{CDNS_TORRENT_KEY(CLK_100_MHZ, CLK_100_MHZ, TYPE_PCIE, TYPE_USB, NO_SSC), &pcie_100_no_ssc_rx_ln_vals},
	{CDNS_TORRENT_KEY(CLK_100_MHZ, CLK_100_MHZ, TYPE_PCIE, TYPE_USB, EXTERNAL_SSC), &pcie_100_no_ssc_rx_ln_vals},
	{CDNS_TORRENT_KEY(CLK_100_MHZ, CLK_100_MHZ, TYPE_PCIE, TYPE_USB, INTERNAL_SSC), &pcie_100_no_ssc_rx_ln_vals},

	{CDNS_TORRENT_KEY(CLK_100_MHZ, CLK_100_MHZ, TYPE_PCIE, TYPE_DP, NO_SSC), &pcie_100_no_ssc_rx_ln_vals},

	{CDNS_TORRENT_KEY(CLK_100_MHZ, CLK_100_MHZ, TYPE_SGMII, TYPE_NONE, NO_SSC), &sgmii_100_no_ssc_rx_ln_vals},

	{CDNS_TORRENT_KEY(CLK_100_MHZ, CLK_100_MHZ, TYPE_SGMII, TYPE_PCIE, NO_SSC), &sgmii_100_no_ssc_rx_ln_vals},
	{CDNS_TORRENT_KEY(CLK_100_MHZ, CLK_100_MHZ, TYPE_SGMII, TYPE_PCIE, EXTERNAL_SSC), &sgmii_100_no_ssc_rx_ln_vals},
	{CDNS_TORRENT_KEY(CLK_100_MHZ, CLK_100_MHZ, TYPE_SGMII, TYPE_PCIE, INTERNAL_SSC), &sgmii_100_no_ssc_rx_ln_vals},

	{CDNS_TORRENT_KEY(CLK_100_MHZ, CLK_100_MHZ, TYPE_SGMII, TYPE_USB, NO_SSC), &sgmii_100_no_ssc_rx_ln_vals},
	{CDNS_TORRENT_KEY(CLK_100_MHZ, CLK_100_MHZ, TYPE_SGMII, TYPE_USB, EXTERNAL_SSC), &sgmii_100_no_ssc_rx_ln_vals},
	{CDNS_TORRENT_KEY(CLK_100_MHZ, CLK_100_MHZ, TYPE_SGMII, TYPE_USB, INTERNAL_SSC), &sgmii_100_no_ssc_rx_ln_vals},

	{CDNS_TORRENT_KEY(CLK_100_MHZ, CLK_100_MHZ, TYPE_QSGMII, TYPE_NONE, NO_SSC), &qsgmii_100_no_ssc_rx_ln_vals},

	{CDNS_TORRENT_KEY(CLK_100_MHZ, CLK_100_MHZ, TYPE_QSGMII, TYPE_PCIE, NO_SSC), &qsgmii_100_no_ssc_rx_ln_vals},
	{CDNS_TORRENT_KEY(CLK_100_MHZ, CLK_100_MHZ, TYPE_QSGMII, TYPE_PCIE, EXTERNAL_SSC), &qsgmii_100_no_ssc_rx_ln_vals},
	{CDNS_TORRENT_KEY(CLK_100_MHZ, CLK_100_MHZ, TYPE_QSGMII, TYPE_PCIE, INTERNAL_SSC), &qsgmii_100_no_ssc_rx_ln_vals},

	{CDNS_TORRENT_KEY(CLK_100_MHZ, CLK_100_MHZ, TYPE_QSGMII, TYPE_USB, NO_SSC), &qsgmii_100_no_ssc_rx_ln_vals},
	{CDNS_TORRENT_KEY(CLK_100_MHZ, CLK_100_MHZ, TYPE_QSGMII, TYPE_USB, EXTERNAL_SSC), &qsgmii_100_no_ssc_rx_ln_vals},
	{CDNS_TORRENT_KEY(CLK_100_MHZ, CLK_100_MHZ, TYPE_QSGMII, TYPE_USB, INTERNAL_SSC), &qsgmii_100_no_ssc_rx_ln_vals},

	{CDNS_TORRENT_KEY(CLK_100_MHZ, CLK_100_MHZ, TYPE_USB, TYPE_NONE, NO_SSC), &usb_100_no_ssc_rx_ln_vals},
	{CDNS_TORRENT_KEY(CLK_100_MHZ, CLK_100_MHZ, TYPE_USB, TYPE_NONE, EXTERNAL_SSC), &usb_100_no_ssc_rx_ln_vals},
	{CDNS_TORRENT_KEY(CLK_100_MHZ, CLK_100_MHZ, TYPE_USB, TYPE_NONE, INTERNAL_SSC), &usb_100_no_ssc_rx_ln_vals},

	{CDNS_TORRENT_KEY(CLK_100_MHZ, CLK_100_MHZ, TYPE_USB, TYPE_PCIE, NO_SSC), &usb_100_no_ssc_rx_ln_vals},
	{CDNS_TORRENT_KEY(CLK_100_MHZ, CLK_100_MHZ, TYPE_USB, TYPE_PCIE, EXTERNAL_SSC), &usb_100_no_ssc_rx_ln_vals},
	{CDNS_TORRENT_KEY(CLK_100_MHZ, CLK_100_MHZ, TYPE_USB, TYPE_PCIE, INTERNAL_SSC), &usb_100_no_ssc_rx_ln_vals},

	{CDNS_TORRENT_KEY(CLK_100_MHZ, CLK_100_MHZ, TYPE_USB, TYPE_SGMII, NO_SSC), &usb_100_no_ssc_rx_ln_vals},
	{CDNS_TORRENT_KEY(CLK_100_MHZ, CLK_100_MHZ, TYPE_USB, TYPE_SGMII, EXTERNAL_SSC), &usb_100_no_ssc_rx_ln_vals},
	{CDNS_TORRENT_KEY(CLK_100_MHZ, CLK_100_MHZ, TYPE_USB, TYPE_SGMII, INTERNAL_SSC), &usb_100_no_ssc_rx_ln_vals},

	{CDNS_TORRENT_KEY(CLK_100_MHZ, CLK_100_MHZ, TYPE_USB, TYPE_QSGMII, NO_SSC), &usb_100_no_ssc_rx_ln_vals},
	{CDNS_TORRENT_KEY(CLK_100_MHZ, CLK_100_MHZ, TYPE_USB, TYPE_QSGMII, EXTERNAL_SSC), &usb_100_no_ssc_rx_ln_vals},
	{CDNS_TORRENT_KEY(CLK_100_MHZ, CLK_100_MHZ, TYPE_USB, TYPE_QSGMII, INTERNAL_SSC), &usb_100_no_ssc_rx_ln_vals},

	{CDNS_TORRENT_KEY(CLK_100_MHZ, CLK_100_MHZ, TYPE_USB, TYPE_DP, NO_SSC), &usb_100_no_ssc_rx_ln_vals},

	{CDNS_TORRENT_KEY(CLK_156_25_MHZ, CLK_156_25_MHZ, TYPE_USXGMII, TYPE_NONE, NO_SSC), &usxgmii_156_25_no_ssc_rx_ln_vals},
};

static const struct cdns_torrent_data cdns_map_torrent = {
	.block_offset_shift = 0x2,
	.reg_offset_shift = 0x2,
<<<<<<< HEAD
	.link_cmn_vals = {
		[TYPE_DP] = {
			[TYPE_NONE] = {
				[NO_SSC] = &sl_dp_link_cmn_vals,
			},
			[TYPE_PCIE] = {
				[NO_SSC] = &pcie_dp_link_cmn_vals,
			},
			[TYPE_USB] = {
				[NO_SSC] = &usb_dp_link_cmn_vals,
			},
		},
		[TYPE_PCIE] = {
			[TYPE_NONE] = {
				[NO_SSC] = NULL,
				[EXTERNAL_SSC] = NULL,
				[INTERNAL_SSC] = NULL,
			},
			[TYPE_SGMII] = {
				[NO_SSC] = &pcie_sgmii_link_cmn_vals,
				[EXTERNAL_SSC] = &pcie_sgmii_link_cmn_vals,
				[INTERNAL_SSC] = &pcie_sgmii_link_cmn_vals,
			},
			[TYPE_QSGMII] = {
				[NO_SSC] = &pcie_sgmii_link_cmn_vals,
				[EXTERNAL_SSC] = &pcie_sgmii_link_cmn_vals,
				[INTERNAL_SSC] = &pcie_sgmii_link_cmn_vals,
			},
			[TYPE_USB] = {
				[NO_SSC] = &pcie_usb_link_cmn_vals,
				[EXTERNAL_SSC] = &pcie_usb_link_cmn_vals,
				[INTERNAL_SSC] = &pcie_usb_link_cmn_vals,
			},
			[TYPE_DP] = {
				[NO_SSC] = &pcie_dp_link_cmn_vals,
			},
		},
		[TYPE_SGMII] = {
			[TYPE_NONE] = {
				[NO_SSC] = &sl_sgmii_link_cmn_vals,
			},
			[TYPE_PCIE] = {
				[NO_SSC] = &pcie_sgmii_link_cmn_vals,
				[EXTERNAL_SSC] = &pcie_sgmii_link_cmn_vals,
				[INTERNAL_SSC] = &pcie_sgmii_link_cmn_vals,
			},
			[TYPE_USB] = {
				[NO_SSC] = &usb_sgmii_link_cmn_vals,
				[EXTERNAL_SSC] = &usb_sgmii_link_cmn_vals,
				[INTERNAL_SSC] = &usb_sgmii_link_cmn_vals,
			},
		},
		[TYPE_QSGMII] = {
			[TYPE_NONE] = {
				[NO_SSC] = &sl_sgmii_link_cmn_vals,
			},
			[TYPE_PCIE] = {
				[NO_SSC] = &pcie_sgmii_link_cmn_vals,
				[EXTERNAL_SSC] = &pcie_sgmii_link_cmn_vals,
				[INTERNAL_SSC] = &pcie_sgmii_link_cmn_vals,
			},
			[TYPE_USB] = {
				[NO_SSC] = &usb_sgmii_link_cmn_vals,
				[EXTERNAL_SSC] = &usb_sgmii_link_cmn_vals,
				[INTERNAL_SSC] = &usb_sgmii_link_cmn_vals,
			},
		},
		[TYPE_USB] = {
			[TYPE_NONE] = {
				[NO_SSC] = &sl_usb_link_cmn_vals,
				[EXTERNAL_SSC] = &sl_usb_link_cmn_vals,
				[INTERNAL_SSC] = &sl_usb_link_cmn_vals,
			},
			[TYPE_PCIE] = {
				[NO_SSC] = &pcie_usb_link_cmn_vals,
				[EXTERNAL_SSC] = &pcie_usb_link_cmn_vals,
				[INTERNAL_SSC] = &pcie_usb_link_cmn_vals,
			},
			[TYPE_SGMII] = {
				[NO_SSC] = &usb_sgmii_link_cmn_vals,
				[EXTERNAL_SSC] = &usb_sgmii_link_cmn_vals,
				[INTERNAL_SSC] = &usb_sgmii_link_cmn_vals,
			},
			[TYPE_QSGMII] = {
				[NO_SSC] = &usb_sgmii_link_cmn_vals,
				[EXTERNAL_SSC] = &usb_sgmii_link_cmn_vals,
				[INTERNAL_SSC] = &usb_sgmii_link_cmn_vals,
			},
			[TYPE_DP] = {
				[NO_SSC] = &usb_dp_link_cmn_vals,
			},
		},
	},
	.xcvr_diag_vals = {
		[TYPE_DP] = {
			[TYPE_NONE] = {
				[NO_SSC] = &sl_dp_xcvr_diag_ln_vals,
			},
			[TYPE_PCIE] = {
				[NO_SSC] = &dp_pcie_xcvr_diag_ln_vals,
			},
			[TYPE_USB] = {
				[NO_SSC] = &dp_usb_xcvr_diag_ln_vals,
			},
		},
		[TYPE_PCIE] = {
			[TYPE_NONE] = {
				[NO_SSC] = NULL,
				[EXTERNAL_SSC] = NULL,
				[INTERNAL_SSC] = NULL,
			},
			[TYPE_SGMII] = {
				[NO_SSC] = &pcie_sgmii_xcvr_diag_ln_vals,
				[EXTERNAL_SSC] = &pcie_sgmii_xcvr_diag_ln_vals,
				[INTERNAL_SSC] = &pcie_sgmii_xcvr_diag_ln_vals,
			},
			[TYPE_QSGMII] = {
				[NO_SSC] = &pcie_sgmii_xcvr_diag_ln_vals,
				[EXTERNAL_SSC] = &pcie_sgmii_xcvr_diag_ln_vals,
				[INTERNAL_SSC] = &pcie_sgmii_xcvr_diag_ln_vals,
			},
			[TYPE_USB] = {
				[NO_SSC] = &pcie_usb_xcvr_diag_ln_vals,
				[EXTERNAL_SSC] = &pcie_usb_xcvr_diag_ln_vals,
				[INTERNAL_SSC] = &pcie_usb_xcvr_diag_ln_vals,
			},
			[TYPE_DP] = {
				[NO_SSC] = &pcie_dp_xcvr_diag_ln_vals,
			},
		},
		[TYPE_SGMII] = {
			[TYPE_NONE] = {
				[NO_SSC] = &sl_sgmii_xcvr_diag_ln_vals,
			},
			[TYPE_PCIE] = {
				[NO_SSC] = &sgmii_pcie_xcvr_diag_ln_vals,
				[EXTERNAL_SSC] = &sgmii_pcie_xcvr_diag_ln_vals,
				[INTERNAL_SSC] = &sgmii_pcie_xcvr_diag_ln_vals,
			},
			[TYPE_USB] = {
				[NO_SSC] = &sgmii_usb_xcvr_diag_ln_vals,
				[EXTERNAL_SSC] = &sgmii_usb_xcvr_diag_ln_vals,
				[INTERNAL_SSC] = &sgmii_usb_xcvr_diag_ln_vals,
			},
		},
		[TYPE_QSGMII] = {
			[TYPE_NONE] = {
				[NO_SSC] = &sl_sgmii_xcvr_diag_ln_vals,
			},
			[TYPE_PCIE] = {
				[NO_SSC] = &sgmii_pcie_xcvr_diag_ln_vals,
				[EXTERNAL_SSC] = &sgmii_pcie_xcvr_diag_ln_vals,
				[INTERNAL_SSC] = &sgmii_pcie_xcvr_diag_ln_vals,
			},
			[TYPE_USB] = {
				[NO_SSC] = &sgmii_usb_xcvr_diag_ln_vals,
				[EXTERNAL_SSC] = &sgmii_usb_xcvr_diag_ln_vals,
				[INTERNAL_SSC] = &sgmii_usb_xcvr_diag_ln_vals,
			},
		},
		[TYPE_USB] = {
			[TYPE_NONE] = {
				[NO_SSC] = &sl_usb_xcvr_diag_ln_vals,
				[EXTERNAL_SSC] = &sl_usb_xcvr_diag_ln_vals,
				[INTERNAL_SSC] = &sl_usb_xcvr_diag_ln_vals,
			},
			[TYPE_PCIE] = {
				[NO_SSC] = &usb_pcie_xcvr_diag_ln_vals,
				[EXTERNAL_SSC] = &usb_pcie_xcvr_diag_ln_vals,
				[INTERNAL_SSC] = &usb_pcie_xcvr_diag_ln_vals,
			},
			[TYPE_SGMII] = {
				[NO_SSC] = &usb_sgmii_xcvr_diag_ln_vals,
				[EXTERNAL_SSC] = &usb_sgmii_xcvr_diag_ln_vals,
				[INTERNAL_SSC] = &usb_sgmii_xcvr_diag_ln_vals,
			},
			[TYPE_QSGMII] = {
				[NO_SSC] = &usb_sgmii_xcvr_diag_ln_vals,
				[EXTERNAL_SSC] = &usb_sgmii_xcvr_diag_ln_vals,
				[INTERNAL_SSC] = &usb_sgmii_xcvr_diag_ln_vals,
			},
			[TYPE_DP] = {
				[NO_SSC] = &usb_dp_xcvr_diag_ln_vals,
			},
		},
	},
	.pcs_cmn_vals = {
		[TYPE_USB] = {
			[TYPE_NONE] = {
				[NO_SSC] = &usb_phy_pcs_cmn_vals,
				[EXTERNAL_SSC] = &usb_phy_pcs_cmn_vals,
				[INTERNAL_SSC] = &usb_phy_pcs_cmn_vals,
			},
			[TYPE_PCIE] = {
				[NO_SSC] = &usb_phy_pcs_cmn_vals,
				[EXTERNAL_SSC] = &usb_phy_pcs_cmn_vals,
				[INTERNAL_SSC] = &usb_phy_pcs_cmn_vals,
			},
			[TYPE_SGMII] = {
				[NO_SSC] = &usb_phy_pcs_cmn_vals,
				[EXTERNAL_SSC] = &usb_phy_pcs_cmn_vals,
				[INTERNAL_SSC] = &usb_phy_pcs_cmn_vals,
			},
			[TYPE_QSGMII] = {
				[NO_SSC] = &usb_phy_pcs_cmn_vals,
				[EXTERNAL_SSC] = &usb_phy_pcs_cmn_vals,
				[INTERNAL_SSC] = &usb_phy_pcs_cmn_vals,
			},
			[TYPE_DP] = {
				[NO_SSC] = &usb_phy_pcs_cmn_vals,
			},
		},
	},
	.cmn_vals = {
		[CLK_19_2_MHZ] = {
			[TYPE_DP] = {
				[TYPE_NONE] = {
					[NO_SSC] = &sl_dp_19_2_no_ssc_cmn_vals,
				},
			},
		},
		[CLK_25_MHZ] = {
			[TYPE_DP] = {
				[TYPE_NONE] = {
					[NO_SSC] = &sl_dp_25_no_ssc_cmn_vals,
				},
			},
		},
		[CLK_100_MHZ] = {
			[TYPE_DP] = {
				[TYPE_NONE] = {
					[NO_SSC] = &sl_dp_100_no_ssc_cmn_vals,
				},
				[TYPE_PCIE] = {
					[NO_SSC] = &dp_100_no_ssc_cmn_vals,
				},
				[TYPE_USB] = {
					[NO_SSC] = &sl_dp_100_no_ssc_cmn_vals,
				},
			},
			[TYPE_PCIE] = {
				[TYPE_NONE] = {
					[NO_SSC] = NULL,
					[EXTERNAL_SSC] = NULL,
					[INTERNAL_SSC] = &sl_pcie_100_int_ssc_cmn_vals,
				},
				[TYPE_SGMII] = {
					[NO_SSC] = &pcie_100_no_ssc_cmn_vals,
					[EXTERNAL_SSC] = &pcie_100_no_ssc_cmn_vals,
					[INTERNAL_SSC] = &pcie_100_int_ssc_cmn_vals,
				},
				[TYPE_QSGMII] = {
					[NO_SSC] = &pcie_100_no_ssc_cmn_vals,
					[EXTERNAL_SSC] = &pcie_100_no_ssc_cmn_vals,
					[INTERNAL_SSC] = &pcie_100_int_ssc_cmn_vals,
				},
				[TYPE_USB] = {
					[NO_SSC] = &pcie_100_no_ssc_cmn_vals,
					[EXTERNAL_SSC] = &pcie_100_no_ssc_cmn_vals,
					[INTERNAL_SSC] = &pcie_100_int_ssc_cmn_vals,
				},
				[TYPE_DP] = {
					[NO_SSC] = NULL,
				},
			},
			[TYPE_SGMII] = {
				[TYPE_NONE] = {
					[NO_SSC] = &sl_sgmii_100_no_ssc_cmn_vals,
				},
				[TYPE_PCIE] = {
					[NO_SSC] = &sgmii_100_no_ssc_cmn_vals,
					[EXTERNAL_SSC] = &sgmii_100_no_ssc_cmn_vals,
					[INTERNAL_SSC] = &sgmii_100_int_ssc_cmn_vals,
				},
				[TYPE_USB] = {
					[NO_SSC] = &sgmii_100_no_ssc_cmn_vals,
					[EXTERNAL_SSC] = &sgmii_100_no_ssc_cmn_vals,
					[INTERNAL_SSC] = &sgmii_100_no_ssc_cmn_vals,
				},
			},
			[TYPE_QSGMII] = {
				[TYPE_NONE] = {
					[NO_SSC] = &sl_qsgmii_100_no_ssc_cmn_vals,
				},
				[TYPE_PCIE] = {
					[NO_SSC] = &qsgmii_100_no_ssc_cmn_vals,
					[EXTERNAL_SSC] = &qsgmii_100_no_ssc_cmn_vals,
					[INTERNAL_SSC] = &qsgmii_100_int_ssc_cmn_vals,
				},
				[TYPE_USB] = {
					[NO_SSC] = &qsgmii_100_no_ssc_cmn_vals,
					[EXTERNAL_SSC] = &qsgmii_100_no_ssc_cmn_vals,
					[INTERNAL_SSC] = &qsgmii_100_no_ssc_cmn_vals,
				},
			},
			[TYPE_USB] = {
				[TYPE_NONE] = {
					[NO_SSC] = &sl_usb_100_no_ssc_cmn_vals,
					[EXTERNAL_SSC] = &sl_usb_100_no_ssc_cmn_vals,
					[INTERNAL_SSC] = &sl_usb_100_int_ssc_cmn_vals,
				},
				[TYPE_PCIE] = {
					[NO_SSC] = &usb_100_no_ssc_cmn_vals,
					[EXTERNAL_SSC] = &usb_100_no_ssc_cmn_vals,
					[INTERNAL_SSC] = &usb_100_int_ssc_cmn_vals,
				},
				[TYPE_SGMII] = {
					[NO_SSC] = &sl_usb_100_no_ssc_cmn_vals,
					[EXTERNAL_SSC] = &sl_usb_100_no_ssc_cmn_vals,
					[INTERNAL_SSC] = &sl_usb_100_int_ssc_cmn_vals,
				},
				[TYPE_QSGMII] = {
					[NO_SSC] = &sl_usb_100_no_ssc_cmn_vals,
					[EXTERNAL_SSC] = &sl_usb_100_no_ssc_cmn_vals,
					[INTERNAL_SSC] = &sl_usb_100_int_ssc_cmn_vals,
				},
				[TYPE_DP] = {
					[NO_SSC] = &usb_100_no_ssc_cmn_vals,
				},
			},
		},
	},
	.tx_ln_vals = {
		[CLK_19_2_MHZ] = {
			[TYPE_DP] = {
				[TYPE_NONE] = {
					[NO_SSC] = &sl_dp_19_2_no_ssc_tx_ln_vals,
				},
			},
		},
		[CLK_25_MHZ] = {
			[TYPE_DP] = {
				[TYPE_NONE] = {
					[NO_SSC] = &sl_dp_25_no_ssc_tx_ln_vals,
				},
			},
		},
		[CLK_100_MHZ] = {
			[TYPE_DP] = {
				[TYPE_NONE] = {
					[NO_SSC] = &sl_dp_100_no_ssc_tx_ln_vals,
				},
				[TYPE_PCIE] = {
					[NO_SSC] = &dp_100_no_ssc_tx_ln_vals,
				},
				[TYPE_USB] = {
					[NO_SSC] = &dp_100_no_ssc_tx_ln_vals,
				},
			},
			[TYPE_PCIE] = {
				[TYPE_NONE] = {
					[NO_SSC] = NULL,
					[EXTERNAL_SSC] = NULL,
					[INTERNAL_SSC] = NULL,
				},
				[TYPE_SGMII] = {
					[NO_SSC] = NULL,
					[EXTERNAL_SSC] = NULL,
					[INTERNAL_SSC] = NULL,
				},
				[TYPE_QSGMII] = {
					[NO_SSC] = NULL,
					[EXTERNAL_SSC] = NULL,
					[INTERNAL_SSC] = NULL,
				},
				[TYPE_USB] = {
					[NO_SSC] = NULL,
					[EXTERNAL_SSC] = NULL,
					[INTERNAL_SSC] = NULL,
				},
				[TYPE_DP] = {
					[NO_SSC] = NULL,
				},
			},
			[TYPE_SGMII] = {
				[TYPE_NONE] = {
					[NO_SSC] = &sgmii_100_no_ssc_tx_ln_vals,
				},
				[TYPE_PCIE] = {
					[NO_SSC] = &sgmii_100_no_ssc_tx_ln_vals,
					[EXTERNAL_SSC] = &sgmii_100_no_ssc_tx_ln_vals,
					[INTERNAL_SSC] = &sgmii_100_no_ssc_tx_ln_vals,
				},
				[TYPE_USB] = {
					[NO_SSC] = &sgmii_100_no_ssc_tx_ln_vals,
					[EXTERNAL_SSC] = &sgmii_100_no_ssc_tx_ln_vals,
					[INTERNAL_SSC] = &sgmii_100_no_ssc_tx_ln_vals,
				},
			},
			[TYPE_QSGMII] = {
				[TYPE_NONE] = {
					[NO_SSC] = &qsgmii_100_no_ssc_tx_ln_vals,
				},
				[TYPE_PCIE] = {
					[NO_SSC] = &qsgmii_100_no_ssc_tx_ln_vals,
					[EXTERNAL_SSC] = &qsgmii_100_no_ssc_tx_ln_vals,
					[INTERNAL_SSC] = &qsgmii_100_no_ssc_tx_ln_vals,
				},
				[TYPE_USB] = {
					[NO_SSC] = &qsgmii_100_no_ssc_tx_ln_vals,
					[EXTERNAL_SSC] = &qsgmii_100_no_ssc_tx_ln_vals,
					[INTERNAL_SSC] = &qsgmii_100_no_ssc_tx_ln_vals,
				},
			},
			[TYPE_USB] = {
				[TYPE_NONE] = {
					[NO_SSC] = &usb_100_no_ssc_tx_ln_vals,
					[EXTERNAL_SSC] = &usb_100_no_ssc_tx_ln_vals,
					[INTERNAL_SSC] = &usb_100_no_ssc_tx_ln_vals,
				},
				[TYPE_PCIE] = {
					[NO_SSC] = &usb_100_no_ssc_tx_ln_vals,
					[EXTERNAL_SSC] = &usb_100_no_ssc_tx_ln_vals,
					[INTERNAL_SSC] = &usb_100_no_ssc_tx_ln_vals,
				},
				[TYPE_SGMII] = {
					[NO_SSC] = &usb_100_no_ssc_tx_ln_vals,
					[EXTERNAL_SSC] = &usb_100_no_ssc_tx_ln_vals,
					[INTERNAL_SSC] = &usb_100_no_ssc_tx_ln_vals,
				},
				[TYPE_QSGMII] = {
					[NO_SSC] = &usb_100_no_ssc_tx_ln_vals,
					[EXTERNAL_SSC] = &usb_100_no_ssc_tx_ln_vals,
					[INTERNAL_SSC] = &usb_100_no_ssc_tx_ln_vals,
				},
				[TYPE_DP] = {
					[NO_SSC] = &usb_100_no_ssc_tx_ln_vals,
				},
			},
		},
	},
	.rx_ln_vals = {
		[CLK_19_2_MHZ] = {
			[TYPE_DP] = {
				[TYPE_NONE] = {
					[NO_SSC] = &sl_dp_19_2_no_ssc_rx_ln_vals,
				},
			},
		},
		[CLK_25_MHZ] = {
			[TYPE_DP] = {
				[TYPE_NONE] = {
					[NO_SSC] = &sl_dp_25_no_ssc_rx_ln_vals,
				},
			},
		},
		[CLK_100_MHZ] = {
			[TYPE_DP] = {
				[TYPE_NONE] = {
					[NO_SSC] = &sl_dp_100_no_ssc_rx_ln_vals,
				},
				[TYPE_PCIE] = {
					[NO_SSC] = &dp_100_no_ssc_rx_ln_vals,
				},
				[TYPE_USB] = {
					[NO_SSC] = &dp_100_no_ssc_rx_ln_vals,
				},
			},
			[TYPE_PCIE] = {
				[TYPE_NONE] = {
					[NO_SSC] = &pcie_100_no_ssc_rx_ln_vals,
					[EXTERNAL_SSC] = &pcie_100_no_ssc_rx_ln_vals,
					[INTERNAL_SSC] = &pcie_100_no_ssc_rx_ln_vals,
				},
				[TYPE_SGMII] = {
					[NO_SSC] = &pcie_100_no_ssc_rx_ln_vals,
					[EXTERNAL_SSC] = &pcie_100_no_ssc_rx_ln_vals,
					[INTERNAL_SSC] = &pcie_100_no_ssc_rx_ln_vals,
				},
				[TYPE_QSGMII] = {
					[NO_SSC] = &pcie_100_no_ssc_rx_ln_vals,
					[EXTERNAL_SSC] = &pcie_100_no_ssc_rx_ln_vals,
					[INTERNAL_SSC] = &pcie_100_no_ssc_rx_ln_vals,
				},
				[TYPE_USB] = {
					[NO_SSC] = &pcie_100_no_ssc_rx_ln_vals,
					[EXTERNAL_SSC] = &pcie_100_no_ssc_rx_ln_vals,
					[INTERNAL_SSC] = &pcie_100_no_ssc_rx_ln_vals,
				},
				[TYPE_DP] = {
					[NO_SSC] = &pcie_100_no_ssc_rx_ln_vals,
				},
			},
			[TYPE_SGMII] = {
				[TYPE_NONE] = {
					[NO_SSC] = &sgmii_100_no_ssc_rx_ln_vals,
				},
				[TYPE_PCIE] = {
					[NO_SSC] = &sgmii_100_no_ssc_rx_ln_vals,
					[EXTERNAL_SSC] = &sgmii_100_no_ssc_rx_ln_vals,
					[INTERNAL_SSC] = &sgmii_100_no_ssc_rx_ln_vals,
				},
				[TYPE_USB] = {
					[NO_SSC] = &sgmii_100_no_ssc_rx_ln_vals,
					[EXTERNAL_SSC] = &sgmii_100_no_ssc_rx_ln_vals,
					[INTERNAL_SSC] = &sgmii_100_no_ssc_rx_ln_vals,
				},
			},
			[TYPE_QSGMII] = {
				[TYPE_NONE] = {
					[NO_SSC] = &qsgmii_100_no_ssc_rx_ln_vals,
				},
				[TYPE_PCIE] = {
					[NO_SSC] = &qsgmii_100_no_ssc_rx_ln_vals,
					[EXTERNAL_SSC] = &qsgmii_100_no_ssc_rx_ln_vals,
					[INTERNAL_SSC] = &qsgmii_100_no_ssc_rx_ln_vals,
				},
				[TYPE_USB] = {
					[NO_SSC] = &qsgmii_100_no_ssc_rx_ln_vals,
					[EXTERNAL_SSC] = &qsgmii_100_no_ssc_rx_ln_vals,
					[INTERNAL_SSC] = &qsgmii_100_no_ssc_rx_ln_vals,
				},
			},
			[TYPE_USB] = {
				[TYPE_NONE] = {
					[NO_SSC] = &usb_100_no_ssc_rx_ln_vals,
					[EXTERNAL_SSC] = &usb_100_no_ssc_rx_ln_vals,
					[INTERNAL_SSC] = &usb_100_no_ssc_rx_ln_vals,
				},
				[TYPE_PCIE] = {
					[NO_SSC] = &usb_100_no_ssc_rx_ln_vals,
					[EXTERNAL_SSC] = &usb_100_no_ssc_rx_ln_vals,
					[INTERNAL_SSC] = &usb_100_no_ssc_rx_ln_vals,
				},
				[TYPE_SGMII] = {
					[NO_SSC] = &usb_100_no_ssc_rx_ln_vals,
					[EXTERNAL_SSC] = &usb_100_no_ssc_rx_ln_vals,
					[INTERNAL_SSC] = &usb_100_no_ssc_rx_ln_vals,
				},
				[TYPE_QSGMII] = {
					[NO_SSC] = &usb_100_no_ssc_rx_ln_vals,
					[EXTERNAL_SSC] = &usb_100_no_ssc_rx_ln_vals,
					[INTERNAL_SSC] = &usb_100_no_ssc_rx_ln_vals,
				},
				[TYPE_DP] = {
					[NO_SSC] = &usb_100_no_ssc_rx_ln_vals,
				},
			},
		},
=======
	.link_cmn_vals_tbl = {
		.entries = link_cmn_vals_entries,
		.num_entries = ARRAY_SIZE(link_cmn_vals_entries),
	},
	.xcvr_diag_vals_tbl = {
		.entries = xcvr_diag_vals_entries,
		.num_entries = ARRAY_SIZE(xcvr_diag_vals_entries),
	},
	.pcs_cmn_vals_tbl = {
		.entries = pcs_cmn_vals_entries,
		.num_entries = ARRAY_SIZE(pcs_cmn_vals_entries),
	},
	.cmn_vals_tbl = {
		.entries = cmn_vals_entries,
		.num_entries = ARRAY_SIZE(cmn_vals_entries),
	},
	.tx_ln_vals_tbl = {
		.entries = cdns_tx_ln_vals_entries,
		.num_entries = ARRAY_SIZE(cdns_tx_ln_vals_entries),
	},
	.rx_ln_vals_tbl = {
		.entries = cdns_rx_ln_vals_entries,
		.num_entries = ARRAY_SIZE(cdns_rx_ln_vals_entries),
>>>>>>> da8103da
	},
};

static struct cdns_torrent_vals_entry j721e_phy_pma_cmn_vals_entries[] = {
	{CDNS_TORRENT_KEY_ANYCLK(TYPE_USXGMII, TYPE_NONE), &ti_usxgmii_phy_pma_cmn_vals},
};

static struct cdns_torrent_vals_entry ti_tx_ln_vals_entries[] = {
	{CDNS_TORRENT_KEY(CLK_19_2_MHZ, CLK_19_2_MHZ, TYPE_DP, TYPE_NONE, NO_SSC), &sl_dp_19_2_no_ssc_tx_ln_vals},
	{CDNS_TORRENT_KEY(CLK_25_MHZ, CLK_25_MHZ, TYPE_DP, TYPE_NONE, NO_SSC), &sl_dp_25_no_ssc_tx_ln_vals},

	{CDNS_TORRENT_KEY(CLK_100_MHZ, CLK_100_MHZ, TYPE_DP, TYPE_NONE, NO_SSC), &sl_dp_100_no_ssc_tx_ln_vals},
	{CDNS_TORRENT_KEY(CLK_100_MHZ, CLK_100_MHZ, TYPE_DP, TYPE_PCIE, NO_SSC), &dp_100_no_ssc_tx_ln_vals},
	{CDNS_TORRENT_KEY(CLK_100_MHZ, CLK_100_MHZ, TYPE_DP, TYPE_USB, NO_SSC), &dp_100_no_ssc_tx_ln_vals},

	{CDNS_TORRENT_KEY(CLK_100_MHZ, CLK_100_MHZ, TYPE_PCIE, TYPE_NONE, NO_SSC), NULL},
	{CDNS_TORRENT_KEY(CLK_100_MHZ, CLK_100_MHZ, TYPE_PCIE, TYPE_NONE, EXTERNAL_SSC), NULL},
	{CDNS_TORRENT_KEY(CLK_100_MHZ, CLK_100_MHZ, TYPE_PCIE, TYPE_NONE, INTERNAL_SSC), NULL},

	{CDNS_TORRENT_KEY(CLK_100_MHZ, CLK_100_MHZ, TYPE_PCIE, TYPE_SGMII, NO_SSC), NULL},
	{CDNS_TORRENT_KEY(CLK_100_MHZ, CLK_100_MHZ, TYPE_PCIE, TYPE_SGMII, EXTERNAL_SSC), NULL},
	{CDNS_TORRENT_KEY(CLK_100_MHZ, CLK_100_MHZ, TYPE_PCIE, TYPE_SGMII, INTERNAL_SSC), NULL},

	{CDNS_TORRENT_KEY(CLK_100_MHZ, CLK_100_MHZ, TYPE_PCIE, TYPE_QSGMII, NO_SSC), NULL},
	{CDNS_TORRENT_KEY(CLK_100_MHZ, CLK_100_MHZ, TYPE_PCIE, TYPE_QSGMII, EXTERNAL_SSC), NULL},
	{CDNS_TORRENT_KEY(CLK_100_MHZ, CLK_100_MHZ, TYPE_PCIE, TYPE_QSGMII, INTERNAL_SSC), NULL},

	{CDNS_TORRENT_KEY(CLK_100_MHZ, CLK_100_MHZ, TYPE_PCIE, TYPE_USB, NO_SSC), NULL},
	{CDNS_TORRENT_KEY(CLK_100_MHZ, CLK_100_MHZ, TYPE_PCIE, TYPE_USB, EXTERNAL_SSC), NULL},
	{CDNS_TORRENT_KEY(CLK_100_MHZ, CLK_100_MHZ, TYPE_PCIE, TYPE_USB, INTERNAL_SSC), NULL},

	{CDNS_TORRENT_KEY(CLK_100_MHZ, CLK_100_MHZ, TYPE_PCIE, TYPE_DP, NO_SSC), NULL},

	{CDNS_TORRENT_KEY(CLK_100_MHZ, CLK_100_MHZ, TYPE_SGMII, TYPE_NONE, NO_SSC), &ti_sgmii_100_no_ssc_tx_ln_vals},

	{CDNS_TORRENT_KEY(CLK_100_MHZ, CLK_100_MHZ, TYPE_SGMII, TYPE_PCIE, NO_SSC), &ti_sgmii_100_no_ssc_tx_ln_vals},
	{CDNS_TORRENT_KEY(CLK_100_MHZ, CLK_100_MHZ, TYPE_SGMII, TYPE_PCIE, EXTERNAL_SSC), &ti_sgmii_100_no_ssc_tx_ln_vals},
	{CDNS_TORRENT_KEY(CLK_100_MHZ, CLK_100_MHZ, TYPE_SGMII, TYPE_PCIE, INTERNAL_SSC), &ti_sgmii_100_no_ssc_tx_ln_vals},

	{CDNS_TORRENT_KEY(CLK_100_MHZ, CLK_100_MHZ, TYPE_SGMII, TYPE_USB, NO_SSC), &ti_sgmii_100_no_ssc_tx_ln_vals},
	{CDNS_TORRENT_KEY(CLK_100_MHZ, CLK_100_MHZ, TYPE_SGMII, TYPE_USB, EXTERNAL_SSC), &ti_sgmii_100_no_ssc_tx_ln_vals},
	{CDNS_TORRENT_KEY(CLK_100_MHZ, CLK_100_MHZ, TYPE_SGMII, TYPE_USB, INTERNAL_SSC), &ti_sgmii_100_no_ssc_tx_ln_vals},

	{CDNS_TORRENT_KEY(CLK_100_MHZ, CLK_100_MHZ, TYPE_QSGMII, TYPE_NONE, NO_SSC), &ti_qsgmii_100_no_ssc_tx_ln_vals},

	{CDNS_TORRENT_KEY(CLK_100_MHZ, CLK_100_MHZ, TYPE_QSGMII, TYPE_PCIE, NO_SSC), &ti_qsgmii_100_no_ssc_tx_ln_vals},
	{CDNS_TORRENT_KEY(CLK_100_MHZ, CLK_100_MHZ, TYPE_QSGMII, TYPE_PCIE, EXTERNAL_SSC), &ti_qsgmii_100_no_ssc_tx_ln_vals},
	{CDNS_TORRENT_KEY(CLK_100_MHZ, CLK_100_MHZ, TYPE_QSGMII, TYPE_PCIE, INTERNAL_SSC), &ti_qsgmii_100_no_ssc_tx_ln_vals},

	{CDNS_TORRENT_KEY(CLK_100_MHZ, CLK_100_MHZ, TYPE_QSGMII, TYPE_USB, NO_SSC), &ti_qsgmii_100_no_ssc_tx_ln_vals},
	{CDNS_TORRENT_KEY(CLK_100_MHZ, CLK_100_MHZ, TYPE_QSGMII, TYPE_USB, EXTERNAL_SSC), &ti_qsgmii_100_no_ssc_tx_ln_vals},
	{CDNS_TORRENT_KEY(CLK_100_MHZ, CLK_100_MHZ, TYPE_QSGMII, TYPE_USB, INTERNAL_SSC), &ti_qsgmii_100_no_ssc_tx_ln_vals},

	{CDNS_TORRENT_KEY(CLK_100_MHZ, CLK_100_MHZ, TYPE_USB, TYPE_NONE, NO_SSC), &usb_100_no_ssc_tx_ln_vals},
	{CDNS_TORRENT_KEY(CLK_100_MHZ, CLK_100_MHZ, TYPE_USB, TYPE_NONE, EXTERNAL_SSC), &usb_100_no_ssc_tx_ln_vals},
	{CDNS_TORRENT_KEY(CLK_100_MHZ, CLK_100_MHZ, TYPE_USB, TYPE_NONE, INTERNAL_SSC), &usb_100_no_ssc_tx_ln_vals},

	{CDNS_TORRENT_KEY(CLK_100_MHZ, CLK_100_MHZ, TYPE_USB, TYPE_PCIE, NO_SSC), &usb_100_no_ssc_tx_ln_vals},
	{CDNS_TORRENT_KEY(CLK_100_MHZ, CLK_100_MHZ, TYPE_USB, TYPE_PCIE, EXTERNAL_SSC), &usb_100_no_ssc_tx_ln_vals},
	{CDNS_TORRENT_KEY(CLK_100_MHZ, CLK_100_MHZ, TYPE_USB, TYPE_PCIE, INTERNAL_SSC), &usb_100_no_ssc_tx_ln_vals},

	{CDNS_TORRENT_KEY(CLK_100_MHZ, CLK_100_MHZ, TYPE_USB, TYPE_SGMII, NO_SSC), &usb_100_no_ssc_tx_ln_vals},
	{CDNS_TORRENT_KEY(CLK_100_MHZ, CLK_100_MHZ, TYPE_USB, TYPE_SGMII, EXTERNAL_SSC), &usb_100_no_ssc_tx_ln_vals},
	{CDNS_TORRENT_KEY(CLK_100_MHZ, CLK_100_MHZ, TYPE_USB, TYPE_SGMII, INTERNAL_SSC), &usb_100_no_ssc_tx_ln_vals},

	{CDNS_TORRENT_KEY(CLK_100_MHZ, CLK_100_MHZ, TYPE_USB, TYPE_QSGMII, NO_SSC), &usb_100_no_ssc_tx_ln_vals},
	{CDNS_TORRENT_KEY(CLK_100_MHZ, CLK_100_MHZ, TYPE_USB, TYPE_QSGMII, EXTERNAL_SSC), &usb_100_no_ssc_tx_ln_vals},
	{CDNS_TORRENT_KEY(CLK_100_MHZ, CLK_100_MHZ, TYPE_USB, TYPE_QSGMII, INTERNAL_SSC), &usb_100_no_ssc_tx_ln_vals},

	{CDNS_TORRENT_KEY(CLK_100_MHZ, CLK_100_MHZ, TYPE_USB, TYPE_DP, NO_SSC), &usb_100_no_ssc_tx_ln_vals},

	{CDNS_TORRENT_KEY(CLK_156_25_MHZ, CLK_156_25_MHZ, TYPE_USXGMII, TYPE_NONE, NO_SSC), &usxgmii_156_25_no_ssc_tx_ln_vals},
};

static const struct cdns_torrent_data ti_j721e_map_torrent = {
	.block_offset_shift = 0x0,
	.reg_offset_shift = 0x1,
<<<<<<< HEAD
	.link_cmn_vals = {
		[TYPE_DP] = {
			[TYPE_NONE] = {
				[NO_SSC] = &sl_dp_link_cmn_vals,
			},
			[TYPE_PCIE] = {
				[NO_SSC] = &pcie_dp_link_cmn_vals,
			},
			[TYPE_USB] = {
				[NO_SSC] = &usb_dp_link_cmn_vals,
			},
		},
		[TYPE_PCIE] = {
			[TYPE_NONE] = {
				[NO_SSC] = NULL,
				[EXTERNAL_SSC] = NULL,
				[INTERNAL_SSC] = NULL,
			},
			[TYPE_SGMII] = {
				[NO_SSC] = &pcie_sgmii_link_cmn_vals,
				[EXTERNAL_SSC] = &pcie_sgmii_link_cmn_vals,
				[INTERNAL_SSC] = &pcie_sgmii_link_cmn_vals,
			},
			[TYPE_QSGMII] = {
				[NO_SSC] = &pcie_sgmii_link_cmn_vals,
				[EXTERNAL_SSC] = &pcie_sgmii_link_cmn_vals,
				[INTERNAL_SSC] = &pcie_sgmii_link_cmn_vals,
			},
			[TYPE_USB] = {
				[NO_SSC] = &pcie_usb_link_cmn_vals,
				[EXTERNAL_SSC] = &pcie_usb_link_cmn_vals,
				[INTERNAL_SSC] = &pcie_usb_link_cmn_vals,
			},
			[TYPE_DP] = {
				[NO_SSC] = &pcie_dp_link_cmn_vals,
			},
		},
		[TYPE_SGMII] = {
			[TYPE_NONE] = {
				[NO_SSC] = &sl_sgmii_link_cmn_vals,
			},
			[TYPE_PCIE] = {
				[NO_SSC] = &pcie_sgmii_link_cmn_vals,
				[EXTERNAL_SSC] = &pcie_sgmii_link_cmn_vals,
				[INTERNAL_SSC] = &pcie_sgmii_link_cmn_vals,
			},
			[TYPE_USB] = {
				[NO_SSC] = &usb_sgmii_link_cmn_vals,
				[EXTERNAL_SSC] = &usb_sgmii_link_cmn_vals,
				[INTERNAL_SSC] = &usb_sgmii_link_cmn_vals,
			},
		},
		[TYPE_QSGMII] = {
			[TYPE_NONE] = {
				[NO_SSC] = &sl_sgmii_link_cmn_vals,
			},
			[TYPE_PCIE] = {
				[NO_SSC] = &pcie_sgmii_link_cmn_vals,
				[EXTERNAL_SSC] = &pcie_sgmii_link_cmn_vals,
				[INTERNAL_SSC] = &pcie_sgmii_link_cmn_vals,
			},
			[TYPE_USB] = {
				[NO_SSC] = &usb_sgmii_link_cmn_vals,
				[EXTERNAL_SSC] = &usb_sgmii_link_cmn_vals,
				[INTERNAL_SSC] = &usb_sgmii_link_cmn_vals,
			},
		},
		[TYPE_USB] = {
			[TYPE_NONE] = {
				[NO_SSC] = &sl_usb_link_cmn_vals,
				[EXTERNAL_SSC] = &sl_usb_link_cmn_vals,
				[INTERNAL_SSC] = &sl_usb_link_cmn_vals,
			},
			[TYPE_PCIE] = {
				[NO_SSC] = &pcie_usb_link_cmn_vals,
				[EXTERNAL_SSC] = &pcie_usb_link_cmn_vals,
				[INTERNAL_SSC] = &pcie_usb_link_cmn_vals,
			},
			[TYPE_SGMII] = {
				[NO_SSC] = &usb_sgmii_link_cmn_vals,
				[EXTERNAL_SSC] = &usb_sgmii_link_cmn_vals,
				[INTERNAL_SSC] = &usb_sgmii_link_cmn_vals,
			},
			[TYPE_QSGMII] = {
				[NO_SSC] = &usb_sgmii_link_cmn_vals,
				[EXTERNAL_SSC] = &usb_sgmii_link_cmn_vals,
				[INTERNAL_SSC] = &usb_sgmii_link_cmn_vals,
			},
			[TYPE_DP] = {
				[NO_SSC] = &usb_dp_link_cmn_vals,
			},
		},
	},
	.xcvr_diag_vals = {
		[TYPE_DP] = {
			[TYPE_NONE] = {
				[NO_SSC] = &sl_dp_xcvr_diag_ln_vals,
			},
			[TYPE_PCIE] = {
				[NO_SSC] = &dp_pcie_xcvr_diag_ln_vals,
			},
			[TYPE_USB] = {
				[NO_SSC] = &dp_usb_xcvr_diag_ln_vals,
			},
		},
		[TYPE_PCIE] = {
			[TYPE_NONE] = {
				[NO_SSC] = NULL,
				[EXTERNAL_SSC] = NULL,
				[INTERNAL_SSC] = NULL,
			},
			[TYPE_SGMII] = {
				[NO_SSC] = &pcie_sgmii_xcvr_diag_ln_vals,
				[EXTERNAL_SSC] = &pcie_sgmii_xcvr_diag_ln_vals,
				[INTERNAL_SSC] = &pcie_sgmii_xcvr_diag_ln_vals,
			},
			[TYPE_QSGMII] = {
				[NO_SSC] = &pcie_sgmii_xcvr_diag_ln_vals,
				[EXTERNAL_SSC] = &pcie_sgmii_xcvr_diag_ln_vals,
				[INTERNAL_SSC] = &pcie_sgmii_xcvr_diag_ln_vals,
			},
			[TYPE_USB] = {
				[NO_SSC] = &pcie_usb_xcvr_diag_ln_vals,
				[EXTERNAL_SSC] = &pcie_usb_xcvr_diag_ln_vals,
				[INTERNAL_SSC] = &pcie_usb_xcvr_diag_ln_vals,
			},
			[TYPE_DP] = {
				[NO_SSC] = &pcie_dp_xcvr_diag_ln_vals,
			},
		},
		[TYPE_SGMII] = {
			[TYPE_NONE] = {
				[NO_SSC] = &sl_sgmii_xcvr_diag_ln_vals,
			},
			[TYPE_PCIE] = {
				[NO_SSC] = &sgmii_pcie_xcvr_diag_ln_vals,
				[EXTERNAL_SSC] = &sgmii_pcie_xcvr_diag_ln_vals,
				[INTERNAL_SSC] = &sgmii_pcie_xcvr_diag_ln_vals,
			},
			[TYPE_USB] = {
				[NO_SSC] = &sgmii_usb_xcvr_diag_ln_vals,
				[EXTERNAL_SSC] = &sgmii_usb_xcvr_diag_ln_vals,
				[INTERNAL_SSC] = &sgmii_usb_xcvr_diag_ln_vals,
			},
		},
		[TYPE_QSGMII] = {
			[TYPE_NONE] = {
				[NO_SSC] = &sl_sgmii_xcvr_diag_ln_vals,
			},
			[TYPE_PCIE] = {
				[NO_SSC] = &sgmii_pcie_xcvr_diag_ln_vals,
				[EXTERNAL_SSC] = &sgmii_pcie_xcvr_diag_ln_vals,
				[INTERNAL_SSC] = &sgmii_pcie_xcvr_diag_ln_vals,
			},
			[TYPE_USB] = {
				[NO_SSC] = &sgmii_usb_xcvr_diag_ln_vals,
				[EXTERNAL_SSC] = &sgmii_usb_xcvr_diag_ln_vals,
				[INTERNAL_SSC] = &sgmii_usb_xcvr_diag_ln_vals,
			},
		},
		[TYPE_USB] = {
			[TYPE_NONE] = {
				[NO_SSC] = &sl_usb_xcvr_diag_ln_vals,
				[EXTERNAL_SSC] = &sl_usb_xcvr_diag_ln_vals,
				[INTERNAL_SSC] = &sl_usb_xcvr_diag_ln_vals,
			},
			[TYPE_PCIE] = {
				[NO_SSC] = &usb_pcie_xcvr_diag_ln_vals,
				[EXTERNAL_SSC] = &usb_pcie_xcvr_diag_ln_vals,
				[INTERNAL_SSC] = &usb_pcie_xcvr_diag_ln_vals,
			},
			[TYPE_SGMII] = {
				[NO_SSC] = &usb_sgmii_xcvr_diag_ln_vals,
				[EXTERNAL_SSC] = &usb_sgmii_xcvr_diag_ln_vals,
				[INTERNAL_SSC] = &usb_sgmii_xcvr_diag_ln_vals,
			},
			[TYPE_QSGMII] = {
				[NO_SSC] = &usb_sgmii_xcvr_diag_ln_vals,
				[EXTERNAL_SSC] = &usb_sgmii_xcvr_diag_ln_vals,
				[INTERNAL_SSC] = &usb_sgmii_xcvr_diag_ln_vals,
			},
			[TYPE_DP] = {
				[NO_SSC] = &usb_dp_xcvr_diag_ln_vals,
			},
		},
	},
	.pcs_cmn_vals = {
		[TYPE_USB] = {
			[TYPE_NONE] = {
				[NO_SSC] = &usb_phy_pcs_cmn_vals,
				[EXTERNAL_SSC] = &usb_phy_pcs_cmn_vals,
				[INTERNAL_SSC] = &usb_phy_pcs_cmn_vals,
			},
			[TYPE_PCIE] = {
				[NO_SSC] = &usb_phy_pcs_cmn_vals,
				[EXTERNAL_SSC] = &usb_phy_pcs_cmn_vals,
				[INTERNAL_SSC] = &usb_phy_pcs_cmn_vals,
			},
			[TYPE_SGMII] = {
				[NO_SSC] = &usb_phy_pcs_cmn_vals,
				[EXTERNAL_SSC] = &usb_phy_pcs_cmn_vals,
				[INTERNAL_SSC] = &usb_phy_pcs_cmn_vals,
			},
			[TYPE_QSGMII] = {
				[NO_SSC] = &usb_phy_pcs_cmn_vals,
				[EXTERNAL_SSC] = &usb_phy_pcs_cmn_vals,
				[INTERNAL_SSC] = &usb_phy_pcs_cmn_vals,
			},
			[TYPE_DP] = {
				[NO_SSC] = &usb_phy_pcs_cmn_vals,
			},
		},
	},
	.cmn_vals = {
		[CLK_19_2_MHZ] = {
			[TYPE_DP] = {
				[TYPE_NONE] = {
					[NO_SSC] = &sl_dp_19_2_no_ssc_cmn_vals,
				},
			},
		},
		[CLK_25_MHZ] = {
			[TYPE_DP] = {
				[TYPE_NONE] = {
					[NO_SSC] = &sl_dp_25_no_ssc_cmn_vals,
				},
			},
		},
		[CLK_100_MHZ] = {
			[TYPE_DP] = {
				[TYPE_NONE] = {
					[NO_SSC] = &sl_dp_100_no_ssc_cmn_vals,
				},
				[TYPE_PCIE] = {
					[NO_SSC] = &dp_100_no_ssc_cmn_vals,
				},
				[TYPE_USB] = {
					[NO_SSC] = &sl_dp_100_no_ssc_cmn_vals,
				},
			},
			[TYPE_PCIE] = {
				[TYPE_NONE] = {
					[NO_SSC] = NULL,
					[EXTERNAL_SSC] = NULL,
					[INTERNAL_SSC] = &sl_pcie_100_int_ssc_cmn_vals,
				},
				[TYPE_SGMII] = {
					[NO_SSC] = &pcie_100_no_ssc_cmn_vals,
					[EXTERNAL_SSC] = &pcie_100_no_ssc_cmn_vals,
					[INTERNAL_SSC] = &pcie_100_int_ssc_cmn_vals,
				},
				[TYPE_QSGMII] = {
					[NO_SSC] = &pcie_100_no_ssc_cmn_vals,
					[EXTERNAL_SSC] = &pcie_100_no_ssc_cmn_vals,
					[INTERNAL_SSC] = &pcie_100_int_ssc_cmn_vals,
				},
				[TYPE_USB] = {
					[NO_SSC] = &pcie_100_no_ssc_cmn_vals,
					[EXTERNAL_SSC] = &pcie_100_no_ssc_cmn_vals,
					[INTERNAL_SSC] = &pcie_100_int_ssc_cmn_vals,
				},
				[TYPE_DP] = {
					[NO_SSC] = NULL,
				},
			},
			[TYPE_SGMII] = {
				[TYPE_NONE] = {
					[NO_SSC] = &sl_sgmii_100_no_ssc_cmn_vals,
				},
				[TYPE_PCIE] = {
					[NO_SSC] = &sgmii_100_no_ssc_cmn_vals,
					[EXTERNAL_SSC] = &sgmii_100_no_ssc_cmn_vals,
					[INTERNAL_SSC] = &sgmii_100_int_ssc_cmn_vals,
				},
				[TYPE_USB] = {
					[NO_SSC] = &sgmii_100_no_ssc_cmn_vals,
					[EXTERNAL_SSC] = &sgmii_100_no_ssc_cmn_vals,
					[INTERNAL_SSC] = &sgmii_100_no_ssc_cmn_vals,
				},
			},
			[TYPE_QSGMII] = {
				[TYPE_NONE] = {
					[NO_SSC] = &sl_qsgmii_100_no_ssc_cmn_vals,
				},
				[TYPE_PCIE] = {
					[NO_SSC] = &qsgmii_100_no_ssc_cmn_vals,
					[EXTERNAL_SSC] = &qsgmii_100_no_ssc_cmn_vals,
					[INTERNAL_SSC] = &qsgmii_100_int_ssc_cmn_vals,
				},
				[TYPE_USB] = {
					[NO_SSC] = &qsgmii_100_no_ssc_cmn_vals,
					[EXTERNAL_SSC] = &qsgmii_100_no_ssc_cmn_vals,
					[INTERNAL_SSC] = &qsgmii_100_no_ssc_cmn_vals,
				},
			},
			[TYPE_USB] = {
				[TYPE_NONE] = {
					[NO_SSC] = &sl_usb_100_no_ssc_cmn_vals,
					[EXTERNAL_SSC] = &sl_usb_100_no_ssc_cmn_vals,
					[INTERNAL_SSC] = &sl_usb_100_int_ssc_cmn_vals,
				},
				[TYPE_PCIE] = {
					[NO_SSC] = &usb_100_no_ssc_cmn_vals,
					[EXTERNAL_SSC] = &usb_100_no_ssc_cmn_vals,
					[INTERNAL_SSC] = &usb_100_int_ssc_cmn_vals,
				},
				[TYPE_SGMII] = {
					[NO_SSC] = &sl_usb_100_no_ssc_cmn_vals,
					[EXTERNAL_SSC] = &sl_usb_100_no_ssc_cmn_vals,
					[INTERNAL_SSC] = &sl_usb_100_int_ssc_cmn_vals,
				},
				[TYPE_QSGMII] = {
					[NO_SSC] = &sl_usb_100_no_ssc_cmn_vals,
					[EXTERNAL_SSC] = &sl_usb_100_no_ssc_cmn_vals,
					[INTERNAL_SSC] = &sl_usb_100_int_ssc_cmn_vals,
				},
				[TYPE_DP] = {
					[NO_SSC] = &usb_100_no_ssc_cmn_vals,
				},
			},
		},
	},
	.tx_ln_vals = {
		[CLK_19_2_MHZ] = {
			[TYPE_DP] = {
				[TYPE_NONE] = {
					[NO_SSC] = &sl_dp_19_2_no_ssc_tx_ln_vals,
				},
			},
		},
		[CLK_25_MHZ] = {
			[TYPE_DP] = {
				[TYPE_NONE] = {
					[NO_SSC] = &sl_dp_25_no_ssc_tx_ln_vals,
				},
			},
		},
		[CLK_100_MHZ] = {
			[TYPE_DP] = {
				[TYPE_NONE] = {
					[NO_SSC] = &sl_dp_100_no_ssc_tx_ln_vals,
				},
				[TYPE_PCIE] = {
					[NO_SSC] = &dp_100_no_ssc_tx_ln_vals,
				},
				[TYPE_USB] = {
					[NO_SSC] = &dp_100_no_ssc_tx_ln_vals,
				},
			},
			[TYPE_PCIE] = {
				[TYPE_NONE] = {
					[NO_SSC] = NULL,
					[EXTERNAL_SSC] = NULL,
					[INTERNAL_SSC] = NULL,
				},
				[TYPE_SGMII] = {
					[NO_SSC] = NULL,
					[EXTERNAL_SSC] = NULL,
					[INTERNAL_SSC] = NULL,
				},
				[TYPE_QSGMII] = {
					[NO_SSC] = NULL,
					[EXTERNAL_SSC] = NULL,
					[INTERNAL_SSC] = NULL,
				},
				[TYPE_USB] = {
					[NO_SSC] = NULL,
					[EXTERNAL_SSC] = NULL,
					[INTERNAL_SSC] = NULL,
				},
				[TYPE_DP] = {
					[NO_SSC] = NULL,
				},
			},
			[TYPE_SGMII] = {
				[TYPE_NONE] = {
					[NO_SSC] = &ti_sgmii_100_no_ssc_tx_ln_vals,
				},
				[TYPE_PCIE] = {
					[NO_SSC] = &ti_sgmii_100_no_ssc_tx_ln_vals,
					[EXTERNAL_SSC] = &ti_sgmii_100_no_ssc_tx_ln_vals,
					[INTERNAL_SSC] = &ti_sgmii_100_no_ssc_tx_ln_vals,
				},
				[TYPE_USB] = {
					[NO_SSC] = &ti_sgmii_100_no_ssc_tx_ln_vals,
					[EXTERNAL_SSC] = &ti_sgmii_100_no_ssc_tx_ln_vals,
					[INTERNAL_SSC] = &ti_sgmii_100_no_ssc_tx_ln_vals,
				},
			},
			[TYPE_QSGMII] = {
				[TYPE_NONE] = {
					[NO_SSC] = &ti_qsgmii_100_no_ssc_tx_ln_vals,
				},
				[TYPE_PCIE] = {
					[NO_SSC] = &ti_qsgmii_100_no_ssc_tx_ln_vals,
					[EXTERNAL_SSC] = &ti_qsgmii_100_no_ssc_tx_ln_vals,
					[INTERNAL_SSC] = &ti_qsgmii_100_no_ssc_tx_ln_vals,
				},
				[TYPE_USB] = {
					[NO_SSC] = &ti_qsgmii_100_no_ssc_tx_ln_vals,
					[EXTERNAL_SSC] = &ti_qsgmii_100_no_ssc_tx_ln_vals,
					[INTERNAL_SSC] = &ti_qsgmii_100_no_ssc_tx_ln_vals,
				},
			},
			[TYPE_USB] = {
				[TYPE_NONE] = {
					[NO_SSC] = &usb_100_no_ssc_tx_ln_vals,
					[EXTERNAL_SSC] = &usb_100_no_ssc_tx_ln_vals,
					[INTERNAL_SSC] = &usb_100_no_ssc_tx_ln_vals,
				},
				[TYPE_PCIE] = {
					[NO_SSC] = &usb_100_no_ssc_tx_ln_vals,
					[EXTERNAL_SSC] = &usb_100_no_ssc_tx_ln_vals,
					[INTERNAL_SSC] = &usb_100_no_ssc_tx_ln_vals,
				},
				[TYPE_SGMII] = {
					[NO_SSC] = &usb_100_no_ssc_tx_ln_vals,
					[EXTERNAL_SSC] = &usb_100_no_ssc_tx_ln_vals,
					[INTERNAL_SSC] = &usb_100_no_ssc_tx_ln_vals,
				},
				[TYPE_QSGMII] = {
					[NO_SSC] = &usb_100_no_ssc_tx_ln_vals,
					[EXTERNAL_SSC] = &usb_100_no_ssc_tx_ln_vals,
					[INTERNAL_SSC] = &usb_100_no_ssc_tx_ln_vals,
				},
				[TYPE_DP] = {
					[NO_SSC] = &usb_100_no_ssc_tx_ln_vals,
				},
			},
		},
	},
	.rx_ln_vals = {
		[CLK_19_2_MHZ] = {
			[TYPE_DP] = {
				[TYPE_NONE] = {
					[NO_SSC] = &sl_dp_19_2_no_ssc_rx_ln_vals,
				},
			},
		},
		[CLK_25_MHZ] = {
			[TYPE_DP] = {
				[TYPE_NONE] = {
					[NO_SSC] = &sl_dp_25_no_ssc_rx_ln_vals,
				},
			},
		},
		[CLK_100_MHZ] = {
			[TYPE_DP] = {
				[TYPE_NONE] = {
					[NO_SSC] = &sl_dp_100_no_ssc_rx_ln_vals,
				},
				[TYPE_PCIE] = {
					[NO_SSC] = &dp_100_no_ssc_rx_ln_vals,
				},
				[TYPE_USB] = {
					[NO_SSC] = &dp_100_no_ssc_rx_ln_vals,
				},
			},
			[TYPE_PCIE] = {
				[TYPE_NONE] = {
					[NO_SSC] = &pcie_100_no_ssc_rx_ln_vals,
					[EXTERNAL_SSC] = &pcie_100_no_ssc_rx_ln_vals,
					[INTERNAL_SSC] = &pcie_100_no_ssc_rx_ln_vals,
				},
				[TYPE_SGMII] = {
					[NO_SSC] = &pcie_100_no_ssc_rx_ln_vals,
					[EXTERNAL_SSC] = &pcie_100_no_ssc_rx_ln_vals,
					[INTERNAL_SSC] = &pcie_100_no_ssc_rx_ln_vals,
				},
				[TYPE_QSGMII] = {
					[NO_SSC] = &pcie_100_no_ssc_rx_ln_vals,
					[EXTERNAL_SSC] = &pcie_100_no_ssc_rx_ln_vals,
					[INTERNAL_SSC] = &pcie_100_no_ssc_rx_ln_vals,
				},
				[TYPE_USB] = {
					[NO_SSC] = &pcie_100_no_ssc_rx_ln_vals,
					[EXTERNAL_SSC] = &pcie_100_no_ssc_rx_ln_vals,
					[INTERNAL_SSC] = &pcie_100_no_ssc_rx_ln_vals,
				},
				[TYPE_DP] = {
					[NO_SSC] = &pcie_100_no_ssc_rx_ln_vals,
				},
			},
			[TYPE_SGMII] = {
				[TYPE_NONE] = {
					[NO_SSC] = &sgmii_100_no_ssc_rx_ln_vals,
				},
				[TYPE_PCIE] = {
					[NO_SSC] = &sgmii_100_no_ssc_rx_ln_vals,
					[EXTERNAL_SSC] = &sgmii_100_no_ssc_rx_ln_vals,
					[INTERNAL_SSC] = &sgmii_100_no_ssc_rx_ln_vals,
				},
				[TYPE_USB] = {
					[NO_SSC] = &sgmii_100_no_ssc_rx_ln_vals,
					[EXTERNAL_SSC] = &sgmii_100_no_ssc_rx_ln_vals,
					[INTERNAL_SSC] = &sgmii_100_no_ssc_rx_ln_vals,
				},
			},
			[TYPE_QSGMII] = {
				[TYPE_NONE] = {
					[NO_SSC] = &qsgmii_100_no_ssc_rx_ln_vals,
				},
				[TYPE_PCIE] = {
					[NO_SSC] = &qsgmii_100_no_ssc_rx_ln_vals,
					[EXTERNAL_SSC] = &qsgmii_100_no_ssc_rx_ln_vals,
					[INTERNAL_SSC] = &qsgmii_100_no_ssc_rx_ln_vals,
				},
				[TYPE_USB] = {
					[NO_SSC] = &qsgmii_100_no_ssc_rx_ln_vals,
					[EXTERNAL_SSC] = &qsgmii_100_no_ssc_rx_ln_vals,
					[INTERNAL_SSC] = &qsgmii_100_no_ssc_rx_ln_vals,
				},
			},
			[TYPE_USB] = {
				[TYPE_NONE] = {
					[NO_SSC] = &usb_100_no_ssc_rx_ln_vals,
					[EXTERNAL_SSC] = &usb_100_no_ssc_rx_ln_vals,
					[INTERNAL_SSC] = &usb_100_no_ssc_rx_ln_vals,
				},
				[TYPE_PCIE] = {
					[NO_SSC] = &usb_100_no_ssc_rx_ln_vals,
					[EXTERNAL_SSC] = &usb_100_no_ssc_rx_ln_vals,
					[INTERNAL_SSC] = &usb_100_no_ssc_rx_ln_vals,
				},
				[TYPE_SGMII] = {
					[NO_SSC] = &usb_100_no_ssc_rx_ln_vals,
					[EXTERNAL_SSC] = &usb_100_no_ssc_rx_ln_vals,
					[INTERNAL_SSC] = &usb_100_no_ssc_rx_ln_vals,
				},
				[TYPE_QSGMII] = {
					[NO_SSC] = &usb_100_no_ssc_rx_ln_vals,
					[EXTERNAL_SSC] = &usb_100_no_ssc_rx_ln_vals,
					[INTERNAL_SSC] = &usb_100_no_ssc_rx_ln_vals,
				},
				[TYPE_DP] = {
					[NO_SSC] = &usb_100_no_ssc_rx_ln_vals,
				},
			},
		},
=======
	.link_cmn_vals_tbl = {
		.entries = link_cmn_vals_entries,
		.num_entries = ARRAY_SIZE(link_cmn_vals_entries),
	},
	.xcvr_diag_vals_tbl = {
		.entries = xcvr_diag_vals_entries,
		.num_entries = ARRAY_SIZE(xcvr_diag_vals_entries),
	},
	.pcs_cmn_vals_tbl = {
		.entries = pcs_cmn_vals_entries,
		.num_entries = ARRAY_SIZE(pcs_cmn_vals_entries),
	},
	.phy_pma_cmn_vals_tbl = {
		.entries = j721e_phy_pma_cmn_vals_entries,
		.num_entries = ARRAY_SIZE(j721e_phy_pma_cmn_vals_entries),
	},
	.cmn_vals_tbl = {
		.entries = cmn_vals_entries,
		.num_entries = ARRAY_SIZE(cmn_vals_entries),
	},
	.tx_ln_vals_tbl = {
		.entries = ti_tx_ln_vals_entries,
		.num_entries = ARRAY_SIZE(ti_tx_ln_vals_entries),
	},
	.rx_ln_vals_tbl = {
		.entries = cdns_rx_ln_vals_entries,
		.num_entries = ARRAY_SIZE(cdns_rx_ln_vals_entries),
>>>>>>> da8103da
	},
};

static const struct of_device_id cdns_torrent_phy_of_match[] = {
	{
		.compatible = "cdns,torrent-phy",
		.data = &cdns_map_torrent,
	},
	{
		.compatible = "ti,j721e-serdes-10g",
		.data = &ti_j721e_map_torrent,
	},
	{}
};
MODULE_DEVICE_TABLE(of, cdns_torrent_phy_of_match);

static struct platform_driver cdns_torrent_phy_driver = {
	.probe	= cdns_torrent_phy_probe,
	.remove_new = cdns_torrent_phy_remove,
	.driver = {
		.name	= "cdns-torrent-phy",
		.of_match_table	= cdns_torrent_phy_of_match,
	}
};
module_platform_driver(cdns_torrent_phy_driver);

MODULE_AUTHOR("Cadence Design Systems, Inc.");
MODULE_DESCRIPTION("Cadence Torrent PHY driver");
MODULE_LICENSE("GPL v2");<|MERGE_RESOLUTION|>--- conflicted
+++ resolved
@@ -1044,35 +1044,8 @@
 			cdns_torrent_phy_write(regmap, CMN_PLL1_HIGH_THR_M0, 0x0036);
 			cdns_torrent_phy_write(regmap, CMN_PDIAG_PLL1_CTRL_M0, 0x0002);
 		}
-<<<<<<< HEAD
-=======
 		break;
 	}
-}
-
-/* Set PLL used for DP configuration */
-static int cdns_torrent_dp_get_pll(struct cdns_torrent_phy *cdns_phy,
-				   enum cdns_torrent_phy_type phy_t2)
-{
-	switch (phy_t2) {
-	case TYPE_PCIE:
-	case TYPE_USB:
-		cdns_phy->dp_pll = DP_PLL1;
-		break;
-	case TYPE_SGMII:
-	case TYPE_QSGMII:
-		cdns_phy->dp_pll = DP_PLL0;
-		break;
-	case TYPE_NONE:
-		cdns_phy->dp_pll = DP_PLL0 | DP_PLL1;
->>>>>>> da8103da
-		break;
-	default:
-		dev_err(cdns_phy->dev, "Unsupported PHY configuration\n");
-		return -EINVAL;
-	}
-
-	return 0;
 }
 
 /* Set PLL used for DP configuration */
@@ -3063,8 +3036,6 @@
 	.num_regs = ARRAY_SIZE(dp_usb_xcvr_diag_ln_regs),
 };
 
-<<<<<<< HEAD
-=======
 /* TI USXGMII configuration: Enable cmn_refclk_rcv_out_en */
 static struct cdns_reg_pairs ti_usxgmii_phy_pma_cmn_regs[] = {
 	{0x0040, PHY_PMA_CMN_CTRL1},
@@ -3182,7 +3153,6 @@
 	.num_regs = ARRAY_SIZE(usxgmii_156_25_no_ssc_rx_ln_regs),
 };
 
->>>>>>> da8103da
 /* PCIe and DP link configuration */
 static struct cdns_reg_pairs pcie_dp_link_cmn_regs[] = {
 	{0x0003, PHY_PLL_CFG},
@@ -4456,547 +4426,6 @@
 static const struct cdns_torrent_data cdns_map_torrent = {
 	.block_offset_shift = 0x2,
 	.reg_offset_shift = 0x2,
-<<<<<<< HEAD
-	.link_cmn_vals = {
-		[TYPE_DP] = {
-			[TYPE_NONE] = {
-				[NO_SSC] = &sl_dp_link_cmn_vals,
-			},
-			[TYPE_PCIE] = {
-				[NO_SSC] = &pcie_dp_link_cmn_vals,
-			},
-			[TYPE_USB] = {
-				[NO_SSC] = &usb_dp_link_cmn_vals,
-			},
-		},
-		[TYPE_PCIE] = {
-			[TYPE_NONE] = {
-				[NO_SSC] = NULL,
-				[EXTERNAL_SSC] = NULL,
-				[INTERNAL_SSC] = NULL,
-			},
-			[TYPE_SGMII] = {
-				[NO_SSC] = &pcie_sgmii_link_cmn_vals,
-				[EXTERNAL_SSC] = &pcie_sgmii_link_cmn_vals,
-				[INTERNAL_SSC] = &pcie_sgmii_link_cmn_vals,
-			},
-			[TYPE_QSGMII] = {
-				[NO_SSC] = &pcie_sgmii_link_cmn_vals,
-				[EXTERNAL_SSC] = &pcie_sgmii_link_cmn_vals,
-				[INTERNAL_SSC] = &pcie_sgmii_link_cmn_vals,
-			},
-			[TYPE_USB] = {
-				[NO_SSC] = &pcie_usb_link_cmn_vals,
-				[EXTERNAL_SSC] = &pcie_usb_link_cmn_vals,
-				[INTERNAL_SSC] = &pcie_usb_link_cmn_vals,
-			},
-			[TYPE_DP] = {
-				[NO_SSC] = &pcie_dp_link_cmn_vals,
-			},
-		},
-		[TYPE_SGMII] = {
-			[TYPE_NONE] = {
-				[NO_SSC] = &sl_sgmii_link_cmn_vals,
-			},
-			[TYPE_PCIE] = {
-				[NO_SSC] = &pcie_sgmii_link_cmn_vals,
-				[EXTERNAL_SSC] = &pcie_sgmii_link_cmn_vals,
-				[INTERNAL_SSC] = &pcie_sgmii_link_cmn_vals,
-			},
-			[TYPE_USB] = {
-				[NO_SSC] = &usb_sgmii_link_cmn_vals,
-				[EXTERNAL_SSC] = &usb_sgmii_link_cmn_vals,
-				[INTERNAL_SSC] = &usb_sgmii_link_cmn_vals,
-			},
-		},
-		[TYPE_QSGMII] = {
-			[TYPE_NONE] = {
-				[NO_SSC] = &sl_sgmii_link_cmn_vals,
-			},
-			[TYPE_PCIE] = {
-				[NO_SSC] = &pcie_sgmii_link_cmn_vals,
-				[EXTERNAL_SSC] = &pcie_sgmii_link_cmn_vals,
-				[INTERNAL_SSC] = &pcie_sgmii_link_cmn_vals,
-			},
-			[TYPE_USB] = {
-				[NO_SSC] = &usb_sgmii_link_cmn_vals,
-				[EXTERNAL_SSC] = &usb_sgmii_link_cmn_vals,
-				[INTERNAL_SSC] = &usb_sgmii_link_cmn_vals,
-			},
-		},
-		[TYPE_USB] = {
-			[TYPE_NONE] = {
-				[NO_SSC] = &sl_usb_link_cmn_vals,
-				[EXTERNAL_SSC] = &sl_usb_link_cmn_vals,
-				[INTERNAL_SSC] = &sl_usb_link_cmn_vals,
-			},
-			[TYPE_PCIE] = {
-				[NO_SSC] = &pcie_usb_link_cmn_vals,
-				[EXTERNAL_SSC] = &pcie_usb_link_cmn_vals,
-				[INTERNAL_SSC] = &pcie_usb_link_cmn_vals,
-			},
-			[TYPE_SGMII] = {
-				[NO_SSC] = &usb_sgmii_link_cmn_vals,
-				[EXTERNAL_SSC] = &usb_sgmii_link_cmn_vals,
-				[INTERNAL_SSC] = &usb_sgmii_link_cmn_vals,
-			},
-			[TYPE_QSGMII] = {
-				[NO_SSC] = &usb_sgmii_link_cmn_vals,
-				[EXTERNAL_SSC] = &usb_sgmii_link_cmn_vals,
-				[INTERNAL_SSC] = &usb_sgmii_link_cmn_vals,
-			},
-			[TYPE_DP] = {
-				[NO_SSC] = &usb_dp_link_cmn_vals,
-			},
-		},
-	},
-	.xcvr_diag_vals = {
-		[TYPE_DP] = {
-			[TYPE_NONE] = {
-				[NO_SSC] = &sl_dp_xcvr_diag_ln_vals,
-			},
-			[TYPE_PCIE] = {
-				[NO_SSC] = &dp_pcie_xcvr_diag_ln_vals,
-			},
-			[TYPE_USB] = {
-				[NO_SSC] = &dp_usb_xcvr_diag_ln_vals,
-			},
-		},
-		[TYPE_PCIE] = {
-			[TYPE_NONE] = {
-				[NO_SSC] = NULL,
-				[EXTERNAL_SSC] = NULL,
-				[INTERNAL_SSC] = NULL,
-			},
-			[TYPE_SGMII] = {
-				[NO_SSC] = &pcie_sgmii_xcvr_diag_ln_vals,
-				[EXTERNAL_SSC] = &pcie_sgmii_xcvr_diag_ln_vals,
-				[INTERNAL_SSC] = &pcie_sgmii_xcvr_diag_ln_vals,
-			},
-			[TYPE_QSGMII] = {
-				[NO_SSC] = &pcie_sgmii_xcvr_diag_ln_vals,
-				[EXTERNAL_SSC] = &pcie_sgmii_xcvr_diag_ln_vals,
-				[INTERNAL_SSC] = &pcie_sgmii_xcvr_diag_ln_vals,
-			},
-			[TYPE_USB] = {
-				[NO_SSC] = &pcie_usb_xcvr_diag_ln_vals,
-				[EXTERNAL_SSC] = &pcie_usb_xcvr_diag_ln_vals,
-				[INTERNAL_SSC] = &pcie_usb_xcvr_diag_ln_vals,
-			},
-			[TYPE_DP] = {
-				[NO_SSC] = &pcie_dp_xcvr_diag_ln_vals,
-			},
-		},
-		[TYPE_SGMII] = {
-			[TYPE_NONE] = {
-				[NO_SSC] = &sl_sgmii_xcvr_diag_ln_vals,
-			},
-			[TYPE_PCIE] = {
-				[NO_SSC] = &sgmii_pcie_xcvr_diag_ln_vals,
-				[EXTERNAL_SSC] = &sgmii_pcie_xcvr_diag_ln_vals,
-				[INTERNAL_SSC] = &sgmii_pcie_xcvr_diag_ln_vals,
-			},
-			[TYPE_USB] = {
-				[NO_SSC] = &sgmii_usb_xcvr_diag_ln_vals,
-				[EXTERNAL_SSC] = &sgmii_usb_xcvr_diag_ln_vals,
-				[INTERNAL_SSC] = &sgmii_usb_xcvr_diag_ln_vals,
-			},
-		},
-		[TYPE_QSGMII] = {
-			[TYPE_NONE] = {
-				[NO_SSC] = &sl_sgmii_xcvr_diag_ln_vals,
-			},
-			[TYPE_PCIE] = {
-				[NO_SSC] = &sgmii_pcie_xcvr_diag_ln_vals,
-				[EXTERNAL_SSC] = &sgmii_pcie_xcvr_diag_ln_vals,
-				[INTERNAL_SSC] = &sgmii_pcie_xcvr_diag_ln_vals,
-			},
-			[TYPE_USB] = {
-				[NO_SSC] = &sgmii_usb_xcvr_diag_ln_vals,
-				[EXTERNAL_SSC] = &sgmii_usb_xcvr_diag_ln_vals,
-				[INTERNAL_SSC] = &sgmii_usb_xcvr_diag_ln_vals,
-			},
-		},
-		[TYPE_USB] = {
-			[TYPE_NONE] = {
-				[NO_SSC] = &sl_usb_xcvr_diag_ln_vals,
-				[EXTERNAL_SSC] = &sl_usb_xcvr_diag_ln_vals,
-				[INTERNAL_SSC] = &sl_usb_xcvr_diag_ln_vals,
-			},
-			[TYPE_PCIE] = {
-				[NO_SSC] = &usb_pcie_xcvr_diag_ln_vals,
-				[EXTERNAL_SSC] = &usb_pcie_xcvr_diag_ln_vals,
-				[INTERNAL_SSC] = &usb_pcie_xcvr_diag_ln_vals,
-			},
-			[TYPE_SGMII] = {
-				[NO_SSC] = &usb_sgmii_xcvr_diag_ln_vals,
-				[EXTERNAL_SSC] = &usb_sgmii_xcvr_diag_ln_vals,
-				[INTERNAL_SSC] = &usb_sgmii_xcvr_diag_ln_vals,
-			},
-			[TYPE_QSGMII] = {
-				[NO_SSC] = &usb_sgmii_xcvr_diag_ln_vals,
-				[EXTERNAL_SSC] = &usb_sgmii_xcvr_diag_ln_vals,
-				[INTERNAL_SSC] = &usb_sgmii_xcvr_diag_ln_vals,
-			},
-			[TYPE_DP] = {
-				[NO_SSC] = &usb_dp_xcvr_diag_ln_vals,
-			},
-		},
-	},
-	.pcs_cmn_vals = {
-		[TYPE_USB] = {
-			[TYPE_NONE] = {
-				[NO_SSC] = &usb_phy_pcs_cmn_vals,
-				[EXTERNAL_SSC] = &usb_phy_pcs_cmn_vals,
-				[INTERNAL_SSC] = &usb_phy_pcs_cmn_vals,
-			},
-			[TYPE_PCIE] = {
-				[NO_SSC] = &usb_phy_pcs_cmn_vals,
-				[EXTERNAL_SSC] = &usb_phy_pcs_cmn_vals,
-				[INTERNAL_SSC] = &usb_phy_pcs_cmn_vals,
-			},
-			[TYPE_SGMII] = {
-				[NO_SSC] = &usb_phy_pcs_cmn_vals,
-				[EXTERNAL_SSC] = &usb_phy_pcs_cmn_vals,
-				[INTERNAL_SSC] = &usb_phy_pcs_cmn_vals,
-			},
-			[TYPE_QSGMII] = {
-				[NO_SSC] = &usb_phy_pcs_cmn_vals,
-				[EXTERNAL_SSC] = &usb_phy_pcs_cmn_vals,
-				[INTERNAL_SSC] = &usb_phy_pcs_cmn_vals,
-			},
-			[TYPE_DP] = {
-				[NO_SSC] = &usb_phy_pcs_cmn_vals,
-			},
-		},
-	},
-	.cmn_vals = {
-		[CLK_19_2_MHZ] = {
-			[TYPE_DP] = {
-				[TYPE_NONE] = {
-					[NO_SSC] = &sl_dp_19_2_no_ssc_cmn_vals,
-				},
-			},
-		},
-		[CLK_25_MHZ] = {
-			[TYPE_DP] = {
-				[TYPE_NONE] = {
-					[NO_SSC] = &sl_dp_25_no_ssc_cmn_vals,
-				},
-			},
-		},
-		[CLK_100_MHZ] = {
-			[TYPE_DP] = {
-				[TYPE_NONE] = {
-					[NO_SSC] = &sl_dp_100_no_ssc_cmn_vals,
-				},
-				[TYPE_PCIE] = {
-					[NO_SSC] = &dp_100_no_ssc_cmn_vals,
-				},
-				[TYPE_USB] = {
-					[NO_SSC] = &sl_dp_100_no_ssc_cmn_vals,
-				},
-			},
-			[TYPE_PCIE] = {
-				[TYPE_NONE] = {
-					[NO_SSC] = NULL,
-					[EXTERNAL_SSC] = NULL,
-					[INTERNAL_SSC] = &sl_pcie_100_int_ssc_cmn_vals,
-				},
-				[TYPE_SGMII] = {
-					[NO_SSC] = &pcie_100_no_ssc_cmn_vals,
-					[EXTERNAL_SSC] = &pcie_100_no_ssc_cmn_vals,
-					[INTERNAL_SSC] = &pcie_100_int_ssc_cmn_vals,
-				},
-				[TYPE_QSGMII] = {
-					[NO_SSC] = &pcie_100_no_ssc_cmn_vals,
-					[EXTERNAL_SSC] = &pcie_100_no_ssc_cmn_vals,
-					[INTERNAL_SSC] = &pcie_100_int_ssc_cmn_vals,
-				},
-				[TYPE_USB] = {
-					[NO_SSC] = &pcie_100_no_ssc_cmn_vals,
-					[EXTERNAL_SSC] = &pcie_100_no_ssc_cmn_vals,
-					[INTERNAL_SSC] = &pcie_100_int_ssc_cmn_vals,
-				},
-				[TYPE_DP] = {
-					[NO_SSC] = NULL,
-				},
-			},
-			[TYPE_SGMII] = {
-				[TYPE_NONE] = {
-					[NO_SSC] = &sl_sgmii_100_no_ssc_cmn_vals,
-				},
-				[TYPE_PCIE] = {
-					[NO_SSC] = &sgmii_100_no_ssc_cmn_vals,
-					[EXTERNAL_SSC] = &sgmii_100_no_ssc_cmn_vals,
-					[INTERNAL_SSC] = &sgmii_100_int_ssc_cmn_vals,
-				},
-				[TYPE_USB] = {
-					[NO_SSC] = &sgmii_100_no_ssc_cmn_vals,
-					[EXTERNAL_SSC] = &sgmii_100_no_ssc_cmn_vals,
-					[INTERNAL_SSC] = &sgmii_100_no_ssc_cmn_vals,
-				},
-			},
-			[TYPE_QSGMII] = {
-				[TYPE_NONE] = {
-					[NO_SSC] = &sl_qsgmii_100_no_ssc_cmn_vals,
-				},
-				[TYPE_PCIE] = {
-					[NO_SSC] = &qsgmii_100_no_ssc_cmn_vals,
-					[EXTERNAL_SSC] = &qsgmii_100_no_ssc_cmn_vals,
-					[INTERNAL_SSC] = &qsgmii_100_int_ssc_cmn_vals,
-				},
-				[TYPE_USB] = {
-					[NO_SSC] = &qsgmii_100_no_ssc_cmn_vals,
-					[EXTERNAL_SSC] = &qsgmii_100_no_ssc_cmn_vals,
-					[INTERNAL_SSC] = &qsgmii_100_no_ssc_cmn_vals,
-				},
-			},
-			[TYPE_USB] = {
-				[TYPE_NONE] = {
-					[NO_SSC] = &sl_usb_100_no_ssc_cmn_vals,
-					[EXTERNAL_SSC] = &sl_usb_100_no_ssc_cmn_vals,
-					[INTERNAL_SSC] = &sl_usb_100_int_ssc_cmn_vals,
-				},
-				[TYPE_PCIE] = {
-					[NO_SSC] = &usb_100_no_ssc_cmn_vals,
-					[EXTERNAL_SSC] = &usb_100_no_ssc_cmn_vals,
-					[INTERNAL_SSC] = &usb_100_int_ssc_cmn_vals,
-				},
-				[TYPE_SGMII] = {
-					[NO_SSC] = &sl_usb_100_no_ssc_cmn_vals,
-					[EXTERNAL_SSC] = &sl_usb_100_no_ssc_cmn_vals,
-					[INTERNAL_SSC] = &sl_usb_100_int_ssc_cmn_vals,
-				},
-				[TYPE_QSGMII] = {
-					[NO_SSC] = &sl_usb_100_no_ssc_cmn_vals,
-					[EXTERNAL_SSC] = &sl_usb_100_no_ssc_cmn_vals,
-					[INTERNAL_SSC] = &sl_usb_100_int_ssc_cmn_vals,
-				},
-				[TYPE_DP] = {
-					[NO_SSC] = &usb_100_no_ssc_cmn_vals,
-				},
-			},
-		},
-	},
-	.tx_ln_vals = {
-		[CLK_19_2_MHZ] = {
-			[TYPE_DP] = {
-				[TYPE_NONE] = {
-					[NO_SSC] = &sl_dp_19_2_no_ssc_tx_ln_vals,
-				},
-			},
-		},
-		[CLK_25_MHZ] = {
-			[TYPE_DP] = {
-				[TYPE_NONE] = {
-					[NO_SSC] = &sl_dp_25_no_ssc_tx_ln_vals,
-				},
-			},
-		},
-		[CLK_100_MHZ] = {
-			[TYPE_DP] = {
-				[TYPE_NONE] = {
-					[NO_SSC] = &sl_dp_100_no_ssc_tx_ln_vals,
-				},
-				[TYPE_PCIE] = {
-					[NO_SSC] = &dp_100_no_ssc_tx_ln_vals,
-				},
-				[TYPE_USB] = {
-					[NO_SSC] = &dp_100_no_ssc_tx_ln_vals,
-				},
-			},
-			[TYPE_PCIE] = {
-				[TYPE_NONE] = {
-					[NO_SSC] = NULL,
-					[EXTERNAL_SSC] = NULL,
-					[INTERNAL_SSC] = NULL,
-				},
-				[TYPE_SGMII] = {
-					[NO_SSC] = NULL,
-					[EXTERNAL_SSC] = NULL,
-					[INTERNAL_SSC] = NULL,
-				},
-				[TYPE_QSGMII] = {
-					[NO_SSC] = NULL,
-					[EXTERNAL_SSC] = NULL,
-					[INTERNAL_SSC] = NULL,
-				},
-				[TYPE_USB] = {
-					[NO_SSC] = NULL,
-					[EXTERNAL_SSC] = NULL,
-					[INTERNAL_SSC] = NULL,
-				},
-				[TYPE_DP] = {
-					[NO_SSC] = NULL,
-				},
-			},
-			[TYPE_SGMII] = {
-				[TYPE_NONE] = {
-					[NO_SSC] = &sgmii_100_no_ssc_tx_ln_vals,
-				},
-				[TYPE_PCIE] = {
-					[NO_SSC] = &sgmii_100_no_ssc_tx_ln_vals,
-					[EXTERNAL_SSC] = &sgmii_100_no_ssc_tx_ln_vals,
-					[INTERNAL_SSC] = &sgmii_100_no_ssc_tx_ln_vals,
-				},
-				[TYPE_USB] = {
-					[NO_SSC] = &sgmii_100_no_ssc_tx_ln_vals,
-					[EXTERNAL_SSC] = &sgmii_100_no_ssc_tx_ln_vals,
-					[INTERNAL_SSC] = &sgmii_100_no_ssc_tx_ln_vals,
-				},
-			},
-			[TYPE_QSGMII] = {
-				[TYPE_NONE] = {
-					[NO_SSC] = &qsgmii_100_no_ssc_tx_ln_vals,
-				},
-				[TYPE_PCIE] = {
-					[NO_SSC] = &qsgmii_100_no_ssc_tx_ln_vals,
-					[EXTERNAL_SSC] = &qsgmii_100_no_ssc_tx_ln_vals,
-					[INTERNAL_SSC] = &qsgmii_100_no_ssc_tx_ln_vals,
-				},
-				[TYPE_USB] = {
-					[NO_SSC] = &qsgmii_100_no_ssc_tx_ln_vals,
-					[EXTERNAL_SSC] = &qsgmii_100_no_ssc_tx_ln_vals,
-					[INTERNAL_SSC] = &qsgmii_100_no_ssc_tx_ln_vals,
-				},
-			},
-			[TYPE_USB] = {
-				[TYPE_NONE] = {
-					[NO_SSC] = &usb_100_no_ssc_tx_ln_vals,
-					[EXTERNAL_SSC] = &usb_100_no_ssc_tx_ln_vals,
-					[INTERNAL_SSC] = &usb_100_no_ssc_tx_ln_vals,
-				},
-				[TYPE_PCIE] = {
-					[NO_SSC] = &usb_100_no_ssc_tx_ln_vals,
-					[EXTERNAL_SSC] = &usb_100_no_ssc_tx_ln_vals,
-					[INTERNAL_SSC] = &usb_100_no_ssc_tx_ln_vals,
-				},
-				[TYPE_SGMII] = {
-					[NO_SSC] = &usb_100_no_ssc_tx_ln_vals,
-					[EXTERNAL_SSC] = &usb_100_no_ssc_tx_ln_vals,
-					[INTERNAL_SSC] = &usb_100_no_ssc_tx_ln_vals,
-				},
-				[TYPE_QSGMII] = {
-					[NO_SSC] = &usb_100_no_ssc_tx_ln_vals,
-					[EXTERNAL_SSC] = &usb_100_no_ssc_tx_ln_vals,
-					[INTERNAL_SSC] = &usb_100_no_ssc_tx_ln_vals,
-				},
-				[TYPE_DP] = {
-					[NO_SSC] = &usb_100_no_ssc_tx_ln_vals,
-				},
-			},
-		},
-	},
-	.rx_ln_vals = {
-		[CLK_19_2_MHZ] = {
-			[TYPE_DP] = {
-				[TYPE_NONE] = {
-					[NO_SSC] = &sl_dp_19_2_no_ssc_rx_ln_vals,
-				},
-			},
-		},
-		[CLK_25_MHZ] = {
-			[TYPE_DP] = {
-				[TYPE_NONE] = {
-					[NO_SSC] = &sl_dp_25_no_ssc_rx_ln_vals,
-				},
-			},
-		},
-		[CLK_100_MHZ] = {
-			[TYPE_DP] = {
-				[TYPE_NONE] = {
-					[NO_SSC] = &sl_dp_100_no_ssc_rx_ln_vals,
-				},
-				[TYPE_PCIE] = {
-					[NO_SSC] = &dp_100_no_ssc_rx_ln_vals,
-				},
-				[TYPE_USB] = {
-					[NO_SSC] = &dp_100_no_ssc_rx_ln_vals,
-				},
-			},
-			[TYPE_PCIE] = {
-				[TYPE_NONE] = {
-					[NO_SSC] = &pcie_100_no_ssc_rx_ln_vals,
-					[EXTERNAL_SSC] = &pcie_100_no_ssc_rx_ln_vals,
-					[INTERNAL_SSC] = &pcie_100_no_ssc_rx_ln_vals,
-				},
-				[TYPE_SGMII] = {
-					[NO_SSC] = &pcie_100_no_ssc_rx_ln_vals,
-					[EXTERNAL_SSC] = &pcie_100_no_ssc_rx_ln_vals,
-					[INTERNAL_SSC] = &pcie_100_no_ssc_rx_ln_vals,
-				},
-				[TYPE_QSGMII] = {
-					[NO_SSC] = &pcie_100_no_ssc_rx_ln_vals,
-					[EXTERNAL_SSC] = &pcie_100_no_ssc_rx_ln_vals,
-					[INTERNAL_SSC] = &pcie_100_no_ssc_rx_ln_vals,
-				},
-				[TYPE_USB] = {
-					[NO_SSC] = &pcie_100_no_ssc_rx_ln_vals,
-					[EXTERNAL_SSC] = &pcie_100_no_ssc_rx_ln_vals,
-					[INTERNAL_SSC] = &pcie_100_no_ssc_rx_ln_vals,
-				},
-				[TYPE_DP] = {
-					[NO_SSC] = &pcie_100_no_ssc_rx_ln_vals,
-				},
-			},
-			[TYPE_SGMII] = {
-				[TYPE_NONE] = {
-					[NO_SSC] = &sgmii_100_no_ssc_rx_ln_vals,
-				},
-				[TYPE_PCIE] = {
-					[NO_SSC] = &sgmii_100_no_ssc_rx_ln_vals,
-					[EXTERNAL_SSC] = &sgmii_100_no_ssc_rx_ln_vals,
-					[INTERNAL_SSC] = &sgmii_100_no_ssc_rx_ln_vals,
-				},
-				[TYPE_USB] = {
-					[NO_SSC] = &sgmii_100_no_ssc_rx_ln_vals,
-					[EXTERNAL_SSC] = &sgmii_100_no_ssc_rx_ln_vals,
-					[INTERNAL_SSC] = &sgmii_100_no_ssc_rx_ln_vals,
-				},
-			},
-			[TYPE_QSGMII] = {
-				[TYPE_NONE] = {
-					[NO_SSC] = &qsgmii_100_no_ssc_rx_ln_vals,
-				},
-				[TYPE_PCIE] = {
-					[NO_SSC] = &qsgmii_100_no_ssc_rx_ln_vals,
-					[EXTERNAL_SSC] = &qsgmii_100_no_ssc_rx_ln_vals,
-					[INTERNAL_SSC] = &qsgmii_100_no_ssc_rx_ln_vals,
-				},
-				[TYPE_USB] = {
-					[NO_SSC] = &qsgmii_100_no_ssc_rx_ln_vals,
-					[EXTERNAL_SSC] = &qsgmii_100_no_ssc_rx_ln_vals,
-					[INTERNAL_SSC] = &qsgmii_100_no_ssc_rx_ln_vals,
-				},
-			},
-			[TYPE_USB] = {
-				[TYPE_NONE] = {
-					[NO_SSC] = &usb_100_no_ssc_rx_ln_vals,
-					[EXTERNAL_SSC] = &usb_100_no_ssc_rx_ln_vals,
-					[INTERNAL_SSC] = &usb_100_no_ssc_rx_ln_vals,
-				},
-				[TYPE_PCIE] = {
-					[NO_SSC] = &usb_100_no_ssc_rx_ln_vals,
-					[EXTERNAL_SSC] = &usb_100_no_ssc_rx_ln_vals,
-					[INTERNAL_SSC] = &usb_100_no_ssc_rx_ln_vals,
-				},
-				[TYPE_SGMII] = {
-					[NO_SSC] = &usb_100_no_ssc_rx_ln_vals,
-					[EXTERNAL_SSC] = &usb_100_no_ssc_rx_ln_vals,
-					[INTERNAL_SSC] = &usb_100_no_ssc_rx_ln_vals,
-				},
-				[TYPE_QSGMII] = {
-					[NO_SSC] = &usb_100_no_ssc_rx_ln_vals,
-					[EXTERNAL_SSC] = &usb_100_no_ssc_rx_ln_vals,
-					[INTERNAL_SSC] = &usb_100_no_ssc_rx_ln_vals,
-				},
-				[TYPE_DP] = {
-					[NO_SSC] = &usb_100_no_ssc_rx_ln_vals,
-				},
-			},
-		},
-=======
 	.link_cmn_vals_tbl = {
 		.entries = link_cmn_vals_entries,
 		.num_entries = ARRAY_SIZE(link_cmn_vals_entries),
@@ -5020,7 +4449,6 @@
 	.rx_ln_vals_tbl = {
 		.entries = cdns_rx_ln_vals_entries,
 		.num_entries = ARRAY_SIZE(cdns_rx_ln_vals_entries),
->>>>>>> da8103da
 	},
 };
 
@@ -5098,547 +4526,6 @@
 static const struct cdns_torrent_data ti_j721e_map_torrent = {
 	.block_offset_shift = 0x0,
 	.reg_offset_shift = 0x1,
-<<<<<<< HEAD
-	.link_cmn_vals = {
-		[TYPE_DP] = {
-			[TYPE_NONE] = {
-				[NO_SSC] = &sl_dp_link_cmn_vals,
-			},
-			[TYPE_PCIE] = {
-				[NO_SSC] = &pcie_dp_link_cmn_vals,
-			},
-			[TYPE_USB] = {
-				[NO_SSC] = &usb_dp_link_cmn_vals,
-			},
-		},
-		[TYPE_PCIE] = {
-			[TYPE_NONE] = {
-				[NO_SSC] = NULL,
-				[EXTERNAL_SSC] = NULL,
-				[INTERNAL_SSC] = NULL,
-			},
-			[TYPE_SGMII] = {
-				[NO_SSC] = &pcie_sgmii_link_cmn_vals,
-				[EXTERNAL_SSC] = &pcie_sgmii_link_cmn_vals,
-				[INTERNAL_SSC] = &pcie_sgmii_link_cmn_vals,
-			},
-			[TYPE_QSGMII] = {
-				[NO_SSC] = &pcie_sgmii_link_cmn_vals,
-				[EXTERNAL_SSC] = &pcie_sgmii_link_cmn_vals,
-				[INTERNAL_SSC] = &pcie_sgmii_link_cmn_vals,
-			},
-			[TYPE_USB] = {
-				[NO_SSC] = &pcie_usb_link_cmn_vals,
-				[EXTERNAL_SSC] = &pcie_usb_link_cmn_vals,
-				[INTERNAL_SSC] = &pcie_usb_link_cmn_vals,
-			},
-			[TYPE_DP] = {
-				[NO_SSC] = &pcie_dp_link_cmn_vals,
-			},
-		},
-		[TYPE_SGMII] = {
-			[TYPE_NONE] = {
-				[NO_SSC] = &sl_sgmii_link_cmn_vals,
-			},
-			[TYPE_PCIE] = {
-				[NO_SSC] = &pcie_sgmii_link_cmn_vals,
-				[EXTERNAL_SSC] = &pcie_sgmii_link_cmn_vals,
-				[INTERNAL_SSC] = &pcie_sgmii_link_cmn_vals,
-			},
-			[TYPE_USB] = {
-				[NO_SSC] = &usb_sgmii_link_cmn_vals,
-				[EXTERNAL_SSC] = &usb_sgmii_link_cmn_vals,
-				[INTERNAL_SSC] = &usb_sgmii_link_cmn_vals,
-			},
-		},
-		[TYPE_QSGMII] = {
-			[TYPE_NONE] = {
-				[NO_SSC] = &sl_sgmii_link_cmn_vals,
-			},
-			[TYPE_PCIE] = {
-				[NO_SSC] = &pcie_sgmii_link_cmn_vals,
-				[EXTERNAL_SSC] = &pcie_sgmii_link_cmn_vals,
-				[INTERNAL_SSC] = &pcie_sgmii_link_cmn_vals,
-			},
-			[TYPE_USB] = {
-				[NO_SSC] = &usb_sgmii_link_cmn_vals,
-				[EXTERNAL_SSC] = &usb_sgmii_link_cmn_vals,
-				[INTERNAL_SSC] = &usb_sgmii_link_cmn_vals,
-			},
-		},
-		[TYPE_USB] = {
-			[TYPE_NONE] = {
-				[NO_SSC] = &sl_usb_link_cmn_vals,
-				[EXTERNAL_SSC] = &sl_usb_link_cmn_vals,
-				[INTERNAL_SSC] = &sl_usb_link_cmn_vals,
-			},
-			[TYPE_PCIE] = {
-				[NO_SSC] = &pcie_usb_link_cmn_vals,
-				[EXTERNAL_SSC] = &pcie_usb_link_cmn_vals,
-				[INTERNAL_SSC] = &pcie_usb_link_cmn_vals,
-			},
-			[TYPE_SGMII] = {
-				[NO_SSC] = &usb_sgmii_link_cmn_vals,
-				[EXTERNAL_SSC] = &usb_sgmii_link_cmn_vals,
-				[INTERNAL_SSC] = &usb_sgmii_link_cmn_vals,
-			},
-			[TYPE_QSGMII] = {
-				[NO_SSC] = &usb_sgmii_link_cmn_vals,
-				[EXTERNAL_SSC] = &usb_sgmii_link_cmn_vals,
-				[INTERNAL_SSC] = &usb_sgmii_link_cmn_vals,
-			},
-			[TYPE_DP] = {
-				[NO_SSC] = &usb_dp_link_cmn_vals,
-			},
-		},
-	},
-	.xcvr_diag_vals = {
-		[TYPE_DP] = {
-			[TYPE_NONE] = {
-				[NO_SSC] = &sl_dp_xcvr_diag_ln_vals,
-			},
-			[TYPE_PCIE] = {
-				[NO_SSC] = &dp_pcie_xcvr_diag_ln_vals,
-			},
-			[TYPE_USB] = {
-				[NO_SSC] = &dp_usb_xcvr_diag_ln_vals,
-			},
-		},
-		[TYPE_PCIE] = {
-			[TYPE_NONE] = {
-				[NO_SSC] = NULL,
-				[EXTERNAL_SSC] = NULL,
-				[INTERNAL_SSC] = NULL,
-			},
-			[TYPE_SGMII] = {
-				[NO_SSC] = &pcie_sgmii_xcvr_diag_ln_vals,
-				[EXTERNAL_SSC] = &pcie_sgmii_xcvr_diag_ln_vals,
-				[INTERNAL_SSC] = &pcie_sgmii_xcvr_diag_ln_vals,
-			},
-			[TYPE_QSGMII] = {
-				[NO_SSC] = &pcie_sgmii_xcvr_diag_ln_vals,
-				[EXTERNAL_SSC] = &pcie_sgmii_xcvr_diag_ln_vals,
-				[INTERNAL_SSC] = &pcie_sgmii_xcvr_diag_ln_vals,
-			},
-			[TYPE_USB] = {
-				[NO_SSC] = &pcie_usb_xcvr_diag_ln_vals,
-				[EXTERNAL_SSC] = &pcie_usb_xcvr_diag_ln_vals,
-				[INTERNAL_SSC] = &pcie_usb_xcvr_diag_ln_vals,
-			},
-			[TYPE_DP] = {
-				[NO_SSC] = &pcie_dp_xcvr_diag_ln_vals,
-			},
-		},
-		[TYPE_SGMII] = {
-			[TYPE_NONE] = {
-				[NO_SSC] = &sl_sgmii_xcvr_diag_ln_vals,
-			},
-			[TYPE_PCIE] = {
-				[NO_SSC] = &sgmii_pcie_xcvr_diag_ln_vals,
-				[EXTERNAL_SSC] = &sgmii_pcie_xcvr_diag_ln_vals,
-				[INTERNAL_SSC] = &sgmii_pcie_xcvr_diag_ln_vals,
-			},
-			[TYPE_USB] = {
-				[NO_SSC] = &sgmii_usb_xcvr_diag_ln_vals,
-				[EXTERNAL_SSC] = &sgmii_usb_xcvr_diag_ln_vals,
-				[INTERNAL_SSC] = &sgmii_usb_xcvr_diag_ln_vals,
-			},
-		},
-		[TYPE_QSGMII] = {
-			[TYPE_NONE] = {
-				[NO_SSC] = &sl_sgmii_xcvr_diag_ln_vals,
-			},
-			[TYPE_PCIE] = {
-				[NO_SSC] = &sgmii_pcie_xcvr_diag_ln_vals,
-				[EXTERNAL_SSC] = &sgmii_pcie_xcvr_diag_ln_vals,
-				[INTERNAL_SSC] = &sgmii_pcie_xcvr_diag_ln_vals,
-			},
-			[TYPE_USB] = {
-				[NO_SSC] = &sgmii_usb_xcvr_diag_ln_vals,
-				[EXTERNAL_SSC] = &sgmii_usb_xcvr_diag_ln_vals,
-				[INTERNAL_SSC] = &sgmii_usb_xcvr_diag_ln_vals,
-			},
-		},
-		[TYPE_USB] = {
-			[TYPE_NONE] = {
-				[NO_SSC] = &sl_usb_xcvr_diag_ln_vals,
-				[EXTERNAL_SSC] = &sl_usb_xcvr_diag_ln_vals,
-				[INTERNAL_SSC] = &sl_usb_xcvr_diag_ln_vals,
-			},
-			[TYPE_PCIE] = {
-				[NO_SSC] = &usb_pcie_xcvr_diag_ln_vals,
-				[EXTERNAL_SSC] = &usb_pcie_xcvr_diag_ln_vals,
-				[INTERNAL_SSC] = &usb_pcie_xcvr_diag_ln_vals,
-			},
-			[TYPE_SGMII] = {
-				[NO_SSC] = &usb_sgmii_xcvr_diag_ln_vals,
-				[EXTERNAL_SSC] = &usb_sgmii_xcvr_diag_ln_vals,
-				[INTERNAL_SSC] = &usb_sgmii_xcvr_diag_ln_vals,
-			},
-			[TYPE_QSGMII] = {
-				[NO_SSC] = &usb_sgmii_xcvr_diag_ln_vals,
-				[EXTERNAL_SSC] = &usb_sgmii_xcvr_diag_ln_vals,
-				[INTERNAL_SSC] = &usb_sgmii_xcvr_diag_ln_vals,
-			},
-			[TYPE_DP] = {
-				[NO_SSC] = &usb_dp_xcvr_diag_ln_vals,
-			},
-		},
-	},
-	.pcs_cmn_vals = {
-		[TYPE_USB] = {
-			[TYPE_NONE] = {
-				[NO_SSC] = &usb_phy_pcs_cmn_vals,
-				[EXTERNAL_SSC] = &usb_phy_pcs_cmn_vals,
-				[INTERNAL_SSC] = &usb_phy_pcs_cmn_vals,
-			},
-			[TYPE_PCIE] = {
-				[NO_SSC] = &usb_phy_pcs_cmn_vals,
-				[EXTERNAL_SSC] = &usb_phy_pcs_cmn_vals,
-				[INTERNAL_SSC] = &usb_phy_pcs_cmn_vals,
-			},
-			[TYPE_SGMII] = {
-				[NO_SSC] = &usb_phy_pcs_cmn_vals,
-				[EXTERNAL_SSC] = &usb_phy_pcs_cmn_vals,
-				[INTERNAL_SSC] = &usb_phy_pcs_cmn_vals,
-			},
-			[TYPE_QSGMII] = {
-				[NO_SSC] = &usb_phy_pcs_cmn_vals,
-				[EXTERNAL_SSC] = &usb_phy_pcs_cmn_vals,
-				[INTERNAL_SSC] = &usb_phy_pcs_cmn_vals,
-			},
-			[TYPE_DP] = {
-				[NO_SSC] = &usb_phy_pcs_cmn_vals,
-			},
-		},
-	},
-	.cmn_vals = {
-		[CLK_19_2_MHZ] = {
-			[TYPE_DP] = {
-				[TYPE_NONE] = {
-					[NO_SSC] = &sl_dp_19_2_no_ssc_cmn_vals,
-				},
-			},
-		},
-		[CLK_25_MHZ] = {
-			[TYPE_DP] = {
-				[TYPE_NONE] = {
-					[NO_SSC] = &sl_dp_25_no_ssc_cmn_vals,
-				},
-			},
-		},
-		[CLK_100_MHZ] = {
-			[TYPE_DP] = {
-				[TYPE_NONE] = {
-					[NO_SSC] = &sl_dp_100_no_ssc_cmn_vals,
-				},
-				[TYPE_PCIE] = {
-					[NO_SSC] = &dp_100_no_ssc_cmn_vals,
-				},
-				[TYPE_USB] = {
-					[NO_SSC] = &sl_dp_100_no_ssc_cmn_vals,
-				},
-			},
-			[TYPE_PCIE] = {
-				[TYPE_NONE] = {
-					[NO_SSC] = NULL,
-					[EXTERNAL_SSC] = NULL,
-					[INTERNAL_SSC] = &sl_pcie_100_int_ssc_cmn_vals,
-				},
-				[TYPE_SGMII] = {
-					[NO_SSC] = &pcie_100_no_ssc_cmn_vals,
-					[EXTERNAL_SSC] = &pcie_100_no_ssc_cmn_vals,
-					[INTERNAL_SSC] = &pcie_100_int_ssc_cmn_vals,
-				},
-				[TYPE_QSGMII] = {
-					[NO_SSC] = &pcie_100_no_ssc_cmn_vals,
-					[EXTERNAL_SSC] = &pcie_100_no_ssc_cmn_vals,
-					[INTERNAL_SSC] = &pcie_100_int_ssc_cmn_vals,
-				},
-				[TYPE_USB] = {
-					[NO_SSC] = &pcie_100_no_ssc_cmn_vals,
-					[EXTERNAL_SSC] = &pcie_100_no_ssc_cmn_vals,
-					[INTERNAL_SSC] = &pcie_100_int_ssc_cmn_vals,
-				},
-				[TYPE_DP] = {
-					[NO_SSC] = NULL,
-				},
-			},
-			[TYPE_SGMII] = {
-				[TYPE_NONE] = {
-					[NO_SSC] = &sl_sgmii_100_no_ssc_cmn_vals,
-				},
-				[TYPE_PCIE] = {
-					[NO_SSC] = &sgmii_100_no_ssc_cmn_vals,
-					[EXTERNAL_SSC] = &sgmii_100_no_ssc_cmn_vals,
-					[INTERNAL_SSC] = &sgmii_100_int_ssc_cmn_vals,
-				},
-				[TYPE_USB] = {
-					[NO_SSC] = &sgmii_100_no_ssc_cmn_vals,
-					[EXTERNAL_SSC] = &sgmii_100_no_ssc_cmn_vals,
-					[INTERNAL_SSC] = &sgmii_100_no_ssc_cmn_vals,
-				},
-			},
-			[TYPE_QSGMII] = {
-				[TYPE_NONE] = {
-					[NO_SSC] = &sl_qsgmii_100_no_ssc_cmn_vals,
-				},
-				[TYPE_PCIE] = {
-					[NO_SSC] = &qsgmii_100_no_ssc_cmn_vals,
-					[EXTERNAL_SSC] = &qsgmii_100_no_ssc_cmn_vals,
-					[INTERNAL_SSC] = &qsgmii_100_int_ssc_cmn_vals,
-				},
-				[TYPE_USB] = {
-					[NO_SSC] = &qsgmii_100_no_ssc_cmn_vals,
-					[EXTERNAL_SSC] = &qsgmii_100_no_ssc_cmn_vals,
-					[INTERNAL_SSC] = &qsgmii_100_no_ssc_cmn_vals,
-				},
-			},
-			[TYPE_USB] = {
-				[TYPE_NONE] = {
-					[NO_SSC] = &sl_usb_100_no_ssc_cmn_vals,
-					[EXTERNAL_SSC] = &sl_usb_100_no_ssc_cmn_vals,
-					[INTERNAL_SSC] = &sl_usb_100_int_ssc_cmn_vals,
-				},
-				[TYPE_PCIE] = {
-					[NO_SSC] = &usb_100_no_ssc_cmn_vals,
-					[EXTERNAL_SSC] = &usb_100_no_ssc_cmn_vals,
-					[INTERNAL_SSC] = &usb_100_int_ssc_cmn_vals,
-				},
-				[TYPE_SGMII] = {
-					[NO_SSC] = &sl_usb_100_no_ssc_cmn_vals,
-					[EXTERNAL_SSC] = &sl_usb_100_no_ssc_cmn_vals,
-					[INTERNAL_SSC] = &sl_usb_100_int_ssc_cmn_vals,
-				},
-				[TYPE_QSGMII] = {
-					[NO_SSC] = &sl_usb_100_no_ssc_cmn_vals,
-					[EXTERNAL_SSC] = &sl_usb_100_no_ssc_cmn_vals,
-					[INTERNAL_SSC] = &sl_usb_100_int_ssc_cmn_vals,
-				},
-				[TYPE_DP] = {
-					[NO_SSC] = &usb_100_no_ssc_cmn_vals,
-				},
-			},
-		},
-	},
-	.tx_ln_vals = {
-		[CLK_19_2_MHZ] = {
-			[TYPE_DP] = {
-				[TYPE_NONE] = {
-					[NO_SSC] = &sl_dp_19_2_no_ssc_tx_ln_vals,
-				},
-			},
-		},
-		[CLK_25_MHZ] = {
-			[TYPE_DP] = {
-				[TYPE_NONE] = {
-					[NO_SSC] = &sl_dp_25_no_ssc_tx_ln_vals,
-				},
-			},
-		},
-		[CLK_100_MHZ] = {
-			[TYPE_DP] = {
-				[TYPE_NONE] = {
-					[NO_SSC] = &sl_dp_100_no_ssc_tx_ln_vals,
-				},
-				[TYPE_PCIE] = {
-					[NO_SSC] = &dp_100_no_ssc_tx_ln_vals,
-				},
-				[TYPE_USB] = {
-					[NO_SSC] = &dp_100_no_ssc_tx_ln_vals,
-				},
-			},
-			[TYPE_PCIE] = {
-				[TYPE_NONE] = {
-					[NO_SSC] = NULL,
-					[EXTERNAL_SSC] = NULL,
-					[INTERNAL_SSC] = NULL,
-				},
-				[TYPE_SGMII] = {
-					[NO_SSC] = NULL,
-					[EXTERNAL_SSC] = NULL,
-					[INTERNAL_SSC] = NULL,
-				},
-				[TYPE_QSGMII] = {
-					[NO_SSC] = NULL,
-					[EXTERNAL_SSC] = NULL,
-					[INTERNAL_SSC] = NULL,
-				},
-				[TYPE_USB] = {
-					[NO_SSC] = NULL,
-					[EXTERNAL_SSC] = NULL,
-					[INTERNAL_SSC] = NULL,
-				},
-				[TYPE_DP] = {
-					[NO_SSC] = NULL,
-				},
-			},
-			[TYPE_SGMII] = {
-				[TYPE_NONE] = {
-					[NO_SSC] = &ti_sgmii_100_no_ssc_tx_ln_vals,
-				},
-				[TYPE_PCIE] = {
-					[NO_SSC] = &ti_sgmii_100_no_ssc_tx_ln_vals,
-					[EXTERNAL_SSC] = &ti_sgmii_100_no_ssc_tx_ln_vals,
-					[INTERNAL_SSC] = &ti_sgmii_100_no_ssc_tx_ln_vals,
-				},
-				[TYPE_USB] = {
-					[NO_SSC] = &ti_sgmii_100_no_ssc_tx_ln_vals,
-					[EXTERNAL_SSC] = &ti_sgmii_100_no_ssc_tx_ln_vals,
-					[INTERNAL_SSC] = &ti_sgmii_100_no_ssc_tx_ln_vals,
-				},
-			},
-			[TYPE_QSGMII] = {
-				[TYPE_NONE] = {
-					[NO_SSC] = &ti_qsgmii_100_no_ssc_tx_ln_vals,
-				},
-				[TYPE_PCIE] = {
-					[NO_SSC] = &ti_qsgmii_100_no_ssc_tx_ln_vals,
-					[EXTERNAL_SSC] = &ti_qsgmii_100_no_ssc_tx_ln_vals,
-					[INTERNAL_SSC] = &ti_qsgmii_100_no_ssc_tx_ln_vals,
-				},
-				[TYPE_USB] = {
-					[NO_SSC] = &ti_qsgmii_100_no_ssc_tx_ln_vals,
-					[EXTERNAL_SSC] = &ti_qsgmii_100_no_ssc_tx_ln_vals,
-					[INTERNAL_SSC] = &ti_qsgmii_100_no_ssc_tx_ln_vals,
-				},
-			},
-			[TYPE_USB] = {
-				[TYPE_NONE] = {
-					[NO_SSC] = &usb_100_no_ssc_tx_ln_vals,
-					[EXTERNAL_SSC] = &usb_100_no_ssc_tx_ln_vals,
-					[INTERNAL_SSC] = &usb_100_no_ssc_tx_ln_vals,
-				},
-				[TYPE_PCIE] = {
-					[NO_SSC] = &usb_100_no_ssc_tx_ln_vals,
-					[EXTERNAL_SSC] = &usb_100_no_ssc_tx_ln_vals,
-					[INTERNAL_SSC] = &usb_100_no_ssc_tx_ln_vals,
-				},
-				[TYPE_SGMII] = {
-					[NO_SSC] = &usb_100_no_ssc_tx_ln_vals,
-					[EXTERNAL_SSC] = &usb_100_no_ssc_tx_ln_vals,
-					[INTERNAL_SSC] = &usb_100_no_ssc_tx_ln_vals,
-				},
-				[TYPE_QSGMII] = {
-					[NO_SSC] = &usb_100_no_ssc_tx_ln_vals,
-					[EXTERNAL_SSC] = &usb_100_no_ssc_tx_ln_vals,
-					[INTERNAL_SSC] = &usb_100_no_ssc_tx_ln_vals,
-				},
-				[TYPE_DP] = {
-					[NO_SSC] = &usb_100_no_ssc_tx_ln_vals,
-				},
-			},
-		},
-	},
-	.rx_ln_vals = {
-		[CLK_19_2_MHZ] = {
-			[TYPE_DP] = {
-				[TYPE_NONE] = {
-					[NO_SSC] = &sl_dp_19_2_no_ssc_rx_ln_vals,
-				},
-			},
-		},
-		[CLK_25_MHZ] = {
-			[TYPE_DP] = {
-				[TYPE_NONE] = {
-					[NO_SSC] = &sl_dp_25_no_ssc_rx_ln_vals,
-				},
-			},
-		},
-		[CLK_100_MHZ] = {
-			[TYPE_DP] = {
-				[TYPE_NONE] = {
-					[NO_SSC] = &sl_dp_100_no_ssc_rx_ln_vals,
-				},
-				[TYPE_PCIE] = {
-					[NO_SSC] = &dp_100_no_ssc_rx_ln_vals,
-				},
-				[TYPE_USB] = {
-					[NO_SSC] = &dp_100_no_ssc_rx_ln_vals,
-				},
-			},
-			[TYPE_PCIE] = {
-				[TYPE_NONE] = {
-					[NO_SSC] = &pcie_100_no_ssc_rx_ln_vals,
-					[EXTERNAL_SSC] = &pcie_100_no_ssc_rx_ln_vals,
-					[INTERNAL_SSC] = &pcie_100_no_ssc_rx_ln_vals,
-				},
-				[TYPE_SGMII] = {
-					[NO_SSC] = &pcie_100_no_ssc_rx_ln_vals,
-					[EXTERNAL_SSC] = &pcie_100_no_ssc_rx_ln_vals,
-					[INTERNAL_SSC] = &pcie_100_no_ssc_rx_ln_vals,
-				},
-				[TYPE_QSGMII] = {
-					[NO_SSC] = &pcie_100_no_ssc_rx_ln_vals,
-					[EXTERNAL_SSC] = &pcie_100_no_ssc_rx_ln_vals,
-					[INTERNAL_SSC] = &pcie_100_no_ssc_rx_ln_vals,
-				},
-				[TYPE_USB] = {
-					[NO_SSC] = &pcie_100_no_ssc_rx_ln_vals,
-					[EXTERNAL_SSC] = &pcie_100_no_ssc_rx_ln_vals,
-					[INTERNAL_SSC] = &pcie_100_no_ssc_rx_ln_vals,
-				},
-				[TYPE_DP] = {
-					[NO_SSC] = &pcie_100_no_ssc_rx_ln_vals,
-				},
-			},
-			[TYPE_SGMII] = {
-				[TYPE_NONE] = {
-					[NO_SSC] = &sgmii_100_no_ssc_rx_ln_vals,
-				},
-				[TYPE_PCIE] = {
-					[NO_SSC] = &sgmii_100_no_ssc_rx_ln_vals,
-					[EXTERNAL_SSC] = &sgmii_100_no_ssc_rx_ln_vals,
-					[INTERNAL_SSC] = &sgmii_100_no_ssc_rx_ln_vals,
-				},
-				[TYPE_USB] = {
-					[NO_SSC] = &sgmii_100_no_ssc_rx_ln_vals,
-					[EXTERNAL_SSC] = &sgmii_100_no_ssc_rx_ln_vals,
-					[INTERNAL_SSC] = &sgmii_100_no_ssc_rx_ln_vals,
-				},
-			},
-			[TYPE_QSGMII] = {
-				[TYPE_NONE] = {
-					[NO_SSC] = &qsgmii_100_no_ssc_rx_ln_vals,
-				},
-				[TYPE_PCIE] = {
-					[NO_SSC] = &qsgmii_100_no_ssc_rx_ln_vals,
-					[EXTERNAL_SSC] = &qsgmii_100_no_ssc_rx_ln_vals,
-					[INTERNAL_SSC] = &qsgmii_100_no_ssc_rx_ln_vals,
-				},
-				[TYPE_USB] = {
-					[NO_SSC] = &qsgmii_100_no_ssc_rx_ln_vals,
-					[EXTERNAL_SSC] = &qsgmii_100_no_ssc_rx_ln_vals,
-					[INTERNAL_SSC] = &qsgmii_100_no_ssc_rx_ln_vals,
-				},
-			},
-			[TYPE_USB] = {
-				[TYPE_NONE] = {
-					[NO_SSC] = &usb_100_no_ssc_rx_ln_vals,
-					[EXTERNAL_SSC] = &usb_100_no_ssc_rx_ln_vals,
-					[INTERNAL_SSC] = &usb_100_no_ssc_rx_ln_vals,
-				},
-				[TYPE_PCIE] = {
-					[NO_SSC] = &usb_100_no_ssc_rx_ln_vals,
-					[EXTERNAL_SSC] = &usb_100_no_ssc_rx_ln_vals,
-					[INTERNAL_SSC] = &usb_100_no_ssc_rx_ln_vals,
-				},
-				[TYPE_SGMII] = {
-					[NO_SSC] = &usb_100_no_ssc_rx_ln_vals,
-					[EXTERNAL_SSC] = &usb_100_no_ssc_rx_ln_vals,
-					[INTERNAL_SSC] = &usb_100_no_ssc_rx_ln_vals,
-				},
-				[TYPE_QSGMII] = {
-					[NO_SSC] = &usb_100_no_ssc_rx_ln_vals,
-					[EXTERNAL_SSC] = &usb_100_no_ssc_rx_ln_vals,
-					[INTERNAL_SSC] = &usb_100_no_ssc_rx_ln_vals,
-				},
-				[TYPE_DP] = {
-					[NO_SSC] = &usb_100_no_ssc_rx_ln_vals,
-				},
-			},
-		},
-=======
 	.link_cmn_vals_tbl = {
 		.entries = link_cmn_vals_entries,
 		.num_entries = ARRAY_SIZE(link_cmn_vals_entries),
@@ -5666,7 +4553,6 @@
 	.rx_ln_vals_tbl = {
 		.entries = cdns_rx_ln_vals_entries,
 		.num_entries = ARRAY_SIZE(cdns_rx_ln_vals_entries),
->>>>>>> da8103da
 	},
 };
 
