--- conflicted
+++ resolved
@@ -829,8 +829,6 @@
 	} else {
 		return adev->gmc.real_vram_size;
 	}
-<<<<<<< HEAD
-=======
 }
 
 int amdgpu_amdkfd_unmap_hiq(struct amdgpu_device *adev, u32 doorbell_off,
@@ -881,5 +879,4 @@
 	kfree(ring_funcs);
 
 	return r;
->>>>>>> da8103da
 }