/*
 * Handle caching attributes in page tables (PAT)
 *
 * Authors: Venkatesh Pallipadi <venkatesh.pallipadi@intel.com>
 *          Suresh B Siddha <suresh.b.siddha@intel.com>
 *
 * Loosely based on earlier PAT patchset from Eric Biederman and Andi Kleen.
 */

#include <linux/seq_file.h>
#include <linux/bootmem.h>
#include <linux/debugfs.h>
#include <linux/ioport.h>
#include <linux/kernel.h>
#include <linux/pfn_t.h>
#include <linux/slab.h>
#include <linux/mm.h>
#include <linux/fs.h>
#include <linux/rbtree.h>

#include <asm/cacheflush.h>
#include <asm/processor.h>
#include <asm/tlbflush.h>
#include <asm/x86_init.h>
#include <asm/pgtable.h>
#include <asm/fcntl.h>
#include <asm/e820/api.h>
#include <asm/mtrr.h>
#include <asm/page.h>
#include <asm/msr.h>
#include <asm/pat.h>
#include <asm/io.h>

#include "pat_internal.h"
#include "mm_internal.h"

#undef pr_fmt
#define pr_fmt(fmt) "" fmt

static bool __read_mostly boot_cpu_done;
static bool __read_mostly pat_disabled = !IS_ENABLED(CONFIG_X86_PAT);
static bool __read_mostly pat_initialized;
static bool __read_mostly init_cm_done;

void pat_disable(const char *reason)
{
	if (pat_disabled)
		return;

	if (boot_cpu_done) {
		WARN_ONCE(1, "x86/PAT: PAT cannot be disabled after initialization\n");
		return;
	}

	pat_disabled = true;
	pr_info("x86/PAT: %s\n", reason);
}

static int __init nopat(char *str)
{
	pat_disable("PAT support disabled.");
	return 0;
}
early_param("nopat", nopat);

bool pat_enabled(void)
{
<<<<<<< HEAD
	return !!__pat_enabled;
=======
	return pat_initialized;
>>>>>>> a2054256
}
EXPORT_SYMBOL_GPL(pat_enabled);

int pat_debug_enable;

static int __init pat_debug_setup(char *str)
{
	pat_debug_enable = 1;
	return 0;
}
__setup("debugpat", pat_debug_setup);

#ifdef CONFIG_X86_PAT
/*
 * X86 PAT uses page flags arch_1 and uncached together to keep track of
 * memory type of pages that have backing page struct.
 *
 * X86 PAT supports 4 different memory types:
 *  - _PAGE_CACHE_MODE_WB
 *  - _PAGE_CACHE_MODE_WC
 *  - _PAGE_CACHE_MODE_UC_MINUS
 *  - _PAGE_CACHE_MODE_WT
 *
 * _PAGE_CACHE_MODE_WB is the default type.
 */

#define _PGMT_WB		0
#define _PGMT_WC		(1UL << PG_arch_1)
#define _PGMT_UC_MINUS		(1UL << PG_uncached)
#define _PGMT_WT		(1UL << PG_uncached | 1UL << PG_arch_1)
#define _PGMT_MASK		(1UL << PG_uncached | 1UL << PG_arch_1)
#define _PGMT_CLEAR_MASK	(~_PGMT_MASK)

static inline enum page_cache_mode get_page_memtype(struct page *pg)
{
	unsigned long pg_flags = pg->flags & _PGMT_MASK;

	if (pg_flags == _PGMT_WB)
		return _PAGE_CACHE_MODE_WB;
	else if (pg_flags == _PGMT_WC)
		return _PAGE_CACHE_MODE_WC;
	else if (pg_flags == _PGMT_UC_MINUS)
		return _PAGE_CACHE_MODE_UC_MINUS;
	else
		return _PAGE_CACHE_MODE_WT;
}

static inline void set_page_memtype(struct page *pg,
				    enum page_cache_mode memtype)
{
	unsigned long memtype_flags;
	unsigned long old_flags;
	unsigned long new_flags;

	switch (memtype) {
	case _PAGE_CACHE_MODE_WC:
		memtype_flags = _PGMT_WC;
		break;
	case _PAGE_CACHE_MODE_UC_MINUS:
		memtype_flags = _PGMT_UC_MINUS;
		break;
	case _PAGE_CACHE_MODE_WT:
		memtype_flags = _PGMT_WT;
		break;
	case _PAGE_CACHE_MODE_WB:
	default:
		memtype_flags = _PGMT_WB;
		break;
	}

	do {
		old_flags = pg->flags;
		new_flags = (old_flags & _PGMT_CLEAR_MASK) | memtype_flags;
	} while (cmpxchg(&pg->flags, old_flags, new_flags) != old_flags);
}
#else
static inline enum page_cache_mode get_page_memtype(struct page *pg)
{
	return -1;
}
static inline void set_page_memtype(struct page *pg,
				    enum page_cache_mode memtype)
{
}
#endif

enum {
	PAT_UC = 0,		/* uncached */
	PAT_WC = 1,		/* Write combining */
	PAT_WT = 4,		/* Write Through */
	PAT_WP = 5,		/* Write Protected */
	PAT_WB = 6,		/* Write Back (default) */
	PAT_UC_MINUS = 7,	/* UC, but can be overridden by MTRR */
};

#define CM(c) (_PAGE_CACHE_MODE_ ## c)

static enum page_cache_mode pat_get_cache_mode(unsigned pat_val, char *msg)
{
	enum page_cache_mode cache;
	char *cache_mode;

	switch (pat_val) {
	case PAT_UC:       cache = CM(UC);       cache_mode = "UC  "; break;
	case PAT_WC:       cache = CM(WC);       cache_mode = "WC  "; break;
	case PAT_WT:       cache = CM(WT);       cache_mode = "WT  "; break;
	case PAT_WP:       cache = CM(WP);       cache_mode = "WP  "; break;
	case PAT_WB:       cache = CM(WB);       cache_mode = "WB  "; break;
	case PAT_UC_MINUS: cache = CM(UC_MINUS); cache_mode = "UC- "; break;
	default:           cache = CM(WB);       cache_mode = "WB  "; break;
	}

	memcpy(msg, cache_mode, 4);

	return cache;
}

#undef CM

/*
 * Update the cache mode to pgprot translation tables according to PAT
 * configuration.
 * Using lower indices is preferred, so we start with highest index.
 */
static void __init_cache_modes(u64 pat)
{
	enum page_cache_mode cache;
	char pat_msg[33];
	int i;

	pat_msg[32] = 0;
	for (i = 7; i >= 0; i--) {
		cache = pat_get_cache_mode((pat >> (i * 8)) & 7,
					   pat_msg + 4 * i);
		update_cache_mode_entry(i, cache);
	}
	pr_info("x86/PAT: Configuration [0-7]: %s\n", pat_msg);

	init_cm_done = true;
}

#define PAT(x, y)	((u64)PAT_ ## y << ((x)*8))

static void pat_bsp_init(u64 pat)
{
	u64 tmp_pat;

	if (!boot_cpu_has(X86_FEATURE_PAT)) {
		pat_disable("PAT not supported by CPU.");
		return;
	}

	rdmsrl(MSR_IA32_CR_PAT, tmp_pat);
	if (!tmp_pat) {
		pat_disable("PAT MSR is 0, disabled.");
		return;
	}

	wrmsrl(MSR_IA32_CR_PAT, pat);
<<<<<<< HEAD
=======
	pat_initialized = true;
>>>>>>> a2054256

	__init_cache_modes(pat);
}

static void pat_ap_init(u64 pat)
{
	if (!boot_cpu_has(X86_FEATURE_PAT)) {
		/*
		 * If this happens we are on a secondary CPU, but switched to
		 * PAT on the boot CPU. We have no way to undo PAT.
		 */
		panic("x86/PAT: PAT enabled, but not supported by secondary CPU\n");
	}

	wrmsrl(MSR_IA32_CR_PAT, pat);
}

void init_cache_modes(void)
{
	u64 pat = 0;

	if (init_cm_done)
		return;

	if (boot_cpu_has(X86_FEATURE_PAT)) {
		/*
		 * CPU supports PAT. Set PAT table to be consistent with
		 * PAT MSR. This case supports "nopat" boot option, and
		 * virtual machine environments which support PAT without
		 * MTRRs. In specific, Xen has unique setup to PAT MSR.
		 *
		 * If PAT MSR returns 0, it is considered invalid and emulates
		 * as No PAT.
		 */
		rdmsrl(MSR_IA32_CR_PAT, pat);
	}

	if (!pat) {
		/*
		 * No PAT. Emulate the PAT table that corresponds to the two
		 * cache bits, PWT (Write Through) and PCD (Cache Disable).
		 * This setup is also the same as the BIOS default setup.
		 *
		 * PTE encoding:
		 *
		 *       PCD
		 *       |PWT  PAT
		 *       ||    slot
		 *       00    0    WB : _PAGE_CACHE_MODE_WB
		 *       01    1    WT : _PAGE_CACHE_MODE_WT
		 *       10    2    UC-: _PAGE_CACHE_MODE_UC_MINUS
		 *       11    3    UC : _PAGE_CACHE_MODE_UC
		 *
		 * NOTE: When WC or WP is used, it is redirected to UC- per
		 * the default setup in __cachemode2pte_tbl[].
		 */
		pat = PAT(0, WB) | PAT(1, WT) | PAT(2, UC_MINUS) | PAT(3, UC) |
		      PAT(4, WB) | PAT(5, WT) | PAT(6, UC_MINUS) | PAT(7, UC);
	}

	__init_cache_modes(pat);
}

/**
 * pat_init - Initialize PAT MSR and PAT table
 *
 * This function initializes PAT MSR and PAT table with an OS-defined value
 * to enable additional cache attributes, WC and WT.
 *
 * This function must be called on all CPUs using the specific sequence of
 * operations defined in Intel SDM. mtrr_rendezvous_handler() provides this
 * procedure for PAT.
 */
void pat_init(void)
{
	u64 pat;
	struct cpuinfo_x86 *c = &boot_cpu_data;

<<<<<<< HEAD
	if (!pat_enabled()) {
		init_cache_modes();
=======
	if (pat_disabled)
>>>>>>> a2054256
		return;

	if ((c->x86_vendor == X86_VENDOR_INTEL) &&
	    (((c->x86 == 0x6) && (c->x86_model <= 0xd)) ||
	     ((c->x86 == 0xf) && (c->x86_model <= 0x6)))) {
		/*
		 * PAT support with the lower four entries. Intel Pentium 2,
		 * 3, M, and 4 are affected by PAT errata, which makes the
		 * upper four entries unusable. To be on the safe side, we don't
		 * use those.
		 *
		 *  PTE encoding:
		 *      PAT
		 *      |PCD
		 *      ||PWT  PAT
		 *      |||    slot
		 *      000    0    WB : _PAGE_CACHE_MODE_WB
		 *      001    1    WC : _PAGE_CACHE_MODE_WC
		 *      010    2    UC-: _PAGE_CACHE_MODE_UC_MINUS
		 *      011    3    UC : _PAGE_CACHE_MODE_UC
		 * PAT bit unused
		 *
		 * NOTE: When WT or WP is used, it is redirected to UC- per
		 * the default setup in __cachemode2pte_tbl[].
		 */
		pat = PAT(0, WB) | PAT(1, WC) | PAT(2, UC_MINUS) | PAT(3, UC) |
		      PAT(4, WB) | PAT(5, WC) | PAT(6, UC_MINUS) | PAT(7, UC);
	} else {
		/*
		 * Full PAT support.  We put WT in slot 7 to improve
		 * robustness in the presence of errata that might cause
		 * the high PAT bit to be ignored.  This way, a buggy slot 7
		 * access will hit slot 3, and slot 3 is UC, so at worst
		 * we lose performance without causing a correctness issue.
		 * Pentium 4 erratum N46 is an example for such an erratum,
		 * although we try not to use PAT at all on affected CPUs.
		 *
		 *  PTE encoding:
		 *      PAT
		 *      |PCD
		 *      ||PWT  PAT
		 *      |||    slot
		 *      000    0    WB : _PAGE_CACHE_MODE_WB
		 *      001    1    WC : _PAGE_CACHE_MODE_WC
		 *      010    2    UC-: _PAGE_CACHE_MODE_UC_MINUS
		 *      011    3    UC : _PAGE_CACHE_MODE_UC
		 *      100    4    WB : Reserved
		 *      101    5    WC : Reserved
		 *      110    6    UC-: Reserved
		 *      111    7    WT : _PAGE_CACHE_MODE_WT
		 *
		 * The reserved slots are unused, but mapped to their
		 * corresponding types in the presence of PAT errata.
		 */
		pat = PAT(0, WB) | PAT(1, WC) | PAT(2, UC_MINUS) | PAT(3, UC) |
		      PAT(4, WB) | PAT(5, WC) | PAT(6, UC_MINUS) | PAT(7, WT);
	}

	if (!boot_cpu_done) {
		pat_bsp_init(pat);
		boot_cpu_done = true;
	} else {
		pat_ap_init(pat);
	}
}

#undef PAT

static DEFINE_SPINLOCK(memtype_lock);	/* protects memtype accesses */

/*
 * Does intersection of PAT memory type and MTRR memory type and returns
 * the resulting memory type as PAT understands it.
 * (Type in pat and mtrr will not have same value)
 * The intersection is based on "Effective Memory Type" tables in IA-32
 * SDM vol 3a
 */
static unsigned long pat_x_mtrr_type(u64 start, u64 end,
				     enum page_cache_mode req_type)
{
	/*
	 * Look for MTRR hint to get the effective type in case where PAT
	 * request is for WB.
	 */
	if (req_type == _PAGE_CACHE_MODE_WB) {
		u8 mtrr_type, uniform;

		mtrr_type = mtrr_type_lookup(start, end, &uniform);
		if (mtrr_type != MTRR_TYPE_WRBACK)
			return _PAGE_CACHE_MODE_UC_MINUS;

		return _PAGE_CACHE_MODE_WB;
	}

	return req_type;
}

struct pagerange_state {
	unsigned long		cur_pfn;
	int			ram;
	int			not_ram;
};

static int
pagerange_is_ram_callback(unsigned long initial_pfn, unsigned long total_nr_pages, void *arg)
{
	struct pagerange_state *state = arg;

	state->not_ram	|= initial_pfn > state->cur_pfn;
	state->ram	|= total_nr_pages > 0;
	state->cur_pfn	 = initial_pfn + total_nr_pages;

	return state->ram && state->not_ram;
}

static int pat_pagerange_is_ram(resource_size_t start, resource_size_t end)
{
	int ret = 0;
	unsigned long start_pfn = start >> PAGE_SHIFT;
	unsigned long end_pfn = (end + PAGE_SIZE - 1) >> PAGE_SHIFT;
	struct pagerange_state state = {start_pfn, 0, 0};

	/*
	 * For legacy reasons, physical address range in the legacy ISA
	 * region is tracked as non-RAM. This will allow users of
	 * /dev/mem to map portions of legacy ISA region, even when
	 * some of those portions are listed(or not even listed) with
	 * different e820 types(RAM/reserved/..)
	 */
	if (start_pfn < ISA_END_ADDRESS >> PAGE_SHIFT)
		start_pfn = ISA_END_ADDRESS >> PAGE_SHIFT;

	if (start_pfn < end_pfn) {
		ret = walk_system_ram_range(start_pfn, end_pfn - start_pfn,
				&state, pagerange_is_ram_callback);
	}

	return (ret > 0) ? -1 : (state.ram ? 1 : 0);
}

/*
 * For RAM pages, we use page flags to mark the pages with appropriate type.
 * The page flags are limited to four types, WB (default), WC, WT and UC-.
 * WP request fails with -EINVAL, and UC gets redirected to UC-.  Setting
 * a new memory type is only allowed for a page mapped with the default WB
 * type.
 *
 * Here we do two passes:
 * - Find the memtype of all the pages in the range, look for any conflicts.
 * - In case of no conflicts, set the new memtype for pages in the range.
 */
static int reserve_ram_pages_type(u64 start, u64 end,
				  enum page_cache_mode req_type,
				  enum page_cache_mode *new_type)
{
	struct page *page;
	u64 pfn;

	if (req_type == _PAGE_CACHE_MODE_WP) {
		if (new_type)
			*new_type = _PAGE_CACHE_MODE_UC_MINUS;
		return -EINVAL;
	}

	if (req_type == _PAGE_CACHE_MODE_UC) {
		/* We do not support strong UC */
		WARN_ON_ONCE(1);
		req_type = _PAGE_CACHE_MODE_UC_MINUS;
	}

	for (pfn = (start >> PAGE_SHIFT); pfn < (end >> PAGE_SHIFT); ++pfn) {
		enum page_cache_mode type;

		page = pfn_to_page(pfn);
		type = get_page_memtype(page);
		if (type != _PAGE_CACHE_MODE_WB) {
			pr_info("x86/PAT: reserve_ram_pages_type failed [mem %#010Lx-%#010Lx], track 0x%x, req 0x%x\n",
				start, end - 1, type, req_type);
			if (new_type)
				*new_type = type;

			return -EBUSY;
		}
	}

	if (new_type)
		*new_type = req_type;

	for (pfn = (start >> PAGE_SHIFT); pfn < (end >> PAGE_SHIFT); ++pfn) {
		page = pfn_to_page(pfn);
		set_page_memtype(page, req_type);
	}
	return 0;
}

static int free_ram_pages_type(u64 start, u64 end)
{
	struct page *page;
	u64 pfn;

	for (pfn = (start >> PAGE_SHIFT); pfn < (end >> PAGE_SHIFT); ++pfn) {
		page = pfn_to_page(pfn);
		set_page_memtype(page, _PAGE_CACHE_MODE_WB);
	}
	return 0;
}

/*
 * req_type typically has one of the:
 * - _PAGE_CACHE_MODE_WB
 * - _PAGE_CACHE_MODE_WC
 * - _PAGE_CACHE_MODE_UC_MINUS
 * - _PAGE_CACHE_MODE_UC
 * - _PAGE_CACHE_MODE_WT
 *
 * If new_type is NULL, function will return an error if it cannot reserve the
 * region with req_type. If new_type is non-NULL, function will return
 * available type in new_type in case of no error. In case of any error
 * it will return a negative return value.
 */
int reserve_memtype(u64 start, u64 end, enum page_cache_mode req_type,
		    enum page_cache_mode *new_type)
{
	struct memtype *new;
	enum page_cache_mode actual_type;
	int is_range_ram;
	int err = 0;

	BUG_ON(start >= end); /* end is exclusive */

	if (!pat_enabled()) {
		/* This is identical to page table setting without PAT */
		if (new_type)
			*new_type = req_type;
		return 0;
	}

	/* Low ISA region is always mapped WB in page table. No need to track */
	if (x86_platform.is_untracked_pat_range(start, end)) {
		if (new_type)
			*new_type = _PAGE_CACHE_MODE_WB;
		return 0;
	}

	/*
	 * Call mtrr_lookup to get the type hint. This is an
	 * optimization for /dev/mem mmap'ers into WB memory (BIOS
	 * tools and ACPI tools). Use WB request for WB memory and use
	 * UC_MINUS otherwise.
	 */
	actual_type = pat_x_mtrr_type(start, end, req_type);

	if (new_type)
		*new_type = actual_type;

	is_range_ram = pat_pagerange_is_ram(start, end);
	if (is_range_ram == 1) {

		err = reserve_ram_pages_type(start, end, req_type, new_type);

		return err;
	} else if (is_range_ram < 0) {
		return -EINVAL;
	}

	new  = kzalloc(sizeof(struct memtype), GFP_KERNEL);
	if (!new)
		return -ENOMEM;

	new->start	= start;
	new->end	= end;
	new->type	= actual_type;

	spin_lock(&memtype_lock);

	err = rbt_memtype_check_insert(new, new_type);
	if (err) {
		pr_info("x86/PAT: reserve_memtype failed [mem %#010Lx-%#010Lx], track %s, req %s\n",
			start, end - 1,
			cattr_name(new->type), cattr_name(req_type));
		kfree(new);
		spin_unlock(&memtype_lock);

		return err;
	}

	spin_unlock(&memtype_lock);

	dprintk("reserve_memtype added [mem %#010Lx-%#010Lx], track %s, req %s, ret %s\n",
		start, end - 1, cattr_name(new->type), cattr_name(req_type),
		new_type ? cattr_name(*new_type) : "-");

	return err;
}

int free_memtype(u64 start, u64 end)
{
	int err = -EINVAL;
	int is_range_ram;
	struct memtype *entry;

	if (!pat_enabled())
		return 0;

	/* Low ISA region is always mapped WB. No need to track */
	if (x86_platform.is_untracked_pat_range(start, end))
		return 0;

	is_range_ram = pat_pagerange_is_ram(start, end);
	if (is_range_ram == 1) {

		err = free_ram_pages_type(start, end);

		return err;
	} else if (is_range_ram < 0) {
		return -EINVAL;
	}

	spin_lock(&memtype_lock);
	entry = rbt_memtype_erase(start, end);
	spin_unlock(&memtype_lock);

	if (IS_ERR(entry)) {
		pr_info("x86/PAT: %s:%d freeing invalid memtype [mem %#010Lx-%#010Lx]\n",
			current->comm, current->pid, start, end - 1);
		return -EINVAL;
	}

	kfree(entry);

	dprintk("free_memtype request [mem %#010Lx-%#010Lx]\n", start, end - 1);

	return 0;
}


/**
 * lookup_memtype - Looksup the memory type for a physical address
 * @paddr: physical address of which memory type needs to be looked up
 *
 * Only to be called when PAT is enabled
 *
 * Returns _PAGE_CACHE_MODE_WB, _PAGE_CACHE_MODE_WC, _PAGE_CACHE_MODE_UC_MINUS
 * or _PAGE_CACHE_MODE_WT.
 */
static enum page_cache_mode lookup_memtype(u64 paddr)
{
	enum page_cache_mode rettype = _PAGE_CACHE_MODE_WB;
	struct memtype *entry;

	if (x86_platform.is_untracked_pat_range(paddr, paddr + PAGE_SIZE))
		return rettype;

	if (pat_pagerange_is_ram(paddr, paddr + PAGE_SIZE)) {
		struct page *page;

		page = pfn_to_page(paddr >> PAGE_SHIFT);
		return get_page_memtype(page);
	}

	spin_lock(&memtype_lock);

	entry = rbt_memtype_lookup(paddr);
	if (entry != NULL)
		rettype = entry->type;
	else
		rettype = _PAGE_CACHE_MODE_UC_MINUS;

	spin_unlock(&memtype_lock);
	return rettype;
}

/**
 * io_reserve_memtype - Request a memory type mapping for a region of memory
 * @start: start (physical address) of the region
 * @end: end (physical address) of the region
 * @type: A pointer to memtype, with requested type. On success, requested
 * or any other compatible type that was available for the region is returned
 *
 * On success, returns 0
 * On failure, returns non-zero
 */
int io_reserve_memtype(resource_size_t start, resource_size_t end,
			enum page_cache_mode *type)
{
	resource_size_t size = end - start;
	enum page_cache_mode req_type = *type;
	enum page_cache_mode new_type;
	int ret;

	WARN_ON_ONCE(iomem_map_sanity_check(start, size));

	ret = reserve_memtype(start, end, req_type, &new_type);
	if (ret)
		goto out_err;

	if (!is_new_memtype_allowed(start, size, req_type, new_type))
		goto out_free;

	if (kernel_map_sync_memtype(start, size, new_type) < 0)
		goto out_free;

	*type = new_type;
	return 0;

out_free:
	free_memtype(start, end);
	ret = -EBUSY;
out_err:
	return ret;
}

/**
 * io_free_memtype - Release a memory type mapping for a region of memory
 * @start: start (physical address) of the region
 * @end: end (physical address) of the region
 */
void io_free_memtype(resource_size_t start, resource_size_t end)
{
	free_memtype(start, end);
}

int arch_io_reserve_memtype_wc(resource_size_t start, resource_size_t size)
{
	enum page_cache_mode type = _PAGE_CACHE_MODE_WC;

	return io_reserve_memtype(start, start + size, &type);
}
EXPORT_SYMBOL(arch_io_reserve_memtype_wc);

void arch_io_free_memtype_wc(resource_size_t start, resource_size_t size)
{
	io_free_memtype(start, start + size);
}
EXPORT_SYMBOL(arch_io_free_memtype_wc);

pgprot_t phys_mem_access_prot(struct file *file, unsigned long pfn,
				unsigned long size, pgprot_t vma_prot)
{
	return vma_prot;
}

#ifdef CONFIG_STRICT_DEVMEM
/* This check is done in drivers/char/mem.c in case of STRICT_DEVMEM */
static inline int range_is_allowed(unsigned long pfn, unsigned long size)
{
	return 1;
}
#else
/* This check is needed to avoid cache aliasing when PAT is enabled */
static inline int range_is_allowed(unsigned long pfn, unsigned long size)
{
	u64 from = ((u64)pfn) << PAGE_SHIFT;
	u64 to = from + size;
	u64 cursor = from;

	if (!pat_enabled())
		return 1;

	while (cursor < to) {
		if (!devmem_is_allowed(pfn))
			return 0;
		cursor += PAGE_SIZE;
		pfn++;
	}
	return 1;
}
#endif /* CONFIG_STRICT_DEVMEM */

int phys_mem_access_prot_allowed(struct file *file, unsigned long pfn,
				unsigned long size, pgprot_t *vma_prot)
{
	enum page_cache_mode pcm = _PAGE_CACHE_MODE_WB;

	if (!range_is_allowed(pfn, size))
		return 0;

	if (file->f_flags & O_DSYNC)
		pcm = _PAGE_CACHE_MODE_UC_MINUS;

	*vma_prot = __pgprot((pgprot_val(*vma_prot) & ~_PAGE_CACHE_MASK) |
			     cachemode2protval(pcm));
	return 1;
}

/*
 * Change the memory type for the physial address range in kernel identity
 * mapping space if that range is a part of identity map.
 */
int kernel_map_sync_memtype(u64 base, unsigned long size,
			    enum page_cache_mode pcm)
{
	unsigned long id_sz;

	if (base > __pa(high_memory-1))
		return 0;

	/*
	 * some areas in the middle of the kernel identity range
	 * are not mapped, like the PCI space.
	 */
	if (!page_is_ram(base >> PAGE_SHIFT))
		return 0;

	id_sz = (__pa(high_memory-1) <= base + size) ?
				__pa(high_memory) - base :
				size;

	if (ioremap_change_attr((unsigned long)__va(base), id_sz, pcm) < 0) {
		pr_info("x86/PAT: %s:%d ioremap_change_attr failed %s for [mem %#010Lx-%#010Lx]\n",
			current->comm, current->pid,
			cattr_name(pcm),
			base, (unsigned long long)(base + size-1));
		return -EINVAL;
	}
	return 0;
}

/*
 * Internal interface to reserve a range of physical memory with prot.
 * Reserved non RAM regions only and after successful reserve_memtype,
 * this func also keeps identity mapping (if any) in sync with this new prot.
 */
static int reserve_pfn_range(u64 paddr, unsigned long size, pgprot_t *vma_prot,
				int strict_prot)
{
	int is_ram = 0;
	int ret;
	enum page_cache_mode want_pcm = pgprot2cachemode(*vma_prot);
	enum page_cache_mode pcm = want_pcm;

	is_ram = pat_pagerange_is_ram(paddr, paddr + size);

	/*
	 * reserve_pfn_range() for RAM pages. We do not refcount to keep
	 * track of number of mappings of RAM pages. We can assert that
	 * the type requested matches the type of first page in the range.
	 */
	if (is_ram) {
		if (!pat_enabled())
			return 0;

		pcm = lookup_memtype(paddr);
		if (want_pcm != pcm) {
			pr_warn("x86/PAT: %s:%d map pfn RAM range req %s for [mem %#010Lx-%#010Lx], got %s\n",
				current->comm, current->pid,
				cattr_name(want_pcm),
				(unsigned long long)paddr,
				(unsigned long long)(paddr + size - 1),
				cattr_name(pcm));
			*vma_prot = __pgprot((pgprot_val(*vma_prot) &
					     (~_PAGE_CACHE_MASK)) |
					     cachemode2protval(pcm));
		}
		return 0;
	}

	ret = reserve_memtype(paddr, paddr + size, want_pcm, &pcm);
	if (ret)
		return ret;

	if (pcm != want_pcm) {
		if (strict_prot ||
		    !is_new_memtype_allowed(paddr, size, want_pcm, pcm)) {
			free_memtype(paddr, paddr + size);
			pr_err("x86/PAT: %s:%d map pfn expected mapping type %s for [mem %#010Lx-%#010Lx], got %s\n",
			       current->comm, current->pid,
			       cattr_name(want_pcm),
			       (unsigned long long)paddr,
			       (unsigned long long)(paddr + size - 1),
			       cattr_name(pcm));
			return -EINVAL;
		}
		/*
		 * We allow returning different type than the one requested in
		 * non strict case.
		 */
		*vma_prot = __pgprot((pgprot_val(*vma_prot) &
				      (~_PAGE_CACHE_MASK)) |
				     cachemode2protval(pcm));
	}

	if (kernel_map_sync_memtype(paddr, size, pcm) < 0) {
		free_memtype(paddr, paddr + size);
		return -EINVAL;
	}
	return 0;
}

/*
 * Internal interface to free a range of physical memory.
 * Frees non RAM regions only.
 */
static void free_pfn_range(u64 paddr, unsigned long size)
{
	int is_ram;

	is_ram = pat_pagerange_is_ram(paddr, paddr + size);
	if (is_ram == 0)
		free_memtype(paddr, paddr + size);
}

/*
 * track_pfn_copy is called when vma that is covering the pfnmap gets
 * copied through copy_page_range().
 *
 * If the vma has a linear pfn mapping for the entire range, we get the prot
 * from pte and reserve the entire vma range with single reserve_pfn_range call.
 */
int track_pfn_copy(struct vm_area_struct *vma)
{
	resource_size_t paddr;
	unsigned long prot;
	unsigned long vma_size = vma->vm_end - vma->vm_start;
	pgprot_t pgprot;

	if (vma->vm_flags & VM_PAT) {
		/*
		 * reserve the whole chunk covered by vma. We need the
		 * starting address and protection from pte.
		 */
		if (follow_phys(vma, vma->vm_start, 0, &prot, &paddr)) {
			WARN_ON_ONCE(1);
			return -EINVAL;
		}
		pgprot = __pgprot(prot);
		return reserve_pfn_range(paddr, vma_size, &pgprot, 1);
	}

	return 0;
}

/*
 * prot is passed in as a parameter for the new mapping. If the vma has
 * a linear pfn mapping for the entire range, or no vma is provided,
 * reserve the entire pfn + size range with single reserve_pfn_range
 * call.
 */
int track_pfn_remap(struct vm_area_struct *vma, pgprot_t *prot,
		    unsigned long pfn, unsigned long addr, unsigned long size)
{
	resource_size_t paddr = (resource_size_t)pfn << PAGE_SHIFT;
	enum page_cache_mode pcm;

	/* reserve the whole chunk starting from paddr */
	if (!vma || (addr == vma->vm_start
				&& size == (vma->vm_end - vma->vm_start))) {
		int ret;

		ret = reserve_pfn_range(paddr, size, prot, 0);
		if (ret == 0 && vma)
			vma->vm_flags |= VM_PAT;
		return ret;
	}

	if (!pat_enabled())
		return 0;

	/*
	 * For anything smaller than the vma size we set prot based on the
	 * lookup.
	 */
	pcm = lookup_memtype(paddr);

	/* Check memtype for the remaining pages */
	while (size > PAGE_SIZE) {
		size -= PAGE_SIZE;
		paddr += PAGE_SIZE;
		if (pcm != lookup_memtype(paddr))
			return -EINVAL;
	}

	*prot = __pgprot((pgprot_val(*prot) & (~_PAGE_CACHE_MASK)) |
			 cachemode2protval(pcm));

	return 0;
}

void track_pfn_insert(struct vm_area_struct *vma, pgprot_t *prot, pfn_t pfn)
{
	enum page_cache_mode pcm;

	if (!pat_enabled())
		return;

	/* Set prot based on lookup */
	pcm = lookup_memtype(pfn_t_to_phys(pfn));
	*prot = __pgprot((pgprot_val(*prot) & (~_PAGE_CACHE_MASK)) |
			 cachemode2protval(pcm));
}

/*
 * untrack_pfn is called while unmapping a pfnmap for a region.
 * untrack can be called for a specific region indicated by pfn and size or
 * can be for the entire vma (in which case pfn, size are zero).
 */
void untrack_pfn(struct vm_area_struct *vma, unsigned long pfn,
		 unsigned long size)
{
	resource_size_t paddr;
	unsigned long prot;

	if (vma && !(vma->vm_flags & VM_PAT))
		return;

	/* free the chunk starting from pfn or the whole chunk */
	paddr = (resource_size_t)pfn << PAGE_SHIFT;
	if (!paddr && !size) {
		if (follow_phys(vma, vma->vm_start, 0, &prot, &paddr)) {
			WARN_ON_ONCE(1);
			return;
		}

		size = vma->vm_end - vma->vm_start;
	}
	free_pfn_range(paddr, size);
	if (vma)
		vma->vm_flags &= ~VM_PAT;
}

/*
 * untrack_pfn_moved is called, while mremapping a pfnmap for a new region,
 * with the old vma after its pfnmap page table has been removed.  The new
 * vma has a new pfnmap to the same pfn & cache type with VM_PAT set.
 */
void untrack_pfn_moved(struct vm_area_struct *vma)
{
	vma->vm_flags &= ~VM_PAT;
}

pgprot_t pgprot_writecombine(pgprot_t prot)
{
	return __pgprot(pgprot_val(prot) |
				cachemode2protval(_PAGE_CACHE_MODE_WC));
}
EXPORT_SYMBOL_GPL(pgprot_writecombine);

pgprot_t pgprot_writethrough(pgprot_t prot)
{
	return __pgprot(pgprot_val(prot) |
				cachemode2protval(_PAGE_CACHE_MODE_WT));
}
EXPORT_SYMBOL_GPL(pgprot_writethrough);

#if defined(CONFIG_DEBUG_FS) && defined(CONFIG_X86_PAT)

static struct memtype *memtype_get_idx(loff_t pos)
{
	struct memtype *print_entry;
	int ret;

	print_entry  = kzalloc(sizeof(struct memtype), GFP_KERNEL);
	if (!print_entry)
		return NULL;

	spin_lock(&memtype_lock);
	ret = rbt_memtype_copy_nth_element(print_entry, pos);
	spin_unlock(&memtype_lock);

	if (!ret) {
		return print_entry;
	} else {
		kfree(print_entry);
		return NULL;
	}
}

static void *memtype_seq_start(struct seq_file *seq, loff_t *pos)
{
	if (*pos == 0) {
		++*pos;
		seq_puts(seq, "PAT memtype list:\n");
	}

	return memtype_get_idx(*pos);
}

static void *memtype_seq_next(struct seq_file *seq, void *v, loff_t *pos)
{
	++*pos;
	return memtype_get_idx(*pos);
}

static void memtype_seq_stop(struct seq_file *seq, void *v)
{
}

static int memtype_seq_show(struct seq_file *seq, void *v)
{
	struct memtype *print_entry = (struct memtype *)v;

	seq_printf(seq, "%s @ 0x%Lx-0x%Lx\n", cattr_name(print_entry->type),
			print_entry->start, print_entry->end);
	kfree(print_entry);

	return 0;
}

static const struct seq_operations memtype_seq_ops = {
	.start = memtype_seq_start,
	.next  = memtype_seq_next,
	.stop  = memtype_seq_stop,
	.show  = memtype_seq_show,
};

static int memtype_seq_open(struct inode *inode, struct file *file)
{
	return seq_open(file, &memtype_seq_ops);
}

static const struct file_operations memtype_fops = {
	.open    = memtype_seq_open,
	.read    = seq_read,
	.llseek  = seq_lseek,
	.release = seq_release,
};

static int __init pat_memtype_list_init(void)
{
	if (pat_enabled()) {
		debugfs_create_file("pat_memtype_list", S_IRUSR,
				    arch_debugfs_dir, NULL, &memtype_fops);
	}
	return 0;
}

late_initcall(pat_memtype_list_init);

#endif /* CONFIG_DEBUG_FS && CONFIG_X86_PAT */<|MERGE_RESOLUTION|>--- conflicted
+++ resolved
@@ -65,11 +65,7 @@
 
 bool pat_enabled(void)
 {
-<<<<<<< HEAD
-	return !!__pat_enabled;
-=======
 	return pat_initialized;
->>>>>>> a2054256
 }
 EXPORT_SYMBOL_GPL(pat_enabled);
 
@@ -229,10 +225,7 @@
 	}
 
 	wrmsrl(MSR_IA32_CR_PAT, pat);
-<<<<<<< HEAD
-=======
 	pat_initialized = true;
->>>>>>> a2054256
 
 	__init_cache_modes(pat);
 }
@@ -311,12 +304,7 @@
 	u64 pat;
 	struct cpuinfo_x86 *c = &boot_cpu_data;
 
-<<<<<<< HEAD
-	if (!pat_enabled()) {
-		init_cache_modes();
-=======
 	if (pat_disabled)
->>>>>>> a2054256
 		return;
 
 	if ((c->x86_vendor == X86_VENDOR_INTEL) &&
