/*
 * Copyright 2020 Advanced Micro Devices, Inc.
 *
 * Permission is hereby granted, free of charge, to any person obtaining a
 * copy of this software and associated documentation files (the "Software"),
 * to deal in the Software without restriction, including without limitation
 * the rights to use, copy, modify, merge, publish, distribute, sublicense,
 * and/or sell copies of the Software, and to permit persons to whom the
 * Software is furnished to do so, subject to the following conditions:
 *
 * The above copyright notice and this permission notice shall be included in
 * all copies or substantial portions of the Software.
 *
 * THE SOFTWARE IS PROVIDED "AS IS", WITHOUT WARRANTY OF ANY KIND, EXPRESS OR
 * IMPLIED, INCLUDING BUT NOT LIMITED TO THE WARRANTIES OF MERCHANTABILITY,
 * FITNESS FOR A PARTICULAR PURPOSE AND NONINFRINGEMENT.  IN NO EVENT SHALL
 * THE COPYRIGHT HOLDER(S) OR AUTHOR(S) BE LIABLE FOR ANY CLAIM, DAMAGES OR
 * OTHER LIABILITY, WHETHER IN AN ACTION OF CONTRACT, TORT OR OTHERWISE,
 * ARISING FROM, OUT OF OR IN CONNECTION WITH THE SOFTWARE OR THE USE OR
 * OTHER DEALINGS IN THE SOFTWARE.
 *
 */
#include <drm/drm_drv.h>
#include <linux/vmalloc.h>
#include "amdgpu.h"
#include "amdgpu_psp.h"
#include "amdgpu_ucode.h"
#include "soc15_common.h"
#include "psp_v13_0.h"

#include "mp/mp_13_0_2_offset.h"
#include "mp/mp_13_0_2_sh_mask.h"

MODULE_FIRMWARE("amdgpu/aldebaran_sos.bin");
MODULE_FIRMWARE("amdgpu/aldebaran_ta.bin");
MODULE_FIRMWARE("amdgpu/aldebaran_cap.bin");
MODULE_FIRMWARE("amdgpu/yellow_carp_toc.bin");
MODULE_FIRMWARE("amdgpu/yellow_carp_ta.bin");
MODULE_FIRMWARE("amdgpu/psp_13_0_5_toc.bin");
MODULE_FIRMWARE("amdgpu/psp_13_0_5_ta.bin");
MODULE_FIRMWARE("amdgpu/psp_13_0_8_toc.bin");
MODULE_FIRMWARE("amdgpu/psp_13_0_8_ta.bin");
MODULE_FIRMWARE("amdgpu/psp_13_0_0_sos.bin");
MODULE_FIRMWARE("amdgpu/psp_13_0_0_ta.bin");
MODULE_FIRMWARE("amdgpu/psp_13_0_7_sos.bin");
MODULE_FIRMWARE("amdgpu/psp_13_0_7_ta.bin");
MODULE_FIRMWARE("amdgpu/psp_13_0_10_sos.bin");
MODULE_FIRMWARE("amdgpu/psp_13_0_10_ta.bin");
MODULE_FIRMWARE("amdgpu/psp_13_0_11_toc.bin");
MODULE_FIRMWARE("amdgpu/psp_13_0_11_ta.bin");
MODULE_FIRMWARE("amdgpu/psp_13_0_6_sos.bin");
MODULE_FIRMWARE("amdgpu/psp_13_0_6_ta.bin");
MODULE_FIRMWARE("amdgpu/psp_14_0_0_toc.bin");
MODULE_FIRMWARE("amdgpu/psp_14_0_0_ta.bin");

/* For large FW files the time to complete can be very long */
#define USBC_PD_POLLING_LIMIT_S 240

/* Read USB-PD from LFB */
#define GFX_CMD_USB_PD_USE_LFB 0x480

/* VBIOS gfl defines */
#define MBOX_READY_MASK 0x80000000
#define MBOX_STATUS_MASK 0x0000FFFF
#define MBOX_COMMAND_MASK 0x00FF0000
#define MBOX_READY_FLAG 0x80000000
#define C2PMSG_CMD_SPI_UPDATE_ROM_IMAGE_ADDR_LO 0x2
#define C2PMSG_CMD_SPI_UPDATE_ROM_IMAGE_ADDR_HI 0x3
#define C2PMSG_CMD_SPI_UPDATE_FLASH_IMAGE 0x4

/* memory training timeout define */
#define MEM_TRAIN_SEND_MSG_TIMEOUT_US	3000000

static int psp_v13_0_init_microcode(struct psp_context *psp)
{
	struct amdgpu_device *adev = psp->adev;
	char ucode_prefix[30];
	int err = 0;

	amdgpu_ucode_ip_version_decode(adev, MP0_HWIP, ucode_prefix, sizeof(ucode_prefix));

	switch (amdgpu_ip_version(adev, MP0_HWIP, 0)) {
	case IP_VERSION(13, 0, 2):
		err = psp_init_sos_microcode(psp, ucode_prefix);
		if (err)
			return err;
		/* It's not necessary to load ras ta on Guest side */
		if (!amdgpu_sriov_vf(adev)) {
			err = psp_init_ta_microcode(psp, ucode_prefix);
			if (err)
				return err;
		}
		break;
	case IP_VERSION(13, 0, 1):
	case IP_VERSION(13, 0, 3):
	case IP_VERSION(13, 0, 5):
	case IP_VERSION(13, 0, 8):
	case IP_VERSION(13, 0, 11):
	case IP_VERSION(14, 0, 0):
		err = psp_init_toc_microcode(psp, ucode_prefix);
		if (err)
			return err;
		err = psp_init_ta_microcode(psp, ucode_prefix);
		if (err)
			return err;
		break;
	case IP_VERSION(13, 0, 0):
	case IP_VERSION(13, 0, 6):
	case IP_VERSION(13, 0, 7):
	case IP_VERSION(13, 0, 10):
		err = psp_init_sos_microcode(psp, ucode_prefix);
		if (err)
			return err;
		/* It's not necessary to load ras ta on Guest side */
		err = psp_init_ta_microcode(psp, ucode_prefix);
		if (err)
			return err;
		break;
	default:
		BUG();
	}

	return 0;
}

static bool psp_v13_0_is_sos_alive(struct psp_context *psp)
{
	struct amdgpu_device *adev = psp->adev;
	uint32_t sol_reg;

	sol_reg = RREG32_SOC15(MP0, 0, regMP0_SMN_C2PMSG_81);

	return sol_reg != 0x0;
}

static int psp_v13_0_wait_for_vmbx_ready(struct psp_context *psp)
{
	struct amdgpu_device *adev = psp->adev;
	int retry_loop, ret;

	for (retry_loop = 0; retry_loop < 70; retry_loop++) {
		/* Wait for bootloader to signify that is
		   ready having bit 31 of C2PMSG_33 set to 1 */
		ret = psp_wait_for(
			psp, SOC15_REG_OFFSET(MP0, 0, regMP0_SMN_C2PMSG_33),
			0x80000000, 0xffffffff, false);

		if (ret == 0)
			break;
	}

	if (ret)
		dev_warn(adev->dev, "Bootloader wait timed out");

	return ret;
}

static int psp_v13_0_wait_for_bootloader(struct psp_context *psp)
{
	struct amdgpu_device *adev = psp->adev;
	int retry_loop, ret;

	/* Wait for bootloader to signify that it is ready having bit 31 of
	 * C2PMSG_35 set to 1. All other bits are expected to be cleared.
	 * If there is an error in processing command, bits[7:0] will be set.
	 * This is applicable for PSP v13.0.6 and newer.
	 */
	for (retry_loop = 0; retry_loop < 10; retry_loop++) {
		ret = psp_wait_for(
			psp, SOC15_REG_OFFSET(MP0, 0, regMP0_SMN_C2PMSG_35),
			0x80000000, 0xffffffff, false);

		if (ret == 0)
			return 0;
	}

	return ret;
}

static int psp_v13_0_wait_for_bootloader_steady_state(struct psp_context *psp)
{
	struct amdgpu_device *adev = psp->adev;

<<<<<<< HEAD
	if (adev->ip_versions[MP0_HWIP][0] == IP_VERSION(13, 0, 6)) {
=======
	if (amdgpu_ip_version(adev, MP0_HWIP, 0) == IP_VERSION(13, 0, 6)) {
>>>>>>> c99b1612
		psp_v13_0_wait_for_vmbx_ready(psp);

		return psp_v13_0_wait_for_bootloader(psp);
	}

	return 0;
}

static int psp_v13_0_bootloader_load_component(struct psp_context  	*psp,
					       struct psp_bin_desc 	*bin_desc,
					       enum psp_bootloader_cmd  bl_cmd)
{
	int ret;
	uint32_t psp_gfxdrv_command_reg = 0;
	struct amdgpu_device *adev = psp->adev;

	/* Check tOS sign of life register to confirm sys driver and sOS
	 * are already been loaded.
	 */
	if (psp_v13_0_is_sos_alive(psp))
		return 0;

	ret = psp_v13_0_wait_for_bootloader(psp);
	if (ret)
		return ret;

	memset(psp->fw_pri_buf, 0, PSP_1_MEG);

	/* Copy PSP KDB binary to memory */
	memcpy(psp->fw_pri_buf, bin_desc->start_addr, bin_desc->size_bytes);

	/* Provide the PSP KDB to bootloader */
	WREG32_SOC15(MP0, 0, regMP0_SMN_C2PMSG_36,
	       (uint32_t)(psp->fw_pri_mc_addr >> 20));
	psp_gfxdrv_command_reg = bl_cmd;
	WREG32_SOC15(MP0, 0, regMP0_SMN_C2PMSG_35,
	       psp_gfxdrv_command_reg);

	ret = psp_v13_0_wait_for_bootloader(psp);

	return ret;
}

static int psp_v13_0_bootloader_load_kdb(struct psp_context *psp)
{
	return psp_v13_0_bootloader_load_component(psp, &psp->kdb, PSP_BL__LOAD_KEY_DATABASE);
}

static int psp_v13_0_bootloader_load_spl(struct psp_context *psp)
{
	return psp_v13_0_bootloader_load_component(psp, &psp->kdb, PSP_BL__LOAD_TOS_SPL_TABLE);
}

static int psp_v13_0_bootloader_load_sysdrv(struct psp_context *psp)
{
	return psp_v13_0_bootloader_load_component(psp, &psp->sys, PSP_BL__LOAD_SYSDRV);
}

static int psp_v13_0_bootloader_load_soc_drv(struct psp_context *psp)
{
	return psp_v13_0_bootloader_load_component(psp, &psp->soc_drv, PSP_BL__LOAD_SOCDRV);
}

static int psp_v13_0_bootloader_load_intf_drv(struct psp_context *psp)
{
	return psp_v13_0_bootloader_load_component(psp, &psp->intf_drv, PSP_BL__LOAD_INTFDRV);
}

static int psp_v13_0_bootloader_load_dbg_drv(struct psp_context *psp)
{
	return psp_v13_0_bootloader_load_component(psp, &psp->dbg_drv, PSP_BL__LOAD_DBGDRV);
}

static int psp_v13_0_bootloader_load_ras_drv(struct psp_context *psp)
{
	return psp_v13_0_bootloader_load_component(psp, &psp->ras_drv, PSP_BL__LOAD_RASDRV);
}


static int psp_v13_0_bootloader_load_sos(struct psp_context *psp)
{
	int ret;
	unsigned int psp_gfxdrv_command_reg = 0;
	struct amdgpu_device *adev = psp->adev;

	/* Check sOS sign of life register to confirm sys driver and sOS
	 * are already been loaded.
	 */
	if (psp_v13_0_is_sos_alive(psp))
		return 0;

	ret = psp_v13_0_wait_for_bootloader(psp);
	if (ret)
		return ret;

	memset(psp->fw_pri_buf, 0, PSP_1_MEG);

	/* Copy Secure OS binary to PSP memory */
	memcpy(psp->fw_pri_buf, psp->sos.start_addr, psp->sos.size_bytes);

	/* Provide the PSP secure OS to bootloader */
	WREG32_SOC15(MP0, 0, regMP0_SMN_C2PMSG_36,
	       (uint32_t)(psp->fw_pri_mc_addr >> 20));
	psp_gfxdrv_command_reg = PSP_BL__LOAD_SOSDRV;
	WREG32_SOC15(MP0, 0, regMP0_SMN_C2PMSG_35,
	       psp_gfxdrv_command_reg);

	/* there might be handshake issue with hardware which needs delay */
	mdelay(20);
	ret = psp_wait_for(psp, SOC15_REG_OFFSET(MP0, 0, regMP0_SMN_C2PMSG_81),
			   RREG32_SOC15(MP0, 0, regMP0_SMN_C2PMSG_81),
			   0, true);

	return ret;
}

static int psp_v13_0_ring_stop(struct psp_context *psp,
			       enum psp_ring_type ring_type)
{
	int ret = 0;
	struct amdgpu_device *adev = psp->adev;

	if (amdgpu_sriov_vf(adev)) {
		/* Write the ring destroy command*/
		WREG32_SOC15(MP0, 0, regMP0_SMN_C2PMSG_101,
			     GFX_CTRL_CMD_ID_DESTROY_GPCOM_RING);
		/* there might be handshake issue with hardware which needs delay */
		mdelay(20);
		/* Wait for response flag (bit 31) */
		ret = psp_wait_for(psp, SOC15_REG_OFFSET(MP0, 0, regMP0_SMN_C2PMSG_101),
				   0x80000000, 0x80000000, false);
	} else {
		/* Write the ring destroy command*/
		WREG32_SOC15(MP0, 0, regMP0_SMN_C2PMSG_64,
			     GFX_CTRL_CMD_ID_DESTROY_RINGS);
		/* there might be handshake issue with hardware which needs delay */
		mdelay(20);
		/* Wait for response flag (bit 31) */
		ret = psp_wait_for(psp, SOC15_REG_OFFSET(MP0, 0, regMP0_SMN_C2PMSG_64),
				   0x80000000, 0x80000000, false);
	}

	return ret;
}

static int psp_v13_0_ring_create(struct psp_context *psp,
				 enum psp_ring_type ring_type)
{
	int ret = 0;
	unsigned int psp_ring_reg = 0;
	struct psp_ring *ring = &psp->km_ring;
	struct amdgpu_device *adev = psp->adev;

	if (amdgpu_sriov_vf(adev)) {
		ret = psp_v13_0_ring_stop(psp, ring_type);
		if (ret) {
			DRM_ERROR("psp_v13_0_ring_stop_sriov failed!\n");
			return ret;
		}

		/* Write low address of the ring to C2PMSG_102 */
		psp_ring_reg = lower_32_bits(ring->ring_mem_mc_addr);
		WREG32_SOC15(MP0, 0, regMP0_SMN_C2PMSG_102, psp_ring_reg);
		/* Write high address of the ring to C2PMSG_103 */
		psp_ring_reg = upper_32_bits(ring->ring_mem_mc_addr);
		WREG32_SOC15(MP0, 0, regMP0_SMN_C2PMSG_103, psp_ring_reg);

		/* Write the ring initialization command to C2PMSG_101 */
		WREG32_SOC15(MP0, 0, regMP0_SMN_C2PMSG_101,
			     GFX_CTRL_CMD_ID_INIT_GPCOM_RING);

		/* there might be handshake issue with hardware which needs delay */
		mdelay(20);

		/* Wait for response flag (bit 31) in C2PMSG_101 */
		ret = psp_wait_for(psp, SOC15_REG_OFFSET(MP0, 0, regMP0_SMN_C2PMSG_101),
				   0x80000000, 0x8000FFFF, false);

	} else {
		/* Wait for sOS ready for ring creation */
		ret = psp_wait_for(psp, SOC15_REG_OFFSET(MP0, 0, regMP0_SMN_C2PMSG_64),
				   0x80000000, 0x80000000, false);
		if (ret) {
			DRM_ERROR("Failed to wait for trust OS ready for ring creation\n");
			return ret;
		}

		/* Write low address of the ring to C2PMSG_69 */
		psp_ring_reg = lower_32_bits(ring->ring_mem_mc_addr);
		WREG32_SOC15(MP0, 0, regMP0_SMN_C2PMSG_69, psp_ring_reg);
		/* Write high address of the ring to C2PMSG_70 */
		psp_ring_reg = upper_32_bits(ring->ring_mem_mc_addr);
		WREG32_SOC15(MP0, 0, regMP0_SMN_C2PMSG_70, psp_ring_reg);
		/* Write size of ring to C2PMSG_71 */
		psp_ring_reg = ring->ring_size;
		WREG32_SOC15(MP0, 0, regMP0_SMN_C2PMSG_71, psp_ring_reg);
		/* Write the ring initialization command to C2PMSG_64 */
		psp_ring_reg = ring_type;
		psp_ring_reg = psp_ring_reg << 16;
		WREG32_SOC15(MP0, 0, regMP0_SMN_C2PMSG_64, psp_ring_reg);

		/* there might be handshake issue with hardware which needs delay */
		mdelay(20);

		/* Wait for response flag (bit 31) in C2PMSG_64 */
		ret = psp_wait_for(psp, SOC15_REG_OFFSET(MP0, 0, regMP0_SMN_C2PMSG_64),
				   0x80000000, 0x8000FFFF, false);
	}

	return ret;
}

static int psp_v13_0_ring_destroy(struct psp_context *psp,
				  enum psp_ring_type ring_type)
{
	int ret = 0;
	struct psp_ring *ring = &psp->km_ring;
	struct amdgpu_device *adev = psp->adev;

	ret = psp_v13_0_ring_stop(psp, ring_type);
	if (ret)
		DRM_ERROR("Fail to stop psp ring\n");

	amdgpu_bo_free_kernel(&adev->firmware.rbuf,
			      &ring->ring_mem_mc_addr,
			      (void **)&ring->ring_mem);

	return ret;
}

static uint32_t psp_v13_0_ring_get_wptr(struct psp_context *psp)
{
	uint32_t data;
	struct amdgpu_device *adev = psp->adev;

	if (amdgpu_sriov_vf(adev))
		data = RREG32_SOC15(MP0, 0, regMP0_SMN_C2PMSG_102);
	else
		data = RREG32_SOC15(MP0, 0, regMP0_SMN_C2PMSG_67);

	return data;
}

static void psp_v13_0_ring_set_wptr(struct psp_context *psp, uint32_t value)
{
	struct amdgpu_device *adev = psp->adev;

	if (amdgpu_sriov_vf(adev)) {
		WREG32_SOC15(MP0, 0, regMP0_SMN_C2PMSG_102, value);
		WREG32_SOC15(MP0, 0, regMP0_SMN_C2PMSG_101,
			     GFX_CTRL_CMD_ID_CONSUME_CMD);
	} else
		WREG32_SOC15(MP0, 0, regMP0_SMN_C2PMSG_67, value);
}

static int psp_v13_0_memory_training_send_msg(struct psp_context *psp, int msg)
{
	int ret;
	int i;
	uint32_t data_32;
	int max_wait;
	struct amdgpu_device *adev = psp->adev;

	data_32 = (psp->mem_train_ctx.c2p_train_data_offset >> 20);
	WREG32_SOC15(MP0, 0, regMP0_SMN_C2PMSG_36, data_32);
	WREG32_SOC15(MP0, 0, regMP0_SMN_C2PMSG_35, msg);

	max_wait = MEM_TRAIN_SEND_MSG_TIMEOUT_US / adev->usec_timeout;
	for (i = 0; i < max_wait; i++) {
		ret = psp_wait_for(psp, SOC15_REG_OFFSET(MP0, 0, regMP0_SMN_C2PMSG_35),
				   0x80000000, 0x80000000, false);
		if (ret == 0)
			break;
	}
	if (i < max_wait)
		ret = 0;
	else
		ret = -ETIME;

	dev_dbg(adev->dev, "training %s %s, cost %d @ %d ms\n",
		  (msg == PSP_BL__DRAM_SHORT_TRAIN) ? "short" : "long",
		  (ret == 0) ? "succeed" : "failed",
		  i, adev->usec_timeout/1000);
	return ret;
}


static int psp_v13_0_memory_training(struct psp_context *psp, uint32_t ops)
{
	struct psp_memory_training_context *ctx = &psp->mem_train_ctx;
	uint32_t *pcache = (uint32_t *)ctx->sys_cache;
	struct amdgpu_device *adev = psp->adev;
	uint32_t p2c_header[4];
	uint32_t sz;
	void *buf;
	int ret, idx;

	if (ctx->init == PSP_MEM_TRAIN_NOT_SUPPORT) {
		dev_dbg(adev->dev, "Memory training is not supported.\n");
		return 0;
	} else if (ctx->init != PSP_MEM_TRAIN_INIT_SUCCESS) {
		dev_err(adev->dev, "Memory training initialization failure.\n");
		return -EINVAL;
	}

	if (psp_v13_0_is_sos_alive(psp)) {
		dev_dbg(adev->dev, "SOS is alive, skip memory training.\n");
		return 0;
	}

	amdgpu_device_vram_access(adev, ctx->p2c_train_data_offset, p2c_header, sizeof(p2c_header), false);
	dev_dbg(adev->dev, "sys_cache[%08x,%08x,%08x,%08x] p2c_header[%08x,%08x,%08x,%08x]\n",
		  pcache[0], pcache[1], pcache[2], pcache[3],
		  p2c_header[0], p2c_header[1], p2c_header[2], p2c_header[3]);

	if (ops & PSP_MEM_TRAIN_SEND_SHORT_MSG) {
		dev_dbg(adev->dev, "Short training depends on restore.\n");
		ops |= PSP_MEM_TRAIN_RESTORE;
	}

	if ((ops & PSP_MEM_TRAIN_RESTORE) &&
	    pcache[0] != MEM_TRAIN_SYSTEM_SIGNATURE) {
		dev_dbg(adev->dev, "sys_cache[0] is invalid, restore depends on save.\n");
		ops |= PSP_MEM_TRAIN_SAVE;
	}

	if (p2c_header[0] == MEM_TRAIN_SYSTEM_SIGNATURE &&
	    !(pcache[0] == MEM_TRAIN_SYSTEM_SIGNATURE &&
	      pcache[3] == p2c_header[3])) {
		dev_dbg(adev->dev, "sys_cache is invalid or out-of-date, need save training data to sys_cache.\n");
		ops |= PSP_MEM_TRAIN_SAVE;
	}

	if ((ops & PSP_MEM_TRAIN_SAVE) &&
	    p2c_header[0] != MEM_TRAIN_SYSTEM_SIGNATURE) {
		dev_dbg(adev->dev, "p2c_header[0] is invalid, save depends on long training.\n");
		ops |= PSP_MEM_TRAIN_SEND_LONG_MSG;
	}

	if (ops & PSP_MEM_TRAIN_SEND_LONG_MSG) {
		ops &= ~PSP_MEM_TRAIN_SEND_SHORT_MSG;
		ops |= PSP_MEM_TRAIN_SAVE;
	}

	dev_dbg(adev->dev, "Memory training ops:%x.\n", ops);

	if (ops & PSP_MEM_TRAIN_SEND_LONG_MSG) {
		/*
		 * Long training will encroach a certain amount on the bottom of VRAM;
		 * save the content from the bottom of VRAM to system memory
		 * before training, and restore it after training to avoid
		 * VRAM corruption.
		 */
		sz = GDDR6_MEM_TRAINING_ENCROACHED_SIZE;

		if (adev->gmc.visible_vram_size < sz || !adev->mman.aper_base_kaddr) {
			dev_err(adev->dev, "visible_vram_size %llx or aper_base_kaddr %p is not initialized.\n",
				  adev->gmc.visible_vram_size,
				  adev->mman.aper_base_kaddr);
			return -EINVAL;
		}

		buf = vmalloc(sz);
		if (!buf) {
			dev_err(adev->dev, "failed to allocate system memory.\n");
			return -ENOMEM;
		}

		if (drm_dev_enter(adev_to_drm(adev), &idx)) {
			memcpy_fromio(buf, adev->mman.aper_base_kaddr, sz);
			ret = psp_v13_0_memory_training_send_msg(psp, PSP_BL__DRAM_LONG_TRAIN);
			if (ret) {
				DRM_ERROR("Send long training msg failed.\n");
				vfree(buf);
				drm_dev_exit(idx);
				return ret;
			}

			memcpy_toio(adev->mman.aper_base_kaddr, buf, sz);
			adev->hdp.funcs->flush_hdp(adev, NULL);
			vfree(buf);
			drm_dev_exit(idx);
		} else {
			vfree(buf);
			return -ENODEV;
		}
	}

	if (ops & PSP_MEM_TRAIN_SAVE) {
		amdgpu_device_vram_access(psp->adev, ctx->p2c_train_data_offset, ctx->sys_cache, ctx->train_data_size, false);
	}

	if (ops & PSP_MEM_TRAIN_RESTORE) {
		amdgpu_device_vram_access(psp->adev, ctx->c2p_train_data_offset, ctx->sys_cache, ctx->train_data_size, true);
	}

	if (ops & PSP_MEM_TRAIN_SEND_SHORT_MSG) {
		ret = psp_v13_0_memory_training_send_msg(psp, (amdgpu_force_long_training > 0) ?
							 PSP_BL__DRAM_LONG_TRAIN : PSP_BL__DRAM_SHORT_TRAIN);
		if (ret) {
			dev_err(adev->dev, "send training msg failed.\n");
			return ret;
		}
	}
	ctx->training_cnt++;
	return 0;
}

static int psp_v13_0_load_usbc_pd_fw(struct psp_context *psp, uint64_t fw_pri_mc_addr)
{
	struct amdgpu_device *adev = psp->adev;
	uint32_t reg_status;
	int ret, i = 0;

	/*
	 * LFB address which is aligned to 1MB address and has to be
	 * right-shifted by 20 so that LFB address can be passed on a 32-bit C2P
	 * register
	 */
	WREG32_SOC15(MP0, 0, regMP0_SMN_C2PMSG_36, (fw_pri_mc_addr >> 20));

	ret = psp_wait_for(psp, SOC15_REG_OFFSET(MP0, 0, regMP0_SMN_C2PMSG_35),
			     0x80000000, 0x80000000, false);
	if (ret)
		return ret;

	/* Fireup interrupt so PSP can pick up the address */
	WREG32_SOC15(MP0, 0, regMP0_SMN_C2PMSG_35, (GFX_CMD_USB_PD_USE_LFB << 16));

	/* FW load takes very long time */
	do {
		msleep(1000);
		reg_status = RREG32_SOC15(MP0, 0, regMP0_SMN_C2PMSG_35);

		if (reg_status & 0x80000000)
			goto done;

	} while (++i < USBC_PD_POLLING_LIMIT_S);

	return -ETIME;
done:

	if ((reg_status & 0xFFFF) != 0) {
		DRM_ERROR("Address load failed - MP0_SMN_C2PMSG_35.Bits [15:0] = %04x\n",
				reg_status & 0xFFFF);
		return -EIO;
	}

	return 0;
}

static int psp_v13_0_read_usbc_pd_fw(struct psp_context *psp, uint32_t *fw_ver)
{
	struct amdgpu_device *adev = psp->adev;
	int ret;

	WREG32_SOC15(MP0, 0, regMP0_SMN_C2PMSG_35, C2PMSG_CMD_GFX_USB_PD_FW_VER);

	ret = psp_wait_for(psp, SOC15_REG_OFFSET(MP0, 0, regMP0_SMN_C2PMSG_35),
				     0x80000000, 0x80000000, false);
	if (!ret)
		*fw_ver = RREG32_SOC15(MP0, 0, regMP0_SMN_C2PMSG_36);

	return ret;
}

static int psp_v13_0_exec_spi_cmd(struct psp_context *psp, int cmd)
{
	uint32_t reg_status = 0, reg_val = 0;
	struct amdgpu_device *adev = psp->adev;
	int ret;

	/* clear MBX ready (MBOX_READY_MASK bit is 0) and set update command */
	reg_val |= (cmd << 16);
	WREG32_SOC15(MP0, 0, regMP0_SMN_C2PMSG_115,  reg_val);

	/* Ring the doorbell */
	WREG32_SOC15(MP0, 0, regMP0_SMN_C2PMSG_73, 1);

	if (cmd == C2PMSG_CMD_SPI_UPDATE_FLASH_IMAGE)
		ret = psp_wait_for_spirom_update(psp, SOC15_REG_OFFSET(MP0, 0, regMP0_SMN_C2PMSG_115),
						 MBOX_READY_FLAG, MBOX_READY_MASK, PSP_SPIROM_UPDATE_TIMEOUT);
	else
		ret = psp_wait_for(psp, SOC15_REG_OFFSET(MP0, 0, regMP0_SMN_C2PMSG_115),
				   MBOX_READY_FLAG, MBOX_READY_MASK, false);
	if (ret) {
		dev_err(adev->dev, "SPI cmd %x timed out, ret = %d", cmd, ret);
		return ret;
	}

	reg_status = RREG32_SOC15(MP0, 0, regMP0_SMN_C2PMSG_115);
	if ((reg_status & 0xFFFF) != 0) {
		dev_err(adev->dev, "SPI cmd %x failed, fail status = %04x\n",
				cmd, reg_status & 0xFFFF);
		return -EIO;
	}

	return 0;
}

static int psp_v13_0_update_spirom(struct psp_context *psp,
				   uint64_t fw_pri_mc_addr)
{
	struct amdgpu_device *adev = psp->adev;
	int ret;

	/* Confirm PSP is ready to start */
	ret = psp_wait_for(psp, SOC15_REG_OFFSET(MP0, 0, regMP0_SMN_C2PMSG_115),
			   MBOX_READY_FLAG, MBOX_READY_MASK, false);
	if (ret) {
		dev_err(adev->dev, "PSP Not ready to start processing, ret = %d", ret);
		return ret;
	}

	WREG32_SOC15(MP0, 0, regMP0_SMN_C2PMSG_116, lower_32_bits(fw_pri_mc_addr));

	ret = psp_v13_0_exec_spi_cmd(psp, C2PMSG_CMD_SPI_UPDATE_ROM_IMAGE_ADDR_LO);
	if (ret)
		return ret;

	WREG32_SOC15(MP0, 0, regMP0_SMN_C2PMSG_116, upper_32_bits(fw_pri_mc_addr));

	ret = psp_v13_0_exec_spi_cmd(psp, C2PMSG_CMD_SPI_UPDATE_ROM_IMAGE_ADDR_HI);
	if (ret)
		return ret;

	psp->vbflash_done = true;

	ret = psp_v13_0_exec_spi_cmd(psp, C2PMSG_CMD_SPI_UPDATE_FLASH_IMAGE);
	if (ret)
		return ret;

	return 0;
}

static int psp_v13_0_vbflash_status(struct psp_context *psp)
{
	struct amdgpu_device *adev = psp->adev;

	return RREG32_SOC15(MP0, 0, regMP0_SMN_C2PMSG_115);
}

static int psp_v13_0_fatal_error_recovery_quirk(struct psp_context *psp)
{
	struct amdgpu_device *adev = psp->adev;

	if (amdgpu_ip_version(adev, MP0_HWIP, 0) == IP_VERSION(13, 0, 10)) {
		uint32_t  reg_data;
		/* MP1 fatal error: trigger PSP dram read to unhalt PSP
		 * during MP1 triggered sync flood.
		 */
		reg_data = RREG32_SOC15(MP0, 0, regMP0_SMN_C2PMSG_67);
		WREG32_SOC15(MP0, 0, regMP0_SMN_C2PMSG_67, reg_data + 0x10);

		/* delay 1000ms for the mode1 reset for fatal error
		 * to be recovered back.
		 */
		msleep(1000);
	}

	return 0;
}

static const struct psp_funcs psp_v13_0_funcs = {
	.init_microcode = psp_v13_0_init_microcode,
	.wait_for_bootloader = psp_v13_0_wait_for_bootloader_steady_state,
	.bootloader_load_kdb = psp_v13_0_bootloader_load_kdb,
	.bootloader_load_spl = psp_v13_0_bootloader_load_spl,
	.bootloader_load_sysdrv = psp_v13_0_bootloader_load_sysdrv,
	.bootloader_load_soc_drv = psp_v13_0_bootloader_load_soc_drv,
	.bootloader_load_intf_drv = psp_v13_0_bootloader_load_intf_drv,
	.bootloader_load_dbg_drv = psp_v13_0_bootloader_load_dbg_drv,
	.bootloader_load_ras_drv = psp_v13_0_bootloader_load_ras_drv,
	.bootloader_load_sos = psp_v13_0_bootloader_load_sos,
	.ring_create = psp_v13_0_ring_create,
	.ring_stop = psp_v13_0_ring_stop,
	.ring_destroy = psp_v13_0_ring_destroy,
	.ring_get_wptr = psp_v13_0_ring_get_wptr,
	.ring_set_wptr = psp_v13_0_ring_set_wptr,
	.mem_training = psp_v13_0_memory_training,
	.load_usbc_pd_fw = psp_v13_0_load_usbc_pd_fw,
	.read_usbc_pd_fw = psp_v13_0_read_usbc_pd_fw,
	.update_spirom = psp_v13_0_update_spirom,
	.vbflash_stat = psp_v13_0_vbflash_status,
	.fatal_error_recovery_quirk = psp_v13_0_fatal_error_recovery_quirk,
};

void psp_v13_0_set_psp_funcs(struct psp_context *psp)
{
	psp->funcs = &psp_v13_0_funcs;
}<|MERGE_RESOLUTION|>--- conflicted
+++ resolved
@@ -181,11 +181,7 @@
 {
 	struct amdgpu_device *adev = psp->adev;
 
-<<<<<<< HEAD
-	if (adev->ip_versions[MP0_HWIP][0] == IP_VERSION(13, 0, 6)) {
-=======
 	if (amdgpu_ip_version(adev, MP0_HWIP, 0) == IP_VERSION(13, 0, 6)) {
->>>>>>> c99b1612
 		psp_v13_0_wait_for_vmbx_ready(psp);
 
 		return psp_v13_0_wait_for_bootloader(psp);
