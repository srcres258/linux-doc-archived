--- conflicted
+++ resolved
@@ -95,11 +95,7 @@
 };
 
 FIXTURE_SETUP(user) {
-<<<<<<< HEAD
-	USER_EVENT_FIXTURE_SETUP(return);
-=======
 	USER_EVENT_FIXTURE_SETUP(return, self->umount);
->>>>>>> 221a3ad5
 
 	change_event(false);
 	self->check = 0;
