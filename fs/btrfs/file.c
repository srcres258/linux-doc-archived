// SPDX-License-Identifier: GPL-2.0
/*
 * Copyright (C) 2007 Oracle.  All rights reserved.
 */

#include <linux/fs.h>
#include <linux/pagemap.h>
#include <linux/time.h>
#include <linux/init.h>
#include <linux/string.h>
#include <linux/backing-dev.h>
#include <linux/falloc.h>
#include <linux/writeback.h>
#include <linux/compat.h>
#include <linux/slab.h>
#include <linux/btrfs.h>
#include <linux/uio.h>
#include <linux/iversion.h>
#include <linux/fsverity.h>
#include "ctree.h"
#include "disk-io.h"
#include "transaction.h"
#include "btrfs_inode.h"
#include "print-tree.h"
#include "tree-log.h"
#include "locking.h"
#include "volumes.h"
#include "qgroup.h"
#include "compression.h"
#include "delalloc-space.h"
#include "reflink.h"
#include "subpage.h"
#include "fs.h"
#include "accessors.h"
#include "extent-tree.h"
#include "file-item.h"
#include "ioctl.h"
#include "file.h"
#include "super.h"

/* simple helper to fault in pages and copy.  This should go away
 * and be replaced with calls into generic code.
 */
static noinline int btrfs_copy_from_user(loff_t pos, size_t write_bytes,
					 struct page **prepared_pages,
					 struct iov_iter *i)
{
	size_t copied = 0;
	size_t total_copied = 0;
	int pg = 0;
	int offset = offset_in_page(pos);

	while (write_bytes > 0) {
		size_t count = min_t(size_t,
				     PAGE_SIZE - offset, write_bytes);
		struct page *page = prepared_pages[pg];
		/*
		 * Copy data from userspace to the current page
		 */
		copied = copy_page_from_iter_atomic(page, offset, count, i);

		/* Flush processor's dcache for this page */
		flush_dcache_page(page);

		/*
		 * if we get a partial write, we can end up with
		 * partially up to date pages.  These add
		 * a lot of complexity, so make sure they don't
		 * happen by forcing this copy to be retried.
		 *
		 * The rest of the btrfs_file_write code will fall
		 * back to page at a time copies after we return 0.
		 */
		if (unlikely(copied < count)) {
			if (!PageUptodate(page)) {
				iov_iter_revert(i, copied);
				copied = 0;
			}
			if (!copied)
				break;
		}

		write_bytes -= copied;
		total_copied += copied;
		offset += copied;
		if (offset == PAGE_SIZE) {
			pg++;
			offset = 0;
		}
	}
	return total_copied;
}

/*
 * unlocks pages after btrfs_file_write is done with them
 */
static void btrfs_drop_pages(struct btrfs_fs_info *fs_info,
			     struct page **pages, size_t num_pages,
			     u64 pos, u64 copied)
{
	size_t i;
	u64 block_start = round_down(pos, fs_info->sectorsize);
	u64 block_len = round_up(pos + copied, fs_info->sectorsize) - block_start;

	ASSERT(block_len <= U32_MAX);
	for (i = 0; i < num_pages; i++) {
		/* page checked is some magic around finding pages that
		 * have been modified without going through btrfs_set_page_dirty
		 * clear it here. There should be no need to mark the pages
		 * accessed as prepare_pages should have marked them accessed
		 * in prepare_pages via find_or_create_page()
		 */
		btrfs_page_clamp_clear_checked(fs_info, pages[i], block_start,
					       block_len);
		unlock_page(pages[i]);
		put_page(pages[i]);
	}
}

/*
 * After btrfs_copy_from_user(), update the following things for delalloc:
 * - Mark newly dirtied pages as DELALLOC in the io tree.
 *   Used to advise which range is to be written back.
 * - Mark modified pages as Uptodate/Dirty and not needing COW fixup
 * - Update inode size for past EOF write
 */
int btrfs_dirty_pages(struct btrfs_inode *inode, struct page **pages,
		      size_t num_pages, loff_t pos, size_t write_bytes,
		      struct extent_state **cached, bool noreserve)
{
	struct btrfs_fs_info *fs_info = inode->root->fs_info;
	int err = 0;
	int i;
	u64 num_bytes;
	u64 start_pos;
	u64 end_of_last_block;
	u64 end_pos = pos + write_bytes;
	loff_t isize = i_size_read(&inode->vfs_inode);
	unsigned int extra_bits = 0;

	if (write_bytes == 0)
		return 0;

	if (noreserve)
		extra_bits |= EXTENT_NORESERVE;

	start_pos = round_down(pos, fs_info->sectorsize);
	num_bytes = round_up(write_bytes + pos - start_pos,
			     fs_info->sectorsize);
	ASSERT(num_bytes <= U32_MAX);

	end_of_last_block = start_pos + num_bytes - 1;

	/*
	 * The pages may have already been dirty, clear out old accounting so
	 * we can set things up properly
	 */
	clear_extent_bit(&inode->io_tree, start_pos, end_of_last_block,
			 EXTENT_DELALLOC | EXTENT_DO_ACCOUNTING | EXTENT_DEFRAG,
			 cached);

	err = btrfs_set_extent_delalloc(inode, start_pos, end_of_last_block,
					extra_bits, cached);
	if (err)
		return err;

	for (i = 0; i < num_pages; i++) {
		struct page *p = pages[i];

		btrfs_page_clamp_set_uptodate(fs_info, p, start_pos, num_bytes);
		btrfs_page_clamp_clear_checked(fs_info, p, start_pos, num_bytes);
		btrfs_page_clamp_set_dirty(fs_info, p, start_pos, num_bytes);
	}

	/*
	 * we've only changed i_size in ram, and we haven't updated
	 * the disk i_size.  There is no need to log the inode
	 * at this time.
	 */
	if (end_pos > isize)
		i_size_write(&inode->vfs_inode, end_pos);
	return 0;
}

/*
 * this is very complex, but the basic idea is to drop all extents
 * in the range start - end.  hint_block is filled in with a block number
 * that would be a good hint to the block allocator for this file.
 *
 * If an extent intersects the range but is not entirely inside the range
 * it is either truncated or split.  Anything entirely inside the range
 * is deleted from the tree.
 *
 * Note: the VFS' inode number of bytes is not updated, it's up to the caller
 * to deal with that. We set the field 'bytes_found' of the arguments structure
 * with the number of allocated bytes found in the target range, so that the
 * caller can update the inode's number of bytes in an atomic way when
 * replacing extents in a range to avoid races with stat(2).
 */
int btrfs_drop_extents(struct btrfs_trans_handle *trans,
		       struct btrfs_root *root, struct btrfs_inode *inode,
		       struct btrfs_drop_extents_args *args)
{
	struct btrfs_fs_info *fs_info = root->fs_info;
	struct extent_buffer *leaf;
	struct btrfs_file_extent_item *fi;
	struct btrfs_ref ref = { 0 };
	struct btrfs_key key;
	struct btrfs_key new_key;
	u64 ino = btrfs_ino(inode);
	u64 search_start = args->start;
	u64 disk_bytenr = 0;
	u64 num_bytes = 0;
	u64 extent_offset = 0;
	u64 extent_end = 0;
	u64 last_end = args->start;
	int del_nr = 0;
	int del_slot = 0;
	int extent_type;
	int recow;
	int ret;
	int modify_tree = -1;
	int update_refs;
	int found = 0;
	struct btrfs_path *path = args->path;

	args->bytes_found = 0;
	args->extent_inserted = false;

	/* Must always have a path if ->replace_extent is true */
	ASSERT(!(args->replace_extent && !args->path));

	if (!path) {
		path = btrfs_alloc_path();
		if (!path) {
			ret = -ENOMEM;
			goto out;
		}
	}

	if (args->drop_cache)
		btrfs_drop_extent_map_range(inode, args->start, args->end - 1, false);

	if (args->start >= inode->disk_i_size && !args->replace_extent)
		modify_tree = 0;

	update_refs = (root->root_key.objectid != BTRFS_TREE_LOG_OBJECTID);
	while (1) {
		recow = 0;
		ret = btrfs_lookup_file_extent(trans, root, path, ino,
					       search_start, modify_tree);
		if (ret < 0)
			break;
		if (ret > 0 && path->slots[0] > 0 && search_start == args->start) {
			leaf = path->nodes[0];
			btrfs_item_key_to_cpu(leaf, &key, path->slots[0] - 1);
			if (key.objectid == ino &&
			    key.type == BTRFS_EXTENT_DATA_KEY)
				path->slots[0]--;
		}
		ret = 0;
next_slot:
		leaf = path->nodes[0];
		if (path->slots[0] >= btrfs_header_nritems(leaf)) {
			BUG_ON(del_nr > 0);
			ret = btrfs_next_leaf(root, path);
			if (ret < 0)
				break;
			if (ret > 0) {
				ret = 0;
				break;
			}
			leaf = path->nodes[0];
			recow = 1;
		}

		btrfs_item_key_to_cpu(leaf, &key, path->slots[0]);

		if (key.objectid > ino)
			break;
		if (WARN_ON_ONCE(key.objectid < ino) ||
		    key.type < BTRFS_EXTENT_DATA_KEY) {
			ASSERT(del_nr == 0);
			path->slots[0]++;
			goto next_slot;
		}
		if (key.type > BTRFS_EXTENT_DATA_KEY || key.offset >= args->end)
			break;

		fi = btrfs_item_ptr(leaf, path->slots[0],
				    struct btrfs_file_extent_item);
		extent_type = btrfs_file_extent_type(leaf, fi);

		if (extent_type == BTRFS_FILE_EXTENT_REG ||
		    extent_type == BTRFS_FILE_EXTENT_PREALLOC) {
			disk_bytenr = btrfs_file_extent_disk_bytenr(leaf, fi);
			num_bytes = btrfs_file_extent_disk_num_bytes(leaf, fi);
			extent_offset = btrfs_file_extent_offset(leaf, fi);
			extent_end = key.offset +
				btrfs_file_extent_num_bytes(leaf, fi);
		} else if (extent_type == BTRFS_FILE_EXTENT_INLINE) {
			extent_end = key.offset +
				btrfs_file_extent_ram_bytes(leaf, fi);
		} else {
			/* can't happen */
			BUG();
		}

		/*
		 * Don't skip extent items representing 0 byte lengths. They
		 * used to be created (bug) if while punching holes we hit
		 * -ENOSPC condition. So if we find one here, just ensure we
		 * delete it, otherwise we would insert a new file extent item
		 * with the same key (offset) as that 0 bytes length file
		 * extent item in the call to setup_items_for_insert() later
		 * in this function.
		 */
		if (extent_end == key.offset && extent_end >= search_start) {
			last_end = extent_end;
			goto delete_extent_item;
		}

		if (extent_end <= search_start) {
			path->slots[0]++;
			goto next_slot;
		}

		found = 1;
		search_start = max(key.offset, args->start);
		if (recow || !modify_tree) {
			modify_tree = -1;
			btrfs_release_path(path);
			continue;
		}

		/*
		 *     | - range to drop - |
		 *  | -------- extent -------- |
		 */
		if (args->start > key.offset && args->end < extent_end) {
			BUG_ON(del_nr > 0);
			if (extent_type == BTRFS_FILE_EXTENT_INLINE) {
				ret = -EOPNOTSUPP;
				break;
			}

			memcpy(&new_key, &key, sizeof(new_key));
			new_key.offset = args->start;
			ret = btrfs_duplicate_item(trans, root, path,
						   &new_key);
			if (ret == -EAGAIN) {
				btrfs_release_path(path);
				continue;
			}
			if (ret < 0)
				break;

			leaf = path->nodes[0];
			fi = btrfs_item_ptr(leaf, path->slots[0] - 1,
					    struct btrfs_file_extent_item);
			btrfs_set_file_extent_num_bytes(leaf, fi,
							args->start - key.offset);

			fi = btrfs_item_ptr(leaf, path->slots[0],
					    struct btrfs_file_extent_item);

			extent_offset += args->start - key.offset;
			btrfs_set_file_extent_offset(leaf, fi, extent_offset);
			btrfs_set_file_extent_num_bytes(leaf, fi,
							extent_end - args->start);
			btrfs_mark_buffer_dirty(leaf);

			if (update_refs && disk_bytenr > 0) {
				btrfs_init_generic_ref(&ref,
						BTRFS_ADD_DELAYED_REF,
						disk_bytenr, num_bytes, 0);
				btrfs_init_data_ref(&ref,
						root->root_key.objectid,
						new_key.objectid,
						args->start - extent_offset,
						0, false);
				ret = btrfs_inc_extent_ref(trans, &ref);
				if (ret) {
					btrfs_abort_transaction(trans, ret);
					break;
				}
			}
			key.offset = args->start;
		}
		/*
		 * From here on out we will have actually dropped something, so
		 * last_end can be updated.
		 */
		last_end = extent_end;

		/*
		 *  | ---- range to drop ----- |
		 *      | -------- extent -------- |
		 */
		if (args->start <= key.offset && args->end < extent_end) {
			if (extent_type == BTRFS_FILE_EXTENT_INLINE) {
				ret = -EOPNOTSUPP;
				break;
			}

			memcpy(&new_key, &key, sizeof(new_key));
			new_key.offset = args->end;
			btrfs_set_item_key_safe(fs_info, path, &new_key);

			extent_offset += args->end - key.offset;
			btrfs_set_file_extent_offset(leaf, fi, extent_offset);
			btrfs_set_file_extent_num_bytes(leaf, fi,
							extent_end - args->end);
			btrfs_mark_buffer_dirty(leaf);
			if (update_refs && disk_bytenr > 0)
				args->bytes_found += args->end - key.offset;
			break;
		}

		search_start = extent_end;
		/*
		 *       | ---- range to drop ----- |
		 *  | -------- extent -------- |
		 */
		if (args->start > key.offset && args->end >= extent_end) {
			BUG_ON(del_nr > 0);
			if (extent_type == BTRFS_FILE_EXTENT_INLINE) {
				ret = -EOPNOTSUPP;
				break;
			}

			btrfs_set_file_extent_num_bytes(leaf, fi,
							args->start - key.offset);
			btrfs_mark_buffer_dirty(leaf);
			if (update_refs && disk_bytenr > 0)
				args->bytes_found += extent_end - args->start;
			if (args->end == extent_end)
				break;

			path->slots[0]++;
			goto next_slot;
		}

		/*
		 *  | ---- range to drop ----- |
		 *    | ------ extent ------ |
		 */
		if (args->start <= key.offset && args->end >= extent_end) {
delete_extent_item:
			if (del_nr == 0) {
				del_slot = path->slots[0];
				del_nr = 1;
			} else {
				BUG_ON(del_slot + del_nr != path->slots[0]);
				del_nr++;
			}

			if (update_refs &&
			    extent_type == BTRFS_FILE_EXTENT_INLINE) {
				args->bytes_found += extent_end - key.offset;
				extent_end = ALIGN(extent_end,
						   fs_info->sectorsize);
			} else if (update_refs && disk_bytenr > 0) {
				btrfs_init_generic_ref(&ref,
						BTRFS_DROP_DELAYED_REF,
						disk_bytenr, num_bytes, 0);
				btrfs_init_data_ref(&ref,
						root->root_key.objectid,
						key.objectid,
						key.offset - extent_offset, 0,
						false);
				ret = btrfs_free_extent(trans, &ref);
				if (ret) {
					btrfs_abort_transaction(trans, ret);
					break;
				}
				args->bytes_found += extent_end - key.offset;
			}

			if (args->end == extent_end)
				break;

			if (path->slots[0] + 1 < btrfs_header_nritems(leaf)) {
				path->slots[0]++;
				goto next_slot;
			}

			ret = btrfs_del_items(trans, root, path, del_slot,
					      del_nr);
			if (ret) {
				btrfs_abort_transaction(trans, ret);
				break;
			}

			del_nr = 0;
			del_slot = 0;

			btrfs_release_path(path);
			continue;
		}

		BUG();
	}

	if (!ret && del_nr > 0) {
		/*
		 * Set path->slots[0] to first slot, so that after the delete
		 * if items are move off from our leaf to its immediate left or
		 * right neighbor leafs, we end up with a correct and adjusted
		 * path->slots[0] for our insertion (if args->replace_extent).
		 */
		path->slots[0] = del_slot;
		ret = btrfs_del_items(trans, root, path, del_slot, del_nr);
		if (ret)
			btrfs_abort_transaction(trans, ret);
	}

	leaf = path->nodes[0];
	/*
	 * If btrfs_del_items() was called, it might have deleted a leaf, in
	 * which case it unlocked our path, so check path->locks[0] matches a
	 * write lock.
	 */
	if (!ret && args->replace_extent &&
	    path->locks[0] == BTRFS_WRITE_LOCK &&
	    btrfs_leaf_free_space(leaf) >=
	    sizeof(struct btrfs_item) + args->extent_item_size) {

		key.objectid = ino;
		key.type = BTRFS_EXTENT_DATA_KEY;
		key.offset = args->start;
		if (!del_nr && path->slots[0] < btrfs_header_nritems(leaf)) {
			struct btrfs_key slot_key;

			btrfs_item_key_to_cpu(leaf, &slot_key, path->slots[0]);
			if (btrfs_comp_cpu_keys(&key, &slot_key) > 0)
				path->slots[0]++;
		}
		btrfs_setup_item_for_insert(root, path, &key, args->extent_item_size);
		args->extent_inserted = true;
	}

	if (!args->path)
		btrfs_free_path(path);
	else if (!args->extent_inserted)
		btrfs_release_path(path);
out:
	args->drop_end = found ? min(args->end, last_end) : args->end;

	return ret;
}

static int extent_mergeable(struct extent_buffer *leaf, int slot,
			    u64 objectid, u64 bytenr, u64 orig_offset,
			    u64 *start, u64 *end)
{
	struct btrfs_file_extent_item *fi;
	struct btrfs_key key;
	u64 extent_end;

	if (slot < 0 || slot >= btrfs_header_nritems(leaf))
		return 0;

	btrfs_item_key_to_cpu(leaf, &key, slot);
	if (key.objectid != objectid || key.type != BTRFS_EXTENT_DATA_KEY)
		return 0;

	fi = btrfs_item_ptr(leaf, slot, struct btrfs_file_extent_item);
	if (btrfs_file_extent_type(leaf, fi) != BTRFS_FILE_EXTENT_REG ||
	    btrfs_file_extent_disk_bytenr(leaf, fi) != bytenr ||
	    btrfs_file_extent_offset(leaf, fi) != key.offset - orig_offset ||
	    btrfs_file_extent_compression(leaf, fi) ||
	    btrfs_file_extent_encryption(leaf, fi) ||
	    btrfs_file_extent_other_encoding(leaf, fi))
		return 0;

	extent_end = key.offset + btrfs_file_extent_num_bytes(leaf, fi);
	if ((*start && *start != key.offset) || (*end && *end != extent_end))
		return 0;

	*start = key.offset;
	*end = extent_end;
	return 1;
}

/*
 * Mark extent in the range start - end as written.
 *
 * This changes extent type from 'pre-allocated' to 'regular'. If only
 * part of extent is marked as written, the extent will be split into
 * two or three.
 */
int btrfs_mark_extent_written(struct btrfs_trans_handle *trans,
			      struct btrfs_inode *inode, u64 start, u64 end)
{
	struct btrfs_fs_info *fs_info = trans->fs_info;
	struct btrfs_root *root = inode->root;
	struct extent_buffer *leaf;
	struct btrfs_path *path;
	struct btrfs_file_extent_item *fi;
	struct btrfs_ref ref = { 0 };
	struct btrfs_key key;
	struct btrfs_key new_key;
	u64 bytenr;
	u64 num_bytes;
	u64 extent_end;
	u64 orig_offset;
	u64 other_start;
	u64 other_end;
	u64 split;
	int del_nr = 0;
	int del_slot = 0;
	int recow;
	int ret = 0;
	u64 ino = btrfs_ino(inode);

	path = btrfs_alloc_path();
	if (!path)
		return -ENOMEM;
again:
	recow = 0;
	split = start;
	key.objectid = ino;
	key.type = BTRFS_EXTENT_DATA_KEY;
	key.offset = split;

	ret = btrfs_search_slot(trans, root, &key, path, -1, 1);
	if (ret < 0)
		goto out;
	if (ret > 0 && path->slots[0] > 0)
		path->slots[0]--;

	leaf = path->nodes[0];
	btrfs_item_key_to_cpu(leaf, &key, path->slots[0]);
	if (key.objectid != ino ||
	    key.type != BTRFS_EXTENT_DATA_KEY) {
		ret = -EINVAL;
		btrfs_abort_transaction(trans, ret);
		goto out;
	}
	fi = btrfs_item_ptr(leaf, path->slots[0],
			    struct btrfs_file_extent_item);
	if (btrfs_file_extent_type(leaf, fi) != BTRFS_FILE_EXTENT_PREALLOC) {
		ret = -EINVAL;
		btrfs_abort_transaction(trans, ret);
		goto out;
	}
	extent_end = key.offset + btrfs_file_extent_num_bytes(leaf, fi);
	if (key.offset > start || extent_end < end) {
		ret = -EINVAL;
		btrfs_abort_transaction(trans, ret);
		goto out;
	}

	bytenr = btrfs_file_extent_disk_bytenr(leaf, fi);
	num_bytes = btrfs_file_extent_disk_num_bytes(leaf, fi);
	orig_offset = key.offset - btrfs_file_extent_offset(leaf, fi);
	memcpy(&new_key, &key, sizeof(new_key));

	if (start == key.offset && end < extent_end) {
		other_start = 0;
		other_end = start;
		if (extent_mergeable(leaf, path->slots[0] - 1,
				     ino, bytenr, orig_offset,
				     &other_start, &other_end)) {
			new_key.offset = end;
			btrfs_set_item_key_safe(fs_info, path, &new_key);
			fi = btrfs_item_ptr(leaf, path->slots[0],
					    struct btrfs_file_extent_item);
			btrfs_set_file_extent_generation(leaf, fi,
							 trans->transid);
			btrfs_set_file_extent_num_bytes(leaf, fi,
							extent_end - end);
			btrfs_set_file_extent_offset(leaf, fi,
						     end - orig_offset);
			fi = btrfs_item_ptr(leaf, path->slots[0] - 1,
					    struct btrfs_file_extent_item);
			btrfs_set_file_extent_generation(leaf, fi,
							 trans->transid);
			btrfs_set_file_extent_num_bytes(leaf, fi,
							end - other_start);
			btrfs_mark_buffer_dirty(leaf);
			goto out;
		}
	}

	if (start > key.offset && end == extent_end) {
		other_start = end;
		other_end = 0;
		if (extent_mergeable(leaf, path->slots[0] + 1,
				     ino, bytenr, orig_offset,
				     &other_start, &other_end)) {
			fi = btrfs_item_ptr(leaf, path->slots[0],
					    struct btrfs_file_extent_item);
			btrfs_set_file_extent_num_bytes(leaf, fi,
							start - key.offset);
			btrfs_set_file_extent_generation(leaf, fi,
							 trans->transid);
			path->slots[0]++;
			new_key.offset = start;
			btrfs_set_item_key_safe(fs_info, path, &new_key);

			fi = btrfs_item_ptr(leaf, path->slots[0],
					    struct btrfs_file_extent_item);
			btrfs_set_file_extent_generation(leaf, fi,
							 trans->transid);
			btrfs_set_file_extent_num_bytes(leaf, fi,
							other_end - start);
			btrfs_set_file_extent_offset(leaf, fi,
						     start - orig_offset);
			btrfs_mark_buffer_dirty(leaf);
			goto out;
		}
	}

	while (start > key.offset || end < extent_end) {
		if (key.offset == start)
			split = end;

		new_key.offset = split;
		ret = btrfs_duplicate_item(trans, root, path, &new_key);
		if (ret == -EAGAIN) {
			btrfs_release_path(path);
			goto again;
		}
		if (ret < 0) {
			btrfs_abort_transaction(trans, ret);
			goto out;
		}

		leaf = path->nodes[0];
		fi = btrfs_item_ptr(leaf, path->slots[0] - 1,
				    struct btrfs_file_extent_item);
		btrfs_set_file_extent_generation(leaf, fi, trans->transid);
		btrfs_set_file_extent_num_bytes(leaf, fi,
						split - key.offset);

		fi = btrfs_item_ptr(leaf, path->slots[0],
				    struct btrfs_file_extent_item);

		btrfs_set_file_extent_generation(leaf, fi, trans->transid);
		btrfs_set_file_extent_offset(leaf, fi, split - orig_offset);
		btrfs_set_file_extent_num_bytes(leaf, fi,
						extent_end - split);
		btrfs_mark_buffer_dirty(leaf);

		btrfs_init_generic_ref(&ref, BTRFS_ADD_DELAYED_REF, bytenr,
				       num_bytes, 0);
		btrfs_init_data_ref(&ref, root->root_key.objectid, ino,
				    orig_offset, 0, false);
		ret = btrfs_inc_extent_ref(trans, &ref);
		if (ret) {
			btrfs_abort_transaction(trans, ret);
			goto out;
		}

		if (split == start) {
			key.offset = start;
		} else {
			if (start != key.offset) {
				ret = -EINVAL;
				btrfs_abort_transaction(trans, ret);
				goto out;
			}
			path->slots[0]--;
			extent_end = end;
		}
		recow = 1;
	}

	other_start = end;
	other_end = 0;
	btrfs_init_generic_ref(&ref, BTRFS_DROP_DELAYED_REF, bytenr,
			       num_bytes, 0);
	btrfs_init_data_ref(&ref, root->root_key.objectid, ino, orig_offset,
			    0, false);
	if (extent_mergeable(leaf, path->slots[0] + 1,
			     ino, bytenr, orig_offset,
			     &other_start, &other_end)) {
		if (recow) {
			btrfs_release_path(path);
			goto again;
		}
		extent_end = other_end;
		del_slot = path->slots[0] + 1;
		del_nr++;
		ret = btrfs_free_extent(trans, &ref);
		if (ret) {
			btrfs_abort_transaction(trans, ret);
			goto out;
		}
	}
	other_start = 0;
	other_end = start;
	if (extent_mergeable(leaf, path->slots[0] - 1,
			     ino, bytenr, orig_offset,
			     &other_start, &other_end)) {
		if (recow) {
			btrfs_release_path(path);
			goto again;
		}
		key.offset = other_start;
		del_slot = path->slots[0];
		del_nr++;
		ret = btrfs_free_extent(trans, &ref);
		if (ret) {
			btrfs_abort_transaction(trans, ret);
			goto out;
		}
	}
	if (del_nr == 0) {
		fi = btrfs_item_ptr(leaf, path->slots[0],
			   struct btrfs_file_extent_item);
		btrfs_set_file_extent_type(leaf, fi,
					   BTRFS_FILE_EXTENT_REG);
		btrfs_set_file_extent_generation(leaf, fi, trans->transid);
		btrfs_mark_buffer_dirty(leaf);
	} else {
		fi = btrfs_item_ptr(leaf, del_slot - 1,
			   struct btrfs_file_extent_item);
		btrfs_set_file_extent_type(leaf, fi,
					   BTRFS_FILE_EXTENT_REG);
		btrfs_set_file_extent_generation(leaf, fi, trans->transid);
		btrfs_set_file_extent_num_bytes(leaf, fi,
						extent_end - key.offset);
		btrfs_mark_buffer_dirty(leaf);

		ret = btrfs_del_items(trans, root, path, del_slot, del_nr);
		if (ret < 0) {
			btrfs_abort_transaction(trans, ret);
			goto out;
		}
	}
out:
	btrfs_free_path(path);
	return ret;
}

/*
 * on error we return an unlocked page and the error value
 * on success we return a locked page and 0
 */
static int prepare_uptodate_page(struct inode *inode,
				 struct page *page, u64 pos,
				 bool force_uptodate)
{
	struct folio *folio = page_folio(page);
	int ret = 0;

	if (((pos & (PAGE_SIZE - 1)) || force_uptodate) &&
	    !PageUptodate(page)) {
		ret = btrfs_read_folio(NULL, folio);
		if (ret)
			return ret;
		lock_page(page);
		if (!PageUptodate(page)) {
			unlock_page(page);
			return -EIO;
		}

		/*
		 * Since btrfs_read_folio() will unlock the folio before it
		 * returns, there is a window where btrfs_release_folio() can be
		 * called to release the page.  Here we check both inode
		 * mapping and PagePrivate() to make sure the page was not
		 * released.
		 *
		 * The private flag check is essential for subpage as we need
		 * to store extra bitmap using page->private.
		 */
		if (page->mapping != inode->i_mapping || !PagePrivate(page)) {
			unlock_page(page);
			return -EAGAIN;
		}
	}
	return 0;
}

static unsigned int get_prepare_fgp_flags(bool nowait)
{
	unsigned int fgp_flags = FGP_LOCK | FGP_ACCESSED | FGP_CREAT;

	if (nowait)
		fgp_flags |= FGP_NOWAIT;

	return fgp_flags;
}

static gfp_t get_prepare_gfp_flags(struct inode *inode, bool nowait)
{
	gfp_t gfp;

	gfp = btrfs_alloc_write_mask(inode->i_mapping);
	if (nowait) {
		gfp &= ~__GFP_DIRECT_RECLAIM;
		gfp |= GFP_NOWAIT;
	}

	return gfp;
}

/*
 * this just gets pages into the page cache and locks them down.
 */
static noinline int prepare_pages(struct inode *inode, struct page **pages,
				  size_t num_pages, loff_t pos,
				  size_t write_bytes, bool force_uptodate,
				  bool nowait)
{
	int i;
	unsigned long index = pos >> PAGE_SHIFT;
	gfp_t mask = get_prepare_gfp_flags(inode, nowait);
	unsigned int fgp_flags = get_prepare_fgp_flags(nowait);
	int err = 0;
	int faili;

	for (i = 0; i < num_pages; i++) {
again:
		pages[i] = pagecache_get_page(inode->i_mapping, index + i,
					      fgp_flags, mask | __GFP_WRITE);
		if (!pages[i]) {
			faili = i - 1;
			if (nowait)
				err = -EAGAIN;
			else
				err = -ENOMEM;
			goto fail;
		}

		err = set_page_extent_mapped(pages[i]);
		if (err < 0) {
			faili = i;
			goto fail;
		}

		if (i == 0)
			err = prepare_uptodate_page(inode, pages[i], pos,
						    force_uptodate);
		if (!err && i == num_pages - 1)
			err = prepare_uptodate_page(inode, pages[i],
						    pos + write_bytes, false);
		if (err) {
			put_page(pages[i]);
			if (!nowait && err == -EAGAIN) {
				err = 0;
				goto again;
			}
			faili = i - 1;
			goto fail;
		}
		wait_on_page_writeback(pages[i]);
	}

	return 0;
fail:
	while (faili >= 0) {
		unlock_page(pages[faili]);
		put_page(pages[faili]);
		faili--;
	}
	return err;

}

/*
 * This function locks the extent and properly waits for data=ordered extents
 * to finish before allowing the pages to be modified if need.
 *
 * The return value:
 * 1 - the extent is locked
 * 0 - the extent is not locked, and everything is OK
 * -EAGAIN - need re-prepare the pages
 * the other < 0 number - Something wrong happens
 */
static noinline int
lock_and_cleanup_extent_if_need(struct btrfs_inode *inode, struct page **pages,
				size_t num_pages, loff_t pos,
				size_t write_bytes,
				u64 *lockstart, u64 *lockend, bool nowait,
				struct extent_state **cached_state)
{
	struct btrfs_fs_info *fs_info = inode->root->fs_info;
	u64 start_pos;
	u64 last_pos;
	int i;
	int ret = 0;

	start_pos = round_down(pos, fs_info->sectorsize);
	last_pos = round_up(pos + write_bytes, fs_info->sectorsize) - 1;

	if (start_pos < inode->vfs_inode.i_size) {
		struct btrfs_ordered_extent *ordered;

		if (nowait) {
			if (!try_lock_extent(&inode->io_tree, start_pos, last_pos,
					     cached_state)) {
				for (i = 0; i < num_pages; i++) {
					unlock_page(pages[i]);
					put_page(pages[i]);
					pages[i] = NULL;
				}

				return -EAGAIN;
			}
		} else {
			lock_extent(&inode->io_tree, start_pos, last_pos, cached_state);
		}

		ordered = btrfs_lookup_ordered_range(inode, start_pos,
						     last_pos - start_pos + 1);
		if (ordered &&
		    ordered->file_offset + ordered->num_bytes > start_pos &&
		    ordered->file_offset <= last_pos) {
			unlock_extent(&inode->io_tree, start_pos, last_pos,
				      cached_state);
			for (i = 0; i < num_pages; i++) {
				unlock_page(pages[i]);
				put_page(pages[i]);
			}
			btrfs_start_ordered_extent(ordered);
			btrfs_put_ordered_extent(ordered);
			return -EAGAIN;
		}
		if (ordered)
			btrfs_put_ordered_extent(ordered);

		*lockstart = start_pos;
		*lockend = last_pos;
		ret = 1;
	}

	/*
	 * We should be called after prepare_pages() which should have locked
	 * all pages in the range.
	 */
	for (i = 0; i < num_pages; i++)
		WARN_ON(!PageLocked(pages[i]));

	return ret;
}

/*
 * Check if we can do nocow write into the range [@pos, @pos + @write_bytes)
 *
 * @pos:         File offset.
 * @write_bytes: The length to write, will be updated to the nocow writeable
 *               range.
 *
 * This function will flush ordered extents in the range to ensure proper
 * nocow checks.
 *
 * Return:
 * > 0          If we can nocow, and updates @write_bytes.
 *  0           If we can't do a nocow write.
 * -EAGAIN      If we can't do a nocow write because snapshoting of the inode's
 *              root is in progress.
 * < 0          If an error happened.
 *
 * NOTE: Callers need to call btrfs_check_nocow_unlock() if we return > 0.
 */
int btrfs_check_nocow_lock(struct btrfs_inode *inode, loff_t pos,
			   size_t *write_bytes, bool nowait)
{
	struct btrfs_fs_info *fs_info = inode->root->fs_info;
	struct btrfs_root *root = inode->root;
	struct extent_state *cached_state = NULL;
	u64 lockstart, lockend;
	u64 num_bytes;
	int ret;

	if (!(inode->flags & (BTRFS_INODE_NODATACOW | BTRFS_INODE_PREALLOC)))
		return 0;

	if (!btrfs_drew_try_write_lock(&root->snapshot_lock))
		return -EAGAIN;

	lockstart = round_down(pos, fs_info->sectorsize);
	lockend = round_up(pos + *write_bytes,
			   fs_info->sectorsize) - 1;
	num_bytes = lockend - lockstart + 1;

	if (nowait) {
		if (!btrfs_try_lock_ordered_range(inode, lockstart, lockend,
						  &cached_state)) {
			btrfs_drew_write_unlock(&root->snapshot_lock);
			return -EAGAIN;
		}
	} else {
		btrfs_lock_and_flush_ordered_range(inode, lockstart, lockend,
						   &cached_state);
	}
	ret = can_nocow_extent(&inode->vfs_inode, lockstart, &num_bytes,
			NULL, NULL, NULL, nowait, false);
	if (ret <= 0)
		btrfs_drew_write_unlock(&root->snapshot_lock);
	else
		*write_bytes = min_t(size_t, *write_bytes ,
				     num_bytes - pos + lockstart);
	unlock_extent(&inode->io_tree, lockstart, lockend, &cached_state);

	return ret;
}

void btrfs_check_nocow_unlock(struct btrfs_inode *inode)
{
	btrfs_drew_write_unlock(&inode->root->snapshot_lock);
}

static void update_time_for_write(struct inode *inode)
{
	struct timespec64 now;

	if (IS_NOCMTIME(inode))
		return;

	now = current_time(inode);
	if (!timespec64_equal(&inode->i_mtime, &now))
		inode->i_mtime = now;

	if (!timespec64_equal(&inode->i_ctime, &now))
		inode->i_ctime = now;

	if (IS_I_VERSION(inode))
		inode_inc_iversion(inode);
}

static int btrfs_write_check(struct kiocb *iocb, struct iov_iter *from,
			     size_t count)
{
	struct file *file = iocb->ki_filp;
	struct inode *inode = file_inode(file);
	struct btrfs_fs_info *fs_info = btrfs_sb(inode->i_sb);
	loff_t pos = iocb->ki_pos;
	int ret;
	loff_t oldsize;
	loff_t start_pos;

	/*
	 * Quickly bail out on NOWAIT writes if we don't have the nodatacow or
	 * prealloc flags, as without those flags we always have to COW. We will
	 * later check if we can really COW into the target range (using
	 * can_nocow_extent() at btrfs_get_blocks_direct_write()).
	 */
	if ((iocb->ki_flags & IOCB_NOWAIT) &&
	    !(BTRFS_I(inode)->flags & (BTRFS_INODE_NODATACOW | BTRFS_INODE_PREALLOC)))
		return -EAGAIN;

	ret = file_remove_privs(file);
	if (ret)
		return ret;

	/*
	 * We reserve space for updating the inode when we reserve space for the
	 * extent we are going to write, so we will enospc out there.  We don't
	 * need to start yet another transaction to update the inode as we will
	 * update the inode when we finish writing whatever data we write.
	 */
	update_time_for_write(inode);

	start_pos = round_down(pos, fs_info->sectorsize);
	oldsize = i_size_read(inode);
	if (start_pos > oldsize) {
		/* Expand hole size to cover write data, preventing empty gap */
		loff_t end_pos = round_up(pos + count, fs_info->sectorsize);

		ret = btrfs_cont_expand(BTRFS_I(inode), oldsize, end_pos);
		if (ret)
			return ret;
	}

	return 0;
}

static noinline ssize_t btrfs_buffered_write(struct kiocb *iocb,
					       struct iov_iter *i)
{
	struct file *file = iocb->ki_filp;
	loff_t pos;
	struct inode *inode = file_inode(file);
	struct btrfs_fs_info *fs_info = btrfs_sb(inode->i_sb);
	struct page **pages = NULL;
	struct extent_changeset *data_reserved = NULL;
	u64 release_bytes = 0;
	u64 lockstart;
	u64 lockend;
	size_t num_written = 0;
	int nrptrs;
	ssize_t ret;
	bool only_release_metadata = false;
	bool force_page_uptodate = false;
	loff_t old_isize = i_size_read(inode);
	unsigned int ilock_flags = 0;
	const bool nowait = (iocb->ki_flags & IOCB_NOWAIT);
	unsigned int bdp_flags = (nowait ? BDP_ASYNC : 0);

	if (nowait)
		ilock_flags |= BTRFS_ILOCK_TRY;

	ret = btrfs_inode_lock(BTRFS_I(inode), ilock_flags);
	if (ret < 0)
		return ret;

	ret = generic_write_checks(iocb, i);
	if (ret <= 0)
		goto out;

	ret = btrfs_write_check(iocb, i, ret);
	if (ret < 0)
		goto out;

	pos = iocb->ki_pos;
	nrptrs = min(DIV_ROUND_UP(iov_iter_count(i), PAGE_SIZE),
			PAGE_SIZE / (sizeof(struct page *)));
	nrptrs = min(nrptrs, current->nr_dirtied_pause - current->nr_dirtied);
	nrptrs = max(nrptrs, 8);
	pages = kmalloc_array(nrptrs, sizeof(struct page *), GFP_KERNEL);
	if (!pages) {
		ret = -ENOMEM;
		goto out;
	}

	while (iov_iter_count(i) > 0) {
		struct extent_state *cached_state = NULL;
		size_t offset = offset_in_page(pos);
		size_t sector_offset;
		size_t write_bytes = min(iov_iter_count(i),
					 nrptrs * (size_t)PAGE_SIZE -
					 offset);
		size_t num_pages;
		size_t reserve_bytes;
		size_t dirty_pages;
		size_t copied;
		size_t dirty_sectors;
		size_t num_sectors;
		int extents_locked;

		/*
		 * Fault pages before locking them in prepare_pages
		 * to avoid recursive lock
		 */
		if (unlikely(fault_in_iov_iter_readable(i, write_bytes))) {
			ret = -EFAULT;
			break;
		}

		only_release_metadata = false;
		sector_offset = pos & (fs_info->sectorsize - 1);

		extent_changeset_release(data_reserved);
		ret = btrfs_check_data_free_space(BTRFS_I(inode),
						  &data_reserved, pos,
						  write_bytes, nowait);
		if (ret < 0) {
			int can_nocow;

			if (nowait && (ret == -ENOSPC || ret == -EAGAIN)) {
				ret = -EAGAIN;
				break;
			}

			/*
			 * If we don't have to COW at the offset, reserve
			 * metadata only. write_bytes may get smaller than
			 * requested here.
			 */
			can_nocow = btrfs_check_nocow_lock(BTRFS_I(inode), pos,
							   &write_bytes, nowait);
			if (can_nocow < 0)
				ret = can_nocow;
			if (can_nocow > 0)
				ret = 0;
			if (ret)
				break;
			only_release_metadata = true;
		}

		num_pages = DIV_ROUND_UP(write_bytes + offset, PAGE_SIZE);
		WARN_ON(num_pages > nrptrs);
		reserve_bytes = round_up(write_bytes + sector_offset,
					 fs_info->sectorsize);
		WARN_ON(reserve_bytes == 0);
		ret = btrfs_delalloc_reserve_metadata(BTRFS_I(inode),
						      reserve_bytes,
						      reserve_bytes, nowait);
		if (ret) {
			if (!only_release_metadata)
				btrfs_free_reserved_data_space(BTRFS_I(inode),
						data_reserved, pos,
						write_bytes);
			else
				btrfs_check_nocow_unlock(BTRFS_I(inode));

			if (nowait && ret == -ENOSPC)
				ret = -EAGAIN;
			break;
		}

		release_bytes = reserve_bytes;
again:
		ret = balance_dirty_pages_ratelimited_flags(inode->i_mapping, bdp_flags);
		if (ret) {
			btrfs_delalloc_release_extents(BTRFS_I(inode), reserve_bytes);
			break;
		}

		/*
		 * This is going to setup the pages array with the number of
		 * pages we want, so we don't really need to worry about the
		 * contents of pages from loop to loop
		 */
		ret = prepare_pages(inode, pages, num_pages,
				    pos, write_bytes, force_page_uptodate, false);
		if (ret) {
			btrfs_delalloc_release_extents(BTRFS_I(inode),
						       reserve_bytes);
			break;
		}

		extents_locked = lock_and_cleanup_extent_if_need(
				BTRFS_I(inode), pages,
				num_pages, pos, write_bytes, &lockstart,
				&lockend, nowait, &cached_state);
		if (extents_locked < 0) {
			if (!nowait && extents_locked == -EAGAIN)
				goto again;

			btrfs_delalloc_release_extents(BTRFS_I(inode),
						       reserve_bytes);
			ret = extents_locked;
			break;
		}

		copied = btrfs_copy_from_user(pos, write_bytes, pages, i);

		num_sectors = BTRFS_BYTES_TO_BLKS(fs_info, reserve_bytes);
		dirty_sectors = round_up(copied + sector_offset,
					fs_info->sectorsize);
		dirty_sectors = BTRFS_BYTES_TO_BLKS(fs_info, dirty_sectors);

		/*
		 * if we have trouble faulting in the pages, fall
		 * back to one page at a time
		 */
		if (copied < write_bytes)
			nrptrs = 1;

		if (copied == 0) {
			force_page_uptodate = true;
			dirty_sectors = 0;
			dirty_pages = 0;
		} else {
			force_page_uptodate = false;
			dirty_pages = DIV_ROUND_UP(copied + offset,
						   PAGE_SIZE);
		}

		if (num_sectors > dirty_sectors) {
			/* release everything except the sectors we dirtied */
			release_bytes -= dirty_sectors << fs_info->sectorsize_bits;
			if (only_release_metadata) {
				btrfs_delalloc_release_metadata(BTRFS_I(inode),
							release_bytes, true);
			} else {
				u64 __pos;

				__pos = round_down(pos,
						   fs_info->sectorsize) +
					(dirty_pages << PAGE_SHIFT);
				btrfs_delalloc_release_space(BTRFS_I(inode),
						data_reserved, __pos,
						release_bytes, true);
			}
		}

		release_bytes = round_up(copied + sector_offset,
					fs_info->sectorsize);

		ret = btrfs_dirty_pages(BTRFS_I(inode), pages,
					dirty_pages, pos, copied,
					&cached_state, only_release_metadata);

		/*
		 * If we have not locked the extent range, because the range's
		 * start offset is >= i_size, we might still have a non-NULL
		 * cached extent state, acquired while marking the extent range
		 * as delalloc through btrfs_dirty_pages(). Therefore free any
		 * possible cached extent state to avoid a memory leak.
		 */
		if (extents_locked)
			unlock_extent(&BTRFS_I(inode)->io_tree, lockstart,
				      lockend, &cached_state);
		else
			free_extent_state(cached_state);

		btrfs_delalloc_release_extents(BTRFS_I(inode), reserve_bytes);
		if (ret) {
			btrfs_drop_pages(fs_info, pages, num_pages, pos, copied);
			break;
		}

		release_bytes = 0;
		if (only_release_metadata)
			btrfs_check_nocow_unlock(BTRFS_I(inode));

		btrfs_drop_pages(fs_info, pages, num_pages, pos, copied);

		cond_resched();

		pos += copied;
		num_written += copied;
	}

	kfree(pages);

	if (release_bytes) {
		if (only_release_metadata) {
			btrfs_check_nocow_unlock(BTRFS_I(inode));
			btrfs_delalloc_release_metadata(BTRFS_I(inode),
					release_bytes, true);
		} else {
			btrfs_delalloc_release_space(BTRFS_I(inode),
					data_reserved,
					round_down(pos, fs_info->sectorsize),
					release_bytes, true);
		}
	}

	extent_changeset_free(data_reserved);
	if (num_written > 0) {
		pagecache_isize_extended(inode, old_isize, iocb->ki_pos);
		iocb->ki_pos += num_written;
	}
out:
	btrfs_inode_unlock(BTRFS_I(inode), ilock_flags);
	return num_written ? num_written : ret;
}

static ssize_t check_direct_IO(struct btrfs_fs_info *fs_info,
			       const struct iov_iter *iter, loff_t offset)
{
	const u32 blocksize_mask = fs_info->sectorsize - 1;

	if (offset & blocksize_mask)
		return -EINVAL;

	if (iov_iter_alignment(iter) & blocksize_mask)
		return -EINVAL;

	return 0;
}

static ssize_t btrfs_direct_write(struct kiocb *iocb, struct iov_iter *from)
{
	struct file *file = iocb->ki_filp;
	struct inode *inode = file_inode(file);
	struct btrfs_fs_info *fs_info = btrfs_sb(inode->i_sb);
	loff_t pos;
	ssize_t written = 0;
	ssize_t written_buffered;
	size_t prev_left = 0;
	loff_t endbyte;
	ssize_t err;
	unsigned int ilock_flags = 0;
	struct iomap_dio *dio;

	if (iocb->ki_flags & IOCB_NOWAIT)
		ilock_flags |= BTRFS_ILOCK_TRY;

	/* If the write DIO is within EOF, use a shared lock */
	if (iocb->ki_pos + iov_iter_count(from) <= i_size_read(inode))
		ilock_flags |= BTRFS_ILOCK_SHARED;

relock:
	err = btrfs_inode_lock(BTRFS_I(inode), ilock_flags);
	if (err < 0)
		return err;

	err = generic_write_checks(iocb, from);
	if (err <= 0) {
		btrfs_inode_unlock(BTRFS_I(inode), ilock_flags);
		return err;
	}

	err = btrfs_write_check(iocb, from, err);
	if (err < 0) {
		btrfs_inode_unlock(BTRFS_I(inode), ilock_flags);
		goto out;
	}

	pos = iocb->ki_pos;
	/*
	 * Re-check since file size may have changed just before taking the
	 * lock or pos may have changed because of O_APPEND in generic_write_check()
	 */
	if ((ilock_flags & BTRFS_ILOCK_SHARED) &&
	    pos + iov_iter_count(from) > i_size_read(inode)) {
		btrfs_inode_unlock(BTRFS_I(inode), ilock_flags);
		ilock_flags &= ~BTRFS_ILOCK_SHARED;
		goto relock;
	}

	if (check_direct_IO(fs_info, from, pos)) {
		btrfs_inode_unlock(BTRFS_I(inode), ilock_flags);
		goto buffered;
	}

	/*
	 * The iov_iter can be mapped to the same file range we are writing to.
	 * If that's the case, then we will deadlock in the iomap code, because
	 * it first calls our callback btrfs_dio_iomap_begin(), which will create
	 * an ordered extent, and after that it will fault in the pages that the
	 * iov_iter refers to. During the fault in we end up in the readahead
	 * pages code (starting at btrfs_readahead()), which will lock the range,
	 * find that ordered extent and then wait for it to complete (at
	 * btrfs_lock_and_flush_ordered_range()), resulting in a deadlock since
	 * obviously the ordered extent can never complete as we didn't submit
	 * yet the respective bio(s). This always happens when the buffer is
	 * memory mapped to the same file range, since the iomap DIO code always
	 * invalidates pages in the target file range (after starting and waiting
	 * for any writeback).
	 *
	 * So here we disable page faults in the iov_iter and then retry if we
	 * got -EFAULT, faulting in the pages before the retry.
	 */
	from->nofault = true;
	dio = btrfs_dio_write(iocb, from, written);
	from->nofault = false;

	/*
	 * iomap_dio_complete() will call btrfs_sync_file() if we have a dsync
	 * iocb, and that needs to lock the inode. So unlock it before calling
	 * iomap_dio_complete() to avoid a deadlock.
	 */
	btrfs_inode_unlock(BTRFS_I(inode), ilock_flags);

	if (IS_ERR_OR_NULL(dio))
		err = PTR_ERR_OR_ZERO(dio);
	else
		err = iomap_dio_complete(dio);

	/* No increment (+=) because iomap returns a cumulative value. */
	if (err > 0)
		written = err;

	if (iov_iter_count(from) > 0 && (err == -EFAULT || err > 0)) {
		const size_t left = iov_iter_count(from);
		/*
		 * We have more data left to write. Try to fault in as many as
		 * possible of the remainder pages and retry. We do this without
		 * releasing and locking again the inode, to prevent races with
		 * truncate.
		 *
		 * Also, in case the iov refers to pages in the file range of the
		 * file we want to write to (due to a mmap), we could enter an
		 * infinite loop if we retry after faulting the pages in, since
		 * iomap will invalidate any pages in the range early on, before
		 * it tries to fault in the pages of the iov. So we keep track of
		 * how much was left of iov in the previous EFAULT and fallback
		 * to buffered IO in case we haven't made any progress.
		 */
		if (left == prev_left) {
			err = -ENOTBLK;
		} else {
			fault_in_iov_iter_readable(from, left);
			prev_left = left;
			goto relock;
		}
	}

	/*
	 * If 'err' is -ENOTBLK or we have not written all data, then it means
	 * we must fallback to buffered IO.
	 */
	if ((err < 0 && err != -ENOTBLK) || !iov_iter_count(from))
		goto out;

buffered:
	/*
	 * If we are in a NOWAIT context, then return -EAGAIN to signal the caller
	 * it must retry the operation in a context where blocking is acceptable,
	 * because even if we end up not blocking during the buffered IO attempt
	 * below, we will block when flushing and waiting for the IO.
	 */
	if (iocb->ki_flags & IOCB_NOWAIT) {
		err = -EAGAIN;
		goto out;
	}

	pos = iocb->ki_pos;
	written_buffered = btrfs_buffered_write(iocb, from);
	if (written_buffered < 0) {
		err = written_buffered;
		goto out;
	}
	/*
	 * Ensure all data is persisted. We want the next direct IO read to be
	 * able to read what was just written.
	 */
	endbyte = pos + written_buffered - 1;
	err = btrfs_fdatawrite_range(inode, pos, endbyte);
	if (err)
		goto out;
	err = filemap_fdatawait_range(inode->i_mapping, pos, endbyte);
	if (err)
		goto out;
	written += written_buffered;
	iocb->ki_pos = pos + written_buffered;
	invalidate_mapping_pages(file->f_mapping, pos >> PAGE_SHIFT,
				 endbyte >> PAGE_SHIFT);
out:
	return err < 0 ? err : written;
}

static ssize_t btrfs_encoded_write(struct kiocb *iocb, struct iov_iter *from,
			const struct btrfs_ioctl_encoded_io_args *encoded)
{
	struct file *file = iocb->ki_filp;
	struct inode *inode = file_inode(file);
	loff_t count;
	ssize_t ret;

	btrfs_inode_lock(BTRFS_I(inode), 0);
	count = encoded->len;
	ret = generic_write_checks_count(iocb, &count);
	if (ret == 0 && count != encoded->len) {
		/*
		 * The write got truncated by generic_write_checks_count(). We
		 * can't do a partial encoded write.
		 */
		ret = -EFBIG;
	}
	if (ret || encoded->len == 0)
		goto out;

	ret = btrfs_write_check(iocb, from, encoded->len);
	if (ret < 0)
		goto out;

	ret = btrfs_do_encoded_write(iocb, from, encoded);
out:
	btrfs_inode_unlock(BTRFS_I(inode), 0);
	return ret;
}

ssize_t btrfs_do_write_iter(struct kiocb *iocb, struct iov_iter *from,
			    const struct btrfs_ioctl_encoded_io_args *encoded)
{
	struct file *file = iocb->ki_filp;
	struct btrfs_inode *inode = BTRFS_I(file_inode(file));
	ssize_t num_written, num_sync;

	/*
	 * If the fs flips readonly due to some impossible error, although we
	 * have opened a file as writable, we have to stop this write operation
	 * to ensure consistency.
	 */
	if (BTRFS_FS_ERROR(inode->root->fs_info))
		return -EROFS;

	if (encoded && (iocb->ki_flags & IOCB_NOWAIT))
		return -EOPNOTSUPP;

	if (encoded) {
		num_written = btrfs_encoded_write(iocb, from, encoded);
		num_sync = encoded->len;
	} else if (iocb->ki_flags & IOCB_DIRECT) {
		num_written = btrfs_direct_write(iocb, from);
		num_sync = num_written;
	} else {
		num_written = btrfs_buffered_write(iocb, from);
		num_sync = num_written;
	}

	btrfs_set_inode_last_sub_trans(inode);

	if (num_sync > 0) {
		num_sync = generic_write_sync(iocb, num_sync);
		if (num_sync < 0)
			num_written = num_sync;
	}

<<<<<<< HEAD
	if (sync)
		atomic_dec(&inode->sync_writers);

=======
	current->backing_dev_info = NULL;
>>>>>>> 99725391
	return num_written;
}

static ssize_t btrfs_file_write_iter(struct kiocb *iocb, struct iov_iter *from)
{
	return btrfs_do_write_iter(iocb, from, NULL);
}

int btrfs_release_file(struct inode *inode, struct file *filp)
{
	struct btrfs_file_private *private = filp->private_data;

	if (private) {
		kfree(private->filldir_buf);
		free_extent_state(private->llseek_cached_state);
		kfree(private);
		filp->private_data = NULL;
	}

	/*
	 * Set by setattr when we are about to truncate a file from a non-zero
	 * size to a zero size.  This tries to flush down new bytes that may
	 * have been written if the application were using truncate to replace
	 * a file in place.
	 */
	if (test_and_clear_bit(BTRFS_INODE_FLUSH_ON_CLOSE,
			       &BTRFS_I(inode)->runtime_flags))
			filemap_flush(inode->i_mapping);
	return 0;
}

static int start_ordered_ops(struct inode *inode, loff_t start, loff_t end)
{
	int ret;
	struct blk_plug plug;

	/*
	 * This is only called in fsync, which would do synchronous writes, so
	 * a plug can merge adjacent IOs as much as possible.  Esp. in case of
	 * multiple disks using raid profile, a large IO can be split to
	 * several segments of stripe length (currently 64K).
	 */
	blk_start_plug(&plug);
	ret = btrfs_fdatawrite_range(inode, start, end);
	blk_finish_plug(&plug);

	return ret;
}

static inline bool skip_inode_logging(const struct btrfs_log_ctx *ctx)
{
	struct btrfs_inode *inode = BTRFS_I(ctx->inode);
	struct btrfs_fs_info *fs_info = inode->root->fs_info;

	if (btrfs_inode_in_log(inode, fs_info->generation) &&
	    list_empty(&ctx->ordered_extents))
		return true;

	/*
	 * If we are doing a fast fsync we can not bail out if the inode's
	 * last_trans is <= then the last committed transaction, because we only
	 * update the last_trans of the inode during ordered extent completion,
	 * and for a fast fsync we don't wait for that, we only wait for the
	 * writeback to complete.
	 */
	if (inode->last_trans <= fs_info->last_trans_committed &&
	    (test_bit(BTRFS_INODE_NEEDS_FULL_SYNC, &inode->runtime_flags) ||
	     list_empty(&ctx->ordered_extents)))
		return true;

	return false;
}

/*
 * fsync call for both files and directories.  This logs the inode into
 * the tree log instead of forcing full commits whenever possible.
 *
 * It needs to call filemap_fdatawait so that all ordered extent updates are
 * in the metadata btree are up to date for copying to the log.
 *
 * It drops the inode mutex before doing the tree log commit.  This is an
 * important optimization for directories because holding the mutex prevents
 * new operations on the dir while we write to disk.
 */
int btrfs_sync_file(struct file *file, loff_t start, loff_t end, int datasync)
{
	struct dentry *dentry = file_dentry(file);
	struct inode *inode = d_inode(dentry);
	struct btrfs_fs_info *fs_info = btrfs_sb(inode->i_sb);
	struct btrfs_root *root = BTRFS_I(inode)->root;
	struct btrfs_trans_handle *trans;
	struct btrfs_log_ctx ctx;
	int ret = 0, err;
	u64 len;
	bool full_sync;

	trace_btrfs_sync_file(file, datasync);

	btrfs_init_log_ctx(&ctx, inode);

	/*
	 * Always set the range to a full range, otherwise we can get into
	 * several problems, from missing file extent items to represent holes
	 * when not using the NO_HOLES feature, to log tree corruption due to
	 * races between hole detection during logging and completion of ordered
	 * extents outside the range, to missing checksums due to ordered extents
	 * for which we flushed only a subset of their pages.
	 */
	start = 0;
	end = LLONG_MAX;
	len = (u64)LLONG_MAX + 1;

	/*
	 * We write the dirty pages in the range and wait until they complete
	 * out of the ->i_mutex. If so, we can flush the dirty pages by
	 * multi-task, and make the performance up.  See
	 * btrfs_wait_ordered_range for an explanation of the ASYNC check.
	 */
	ret = start_ordered_ops(inode, start, end);
	if (ret)
		goto out;

	btrfs_inode_lock(BTRFS_I(inode), BTRFS_ILOCK_MMAP);

	atomic_inc(&root->log_batch);

	/*
	 * Before we acquired the inode's lock and the mmap lock, someone may
	 * have dirtied more pages in the target range. We need to make sure
	 * that writeback for any such pages does not start while we are logging
	 * the inode, because if it does, any of the following might happen when
	 * we are not doing a full inode sync:
	 *
	 * 1) We log an extent after its writeback finishes but before its
	 *    checksums are added to the csum tree, leading to -EIO errors
	 *    when attempting to read the extent after a log replay.
	 *
	 * 2) We can end up logging an extent before its writeback finishes.
	 *    Therefore after the log replay we will have a file extent item
	 *    pointing to an unwritten extent (and no data checksums as well).
	 *
	 * So trigger writeback for any eventual new dirty pages and then we
	 * wait for all ordered extents to complete below.
	 */
	ret = start_ordered_ops(inode, start, end);
	if (ret) {
		btrfs_inode_unlock(BTRFS_I(inode), BTRFS_ILOCK_MMAP);
		goto out;
	}

	/*
	 * Always check for the full sync flag while holding the inode's lock,
	 * to avoid races with other tasks. The flag must be either set all the
	 * time during logging or always off all the time while logging.
	 * We check the flag here after starting delalloc above, because when
	 * running delalloc the full sync flag may be set if we need to drop
	 * extra extent map ranges due to temporary memory allocation failures.
	 */
	full_sync = test_bit(BTRFS_INODE_NEEDS_FULL_SYNC,
			     &BTRFS_I(inode)->runtime_flags);

	/*
	 * We have to do this here to avoid the priority inversion of waiting on
	 * IO of a lower priority task while holding a transaction open.
	 *
	 * For a full fsync we wait for the ordered extents to complete while
	 * for a fast fsync we wait just for writeback to complete, and then
	 * attach the ordered extents to the transaction so that a transaction
	 * commit waits for their completion, to avoid data loss if we fsync,
	 * the current transaction commits before the ordered extents complete
	 * and a power failure happens right after that.
	 *
	 * For zoned filesystem, if a write IO uses a ZONE_APPEND command, the
	 * logical address recorded in the ordered extent may change. We need
	 * to wait for the IO to stabilize the logical address.
	 */
	if (full_sync || btrfs_is_zoned(fs_info)) {
		ret = btrfs_wait_ordered_range(inode, start, len);
	} else {
		/*
		 * Get our ordered extents as soon as possible to avoid doing
		 * checksum lookups in the csum tree, and use instead the
		 * checksums attached to the ordered extents.
		 */
		btrfs_get_ordered_extents_for_logging(BTRFS_I(inode),
						      &ctx.ordered_extents);
		ret = filemap_fdatawait_range(inode->i_mapping, start, end);
	}

	if (ret)
		goto out_release_extents;

	atomic_inc(&root->log_batch);

	smp_mb();
	if (skip_inode_logging(&ctx)) {
		/*
		 * We've had everything committed since the last time we were
		 * modified so clear this flag in case it was set for whatever
		 * reason, it's no longer relevant.
		 */
		clear_bit(BTRFS_INODE_NEEDS_FULL_SYNC,
			  &BTRFS_I(inode)->runtime_flags);
		/*
		 * An ordered extent might have started before and completed
		 * already with io errors, in which case the inode was not
		 * updated and we end up here. So check the inode's mapping
		 * for any errors that might have happened since we last
		 * checked called fsync.
		 */
		ret = filemap_check_wb_err(inode->i_mapping, file->f_wb_err);
		goto out_release_extents;
	}

	/*
	 * We use start here because we will need to wait on the IO to complete
	 * in btrfs_sync_log, which could require joining a transaction (for
	 * example checking cross references in the nocow path).  If we use join
	 * here we could get into a situation where we're waiting on IO to
	 * happen that is blocked on a transaction trying to commit.  With start
	 * we inc the extwriter counter, so we wait for all extwriters to exit
	 * before we start blocking joiners.  This comment is to keep somebody
	 * from thinking they are super smart and changing this to
	 * btrfs_join_transaction *cough*Josef*cough*.
	 */
	trans = btrfs_start_transaction(root, 0);
	if (IS_ERR(trans)) {
		ret = PTR_ERR(trans);
		goto out_release_extents;
	}
	trans->in_fsync = true;

	ret = btrfs_log_dentry_safe(trans, dentry, &ctx);
	btrfs_release_log_ctx_extents(&ctx);
	if (ret < 0) {
		/* Fallthrough and commit/free transaction. */
		ret = BTRFS_LOG_FORCE_COMMIT;
	}

	/* we've logged all the items and now have a consistent
	 * version of the file in the log.  It is possible that
	 * someone will come in and modify the file, but that's
	 * fine because the log is consistent on disk, and we
	 * have references to all of the file's extents
	 *
	 * It is possible that someone will come in and log the
	 * file again, but that will end up using the synchronization
	 * inside btrfs_sync_log to keep things safe.
	 */
	btrfs_inode_unlock(BTRFS_I(inode), BTRFS_ILOCK_MMAP);

	if (ret == BTRFS_NO_LOG_SYNC) {
		ret = btrfs_end_transaction(trans);
		goto out;
	}

	/* We successfully logged the inode, attempt to sync the log. */
	if (!ret) {
		ret = btrfs_sync_log(trans, root, &ctx);
		if (!ret) {
			ret = btrfs_end_transaction(trans);
			goto out;
		}
	}

	/*
	 * At this point we need to commit the transaction because we had
	 * btrfs_need_log_full_commit() or some other error.
	 *
	 * If we didn't do a full sync we have to stop the trans handle, wait on
	 * the ordered extents, start it again and commit the transaction.  If
	 * we attempt to wait on the ordered extents here we could deadlock with
	 * something like fallocate() that is holding the extent lock trying to
	 * start a transaction while some other thread is trying to commit the
	 * transaction while we (fsync) are currently holding the transaction
	 * open.
	 */
	if (!full_sync) {
		ret = btrfs_end_transaction(trans);
		if (ret)
			goto out;
		ret = btrfs_wait_ordered_range(inode, start, len);
		if (ret)
			goto out;

		/*
		 * This is safe to use here because we're only interested in
		 * making sure the transaction that had the ordered extents is
		 * committed.  We aren't waiting on anything past this point,
		 * we're purely getting the transaction and committing it.
		 */
		trans = btrfs_attach_transaction_barrier(root);
		if (IS_ERR(trans)) {
			ret = PTR_ERR(trans);

			/*
			 * We committed the transaction and there's no currently
			 * running transaction, this means everything we care
			 * about made it to disk and we are done.
			 */
			if (ret == -ENOENT)
				ret = 0;
			goto out;
		}
	}

	ret = btrfs_commit_transaction(trans);
out:
	ASSERT(list_empty(&ctx.list));
	ASSERT(list_empty(&ctx.conflict_inodes));
	err = file_check_and_advance_wb_err(file);
	if (!ret)
		ret = err;
	return ret > 0 ? -EIO : ret;

out_release_extents:
	btrfs_release_log_ctx_extents(&ctx);
	btrfs_inode_unlock(BTRFS_I(inode), BTRFS_ILOCK_MMAP);
	goto out;
}

static const struct vm_operations_struct btrfs_file_vm_ops = {
	.fault		= filemap_fault,
	.map_pages	= filemap_map_pages,
	.page_mkwrite	= btrfs_page_mkwrite,
};

static int btrfs_file_mmap(struct file	*filp, struct vm_area_struct *vma)
{
	struct address_space *mapping = filp->f_mapping;

	if (!mapping->a_ops->read_folio)
		return -ENOEXEC;

	file_accessed(filp);
	vma->vm_ops = &btrfs_file_vm_ops;

	return 0;
}

static int hole_mergeable(struct btrfs_inode *inode, struct extent_buffer *leaf,
			  int slot, u64 start, u64 end)
{
	struct btrfs_file_extent_item *fi;
	struct btrfs_key key;

	if (slot < 0 || slot >= btrfs_header_nritems(leaf))
		return 0;

	btrfs_item_key_to_cpu(leaf, &key, slot);
	if (key.objectid != btrfs_ino(inode) ||
	    key.type != BTRFS_EXTENT_DATA_KEY)
		return 0;

	fi = btrfs_item_ptr(leaf, slot, struct btrfs_file_extent_item);

	if (btrfs_file_extent_type(leaf, fi) != BTRFS_FILE_EXTENT_REG)
		return 0;

	if (btrfs_file_extent_disk_bytenr(leaf, fi))
		return 0;

	if (key.offset == end)
		return 1;
	if (key.offset + btrfs_file_extent_num_bytes(leaf, fi) == start)
		return 1;
	return 0;
}

static int fill_holes(struct btrfs_trans_handle *trans,
		struct btrfs_inode *inode,
		struct btrfs_path *path, u64 offset, u64 end)
{
	struct btrfs_fs_info *fs_info = trans->fs_info;
	struct btrfs_root *root = inode->root;
	struct extent_buffer *leaf;
	struct btrfs_file_extent_item *fi;
	struct extent_map *hole_em;
	struct btrfs_key key;
	int ret;

	if (btrfs_fs_incompat(fs_info, NO_HOLES))
		goto out;

	key.objectid = btrfs_ino(inode);
	key.type = BTRFS_EXTENT_DATA_KEY;
	key.offset = offset;

	ret = btrfs_search_slot(trans, root, &key, path, 0, 1);
	if (ret <= 0) {
		/*
		 * We should have dropped this offset, so if we find it then
		 * something has gone horribly wrong.
		 */
		if (ret == 0)
			ret = -EINVAL;
		return ret;
	}

	leaf = path->nodes[0];
	if (hole_mergeable(inode, leaf, path->slots[0] - 1, offset, end)) {
		u64 num_bytes;

		path->slots[0]--;
		fi = btrfs_item_ptr(leaf, path->slots[0],
				    struct btrfs_file_extent_item);
		num_bytes = btrfs_file_extent_num_bytes(leaf, fi) +
			end - offset;
		btrfs_set_file_extent_num_bytes(leaf, fi, num_bytes);
		btrfs_set_file_extent_ram_bytes(leaf, fi, num_bytes);
		btrfs_set_file_extent_offset(leaf, fi, 0);
		btrfs_set_file_extent_generation(leaf, fi, trans->transid);
		btrfs_mark_buffer_dirty(leaf);
		goto out;
	}

	if (hole_mergeable(inode, leaf, path->slots[0], offset, end)) {
		u64 num_bytes;

		key.offset = offset;
		btrfs_set_item_key_safe(fs_info, path, &key);
		fi = btrfs_item_ptr(leaf, path->slots[0],
				    struct btrfs_file_extent_item);
		num_bytes = btrfs_file_extent_num_bytes(leaf, fi) + end -
			offset;
		btrfs_set_file_extent_num_bytes(leaf, fi, num_bytes);
		btrfs_set_file_extent_ram_bytes(leaf, fi, num_bytes);
		btrfs_set_file_extent_offset(leaf, fi, 0);
		btrfs_set_file_extent_generation(leaf, fi, trans->transid);
		btrfs_mark_buffer_dirty(leaf);
		goto out;
	}
	btrfs_release_path(path);

	ret = btrfs_insert_hole_extent(trans, root, btrfs_ino(inode), offset,
				       end - offset);
	if (ret)
		return ret;

out:
	btrfs_release_path(path);

	hole_em = alloc_extent_map();
	if (!hole_em) {
		btrfs_drop_extent_map_range(inode, offset, end - 1, false);
		btrfs_set_inode_full_sync(inode);
	} else {
		hole_em->start = offset;
		hole_em->len = end - offset;
		hole_em->ram_bytes = hole_em->len;
		hole_em->orig_start = offset;

		hole_em->block_start = EXTENT_MAP_HOLE;
		hole_em->block_len = 0;
		hole_em->orig_block_len = 0;
		hole_em->compress_type = BTRFS_COMPRESS_NONE;
		hole_em->generation = trans->transid;

		ret = btrfs_replace_extent_map_range(inode, hole_em, true);
		free_extent_map(hole_em);
		if (ret)
			btrfs_set_inode_full_sync(inode);
	}

	return 0;
}

/*
 * Find a hole extent on given inode and change start/len to the end of hole
 * extent.(hole/vacuum extent whose em->start <= start &&
 *	   em->start + em->len > start)
 * When a hole extent is found, return 1 and modify start/len.
 */
static int find_first_non_hole(struct btrfs_inode *inode, u64 *start, u64 *len)
{
	struct btrfs_fs_info *fs_info = inode->root->fs_info;
	struct extent_map *em;
	int ret = 0;

	em = btrfs_get_extent(inode, NULL, 0,
			      round_down(*start, fs_info->sectorsize),
			      round_up(*len, fs_info->sectorsize));
	if (IS_ERR(em))
		return PTR_ERR(em);

	/* Hole or vacuum extent(only exists in no-hole mode) */
	if (em->block_start == EXTENT_MAP_HOLE) {
		ret = 1;
		*len = em->start + em->len > *start + *len ?
		       0 : *start + *len - em->start - em->len;
		*start = em->start + em->len;
	}
	free_extent_map(em);
	return ret;
}

static void btrfs_punch_hole_lock_range(struct inode *inode,
					const u64 lockstart,
					const u64 lockend,
					struct extent_state **cached_state)
{
	/*
	 * For subpage case, if the range is not at page boundary, we could
	 * have pages at the leading/tailing part of the range.
	 * This could lead to dead loop since filemap_range_has_page()
	 * will always return true.
	 * So here we need to do extra page alignment for
	 * filemap_range_has_page().
	 */
	const u64 page_lockstart = round_up(lockstart, PAGE_SIZE);
	const u64 page_lockend = round_down(lockend + 1, PAGE_SIZE) - 1;

	while (1) {
		truncate_pagecache_range(inode, lockstart, lockend);

		lock_extent(&BTRFS_I(inode)->io_tree, lockstart, lockend,
			    cached_state);
		/*
		 * We can't have ordered extents in the range, nor dirty/writeback
		 * pages, because we have locked the inode's VFS lock in exclusive
		 * mode, we have locked the inode's i_mmap_lock in exclusive mode,
		 * we have flushed all delalloc in the range and we have waited
		 * for any ordered extents in the range to complete.
		 * We can race with anyone reading pages from this range, so after
		 * locking the range check if we have pages in the range, and if
		 * we do, unlock the range and retry.
		 */
		if (!filemap_range_has_page(inode->i_mapping, page_lockstart,
					    page_lockend))
			break;

		unlock_extent(&BTRFS_I(inode)->io_tree, lockstart, lockend,
			      cached_state);
	}

	btrfs_assert_inode_range_clean(BTRFS_I(inode), lockstart, lockend);
}

static int btrfs_insert_replace_extent(struct btrfs_trans_handle *trans,
				     struct btrfs_inode *inode,
				     struct btrfs_path *path,
				     struct btrfs_replace_extent_info *extent_info,
				     const u64 replace_len,
				     const u64 bytes_to_drop)
{
	struct btrfs_fs_info *fs_info = trans->fs_info;
	struct btrfs_root *root = inode->root;
	struct btrfs_file_extent_item *extent;
	struct extent_buffer *leaf;
	struct btrfs_key key;
	int slot;
	struct btrfs_ref ref = { 0 };
	int ret;

	if (replace_len == 0)
		return 0;

	if (extent_info->disk_offset == 0 &&
	    btrfs_fs_incompat(fs_info, NO_HOLES)) {
		btrfs_update_inode_bytes(inode, 0, bytes_to_drop);
		return 0;
	}

	key.objectid = btrfs_ino(inode);
	key.type = BTRFS_EXTENT_DATA_KEY;
	key.offset = extent_info->file_offset;
	ret = btrfs_insert_empty_item(trans, root, path, &key,
				      sizeof(struct btrfs_file_extent_item));
	if (ret)
		return ret;
	leaf = path->nodes[0];
	slot = path->slots[0];
	write_extent_buffer(leaf, extent_info->extent_buf,
			    btrfs_item_ptr_offset(leaf, slot),
			    sizeof(struct btrfs_file_extent_item));
	extent = btrfs_item_ptr(leaf, slot, struct btrfs_file_extent_item);
	ASSERT(btrfs_file_extent_type(leaf, extent) != BTRFS_FILE_EXTENT_INLINE);
	btrfs_set_file_extent_offset(leaf, extent, extent_info->data_offset);
	btrfs_set_file_extent_num_bytes(leaf, extent, replace_len);
	if (extent_info->is_new_extent)
		btrfs_set_file_extent_generation(leaf, extent, trans->transid);
	btrfs_mark_buffer_dirty(leaf);
	btrfs_release_path(path);

	ret = btrfs_inode_set_file_extent_range(inode, extent_info->file_offset,
						replace_len);
	if (ret)
		return ret;

	/* If it's a hole, nothing more needs to be done. */
	if (extent_info->disk_offset == 0) {
		btrfs_update_inode_bytes(inode, 0, bytes_to_drop);
		return 0;
	}

	btrfs_update_inode_bytes(inode, replace_len, bytes_to_drop);

	if (extent_info->is_new_extent && extent_info->insertions == 0) {
		key.objectid = extent_info->disk_offset;
		key.type = BTRFS_EXTENT_ITEM_KEY;
		key.offset = extent_info->disk_len;
		ret = btrfs_alloc_reserved_file_extent(trans, root,
						       btrfs_ino(inode),
						       extent_info->file_offset,
						       extent_info->qgroup_reserved,
						       &key);
	} else {
		u64 ref_offset;

		btrfs_init_generic_ref(&ref, BTRFS_ADD_DELAYED_REF,
				       extent_info->disk_offset,
				       extent_info->disk_len, 0);
		ref_offset = extent_info->file_offset - extent_info->data_offset;
		btrfs_init_data_ref(&ref, root->root_key.objectid,
				    btrfs_ino(inode), ref_offset, 0, false);
		ret = btrfs_inc_extent_ref(trans, &ref);
	}

	extent_info->insertions++;

	return ret;
}

/*
 * The respective range must have been previously locked, as well as the inode.
 * The end offset is inclusive (last byte of the range).
 * @extent_info is NULL for fallocate's hole punching and non-NULL when replacing
 * the file range with an extent.
 * When not punching a hole, we don't want to end up in a state where we dropped
 * extents without inserting a new one, so we must abort the transaction to avoid
 * a corruption.
 */
int btrfs_replace_file_extents(struct btrfs_inode *inode,
			       struct btrfs_path *path, const u64 start,
			       const u64 end,
			       struct btrfs_replace_extent_info *extent_info,
			       struct btrfs_trans_handle **trans_out)
{
	struct btrfs_drop_extents_args drop_args = { 0 };
	struct btrfs_root *root = inode->root;
	struct btrfs_fs_info *fs_info = root->fs_info;
	u64 min_size = btrfs_calc_insert_metadata_size(fs_info, 1);
	u64 ino_size = round_up(inode->vfs_inode.i_size, fs_info->sectorsize);
	struct btrfs_trans_handle *trans = NULL;
	struct btrfs_block_rsv *rsv;
	unsigned int rsv_count;
	u64 cur_offset;
	u64 len = end - start;
	int ret = 0;

	if (end <= start)
		return -EINVAL;

	rsv = btrfs_alloc_block_rsv(fs_info, BTRFS_BLOCK_RSV_TEMP);
	if (!rsv) {
		ret = -ENOMEM;
		goto out;
	}
	rsv->size = btrfs_calc_insert_metadata_size(fs_info, 1);
	rsv->failfast = true;

	/*
	 * 1 - update the inode
	 * 1 - removing the extents in the range
	 * 1 - adding the hole extent if no_holes isn't set or if we are
	 *     replacing the range with a new extent
	 */
	if (!btrfs_fs_incompat(fs_info, NO_HOLES) || extent_info)
		rsv_count = 3;
	else
		rsv_count = 2;

	trans = btrfs_start_transaction(root, rsv_count);
	if (IS_ERR(trans)) {
		ret = PTR_ERR(trans);
		trans = NULL;
		goto out_free;
	}

	ret = btrfs_block_rsv_migrate(&fs_info->trans_block_rsv, rsv,
				      min_size, false);
	if (WARN_ON(ret))
		goto out_trans;
	trans->block_rsv = rsv;

	cur_offset = start;
	drop_args.path = path;
	drop_args.end = end + 1;
	drop_args.drop_cache = true;
	while (cur_offset < end) {
		drop_args.start = cur_offset;
		ret = btrfs_drop_extents(trans, root, inode, &drop_args);
		/* If we are punching a hole decrement the inode's byte count */
		if (!extent_info)
			btrfs_update_inode_bytes(inode, 0,
						 drop_args.bytes_found);
		if (ret != -ENOSPC) {
			/*
			 * The only time we don't want to abort is if we are
			 * attempting to clone a partial inline extent, in which
			 * case we'll get EOPNOTSUPP.  However if we aren't
			 * clone we need to abort no matter what, because if we
			 * got EOPNOTSUPP via prealloc then we messed up and
			 * need to abort.
			 */
			if (ret &&
			    (ret != -EOPNOTSUPP ||
			     (extent_info && extent_info->is_new_extent)))
				btrfs_abort_transaction(trans, ret);
			break;
		}

		trans->block_rsv = &fs_info->trans_block_rsv;

		if (!extent_info && cur_offset < drop_args.drop_end &&
		    cur_offset < ino_size) {
			ret = fill_holes(trans, inode, path, cur_offset,
					 drop_args.drop_end);
			if (ret) {
				/*
				 * If we failed then we didn't insert our hole
				 * entries for the area we dropped, so now the
				 * fs is corrupted, so we must abort the
				 * transaction.
				 */
				btrfs_abort_transaction(trans, ret);
				break;
			}
		} else if (!extent_info && cur_offset < drop_args.drop_end) {
			/*
			 * We are past the i_size here, but since we didn't
			 * insert holes we need to clear the mapped area so we
			 * know to not set disk_i_size in this area until a new
			 * file extent is inserted here.
			 */
			ret = btrfs_inode_clear_file_extent_range(inode,
					cur_offset,
					drop_args.drop_end - cur_offset);
			if (ret) {
				/*
				 * We couldn't clear our area, so we could
				 * presumably adjust up and corrupt the fs, so
				 * we need to abort.
				 */
				btrfs_abort_transaction(trans, ret);
				break;
			}
		}

		if (extent_info &&
		    drop_args.drop_end > extent_info->file_offset) {
			u64 replace_len = drop_args.drop_end -
					  extent_info->file_offset;

			ret = btrfs_insert_replace_extent(trans, inode,	path,
					extent_info, replace_len,
					drop_args.bytes_found);
			if (ret) {
				btrfs_abort_transaction(trans, ret);
				break;
			}
			extent_info->data_len -= replace_len;
			extent_info->data_offset += replace_len;
			extent_info->file_offset += replace_len;
		}

		/*
		 * We are releasing our handle on the transaction, balance the
		 * dirty pages of the btree inode and flush delayed items, and
		 * then get a new transaction handle, which may now point to a
		 * new transaction in case someone else may have committed the
		 * transaction we used to replace/drop file extent items. So
		 * bump the inode's iversion and update mtime and ctime except
		 * if we are called from a dedupe context. This is because a
		 * power failure/crash may happen after the transaction is
		 * committed and before we finish replacing/dropping all the
		 * file extent items we need.
		 */
		inode_inc_iversion(&inode->vfs_inode);

		if (!extent_info || extent_info->update_times) {
			inode->vfs_inode.i_mtime = current_time(&inode->vfs_inode);
			inode->vfs_inode.i_ctime = inode->vfs_inode.i_mtime;
		}

		ret = btrfs_update_inode(trans, root, inode);
		if (ret)
			break;

		btrfs_end_transaction(trans);
		btrfs_btree_balance_dirty(fs_info);

		trans = btrfs_start_transaction(root, rsv_count);
		if (IS_ERR(trans)) {
			ret = PTR_ERR(trans);
			trans = NULL;
			break;
		}

		ret = btrfs_block_rsv_migrate(&fs_info->trans_block_rsv,
					      rsv, min_size, false);
		if (WARN_ON(ret))
			break;
		trans->block_rsv = rsv;

		cur_offset = drop_args.drop_end;
		len = end - cur_offset;
		if (!extent_info && len) {
			ret = find_first_non_hole(inode, &cur_offset, &len);
			if (unlikely(ret < 0))
				break;
			if (ret && !len) {
				ret = 0;
				break;
			}
		}
	}

	/*
	 * If we were cloning, force the next fsync to be a full one since we
	 * we replaced (or just dropped in the case of cloning holes when
	 * NO_HOLES is enabled) file extent items and did not setup new extent
	 * maps for the replacement extents (or holes).
	 */
	if (extent_info && !extent_info->is_new_extent)
		btrfs_set_inode_full_sync(inode);

	if (ret)
		goto out_trans;

	trans->block_rsv = &fs_info->trans_block_rsv;
	/*
	 * If we are using the NO_HOLES feature we might have had already an
	 * hole that overlaps a part of the region [lockstart, lockend] and
	 * ends at (or beyond) lockend. Since we have no file extent items to
	 * represent holes, drop_end can be less than lockend and so we must
	 * make sure we have an extent map representing the existing hole (the
	 * call to __btrfs_drop_extents() might have dropped the existing extent
	 * map representing the existing hole), otherwise the fast fsync path
	 * will not record the existence of the hole region
	 * [existing_hole_start, lockend].
	 */
	if (drop_args.drop_end <= end)
		drop_args.drop_end = end + 1;
	/*
	 * Don't insert file hole extent item if it's for a range beyond eof
	 * (because it's useless) or if it represents a 0 bytes range (when
	 * cur_offset == drop_end).
	 */
	if (!extent_info && cur_offset < ino_size &&
	    cur_offset < drop_args.drop_end) {
		ret = fill_holes(trans, inode, path, cur_offset,
				 drop_args.drop_end);
		if (ret) {
			/* Same comment as above. */
			btrfs_abort_transaction(trans, ret);
			goto out_trans;
		}
	} else if (!extent_info && cur_offset < drop_args.drop_end) {
		/* See the comment in the loop above for the reasoning here. */
		ret = btrfs_inode_clear_file_extent_range(inode, cur_offset,
					drop_args.drop_end - cur_offset);
		if (ret) {
			btrfs_abort_transaction(trans, ret);
			goto out_trans;
		}

	}
	if (extent_info) {
		ret = btrfs_insert_replace_extent(trans, inode, path,
				extent_info, extent_info->data_len,
				drop_args.bytes_found);
		if (ret) {
			btrfs_abort_transaction(trans, ret);
			goto out_trans;
		}
	}

out_trans:
	if (!trans)
		goto out_free;

	trans->block_rsv = &fs_info->trans_block_rsv;
	if (ret)
		btrfs_end_transaction(trans);
	else
		*trans_out = trans;
out_free:
	btrfs_free_block_rsv(fs_info, rsv);
out:
	return ret;
}

static int btrfs_punch_hole(struct file *file, loff_t offset, loff_t len)
{
	struct inode *inode = file_inode(file);
	struct btrfs_fs_info *fs_info = btrfs_sb(inode->i_sb);
	struct btrfs_root *root = BTRFS_I(inode)->root;
	struct extent_state *cached_state = NULL;
	struct btrfs_path *path;
	struct btrfs_trans_handle *trans = NULL;
	u64 lockstart;
	u64 lockend;
	u64 tail_start;
	u64 tail_len;
	u64 orig_start = offset;
	int ret = 0;
	bool same_block;
	u64 ino_size;
	bool truncated_block = false;
	bool updated_inode = false;

	btrfs_inode_lock(BTRFS_I(inode), BTRFS_ILOCK_MMAP);

	ret = btrfs_wait_ordered_range(inode, offset, len);
	if (ret)
		goto out_only_mutex;

	ino_size = round_up(inode->i_size, fs_info->sectorsize);
	ret = find_first_non_hole(BTRFS_I(inode), &offset, &len);
	if (ret < 0)
		goto out_only_mutex;
	if (ret && !len) {
		/* Already in a large hole */
		ret = 0;
		goto out_only_mutex;
	}

	ret = file_modified(file);
	if (ret)
		goto out_only_mutex;

	lockstart = round_up(offset, fs_info->sectorsize);
	lockend = round_down(offset + len, fs_info->sectorsize) - 1;
	same_block = (BTRFS_BYTES_TO_BLKS(fs_info, offset))
		== (BTRFS_BYTES_TO_BLKS(fs_info, offset + len - 1));
	/*
	 * We needn't truncate any block which is beyond the end of the file
	 * because we are sure there is no data there.
	 */
	/*
	 * Only do this if we are in the same block and we aren't doing the
	 * entire block.
	 */
	if (same_block && len < fs_info->sectorsize) {
		if (offset < ino_size) {
			truncated_block = true;
			ret = btrfs_truncate_block(BTRFS_I(inode), offset, len,
						   0);
		} else {
			ret = 0;
		}
		goto out_only_mutex;
	}

	/* zero back part of the first block */
	if (offset < ino_size) {
		truncated_block = true;
		ret = btrfs_truncate_block(BTRFS_I(inode), offset, 0, 0);
		if (ret) {
			btrfs_inode_unlock(BTRFS_I(inode), BTRFS_ILOCK_MMAP);
			return ret;
		}
	}

	/* Check the aligned pages after the first unaligned page,
	 * if offset != orig_start, which means the first unaligned page
	 * including several following pages are already in holes,
	 * the extra check can be skipped */
	if (offset == orig_start) {
		/* after truncate page, check hole again */
		len = offset + len - lockstart;
		offset = lockstart;
		ret = find_first_non_hole(BTRFS_I(inode), &offset, &len);
		if (ret < 0)
			goto out_only_mutex;
		if (ret && !len) {
			ret = 0;
			goto out_only_mutex;
		}
		lockstart = offset;
	}

	/* Check the tail unaligned part is in a hole */
	tail_start = lockend + 1;
	tail_len = offset + len - tail_start;
	if (tail_len) {
		ret = find_first_non_hole(BTRFS_I(inode), &tail_start, &tail_len);
		if (unlikely(ret < 0))
			goto out_only_mutex;
		if (!ret) {
			/* zero the front end of the last page */
			if (tail_start + tail_len < ino_size) {
				truncated_block = true;
				ret = btrfs_truncate_block(BTRFS_I(inode),
							tail_start + tail_len,
							0, 1);
				if (ret)
					goto out_only_mutex;
			}
		}
	}

	if (lockend < lockstart) {
		ret = 0;
		goto out_only_mutex;
	}

	btrfs_punch_hole_lock_range(inode, lockstart, lockend, &cached_state);

	path = btrfs_alloc_path();
	if (!path) {
		ret = -ENOMEM;
		goto out;
	}

	ret = btrfs_replace_file_extents(BTRFS_I(inode), path, lockstart,
					 lockend, NULL, &trans);
	btrfs_free_path(path);
	if (ret)
		goto out;

	ASSERT(trans != NULL);
	inode_inc_iversion(inode);
	inode->i_mtime = current_time(inode);
	inode->i_ctime = inode->i_mtime;
	ret = btrfs_update_inode(trans, root, BTRFS_I(inode));
	updated_inode = true;
	btrfs_end_transaction(trans);
	btrfs_btree_balance_dirty(fs_info);
out:
	unlock_extent(&BTRFS_I(inode)->io_tree, lockstart, lockend,
		      &cached_state);
out_only_mutex:
	if (!updated_inode && truncated_block && !ret) {
		/*
		 * If we only end up zeroing part of a page, we still need to
		 * update the inode item, so that all the time fields are
		 * updated as well as the necessary btrfs inode in memory fields
		 * for detecting, at fsync time, if the inode isn't yet in the
		 * log tree or it's there but not up to date.
		 */
		struct timespec64 now = current_time(inode);

		inode_inc_iversion(inode);
		inode->i_mtime = now;
		inode->i_ctime = now;
		trans = btrfs_start_transaction(root, 1);
		if (IS_ERR(trans)) {
			ret = PTR_ERR(trans);
		} else {
			int ret2;

			ret = btrfs_update_inode(trans, root, BTRFS_I(inode));
			ret2 = btrfs_end_transaction(trans);
			if (!ret)
				ret = ret2;
		}
	}
	btrfs_inode_unlock(BTRFS_I(inode), BTRFS_ILOCK_MMAP);
	return ret;
}

/* Helper structure to record which range is already reserved */
struct falloc_range {
	struct list_head list;
	u64 start;
	u64 len;
};

/*
 * Helper function to add falloc range
 *
 * Caller should have locked the larger range of extent containing
 * [start, len)
 */
static int add_falloc_range(struct list_head *head, u64 start, u64 len)
{
	struct falloc_range *range = NULL;

	if (!list_empty(head)) {
		/*
		 * As fallocate iterates by bytenr order, we only need to check
		 * the last range.
		 */
		range = list_last_entry(head, struct falloc_range, list);
		if (range->start + range->len == start) {
			range->len += len;
			return 0;
		}
	}

	range = kmalloc(sizeof(*range), GFP_KERNEL);
	if (!range)
		return -ENOMEM;
	range->start = start;
	range->len = len;
	list_add_tail(&range->list, head);
	return 0;
}

static int btrfs_fallocate_update_isize(struct inode *inode,
					const u64 end,
					const int mode)
{
	struct btrfs_trans_handle *trans;
	struct btrfs_root *root = BTRFS_I(inode)->root;
	int ret;
	int ret2;

	if (mode & FALLOC_FL_KEEP_SIZE || end <= i_size_read(inode))
		return 0;

	trans = btrfs_start_transaction(root, 1);
	if (IS_ERR(trans))
		return PTR_ERR(trans);

	inode->i_ctime = current_time(inode);
	i_size_write(inode, end);
	btrfs_inode_safe_disk_i_size_write(BTRFS_I(inode), 0);
	ret = btrfs_update_inode(trans, root, BTRFS_I(inode));
	ret2 = btrfs_end_transaction(trans);

	return ret ? ret : ret2;
}

enum {
	RANGE_BOUNDARY_WRITTEN_EXTENT,
	RANGE_BOUNDARY_PREALLOC_EXTENT,
	RANGE_BOUNDARY_HOLE,
};

static int btrfs_zero_range_check_range_boundary(struct btrfs_inode *inode,
						 u64 offset)
{
	const u64 sectorsize = inode->root->fs_info->sectorsize;
	struct extent_map *em;
	int ret;

	offset = round_down(offset, sectorsize);
	em = btrfs_get_extent(inode, NULL, 0, offset, sectorsize);
	if (IS_ERR(em))
		return PTR_ERR(em);

	if (em->block_start == EXTENT_MAP_HOLE)
		ret = RANGE_BOUNDARY_HOLE;
	else if (test_bit(EXTENT_FLAG_PREALLOC, &em->flags))
		ret = RANGE_BOUNDARY_PREALLOC_EXTENT;
	else
		ret = RANGE_BOUNDARY_WRITTEN_EXTENT;

	free_extent_map(em);
	return ret;
}

static int btrfs_zero_range(struct inode *inode,
			    loff_t offset,
			    loff_t len,
			    const int mode)
{
	struct btrfs_fs_info *fs_info = BTRFS_I(inode)->root->fs_info;
	struct extent_map *em;
	struct extent_changeset *data_reserved = NULL;
	int ret;
	u64 alloc_hint = 0;
	const u64 sectorsize = fs_info->sectorsize;
	u64 alloc_start = round_down(offset, sectorsize);
	u64 alloc_end = round_up(offset + len, sectorsize);
	u64 bytes_to_reserve = 0;
	bool space_reserved = false;

	em = btrfs_get_extent(BTRFS_I(inode), NULL, 0, alloc_start,
			      alloc_end - alloc_start);
	if (IS_ERR(em)) {
		ret = PTR_ERR(em);
		goto out;
	}

	/*
	 * Avoid hole punching and extent allocation for some cases. More cases
	 * could be considered, but these are unlikely common and we keep things
	 * as simple as possible for now. Also, intentionally, if the target
	 * range contains one or more prealloc extents together with regular
	 * extents and holes, we drop all the existing extents and allocate a
	 * new prealloc extent, so that we get a larger contiguous disk extent.
	 */
	if (em->start <= alloc_start &&
	    test_bit(EXTENT_FLAG_PREALLOC, &em->flags)) {
		const u64 em_end = em->start + em->len;

		if (em_end >= offset + len) {
			/*
			 * The whole range is already a prealloc extent,
			 * do nothing except updating the inode's i_size if
			 * needed.
			 */
			free_extent_map(em);
			ret = btrfs_fallocate_update_isize(inode, offset + len,
							   mode);
			goto out;
		}
		/*
		 * Part of the range is already a prealloc extent, so operate
		 * only on the remaining part of the range.
		 */
		alloc_start = em_end;
		ASSERT(IS_ALIGNED(alloc_start, sectorsize));
		len = offset + len - alloc_start;
		offset = alloc_start;
		alloc_hint = em->block_start + em->len;
	}
	free_extent_map(em);

	if (BTRFS_BYTES_TO_BLKS(fs_info, offset) ==
	    BTRFS_BYTES_TO_BLKS(fs_info, offset + len - 1)) {
		em = btrfs_get_extent(BTRFS_I(inode), NULL, 0, alloc_start,
				      sectorsize);
		if (IS_ERR(em)) {
			ret = PTR_ERR(em);
			goto out;
		}

		if (test_bit(EXTENT_FLAG_PREALLOC, &em->flags)) {
			free_extent_map(em);
			ret = btrfs_fallocate_update_isize(inode, offset + len,
							   mode);
			goto out;
		}
		if (len < sectorsize && em->block_start != EXTENT_MAP_HOLE) {
			free_extent_map(em);
			ret = btrfs_truncate_block(BTRFS_I(inode), offset, len,
						   0);
			if (!ret)
				ret = btrfs_fallocate_update_isize(inode,
								   offset + len,
								   mode);
			return ret;
		}
		free_extent_map(em);
		alloc_start = round_down(offset, sectorsize);
		alloc_end = alloc_start + sectorsize;
		goto reserve_space;
	}

	alloc_start = round_up(offset, sectorsize);
	alloc_end = round_down(offset + len, sectorsize);

	/*
	 * For unaligned ranges, check the pages at the boundaries, they might
	 * map to an extent, in which case we need to partially zero them, or
	 * they might map to a hole, in which case we need our allocation range
	 * to cover them.
	 */
	if (!IS_ALIGNED(offset, sectorsize)) {
		ret = btrfs_zero_range_check_range_boundary(BTRFS_I(inode),
							    offset);
		if (ret < 0)
			goto out;
		if (ret == RANGE_BOUNDARY_HOLE) {
			alloc_start = round_down(offset, sectorsize);
			ret = 0;
		} else if (ret == RANGE_BOUNDARY_WRITTEN_EXTENT) {
			ret = btrfs_truncate_block(BTRFS_I(inode), offset, 0, 0);
			if (ret)
				goto out;
		} else {
			ret = 0;
		}
	}

	if (!IS_ALIGNED(offset + len, sectorsize)) {
		ret = btrfs_zero_range_check_range_boundary(BTRFS_I(inode),
							    offset + len);
		if (ret < 0)
			goto out;
		if (ret == RANGE_BOUNDARY_HOLE) {
			alloc_end = round_up(offset + len, sectorsize);
			ret = 0;
		} else if (ret == RANGE_BOUNDARY_WRITTEN_EXTENT) {
			ret = btrfs_truncate_block(BTRFS_I(inode), offset + len,
						   0, 1);
			if (ret)
				goto out;
		} else {
			ret = 0;
		}
	}

reserve_space:
	if (alloc_start < alloc_end) {
		struct extent_state *cached_state = NULL;
		const u64 lockstart = alloc_start;
		const u64 lockend = alloc_end - 1;

		bytes_to_reserve = alloc_end - alloc_start;
		ret = btrfs_alloc_data_chunk_ondemand(BTRFS_I(inode),
						      bytes_to_reserve);
		if (ret < 0)
			goto out;
		space_reserved = true;
		btrfs_punch_hole_lock_range(inode, lockstart, lockend,
					    &cached_state);
		ret = btrfs_qgroup_reserve_data(BTRFS_I(inode), &data_reserved,
						alloc_start, bytes_to_reserve);
		if (ret) {
			unlock_extent(&BTRFS_I(inode)->io_tree, lockstart,
				      lockend, &cached_state);
			goto out;
		}
		ret = btrfs_prealloc_file_range(inode, mode, alloc_start,
						alloc_end - alloc_start,
						i_blocksize(inode),
						offset + len, &alloc_hint);
		unlock_extent(&BTRFS_I(inode)->io_tree, lockstart, lockend,
			      &cached_state);
		/* btrfs_prealloc_file_range releases reserved space on error */
		if (ret) {
			space_reserved = false;
			goto out;
		}
	}
	ret = btrfs_fallocate_update_isize(inode, offset + len, mode);
 out:
	if (ret && space_reserved)
		btrfs_free_reserved_data_space(BTRFS_I(inode), data_reserved,
					       alloc_start, bytes_to_reserve);
	extent_changeset_free(data_reserved);

	return ret;
}

static long btrfs_fallocate(struct file *file, int mode,
			    loff_t offset, loff_t len)
{
	struct inode *inode = file_inode(file);
	struct extent_state *cached_state = NULL;
	struct extent_changeset *data_reserved = NULL;
	struct falloc_range *range;
	struct falloc_range *tmp;
	struct list_head reserve_list;
	u64 cur_offset;
	u64 last_byte;
	u64 alloc_start;
	u64 alloc_end;
	u64 alloc_hint = 0;
	u64 locked_end;
	u64 actual_end = 0;
	u64 data_space_needed = 0;
	u64 data_space_reserved = 0;
	u64 qgroup_reserved = 0;
	struct extent_map *em;
	int blocksize = BTRFS_I(inode)->root->fs_info->sectorsize;
	int ret;

	/* Do not allow fallocate in ZONED mode */
	if (btrfs_is_zoned(btrfs_sb(inode->i_sb)))
		return -EOPNOTSUPP;

	alloc_start = round_down(offset, blocksize);
	alloc_end = round_up(offset + len, blocksize);
	cur_offset = alloc_start;

	/* Make sure we aren't being give some crap mode */
	if (mode & ~(FALLOC_FL_KEEP_SIZE | FALLOC_FL_PUNCH_HOLE |
		     FALLOC_FL_ZERO_RANGE))
		return -EOPNOTSUPP;

	if (mode & FALLOC_FL_PUNCH_HOLE)
		return btrfs_punch_hole(file, offset, len);

	btrfs_inode_lock(BTRFS_I(inode), BTRFS_ILOCK_MMAP);

	if (!(mode & FALLOC_FL_KEEP_SIZE) && offset + len > inode->i_size) {
		ret = inode_newsize_ok(inode, offset + len);
		if (ret)
			goto out;
	}

	ret = file_modified(file);
	if (ret)
		goto out;

	/*
	 * TODO: Move these two operations after we have checked
	 * accurate reserved space, or fallocate can still fail but
	 * with page truncated or size expanded.
	 *
	 * But that's a minor problem and won't do much harm BTW.
	 */
	if (alloc_start > inode->i_size) {
		ret = btrfs_cont_expand(BTRFS_I(inode), i_size_read(inode),
					alloc_start);
		if (ret)
			goto out;
	} else if (offset + len > inode->i_size) {
		/*
		 * If we are fallocating from the end of the file onward we
		 * need to zero out the end of the block if i_size lands in the
		 * middle of a block.
		 */
		ret = btrfs_truncate_block(BTRFS_I(inode), inode->i_size, 0, 0);
		if (ret)
			goto out;
	}

	/*
	 * We have locked the inode at the VFS level (in exclusive mode) and we
	 * have locked the i_mmap_lock lock (in exclusive mode). Now before
	 * locking the file range, flush all dealloc in the range and wait for
	 * all ordered extents in the range to complete. After this we can lock
	 * the file range and, due to the previous locking we did, we know there
	 * can't be more delalloc or ordered extents in the range.
	 */
	ret = btrfs_wait_ordered_range(inode, alloc_start,
				       alloc_end - alloc_start);
	if (ret)
		goto out;

	if (mode & FALLOC_FL_ZERO_RANGE) {
		ret = btrfs_zero_range(inode, offset, len, mode);
		btrfs_inode_unlock(BTRFS_I(inode), BTRFS_ILOCK_MMAP);
		return ret;
	}

	locked_end = alloc_end - 1;
	lock_extent(&BTRFS_I(inode)->io_tree, alloc_start, locked_end,
		    &cached_state);

	btrfs_assert_inode_range_clean(BTRFS_I(inode), alloc_start, locked_end);

	/* First, check if we exceed the qgroup limit */
	INIT_LIST_HEAD(&reserve_list);
	while (cur_offset < alloc_end) {
		em = btrfs_get_extent(BTRFS_I(inode), NULL, 0, cur_offset,
				      alloc_end - cur_offset);
		if (IS_ERR(em)) {
			ret = PTR_ERR(em);
			break;
		}
		last_byte = min(extent_map_end(em), alloc_end);
		actual_end = min_t(u64, extent_map_end(em), offset + len);
		last_byte = ALIGN(last_byte, blocksize);
		if (em->block_start == EXTENT_MAP_HOLE ||
		    (cur_offset >= inode->i_size &&
		     !test_bit(EXTENT_FLAG_PREALLOC, &em->flags))) {
			const u64 range_len = last_byte - cur_offset;

			ret = add_falloc_range(&reserve_list, cur_offset, range_len);
			if (ret < 0) {
				free_extent_map(em);
				break;
			}
			ret = btrfs_qgroup_reserve_data(BTRFS_I(inode),
					&data_reserved, cur_offset, range_len);
			if (ret < 0) {
				free_extent_map(em);
				break;
			}
			qgroup_reserved += range_len;
			data_space_needed += range_len;
		}
		free_extent_map(em);
		cur_offset = last_byte;
	}

	if (!ret && data_space_needed > 0) {
		/*
		 * We are safe to reserve space here as we can't have delalloc
		 * in the range, see above.
		 */
		ret = btrfs_alloc_data_chunk_ondemand(BTRFS_I(inode),
						      data_space_needed);
		if (!ret)
			data_space_reserved = data_space_needed;
	}

	/*
	 * If ret is still 0, means we're OK to fallocate.
	 * Or just cleanup the list and exit.
	 */
	list_for_each_entry_safe(range, tmp, &reserve_list, list) {
		if (!ret) {
			ret = btrfs_prealloc_file_range(inode, mode,
					range->start,
					range->len, i_blocksize(inode),
					offset + len, &alloc_hint);
			/*
			 * btrfs_prealloc_file_range() releases space even
			 * if it returns an error.
			 */
			data_space_reserved -= range->len;
			qgroup_reserved -= range->len;
		} else if (data_space_reserved > 0) {
			btrfs_free_reserved_data_space(BTRFS_I(inode),
					       data_reserved, range->start,
					       range->len);
			data_space_reserved -= range->len;
			qgroup_reserved -= range->len;
		} else if (qgroup_reserved > 0) {
			btrfs_qgroup_free_data(BTRFS_I(inode), data_reserved,
					       range->start, range->len);
			qgroup_reserved -= range->len;
		}
		list_del(&range->list);
		kfree(range);
	}
	if (ret < 0)
		goto out_unlock;

	/*
	 * We didn't need to allocate any more space, but we still extended the
	 * size of the file so we need to update i_size and the inode item.
	 */
	ret = btrfs_fallocate_update_isize(inode, actual_end, mode);
out_unlock:
	unlock_extent(&BTRFS_I(inode)->io_tree, alloc_start, locked_end,
		      &cached_state);
out:
	btrfs_inode_unlock(BTRFS_I(inode), BTRFS_ILOCK_MMAP);
	extent_changeset_free(data_reserved);
	return ret;
}

/*
 * Helper for btrfs_find_delalloc_in_range(). Find a subrange in a given range
 * that has unflushed and/or flushing delalloc. There might be other adjacent
 * subranges after the one it found, so btrfs_find_delalloc_in_range() keeps
 * looping while it gets adjacent subranges, and merging them together.
 */
static bool find_delalloc_subrange(struct btrfs_inode *inode, u64 start, u64 end,
				   struct extent_state **cached_state,
				   bool *search_io_tree,
				   u64 *delalloc_start_ret, u64 *delalloc_end_ret)
{
	u64 len = end + 1 - start;
	u64 delalloc_len = 0;
	struct btrfs_ordered_extent *oe;
	u64 oe_start;
	u64 oe_end;

	/*
	 * Search the io tree first for EXTENT_DELALLOC. If we find any, it
	 * means we have delalloc (dirty pages) for which writeback has not
	 * started yet.
	 */
	if (*search_io_tree) {
		spin_lock(&inode->lock);
		if (inode->delalloc_bytes > 0) {
			spin_unlock(&inode->lock);
			*delalloc_start_ret = start;
			delalloc_len = count_range_bits(&inode->io_tree,
							delalloc_start_ret, end,
							len, EXTENT_DELALLOC, 1,
							cached_state);
		} else {
			spin_unlock(&inode->lock);
		}
	}

	if (delalloc_len > 0) {
		/*
		 * If delalloc was found then *delalloc_start_ret has a sector size
		 * aligned value (rounded down).
		 */
		*delalloc_end_ret = *delalloc_start_ret + delalloc_len - 1;

		if (*delalloc_start_ret == start) {
			/* Delalloc for the whole range, nothing more to do. */
			if (*delalloc_end_ret == end)
				return true;
			/* Else trim our search range for ordered extents. */
			start = *delalloc_end_ret + 1;
			len = end + 1 - start;
		}
	} else {
		/* No delalloc, future calls don't need to search again. */
		*search_io_tree = false;
	}

	/*
	 * Now also check if there's any ordered extent in the range.
	 * We do this because:
	 *
	 * 1) When delalloc is flushed, the file range is locked, we clear the
	 *    EXTENT_DELALLOC bit from the io tree and create an extent map and
	 *    an ordered extent for the write. So we might just have been called
	 *    after delalloc is flushed and before the ordered extent completes
	 *    and inserts the new file extent item in the subvolume's btree;
	 *
	 * 2) We may have an ordered extent created by flushing delalloc for a
	 *    subrange that starts before the subrange we found marked with
	 *    EXTENT_DELALLOC in the io tree.
	 *
	 * We could also use the extent map tree to find such delalloc that is
	 * being flushed, but using the ordered extents tree is more efficient
	 * because it's usually much smaller as ordered extents are removed from
	 * the tree once they complete. With the extent maps, we mau have them
	 * in the extent map tree for a very long time, and they were either
	 * created by previous writes or loaded by read operations.
	 */
	oe = btrfs_lookup_first_ordered_range(inode, start, len);
	if (!oe)
		return (delalloc_len > 0);

	/* The ordered extent may span beyond our search range. */
	oe_start = max(oe->file_offset, start);
	oe_end = min(oe->file_offset + oe->num_bytes - 1, end);

	btrfs_put_ordered_extent(oe);

	/* Don't have unflushed delalloc, return the ordered extent range. */
	if (delalloc_len == 0) {
		*delalloc_start_ret = oe_start;
		*delalloc_end_ret = oe_end;
		return true;
	}

	/*
	 * We have both unflushed delalloc (io_tree) and an ordered extent.
	 * If the ranges are adjacent returned a combined range, otherwise
	 * return the leftmost range.
	 */
	if (oe_start < *delalloc_start_ret) {
		if (oe_end < *delalloc_start_ret)
			*delalloc_end_ret = oe_end;
		*delalloc_start_ret = oe_start;
	} else if (*delalloc_end_ret + 1 == oe_start) {
		*delalloc_end_ret = oe_end;
	}

	return true;
}

/*
 * Check if there's delalloc in a given range.
 *
 * @inode:               The inode.
 * @start:               The start offset of the range. It does not need to be
 *                       sector size aligned.
 * @end:                 The end offset (inclusive value) of the search range.
 *                       It does not need to be sector size aligned.
 * @cached_state:        Extent state record used for speeding up delalloc
 *                       searches in the inode's io_tree. Can be NULL.
 * @delalloc_start_ret:  Output argument, set to the start offset of the
 *                       subrange found with delalloc (may not be sector size
 *                       aligned).
 * @delalloc_end_ret:    Output argument, set to he end offset (inclusive value)
 *                       of the subrange found with delalloc.
 *
 * Returns true if a subrange with delalloc is found within the given range, and
 * if so it sets @delalloc_start_ret and @delalloc_end_ret with the start and
 * end offsets of the subrange.
 */
bool btrfs_find_delalloc_in_range(struct btrfs_inode *inode, u64 start, u64 end,
				  struct extent_state **cached_state,
				  u64 *delalloc_start_ret, u64 *delalloc_end_ret)
{
	u64 cur_offset = round_down(start, inode->root->fs_info->sectorsize);
	u64 prev_delalloc_end = 0;
	bool search_io_tree = true;
	bool ret = false;

	while (cur_offset <= end) {
		u64 delalloc_start;
		u64 delalloc_end;
		bool delalloc;

		delalloc = find_delalloc_subrange(inode, cur_offset, end,
						  cached_state, &search_io_tree,
						  &delalloc_start,
						  &delalloc_end);
		if (!delalloc)
			break;

		if (prev_delalloc_end == 0) {
			/* First subrange found. */
			*delalloc_start_ret = max(delalloc_start, start);
			*delalloc_end_ret = delalloc_end;
			ret = true;
		} else if (delalloc_start == prev_delalloc_end + 1) {
			/* Subrange adjacent to the previous one, merge them. */
			*delalloc_end_ret = delalloc_end;
		} else {
			/* Subrange not adjacent to the previous one, exit. */
			break;
		}

		prev_delalloc_end = delalloc_end;
		cur_offset = delalloc_end + 1;
		cond_resched();
	}

	return ret;
}

/*
 * Check if there's a hole or delalloc range in a range representing a hole (or
 * prealloc extent) found in the inode's subvolume btree.
 *
 * @inode:      The inode.
 * @whence:     Seek mode (SEEK_DATA or SEEK_HOLE).
 * @start:      Start offset of the hole region. It does not need to be sector
 *              size aligned.
 * @end:        End offset (inclusive value) of the hole region. It does not
 *              need to be sector size aligned.
 * @start_ret:  Return parameter, used to set the start of the subrange in the
 *              hole that matches the search criteria (seek mode), if such
 *              subrange is found (return value of the function is true).
 *              The value returned here may not be sector size aligned.
 *
 * Returns true if a subrange matching the given seek mode is found, and if one
 * is found, it updates @start_ret with the start of the subrange.
 */
static bool find_desired_extent_in_hole(struct btrfs_inode *inode, int whence,
					struct extent_state **cached_state,
					u64 start, u64 end, u64 *start_ret)
{
	u64 delalloc_start;
	u64 delalloc_end;
	bool delalloc;

	delalloc = btrfs_find_delalloc_in_range(inode, start, end, cached_state,
						&delalloc_start, &delalloc_end);
	if (delalloc && whence == SEEK_DATA) {
		*start_ret = delalloc_start;
		return true;
	}

	if (delalloc && whence == SEEK_HOLE) {
		/*
		 * We found delalloc but it starts after out start offset. So we
		 * have a hole between our start offset and the delalloc start.
		 */
		if (start < delalloc_start) {
			*start_ret = start;
			return true;
		}
		/*
		 * Delalloc range starts at our start offset.
		 * If the delalloc range's length is smaller than our range,
		 * then it means we have a hole that starts where the delalloc
		 * subrange ends.
		 */
		if (delalloc_end < end) {
			*start_ret = delalloc_end + 1;
			return true;
		}

		/* There's delalloc for the whole range. */
		return false;
	}

	if (!delalloc && whence == SEEK_HOLE) {
		*start_ret = start;
		return true;
	}

	/*
	 * No delalloc in the range and we are seeking for data. The caller has
	 * to iterate to the next extent item in the subvolume btree.
	 */
	return false;
}

static loff_t find_desired_extent(struct file *file, loff_t offset, int whence)
{
	struct btrfs_inode *inode = BTRFS_I(file->f_mapping->host);
	struct btrfs_file_private *private = file->private_data;
	struct btrfs_fs_info *fs_info = inode->root->fs_info;
	struct extent_state *cached_state = NULL;
	struct extent_state **delalloc_cached_state;
	const loff_t i_size = i_size_read(&inode->vfs_inode);
	const u64 ino = btrfs_ino(inode);
	struct btrfs_root *root = inode->root;
	struct btrfs_path *path;
	struct btrfs_key key;
	u64 last_extent_end;
	u64 lockstart;
	u64 lockend;
	u64 start;
	int ret;
	bool found = false;

	if (i_size == 0 || offset >= i_size)
		return -ENXIO;

	/*
	 * Quick path. If the inode has no prealloc extents and its number of
	 * bytes used matches its i_size, then it can not have holes.
	 */
	if (whence == SEEK_HOLE &&
	    !(inode->flags & BTRFS_INODE_PREALLOC) &&
	    inode_get_bytes(&inode->vfs_inode) == i_size)
		return i_size;

	if (!private) {
		private = kzalloc(sizeof(*private), GFP_KERNEL);
		/*
		 * No worries if memory allocation failed.
		 * The private structure is used only for speeding up multiple
		 * lseek SEEK_HOLE/DATA calls to a file when there's delalloc,
		 * so everything will still be correct.
		 */
		file->private_data = private;
	}

	if (private)
		delalloc_cached_state = &private->llseek_cached_state;
	else
		delalloc_cached_state = NULL;

	/*
	 * offset can be negative, in this case we start finding DATA/HOLE from
	 * the very start of the file.
	 */
	start = max_t(loff_t, 0, offset);

	lockstart = round_down(start, fs_info->sectorsize);
	lockend = round_up(i_size, fs_info->sectorsize);
	if (lockend <= lockstart)
		lockend = lockstart + fs_info->sectorsize;
	lockend--;

	path = btrfs_alloc_path();
	if (!path)
		return -ENOMEM;
	path->reada = READA_FORWARD;

	key.objectid = ino;
	key.type = BTRFS_EXTENT_DATA_KEY;
	key.offset = start;

	last_extent_end = lockstart;

	lock_extent(&inode->io_tree, lockstart, lockend, &cached_state);

	ret = btrfs_search_slot(NULL, root, &key, path, 0, 0);
	if (ret < 0) {
		goto out;
	} else if (ret > 0 && path->slots[0] > 0) {
		btrfs_item_key_to_cpu(path->nodes[0], &key, path->slots[0] - 1);
		if (key.objectid == ino && key.type == BTRFS_EXTENT_DATA_KEY)
			path->slots[0]--;
	}

	while (start < i_size) {
		struct extent_buffer *leaf = path->nodes[0];
		struct btrfs_file_extent_item *extent;
		u64 extent_end;
		u8 type;

		if (path->slots[0] >= btrfs_header_nritems(leaf)) {
			ret = btrfs_next_leaf(root, path);
			if (ret < 0)
				goto out;
			else if (ret > 0)
				break;

			leaf = path->nodes[0];
		}

		btrfs_item_key_to_cpu(leaf, &key, path->slots[0]);
		if (key.objectid != ino || key.type != BTRFS_EXTENT_DATA_KEY)
			break;

		extent_end = btrfs_file_extent_end(path);

		/*
		 * In the first iteration we may have a slot that points to an
		 * extent that ends before our start offset, so skip it.
		 */
		if (extent_end <= start) {
			path->slots[0]++;
			continue;
		}

		/* We have an implicit hole, NO_HOLES feature is likely set. */
		if (last_extent_end < key.offset) {
			u64 search_start = last_extent_end;
			u64 found_start;

			/*
			 * First iteration, @start matches @offset and it's
			 * within the hole.
			 */
			if (start == offset)
				search_start = offset;

			found = find_desired_extent_in_hole(inode, whence,
							    delalloc_cached_state,
							    search_start,
							    key.offset - 1,
							    &found_start);
			if (found) {
				start = found_start;
				break;
			}
			/*
			 * Didn't find data or a hole (due to delalloc) in the
			 * implicit hole range, so need to analyze the extent.
			 */
		}

		extent = btrfs_item_ptr(leaf, path->slots[0],
					struct btrfs_file_extent_item);
		type = btrfs_file_extent_type(leaf, extent);

		/*
		 * Can't access the extent's disk_bytenr field if this is an
		 * inline extent, since at that offset, it's where the extent
		 * data starts.
		 */
		if (type == BTRFS_FILE_EXTENT_PREALLOC ||
		    (type == BTRFS_FILE_EXTENT_REG &&
		     btrfs_file_extent_disk_bytenr(leaf, extent) == 0)) {
			/*
			 * Explicit hole or prealloc extent, search for delalloc.
			 * A prealloc extent is treated like a hole.
			 */
			u64 search_start = key.offset;
			u64 found_start;

			/*
			 * First iteration, @start matches @offset and it's
			 * within the hole.
			 */
			if (start == offset)
				search_start = offset;

			found = find_desired_extent_in_hole(inode, whence,
							    delalloc_cached_state,
							    search_start,
							    extent_end - 1,
							    &found_start);
			if (found) {
				start = found_start;
				break;
			}
			/*
			 * Didn't find data or a hole (due to delalloc) in the
			 * implicit hole range, so need to analyze the next
			 * extent item.
			 */
		} else {
			/*
			 * Found a regular or inline extent.
			 * If we are seeking for data, adjust the start offset
			 * and stop, we're done.
			 */
			if (whence == SEEK_DATA) {
				start = max_t(u64, key.offset, offset);
				found = true;
				break;
			}
			/*
			 * Else, we are seeking for a hole, check the next file
			 * extent item.
			 */
		}

		start = extent_end;
		last_extent_end = extent_end;
		path->slots[0]++;
		if (fatal_signal_pending(current)) {
			ret = -EINTR;
			goto out;
		}
		cond_resched();
	}

	/* We have an implicit hole from the last extent found up to i_size. */
	if (!found && start < i_size) {
		found = find_desired_extent_in_hole(inode, whence,
						    delalloc_cached_state, start,
						    i_size - 1, &start);
		if (!found)
			start = i_size;
	}

out:
	unlock_extent(&inode->io_tree, lockstart, lockend, &cached_state);
	btrfs_free_path(path);

	if (ret < 0)
		return ret;

	if (whence == SEEK_DATA && start >= i_size)
		return -ENXIO;

	return min_t(loff_t, start, i_size);
}

static loff_t btrfs_file_llseek(struct file *file, loff_t offset, int whence)
{
	struct inode *inode = file->f_mapping->host;

	switch (whence) {
	default:
		return generic_file_llseek(file, offset, whence);
	case SEEK_DATA:
	case SEEK_HOLE:
		btrfs_inode_lock(BTRFS_I(inode), BTRFS_ILOCK_SHARED);
		offset = find_desired_extent(file, offset, whence);
		btrfs_inode_unlock(BTRFS_I(inode), BTRFS_ILOCK_SHARED);
		break;
	}

	if (offset < 0)
		return offset;

	return vfs_setpos(file, offset, inode->i_sb->s_maxbytes);
}

static int btrfs_file_open(struct inode *inode, struct file *filp)
{
	int ret;

	filp->f_mode |= FMODE_NOWAIT | FMODE_BUF_RASYNC | FMODE_BUF_WASYNC |
		        FMODE_CAN_ODIRECT;

	ret = fsverity_file_open(inode, filp);
	if (ret)
		return ret;
	return generic_file_open(inode, filp);
}

static int check_direct_read(struct btrfs_fs_info *fs_info,
			     const struct iov_iter *iter, loff_t offset)
{
	int ret;
	int i, seg;

	ret = check_direct_IO(fs_info, iter, offset);
	if (ret < 0)
		return ret;

	if (!iter_is_iovec(iter))
		return 0;

	for (seg = 0; seg < iter->nr_segs; seg++) {
		for (i = seg + 1; i < iter->nr_segs; i++) {
			const struct iovec *iov1 = iter_iov(iter) + seg;
			const struct iovec *iov2 = iter_iov(iter) + i;

			if (iov1->iov_base == iov2->iov_base)
				return -EINVAL;
		}
	}
	return 0;
}

static ssize_t btrfs_direct_read(struct kiocb *iocb, struct iov_iter *to)
{
	struct inode *inode = file_inode(iocb->ki_filp);
	size_t prev_left = 0;
	ssize_t read = 0;
	ssize_t ret;

	if (fsverity_active(inode))
		return 0;

	if (check_direct_read(btrfs_sb(inode->i_sb), to, iocb->ki_pos))
		return 0;

	btrfs_inode_lock(BTRFS_I(inode), BTRFS_ILOCK_SHARED);
again:
	/*
	 * This is similar to what we do for direct IO writes, see the comment
	 * at btrfs_direct_write(), but we also disable page faults in addition
	 * to disabling them only at the iov_iter level. This is because when
	 * reading from a hole or prealloc extent, iomap calls iov_iter_zero(),
	 * which can still trigger page fault ins despite having set ->nofault
	 * to true of our 'to' iov_iter.
	 *
	 * The difference to direct IO writes is that we deadlock when trying
	 * to lock the extent range in the inode's tree during he page reads
	 * triggered by the fault in (while for writes it is due to waiting for
	 * our own ordered extent). This is because for direct IO reads,
	 * btrfs_dio_iomap_begin() returns with the extent range locked, which
	 * is only unlocked in the endio callback (end_bio_extent_readpage()).
	 */
	pagefault_disable();
	to->nofault = true;
	ret = btrfs_dio_read(iocb, to, read);
	to->nofault = false;
	pagefault_enable();

	/* No increment (+=) because iomap returns a cumulative value. */
	if (ret > 0)
		read = ret;

	if (iov_iter_count(to) > 0 && (ret == -EFAULT || ret > 0)) {
		const size_t left = iov_iter_count(to);

		if (left == prev_left) {
			/*
			 * We didn't make any progress since the last attempt,
			 * fallback to a buffered read for the remainder of the
			 * range. This is just to avoid any possibility of looping
			 * for too long.
			 */
			ret = read;
		} else {
			/*
			 * We made some progress since the last retry or this is
			 * the first time we are retrying. Fault in as many pages
			 * as possible and retry.
			 */
			fault_in_iov_iter_writeable(to, left);
			prev_left = left;
			goto again;
		}
	}
	btrfs_inode_unlock(BTRFS_I(inode), BTRFS_ILOCK_SHARED);
	return ret < 0 ? ret : read;
}

static ssize_t btrfs_file_read_iter(struct kiocb *iocb, struct iov_iter *to)
{
	ssize_t ret = 0;

	if (iocb->ki_flags & IOCB_DIRECT) {
		ret = btrfs_direct_read(iocb, to);
		if (ret < 0 || !iov_iter_count(to) ||
		    iocb->ki_pos >= i_size_read(file_inode(iocb->ki_filp)))
			return ret;
	}

	return filemap_read(iocb, to, ret);
}

const struct file_operations btrfs_file_operations = {
	.llseek		= btrfs_file_llseek,
	.read_iter      = btrfs_file_read_iter,
	.splice_read	= generic_file_splice_read,
	.write_iter	= btrfs_file_write_iter,
	.splice_write	= iter_file_splice_write,
	.mmap		= btrfs_file_mmap,
	.open		= btrfs_file_open,
	.release	= btrfs_release_file,
	.get_unmapped_area = thp_get_unmapped_area,
	.fsync		= btrfs_sync_file,
	.fallocate	= btrfs_fallocate,
	.unlocked_ioctl	= btrfs_ioctl,
#ifdef CONFIG_COMPAT
	.compat_ioctl	= btrfs_compat_ioctl,
#endif
	.remap_file_range = btrfs_remap_file_range,
};

int btrfs_fdatawrite_range(struct inode *inode, loff_t start, loff_t end)
{
	int ret;

	/*
	 * So with compression we will find and lock a dirty page and clear the
	 * first one as dirty, setup an async extent, and immediately return
	 * with the entire range locked but with nobody actually marked with
	 * writeback.  So we can't just filemap_write_and_wait_range() and
	 * expect it to work since it will just kick off a thread to do the
	 * actual work.  So we need to call filemap_fdatawrite_range _again_
	 * since it will wait on the page lock, which won't be unlocked until
	 * after the pages have been marked as writeback and so we're good to go
	 * from there.  We have to do this otherwise we'll miss the ordered
	 * extents and that results in badness.  Please Josef, do not think you
	 * know better and pull this out at some point in the future, it is
	 * right and you are wrong.
	 */
	ret = filemap_fdatawrite_range(inode->i_mapping, start, end);
	if (!ret && test_bit(BTRFS_INODE_HAS_ASYNC_EXTENT,
			     &BTRFS_I(inode)->runtime_flags))
		ret = filemap_fdatawrite_range(inode->i_mapping, start, end);

	return ret;
}<|MERGE_RESOLUTION|>--- conflicted
+++ resolved
@@ -1679,13 +1679,6 @@
 			num_written = num_sync;
 	}
 
-<<<<<<< HEAD
-	if (sync)
-		atomic_dec(&inode->sync_writers);
-
-=======
-	current->backing_dev_info = NULL;
->>>>>>> 99725391
 	return num_written;
 }
 
