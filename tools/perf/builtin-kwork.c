// SPDX-License-Identifier: GPL-2.0
/*
 * builtin-kwork.c
 *
 * Copyright (c) 2022  Huawei Inc,  Yang Jihong <yangjihong1@huawei.com>
 */

#include "builtin.h"

#include "util/data.h"
#include "util/evlist.h"
#include "util/evsel.h"
#include "util/header.h"
#include "util/kwork.h"
#include "util/debug.h"
#include "util/session.h"
#include "util/symbol.h"
#include "util/thread.h"
#include "util/string2.h"
#include "util/callchain.h"
#include "util/evsel_fprintf.h"
#include "util/util.h"

#include <subcmd/pager.h>
#include <subcmd/parse-options.h>
#include <traceevent/event-parse.h>

#include <errno.h>
#include <inttypes.h>
#include <signal.h>
#include <linux/err.h>
#include <linux/time64.h>
#include <linux/zalloc.h>

/*
 * report header elements width
 */
#define PRINT_CPU_WIDTH 4
#define PRINT_COUNT_WIDTH 9
#define PRINT_RUNTIME_WIDTH 10
#define PRINT_LATENCY_WIDTH 10
#define PRINT_TIMESTAMP_WIDTH 17
#define PRINT_KWORK_NAME_WIDTH 30
#define RPINT_DECIMAL_WIDTH 3
#define PRINT_BRACKETPAIR_WIDTH 2
#define PRINT_TIME_UNIT_SEC_WIDTH 2
#define PRINT_TIME_UNIT_MESC_WIDTH 3
#define PRINT_PID_WIDTH 7
#define PRINT_TASK_NAME_WIDTH 16
#define PRINT_CPU_USAGE_WIDTH 6
#define PRINT_CPU_USAGE_DECIMAL_WIDTH 2
#define PRINT_CPU_USAGE_HIST_WIDTH 30
#define PRINT_RUNTIME_HEADER_WIDTH (PRINT_RUNTIME_WIDTH + PRINT_TIME_UNIT_MESC_WIDTH)
#define PRINT_LATENCY_HEADER_WIDTH (PRINT_LATENCY_WIDTH + PRINT_TIME_UNIT_MESC_WIDTH)
#define PRINT_TIMEHIST_CPU_WIDTH (PRINT_CPU_WIDTH + PRINT_BRACKETPAIR_WIDTH)
#define PRINT_TIMESTAMP_HEADER_WIDTH (PRINT_TIMESTAMP_WIDTH + PRINT_TIME_UNIT_SEC_WIDTH)

struct sort_dimension {
	const char      *name;
	int             (*cmp)(struct kwork_work *l, struct kwork_work *r);
	struct          list_head list;
};

static int id_cmp(struct kwork_work *l, struct kwork_work *r)
{
	if (l->cpu > r->cpu)
		return 1;
	if (l->cpu < r->cpu)
		return -1;

	if (l->id > r->id)
		return 1;
	if (l->id < r->id)
		return -1;

	return 0;
}

static int count_cmp(struct kwork_work *l, struct kwork_work *r)
{
	if (l->nr_atoms > r->nr_atoms)
		return 1;
	if (l->nr_atoms < r->nr_atoms)
		return -1;

	return 0;
}

static int runtime_cmp(struct kwork_work *l, struct kwork_work *r)
{
	if (l->total_runtime > r->total_runtime)
		return 1;
	if (l->total_runtime < r->total_runtime)
		return -1;

	return 0;
}

static int max_runtime_cmp(struct kwork_work *l, struct kwork_work *r)
{
	if (l->max_runtime > r->max_runtime)
		return 1;
	if (l->max_runtime < r->max_runtime)
		return -1;

	return 0;
}

static int avg_latency_cmp(struct kwork_work *l, struct kwork_work *r)
{
	u64 avgl, avgr;

	if (!r->nr_atoms)
		return 1;
	if (!l->nr_atoms)
		return -1;

	avgl = l->total_latency / l->nr_atoms;
	avgr = r->total_latency / r->nr_atoms;

	if (avgl > avgr)
		return 1;
	if (avgl < avgr)
		return -1;

	return 0;
}

static int max_latency_cmp(struct kwork_work *l, struct kwork_work *r)
{
	if (l->max_latency > r->max_latency)
		return 1;
	if (l->max_latency < r->max_latency)
		return -1;

	return 0;
}

static int cpu_usage_cmp(struct kwork_work *l, struct kwork_work *r)
{
	if (l->cpu_usage > r->cpu_usage)
		return 1;
	if (l->cpu_usage < r->cpu_usage)
		return -1;

	return 0;
}

static int id_or_cpu_r_cmp(struct kwork_work *l, struct kwork_work *r)
{
	if (l->id < r->id)
		return 1;
	if (l->id > r->id)
		return -1;

	if (l->id != 0)
		return 0;

	if (l->cpu < r->cpu)
		return 1;
	if (l->cpu > r->cpu)
		return -1;

	return 0;
}

static int sort_dimension__add(struct perf_kwork *kwork __maybe_unused,
			       const char *tok, struct list_head *list)
{
	size_t i;
	static struct sort_dimension max_sort_dimension = {
		.name = "max",
		.cmp  = max_runtime_cmp,
	};
	static struct sort_dimension id_sort_dimension = {
		.name = "id",
		.cmp  = id_cmp,
	};
	static struct sort_dimension runtime_sort_dimension = {
		.name = "runtime",
		.cmp  = runtime_cmp,
	};
	static struct sort_dimension count_sort_dimension = {
		.name = "count",
		.cmp  = count_cmp,
	};
	static struct sort_dimension avg_sort_dimension = {
		.name = "avg",
		.cmp  = avg_latency_cmp,
	};
	static struct sort_dimension rate_sort_dimension = {
		.name = "rate",
		.cmp  = cpu_usage_cmp,
	};
	static struct sort_dimension tid_sort_dimension = {
		.name = "tid",
		.cmp  = id_or_cpu_r_cmp,
	};
	struct sort_dimension *available_sorts[] = {
		&id_sort_dimension,
		&max_sort_dimension,
		&count_sort_dimension,
		&runtime_sort_dimension,
		&avg_sort_dimension,
		&rate_sort_dimension,
		&tid_sort_dimension,
	};

	if (kwork->report == KWORK_REPORT_LATENCY)
		max_sort_dimension.cmp = max_latency_cmp;

	for (i = 0; i < ARRAY_SIZE(available_sorts); i++) {
		if (!strcmp(available_sorts[i]->name, tok)) {
			list_add_tail(&available_sorts[i]->list, list);
			return 0;
		}
	}

	return -1;
}

static void setup_sorting(struct perf_kwork *kwork,
			  const struct option *options,
			  const char * const usage_msg[])
{
	char *tmp, *tok, *str = strdup(kwork->sort_order);

	for (tok = strtok_r(str, ", ", &tmp);
	     tok; tok = strtok_r(NULL, ", ", &tmp)) {
		if (sort_dimension__add(kwork, tok, &kwork->sort_list) < 0)
			usage_with_options_msg(usage_msg, options,
					       "Unknown --sort key: `%s'", tok);
	}

	pr_debug("Sort order: %s\n", kwork->sort_order);
	free(str);
}

static struct kwork_atom *atom_new(struct perf_kwork *kwork,
				   struct perf_sample *sample)
{
	unsigned long i;
	struct kwork_atom_page *page;
	struct kwork_atom *atom = NULL;

	list_for_each_entry(page, &kwork->atom_page_list, list) {
		if (!bitmap_full(page->bitmap, NR_ATOM_PER_PAGE)) {
			i = find_first_zero_bit(page->bitmap, NR_ATOM_PER_PAGE);
			BUG_ON(i >= NR_ATOM_PER_PAGE);
			atom = &page->atoms[i];
			goto found_atom;
		}
	}

	/*
	 * new page
	 */
	page = zalloc(sizeof(*page));
	if (page == NULL) {
		pr_err("Failed to zalloc kwork atom page\n");
		return NULL;
	}

	i = 0;
	atom = &page->atoms[0];
	list_add_tail(&page->list, &kwork->atom_page_list);

found_atom:
	__set_bit(i, page->bitmap);
	atom->time = sample->time;
	atom->prev = NULL;
	atom->page_addr = page;
	atom->bit_inpage = i;
	return atom;
}

static void atom_free(struct kwork_atom *atom)
{
	if (atom->prev != NULL)
		atom_free(atom->prev);

	__clear_bit(atom->bit_inpage,
		    ((struct kwork_atom_page *)atom->page_addr)->bitmap);
}

static void atom_del(struct kwork_atom *atom)
{
	list_del(&atom->list);
	atom_free(atom);
}

static int work_cmp(struct list_head *list,
		    struct kwork_work *l, struct kwork_work *r)
{
	int ret = 0;
	struct sort_dimension *sort;

	BUG_ON(list_empty(list));

	list_for_each_entry(sort, list, list) {
		ret = sort->cmp(l, r);
		if (ret)
			return ret;
	}

	return ret;
}

static struct kwork_work *work_search(struct rb_root_cached *root,
				      struct kwork_work *key,
				      struct list_head *sort_list)
{
	int cmp;
	struct kwork_work *work;
	struct rb_node *node = root->rb_root.rb_node;

	while (node) {
		work = container_of(node, struct kwork_work, node);
		cmp = work_cmp(sort_list, key, work);
		if (cmp > 0)
			node = node->rb_left;
		else if (cmp < 0)
			node = node->rb_right;
		else {
			if (work->name == NULL)
				work->name = key->name;
			return work;
		}
	}
	return NULL;
}

static void work_insert(struct rb_root_cached *root,
			struct kwork_work *key, struct list_head *sort_list)
{
	int cmp;
	bool leftmost = true;
	struct kwork_work *cur;
	struct rb_node **new = &(root->rb_root.rb_node), *parent = NULL;

	while (*new) {
		cur = container_of(*new, struct kwork_work, node);
		parent = *new;
		cmp = work_cmp(sort_list, key, cur);

		if (cmp > 0)
			new = &((*new)->rb_left);
		else {
			new = &((*new)->rb_right);
			leftmost = false;
		}
	}

	rb_link_node(&key->node, parent, new);
	rb_insert_color_cached(&key->node, root, leftmost);
}

static struct kwork_work *work_new(struct kwork_work *key)
{
	int i;
	struct kwork_work *work = zalloc(sizeof(*work));

	if (work == NULL) {
		pr_err("Failed to zalloc kwork work\n");
		return NULL;
	}

	for (i = 0; i < KWORK_TRACE_MAX; i++)
		INIT_LIST_HEAD(&work->atom_list[i]);

	work->id = key->id;
	work->cpu = key->cpu;
	work->name = key->name;
	work->class = key->class;
	return work;
}

static struct kwork_work *work_findnew(struct rb_root_cached *root,
				       struct kwork_work *key,
				       struct list_head *sort_list)
{
	struct kwork_work *work = work_search(root, key, sort_list);

	if (work != NULL)
		return work;

	work = work_new(key);
	if (work)
		work_insert(root, work, sort_list);

	return work;
}

static void profile_update_timespan(struct perf_kwork *kwork,
				    struct perf_sample *sample)
{
	if (!kwork->summary)
		return;

	if ((kwork->timestart == 0) || (kwork->timestart > sample->time))
		kwork->timestart = sample->time;

	if (kwork->timeend < sample->time)
		kwork->timeend = sample->time;
}

static bool profile_name_match(struct perf_kwork *kwork,
			       struct kwork_work *work)
{
	if (kwork->profile_name && work->name &&
	    (strcmp(work->name, kwork->profile_name) != 0)) {
		return false;
	}

	return true;
}

static bool profile_event_match(struct perf_kwork *kwork,
				struct kwork_work *work,
				struct perf_sample *sample)
{
	int cpu = work->cpu;
	u64 time = sample->time;
	struct perf_time_interval *ptime = &kwork->ptime;

	if ((kwork->cpu_list != NULL) && !test_bit(cpu, kwork->cpu_bitmap))
		return false;

	if (((ptime->start != 0) && (ptime->start > time)) ||
	    ((ptime->end != 0) && (ptime->end < time)))
		return false;

	/*
	 * report top needs to collect the runtime of all tasks to
	 * calculate the load of each core.
	 */
	if ((kwork->report != KWORK_REPORT_TOP) &&
	    !profile_name_match(kwork, work)) {
		return false;
	}

	profile_update_timespan(kwork, sample);
	return true;
}

static int work_push_atom(struct perf_kwork *kwork,
			  struct kwork_class *class,
			  enum kwork_trace_type src_type,
			  enum kwork_trace_type dst_type,
			  struct evsel *evsel,
			  struct perf_sample *sample,
			  struct machine *machine,
			  struct kwork_work **ret_work,
			  bool overwrite)
{
	struct kwork_atom *atom, *dst_atom, *last_atom;
	struct kwork_work *work, key;

	BUG_ON(class->work_init == NULL);
	class->work_init(kwork, class, &key, src_type, evsel, sample, machine);

	atom = atom_new(kwork, sample);
	if (atom == NULL)
		return -1;

	work = work_findnew(&class->work_root, &key, &kwork->cmp_id);
	if (work == NULL) {
		atom_free(atom);
		return -1;
	}

	if (!profile_event_match(kwork, work, sample)) {
		atom_free(atom);
		return 0;
	}

	if (dst_type < KWORK_TRACE_MAX) {
		dst_atom = list_last_entry_or_null(&work->atom_list[dst_type],
						   struct kwork_atom, list);
		if (dst_atom != NULL) {
			atom->prev = dst_atom;
			list_del(&dst_atom->list);
		}
	}

	if (ret_work != NULL)
		*ret_work = work;

	if (overwrite) {
		last_atom = list_last_entry_or_null(&work->atom_list[src_type],
						    struct kwork_atom, list);
		if (last_atom) {
			atom_del(last_atom);

			kwork->nr_skipped_events[src_type]++;
			kwork->nr_skipped_events[KWORK_TRACE_MAX]++;
		}
	}

	list_add_tail(&atom->list, &work->atom_list[src_type]);

	return 0;
}

static struct kwork_atom *work_pop_atom(struct perf_kwork *kwork,
					struct kwork_class *class,
					enum kwork_trace_type src_type,
					enum kwork_trace_type dst_type,
					struct evsel *evsel,
					struct perf_sample *sample,
					struct machine *machine,
					struct kwork_work **ret_work)
{
	struct kwork_atom *atom, *src_atom;
	struct kwork_work *work, key;

	BUG_ON(class->work_init == NULL);
	class->work_init(kwork, class, &key, src_type, evsel, sample, machine);

	work = work_findnew(&class->work_root, &key, &kwork->cmp_id);
	if (ret_work != NULL)
		*ret_work = work;

	if (work == NULL)
		return NULL;

	if (!profile_event_match(kwork, work, sample))
		return NULL;

	atom = list_last_entry_or_null(&work->atom_list[dst_type],
				       struct kwork_atom, list);
	if (atom != NULL)
		return atom;

	src_atom = atom_new(kwork, sample);
	if (src_atom != NULL)
		list_add_tail(&src_atom->list, &work->atom_list[src_type]);
	else {
		if (ret_work != NULL)
			*ret_work = NULL;
	}

	return NULL;
}

static struct kwork_work *find_work_by_id(struct rb_root_cached *root,
					  u64 id, int cpu)
{
	struct rb_node *next;
	struct kwork_work *work;

	next = rb_first_cached(root);
	while (next) {
		work = rb_entry(next, struct kwork_work, node);
		if ((cpu != -1 && work->id == id && work->cpu == cpu) ||
		    (cpu == -1 && work->id == id))
			return work;

		next = rb_next(next);
	}

	return NULL;
}

static struct kwork_class *get_kwork_class(struct perf_kwork *kwork,
					   enum kwork_class_type type)
{
	struct kwork_class *class;

	list_for_each_entry(class, &kwork->class_list, list) {
		if (class->type == type)
			return class;
	}

	return NULL;
}

static void report_update_exit_event(struct kwork_work *work,
				     struct kwork_atom *atom,
				     struct perf_sample *sample)
{
	u64 delta;
	u64 exit_time = sample->time;
	u64 entry_time = atom->time;

	if ((entry_time != 0) && (exit_time >= entry_time)) {
		delta = exit_time - entry_time;
		if ((delta > work->max_runtime) ||
		    (work->max_runtime == 0)) {
			work->max_runtime = delta;
			work->max_runtime_start = entry_time;
			work->max_runtime_end = exit_time;
		}
		work->total_runtime += delta;
		work->nr_atoms++;
	}
}

static int report_entry_event(struct perf_kwork *kwork,
			      struct kwork_class *class,
			      struct evsel *evsel,
			      struct perf_sample *sample,
			      struct machine *machine)
{
	return work_push_atom(kwork, class, KWORK_TRACE_ENTRY,
			      KWORK_TRACE_MAX, evsel, sample,
			      machine, NULL, true);
}

static int report_exit_event(struct perf_kwork *kwork,
			     struct kwork_class *class,
			     struct evsel *evsel,
			     struct perf_sample *sample,
			     struct machine *machine)
{
	struct kwork_atom *atom = NULL;
	struct kwork_work *work = NULL;

	atom = work_pop_atom(kwork, class, KWORK_TRACE_EXIT,
			     KWORK_TRACE_ENTRY, evsel, sample,
			     machine, &work);
	if (work == NULL)
		return -1;

	if (atom != NULL) {
		report_update_exit_event(work, atom, sample);
		atom_del(atom);
	}

	return 0;
}

static void latency_update_entry_event(struct kwork_work *work,
				       struct kwork_atom *atom,
				       struct perf_sample *sample)
{
	u64 delta;
	u64 entry_time = sample->time;
	u64 raise_time = atom->time;

	if ((raise_time != 0) && (entry_time >= raise_time)) {
		delta = entry_time - raise_time;
		if ((delta > work->max_latency) ||
		    (work->max_latency == 0)) {
			work->max_latency = delta;
			work->max_latency_start = raise_time;
			work->max_latency_end = entry_time;
		}
		work->total_latency += delta;
		work->nr_atoms++;
	}
}

static int latency_raise_event(struct perf_kwork *kwork,
			       struct kwork_class *class,
			       struct evsel *evsel,
			       struct perf_sample *sample,
			       struct machine *machine)
{
	return work_push_atom(kwork, class, KWORK_TRACE_RAISE,
			      KWORK_TRACE_MAX, evsel, sample,
			      machine, NULL, true);
}

static int latency_entry_event(struct perf_kwork *kwork,
			       struct kwork_class *class,
			       struct evsel *evsel,
			       struct perf_sample *sample,
			       struct machine *machine)
{
	struct kwork_atom *atom = NULL;
	struct kwork_work *work = NULL;

	atom = work_pop_atom(kwork, class, KWORK_TRACE_ENTRY,
			     KWORK_TRACE_RAISE, evsel, sample,
			     machine, &work);
	if (work == NULL)
		return -1;

	if (atom != NULL) {
		latency_update_entry_event(work, atom, sample);
		atom_del(atom);
	}

	return 0;
}

static void timehist_save_callchain(struct perf_kwork *kwork,
				    struct perf_sample *sample,
				    struct evsel *evsel,
				    struct machine *machine)
{
	struct symbol *sym;
	struct thread *thread;
	struct callchain_cursor_node *node;
	struct callchain_cursor *cursor;

	if (!kwork->show_callchain || sample->callchain == NULL)
		return;

	/* want main thread for process - has maps */
	thread = machine__findnew_thread(machine, sample->pid, sample->pid);
	if (thread == NULL) {
		pr_debug("Failed to get thread for pid %d\n", sample->pid);
		return;
	}

	cursor = get_tls_callchain_cursor();

	if (thread__resolve_callchain(thread, cursor, evsel, sample,
				      NULL, NULL, kwork->max_stack + 2) != 0) {
		pr_debug("Failed to resolve callchain, skipping\n");
		goto out_put;
	}

	callchain_cursor_commit(cursor);

	while (true) {
		node = callchain_cursor_current(cursor);
		if (node == NULL)
			break;

		sym = node->ms.sym;
		if (sym) {
			if (!strcmp(sym->name, "__softirqentry_text_start") ||
			    !strcmp(sym->name, "__do_softirq"))
				sym->ignore = 1;
		}

		callchain_cursor_advance(cursor);
	}

out_put:
	thread__put(thread);
}

static void timehist_print_event(struct perf_kwork *kwork,
				 struct kwork_work *work,
				 struct kwork_atom *atom,
				 struct perf_sample *sample,
				 struct addr_location *al)
{
	char entrytime[32], exittime[32];
	char kwork_name[PRINT_KWORK_NAME_WIDTH];

	/*
	 * runtime start
	 */
	timestamp__scnprintf_usec(atom->time,
				  entrytime, sizeof(entrytime));
	printf(" %*s ", PRINT_TIMESTAMP_WIDTH, entrytime);

	/*
	 * runtime end
	 */
	timestamp__scnprintf_usec(sample->time,
				  exittime, sizeof(exittime));
	printf(" %*s ", PRINT_TIMESTAMP_WIDTH, exittime);

	/*
	 * cpu
	 */
	printf(" [%0*d] ", PRINT_CPU_WIDTH, work->cpu);

	/*
	 * kwork name
	 */
	if (work->class && work->class->work_name) {
		work->class->work_name(work, kwork_name,
				       PRINT_KWORK_NAME_WIDTH);
		printf(" %-*s ", PRINT_KWORK_NAME_WIDTH, kwork_name);
	} else
		printf(" %-*s ", PRINT_KWORK_NAME_WIDTH, "");

	/*
	 *runtime
	 */
	printf(" %*.*f ",
	       PRINT_RUNTIME_WIDTH, RPINT_DECIMAL_WIDTH,
	       (double)(sample->time - atom->time) / NSEC_PER_MSEC);

	/*
	 * delaytime
	 */
	if (atom->prev != NULL)
		printf(" %*.*f ", PRINT_LATENCY_WIDTH, RPINT_DECIMAL_WIDTH,
		       (double)(atom->time - atom->prev->time) / NSEC_PER_MSEC);
	else
		printf(" %*s ", PRINT_LATENCY_WIDTH, " ");

	/*
	 * callchain
	 */
	if (kwork->show_callchain) {
		struct callchain_cursor *cursor = get_tls_callchain_cursor();

		if (cursor == NULL)
			return;

		printf(" ");

		sample__fprintf_sym(sample, al, 0,
				    EVSEL__PRINT_SYM | EVSEL__PRINT_ONELINE |
				    EVSEL__PRINT_CALLCHAIN_ARROW |
				    EVSEL__PRINT_SKIP_IGNORED,
				    cursor, symbol_conf.bt_stop_list,
				    stdout);
	}

	printf("\n");
}

static int timehist_raise_event(struct perf_kwork *kwork,
				struct kwork_class *class,
				struct evsel *evsel,
				struct perf_sample *sample,
				struct machine *machine)
{
	return work_push_atom(kwork, class, KWORK_TRACE_RAISE,
			      KWORK_TRACE_MAX, evsel, sample,
			      machine, NULL, true);
}

static int timehist_entry_event(struct perf_kwork *kwork,
				struct kwork_class *class,
				struct evsel *evsel,
				struct perf_sample *sample,
				struct machine *machine)
{
	int ret;
	struct kwork_work *work = NULL;

	ret = work_push_atom(kwork, class, KWORK_TRACE_ENTRY,
			     KWORK_TRACE_RAISE, evsel, sample,
			     machine, &work, true);
	if (ret)
		return ret;

	if (work != NULL)
		timehist_save_callchain(kwork, sample, evsel, machine);

	return 0;
}

static int timehist_exit_event(struct perf_kwork *kwork,
			       struct kwork_class *class,
			       struct evsel *evsel,
			       struct perf_sample *sample,
			       struct machine *machine)
{
	struct kwork_atom *atom = NULL;
	struct kwork_work *work = NULL;
	struct addr_location al;
	int ret = 0;

	addr_location__init(&al);
	if (machine__resolve(machine, &al, sample) < 0) {
		pr_debug("Problem processing event, skipping it\n");
		ret = -1;
		goto out;
	}

	atom = work_pop_atom(kwork, class, KWORK_TRACE_EXIT,
			     KWORK_TRACE_ENTRY, evsel, sample,
			     machine, &work);
	if (work == NULL) {
		ret = -1;
		goto out;
	}

	if (atom != NULL) {
		work->nr_atoms++;
		timehist_print_event(kwork, work, atom, sample, &al);
		atom_del(atom);
	}

out:
	addr_location__exit(&al);
	return ret;
}

static void top_update_runtime(struct kwork_work *work,
			       struct kwork_atom *atom,
			       struct perf_sample *sample)
{
	u64 delta;
	u64 exit_time = sample->time;
	u64 entry_time = atom->time;

	if ((entry_time != 0) && (exit_time >= entry_time)) {
		delta = exit_time - entry_time;
		work->total_runtime += delta;
	}
}

static int top_entry_event(struct perf_kwork *kwork,
			   struct kwork_class *class,
			   struct evsel *evsel,
			   struct perf_sample *sample,
			   struct machine *machine)
{
	return work_push_atom(kwork, class, KWORK_TRACE_ENTRY,
			      KWORK_TRACE_MAX, evsel, sample,
			      machine, NULL, true);
}

static int top_exit_event(struct perf_kwork *kwork,
			  struct kwork_class *class,
			  struct evsel *evsel,
			  struct perf_sample *sample,
			  struct machine *machine)
{
	struct kwork_work *work, *sched_work;
	struct kwork_class *sched_class;
	struct kwork_atom *atom;

	atom = work_pop_atom(kwork, class, KWORK_TRACE_EXIT,
			     KWORK_TRACE_ENTRY, evsel, sample,
			     machine, &work);
	if (!work)
		return -1;

	if (atom) {
		sched_class = get_kwork_class(kwork, KWORK_CLASS_SCHED);
		if (sched_class) {
			sched_work = find_work_by_id(&sched_class->work_root,
						     work->id, work->cpu);
			if (sched_work)
				top_update_runtime(work, atom, sample);
		}
		atom_del(atom);
	}

	return 0;
}

static int top_sched_switch_event(struct perf_kwork *kwork,
				  struct kwork_class *class,
				  struct evsel *evsel,
				  struct perf_sample *sample,
				  struct machine *machine)
{
	struct kwork_atom *atom;
	struct kwork_work *work;

	atom = work_pop_atom(kwork, class, KWORK_TRACE_EXIT,
			     KWORK_TRACE_ENTRY, evsel, sample,
			     machine, &work);
	if (!work)
		return -1;

	if (atom) {
		top_update_runtime(work, atom, sample);
		atom_del(atom);
	}

	return top_entry_event(kwork, class, evsel, sample, machine);
}

static struct kwork_class kwork_irq;
static int process_irq_handler_entry_event(struct perf_tool *tool,
					   struct evsel *evsel,
					   struct perf_sample *sample,
					   struct machine *machine)
{
	struct perf_kwork *kwork = container_of(tool, struct perf_kwork, tool);

	if (kwork->tp_handler->entry_event)
		return kwork->tp_handler->entry_event(kwork, &kwork_irq,
						      evsel, sample, machine);
	return 0;
}

static int process_irq_handler_exit_event(struct perf_tool *tool,
					  struct evsel *evsel,
					  struct perf_sample *sample,
					  struct machine *machine)
{
	struct perf_kwork *kwork = container_of(tool, struct perf_kwork, tool);

	if (kwork->tp_handler->exit_event)
		return kwork->tp_handler->exit_event(kwork, &kwork_irq,
						     evsel, sample, machine);
	return 0;
}

const struct evsel_str_handler irq_tp_handlers[] = {
	{ "irq:irq_handler_entry", process_irq_handler_entry_event, },
	{ "irq:irq_handler_exit",  process_irq_handler_exit_event,  },
};

static int irq_class_init(struct kwork_class *class,
			  struct perf_session *session)
{
	if (perf_session__set_tracepoints_handlers(session, irq_tp_handlers)) {
		pr_err("Failed to set irq tracepoints handlers\n");
		return -1;
	}

	class->work_root = RB_ROOT_CACHED;
	return 0;
}

static void irq_work_init(struct perf_kwork *kwork,
			  struct kwork_class *class,
			  struct kwork_work *work,
			  enum kwork_trace_type src_type __maybe_unused,
			  struct evsel *evsel,
			  struct perf_sample *sample,
			  struct machine *machine __maybe_unused)
{
	work->class = class;
	work->cpu = sample->cpu;

	if (kwork->report == KWORK_REPORT_TOP) {
		work->id = evsel__intval_common(evsel, sample, "common_pid");
		work->name = NULL;
	} else {
		work->id = evsel__intval(evsel, sample, "irq");
		work->name = evsel__strval(evsel, sample, "name");
	}
}

static void irq_work_name(struct kwork_work *work, char *buf, int len)
{
	snprintf(buf, len, "%s:%" PRIu64 "", work->name, work->id);
}

static struct kwork_class kwork_irq = {
	.name           = "irq",
	.type           = KWORK_CLASS_IRQ,
	.nr_tracepoints = 2,
	.tp_handlers    = irq_tp_handlers,
	.class_init     = irq_class_init,
	.work_init      = irq_work_init,
	.work_name      = irq_work_name,
};

static struct kwork_class kwork_softirq;
static int process_softirq_raise_event(struct perf_tool *tool,
				       struct evsel *evsel,
				       struct perf_sample *sample,
				       struct machine *machine)
{
	struct perf_kwork *kwork = container_of(tool, struct perf_kwork, tool);

	if (kwork->tp_handler->raise_event)
		return kwork->tp_handler->raise_event(kwork, &kwork_softirq,
						      evsel, sample, machine);

	return 0;
}

static int process_softirq_entry_event(struct perf_tool *tool,
				       struct evsel *evsel,
				       struct perf_sample *sample,
				       struct machine *machine)
{
	struct perf_kwork *kwork = container_of(tool, struct perf_kwork, tool);

	if (kwork->tp_handler->entry_event)
		return kwork->tp_handler->entry_event(kwork, &kwork_softirq,
						      evsel, sample, machine);

	return 0;
}

static int process_softirq_exit_event(struct perf_tool *tool,
				      struct evsel *evsel,
				      struct perf_sample *sample,
				      struct machine *machine)
{
	struct perf_kwork *kwork = container_of(tool, struct perf_kwork, tool);

	if (kwork->tp_handler->exit_event)
		return kwork->tp_handler->exit_event(kwork, &kwork_softirq,
						     evsel, sample, machine);

	return 0;
}

const struct evsel_str_handler softirq_tp_handlers[] = {
	{ "irq:softirq_raise", process_softirq_raise_event, },
	{ "irq:softirq_entry", process_softirq_entry_event, },
	{ "irq:softirq_exit",  process_softirq_exit_event,  },
};

static int softirq_class_init(struct kwork_class *class,
			      struct perf_session *session)
{
	if (perf_session__set_tracepoints_handlers(session,
						   softirq_tp_handlers)) {
		pr_err("Failed to set softirq tracepoints handlers\n");
		return -1;
	}

	class->work_root = RB_ROOT_CACHED;
	return 0;
}

static char *evsel__softirq_name(struct evsel *evsel, u64 num)
{
	char *name = NULL;
	bool found = false;
	struct tep_print_flag_sym *sym = NULL;
	struct tep_print_arg *args = evsel->tp_format->print_fmt.args;

	if ((args == NULL) || (args->next == NULL))
		return NULL;

	/* skip softirq field: "REC->vec" */
	for (sym = args->next->symbol.symbols; sym != NULL; sym = sym->next) {
		if ((eval_flag(sym->value) == (unsigned long long)num) &&
		    (strlen(sym->str) != 0)) {
			found = true;
			break;
		}
	}

	if (!found)
		return NULL;

	name = strdup(sym->str);
	if (name == NULL) {
		pr_err("Failed to copy symbol name\n");
		return NULL;
	}
	return name;
}

static void softirq_work_init(struct perf_kwork *kwork,
			      struct kwork_class *class,
			      struct kwork_work *work,
			      enum kwork_trace_type src_type __maybe_unused,
			      struct evsel *evsel,
			      struct perf_sample *sample,
			      struct machine *machine __maybe_unused)
{
	u64 num;

	work->class = class;
	work->cpu = sample->cpu;

	if (kwork->report == KWORK_REPORT_TOP) {
		work->id = evsel__intval_common(evsel, sample, "common_pid");
		work->name = NULL;
	} else {
		num = evsel__intval(evsel, sample, "vec");
		work->id = num;
		work->name = evsel__softirq_name(evsel, num);
	}
}

static void softirq_work_name(struct kwork_work *work, char *buf, int len)
{
	snprintf(buf, len, "(s)%s:%" PRIu64 "", work->name, work->id);
}

static struct kwork_class kwork_softirq = {
	.name           = "softirq",
	.type           = KWORK_CLASS_SOFTIRQ,
	.nr_tracepoints = 3,
	.tp_handlers    = softirq_tp_handlers,
	.class_init     = softirq_class_init,
	.work_init      = softirq_work_init,
	.work_name      = softirq_work_name,
};

static struct kwork_class kwork_workqueue;
static int process_workqueue_activate_work_event(struct perf_tool *tool,
						 struct evsel *evsel,
						 struct perf_sample *sample,
						 struct machine *machine)
{
	struct perf_kwork *kwork = container_of(tool, struct perf_kwork, tool);

	if (kwork->tp_handler->raise_event)
		return kwork->tp_handler->raise_event(kwork, &kwork_workqueue,
						    evsel, sample, machine);

	return 0;
}

static int process_workqueue_execute_start_event(struct perf_tool *tool,
						 struct evsel *evsel,
						 struct perf_sample *sample,
						 struct machine *machine)
{
	struct perf_kwork *kwork = container_of(tool, struct perf_kwork, tool);

	if (kwork->tp_handler->entry_event)
		return kwork->tp_handler->entry_event(kwork, &kwork_workqueue,
						    evsel, sample, machine);

	return 0;
}

static int process_workqueue_execute_end_event(struct perf_tool *tool,
					       struct evsel *evsel,
					       struct perf_sample *sample,
					       struct machine *machine)
{
	struct perf_kwork *kwork = container_of(tool, struct perf_kwork, tool);

	if (kwork->tp_handler->exit_event)
		return kwork->tp_handler->exit_event(kwork, &kwork_workqueue,
						   evsel, sample, machine);

	return 0;
}

const struct evsel_str_handler workqueue_tp_handlers[] = {
	{ "workqueue:workqueue_activate_work", process_workqueue_activate_work_event, },
	{ "workqueue:workqueue_execute_start", process_workqueue_execute_start_event, },
	{ "workqueue:workqueue_execute_end",   process_workqueue_execute_end_event,   },
};

static int workqueue_class_init(struct kwork_class *class,
				struct perf_session *session)
{
	if (perf_session__set_tracepoints_handlers(session,
						   workqueue_tp_handlers)) {
		pr_err("Failed to set workqueue tracepoints handlers\n");
		return -1;
	}

	class->work_root = RB_ROOT_CACHED;
	return 0;
}

static void workqueue_work_init(struct perf_kwork *kwork __maybe_unused,
				struct kwork_class *class,
				struct kwork_work *work,
				enum kwork_trace_type src_type __maybe_unused,
				struct evsel *evsel,
				struct perf_sample *sample,
				struct machine *machine)
{
	char *modp = NULL;
	unsigned long long function_addr = evsel__intval(evsel,
							 sample, "function");

	work->class = class;
	work->cpu = sample->cpu;
	work->id = evsel__intval(evsel, sample, "work");
	work->name = function_addr == 0 ? NULL :
		machine__resolve_kernel_addr(machine, &function_addr, &modp);
}

static void workqueue_work_name(struct kwork_work *work, char *buf, int len)
{
	if (work->name != NULL)
		snprintf(buf, len, "(w)%s", work->name);
	else
		snprintf(buf, len, "(w)0x%" PRIx64, work->id);
}

static struct kwork_class kwork_workqueue = {
	.name           = "workqueue",
	.type           = KWORK_CLASS_WORKQUEUE,
	.nr_tracepoints = 3,
	.tp_handlers    = workqueue_tp_handlers,
	.class_init     = workqueue_class_init,
	.work_init      = workqueue_work_init,
	.work_name      = workqueue_work_name,
};

static struct kwork_class kwork_sched;
static int process_sched_switch_event(struct perf_tool *tool,
				      struct evsel *evsel,
				      struct perf_sample *sample,
				      struct machine *machine)
{
	struct perf_kwork *kwork = container_of(tool, struct perf_kwork, tool);

	if (kwork->tp_handler->sched_switch_event)
		return kwork->tp_handler->sched_switch_event(kwork, &kwork_sched,
							     evsel, sample, machine);
	return 0;
}

const struct evsel_str_handler sched_tp_handlers[] = {
	{ "sched:sched_switch",  process_sched_switch_event, },
};

static int sched_class_init(struct kwork_class *class,
			    struct perf_session *session)
{
	if (perf_session__set_tracepoints_handlers(session,
						   sched_tp_handlers)) {
		pr_err("Failed to set sched tracepoints handlers\n");
		return -1;
	}

	class->work_root = RB_ROOT_CACHED;
	return 0;
}

static void sched_work_init(struct perf_kwork *kwork __maybe_unused,
			    struct kwork_class *class,
			    struct kwork_work *work,
			    enum kwork_trace_type src_type,
			    struct evsel *evsel,
			    struct perf_sample *sample,
			    struct machine *machine __maybe_unused)
{
	work->class = class;
	work->cpu = sample->cpu;

	if (src_type == KWORK_TRACE_EXIT) {
		work->id = evsel__intval(evsel, sample, "prev_pid");
		work->name = strdup(evsel__strval(evsel, sample, "prev_comm"));
	} else if (src_type == KWORK_TRACE_ENTRY) {
		work->id = evsel__intval(evsel, sample, "next_pid");
		work->name = strdup(evsel__strval(evsel, sample, "next_comm"));
	}
}

static void sched_work_name(struct kwork_work *work, char *buf, int len)
{
	snprintf(buf, len, "%s", work->name);
}

static struct kwork_class kwork_sched = {
	.name		= "sched",
	.type		= KWORK_CLASS_SCHED,
	.nr_tracepoints	= ARRAY_SIZE(sched_tp_handlers),
	.tp_handlers	= sched_tp_handlers,
	.class_init	= sched_class_init,
	.work_init	= sched_work_init,
	.work_name	= sched_work_name,
};

static struct kwork_class *kwork_class_supported_list[KWORK_CLASS_MAX] = {
	[KWORK_CLASS_IRQ]       = &kwork_irq,
	[KWORK_CLASS_SOFTIRQ]   = &kwork_softirq,
	[KWORK_CLASS_WORKQUEUE] = &kwork_workqueue,
	[KWORK_CLASS_SCHED]     = &kwork_sched,
};

static void print_separator(int len)
{
	printf(" %.*s\n", len, graph_dotted_line);
}

static int report_print_work(struct perf_kwork *kwork, struct kwork_work *work)
{
	int ret = 0;
	char kwork_name[PRINT_KWORK_NAME_WIDTH];
	char max_runtime_start[32], max_runtime_end[32];
	char max_latency_start[32], max_latency_end[32];

	printf(" ");

	/*
	 * kwork name
	 */
	if (work->class && work->class->work_name) {
		work->class->work_name(work, kwork_name,
				       PRINT_KWORK_NAME_WIDTH);
		ret += printf(" %-*s |", PRINT_KWORK_NAME_WIDTH, kwork_name);
	} else {
		ret += printf(" %-*s |", PRINT_KWORK_NAME_WIDTH, "");
	}

	/*
	 * cpu
	 */
	ret += printf(" %0*d |", PRINT_CPU_WIDTH, work->cpu);

	/*
	 * total runtime
	 */
	if (kwork->report == KWORK_REPORT_RUNTIME) {
		ret += printf(" %*.*f ms |",
			      PRINT_RUNTIME_WIDTH, RPINT_DECIMAL_WIDTH,
			      (double)work->total_runtime / NSEC_PER_MSEC);
	} else if (kwork->report == KWORK_REPORT_LATENCY) { // avg delay
		ret += printf(" %*.*f ms |",
			      PRINT_LATENCY_WIDTH, RPINT_DECIMAL_WIDTH,
			      (double)work->total_latency /
			      work->nr_atoms / NSEC_PER_MSEC);
	}

	/*
	 * count
	 */
	ret += printf(" %*" PRIu64 " |", PRINT_COUNT_WIDTH, work->nr_atoms);

	/*
	 * max runtime, max runtime start, max runtime end
	 */
	if (kwork->report == KWORK_REPORT_RUNTIME) {
		timestamp__scnprintf_usec(work->max_runtime_start,
					  max_runtime_start,
					  sizeof(max_runtime_start));
		timestamp__scnprintf_usec(work->max_runtime_end,
					  max_runtime_end,
					  sizeof(max_runtime_end));
		ret += printf(" %*.*f ms | %*s s | %*s s |",
			      PRINT_RUNTIME_WIDTH, RPINT_DECIMAL_WIDTH,
			      (double)work->max_runtime / NSEC_PER_MSEC,
			      PRINT_TIMESTAMP_WIDTH, max_runtime_start,
			      PRINT_TIMESTAMP_WIDTH, max_runtime_end);
	}
	/*
	 * max delay, max delay start, max delay end
	 */
	else if (kwork->report == KWORK_REPORT_LATENCY) {
		timestamp__scnprintf_usec(work->max_latency_start,
					  max_latency_start,
					  sizeof(max_latency_start));
		timestamp__scnprintf_usec(work->max_latency_end,
					  max_latency_end,
					  sizeof(max_latency_end));
		ret += printf(" %*.*f ms | %*s s | %*s s |",
			      PRINT_LATENCY_WIDTH, RPINT_DECIMAL_WIDTH,
			      (double)work->max_latency / NSEC_PER_MSEC,
			      PRINT_TIMESTAMP_WIDTH, max_latency_start,
			      PRINT_TIMESTAMP_WIDTH, max_latency_end);
	}

	printf("\n");
	return ret;
}

static int report_print_header(struct perf_kwork *kwork)
{
	int ret;

	printf("\n ");
	ret = printf(" %-*s | %-*s |",
		     PRINT_KWORK_NAME_WIDTH, "Kwork Name",
		     PRINT_CPU_WIDTH, "Cpu");

	if (kwork->report == KWORK_REPORT_RUNTIME) {
		ret += printf(" %-*s |",
			      PRINT_RUNTIME_HEADER_WIDTH, "Total Runtime");
	} else if (kwork->report == KWORK_REPORT_LATENCY) {
		ret += printf(" %-*s |",
			      PRINT_LATENCY_HEADER_WIDTH, "Avg delay");
	}

	ret += printf(" %-*s |", PRINT_COUNT_WIDTH, "Count");

	if (kwork->report == KWORK_REPORT_RUNTIME) {
		ret += printf(" %-*s | %-*s | %-*s |",
			      PRINT_RUNTIME_HEADER_WIDTH, "Max runtime",
			      PRINT_TIMESTAMP_HEADER_WIDTH, "Max runtime start",
			      PRINT_TIMESTAMP_HEADER_WIDTH, "Max runtime end");
	} else if (kwork->report == KWORK_REPORT_LATENCY) {
		ret += printf(" %-*s | %-*s | %-*s |",
			      PRINT_LATENCY_HEADER_WIDTH, "Max delay",
			      PRINT_TIMESTAMP_HEADER_WIDTH, "Max delay start",
			      PRINT_TIMESTAMP_HEADER_WIDTH, "Max delay end");
	}

	printf("\n");
	print_separator(ret);
	return ret;
}

static void timehist_print_header(void)
{
	/*
	 * header row
	 */
	printf(" %-*s  %-*s  %-*s  %-*s  %-*s  %-*s\n",
	       PRINT_TIMESTAMP_WIDTH, "Runtime start",
	       PRINT_TIMESTAMP_WIDTH, "Runtime end",
	       PRINT_TIMEHIST_CPU_WIDTH, "Cpu",
	       PRINT_KWORK_NAME_WIDTH, "Kwork name",
	       PRINT_RUNTIME_WIDTH, "Runtime",
	       PRINT_RUNTIME_WIDTH, "Delaytime");

	/*
	 * units row
	 */
	printf(" %-*s  %-*s  %-*s  %-*s  %-*s  %-*s\n",
	       PRINT_TIMESTAMP_WIDTH, "",
	       PRINT_TIMESTAMP_WIDTH, "",
	       PRINT_TIMEHIST_CPU_WIDTH, "",
	       PRINT_KWORK_NAME_WIDTH, "(TYPE)NAME:NUM",
	       PRINT_RUNTIME_WIDTH, "(msec)",
	       PRINT_RUNTIME_WIDTH, "(msec)");

	/*
	 * separator
	 */
	printf(" %.*s  %.*s  %.*s  %.*s  %.*s  %.*s\n",
	       PRINT_TIMESTAMP_WIDTH, graph_dotted_line,
	       PRINT_TIMESTAMP_WIDTH, graph_dotted_line,
	       PRINT_TIMEHIST_CPU_WIDTH, graph_dotted_line,
	       PRINT_KWORK_NAME_WIDTH, graph_dotted_line,
	       PRINT_RUNTIME_WIDTH, graph_dotted_line,
	       PRINT_RUNTIME_WIDTH, graph_dotted_line);
}

static void print_summary(struct perf_kwork *kwork)
{
	u64 time = kwork->timeend - kwork->timestart;

	printf("  Total count            : %9" PRIu64 "\n", kwork->all_count);
	printf("  Total runtime   (msec) : %9.3f (%.3f%% load average)\n",
	       (double)kwork->all_runtime / NSEC_PER_MSEC,
	       time == 0 ? 0 : (double)kwork->all_runtime / time);
	printf("  Total time span (msec) : %9.3f\n",
	       (double)time / NSEC_PER_MSEC);
}

static unsigned long long nr_list_entry(struct list_head *head)
{
	struct list_head *pos;
	unsigned long long n = 0;

	list_for_each(pos, head)
		n++;

	return n;
}

static void print_skipped_events(struct perf_kwork *kwork)
{
	int i;
	const char *const kwork_event_str[] = {
		[KWORK_TRACE_RAISE] = "raise",
		[KWORK_TRACE_ENTRY] = "entry",
		[KWORK_TRACE_EXIT]  = "exit",
	};

	if ((kwork->nr_skipped_events[KWORK_TRACE_MAX] != 0) &&
	    (kwork->nr_events != 0)) {
		printf("  INFO: %.3f%% skipped events (%" PRIu64 " including ",
		       (double)kwork->nr_skipped_events[KWORK_TRACE_MAX] /
		       (double)kwork->nr_events * 100.0,
		       kwork->nr_skipped_events[KWORK_TRACE_MAX]);

		for (i = 0; i < KWORK_TRACE_MAX; i++) {
			printf("%" PRIu64 " %s%s",
			       kwork->nr_skipped_events[i],
			       kwork_event_str[i],
			       (i == KWORK_TRACE_MAX - 1) ? ")\n" : ", ");
		}
	}

	if (verbose > 0)
		printf("  INFO: use %lld atom pages\n",
		       nr_list_entry(&kwork->atom_page_list));
}

static void print_bad_events(struct perf_kwork *kwork)
{
	if ((kwork->nr_lost_events != 0) && (kwork->nr_events != 0)) {
		printf("  INFO: %.3f%% lost events (%ld out of %ld, in %ld chunks)\n",
		       (double)kwork->nr_lost_events /
		       (double)kwork->nr_events * 100.0,
		       kwork->nr_lost_events, kwork->nr_events,
		       kwork->nr_lost_chunks);
	}
}

const char *graph_load = "||||||||||||||||||||||||||||||||||||||||||||||||";
const char *graph_idle = "                                                ";
static void top_print_per_cpu_load(struct perf_kwork *kwork)
{
	int i, load_width;
	u64 total, load, load_ratio;
	struct kwork_top_stat *stat = &kwork->top_stat;

	for (i = 0; i < MAX_NR_CPUS; i++) {
		total = stat->cpus_runtime[i].total;
		load = stat->cpus_runtime[i].load;
		if (test_bit(i, stat->all_cpus_bitmap) && total) {
			load_ratio = load * 10000 / total;
			load_width = PRINT_CPU_USAGE_HIST_WIDTH *
				load_ratio / 10000;

			printf("%%Cpu%-*d[%.*s%.*s %*.*f%%]\n",
			       PRINT_CPU_WIDTH, i,
			       load_width, graph_load,
			       PRINT_CPU_USAGE_HIST_WIDTH - load_width,
			       graph_idle,
			       PRINT_CPU_USAGE_WIDTH,
			       PRINT_CPU_USAGE_DECIMAL_WIDTH,
			       (double)load_ratio / 100);
		}
	}
}

static void top_print_cpu_usage(struct perf_kwork *kwork)
{
	struct kwork_top_stat *stat = &kwork->top_stat;
	u64 idle_time = stat->cpus_runtime[MAX_NR_CPUS].idle;
	u64 hardirq_time = stat->cpus_runtime[MAX_NR_CPUS].irq;
	u64 softirq_time = stat->cpus_runtime[MAX_NR_CPUS].softirq;
	int cpus_nr = bitmap_weight(stat->all_cpus_bitmap, MAX_NR_CPUS);
	u64 cpus_total_time = stat->cpus_runtime[MAX_NR_CPUS].total;

	printf("Total  : %*.*f ms, %d cpus\n",
	       PRINT_RUNTIME_WIDTH, RPINT_DECIMAL_WIDTH,
	       (double)cpus_total_time / NSEC_PER_MSEC,
	       cpus_nr);

	printf("%%Cpu(s): %*.*f%% id, %*.*f%% hi, %*.*f%% si\n",
	       PRINT_CPU_USAGE_WIDTH, PRINT_CPU_USAGE_DECIMAL_WIDTH,
	       cpus_total_time ? (double)idle_time * 100 / cpus_total_time : 0,

	       PRINT_CPU_USAGE_WIDTH, PRINT_CPU_USAGE_DECIMAL_WIDTH,
	       cpus_total_time ? (double)hardirq_time * 100 / cpus_total_time : 0,

	       PRINT_CPU_USAGE_WIDTH, PRINT_CPU_USAGE_DECIMAL_WIDTH,
	       cpus_total_time ? (double)softirq_time * 100 / cpus_total_time : 0);

	top_print_per_cpu_load(kwork);
}

static void top_print_header(struct perf_kwork *kwork __maybe_unused)
{
	int ret;

	printf("\n ");
	ret = printf(" %*s %s%*s%s %*s  %*s  %-*s",
		     PRINT_PID_WIDTH, "PID",

		     kwork->use_bpf ? " " : "",
		     kwork->use_bpf ? PRINT_PID_WIDTH : 0,
		     kwork->use_bpf ? "SPID" : "",
		     kwork->use_bpf ? " " : "",

		     PRINT_CPU_USAGE_WIDTH, "%CPU",
		     PRINT_RUNTIME_HEADER_WIDTH + RPINT_DECIMAL_WIDTH, "RUNTIME",
<<<<<<< HEAD
		     PRINT_TASK_NAME_WIDTH, "COMMMAND");
=======
		     PRINT_TASK_NAME_WIDTH, "COMMAND");
>>>>>>> 221a3ad5
	printf("\n ");
	print_separator(ret);
}

static int top_print_work(struct perf_kwork *kwork __maybe_unused, struct kwork_work *work)
{
	int ret = 0;

	printf(" ");

	/*
	 * pid
	 */
	ret += printf(" %*ld ", PRINT_PID_WIDTH, work->id);

	/*
	 * tgid
	 */
	if (kwork->use_bpf)
		ret += printf(" %*d ", PRINT_PID_WIDTH, work->tgid);

	/*
	 * cpu usage
	 */
	ret += printf(" %*.*f ",
		      PRINT_CPU_USAGE_WIDTH, PRINT_CPU_USAGE_DECIMAL_WIDTH,
		      (double)work->cpu_usage / 100);

	/*
	 * total runtime
	 */
	ret += printf(" %*.*f ms ",
		      PRINT_RUNTIME_WIDTH + RPINT_DECIMAL_WIDTH, RPINT_DECIMAL_WIDTH,
		      (double)work->total_runtime / NSEC_PER_MSEC);

	/*
	 * command
	 */
	if (kwork->use_bpf)
		ret += printf(" %s%s%s",
			      work->is_kthread ? "[" : "",
			      work->name,
			      work->is_kthread ? "]" : "");
	else
		ret += printf(" %-*s", PRINT_TASK_NAME_WIDTH, work->name);

	printf("\n");
	return ret;
}

static void work_sort(struct perf_kwork *kwork,
		      struct kwork_class *class, struct rb_root_cached *root)
{
	struct rb_node *node;
	struct kwork_work *data;

	pr_debug("Sorting %s ...\n", class->name);
	for (;;) {
		node = rb_first_cached(root);
		if (!node)
			break;

		rb_erase_cached(node, root);
		data = rb_entry(node, struct kwork_work, node);
		work_insert(&kwork->sorted_work_root,
			       data, &kwork->sort_list);
	}
}

static void perf_kwork__sort(struct perf_kwork *kwork)
{
	struct kwork_class *class;

	list_for_each_entry(class, &kwork->class_list, list)
		work_sort(kwork, class, &class->work_root);
}

static int perf_kwork__check_config(struct perf_kwork *kwork,
				    struct perf_session *session)
{
	int ret;
	struct evsel *evsel;
	struct kwork_class *class;

	static struct trace_kwork_handler report_ops = {
		.entry_event = report_entry_event,
		.exit_event  = report_exit_event,
	};
	static struct trace_kwork_handler latency_ops = {
		.raise_event = latency_raise_event,
		.entry_event = latency_entry_event,
	};
	static struct trace_kwork_handler timehist_ops = {
		.raise_event = timehist_raise_event,
		.entry_event = timehist_entry_event,
		.exit_event  = timehist_exit_event,
	};
	static struct trace_kwork_handler top_ops = {
		.entry_event        = timehist_entry_event,
		.exit_event         = top_exit_event,
		.sched_switch_event = top_sched_switch_event,
	};

	switch (kwork->report) {
	case KWORK_REPORT_RUNTIME:
		kwork->tp_handler = &report_ops;
		break;
	case KWORK_REPORT_LATENCY:
		kwork->tp_handler = &latency_ops;
		break;
	case KWORK_REPORT_TIMEHIST:
		kwork->tp_handler = &timehist_ops;
		break;
	case KWORK_REPORT_TOP:
		kwork->tp_handler = &top_ops;
		break;
	default:
		pr_debug("Invalid report type %d\n", kwork->report);
		return -1;
	}

	list_for_each_entry(class, &kwork->class_list, list)
		if ((class->class_init != NULL) &&
		    (class->class_init(class, session) != 0))
			return -1;

	if (kwork->cpu_list != NULL) {
		ret = perf_session__cpu_bitmap(session,
					       kwork->cpu_list,
					       kwork->cpu_bitmap);
		if (ret < 0) {
			pr_err("Invalid cpu bitmap\n");
			return -1;
		}
	}

	if (kwork->time_str != NULL) {
		ret = perf_time__parse_str(&kwork->ptime, kwork->time_str);
		if (ret != 0) {
			pr_err("Invalid time span\n");
			return -1;
		}
	}

	list_for_each_entry(evsel, &session->evlist->core.entries, core.node) {
		if (kwork->show_callchain && !evsel__has_callchain(evsel)) {
			pr_debug("Samples do not have callchains\n");
			kwork->show_callchain = 0;
			symbol_conf.use_callchain = 0;
		}
	}

	return 0;
}

static int perf_kwork__read_events(struct perf_kwork *kwork)
{
	int ret = -1;
	struct perf_session *session = NULL;

	struct perf_data data = {
		.path  = input_name,
		.mode  = PERF_DATA_MODE_READ,
		.force = kwork->force,
	};

	session = perf_session__new(&data, &kwork->tool);
	if (IS_ERR(session)) {
		pr_debug("Error creating perf session\n");
		return PTR_ERR(session);
	}

	symbol__init(&session->header.env);

	if (perf_kwork__check_config(kwork, session) != 0)
		goto out_delete;

	if (session->tevent.pevent &&
	    tep_set_function_resolver(session->tevent.pevent,
				      machine__resolve_kernel_addr,
				      &session->machines.host) < 0) {
		pr_err("Failed to set libtraceevent function resolver\n");
		goto out_delete;
	}

	if (kwork->report == KWORK_REPORT_TIMEHIST)
		timehist_print_header();

	ret = perf_session__process_events(session);
	if (ret) {
		pr_debug("Failed to process events, error %d\n", ret);
		goto out_delete;
	}

	kwork->nr_events      = session->evlist->stats.nr_events[0];
	kwork->nr_lost_events = session->evlist->stats.total_lost;
	kwork->nr_lost_chunks = session->evlist->stats.nr_events[PERF_RECORD_LOST];

out_delete:
	perf_session__delete(session);
	return ret;
}

static void process_skipped_events(struct perf_kwork *kwork,
				   struct kwork_work *work)
{
	int i;
	unsigned long long count;

	for (i = 0; i < KWORK_TRACE_MAX; i++) {
		count = nr_list_entry(&work->atom_list[i]);
		kwork->nr_skipped_events[i] += count;
		kwork->nr_skipped_events[KWORK_TRACE_MAX] += count;
	}
}

struct kwork_work *perf_kwork_add_work(struct perf_kwork *kwork,
				       struct kwork_class *class,
				       struct kwork_work *key)
{
	struct kwork_work *work = NULL;

	work = work_new(key);
	if (work == NULL)
		return NULL;

	work_insert(&class->work_root, work, &kwork->cmp_id);
	return work;
}

static void sig_handler(int sig)
{
	/*
	 * Simply capture termination signal so that
	 * the program can continue after pause returns
	 */
	pr_debug("Captuer signal %d\n", sig);
}

static int perf_kwork__report_bpf(struct perf_kwork *kwork)
{
	int ret;

	signal(SIGINT, sig_handler);
	signal(SIGTERM, sig_handler);

	ret = perf_kwork__trace_prepare_bpf(kwork);
	if (ret)
		return -1;

	printf("Starting trace, Hit <Ctrl+C> to stop and report\n");

	perf_kwork__trace_start();

	/*
	 * a simple pause, wait here for stop signal
	 */
	pause();

	perf_kwork__trace_finish();

	perf_kwork__report_read_bpf(kwork);

	perf_kwork__report_cleanup_bpf();

	return 0;
}

static int perf_kwork__report(struct perf_kwork *kwork)
{
	int ret;
	struct rb_node *next;
	struct kwork_work *work;

	if (kwork->use_bpf)
		ret = perf_kwork__report_bpf(kwork);
	else
		ret = perf_kwork__read_events(kwork);

	if (ret != 0)
		return -1;

	perf_kwork__sort(kwork);

	setup_pager();

	ret = report_print_header(kwork);
	next = rb_first_cached(&kwork->sorted_work_root);
	while (next) {
		work = rb_entry(next, struct kwork_work, node);
		process_skipped_events(kwork, work);

		if (work->nr_atoms != 0) {
			report_print_work(kwork, work);
			if (kwork->summary) {
				kwork->all_runtime += work->total_runtime;
				kwork->all_count += work->nr_atoms;
			}
		}
		next = rb_next(next);
	}
	print_separator(ret);

	if (kwork->summary) {
		print_summary(kwork);
		print_separator(ret);
	}

	print_bad_events(kwork);
	print_skipped_events(kwork);
	printf("\n");

	return 0;
}

typedef int (*tracepoint_handler)(struct perf_tool *tool,
				  struct evsel *evsel,
				  struct perf_sample *sample,
				  struct machine *machine);

static int perf_kwork__process_tracepoint_sample(struct perf_tool *tool,
						 union perf_event *event __maybe_unused,
						 struct perf_sample *sample,
						 struct evsel *evsel,
						 struct machine *machine)
{
	int err = 0;

	if (evsel->handler != NULL) {
		tracepoint_handler f = evsel->handler;

		err = f(tool, evsel, sample, machine);
	}

	return err;
}

static int perf_kwork__timehist(struct perf_kwork *kwork)
{
	/*
	 * event handlers for timehist option
	 */
	kwork->tool.comm	 = perf_event__process_comm;
	kwork->tool.exit	 = perf_event__process_exit;
	kwork->tool.fork	 = perf_event__process_fork;
	kwork->tool.attr	 = perf_event__process_attr;
	kwork->tool.tracing_data = perf_event__process_tracing_data;
	kwork->tool.build_id	 = perf_event__process_build_id;
	kwork->tool.ordered_events = true;
	kwork->tool.ordering_requires_timestamps = true;
	symbol_conf.use_callchain = kwork->show_callchain;

	if (symbol__validate_sym_arguments()) {
		pr_err("Failed to validate sym arguments\n");
		return -1;
	}

	setup_pager();

	return perf_kwork__read_events(kwork);
}

static void top_calc_total_runtime(struct perf_kwork *kwork)
{
	struct kwork_class *class;
	struct kwork_work *work;
	struct rb_node *next;
	struct kwork_top_stat *stat = &kwork->top_stat;

	class = get_kwork_class(kwork, KWORK_CLASS_SCHED);
	if (!class)
		return;

	next = rb_first_cached(&class->work_root);
	while (next) {
		work = rb_entry(next, struct kwork_work, node);
		BUG_ON(work->cpu >= MAX_NR_CPUS);
		stat->cpus_runtime[work->cpu].total += work->total_runtime;
		stat->cpus_runtime[MAX_NR_CPUS].total += work->total_runtime;
		next = rb_next(next);
	}
}

static void top_calc_idle_time(struct perf_kwork *kwork,
				struct kwork_work *work)
{
	struct kwork_top_stat *stat = &kwork->top_stat;

	if (work->id == 0) {
		stat->cpus_runtime[work->cpu].idle += work->total_runtime;
		stat->cpus_runtime[MAX_NR_CPUS].idle += work->total_runtime;
	}
}

static void top_calc_irq_runtime(struct perf_kwork *kwork,
				 enum kwork_class_type type,
				 struct kwork_work *work)
{
	struct kwork_top_stat *stat = &kwork->top_stat;

	if (type == KWORK_CLASS_IRQ) {
		stat->cpus_runtime[work->cpu].irq += work->total_runtime;
		stat->cpus_runtime[MAX_NR_CPUS].irq += work->total_runtime;
	} else if (type == KWORK_CLASS_SOFTIRQ) {
		stat->cpus_runtime[work->cpu].softirq += work->total_runtime;
		stat->cpus_runtime[MAX_NR_CPUS].softirq += work->total_runtime;
	}
}

static void top_subtract_irq_runtime(struct perf_kwork *kwork,
				     struct kwork_work *work)
{
	struct kwork_class *class;
	struct kwork_work *data;
	unsigned int i;
	int irq_class_list[] = {KWORK_CLASS_IRQ, KWORK_CLASS_SOFTIRQ};

	for (i = 0; i < ARRAY_SIZE(irq_class_list); i++) {
		class = get_kwork_class(kwork, irq_class_list[i]);
		if (!class)
			continue;

		data = find_work_by_id(&class->work_root,
				       work->id, work->cpu);
		if (!data)
			continue;

		if (work->total_runtime > data->total_runtime) {
			work->total_runtime -= data->total_runtime;
			top_calc_irq_runtime(kwork, irq_class_list[i], data);
		}
	}
}

static void top_calc_cpu_usage(struct perf_kwork *kwork)
{
	struct kwork_class *class;
	struct kwork_work *work;
	struct rb_node *next;
	struct kwork_top_stat *stat = &kwork->top_stat;

	class = get_kwork_class(kwork, KWORK_CLASS_SCHED);
	if (!class)
		return;

	next = rb_first_cached(&class->work_root);
	while (next) {
		work = rb_entry(next, struct kwork_work, node);

		if (work->total_runtime == 0)
			goto next;

		__set_bit(work->cpu, stat->all_cpus_bitmap);

		top_subtract_irq_runtime(kwork, work);

		work->cpu_usage = work->total_runtime * 10000 /
			stat->cpus_runtime[work->cpu].total;

		top_calc_idle_time(kwork, work);
next:
		next = rb_next(next);
	}
}

static void top_calc_load_runtime(struct perf_kwork *kwork,
				  struct kwork_work *work)
{
	struct kwork_top_stat *stat = &kwork->top_stat;

	if (work->id != 0) {
		stat->cpus_runtime[work->cpu].load += work->total_runtime;
		stat->cpus_runtime[MAX_NR_CPUS].load += work->total_runtime;
	}
}

static void top_merge_tasks(struct perf_kwork *kwork)
{
	struct kwork_work *merged_work, *data;
	struct kwork_class *class;
	struct rb_node *node;
	int cpu;
	struct rb_root_cached merged_root = RB_ROOT_CACHED;

	class = get_kwork_class(kwork, KWORK_CLASS_SCHED);
	if (!class)
		return;

	for (;;) {
		node = rb_first_cached(&class->work_root);
		if (!node)
			break;

		rb_erase_cached(node, &class->work_root);
		data = rb_entry(node, struct kwork_work, node);

		if (!profile_name_match(kwork, data))
			continue;

		cpu = data->cpu;
		merged_work = find_work_by_id(&merged_root, data->id,
					      data->id == 0 ? cpu : -1);
		if (!merged_work) {
			work_insert(&merged_root, data, &kwork->cmp_id);
		} else {
			merged_work->total_runtime += data->total_runtime;
			merged_work->cpu_usage += data->cpu_usage;
		}

		top_calc_load_runtime(kwork, data);
	}

	work_sort(kwork, class, &merged_root);
}

static void perf_kwork__top_report(struct perf_kwork *kwork)
{
	struct kwork_work *work;
	struct rb_node *next;

	printf("\n");

	top_print_cpu_usage(kwork);
	top_print_header(kwork);
	next = rb_first_cached(&kwork->sorted_work_root);
	while (next) {
		work = rb_entry(next, struct kwork_work, node);
		process_skipped_events(kwork, work);

		if (work->total_runtime == 0)
			goto next;

		top_print_work(kwork, work);

next:
		next = rb_next(next);
	}

	printf("\n");
}

static int perf_kwork__top_bpf(struct perf_kwork *kwork)
{
	int ret;

	signal(SIGINT, sig_handler);
	signal(SIGTERM, sig_handler);

	ret = perf_kwork__top_prepare_bpf(kwork);
	if (ret)
		return -1;

	printf("Starting trace, Hit <Ctrl+C> to stop and report\n");

	perf_kwork__top_start();

	/*
	 * a simple pause, wait here for stop signal
	 */
	pause();

	perf_kwork__top_finish();

	perf_kwork__top_read_bpf(kwork);

	perf_kwork__top_cleanup_bpf();

	return 0;

}

static int perf_kwork__top(struct perf_kwork *kwork)
{
	struct __top_cpus_runtime *cpus_runtime;
	int ret = 0;

	cpus_runtime = zalloc(sizeof(struct __top_cpus_runtime) * (MAX_NR_CPUS + 1));
	if (!cpus_runtime)
		return -1;

	kwork->top_stat.cpus_runtime = cpus_runtime;
	bitmap_zero(kwork->top_stat.all_cpus_bitmap, MAX_NR_CPUS);

	if (kwork->use_bpf)
		ret = perf_kwork__top_bpf(kwork);
	else
		ret = perf_kwork__read_events(kwork);

	if (ret)
		goto out;

	top_calc_total_runtime(kwork);
	top_calc_cpu_usage(kwork);
	top_merge_tasks(kwork);

	setup_pager();

	perf_kwork__top_report(kwork);

out:
	free(kwork->top_stat.cpus_runtime);
	return ret;
}

static void setup_event_list(struct perf_kwork *kwork,
			     const struct option *options,
			     const char * const usage_msg[])
{
	int i;
	struct kwork_class *class;
	char *tmp, *tok, *str;

	/*
	 * set default events list if not specified
	 */
	if (kwork->event_list_str == NULL)
		kwork->event_list_str = "irq, softirq, workqueue";

	str = strdup(kwork->event_list_str);
	for (tok = strtok_r(str, ", ", &tmp);
	     tok; tok = strtok_r(NULL, ", ", &tmp)) {
		for (i = 0; i < KWORK_CLASS_MAX; i++) {
			class = kwork_class_supported_list[i];
			if (strcmp(tok, class->name) == 0) {
				list_add_tail(&class->list, &kwork->class_list);
				break;
			}
		}
		if (i == KWORK_CLASS_MAX) {
			usage_with_options_msg(usage_msg, options,
					       "Unknown --event key: `%s'", tok);
		}
	}
	free(str);

	pr_debug("Config event list:");
	list_for_each_entry(class, &kwork->class_list, list)
		pr_debug(" %s", class->name);
	pr_debug("\n");
}

static int perf_kwork__record(struct perf_kwork *kwork,
			      int argc, const char **argv)
{
	const char **rec_argv;
	unsigned int rec_argc, i, j;
	struct kwork_class *class;

	const char *const record_args[] = {
		"record",
		"-a",
		"-R",
		"-m", "1024",
		"-c", "1",
	};

	rec_argc = ARRAY_SIZE(record_args) + argc - 1;

	list_for_each_entry(class, &kwork->class_list, list)
		rec_argc += 2 * class->nr_tracepoints;

	rec_argv = calloc(rec_argc + 1, sizeof(char *));
	if (rec_argv == NULL)
		return -ENOMEM;

	for (i = 0; i < ARRAY_SIZE(record_args); i++)
		rec_argv[i] = strdup(record_args[i]);

	list_for_each_entry(class, &kwork->class_list, list) {
		for (j = 0; j < class->nr_tracepoints; j++) {
			rec_argv[i++] = strdup("-e");
			rec_argv[i++] = strdup(class->tp_handlers[j].name);
		}
	}

	for (j = 1; j < (unsigned int)argc; j++, i++)
		rec_argv[i] = argv[j];

	BUG_ON(i != rec_argc);

	pr_debug("record comm: ");
	for (j = 0; j < rec_argc; j++)
		pr_debug("%s ", rec_argv[j]);
	pr_debug("\n");

	return cmd_record(i, rec_argv);
}

int cmd_kwork(int argc, const char **argv)
{
	static struct perf_kwork kwork = {
		.class_list          = LIST_HEAD_INIT(kwork.class_list),
		.tool = {
			.mmap		= perf_event__process_mmap,
			.mmap2		= perf_event__process_mmap2,
			.sample		= perf_kwork__process_tracepoint_sample,
			.ordered_events = true,
		},
		.atom_page_list      = LIST_HEAD_INIT(kwork.atom_page_list),
		.sort_list           = LIST_HEAD_INIT(kwork.sort_list),
		.cmp_id              = LIST_HEAD_INIT(kwork.cmp_id),
		.sorted_work_root    = RB_ROOT_CACHED,
		.tp_handler          = NULL,
		.profile_name        = NULL,
		.cpu_list            = NULL,
		.time_str            = NULL,
		.force               = false,
		.event_list_str      = NULL,
		.summary             = false,
		.sort_order          = NULL,
		.show_callchain      = false,
		.max_stack           = 5,
		.timestart           = 0,
		.timeend             = 0,
		.nr_events           = 0,
		.nr_lost_chunks      = 0,
		.nr_lost_events      = 0,
		.all_runtime         = 0,
		.all_count           = 0,
		.nr_skipped_events   = { 0 },
	};
	static const char default_report_sort_order[] = "runtime, max, count";
	static const char default_latency_sort_order[] = "avg, max, count";
	static const char default_top_sort_order[] = "rate, runtime";
	const struct option kwork_options[] = {
	OPT_INCR('v', "verbose", &verbose,
		 "be more verbose (show symbol address, etc)"),
	OPT_BOOLEAN('D', "dump-raw-trace", &dump_trace,
		    "dump raw trace in ASCII"),
	OPT_STRING('k', "kwork", &kwork.event_list_str, "kwork",
		   "list of kwork to profile (irq, softirq, workqueue, sched, etc)"),
	OPT_BOOLEAN('f', "force", &kwork.force, "don't complain, do it"),
	OPT_END()
	};
	const struct option report_options[] = {
	OPT_STRING('s', "sort", &kwork.sort_order, "key[,key2...]",
		   "sort by key(s): runtime, max, count"),
	OPT_STRING('C', "cpu", &kwork.cpu_list, "cpu",
		   "list of cpus to profile"),
	OPT_STRING('n', "name", &kwork.profile_name, "name",
		   "event name to profile"),
	OPT_STRING(0, "time", &kwork.time_str, "str",
		   "Time span for analysis (start,stop)"),
	OPT_STRING('i', "input", &input_name, "file",
		   "input file name"),
	OPT_BOOLEAN('S', "with-summary", &kwork.summary,
		    "Show summary with statistics"),
#ifdef HAVE_BPF_SKEL
	OPT_BOOLEAN('b', "use-bpf", &kwork.use_bpf,
		    "Use BPF to measure kwork runtime"),
#endif
	OPT_PARENT(kwork_options)
	};
	const struct option latency_options[] = {
	OPT_STRING('s', "sort", &kwork.sort_order, "key[,key2...]",
		   "sort by key(s): avg, max, count"),
	OPT_STRING('C', "cpu", &kwork.cpu_list, "cpu",
		   "list of cpus to profile"),
	OPT_STRING('n', "name", &kwork.profile_name, "name",
		   "event name to profile"),
	OPT_STRING(0, "time", &kwork.time_str, "str",
		   "Time span for analysis (start,stop)"),
	OPT_STRING('i', "input", &input_name, "file",
		   "input file name"),
#ifdef HAVE_BPF_SKEL
	OPT_BOOLEAN('b', "use-bpf", &kwork.use_bpf,
		    "Use BPF to measure kwork latency"),
#endif
	OPT_PARENT(kwork_options)
	};
	const struct option timehist_options[] = {
	OPT_STRING('k', "vmlinux", &symbol_conf.vmlinux_name,
		   "file", "vmlinux pathname"),
	OPT_STRING(0, "kallsyms", &symbol_conf.kallsyms_name,
		   "file", "kallsyms pathname"),
	OPT_BOOLEAN('g', "call-graph", &kwork.show_callchain,
		    "Display call chains if present"),
	OPT_UINTEGER(0, "max-stack", &kwork.max_stack,
		   "Maximum number of functions to display backtrace."),
	OPT_STRING(0, "symfs", &symbol_conf.symfs, "directory",
		    "Look for files with symbols relative to this directory"),
	OPT_STRING(0, "time", &kwork.time_str, "str",
		   "Time span for analysis (start,stop)"),
	OPT_STRING('C', "cpu", &kwork.cpu_list, "cpu",
		   "list of cpus to profile"),
	OPT_STRING('n', "name", &kwork.profile_name, "name",
		   "event name to profile"),
	OPT_STRING('i', "input", &input_name, "file",
		   "input file name"),
	OPT_PARENT(kwork_options)
	};
	const struct option top_options[] = {
	OPT_STRING('s', "sort", &kwork.sort_order, "key[,key2...]",
		   "sort by key(s): rate, runtime, tid"),
	OPT_STRING('C', "cpu", &kwork.cpu_list, "cpu",
		   "list of cpus to profile"),
	OPT_STRING('n', "name", &kwork.profile_name, "name",
		   "event name to profile"),
	OPT_STRING(0, "time", &kwork.time_str, "str",
		   "Time span for analysis (start,stop)"),
	OPT_STRING('i', "input", &input_name, "file",
		   "input file name"),
#ifdef HAVE_BPF_SKEL
	OPT_BOOLEAN('b', "use-bpf", &kwork.use_bpf,
		    "Use BPF to measure task cpu usage"),
#endif
	OPT_PARENT(kwork_options)
	};
	const char *kwork_usage[] = {
		NULL,
		NULL
	};
	const char * const report_usage[] = {
		"perf kwork report [<options>]",
		NULL
	};
	const char * const latency_usage[] = {
		"perf kwork latency [<options>]",
		NULL
	};
	const char * const timehist_usage[] = {
		"perf kwork timehist [<options>]",
		NULL
	};
	const char * const top_usage[] = {
		"perf kwork top [<options>]",
		NULL
	};
	const char *const kwork_subcommands[] = {
		"record", "report", "latency", "timehist", "top", NULL
	};

	argc = parse_options_subcommand(argc, argv, kwork_options,
					kwork_subcommands, kwork_usage,
					PARSE_OPT_STOP_AT_NON_OPTION);
	if (!argc)
		usage_with_options(kwork_usage, kwork_options);

	sort_dimension__add(&kwork, "id", &kwork.cmp_id);

	if (strlen(argv[0]) > 2 && strstarts("record", argv[0])) {
		setup_event_list(&kwork, kwork_options, kwork_usage);
		return perf_kwork__record(&kwork, argc, argv);
	} else if (strlen(argv[0]) > 2 && strstarts("report", argv[0])) {
		kwork.sort_order = default_report_sort_order;
		if (argc > 1) {
			argc = parse_options(argc, argv, report_options, report_usage, 0);
			if (argc)
				usage_with_options(report_usage, report_options);
		}
		kwork.report = KWORK_REPORT_RUNTIME;
		setup_sorting(&kwork, report_options, report_usage);
		setup_event_list(&kwork, kwork_options, kwork_usage);
		return perf_kwork__report(&kwork);
	} else if (strlen(argv[0]) > 2 && strstarts("latency", argv[0])) {
		kwork.sort_order = default_latency_sort_order;
		if (argc > 1) {
			argc = parse_options(argc, argv, latency_options, latency_usage, 0);
			if (argc)
				usage_with_options(latency_usage, latency_options);
		}
		kwork.report = KWORK_REPORT_LATENCY;
		setup_sorting(&kwork, latency_options, latency_usage);
		setup_event_list(&kwork, kwork_options, kwork_usage);
		return perf_kwork__report(&kwork);
	} else if (strlen(argv[0]) > 2 && strstarts("timehist", argv[0])) {
		if (argc > 1) {
			argc = parse_options(argc, argv, timehist_options, timehist_usage, 0);
			if (argc)
				usage_with_options(timehist_usage, timehist_options);
		}
		kwork.report = KWORK_REPORT_TIMEHIST;
		setup_event_list(&kwork, kwork_options, kwork_usage);
		return perf_kwork__timehist(&kwork);
	} else if (strlen(argv[0]) > 2 && strstarts("top", argv[0])) {
		kwork.sort_order = default_top_sort_order;
		if (argc > 1) {
			argc = parse_options(argc, argv, top_options, top_usage, 0);
			if (argc)
				usage_with_options(top_usage, top_options);
		}
		kwork.report = KWORK_REPORT_TOP;
		if (!kwork.event_list_str)
			kwork.event_list_str = "sched, irq, softirq";
		setup_event_list(&kwork, kwork_options, kwork_usage);
		setup_sorting(&kwork, top_options, top_usage);
		return perf_kwork__top(&kwork);
	} else
		usage_with_options(kwork_usage, kwork_options);

	return 0;
}<|MERGE_RESOLUTION|>--- conflicted
+++ resolved
@@ -1629,11 +1629,7 @@
 
 		     PRINT_CPU_USAGE_WIDTH, "%CPU",
 		     PRINT_RUNTIME_HEADER_WIDTH + RPINT_DECIMAL_WIDTH, "RUNTIME",
-<<<<<<< HEAD
-		     PRINT_TASK_NAME_WIDTH, "COMMMAND");
-=======
 		     PRINT_TASK_NAME_WIDTH, "COMMAND");
->>>>>>> 221a3ad5
 	printf("\n ");
 	print_separator(ret);
 }
