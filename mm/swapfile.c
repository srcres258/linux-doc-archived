// SPDX-License-Identifier: GPL-2.0-only
/*
 *  linux/mm/swapfile.c
 *
 *  Copyright (C) 1991, 1992, 1993, 1994  Linus Torvalds
 *  Swap reorganised 29.12.95, Stephen Tweedie
 */

#include <linux/blkdev.h>
#include <linux/mm.h>
#include <linux/sched/mm.h>
#include <linux/sched/task.h>
#include <linux/hugetlb.h>
#include <linux/mman.h>
#include <linux/slab.h>
#include <linux/kernel_stat.h>
#include <linux/swap.h>
#include <linux/vmalloc.h>
#include <linux/pagemap.h>
#include <linux/namei.h>
#include <linux/shmem_fs.h>
#include <linux/blk-cgroup.h>
#include <linux/random.h>
#include <linux/writeback.h>
#include <linux/proc_fs.h>
#include <linux/seq_file.h>
#include <linux/init.h>
#include <linux/ksm.h>
#include <linux/rmap.h>
#include <linux/security.h>
#include <linux/backing-dev.h>
#include <linux/mutex.h>
#include <linux/capability.h>
#include <linux/syscalls.h>
#include <linux/memcontrol.h>
#include <linux/poll.h>
#include <linux/oom.h>
#include <linux/frontswap.h>
#include <linux/swapfile.h>
#include <linux/export.h>
#include <linux/swap_slots.h>
#include <linux/sort.h>
#include <linux/completion.h>
#include <linux/suspend.h>

#include <asm/tlbflush.h>
#include <linux/swapops.h>
#include <linux/swap_cgroup.h>
#include "swap.h"

static bool swap_count_continued(struct swap_info_struct *, pgoff_t,
				 unsigned char);
static void free_swap_count_continuations(struct swap_info_struct *);

static DEFINE_SPINLOCK(swap_lock);
static unsigned int nr_swapfiles;
atomic_long_t nr_swap_pages;
/*
 * Some modules use swappable objects and may try to swap them out under
 * memory pressure (via the shrinker). Before doing so, they may wish to
 * check to see if any swap space is available.
 */
EXPORT_SYMBOL_GPL(nr_swap_pages);
/* protected with swap_lock. reading in vm_swap_full() doesn't need lock */
long total_swap_pages;
static int least_priority = -1;
unsigned long swapfile_maximum_size;
#ifdef CONFIG_MIGRATION
bool swap_migration_ad_supported;
#endif	/* CONFIG_MIGRATION */

static const char Bad_file[] = "Bad swap file entry ";
static const char Unused_file[] = "Unused swap file entry ";
static const char Bad_offset[] = "Bad swap offset entry ";
static const char Unused_offset[] = "Unused swap offset entry ";

/*
 * all active swap_info_structs
 * protected with swap_lock, and ordered by priority.
 */
static PLIST_HEAD(swap_active_head);

/*
 * all available (active, not full) swap_info_structs
 * protected with swap_avail_lock, ordered by priority.
 * This is used by folio_alloc_swap() instead of swap_active_head
 * because swap_active_head includes all swap_info_structs,
 * but folio_alloc_swap() doesn't need to look at full ones.
 * This uses its own lock instead of swap_lock because when a
 * swap_info_struct changes between not-full/full, it needs to
 * add/remove itself to/from this list, but the swap_info_struct->lock
 * is held and the locking order requires swap_lock to be taken
 * before any swap_info_struct->lock.
 */
static struct plist_head *swap_avail_heads;
static DEFINE_SPINLOCK(swap_avail_lock);

struct swap_info_struct *swap_info[MAX_SWAPFILES];

static DEFINE_MUTEX(swapon_mutex);

static DECLARE_WAIT_QUEUE_HEAD(proc_poll_wait);
/* Activity counter to indicate that a swapon or swapoff has occurred */
static atomic_t proc_poll_event = ATOMIC_INIT(0);

atomic_t nr_rotate_swap = ATOMIC_INIT(0);

static struct swap_info_struct *swap_type_to_swap_info(int type)
{
	if (type >= MAX_SWAPFILES)
		return NULL;

	return READ_ONCE(swap_info[type]); /* rcu_dereference() */
}

static inline unsigned char swap_count(unsigned char ent)
{
	return ent & ~SWAP_HAS_CACHE;	/* may include COUNT_CONTINUED flag */
}

/* Reclaim the swap entry anyway if possible */
#define TTRS_ANYWAY		0x1
/*
 * Reclaim the swap entry if there are no more mappings of the
 * corresponding page
 */
#define TTRS_UNMAPPED		0x2
/* Reclaim the swap entry if swap is getting full*/
#define TTRS_FULL		0x4

/* returns 1 if swap entry is freed */
static int __try_to_reclaim_swap(struct swap_info_struct *si,
				 unsigned long offset, unsigned long flags)
{
	swp_entry_t entry = swp_entry(si->type, offset);
	struct folio *folio;
	int ret = 0;

	folio = filemap_get_folio(swap_address_space(entry), offset);
	if (IS_ERR(folio))
		return 0;
	/*
	 * When this function is called from scan_swap_map_slots() and it's
	 * called by vmscan.c at reclaiming folios. So we hold a folio lock
	 * here. We have to use trylock for avoiding deadlock. This is a special
	 * case and you should use folio_free_swap() with explicit folio_lock()
	 * in usual operations.
	 */
	if (folio_trylock(folio)) {
		if ((flags & TTRS_ANYWAY) ||
		    ((flags & TTRS_UNMAPPED) && !folio_mapped(folio)) ||
		    ((flags & TTRS_FULL) && mem_cgroup_swap_full(folio)))
			ret = folio_free_swap(folio);
		folio_unlock(folio);
	}
	folio_put(folio);
	return ret;
}

static inline struct swap_extent *first_se(struct swap_info_struct *sis)
{
	struct rb_node *rb = rb_first(&sis->swap_extent_root);
	return rb_entry(rb, struct swap_extent, rb_node);
}

static inline struct swap_extent *next_se(struct swap_extent *se)
{
	struct rb_node *rb = rb_next(&se->rb_node);
	return rb ? rb_entry(rb, struct swap_extent, rb_node) : NULL;
}

/*
 * swapon tell device that all the old swap contents can be discarded,
 * to allow the swap device to optimize its wear-levelling.
 */
static int discard_swap(struct swap_info_struct *si)
{
	struct swap_extent *se;
	sector_t start_block;
	sector_t nr_blocks;
	int err = 0;

	/* Do not discard the swap header page! */
	se = first_se(si);
	start_block = (se->start_block + 1) << (PAGE_SHIFT - 9);
	nr_blocks = ((sector_t)se->nr_pages - 1) << (PAGE_SHIFT - 9);
	if (nr_blocks) {
		err = blkdev_issue_discard(si->bdev, start_block,
				nr_blocks, GFP_KERNEL);
		if (err)
			return err;
		cond_resched();
	}

	for (se = next_se(se); se; se = next_se(se)) {
		start_block = se->start_block << (PAGE_SHIFT - 9);
		nr_blocks = (sector_t)se->nr_pages << (PAGE_SHIFT - 9);

		err = blkdev_issue_discard(si->bdev, start_block,
				nr_blocks, GFP_KERNEL);
		if (err)
			break;

		cond_resched();
	}
	return err;		/* That will often be -EOPNOTSUPP */
}

static struct swap_extent *
offset_to_swap_extent(struct swap_info_struct *sis, unsigned long offset)
{
	struct swap_extent *se;
	struct rb_node *rb;

	rb = sis->swap_extent_root.rb_node;
	while (rb) {
		se = rb_entry(rb, struct swap_extent, rb_node);
		if (offset < se->start_page)
			rb = rb->rb_left;
		else if (offset >= se->start_page + se->nr_pages)
			rb = rb->rb_right;
		else
			return se;
	}
	/* It *must* be present */
	BUG();
}

sector_t swap_page_sector(struct page *page)
{
	struct swap_info_struct *sis = page_swap_info(page);
	struct swap_extent *se;
	sector_t sector;
	pgoff_t offset;

	offset = __page_file_index(page);
	se = offset_to_swap_extent(sis, offset);
	sector = se->start_block + (offset - se->start_page);
	return sector << (PAGE_SHIFT - 9);
}

/*
 * swap allocation tell device that a cluster of swap can now be discarded,
 * to allow the swap device to optimize its wear-levelling.
 */
static void discard_swap_cluster(struct swap_info_struct *si,
				 pgoff_t start_page, pgoff_t nr_pages)
{
	struct swap_extent *se = offset_to_swap_extent(si, start_page);

	while (nr_pages) {
		pgoff_t offset = start_page - se->start_page;
		sector_t start_block = se->start_block + offset;
		sector_t nr_blocks = se->nr_pages - offset;

		if (nr_blocks > nr_pages)
			nr_blocks = nr_pages;
		start_page += nr_blocks;
		nr_pages -= nr_blocks;

		start_block <<= PAGE_SHIFT - 9;
		nr_blocks <<= PAGE_SHIFT - 9;
		if (blkdev_issue_discard(si->bdev, start_block,
					nr_blocks, GFP_NOIO))
			break;

		se = next_se(se);
	}
}

#ifdef CONFIG_THP_SWAP
#define SWAPFILE_CLUSTER	HPAGE_PMD_NR

#define swap_entry_size(size)	(size)
#else
#define SWAPFILE_CLUSTER	256

/*
 * Define swap_entry_size() as constant to let compiler to optimize
 * out some code if !CONFIG_THP_SWAP
 */
#define swap_entry_size(size)	1
#endif
#define LATENCY_LIMIT		256

static inline void cluster_set_flag(struct swap_cluster_info *info,
	unsigned int flag)
{
	info->flags = flag;
}

static inline unsigned int cluster_count(struct swap_cluster_info *info)
{
	return info->data;
}

static inline void cluster_set_count(struct swap_cluster_info *info,
				     unsigned int c)
{
	info->data = c;
}

static inline void cluster_set_count_flag(struct swap_cluster_info *info,
					 unsigned int c, unsigned int f)
{
	info->flags = f;
	info->data = c;
}

static inline unsigned int cluster_next(struct swap_cluster_info *info)
{
	return info->data;
}

static inline void cluster_set_next(struct swap_cluster_info *info,
				    unsigned int n)
{
	info->data = n;
}

static inline void cluster_set_next_flag(struct swap_cluster_info *info,
					 unsigned int n, unsigned int f)
{
	info->flags = f;
	info->data = n;
}

static inline bool cluster_is_free(struct swap_cluster_info *info)
{
	return info->flags & CLUSTER_FLAG_FREE;
}

static inline bool cluster_is_null(struct swap_cluster_info *info)
{
	return info->flags & CLUSTER_FLAG_NEXT_NULL;
}

static inline void cluster_set_null(struct swap_cluster_info *info)
{
	info->flags = CLUSTER_FLAG_NEXT_NULL;
	info->data = 0;
}

static inline bool cluster_is_huge(struct swap_cluster_info *info)
{
	if (IS_ENABLED(CONFIG_THP_SWAP))
		return info->flags & CLUSTER_FLAG_HUGE;
	return false;
}

static inline void cluster_clear_huge(struct swap_cluster_info *info)
{
	info->flags &= ~CLUSTER_FLAG_HUGE;
}

static inline struct swap_cluster_info *lock_cluster(struct swap_info_struct *si,
						     unsigned long offset)
{
	struct swap_cluster_info *ci;

	ci = si->cluster_info;
	if (ci) {
		ci += offset / SWAPFILE_CLUSTER;
		spin_lock(&ci->lock);
	}
	return ci;
}

static inline void unlock_cluster(struct swap_cluster_info *ci)
{
	if (ci)
		spin_unlock(&ci->lock);
}

/*
 * Determine the locking method in use for this device.  Return
 * swap_cluster_info if SSD-style cluster-based locking is in place.
 */
static inline struct swap_cluster_info *lock_cluster_or_swap_info(
		struct swap_info_struct *si, unsigned long offset)
{
	struct swap_cluster_info *ci;

	/* Try to use fine-grained SSD-style locking if available: */
	ci = lock_cluster(si, offset);
	/* Otherwise, fall back to traditional, coarse locking: */
	if (!ci)
		spin_lock(&si->lock);

	return ci;
}

static inline void unlock_cluster_or_swap_info(struct swap_info_struct *si,
					       struct swap_cluster_info *ci)
{
	if (ci)
		unlock_cluster(ci);
	else
		spin_unlock(&si->lock);
}

static inline bool cluster_list_empty(struct swap_cluster_list *list)
{
	return cluster_is_null(&list->head);
}

static inline unsigned int cluster_list_first(struct swap_cluster_list *list)
{
	return cluster_next(&list->head);
}

static void cluster_list_init(struct swap_cluster_list *list)
{
	cluster_set_null(&list->head);
	cluster_set_null(&list->tail);
}

static void cluster_list_add_tail(struct swap_cluster_list *list,
				  struct swap_cluster_info *ci,
				  unsigned int idx)
{
	if (cluster_list_empty(list)) {
		cluster_set_next_flag(&list->head, idx, 0);
		cluster_set_next_flag(&list->tail, idx, 0);
	} else {
		struct swap_cluster_info *ci_tail;
		unsigned int tail = cluster_next(&list->tail);

		/*
		 * Nested cluster lock, but both cluster locks are
		 * only acquired when we held swap_info_struct->lock
		 */
		ci_tail = ci + tail;
		spin_lock_nested(&ci_tail->lock, SINGLE_DEPTH_NESTING);
		cluster_set_next(ci_tail, idx);
		spin_unlock(&ci_tail->lock);
		cluster_set_next_flag(&list->tail, idx, 0);
	}
}

static unsigned int cluster_list_del_first(struct swap_cluster_list *list,
					   struct swap_cluster_info *ci)
{
	unsigned int idx;

	idx = cluster_next(&list->head);
	if (cluster_next(&list->tail) == idx) {
		cluster_set_null(&list->head);
		cluster_set_null(&list->tail);
	} else
		cluster_set_next_flag(&list->head,
				      cluster_next(&ci[idx]), 0);

	return idx;
}

/* Add a cluster to discard list and schedule it to do discard */
static void swap_cluster_schedule_discard(struct swap_info_struct *si,
		unsigned int idx)
{
	/*
	 * If scan_swap_map_slots() can't find a free cluster, it will check
	 * si->swap_map directly. To make sure the discarding cluster isn't
	 * taken by scan_swap_map_slots(), mark the swap entries bad (occupied).
	 * It will be cleared after discard
	 */
	memset(si->swap_map + idx * SWAPFILE_CLUSTER,
			SWAP_MAP_BAD, SWAPFILE_CLUSTER);

	cluster_list_add_tail(&si->discard_clusters, si->cluster_info, idx);

	schedule_work(&si->discard_work);
}

static void __free_cluster(struct swap_info_struct *si, unsigned long idx)
{
	struct swap_cluster_info *ci = si->cluster_info;

	cluster_set_flag(ci + idx, CLUSTER_FLAG_FREE);
	cluster_list_add_tail(&si->free_clusters, ci, idx);
}

/*
 * Doing discard actually. After a cluster discard is finished, the cluster
 * will be added to free cluster list. caller should hold si->lock.
*/
static void swap_do_scheduled_discard(struct swap_info_struct *si)
{
	struct swap_cluster_info *info, *ci;
	unsigned int idx;

	info = si->cluster_info;

	while (!cluster_list_empty(&si->discard_clusters)) {
		idx = cluster_list_del_first(&si->discard_clusters, info);
		spin_unlock(&si->lock);

		discard_swap_cluster(si, idx * SWAPFILE_CLUSTER,
				SWAPFILE_CLUSTER);

		spin_lock(&si->lock);
		ci = lock_cluster(si, idx * SWAPFILE_CLUSTER);
		__free_cluster(si, idx);
		memset(si->swap_map + idx * SWAPFILE_CLUSTER,
				0, SWAPFILE_CLUSTER);
		unlock_cluster(ci);
	}
}

static void swap_discard_work(struct work_struct *work)
{
	struct swap_info_struct *si;

	si = container_of(work, struct swap_info_struct, discard_work);

	spin_lock(&si->lock);
	swap_do_scheduled_discard(si);
	spin_unlock(&si->lock);
}

static void swap_users_ref_free(struct percpu_ref *ref)
{
	struct swap_info_struct *si;

	si = container_of(ref, struct swap_info_struct, users);
	complete(&si->comp);
}

static void alloc_cluster(struct swap_info_struct *si, unsigned long idx)
{
	struct swap_cluster_info *ci = si->cluster_info;

	VM_BUG_ON(cluster_list_first(&si->free_clusters) != idx);
	cluster_list_del_first(&si->free_clusters, ci);
	cluster_set_count_flag(ci + idx, 0, 0);
}

static void free_cluster(struct swap_info_struct *si, unsigned long idx)
{
	struct swap_cluster_info *ci = si->cluster_info + idx;

	VM_BUG_ON(cluster_count(ci) != 0);
	/*
	 * If the swap is discardable, prepare discard the cluster
	 * instead of free it immediately. The cluster will be freed
	 * after discard.
	 */
	if ((si->flags & (SWP_WRITEOK | SWP_PAGE_DISCARD)) ==
	    (SWP_WRITEOK | SWP_PAGE_DISCARD)) {
		swap_cluster_schedule_discard(si, idx);
		return;
	}

	__free_cluster(si, idx);
}

/*
 * The cluster corresponding to page_nr will be used. The cluster will be
 * removed from free cluster list and its usage counter will be increased.
 */
static void inc_cluster_info_page(struct swap_info_struct *p,
	struct swap_cluster_info *cluster_info, unsigned long page_nr)
{
	unsigned long idx = page_nr / SWAPFILE_CLUSTER;

	if (!cluster_info)
		return;
	if (cluster_is_free(&cluster_info[idx]))
		alloc_cluster(p, idx);

	VM_BUG_ON(cluster_count(&cluster_info[idx]) >= SWAPFILE_CLUSTER);
	cluster_set_count(&cluster_info[idx],
		cluster_count(&cluster_info[idx]) + 1);
}

/*
 * The cluster corresponding to page_nr decreases one usage. If the usage
 * counter becomes 0, which means no page in the cluster is in using, we can
 * optionally discard the cluster and add it to free cluster list.
 */
static void dec_cluster_info_page(struct swap_info_struct *p,
	struct swap_cluster_info *cluster_info, unsigned long page_nr)
{
	unsigned long idx = page_nr / SWAPFILE_CLUSTER;

	if (!cluster_info)
		return;

	VM_BUG_ON(cluster_count(&cluster_info[idx]) == 0);
	cluster_set_count(&cluster_info[idx],
		cluster_count(&cluster_info[idx]) - 1);

	if (cluster_count(&cluster_info[idx]) == 0)
		free_cluster(p, idx);
}

/*
 * It's possible scan_swap_map_slots() uses a free cluster in the middle of free
 * cluster list. Avoiding such abuse to avoid list corruption.
 */
static bool
scan_swap_map_ssd_cluster_conflict(struct swap_info_struct *si,
	unsigned long offset)
{
	struct percpu_cluster *percpu_cluster;
	bool conflict;

	offset /= SWAPFILE_CLUSTER;
	conflict = !cluster_list_empty(&si->free_clusters) &&
		offset != cluster_list_first(&si->free_clusters) &&
		cluster_is_free(&si->cluster_info[offset]);

	if (!conflict)
		return false;

	percpu_cluster = this_cpu_ptr(si->percpu_cluster);
	cluster_set_null(&percpu_cluster->index);
	return true;
}

/*
 * Try to get a swap entry from current cpu's swap entry pool (a cluster). This
 * might involve allocating a new cluster for current CPU too.
 */
static bool scan_swap_map_try_ssd_cluster(struct swap_info_struct *si,
	unsigned long *offset, unsigned long *scan_base)
{
	struct percpu_cluster *cluster;
	struct swap_cluster_info *ci;
	unsigned long tmp, max;

new_cluster:
	cluster = this_cpu_ptr(si->percpu_cluster);
	if (cluster_is_null(&cluster->index)) {
		if (!cluster_list_empty(&si->free_clusters)) {
			cluster->index = si->free_clusters.head;
			cluster->next = cluster_next(&cluster->index) *
					SWAPFILE_CLUSTER;
		} else if (!cluster_list_empty(&si->discard_clusters)) {
			/*
			 * we don't have free cluster but have some clusters in
			 * discarding, do discard now and reclaim them, then
			 * reread cluster_next_cpu since we dropped si->lock
			 */
			swap_do_scheduled_discard(si);
			*scan_base = this_cpu_read(*si->cluster_next_cpu);
			*offset = *scan_base;
			goto new_cluster;
		} else
			return false;
	}

	/*
	 * Other CPUs can use our cluster if they can't find a free cluster,
	 * check if there is still free entry in the cluster
	 */
	tmp = cluster->next;
	max = min_t(unsigned long, si->max,
		    (cluster_next(&cluster->index) + 1) * SWAPFILE_CLUSTER);
	if (tmp < max) {
		ci = lock_cluster(si, tmp);
		while (tmp < max) {
			if (!si->swap_map[tmp])
				break;
			tmp++;
		}
		unlock_cluster(ci);
	}
	if (tmp >= max) {
		cluster_set_null(&cluster->index);
		goto new_cluster;
	}
	cluster->next = tmp + 1;
	*offset = tmp;
	*scan_base = tmp;
	return true;
}

static void __del_from_avail_list(struct swap_info_struct *p)
{
	int nid;

	assert_spin_locked(&p->lock);
	for_each_node(nid)
		plist_del(&p->avail_lists[nid], &swap_avail_heads[nid]);
}

static void del_from_avail_list(struct swap_info_struct *p)
{
	spin_lock(&swap_avail_lock);
	__del_from_avail_list(p);
	spin_unlock(&swap_avail_lock);
}

static void swap_range_alloc(struct swap_info_struct *si, unsigned long offset,
			     unsigned int nr_entries)
{
	unsigned int end = offset + nr_entries - 1;

	if (offset == si->lowest_bit)
		si->lowest_bit += nr_entries;
	if (end == si->highest_bit)
		WRITE_ONCE(si->highest_bit, si->highest_bit - nr_entries);
	WRITE_ONCE(si->inuse_pages, si->inuse_pages + nr_entries);
	if (si->inuse_pages == si->pages) {
		si->lowest_bit = si->max;
		si->highest_bit = 0;
		del_from_avail_list(si);
	}
}

static void add_to_avail_list(struct swap_info_struct *p)
{
	int nid;

	spin_lock(&swap_avail_lock);
	for_each_node(nid) {
		WARN_ON(!plist_node_empty(&p->avail_lists[nid]));
		plist_add(&p->avail_lists[nid], &swap_avail_heads[nid]);
	}
	spin_unlock(&swap_avail_lock);
}

static void swap_range_free(struct swap_info_struct *si, unsigned long offset,
			    unsigned int nr_entries)
{
	unsigned long begin = offset;
	unsigned long end = offset + nr_entries - 1;
	void (*swap_slot_free_notify)(struct block_device *, unsigned long);

	if (offset < si->lowest_bit)
		si->lowest_bit = offset;
	if (end > si->highest_bit) {
		bool was_full = !si->highest_bit;

		WRITE_ONCE(si->highest_bit, end);
		if (was_full && (si->flags & SWP_WRITEOK))
			add_to_avail_list(si);
	}
	atomic_long_add(nr_entries, &nr_swap_pages);
	WRITE_ONCE(si->inuse_pages, si->inuse_pages - nr_entries);
	if (si->flags & SWP_BLKDEV)
		swap_slot_free_notify =
			si->bdev->bd_disk->fops->swap_slot_free_notify;
	else
		swap_slot_free_notify = NULL;
	while (offset <= end) {
		arch_swap_invalidate_page(si->type, offset);
		frontswap_invalidate_page(si->type, offset);
		if (swap_slot_free_notify)
			swap_slot_free_notify(si->bdev, offset);
		offset++;
	}
	clear_shadow_from_swap_cache(si->type, begin, end);
}

static void set_cluster_next(struct swap_info_struct *si, unsigned long next)
{
	unsigned long prev;

	if (!(si->flags & SWP_SOLIDSTATE)) {
		si->cluster_next = next;
		return;
	}

	prev = this_cpu_read(*si->cluster_next_cpu);
	/*
	 * Cross the swap address space size aligned trunk, choose
	 * another trunk randomly to avoid lock contention on swap
	 * address space if possible.
	 */
	if ((prev >> SWAP_ADDRESS_SPACE_SHIFT) !=
	    (next >> SWAP_ADDRESS_SPACE_SHIFT)) {
		/* No free swap slots available */
		if (si->highest_bit <= si->lowest_bit)
			return;
		next = get_random_u32_inclusive(si->lowest_bit, si->highest_bit);
		next = ALIGN_DOWN(next, SWAP_ADDRESS_SPACE_PAGES);
		next = max_t(unsigned int, next, si->lowest_bit);
	}
	this_cpu_write(*si->cluster_next_cpu, next);
}

static bool swap_offset_available_and_locked(struct swap_info_struct *si,
					     unsigned long offset)
{
	if (data_race(!si->swap_map[offset])) {
		spin_lock(&si->lock);
		return true;
	}

	if (vm_swap_full() && READ_ONCE(si->swap_map[offset]) == SWAP_HAS_CACHE) {
		spin_lock(&si->lock);
		return true;
	}

	return false;
}

static int scan_swap_map_slots(struct swap_info_struct *si,
			       unsigned char usage, int nr,
			       swp_entry_t slots[])
{
	struct swap_cluster_info *ci;
	unsigned long offset;
	unsigned long scan_base;
	unsigned long last_in_cluster = 0;
	int latency_ration = LATENCY_LIMIT;
	int n_ret = 0;
	bool scanned_many = false;

	/*
	 * We try to cluster swap pages by allocating them sequentially
	 * in swap.  Once we've allocated SWAPFILE_CLUSTER pages this
	 * way, however, we resort to first-free allocation, starting
	 * a new cluster.  This prevents us from scattering swap pages
	 * all over the entire swap partition, so that we reduce
	 * overall disk seek times between swap pages.  -- sct
	 * But we do now try to find an empty cluster.  -Andrea
	 * And we let swap pages go all over an SSD partition.  Hugh
	 */

	si->flags += SWP_SCANNING;
	/*
	 * Use percpu scan base for SSD to reduce lock contention on
	 * cluster and swap cache.  For HDD, sequential access is more
	 * important.
	 */
	if (si->flags & SWP_SOLIDSTATE)
		scan_base = this_cpu_read(*si->cluster_next_cpu);
	else
		scan_base = si->cluster_next;
	offset = scan_base;

	/* SSD algorithm */
	if (si->cluster_info) {
		if (!scan_swap_map_try_ssd_cluster(si, &offset, &scan_base))
			goto scan;
	} else if (unlikely(!si->cluster_nr--)) {
		if (si->pages - si->inuse_pages < SWAPFILE_CLUSTER) {
			si->cluster_nr = SWAPFILE_CLUSTER - 1;
			goto checks;
		}

		spin_unlock(&si->lock);

		/*
		 * If seek is expensive, start searching for new cluster from
		 * start of partition, to minimize the span of allocated swap.
		 * If seek is cheap, that is the SWP_SOLIDSTATE si->cluster_info
		 * case, just handled by scan_swap_map_try_ssd_cluster() above.
		 */
		scan_base = offset = si->lowest_bit;
		last_in_cluster = offset + SWAPFILE_CLUSTER - 1;

		/* Locate the first empty (unaligned) cluster */
		for (; last_in_cluster <= si->highest_bit; offset++) {
			if (si->swap_map[offset])
				last_in_cluster = offset + SWAPFILE_CLUSTER;
			else if (offset == last_in_cluster) {
				spin_lock(&si->lock);
				offset -= SWAPFILE_CLUSTER - 1;
				si->cluster_next = offset;
				si->cluster_nr = SWAPFILE_CLUSTER - 1;
				goto checks;
			}
			if (unlikely(--latency_ration < 0)) {
				cond_resched();
				latency_ration = LATENCY_LIMIT;
			}
		}

		offset = scan_base;
		spin_lock(&si->lock);
		si->cluster_nr = SWAPFILE_CLUSTER - 1;
	}

checks:
	if (si->cluster_info) {
		while (scan_swap_map_ssd_cluster_conflict(si, offset)) {
		/* take a break if we already got some slots */
			if (n_ret)
				goto done;
			if (!scan_swap_map_try_ssd_cluster(si, &offset,
							&scan_base))
				goto scan;
		}
	}
	if (!(si->flags & SWP_WRITEOK))
		goto no_page;
	if (!si->highest_bit)
		goto no_page;
	if (offset > si->highest_bit)
		scan_base = offset = si->lowest_bit;

	ci = lock_cluster(si, offset);
	/* reuse swap entry of cache-only swap if not busy. */
	if (vm_swap_full() && si->swap_map[offset] == SWAP_HAS_CACHE) {
		int swap_was_freed;
		unlock_cluster(ci);
		spin_unlock(&si->lock);
		swap_was_freed = __try_to_reclaim_swap(si, offset, TTRS_ANYWAY);
		spin_lock(&si->lock);
		/* entry was freed successfully, try to use this again */
		if (swap_was_freed)
			goto checks;
		goto scan; /* check next one */
	}

	if (si->swap_map[offset]) {
		unlock_cluster(ci);
		if (!n_ret)
			goto scan;
		else
			goto done;
	}
	WRITE_ONCE(si->swap_map[offset], usage);
	inc_cluster_info_page(si, si->cluster_info, offset);
	unlock_cluster(ci);

	swap_range_alloc(si, offset, 1);
	slots[n_ret++] = swp_entry(si->type, offset);

	/* got enough slots or reach max slots? */
	if ((n_ret == nr) || (offset >= si->highest_bit))
		goto done;

	/* search for next available slot */

	/* time to take a break? */
	if (unlikely(--latency_ration < 0)) {
		if (n_ret)
			goto done;
		spin_unlock(&si->lock);
		cond_resched();
		spin_lock(&si->lock);
		latency_ration = LATENCY_LIMIT;
	}

	/* try to get more slots in cluster */
	if (si->cluster_info) {
		if (scan_swap_map_try_ssd_cluster(si, &offset, &scan_base))
			goto checks;
	} else if (si->cluster_nr && !si->swap_map[++offset]) {
		/* non-ssd case, still more slots in cluster? */
		--si->cluster_nr;
		goto checks;
	}

	/*
	 * Even if there's no free clusters available (fragmented),
	 * try to scan a little more quickly with lock held unless we
	 * have scanned too many slots already.
	 */
	if (!scanned_many) {
		unsigned long scan_limit;

		if (offset < scan_base)
			scan_limit = scan_base;
		else
			scan_limit = si->highest_bit;
		for (; offset <= scan_limit && --latency_ration > 0;
		     offset++) {
			if (!si->swap_map[offset])
				goto checks;
		}
	}

done:
	set_cluster_next(si, offset + 1);
	si->flags -= SWP_SCANNING;
	return n_ret;

scan:
	spin_unlock(&si->lock);
	while (++offset <= READ_ONCE(si->highest_bit)) {
		if (unlikely(--latency_ration < 0)) {
			cond_resched();
			latency_ration = LATENCY_LIMIT;
			scanned_many = true;
		}
		if (swap_offset_available_and_locked(si, offset))
			goto checks;
	}
	offset = si->lowest_bit;
	while (offset < scan_base) {
		if (unlikely(--latency_ration < 0)) {
			cond_resched();
			latency_ration = LATENCY_LIMIT;
			scanned_many = true;
		}
		if (swap_offset_available_and_locked(si, offset))
			goto checks;
		offset++;
	}
	spin_lock(&si->lock);

no_page:
	si->flags -= SWP_SCANNING;
	return n_ret;
}

static int swap_alloc_cluster(struct swap_info_struct *si, swp_entry_t *slot)
{
	unsigned long idx;
	struct swap_cluster_info *ci;
	unsigned long offset;

	/*
	 * Should not even be attempting cluster allocations when huge
	 * page swap is disabled.  Warn and fail the allocation.
	 */
	if (!IS_ENABLED(CONFIG_THP_SWAP)) {
		VM_WARN_ON_ONCE(1);
		return 0;
	}

	if (cluster_list_empty(&si->free_clusters))
		return 0;

	idx = cluster_list_first(&si->free_clusters);
	offset = idx * SWAPFILE_CLUSTER;
	ci = lock_cluster(si, offset);
	alloc_cluster(si, idx);
	cluster_set_count_flag(ci, SWAPFILE_CLUSTER, CLUSTER_FLAG_HUGE);

	memset(si->swap_map + offset, SWAP_HAS_CACHE, SWAPFILE_CLUSTER);
	unlock_cluster(ci);
	swap_range_alloc(si, offset, SWAPFILE_CLUSTER);
	*slot = swp_entry(si->type, offset);

	return 1;
}

static void swap_free_cluster(struct swap_info_struct *si, unsigned long idx)
{
	unsigned long offset = idx * SWAPFILE_CLUSTER;
	struct swap_cluster_info *ci;

	ci = lock_cluster(si, offset);
	memset(si->swap_map + offset, 0, SWAPFILE_CLUSTER);
	cluster_set_count_flag(ci, 0, 0);
	free_cluster(si, idx);
	unlock_cluster(ci);
	swap_range_free(si, offset, SWAPFILE_CLUSTER);
}

int get_swap_pages(int n_goal, swp_entry_t swp_entries[], int entry_size)
{
	unsigned long size = swap_entry_size(entry_size);
	struct swap_info_struct *si, *next;
	long avail_pgs;
	int n_ret = 0;
	int node;

	/* Only single cluster request supported */
	WARN_ON_ONCE(n_goal > 1 && size == SWAPFILE_CLUSTER);

	spin_lock(&swap_avail_lock);

	avail_pgs = atomic_long_read(&nr_swap_pages) / size;
	if (avail_pgs <= 0) {
		spin_unlock(&swap_avail_lock);
		goto noswap;
	}

	n_goal = min3((long)n_goal, (long)SWAP_BATCH, avail_pgs);

	atomic_long_sub(n_goal * size, &nr_swap_pages);

start_over:
	node = numa_node_id();
	plist_for_each_entry_safe(si, next, &swap_avail_heads[node], avail_lists[node]) {
		/* requeue si to after same-priority siblings */
		plist_requeue(&si->avail_lists[node], &swap_avail_heads[node]);
		spin_unlock(&swap_avail_lock);
		spin_lock(&si->lock);
		if (!si->highest_bit || !(si->flags & SWP_WRITEOK)) {
			spin_lock(&swap_avail_lock);
			if (plist_node_empty(&si->avail_lists[node])) {
				spin_unlock(&si->lock);
				goto nextsi;
			}
			WARN(!si->highest_bit,
			     "swap_info %d in list but !highest_bit\n",
			     si->type);
			WARN(!(si->flags & SWP_WRITEOK),
			     "swap_info %d in list but !SWP_WRITEOK\n",
			     si->type);
			__del_from_avail_list(si);
			spin_unlock(&si->lock);
			goto nextsi;
		}
		if (size == SWAPFILE_CLUSTER) {
			if (si->flags & SWP_BLKDEV)
				n_ret = swap_alloc_cluster(si, swp_entries);
		} else
			n_ret = scan_swap_map_slots(si, SWAP_HAS_CACHE,
						    n_goal, swp_entries);
		spin_unlock(&si->lock);
		if (n_ret || size == SWAPFILE_CLUSTER)
			goto check_out;
		cond_resched();

		spin_lock(&swap_avail_lock);
nextsi:
		/*
		 * if we got here, it's likely that si was almost full before,
		 * and since scan_swap_map_slots() can drop the si->lock,
		 * multiple callers probably all tried to get a page from the
		 * same si and it filled up before we could get one; or, the si
		 * filled up between us dropping swap_avail_lock and taking
		 * si->lock. Since we dropped the swap_avail_lock, the
		 * swap_avail_head list may have been modified; so if next is
		 * still in the swap_avail_head list then try it, otherwise
		 * start over if we have not gotten any slots.
		 */
		if (plist_node_empty(&next->avail_lists[node]))
			goto start_over;
	}

	spin_unlock(&swap_avail_lock);

check_out:
	if (n_ret < n_goal)
		atomic_long_add((long)(n_goal - n_ret) * size,
				&nr_swap_pages);
noswap:
	return n_ret;
}

static struct swap_info_struct *_swap_info_get(swp_entry_t entry)
{
	struct swap_info_struct *p;
	unsigned long offset;

	if (!entry.val)
		goto out;
	p = swp_swap_info(entry);
	if (!p)
		goto bad_nofile;
	if (data_race(!(p->flags & SWP_USED)))
		goto bad_device;
	offset = swp_offset(entry);
	if (offset >= p->max)
		goto bad_offset;
	if (data_race(!p->swap_map[swp_offset(entry)]))
		goto bad_free;
	return p;

bad_free:
	pr_err("%s: %s%08lx\n", __func__, Unused_offset, entry.val);
	goto out;
bad_offset:
	pr_err("%s: %s%08lx\n", __func__, Bad_offset, entry.val);
	goto out;
bad_device:
	pr_err("%s: %s%08lx\n", __func__, Unused_file, entry.val);
	goto out;
bad_nofile:
	pr_err("%s: %s%08lx\n", __func__, Bad_file, entry.val);
out:
	return NULL;
}

static struct swap_info_struct *swap_info_get_cont(swp_entry_t entry,
					struct swap_info_struct *q)
{
	struct swap_info_struct *p;

	p = _swap_info_get(entry);

	if (p != q) {
		if (q != NULL)
			spin_unlock(&q->lock);
		if (p != NULL)
			spin_lock(&p->lock);
	}
	return p;
}

static unsigned char __swap_entry_free_locked(struct swap_info_struct *p,
					      unsigned long offset,
					      unsigned char usage)
{
	unsigned char count;
	unsigned char has_cache;

	count = p->swap_map[offset];

	has_cache = count & SWAP_HAS_CACHE;
	count &= ~SWAP_HAS_CACHE;

	if (usage == SWAP_HAS_CACHE) {
		VM_BUG_ON(!has_cache);
		has_cache = 0;
	} else if (count == SWAP_MAP_SHMEM) {
		/*
		 * Or we could insist on shmem.c using a special
		 * swap_shmem_free() and free_shmem_swap_and_cache()...
		 */
		count = 0;
	} else if ((count & ~COUNT_CONTINUED) <= SWAP_MAP_MAX) {
		if (count == COUNT_CONTINUED) {
			if (swap_count_continued(p, offset, count))
				count = SWAP_MAP_MAX | COUNT_CONTINUED;
			else
				count = SWAP_MAP_MAX;
		} else
			count--;
	}

	usage = count | has_cache;
	if (usage)
		WRITE_ONCE(p->swap_map[offset], usage);
	else
		WRITE_ONCE(p->swap_map[offset], SWAP_HAS_CACHE);

	return usage;
}

/*
 * When we get a swap entry, if there aren't some other ways to
 * prevent swapoff, such as the folio in swap cache is locked, page
 * table lock is held, etc., the swap entry may become invalid because
 * of swapoff.  Then, we need to enclose all swap related functions
 * with get_swap_device() and put_swap_device(), unless the swap
 * functions call get/put_swap_device() by themselves.
 *
 * Check whether swap entry is valid in the swap device.  If so,
 * return pointer to swap_info_struct, and keep the swap entry valid
 * via preventing the swap device from being swapoff, until
 * put_swap_device() is called.  Otherwise return NULL.
 *
 * Notice that swapoff or swapoff+swapon can still happen before the
 * percpu_ref_tryget_live() in get_swap_device() or after the
 * percpu_ref_put() in put_swap_device() if there isn't any other way
 * to prevent swapoff.  The caller must be prepared for that.  For
 * example, the following situation is possible.
 *
 *   CPU1				CPU2
 *   do_swap_page()
 *     ...				swapoff+swapon
 *     __read_swap_cache_async()
 *       swapcache_prepare()
 *         __swap_duplicate()
 *           // check swap_map
 *     // verify PTE not changed
 *
 * In __swap_duplicate(), the swap_map need to be checked before
 * changing partly because the specified swap entry may be for another
 * swap device which has been swapoff.  And in do_swap_page(), after
 * the page is read from the swap device, the PTE is verified not
 * changed with the page table locked to check whether the swap device
 * has been swapoff or swapoff+swapon.
 */
struct swap_info_struct *get_swap_device(swp_entry_t entry)
{
	struct swap_info_struct *si;
	unsigned long offset;

	if (!entry.val)
		goto out;
	si = swp_swap_info(entry);
	if (!si)
		goto bad_nofile;
	if (!percpu_ref_tryget_live(&si->users))
		goto out;
	/*
	 * Guarantee the si->users are checked before accessing other
	 * fields of swap_info_struct.
	 *
	 * Paired with the spin_unlock() after setup_swap_info() in
	 * enable_swap_info().
	 */
	smp_rmb();
	offset = swp_offset(entry);
	if (offset >= si->max)
		goto put_out;

	return si;
bad_nofile:
	pr_err("%s: %s%08lx\n", __func__, Bad_file, entry.val);
out:
	return NULL;
put_out:
	pr_err("%s: %s%08lx\n", __func__, Bad_offset, entry.val);
	percpu_ref_put(&si->users);
	return NULL;
}

static unsigned char __swap_entry_free(struct swap_info_struct *p,
				       swp_entry_t entry)
{
	struct swap_cluster_info *ci;
	unsigned long offset = swp_offset(entry);
	unsigned char usage;

	ci = lock_cluster_or_swap_info(p, offset);
	usage = __swap_entry_free_locked(p, offset, 1);
	unlock_cluster_or_swap_info(p, ci);
	if (!usage)
		free_swap_slot(entry);

	return usage;
}

static void swap_entry_free(struct swap_info_struct *p, swp_entry_t entry)
{
	struct swap_cluster_info *ci;
	unsigned long offset = swp_offset(entry);
	unsigned char count;

	ci = lock_cluster(p, offset);
	count = p->swap_map[offset];
	VM_BUG_ON(count != SWAP_HAS_CACHE);
	p->swap_map[offset] = 0;
	dec_cluster_info_page(p, p->cluster_info, offset);
	unlock_cluster(ci);

	mem_cgroup_uncharge_swap(entry, 1);
	swap_range_free(p, offset, 1);
}

/*
 * Caller has made sure that the swap device corresponding to entry
 * is still around or has not been recycled.
 */
void swap_free(swp_entry_t entry)
{
	struct swap_info_struct *p;

	p = _swap_info_get(entry);
	if (p)
		__swap_entry_free(p, entry);
}

/*
 * Called after dropping swapcache to decrease refcnt to swap entries.
 */
void put_swap_folio(struct folio *folio, swp_entry_t entry)
{
	unsigned long offset = swp_offset(entry);
	unsigned long idx = offset / SWAPFILE_CLUSTER;
	struct swap_cluster_info *ci;
	struct swap_info_struct *si;
	unsigned char *map;
	unsigned int i, free_entries = 0;
	unsigned char val;
	int size = swap_entry_size(folio_nr_pages(folio));

	si = _swap_info_get(entry);
	if (!si)
		return;

	ci = lock_cluster_or_swap_info(si, offset);
	if (size == SWAPFILE_CLUSTER) {
		VM_BUG_ON(!cluster_is_huge(ci));
		map = si->swap_map + offset;
		for (i = 0; i < SWAPFILE_CLUSTER; i++) {
			val = map[i];
			VM_BUG_ON(!(val & SWAP_HAS_CACHE));
			if (val == SWAP_HAS_CACHE)
				free_entries++;
		}
		cluster_clear_huge(ci);
		if (free_entries == SWAPFILE_CLUSTER) {
			unlock_cluster_or_swap_info(si, ci);
			spin_lock(&si->lock);
			mem_cgroup_uncharge_swap(entry, SWAPFILE_CLUSTER);
			swap_free_cluster(si, idx);
			spin_unlock(&si->lock);
			return;
		}
	}
	for (i = 0; i < size; i++, entry.val++) {
		if (!__swap_entry_free_locked(si, offset + i, SWAP_HAS_CACHE)) {
			unlock_cluster_or_swap_info(si, ci);
			free_swap_slot(entry);
			if (i == size - 1)
				return;
			lock_cluster_or_swap_info(si, offset);
		}
	}
	unlock_cluster_or_swap_info(si, ci);
}

#ifdef CONFIG_THP_SWAP
int split_swap_cluster(swp_entry_t entry)
{
	struct swap_info_struct *si;
	struct swap_cluster_info *ci;
	unsigned long offset = swp_offset(entry);

	si = _swap_info_get(entry);
	if (!si)
		return -EBUSY;
	ci = lock_cluster(si, offset);
	cluster_clear_huge(ci);
	unlock_cluster(ci);
	return 0;
}
#endif

static int swp_entry_cmp(const void *ent1, const void *ent2)
{
	const swp_entry_t *e1 = ent1, *e2 = ent2;

	return (int)swp_type(*e1) - (int)swp_type(*e2);
}

void swapcache_free_entries(swp_entry_t *entries, int n)
{
	struct swap_info_struct *p, *prev;
	int i;

	if (n <= 0)
		return;

	prev = NULL;
	p = NULL;

	/*
	 * Sort swap entries by swap device, so each lock is only taken once.
	 * nr_swapfiles isn't absolutely correct, but the overhead of sort() is
	 * so low that it isn't necessary to optimize further.
	 */
	if (nr_swapfiles > 1)
		sort(entries, n, sizeof(entries[0]), swp_entry_cmp, NULL);
	for (i = 0; i < n; ++i) {
		p = swap_info_get_cont(entries[i], prev);
		if (p)
			swap_entry_free(p, entries[i]);
		prev = p;
	}
	if (p)
		spin_unlock(&p->lock);
}

int __swap_count(swp_entry_t entry)
{
	struct swap_info_struct *si = swp_swap_info(entry);
	pgoff_t offset = swp_offset(entry);

	return swap_count(si->swap_map[offset]);
}

/*
 * How many references to @entry are currently swapped out?
 * This does not give an exact answer when swap count is continued,
 * but does include the high COUNT_CONTINUED flag to allow for that.
 */
int swap_swapcount(struct swap_info_struct *si, swp_entry_t entry)
{
	pgoff_t offset = swp_offset(entry);
	struct swap_cluster_info *ci;
	int count;

	ci = lock_cluster_or_swap_info(si, offset);
	count = swap_count(si->swap_map[offset]);
	unlock_cluster_or_swap_info(si, ci);
	return count;
}

/*
 * How many references to @entry are currently swapped out?
 * This considers COUNT_CONTINUED so it returns exact answer.
 */
int swp_swapcount(swp_entry_t entry)
{
	int count, tmp_count, n;
	struct swap_info_struct *p;
	struct swap_cluster_info *ci;
	struct page *page;
	pgoff_t offset;
	unsigned char *map;

	p = _swap_info_get(entry);
	if (!p)
		return 0;

	offset = swp_offset(entry);

	ci = lock_cluster_or_swap_info(p, offset);

	count = swap_count(p->swap_map[offset]);
	if (!(count & COUNT_CONTINUED))
		goto out;

	count &= ~COUNT_CONTINUED;
	n = SWAP_MAP_MAX + 1;

	page = vmalloc_to_page(p->swap_map + offset);
	offset &= ~PAGE_MASK;
	VM_BUG_ON(page_private(page) != SWP_CONTINUED);

	do {
		page = list_next_entry(page, lru);
		map = kmap_atomic(page);
		tmp_count = map[offset];
		kunmap_atomic(map);

		count += (tmp_count & ~COUNT_CONTINUED) * n;
		n *= (SWAP_CONT_MAX + 1);
	} while (tmp_count & COUNT_CONTINUED);
out:
	unlock_cluster_or_swap_info(p, ci);
	return count;
}

static bool swap_page_trans_huge_swapped(struct swap_info_struct *si,
					 swp_entry_t entry)
{
	struct swap_cluster_info *ci;
	unsigned char *map = si->swap_map;
	unsigned long roffset = swp_offset(entry);
	unsigned long offset = round_down(roffset, SWAPFILE_CLUSTER);
	int i;
	bool ret = false;

	ci = lock_cluster_or_swap_info(si, offset);
	if (!ci || !cluster_is_huge(ci)) {
		if (swap_count(map[roffset]))
			ret = true;
		goto unlock_out;
	}
	for (i = 0; i < SWAPFILE_CLUSTER; i++) {
		if (swap_count(map[offset + i])) {
			ret = true;
			break;
		}
	}
unlock_out:
	unlock_cluster_or_swap_info(si, ci);
	return ret;
}

static bool folio_swapped(struct folio *folio)
{
	swp_entry_t entry = folio_swap_entry(folio);
	struct swap_info_struct *si = _swap_info_get(entry);

	if (!si)
		return false;

	if (!IS_ENABLED(CONFIG_THP_SWAP) || likely(!folio_test_large(folio)))
		return swap_swapcount(si, entry) != 0;

	return swap_page_trans_huge_swapped(si, entry);
}

/**
 * folio_free_swap() - Free the swap space used for this folio.
 * @folio: The folio to remove.
 *
 * If swap is getting full, or if there are no more mappings of this folio,
 * then call folio_free_swap to free its swap space.
 *
 * Return: true if we were able to release the swap space.
 */
bool folio_free_swap(struct folio *folio)
{
	VM_BUG_ON_FOLIO(!folio_test_locked(folio), folio);

	if (!folio_test_swapcache(folio))
		return false;
	if (folio_test_writeback(folio))
		return false;
	if (folio_swapped(folio))
		return false;

	/*
	 * Once hibernation has begun to create its image of memory,
	 * there's a danger that one of the calls to folio_free_swap()
	 * - most probably a call from __try_to_reclaim_swap() while
	 * hibernation is allocating its own swap pages for the image,
	 * but conceivably even a call from memory reclaim - will free
	 * the swap from a folio which has already been recorded in the
	 * image as a clean swapcache folio, and then reuse its swap for
	 * another page of the image.  On waking from hibernation, the
	 * original folio might be freed under memory pressure, then
	 * later read back in from swap, now with the wrong data.
	 *
	 * Hibernation suspends storage while it is writing the image
	 * to disk so check that here.
	 */
	if (pm_suspended_storage())
		return false;

	delete_from_swap_cache(folio);
	folio_set_dirty(folio);
	return true;
}

/*
 * Free the swap entry like above, but also try to
 * free the page cache entry if it is the last user.
 */
int free_swap_and_cache(swp_entry_t entry)
{
	struct swap_info_struct *p;
	unsigned char count;

	if (non_swap_entry(entry))
		return 1;

	p = _swap_info_get(entry);
	if (p) {
		count = __swap_entry_free(p, entry);
		if (count == SWAP_HAS_CACHE &&
		    !swap_page_trans_huge_swapped(p, entry))
			__try_to_reclaim_swap(p, swp_offset(entry),
					      TTRS_UNMAPPED | TTRS_FULL);
	}
	return p != NULL;
}

#ifdef CONFIG_HIBERNATION

swp_entry_t get_swap_page_of_type(int type)
{
	struct swap_info_struct *si = swap_type_to_swap_info(type);
	swp_entry_t entry = {0};

	if (!si)
		goto fail;

	/* This is called for allocating swap entry, not cache */
	spin_lock(&si->lock);
	if ((si->flags & SWP_WRITEOK) && scan_swap_map_slots(si, 1, 1, &entry))
		atomic_long_dec(&nr_swap_pages);
	spin_unlock(&si->lock);
fail:
	return entry;
}

/*
 * Find the swap type that corresponds to given device (if any).
 *
 * @offset - number of the PAGE_SIZE-sized block of the device, starting
 * from 0, in which the swap header is expected to be located.
 *
 * This is needed for the suspend to disk (aka swsusp).
 */
int swap_type_of(dev_t device, sector_t offset)
{
	int type;

	if (!device)
		return -1;

	spin_lock(&swap_lock);
	for (type = 0; type < nr_swapfiles; type++) {
		struct swap_info_struct *sis = swap_info[type];

		if (!(sis->flags & SWP_WRITEOK))
			continue;

		if (device == sis->bdev->bd_dev) {
			struct swap_extent *se = first_se(sis);

			if (se->start_block == offset) {
				spin_unlock(&swap_lock);
				return type;
			}
		}
	}
	spin_unlock(&swap_lock);
	return -ENODEV;
}

int find_first_swap(dev_t *device)
{
	int type;

	spin_lock(&swap_lock);
	for (type = 0; type < nr_swapfiles; type++) {
		struct swap_info_struct *sis = swap_info[type];

		if (!(sis->flags & SWP_WRITEOK))
			continue;
		*device = sis->bdev->bd_dev;
		spin_unlock(&swap_lock);
		return type;
	}
	spin_unlock(&swap_lock);
	return -ENODEV;
}

/*
 * Get the (PAGE_SIZE) block corresponding to given offset on the swapdev
 * corresponding to given index in swap_info (swap type).
 */
sector_t swapdev_block(int type, pgoff_t offset)
{
	struct swap_info_struct *si = swap_type_to_swap_info(type);
	struct swap_extent *se;

	if (!si || !(si->flags & SWP_WRITEOK))
		return 0;
	se = offset_to_swap_extent(si, offset);
	return se->start_block + (offset - se->start_page);
}

/*
 * Return either the total number of swap pages of given type, or the number
 * of free pages of that type (depending on @free)
 *
 * This is needed for software suspend
 */
unsigned int count_swap_pages(int type, int free)
{
	unsigned int n = 0;

	spin_lock(&swap_lock);
	if ((unsigned int)type < nr_swapfiles) {
		struct swap_info_struct *sis = swap_info[type];

		spin_lock(&sis->lock);
		if (sis->flags & SWP_WRITEOK) {
			n = sis->pages;
			if (free)
				n -= sis->inuse_pages;
		}
		spin_unlock(&sis->lock);
	}
	spin_unlock(&swap_lock);
	return n;
}
#endif /* CONFIG_HIBERNATION */

static inline int pte_same_as_swp(pte_t pte, pte_t swp_pte)
{
	return pte_same(pte_swp_clear_flags(pte), swp_pte);
}

/*
 * No need to decide whether this PTE shares the swap entry with others,
 * just let do_wp_page work it out if a write is requested later - to
 * force COW, vm_page_prot omits write permission from any private vma.
 */
static int unuse_pte(struct vm_area_struct *vma, pmd_t *pmd,
		unsigned long addr, swp_entry_t entry, struct folio *folio)
{
	struct page *page = folio_file_page(folio, swp_offset(entry));
	struct page *swapcache;
	spinlock_t *ptl;
	pte_t *pte, new_pte, old_pte;
	bool hwposioned = false;
	int ret = 1;

	swapcache = page;
	page = ksm_might_need_to_copy(page, vma, addr);
	if (unlikely(!page))
		return -ENOMEM;
	else if (unlikely(PTR_ERR(page) == -EHWPOISON))
		hwposioned = true;

	pte = pte_offset_map_lock(vma->vm_mm, pmd, addr, &ptl);
	if (unlikely(!pte || !pte_same_as_swp(ptep_get(pte),
						swp_entry_to_pte(entry)))) {
		ret = 0;
		goto out;
	}

	old_pte = ptep_get(pte);

	if (unlikely(hwposioned || !PageUptodate(page))) {
		swp_entry_t swp_entry;

		dec_mm_counter(vma->vm_mm, MM_SWAPENTS);
		if (hwposioned) {
			swp_entry = make_hwpoison_entry(swapcache);
			page = swapcache;
		} else {
			swp_entry = make_swapin_error_entry();
		}
		new_pte = swp_entry_to_pte(swp_entry);
		ret = 0;
		goto setpte;
	}

	/* See do_swap_page() */
	BUG_ON(!PageAnon(page) && PageMappedToDisk(page));
	BUG_ON(PageAnon(page) && PageAnonExclusive(page));

	dec_mm_counter(vma->vm_mm, MM_SWAPENTS);
	inc_mm_counter(vma->vm_mm, MM_ANONPAGES);
	get_page(page);
	if (page == swapcache) {
		rmap_t rmap_flags = RMAP_NONE;

		/*
		 * See do_swap_page(): PageWriteback() would be problematic.
		 * However, we do a wait_on_page_writeback() just before this
		 * call and have the page locked.
		 */
		VM_BUG_ON_PAGE(PageWriteback(page), page);
		if (pte_swp_exclusive(old_pte))
			rmap_flags |= RMAP_EXCLUSIVE;

		page_add_anon_rmap(page, vma, addr, rmap_flags);
	} else { /* ksm created a completely new copy */
		page_add_new_anon_rmap(page, vma, addr);
		lru_cache_add_inactive_or_unevictable(page, vma);
	}
	new_pte = pte_mkold(mk_pte(page, vma->vm_page_prot));
	if (pte_swp_soft_dirty(old_pte))
		new_pte = pte_mksoft_dirty(new_pte);
	if (pte_swp_uffd_wp(old_pte))
		new_pte = pte_mkuffd_wp(new_pte);
setpte:
	set_pte_at(vma->vm_mm, addr, pte, new_pte);
	swap_free(entry);
out:
	if (pte)
		pte_unmap_unlock(pte, ptl);
	if (page != swapcache) {
		unlock_page(page);
		put_page(page);
	}
	return ret;
}

static int unuse_pte_range(struct vm_area_struct *vma, pmd_t *pmd,
			unsigned long addr, unsigned long end,
			unsigned int type)
{
	pte_t *pte = NULL;
	struct swap_info_struct *si;

	si = swap_info[type];
	do {
		struct folio *folio;
		unsigned long offset;
		unsigned char swp_count;
		swp_entry_t entry;
		int ret;
		pte_t ptent;

		if (!pte++) {
			pte = pte_offset_map(pmd, addr);
			if (!pte)
				break;
		}
<<<<<<< HEAD

		ptent = ptep_get_lockless(pte);

=======

		ptent = ptep_get_lockless(pte);

>>>>>>> 70bf01b8
		if (!is_swap_pte(ptent))
			continue;

		entry = pte_to_swp_entry(ptent);
		if (swp_type(entry) != type)
			continue;

		offset = swp_offset(entry);
		pte_unmap(pte);
		pte = NULL;

		folio = swap_cache_get_folio(entry, vma, addr);
		if (!folio) {
			struct page *page;
			struct vm_fault vmf = {
				.vma = vma,
				.address = addr,
				.real_address = addr,
				.pmd = pmd,
			};

			page = swapin_readahead(entry, GFP_HIGHUSER_MOVABLE,
						&vmf);
			if (page)
				folio = page_folio(page);
		}
		if (!folio) {
			swp_count = READ_ONCE(si->swap_map[offset]);
			if (swp_count == 0 || swp_count == SWAP_MAP_BAD)
				continue;
			return -ENOMEM;
		}

		folio_lock(folio);
		folio_wait_writeback(folio);
		ret = unuse_pte(vma, pmd, addr, entry, folio);
		if (ret < 0) {
			folio_unlock(folio);
			folio_put(folio);
			return ret;
		}

		folio_free_swap(folio);
		folio_unlock(folio);
		folio_put(folio);
	} while (addr += PAGE_SIZE, addr != end);

	if (pte)
		pte_unmap(pte);
	return 0;
}

static inline int unuse_pmd_range(struct vm_area_struct *vma, pud_t *pud,
				unsigned long addr, unsigned long end,
				unsigned int type)
{
	pmd_t *pmd;
	unsigned long next;
	int ret;

	pmd = pmd_offset(pud, addr);
	do {
		cond_resched();
		next = pmd_addr_end(addr, end);
		ret = unuse_pte_range(vma, pmd, addr, next, type);
		if (ret)
			return ret;
	} while (pmd++, addr = next, addr != end);
	return 0;
}

static inline int unuse_pud_range(struct vm_area_struct *vma, p4d_t *p4d,
				unsigned long addr, unsigned long end,
				unsigned int type)
{
	pud_t *pud;
	unsigned long next;
	int ret;

	pud = pud_offset(p4d, addr);
	do {
		next = pud_addr_end(addr, end);
		if (pud_none_or_clear_bad(pud))
			continue;
		ret = unuse_pmd_range(vma, pud, addr, next, type);
		if (ret)
			return ret;
	} while (pud++, addr = next, addr != end);
	return 0;
}

static inline int unuse_p4d_range(struct vm_area_struct *vma, pgd_t *pgd,
				unsigned long addr, unsigned long end,
				unsigned int type)
{
	p4d_t *p4d;
	unsigned long next;
	int ret;

	p4d = p4d_offset(pgd, addr);
	do {
		next = p4d_addr_end(addr, end);
		if (p4d_none_or_clear_bad(p4d))
			continue;
		ret = unuse_pud_range(vma, p4d, addr, next, type);
		if (ret)
			return ret;
	} while (p4d++, addr = next, addr != end);
	return 0;
}

static int unuse_vma(struct vm_area_struct *vma, unsigned int type)
{
	pgd_t *pgd;
	unsigned long addr, end, next;
	int ret;

	addr = vma->vm_start;
	end = vma->vm_end;

	pgd = pgd_offset(vma->vm_mm, addr);
	do {
		next = pgd_addr_end(addr, end);
		if (pgd_none_or_clear_bad(pgd))
			continue;
		ret = unuse_p4d_range(vma, pgd, addr, next, type);
		if (ret)
			return ret;
	} while (pgd++, addr = next, addr != end);
	return 0;
}

static int unuse_mm(struct mm_struct *mm, unsigned int type)
{
	struct vm_area_struct *vma;
	int ret = 0;
	VMA_ITERATOR(vmi, mm, 0);

	mmap_read_lock(mm);
	for_each_vma(vmi, vma) {
		if (vma->anon_vma) {
			ret = unuse_vma(vma, type);
			if (ret)
				break;
		}

		cond_resched();
	}
	mmap_read_unlock(mm);
	return ret;
}

/*
 * Scan swap_map from current position to next entry still in use.
 * Return 0 if there are no inuse entries after prev till end of
 * the map.
 */
static unsigned int find_next_to_unuse(struct swap_info_struct *si,
					unsigned int prev)
{
	unsigned int i;
	unsigned char count;

	/*
	 * No need for swap_lock here: we're just looking
	 * for whether an entry is in use, not modifying it; false
	 * hits are okay, and sys_swapoff() has already prevented new
	 * allocations from this area (while holding swap_lock).
	 */
	for (i = prev + 1; i < si->max; i++) {
		count = READ_ONCE(si->swap_map[i]);
		if (count && swap_count(count) != SWAP_MAP_BAD)
			break;
		if ((i % LATENCY_LIMIT) == 0)
			cond_resched();
	}

	if (i == si->max)
		i = 0;

	return i;
}

static int try_to_unuse(unsigned int type)
{
	struct mm_struct *prev_mm;
	struct mm_struct *mm;
	struct list_head *p;
	int retval = 0;
	struct swap_info_struct *si = swap_info[type];
	struct folio *folio;
	swp_entry_t entry;
	unsigned int i;

	if (!READ_ONCE(si->inuse_pages))
		return 0;

retry:
	retval = shmem_unuse(type);
	if (retval)
		return retval;

	prev_mm = &init_mm;
	mmget(prev_mm);

	spin_lock(&mmlist_lock);
	p = &init_mm.mmlist;
	while (READ_ONCE(si->inuse_pages) &&
	       !signal_pending(current) &&
	       (p = p->next) != &init_mm.mmlist) {

		mm = list_entry(p, struct mm_struct, mmlist);
		if (!mmget_not_zero(mm))
			continue;
		spin_unlock(&mmlist_lock);
		mmput(prev_mm);
		prev_mm = mm;
		retval = unuse_mm(mm, type);
		if (retval) {
			mmput(prev_mm);
			return retval;
		}

		/*
		 * Make sure that we aren't completely killing
		 * interactive performance.
		 */
		cond_resched();
		spin_lock(&mmlist_lock);
	}
	spin_unlock(&mmlist_lock);

	mmput(prev_mm);

	i = 0;
	while (READ_ONCE(si->inuse_pages) &&
	       !signal_pending(current) &&
	       (i = find_next_to_unuse(si, i)) != 0) {

		entry = swp_entry(type, i);
		folio = filemap_get_folio(swap_address_space(entry), i);
		if (IS_ERR(folio))
			continue;

		/*
		 * It is conceivable that a racing task removed this folio from
		 * swap cache just before we acquired the page lock. The folio
		 * might even be back in swap cache on another swap area. But
		 * that is okay, folio_free_swap() only removes stale folios.
		 */
		folio_lock(folio);
		folio_wait_writeback(folio);
		folio_free_swap(folio);
		folio_unlock(folio);
		folio_put(folio);
	}

	/*
	 * Lets check again to see if there are still swap entries in the map.
	 * If yes, we would need to do retry the unuse logic again.
	 * Under global memory pressure, swap entries can be reinserted back
	 * into process space after the mmlist loop above passes over them.
	 *
	 * Limit the number of retries? No: when mmget_not_zero()
	 * above fails, that mm is likely to be freeing swap from
	 * exit_mmap(), which proceeds at its own independent pace;
	 * and even shmem_writepage() could have been preempted after
	 * folio_alloc_swap(), temporarily hiding that swap.  It's easy
	 * and robust (though cpu-intensive) just to keep retrying.
	 */
	if (READ_ONCE(si->inuse_pages)) {
		if (!signal_pending(current))
			goto retry;
		return -EINTR;
	}

	return 0;
}

/*
 * After a successful try_to_unuse, if no swap is now in use, we know
 * we can empty the mmlist.  swap_lock must be held on entry and exit.
 * Note that mmlist_lock nests inside swap_lock, and an mm must be
 * added to the mmlist just after page_duplicate - before would be racy.
 */
static void drain_mmlist(void)
{
	struct list_head *p, *next;
	unsigned int type;

	for (type = 0; type < nr_swapfiles; type++)
		if (swap_info[type]->inuse_pages)
			return;
	spin_lock(&mmlist_lock);
	list_for_each_safe(p, next, &init_mm.mmlist)
		list_del_init(p);
	spin_unlock(&mmlist_lock);
}

/*
 * Free all of a swapdev's extent information
 */
static void destroy_swap_extents(struct swap_info_struct *sis)
{
	while (!RB_EMPTY_ROOT(&sis->swap_extent_root)) {
		struct rb_node *rb = sis->swap_extent_root.rb_node;
		struct swap_extent *se = rb_entry(rb, struct swap_extent, rb_node);

		rb_erase(rb, &sis->swap_extent_root);
		kfree(se);
	}

	if (sis->flags & SWP_ACTIVATED) {
		struct file *swap_file = sis->swap_file;
		struct address_space *mapping = swap_file->f_mapping;

		sis->flags &= ~SWP_ACTIVATED;
		if (mapping->a_ops->swap_deactivate)
			mapping->a_ops->swap_deactivate(swap_file);
	}
}

/*
 * Add a block range (and the corresponding page range) into this swapdev's
 * extent tree.
 *
 * This function rather assumes that it is called in ascending page order.
 */
int
add_swap_extent(struct swap_info_struct *sis, unsigned long start_page,
		unsigned long nr_pages, sector_t start_block)
{
	struct rb_node **link = &sis->swap_extent_root.rb_node, *parent = NULL;
	struct swap_extent *se;
	struct swap_extent *new_se;

	/*
	 * place the new node at the right most since the
	 * function is called in ascending page order.
	 */
	while (*link) {
		parent = *link;
		link = &parent->rb_right;
	}

	if (parent) {
		se = rb_entry(parent, struct swap_extent, rb_node);
		BUG_ON(se->start_page + se->nr_pages != start_page);
		if (se->start_block + se->nr_pages == start_block) {
			/* Merge it */
			se->nr_pages += nr_pages;
			return 0;
		}
	}

	/* No merge, insert a new extent. */
	new_se = kmalloc(sizeof(*se), GFP_KERNEL);
	if (new_se == NULL)
		return -ENOMEM;
	new_se->start_page = start_page;
	new_se->nr_pages = nr_pages;
	new_se->start_block = start_block;

	rb_link_node(&new_se->rb_node, parent, link);
	rb_insert_color(&new_se->rb_node, &sis->swap_extent_root);
	return 1;
}
EXPORT_SYMBOL_GPL(add_swap_extent);

/*
 * A `swap extent' is a simple thing which maps a contiguous range of pages
 * onto a contiguous range of disk blocks.  A rbtree of swap extents is
 * built at swapon time and is then used at swap_writepage/swap_readpage
 * time for locating where on disk a page belongs.
 *
 * If the swapfile is an S_ISBLK block device, a single extent is installed.
 * This is done so that the main operating code can treat S_ISBLK and S_ISREG
 * swap files identically.
 *
 * Whether the swapdev is an S_ISREG file or an S_ISBLK blockdev, the swap
 * extent rbtree operates in PAGE_SIZE disk blocks.  Both S_ISREG and S_ISBLK
 * swapfiles are handled *identically* after swapon time.
 *
 * For S_ISREG swapfiles, setup_swap_extents() will walk all the file's blocks
 * and will parse them into a rbtree, in PAGE_SIZE chunks.  If some stray
 * blocks are found which do not fall within the PAGE_SIZE alignment
 * requirements, they are simply tossed out - we will never use those blocks
 * for swapping.
 *
 * For all swap devices we set S_SWAPFILE across the life of the swapon.  This
 * prevents users from writing to the swap device, which will corrupt memory.
 *
 * The amount of disk space which a single swap extent represents varies.
 * Typically it is in the 1-4 megabyte range.  So we can have hundreds of
 * extents in the rbtree. - akpm.
 */
static int setup_swap_extents(struct swap_info_struct *sis, sector_t *span)
{
	struct file *swap_file = sis->swap_file;
	struct address_space *mapping = swap_file->f_mapping;
	struct inode *inode = mapping->host;
	int ret;

	if (S_ISBLK(inode->i_mode)) {
		ret = add_swap_extent(sis, 0, sis->max, 0);
		*span = sis->pages;
		return ret;
	}

	if (mapping->a_ops->swap_activate) {
		ret = mapping->a_ops->swap_activate(sis, swap_file, span);
		if (ret < 0)
			return ret;
		sis->flags |= SWP_ACTIVATED;
		if ((sis->flags & SWP_FS_OPS) &&
		    sio_pool_init() != 0) {
			destroy_swap_extents(sis);
			return -ENOMEM;
		}
		return ret;
	}

	return generic_swapfile_activate(sis, swap_file, span);
}

static int swap_node(struct swap_info_struct *p)
{
	struct block_device *bdev;

	if (p->bdev)
		bdev = p->bdev;
	else
		bdev = p->swap_file->f_inode->i_sb->s_bdev;

	return bdev ? bdev->bd_disk->node_id : NUMA_NO_NODE;
}

static void setup_swap_info(struct swap_info_struct *p, int prio,
			    unsigned char *swap_map,
			    struct swap_cluster_info *cluster_info)
{
	int i;

	if (prio >= 0)
		p->prio = prio;
	else
		p->prio = --least_priority;
	/*
	 * the plist prio is negated because plist ordering is
	 * low-to-high, while swap ordering is high-to-low
	 */
	p->list.prio = -p->prio;
	for_each_node(i) {
		if (p->prio >= 0)
			p->avail_lists[i].prio = -p->prio;
		else {
			if (swap_node(p) == i)
				p->avail_lists[i].prio = 1;
			else
				p->avail_lists[i].prio = -p->prio;
		}
	}
	p->swap_map = swap_map;
	p->cluster_info = cluster_info;
}

static void _enable_swap_info(struct swap_info_struct *p)
{
	p->flags |= SWP_WRITEOK;
	atomic_long_add(p->pages, &nr_swap_pages);
	total_swap_pages += p->pages;

	assert_spin_locked(&swap_lock);
	/*
	 * both lists are plists, and thus priority ordered.
	 * swap_active_head needs to be priority ordered for swapoff(),
	 * which on removal of any swap_info_struct with an auto-assigned
	 * (i.e. negative) priority increments the auto-assigned priority
	 * of any lower-priority swap_info_structs.
	 * swap_avail_head needs to be priority ordered for folio_alloc_swap(),
	 * which allocates swap pages from the highest available priority
	 * swap_info_struct.
	 */
	plist_add(&p->list, &swap_active_head);
	add_to_avail_list(p);
}

static void enable_swap_info(struct swap_info_struct *p, int prio,
				unsigned char *swap_map,
				struct swap_cluster_info *cluster_info,
				unsigned long *frontswap_map)
{
	if (IS_ENABLED(CONFIG_FRONTSWAP))
		frontswap_init(p->type, frontswap_map);
	spin_lock(&swap_lock);
	spin_lock(&p->lock);
	setup_swap_info(p, prio, swap_map, cluster_info);
	spin_unlock(&p->lock);
	spin_unlock(&swap_lock);
	/*
	 * Finished initializing swap device, now it's safe to reference it.
	 */
	percpu_ref_resurrect(&p->users);
	spin_lock(&swap_lock);
	spin_lock(&p->lock);
	_enable_swap_info(p);
	spin_unlock(&p->lock);
	spin_unlock(&swap_lock);
}

static void reinsert_swap_info(struct swap_info_struct *p)
{
	spin_lock(&swap_lock);
	spin_lock(&p->lock);
	setup_swap_info(p, p->prio, p->swap_map, p->cluster_info);
	_enable_swap_info(p);
	spin_unlock(&p->lock);
	spin_unlock(&swap_lock);
}

bool has_usable_swap(void)
{
	bool ret = true;

	spin_lock(&swap_lock);
	if (plist_head_empty(&swap_active_head))
		ret = false;
	spin_unlock(&swap_lock);
	return ret;
}

SYSCALL_DEFINE1(swapoff, const char __user *, specialfile)
{
	struct swap_info_struct *p = NULL;
	unsigned char *swap_map;
	struct swap_cluster_info *cluster_info;
	unsigned long *frontswap_map;
	struct file *swap_file, *victim;
	struct address_space *mapping;
	struct inode *inode;
	struct filename *pathname;
	int err, found = 0;
	unsigned int old_block_size;

	if (!capable(CAP_SYS_ADMIN))
		return -EPERM;

	BUG_ON(!current->mm);

	pathname = getname(specialfile);
	if (IS_ERR(pathname))
		return PTR_ERR(pathname);

	victim = file_open_name(pathname, O_RDWR|O_LARGEFILE, 0);
	err = PTR_ERR(victim);
	if (IS_ERR(victim))
		goto out;

	mapping = victim->f_mapping;
	spin_lock(&swap_lock);
	plist_for_each_entry(p, &swap_active_head, list) {
		if (p->flags & SWP_WRITEOK) {
			if (p->swap_file->f_mapping == mapping) {
				found = 1;
				break;
			}
		}
	}
	if (!found) {
		err = -EINVAL;
		spin_unlock(&swap_lock);
		goto out_dput;
	}
	if (!security_vm_enough_memory_mm(current->mm, p->pages))
		vm_unacct_memory(p->pages);
	else {
		err = -ENOMEM;
		spin_unlock(&swap_lock);
		goto out_dput;
	}
	spin_lock(&p->lock);
	del_from_avail_list(p);
	if (p->prio < 0) {
		struct swap_info_struct *si = p;
		int nid;

		plist_for_each_entry_continue(si, &swap_active_head, list) {
			si->prio++;
			si->list.prio--;
			for_each_node(nid) {
				if (si->avail_lists[nid].prio != 1)
					si->avail_lists[nid].prio--;
			}
		}
		least_priority++;
	}
	plist_del(&p->list, &swap_active_head);
	atomic_long_sub(p->pages, &nr_swap_pages);
	total_swap_pages -= p->pages;
	p->flags &= ~SWP_WRITEOK;
	spin_unlock(&p->lock);
	spin_unlock(&swap_lock);

	disable_swap_slots_cache_lock();

	set_current_oom_origin();
	err = try_to_unuse(p->type);
	clear_current_oom_origin();

	if (err) {
		/* re-insert swap space back into swap_list */
		reinsert_swap_info(p);
		reenable_swap_slots_cache_unlock();
		goto out_dput;
	}

	reenable_swap_slots_cache_unlock();

	/*
	 * Wait for swap operations protected by get/put_swap_device()
	 * to complete.
	 *
	 * We need synchronize_rcu() here to protect the accessing to
	 * the swap cache data structure.
	 */
	percpu_ref_kill(&p->users);
	synchronize_rcu();
	wait_for_completion(&p->comp);

	flush_work(&p->discard_work);

	destroy_swap_extents(p);
	if (p->flags & SWP_CONTINUED)
		free_swap_count_continuations(p);

	if (!p->bdev || !bdev_nonrot(p->bdev))
		atomic_dec(&nr_rotate_swap);

	mutex_lock(&swapon_mutex);
	spin_lock(&swap_lock);
	spin_lock(&p->lock);
	drain_mmlist();

	/* wait for anyone still in scan_swap_map_slots */
	p->highest_bit = 0;		/* cuts scans short */
	while (p->flags >= SWP_SCANNING) {
		spin_unlock(&p->lock);
		spin_unlock(&swap_lock);
		schedule_timeout_uninterruptible(1);
		spin_lock(&swap_lock);
		spin_lock(&p->lock);
	}

	swap_file = p->swap_file;
	old_block_size = p->old_block_size;
	p->swap_file = NULL;
	p->max = 0;
	swap_map = p->swap_map;
	p->swap_map = NULL;
	cluster_info = p->cluster_info;
	p->cluster_info = NULL;
	frontswap_map = frontswap_map_get(p);
	spin_unlock(&p->lock);
	spin_unlock(&swap_lock);
	arch_swap_invalidate_area(p->type);
	frontswap_invalidate_area(p->type);
	frontswap_map_set(p, NULL);
	mutex_unlock(&swapon_mutex);
	free_percpu(p->percpu_cluster);
	p->percpu_cluster = NULL;
	free_percpu(p->cluster_next_cpu);
	p->cluster_next_cpu = NULL;
	vfree(swap_map);
	kvfree(cluster_info);
	kvfree(frontswap_map);
	/* Destroy swap account information */
	swap_cgroup_swapoff(p->type);
	exit_swap_address_space(p->type);

	inode = mapping->host;
	if (S_ISBLK(inode->i_mode)) {
		struct block_device *bdev = I_BDEV(inode);

		set_blocksize(bdev, old_block_size);
		blkdev_put(bdev, FMODE_READ | FMODE_WRITE | FMODE_EXCL);
	}

	inode_lock(inode);
	inode->i_flags &= ~S_SWAPFILE;
	inode_unlock(inode);
	filp_close(swap_file, NULL);

	/*
	 * Clear the SWP_USED flag after all resources are freed so that swapon
	 * can reuse this swap_info in alloc_swap_info() safely.  It is ok to
	 * not hold p->lock after we cleared its SWP_WRITEOK.
	 */
	spin_lock(&swap_lock);
	p->flags = 0;
	spin_unlock(&swap_lock);

	err = 0;
	atomic_inc(&proc_poll_event);
	wake_up_interruptible(&proc_poll_wait);

out_dput:
	filp_close(victim, NULL);
out:
	putname(pathname);
	return err;
}

#ifdef CONFIG_PROC_FS
static __poll_t swaps_poll(struct file *file, poll_table *wait)
{
	struct seq_file *seq = file->private_data;

	poll_wait(file, &proc_poll_wait, wait);

	if (seq->poll_event != atomic_read(&proc_poll_event)) {
		seq->poll_event = atomic_read(&proc_poll_event);
		return EPOLLIN | EPOLLRDNORM | EPOLLERR | EPOLLPRI;
	}

	return EPOLLIN | EPOLLRDNORM;
}

/* iterator */
static void *swap_start(struct seq_file *swap, loff_t *pos)
{
	struct swap_info_struct *si;
	int type;
	loff_t l = *pos;

	mutex_lock(&swapon_mutex);

	if (!l)
		return SEQ_START_TOKEN;

	for (type = 0; (si = swap_type_to_swap_info(type)); type++) {
		if (!(si->flags & SWP_USED) || !si->swap_map)
			continue;
		if (!--l)
			return si;
	}

	return NULL;
}

static void *swap_next(struct seq_file *swap, void *v, loff_t *pos)
{
	struct swap_info_struct *si = v;
	int type;

	if (v == SEQ_START_TOKEN)
		type = 0;
	else
		type = si->type + 1;

	++(*pos);
	for (; (si = swap_type_to_swap_info(type)); type++) {
		if (!(si->flags & SWP_USED) || !si->swap_map)
			continue;
		return si;
	}

	return NULL;
}

static void swap_stop(struct seq_file *swap, void *v)
{
	mutex_unlock(&swapon_mutex);
}

static int swap_show(struct seq_file *swap, void *v)
{
	struct swap_info_struct *si = v;
	struct file *file;
	int len;
	unsigned long bytes, inuse;

	if (si == SEQ_START_TOKEN) {
		seq_puts(swap, "Filename\t\t\t\tType\t\tSize\t\tUsed\t\tPriority\n");
		return 0;
	}

	bytes = si->pages << (PAGE_SHIFT - 10);
	inuse = READ_ONCE(si->inuse_pages) << (PAGE_SHIFT - 10);

	file = si->swap_file;
	len = seq_file_path(swap, file, " \t\n\\");
	seq_printf(swap, "%*s%s\t%lu\t%s%lu\t%s%d\n",
			len < 40 ? 40 - len : 1, " ",
			S_ISBLK(file_inode(file)->i_mode) ?
				"partition" : "file\t",
			bytes, bytes < 10000000 ? "\t" : "",
			inuse, inuse < 10000000 ? "\t" : "",
			si->prio);
	return 0;
}

static const struct seq_operations swaps_op = {
	.start =	swap_start,
	.next =		swap_next,
	.stop =		swap_stop,
	.show =		swap_show
};

static int swaps_open(struct inode *inode, struct file *file)
{
	struct seq_file *seq;
	int ret;

	ret = seq_open(file, &swaps_op);
	if (ret)
		return ret;

	seq = file->private_data;
	seq->poll_event = atomic_read(&proc_poll_event);
	return 0;
}

static const struct proc_ops swaps_proc_ops = {
	.proc_flags	= PROC_ENTRY_PERMANENT,
	.proc_open	= swaps_open,
	.proc_read	= seq_read,
	.proc_lseek	= seq_lseek,
	.proc_release	= seq_release,
	.proc_poll	= swaps_poll,
};

static int __init procswaps_init(void)
{
	proc_create("swaps", 0, NULL, &swaps_proc_ops);
	return 0;
}
__initcall(procswaps_init);
#endif /* CONFIG_PROC_FS */

#ifdef MAX_SWAPFILES_CHECK
static int __init max_swapfiles_check(void)
{
	MAX_SWAPFILES_CHECK();
	return 0;
}
late_initcall(max_swapfiles_check);
#endif

static struct swap_info_struct *alloc_swap_info(void)
{
	struct swap_info_struct *p;
	struct swap_info_struct *defer = NULL;
	unsigned int type;
	int i;

	p = kvzalloc(struct_size(p, avail_lists, nr_node_ids), GFP_KERNEL);
	if (!p)
		return ERR_PTR(-ENOMEM);

	if (percpu_ref_init(&p->users, swap_users_ref_free,
			    PERCPU_REF_INIT_DEAD, GFP_KERNEL)) {
		kvfree(p);
		return ERR_PTR(-ENOMEM);
	}

	spin_lock(&swap_lock);
	for (type = 0; type < nr_swapfiles; type++) {
		if (!(swap_info[type]->flags & SWP_USED))
			break;
	}
	if (type >= MAX_SWAPFILES) {
		spin_unlock(&swap_lock);
		percpu_ref_exit(&p->users);
		kvfree(p);
		return ERR_PTR(-EPERM);
	}
	if (type >= nr_swapfiles) {
		p->type = type;
		/*
		 * Publish the swap_info_struct after initializing it.
		 * Note that kvzalloc() above zeroes all its fields.
		 */
		smp_store_release(&swap_info[type], p); /* rcu_assign_pointer() */
		nr_swapfiles++;
	} else {
		defer = p;
		p = swap_info[type];
		/*
		 * Do not memset this entry: a racing procfs swap_next()
		 * would be relying on p->type to remain valid.
		 */
	}
	p->swap_extent_root = RB_ROOT;
	plist_node_init(&p->list, 0);
	for_each_node(i)
		plist_node_init(&p->avail_lists[i], 0);
	p->flags = SWP_USED;
	spin_unlock(&swap_lock);
	if (defer) {
		percpu_ref_exit(&defer->users);
		kvfree(defer);
	}
	spin_lock_init(&p->lock);
	spin_lock_init(&p->cont_lock);
	init_completion(&p->comp);

	return p;
}

static int claim_swapfile(struct swap_info_struct *p, struct inode *inode)
{
	int error;

	if (S_ISBLK(inode->i_mode)) {
		p->bdev = blkdev_get_by_dev(inode->i_rdev,
				   FMODE_READ | FMODE_WRITE | FMODE_EXCL, p);
		if (IS_ERR(p->bdev)) {
			error = PTR_ERR(p->bdev);
			p->bdev = NULL;
			return error;
		}
		p->old_block_size = block_size(p->bdev);
		error = set_blocksize(p->bdev, PAGE_SIZE);
		if (error < 0)
			return error;
		/*
		 * Zoned block devices contain zones that have a sequential
		 * write only restriction.  Hence zoned block devices are not
		 * suitable for swapping.  Disallow them here.
		 */
		if (bdev_is_zoned(p->bdev))
			return -EINVAL;
		p->flags |= SWP_BLKDEV;
	} else if (S_ISREG(inode->i_mode)) {
		p->bdev = inode->i_sb->s_bdev;
	}

	return 0;
}


/*
 * Find out how many pages are allowed for a single swap device. There
 * are two limiting factors:
 * 1) the number of bits for the swap offset in the swp_entry_t type, and
 * 2) the number of bits in the swap pte, as defined by the different
 * architectures.
 *
 * In order to find the largest possible bit mask, a swap entry with
 * swap type 0 and swap offset ~0UL is created, encoded to a swap pte,
 * decoded to a swp_entry_t again, and finally the swap offset is
 * extracted.
 *
 * This will mask all the bits from the initial ~0UL mask that can't
 * be encoded in either the swp_entry_t or the architecture definition
 * of a swap pte.
 */
unsigned long generic_max_swapfile_size(void)
{
	return swp_offset(pte_to_swp_entry(
			swp_entry_to_pte(swp_entry(0, ~0UL)))) + 1;
}

/* Can be overridden by an architecture for additional checks. */
__weak unsigned long arch_max_swapfile_size(void)
{
	return generic_max_swapfile_size();
}

static unsigned long read_swap_header(struct swap_info_struct *p,
					union swap_header *swap_header,
					struct inode *inode)
{
	int i;
	unsigned long maxpages;
	unsigned long swapfilepages;
	unsigned long last_page;

	if (memcmp("SWAPSPACE2", swap_header->magic.magic, 10)) {
		pr_err("Unable to find swap-space signature\n");
		return 0;
	}

	/* swap partition endianness hack... */
	if (swab32(swap_header->info.version) == 1) {
		swab32s(&swap_header->info.version);
		swab32s(&swap_header->info.last_page);
		swab32s(&swap_header->info.nr_badpages);
		if (swap_header->info.nr_badpages > MAX_SWAP_BADPAGES)
			return 0;
		for (i = 0; i < swap_header->info.nr_badpages; i++)
			swab32s(&swap_header->info.badpages[i]);
	}
	/* Check the swap header's sub-version */
	if (swap_header->info.version != 1) {
		pr_warn("Unable to handle swap header version %d\n",
			swap_header->info.version);
		return 0;
	}

	p->lowest_bit  = 1;
	p->cluster_next = 1;
	p->cluster_nr = 0;

	maxpages = swapfile_maximum_size;
	last_page = swap_header->info.last_page;
	if (!last_page) {
		pr_warn("Empty swap-file\n");
		return 0;
	}
	if (last_page > maxpages) {
		pr_warn("Truncating oversized swap area, only using %luk out of %luk\n",
			maxpages << (PAGE_SHIFT - 10),
			last_page << (PAGE_SHIFT - 10));
	}
	if (maxpages > last_page) {
		maxpages = last_page + 1;
		/* p->max is an unsigned int: don't overflow it */
		if ((unsigned int)maxpages == 0)
			maxpages = UINT_MAX;
	}
	p->highest_bit = maxpages - 1;

	if (!maxpages)
		return 0;
	swapfilepages = i_size_read(inode) >> PAGE_SHIFT;
	if (swapfilepages && maxpages > swapfilepages) {
		pr_warn("Swap area shorter than signature indicates\n");
		return 0;
	}
	if (swap_header->info.nr_badpages && S_ISREG(inode->i_mode))
		return 0;
	if (swap_header->info.nr_badpages > MAX_SWAP_BADPAGES)
		return 0;

	return maxpages;
}

#define SWAP_CLUSTER_INFO_COLS						\
	DIV_ROUND_UP(L1_CACHE_BYTES, sizeof(struct swap_cluster_info))
#define SWAP_CLUSTER_SPACE_COLS						\
	DIV_ROUND_UP(SWAP_ADDRESS_SPACE_PAGES, SWAPFILE_CLUSTER)
#define SWAP_CLUSTER_COLS						\
	max_t(unsigned int, SWAP_CLUSTER_INFO_COLS, SWAP_CLUSTER_SPACE_COLS)

static int setup_swap_map_and_extents(struct swap_info_struct *p,
					union swap_header *swap_header,
					unsigned char *swap_map,
					struct swap_cluster_info *cluster_info,
					unsigned long maxpages,
					sector_t *span)
{
	unsigned int j, k;
	unsigned int nr_good_pages;
	int nr_extents;
	unsigned long nr_clusters = DIV_ROUND_UP(maxpages, SWAPFILE_CLUSTER);
	unsigned long col = p->cluster_next / SWAPFILE_CLUSTER % SWAP_CLUSTER_COLS;
	unsigned long i, idx;

	nr_good_pages = maxpages - 1;	/* omit header page */

	cluster_list_init(&p->free_clusters);
	cluster_list_init(&p->discard_clusters);

	for (i = 0; i < swap_header->info.nr_badpages; i++) {
		unsigned int page_nr = swap_header->info.badpages[i];
		if (page_nr == 0 || page_nr > swap_header->info.last_page)
			return -EINVAL;
		if (page_nr < maxpages) {
			swap_map[page_nr] = SWAP_MAP_BAD;
			nr_good_pages--;
			/*
			 * Haven't marked the cluster free yet, no list
			 * operation involved
			 */
			inc_cluster_info_page(p, cluster_info, page_nr);
		}
	}

	/* Haven't marked the cluster free yet, no list operation involved */
	for (i = maxpages; i < round_up(maxpages, SWAPFILE_CLUSTER); i++)
		inc_cluster_info_page(p, cluster_info, i);

	if (nr_good_pages) {
		swap_map[0] = SWAP_MAP_BAD;
		/*
		 * Not mark the cluster free yet, no list
		 * operation involved
		 */
		inc_cluster_info_page(p, cluster_info, 0);
		p->max = maxpages;
		p->pages = nr_good_pages;
		nr_extents = setup_swap_extents(p, span);
		if (nr_extents < 0)
			return nr_extents;
		nr_good_pages = p->pages;
	}
	if (!nr_good_pages) {
		pr_warn("Empty swap-file\n");
		return -EINVAL;
	}

	if (!cluster_info)
		return nr_extents;


	/*
	 * Reduce false cache line sharing between cluster_info and
	 * sharing same address space.
	 */
	for (k = 0; k < SWAP_CLUSTER_COLS; k++) {
		j = (k + col) % SWAP_CLUSTER_COLS;
		for (i = 0; i < DIV_ROUND_UP(nr_clusters, SWAP_CLUSTER_COLS); i++) {
			idx = i * SWAP_CLUSTER_COLS + j;
			if (idx >= nr_clusters)
				continue;
			if (cluster_count(&cluster_info[idx]))
				continue;
			cluster_set_flag(&cluster_info[idx], CLUSTER_FLAG_FREE);
			cluster_list_add_tail(&p->free_clusters, cluster_info,
					      idx);
		}
	}
	return nr_extents;
}

SYSCALL_DEFINE2(swapon, const char __user *, specialfile, int, swap_flags)
{
	struct swap_info_struct *p;
	struct filename *name;
	struct file *swap_file = NULL;
	struct address_space *mapping;
	struct dentry *dentry;
	int prio;
	int error;
	union swap_header *swap_header;
	int nr_extents;
	sector_t span;
	unsigned long maxpages;
	unsigned char *swap_map = NULL;
	struct swap_cluster_info *cluster_info = NULL;
	unsigned long *frontswap_map = NULL;
	struct page *page = NULL;
	struct inode *inode = NULL;
	bool inced_nr_rotate_swap = false;

	if (swap_flags & ~SWAP_FLAGS_VALID)
		return -EINVAL;

	if (!capable(CAP_SYS_ADMIN))
		return -EPERM;

	if (!swap_avail_heads)
		return -ENOMEM;

	p = alloc_swap_info();
	if (IS_ERR(p))
		return PTR_ERR(p);

	INIT_WORK(&p->discard_work, swap_discard_work);

	name = getname(specialfile);
	if (IS_ERR(name)) {
		error = PTR_ERR(name);
		name = NULL;
		goto bad_swap;
	}
	swap_file = file_open_name(name, O_RDWR|O_LARGEFILE, 0);
	if (IS_ERR(swap_file)) {
		error = PTR_ERR(swap_file);
		swap_file = NULL;
		goto bad_swap;
	}

	p->swap_file = swap_file;
	mapping = swap_file->f_mapping;
	dentry = swap_file->f_path.dentry;
	inode = mapping->host;

	error = claim_swapfile(p, inode);
	if (unlikely(error))
		goto bad_swap;

	inode_lock(inode);
	if (d_unlinked(dentry) || cant_mount(dentry)) {
		error = -ENOENT;
		goto bad_swap_unlock_inode;
	}
	if (IS_SWAPFILE(inode)) {
		error = -EBUSY;
		goto bad_swap_unlock_inode;
	}

	/*
	 * Read the swap header.
	 */
	if (!mapping->a_ops->read_folio) {
		error = -EINVAL;
		goto bad_swap_unlock_inode;
	}
	page = read_mapping_page(mapping, 0, swap_file);
	if (IS_ERR(page)) {
		error = PTR_ERR(page);
		goto bad_swap_unlock_inode;
	}
	swap_header = kmap(page);

	maxpages = read_swap_header(p, swap_header, inode);
	if (unlikely(!maxpages)) {
		error = -EINVAL;
		goto bad_swap_unlock_inode;
	}

	/* OK, set up the swap map and apply the bad block list */
	swap_map = vzalloc(maxpages);
	if (!swap_map) {
		error = -ENOMEM;
		goto bad_swap_unlock_inode;
	}

	if (p->bdev && bdev_stable_writes(p->bdev))
		p->flags |= SWP_STABLE_WRITES;

	if (p->bdev && bdev_synchronous(p->bdev))
		p->flags |= SWP_SYNCHRONOUS_IO;

	if (p->bdev && bdev_nonrot(p->bdev)) {
		int cpu;
		unsigned long ci, nr_cluster;

		p->flags |= SWP_SOLIDSTATE;
		p->cluster_next_cpu = alloc_percpu(unsigned int);
		if (!p->cluster_next_cpu) {
			error = -ENOMEM;
			goto bad_swap_unlock_inode;
		}
		/*
		 * select a random position to start with to help wear leveling
		 * SSD
		 */
		for_each_possible_cpu(cpu) {
			per_cpu(*p->cluster_next_cpu, cpu) =
				get_random_u32_inclusive(1, p->highest_bit);
		}
		nr_cluster = DIV_ROUND_UP(maxpages, SWAPFILE_CLUSTER);

		cluster_info = kvcalloc(nr_cluster, sizeof(*cluster_info),
					GFP_KERNEL);
		if (!cluster_info) {
			error = -ENOMEM;
			goto bad_swap_unlock_inode;
		}

		for (ci = 0; ci < nr_cluster; ci++)
			spin_lock_init(&((cluster_info + ci)->lock));

		p->percpu_cluster = alloc_percpu(struct percpu_cluster);
		if (!p->percpu_cluster) {
			error = -ENOMEM;
			goto bad_swap_unlock_inode;
		}
		for_each_possible_cpu(cpu) {
			struct percpu_cluster *cluster;
			cluster = per_cpu_ptr(p->percpu_cluster, cpu);
			cluster_set_null(&cluster->index);
		}
	} else {
		atomic_inc(&nr_rotate_swap);
		inced_nr_rotate_swap = true;
	}

	error = swap_cgroup_swapon(p->type, maxpages);
	if (error)
		goto bad_swap_unlock_inode;

	nr_extents = setup_swap_map_and_extents(p, swap_header, swap_map,
		cluster_info, maxpages, &span);
	if (unlikely(nr_extents < 0)) {
		error = nr_extents;
		goto bad_swap_unlock_inode;
	}
	/* frontswap enabled? set up bit-per-page map for frontswap */
	if (IS_ENABLED(CONFIG_FRONTSWAP))
		frontswap_map = kvcalloc(BITS_TO_LONGS(maxpages),
					 sizeof(long),
					 GFP_KERNEL);

	if ((swap_flags & SWAP_FLAG_DISCARD) &&
	    p->bdev && bdev_max_discard_sectors(p->bdev)) {
		/*
		 * When discard is enabled for swap with no particular
		 * policy flagged, we set all swap discard flags here in
		 * order to sustain backward compatibility with older
		 * swapon(8) releases.
		 */
		p->flags |= (SWP_DISCARDABLE | SWP_AREA_DISCARD |
			     SWP_PAGE_DISCARD);

		/*
		 * By flagging sys_swapon, a sysadmin can tell us to
		 * either do single-time area discards only, or to just
		 * perform discards for released swap page-clusters.
		 * Now it's time to adjust the p->flags accordingly.
		 */
		if (swap_flags & SWAP_FLAG_DISCARD_ONCE)
			p->flags &= ~SWP_PAGE_DISCARD;
		else if (swap_flags & SWAP_FLAG_DISCARD_PAGES)
			p->flags &= ~SWP_AREA_DISCARD;

		/* issue a swapon-time discard if it's still required */
		if (p->flags & SWP_AREA_DISCARD) {
			int err = discard_swap(p);
			if (unlikely(err))
				pr_err("swapon: discard_swap(%p): %d\n",
					p, err);
		}
	}

	error = init_swap_address_space(p->type, maxpages);
	if (error)
		goto bad_swap_unlock_inode;

	/*
	 * Flush any pending IO and dirty mappings before we start using this
	 * swap device.
	 */
	inode->i_flags |= S_SWAPFILE;
	error = inode_drain_writes(inode);
	if (error) {
		inode->i_flags &= ~S_SWAPFILE;
		goto free_swap_address_space;
	}

	mutex_lock(&swapon_mutex);
	prio = -1;
	if (swap_flags & SWAP_FLAG_PREFER)
		prio =
		  (swap_flags & SWAP_FLAG_PRIO_MASK) >> SWAP_FLAG_PRIO_SHIFT;
	enable_swap_info(p, prio, swap_map, cluster_info, frontswap_map);

	pr_info("Adding %uk swap on %s.  Priority:%d extents:%d across:%lluk %s%s%s%s%s\n",
		p->pages<<(PAGE_SHIFT-10), name->name, p->prio,
		nr_extents, (unsigned long long)span<<(PAGE_SHIFT-10),
		(p->flags & SWP_SOLIDSTATE) ? "SS" : "",
		(p->flags & SWP_DISCARDABLE) ? "D" : "",
		(p->flags & SWP_AREA_DISCARD) ? "s" : "",
		(p->flags & SWP_PAGE_DISCARD) ? "c" : "",
		(frontswap_map) ? "FS" : "");

	mutex_unlock(&swapon_mutex);
	atomic_inc(&proc_poll_event);
	wake_up_interruptible(&proc_poll_wait);

	error = 0;
	goto out;
free_swap_address_space:
	exit_swap_address_space(p->type);
bad_swap_unlock_inode:
	inode_unlock(inode);
bad_swap:
	free_percpu(p->percpu_cluster);
	p->percpu_cluster = NULL;
	free_percpu(p->cluster_next_cpu);
	p->cluster_next_cpu = NULL;
	if (inode && S_ISBLK(inode->i_mode) && p->bdev) {
		set_blocksize(p->bdev, p->old_block_size);
		blkdev_put(p->bdev, FMODE_READ | FMODE_WRITE | FMODE_EXCL);
	}
	inode = NULL;
	destroy_swap_extents(p);
	swap_cgroup_swapoff(p->type);
	spin_lock(&swap_lock);
	p->swap_file = NULL;
	p->flags = 0;
	spin_unlock(&swap_lock);
	vfree(swap_map);
	kvfree(cluster_info);
	kvfree(frontswap_map);
	if (inced_nr_rotate_swap)
		atomic_dec(&nr_rotate_swap);
	if (swap_file)
		filp_close(swap_file, NULL);
out:
	if (page && !IS_ERR(page)) {
		kunmap(page);
		put_page(page);
	}
	if (name)
		putname(name);
	if (inode)
		inode_unlock(inode);
	if (!error)
		enable_swap_slots_cache();
	return error;
}

void si_swapinfo(struct sysinfo *val)
{
	unsigned int type;
	unsigned long nr_to_be_unused = 0;

	spin_lock(&swap_lock);
	for (type = 0; type < nr_swapfiles; type++) {
		struct swap_info_struct *si = swap_info[type];

		if ((si->flags & SWP_USED) && !(si->flags & SWP_WRITEOK))
			nr_to_be_unused += READ_ONCE(si->inuse_pages);
	}
	val->freeswap = atomic_long_read(&nr_swap_pages) + nr_to_be_unused;
	val->totalswap = total_swap_pages + nr_to_be_unused;
	spin_unlock(&swap_lock);
}

/*
 * Verify that a swap entry is valid and increment its swap map count.
 *
 * Returns error code in following case.
 * - success -> 0
 * - swp_entry is invalid -> EINVAL
 * - swp_entry is migration entry -> EINVAL
 * - swap-cache reference is requested but there is already one. -> EEXIST
 * - swap-cache reference is requested but the entry is not used. -> ENOENT
 * - swap-mapped reference requested but needs continued swap count. -> ENOMEM
 */
static int __swap_duplicate(swp_entry_t entry, unsigned char usage)
{
	struct swap_info_struct *p;
	struct swap_cluster_info *ci;
	unsigned long offset;
	unsigned char count;
	unsigned char has_cache;
	int err;

	p = swp_swap_info(entry);

	offset = swp_offset(entry);
	ci = lock_cluster_or_swap_info(p, offset);

	count = p->swap_map[offset];

	/*
	 * swapin_readahead() doesn't check if a swap entry is valid, so the
	 * swap entry could be SWAP_MAP_BAD. Check here with lock held.
	 */
	if (unlikely(swap_count(count) == SWAP_MAP_BAD)) {
		err = -ENOENT;
		goto unlock_out;
	}

	has_cache = count & SWAP_HAS_CACHE;
	count &= ~SWAP_HAS_CACHE;
	err = 0;

	if (usage == SWAP_HAS_CACHE) {

		/* set SWAP_HAS_CACHE if there is no cache and entry is used */
		if (!has_cache && count)
			has_cache = SWAP_HAS_CACHE;
		else if (has_cache)		/* someone else added cache */
			err = -EEXIST;
		else				/* no users remaining */
			err = -ENOENT;

	} else if (count || has_cache) {

		if ((count & ~COUNT_CONTINUED) < SWAP_MAP_MAX)
			count += usage;
		else if ((count & ~COUNT_CONTINUED) > SWAP_MAP_MAX)
			err = -EINVAL;
		else if (swap_count_continued(p, offset, count))
			count = COUNT_CONTINUED;
		else
			err = -ENOMEM;
	} else
		err = -ENOENT;			/* unused swap entry */

	WRITE_ONCE(p->swap_map[offset], count | has_cache);

unlock_out:
	unlock_cluster_or_swap_info(p, ci);
	return err;
}

/*
 * Help swapoff by noting that swap entry belongs to shmem/tmpfs
 * (in which case its reference count is never incremented).
 */
void swap_shmem_alloc(swp_entry_t entry)
{
	__swap_duplicate(entry, SWAP_MAP_SHMEM);
}

/*
 * Increase reference count of swap entry by 1.
 * Returns 0 for success, or -ENOMEM if a swap_count_continuation is required
 * but could not be atomically allocated.  Returns 0, just as if it succeeded,
 * if __swap_duplicate() fails for another reason (-EINVAL or -ENOENT), which
 * might occur if a page table entry has got corrupted.
 */
int swap_duplicate(swp_entry_t entry)
{
	int err = 0;

	while (!err && __swap_duplicate(entry, 1) == -ENOMEM)
		err = add_swap_count_continuation(entry, GFP_ATOMIC);
	return err;
}

/*
 * @entry: swap entry for which we allocate swap cache.
 *
 * Called when allocating swap cache for existing swap entry,
 * This can return error codes. Returns 0 at success.
 * -EEXIST means there is a swap cache.
 * Note: return code is different from swap_duplicate().
 */
int swapcache_prepare(swp_entry_t entry)
{
	return __swap_duplicate(entry, SWAP_HAS_CACHE);
}

struct swap_info_struct *swp_swap_info(swp_entry_t entry)
{
	return swap_type_to_swap_info(swp_type(entry));
}

struct swap_info_struct *page_swap_info(struct page *page)
{
	swp_entry_t entry = { .val = page_private(page) };
	return swp_swap_info(entry);
}

/*
 * out-of-line methods to avoid include hell.
 */
struct address_space *swapcache_mapping(struct folio *folio)
{
	return page_swap_info(&folio->page)->swap_file->f_mapping;
}
EXPORT_SYMBOL_GPL(swapcache_mapping);

pgoff_t __page_file_index(struct page *page)
{
	swp_entry_t swap = { .val = page_private(page) };
	return swp_offset(swap);
}
EXPORT_SYMBOL_GPL(__page_file_index);

/*
 * add_swap_count_continuation - called when a swap count is duplicated
 * beyond SWAP_MAP_MAX, it allocates a new page and links that to the entry's
 * page of the original vmalloc'ed swap_map, to hold the continuation count
 * (for that entry and for its neighbouring PAGE_SIZE swap entries).  Called
 * again when count is duplicated beyond SWAP_MAP_MAX * SWAP_CONT_MAX, etc.
 *
 * These continuation pages are seldom referenced: the common paths all work
 * on the original swap_map, only referring to a continuation page when the
 * low "digit" of a count is incremented or decremented through SWAP_MAP_MAX.
 *
 * add_swap_count_continuation(, GFP_ATOMIC) can be called while holding
 * page table locks; if it fails, add_swap_count_continuation(, GFP_KERNEL)
 * can be called after dropping locks.
 */
int add_swap_count_continuation(swp_entry_t entry, gfp_t gfp_mask)
{
	struct swap_info_struct *si;
	struct swap_cluster_info *ci;
	struct page *head;
	struct page *page;
	struct page *list_page;
	pgoff_t offset;
	unsigned char count;
	int ret = 0;

	/*
	 * When debugging, it's easier to use __GFP_ZERO here; but it's better
	 * for latency not to zero a page while GFP_ATOMIC and holding locks.
	 */
	page = alloc_page(gfp_mask | __GFP_HIGHMEM);

	si = get_swap_device(entry);
	if (!si) {
		/*
		 * An acceptable race has occurred since the failing
		 * __swap_duplicate(): the swap device may be swapoff
		 */
		goto outer;
	}
	spin_lock(&si->lock);

	offset = swp_offset(entry);

	ci = lock_cluster(si, offset);

	count = swap_count(si->swap_map[offset]);

	if ((count & ~COUNT_CONTINUED) != SWAP_MAP_MAX) {
		/*
		 * The higher the swap count, the more likely it is that tasks
		 * will race to add swap count continuation: we need to avoid
		 * over-provisioning.
		 */
		goto out;
	}

	if (!page) {
		ret = -ENOMEM;
		goto out;
	}

	head = vmalloc_to_page(si->swap_map + offset);
	offset &= ~PAGE_MASK;

	spin_lock(&si->cont_lock);
	/*
	 * Page allocation does not initialize the page's lru field,
	 * but it does always reset its private field.
	 */
	if (!page_private(head)) {
		BUG_ON(count & COUNT_CONTINUED);
		INIT_LIST_HEAD(&head->lru);
		set_page_private(head, SWP_CONTINUED);
		si->flags |= SWP_CONTINUED;
	}

	list_for_each_entry(list_page, &head->lru, lru) {
		unsigned char *map;

		/*
		 * If the previous map said no continuation, but we've found
		 * a continuation page, free our allocation and use this one.
		 */
		if (!(count & COUNT_CONTINUED))
			goto out_unlock_cont;

		map = kmap_atomic(list_page) + offset;
		count = *map;
		kunmap_atomic(map);

		/*
		 * If this continuation count now has some space in it,
		 * free our allocation and use this one.
		 */
		if ((count & ~COUNT_CONTINUED) != SWAP_CONT_MAX)
			goto out_unlock_cont;
	}

	list_add_tail(&page->lru, &head->lru);
	page = NULL;			/* now it's attached, don't free it */
out_unlock_cont:
	spin_unlock(&si->cont_lock);
out:
	unlock_cluster(ci);
	spin_unlock(&si->lock);
	put_swap_device(si);
outer:
	if (page)
		__free_page(page);
	return ret;
}

/*
 * swap_count_continued - when the original swap_map count is incremented
 * from SWAP_MAP_MAX, check if there is already a continuation page to carry
 * into, carry if so, or else fail until a new continuation page is allocated;
 * when the original swap_map count is decremented from 0 with continuation,
 * borrow from the continuation and report whether it still holds more.
 * Called while __swap_duplicate() or swap_entry_free() holds swap or cluster
 * lock.
 */
static bool swap_count_continued(struct swap_info_struct *si,
				 pgoff_t offset, unsigned char count)
{
	struct page *head;
	struct page *page;
	unsigned char *map;
	bool ret;

	head = vmalloc_to_page(si->swap_map + offset);
	if (page_private(head) != SWP_CONTINUED) {
		BUG_ON(count & COUNT_CONTINUED);
		return false;		/* need to add count continuation */
	}

	spin_lock(&si->cont_lock);
	offset &= ~PAGE_MASK;
	page = list_next_entry(head, lru);
	map = kmap_atomic(page) + offset;

	if (count == SWAP_MAP_MAX)	/* initial increment from swap_map */
		goto init_map;		/* jump over SWAP_CONT_MAX checks */

	if (count == (SWAP_MAP_MAX | COUNT_CONTINUED)) { /* incrementing */
		/*
		 * Think of how you add 1 to 999
		 */
		while (*map == (SWAP_CONT_MAX | COUNT_CONTINUED)) {
			kunmap_atomic(map);
			page = list_next_entry(page, lru);
			BUG_ON(page == head);
			map = kmap_atomic(page) + offset;
		}
		if (*map == SWAP_CONT_MAX) {
			kunmap_atomic(map);
			page = list_next_entry(page, lru);
			if (page == head) {
				ret = false;	/* add count continuation */
				goto out;
			}
			map = kmap_atomic(page) + offset;
init_map:		*map = 0;		/* we didn't zero the page */
		}
		*map += 1;
		kunmap_atomic(map);
		while ((page = list_prev_entry(page, lru)) != head) {
			map = kmap_atomic(page) + offset;
			*map = COUNT_CONTINUED;
			kunmap_atomic(map);
		}
		ret = true;			/* incremented */

	} else {				/* decrementing */
		/*
		 * Think of how you subtract 1 from 1000
		 */
		BUG_ON(count != COUNT_CONTINUED);
		while (*map == COUNT_CONTINUED) {
			kunmap_atomic(map);
			page = list_next_entry(page, lru);
			BUG_ON(page == head);
			map = kmap_atomic(page) + offset;
		}
		BUG_ON(*map == 0);
		*map -= 1;
		if (*map == 0)
			count = 0;
		kunmap_atomic(map);
		while ((page = list_prev_entry(page, lru)) != head) {
			map = kmap_atomic(page) + offset;
			*map = SWAP_CONT_MAX | count;
			count = COUNT_CONTINUED;
			kunmap_atomic(map);
		}
		ret = count == COUNT_CONTINUED;
	}
out:
	spin_unlock(&si->cont_lock);
	return ret;
}

/*
 * free_swap_count_continuations - swapoff free all the continuation pages
 * appended to the swap_map, after swap_map is quiesced, before vfree'ing it.
 */
static void free_swap_count_continuations(struct swap_info_struct *si)
{
	pgoff_t offset;

	for (offset = 0; offset < si->max; offset += PAGE_SIZE) {
		struct page *head;
		head = vmalloc_to_page(si->swap_map + offset);
		if (page_private(head)) {
			struct page *page, *next;

			list_for_each_entry_safe(page, next, &head->lru, lru) {
				list_del(&page->lru);
				__free_page(page);
			}
		}
	}
}

#if defined(CONFIG_MEMCG) && defined(CONFIG_BLK_CGROUP)
void __folio_throttle_swaprate(struct folio *folio, gfp_t gfp)
{
	struct swap_info_struct *si, *next;
	int nid = folio_nid(folio);

	if (!(gfp & __GFP_IO))
		return;

	if (!blk_cgroup_congested())
		return;

	/*
	 * We've already scheduled a throttle, avoid taking the global swap
	 * lock.
	 */
	if (current->throttle_disk)
		return;

	spin_lock(&swap_avail_lock);
	plist_for_each_entry_safe(si, next, &swap_avail_heads[nid],
				  avail_lists[nid]) {
		if (si->bdev) {
			blkcg_schedule_throttle(si->bdev->bd_disk, true);
			break;
		}
	}
	spin_unlock(&swap_avail_lock);
}
#endif

static int __init swapfile_init(void)
{
	int nid;

	swap_avail_heads = kmalloc_array(nr_node_ids, sizeof(struct plist_head),
					 GFP_KERNEL);
	if (!swap_avail_heads) {
		pr_emerg("Not enough memory for swap heads, swap is disabled\n");
		return -ENOMEM;
	}

	for_each_node(nid)
		plist_head_init(&swap_avail_heads[nid]);

	swapfile_maximum_size = arch_max_swapfile_size();

#ifdef CONFIG_MIGRATION
	if (swapfile_maximum_size >= (1UL << SWP_MIG_TOTAL_BITS))
		swap_migration_ad_supported = true;
#endif	/* CONFIG_MIGRATION */

	return 0;
}
subsys_initcall(swapfile_init);<|MERGE_RESOLUTION|>--- conflicted
+++ resolved
@@ -1843,15 +1843,9 @@
 			if (!pte)
 				break;
 		}
-<<<<<<< HEAD
 
 		ptent = ptep_get_lockless(pte);
 
-=======
-
-		ptent = ptep_get_lockless(pte);
-
->>>>>>> 70bf01b8
 		if (!is_swap_pte(ptent))
 			continue;
 
