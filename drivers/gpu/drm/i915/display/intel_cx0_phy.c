--- conflicted
+++ resolved
@@ -29,8 +29,6 @@
 #define INTEL_CX0_LANE1		BIT(1)
 #define INTEL_CX0_BOTH_LANES	(INTEL_CX0_LANE1 | INTEL_CX0_LANE0)
 
-#define INTEL_CX0_MSGBUS_TIMER_BUMPED_VAL	0x200
-
 bool intel_is_c10phy(struct drm_i915_private *i915, enum phy phy)
 {
 	if (DISPLAY_VER_FULL(i915) == IP_VER(14, 0) && phy < PHY_C)
@@ -140,42 +138,6 @@
 	intel_clear_response_ready_flag(i915, port, lane);
 }
 
-/*
- * Check if there was a timeout detected by the hardware in the message bus
- * and bump the threshold if so.
- */
-static void intel_cx0_bus_check_and_bump_timer(struct drm_i915_private *i915,
-					       enum port port, int lane)
-{
-	enum phy phy = intel_port_to_phy(i915, port);
-	i915_reg_t reg;
-	u32 val;
-	u32 timer_val;
-
-	reg = XELPDP_PORT_MSGBUS_TIMER(port, lane);
-	val = intel_de_read(i915, reg);
-
-	if (!(val & XELPDP_PORT_MSGBUS_TIMER_TIMED_OUT)) {
-		drm_warn(&i915->drm,
-			 "PHY %c lane %d: hardware did not detect a timeout\n",
-			 phy_name(phy), lane);
-		return;
-	}
-
-	timer_val = REG_FIELD_GET(XELPDP_PORT_MSGBUS_TIMER_VAL_MASK, val);
-
-	if (timer_val == INTEL_CX0_MSGBUS_TIMER_BUMPED_VAL)
-		return;
-
-	val &= ~XELPDP_PORT_MSGBUS_TIMER_VAL_MASK;
-	val |= XELPDP_PORT_MSGBUS_TIMER_VAL(INTEL_CX0_MSGBUS_TIMER_BUMPED_VAL);
-
-	drm_dbg_kms(&i915->drm,
-		    "PHY %c lane %d: increasing msgbus timer threshold to %#x\n",
-		    phy_name(phy), lane, INTEL_CX0_MSGBUS_TIMER_BUMPED_VAL);
-	intel_de_write(i915, reg, val);
-}
-
 static int intel_cx0_wait_for_ack(struct drm_i915_private *i915, enum port port,
 				  int command, int lane, u32 *val)
 {
@@ -189,9 +151,6 @@
 					 XELPDP_MSGBUS_TIMEOUT_SLOW, val)) {
 		drm_dbg_kms(&i915->drm, "PHY %c Timeout waiting for message ACK. Status: 0x%x\n",
 			    phy_name(phy), *val);
-<<<<<<< HEAD
-		intel_cx0_bus_check_and_bump_timer(i915, port, lane);
-=======
 
 		if (!(intel_de_read(i915, XELPDP_PORT_MSGBUS_TIMER(port, lane)) &
 		      XELPDP_PORT_MSGBUS_TIMER_TIMED_OUT))
@@ -199,7 +158,6 @@
 				    "PHY %c Hardware did not detect a timeout\n",
 				    phy_name(phy));
 
->>>>>>> 221a3ad5
 		intel_cx0_bus_reset(i915, port, lane);
 		return -ETIMEDOUT;
 	}
