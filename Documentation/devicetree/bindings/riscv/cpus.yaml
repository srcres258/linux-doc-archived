--- conflicted
+++ resolved
@@ -25,10 +25,7 @@
 
 allOf:
   - $ref: /schemas/cpu.yaml#
-<<<<<<< HEAD
-=======
   - $ref: extensions.yaml
->>>>>>> df50e6bf
 
 properties:
   compatible:
@@ -83,32 +80,8 @@
 
   riscv,cboz-block-size:
     $ref: /schemas/types.yaml#/definitions/uint32
-<<<<<<< HEAD
     description:
       The blocksize in bytes for the Zicboz cache operations.
-
-  riscv,isa:
-    description:
-      Identifies the specific RISC-V instruction set architecture
-      supported by the hart.  These are documented in the RISC-V
-      User-Level ISA document, available from
-      https://riscv.org/specifications/
-
-      Due to revisions of the ISA specification, some deviations
-      have arisen over time.
-      Notably, riscv,isa was defined prior to the creation of the
-      Zicntr, Zicsr, Zifencei and Zihpm extensions and thus "i"
-      implies "zicntr_zicsr_zifencei_zihpm".
-
-      While the isa strings in ISA specification are case
-      insensitive, letters in the riscv,isa string must be all
-      lowercase.
-    $ref: /schemas/types.yaml#/definitions/string
-    pattern: ^rv(?:64|32)imaf?d?q?c?b?k?j?p?v?h?(?:[hsxz](?:[a-z])+)?(?:_[hsxz](?:[a-z])+)*$
-=======
-    description:
-      The blocksize in bytes for the Zicboz cache operations.
->>>>>>> df50e6bf
 
   # RISC-V has multiple properties for cache op block sizes as the sizes
   # differ between individual CBO extensions
