--- conflicted
+++ resolved
@@ -607,23 +607,6 @@
 
 	start_id = gve_tx_start_qpl_id(priv);
 	for (i = start_id; i < start_id + gve_num_tx_qpls(priv); i++) {
-<<<<<<< HEAD
-=======
-		err = gve_adminq_register_page_list(priv, &priv->qpls[i]);
-		if (err) {
-			netif_err(priv, drv, priv->dev,
-				  "failed to register queue page list %d\n",
-				  priv->qpls[i].id);
-			/* This failure will trigger a reset - no need to clean
-			 * up
-			 */
-			return err;
-		}
-	}
-
-	start_id = gve_rx_start_qpl_id(priv);
-	for (i = start_id; i < start_id + gve_num_rx_qpls(priv); i++) {
->>>>>>> d99948b7
 		err = gve_adminq_register_page_list(priv, &priv->qpls[i]);
 		if (err) {
 			netif_err(priv, drv, priv->dev,
@@ -646,26 +629,6 @@
 			/* This failure will trigger a reset - no need to clean
 			 * up
 			 */
-			return err;
-		}
-	}
-	return 0;
-}
-
-static int gve_unregister_xdp_qpls(struct gve_priv *priv)
-{
-	int start_id;
-	int err;
-	int i;
-
-	start_id = gve_tx_qpl_id(priv, gve_xdp_tx_start_queue_id(priv));
-	for (i = start_id; i < start_id + gve_num_xdp_qpls(priv); i++) {
-		err = gve_adminq_unregister_page_list(priv, priv->qpls[i].id);
-		/* This failure will trigger a reset - no need to clean up */
-		if (err) {
-			netif_err(priv, drv, priv->dev,
-				  "Failed to unregister queue page list %d\n",
-				  priv->qpls[i].id);
 			return err;
 		}
 	}
