--- conflicted
+++ resolved
@@ -261,8 +261,6 @@
 	};
 };
 
-<<<<<<< HEAD
-=======
 &ethernet0 {
 	phy-mode = "sgmii";
 	phy-handle = <&sgmii_phy>;
@@ -351,7 +349,6 @@
 	};
 };
 
->>>>>>> da8103da
 &i2c11 {
 	clock-frequency = <400000>;
 	pinctrl-0 = <&qup_i2c11_default>;
