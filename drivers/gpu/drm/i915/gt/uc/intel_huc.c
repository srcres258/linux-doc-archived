// SPDX-License-Identifier: MIT
/*
 * Copyright © 2016-2019 Intel Corporation
 */

#include <linux/types.h>

#include "gt/intel_gt.h"
#include "intel_guc_reg.h"
#include "intel_huc.h"
#include "intel_huc_print.h"
#include "i915_drv.h"
#include "i915_reg.h"
#include "pxp/intel_pxp_cmd_interface_43.h"

#include <linux/device/bus.h>
#include <linux/mei_aux.h>

/**
 * DOC: HuC
 *
 * The HuC is a dedicated microcontroller for usage in media HEVC (High
 * Efficiency Video Coding) operations. Userspace can directly use the firmware
 * capabilities by adding HuC specific commands to batch buffers.
 *
 * The kernel driver is only responsible for loading the HuC firmware and
 * triggering its security authentication. This is done differently depending
 * on the platform:
<<<<<<< HEAD
=======
 *
>>>>>>> da8103da
 * - older platforms (from Gen9 to most Gen12s): the load is performed via DMA
 *   and the authentication via GuC
 * - DG2: load and authentication are both performed via GSC.
 * - MTL and newer platforms: the load is performed via DMA (same as with
 *   not-DG2 older platforms), while the authentication is done in 2-steps,
 *   a first auth for clear-media workloads via GuC and a second one for all
 *   workloads via GSC.
<<<<<<< HEAD
=======
 *
>>>>>>> da8103da
 * On platforms where the GuC does the authentication, to correctly do so the
 * HuC binary must be loaded before the GuC one.
 * Loading the HuC is optional; however, not using the HuC might negatively
 * impact power usage and/or performance of media workloads, depending on the
 * use-cases.
 * HuC must be reloaded on events that cause the WOPCM to lose its contents
 * (S3/S4, FLR); on older platforms the HuC must also be reloaded on GuC/GT
 * reset, while on newer ones it will survive that.
 *
 * See https://github.com/intel/media-driver for the latest details on HuC
 * functionality.
 */

/**
 * DOC: HuC Memory Management
 *
 * Similarly to the GuC, the HuC can't do any memory allocations on its own,
 * with the difference being that the allocations for HuC usage are handled by
 * the userspace driver instead of the kernel one. The HuC accesses the memory
 * via the PPGTT belonging to the context loaded on the VCS executing the
 * HuC-specific commands.
 */

/*
 * MEI-GSC load is an async process. The probing of the exposed aux device
 * (see intel_gsc.c) usually happens a few seconds after i915 probe, depending
 * on when the kernel schedules it. Unless something goes terribly wrong, we're
 * guaranteed for this to happen during boot, so the big timeout is a safety net
 * that we never expect to need.
 * MEI-PXP + HuC load usually takes ~300ms, but if the GSC needs to be resumed
 * and/or reset, this can take longer. Note that the kernel might schedule
 * other work between the i915 init/resume and the MEI one, which can add to
 * the delay.
 */
#define GSC_INIT_TIMEOUT_MS 10000
#define PXP_INIT_TIMEOUT_MS 5000

static int sw_fence_dummy_notify(struct i915_sw_fence *sf,
				 enum i915_sw_fence_notify state)
{
	return NOTIFY_DONE;
}

static void __delayed_huc_load_complete(struct intel_huc *huc)
{
	if (!i915_sw_fence_done(&huc->delayed_load.fence))
		i915_sw_fence_complete(&huc->delayed_load.fence);
}

static void delayed_huc_load_complete(struct intel_huc *huc)
{
	hrtimer_cancel(&huc->delayed_load.timer);
	__delayed_huc_load_complete(huc);
}

static void __gsc_init_error(struct intel_huc *huc)
{
	huc->delayed_load.status = INTEL_HUC_DELAYED_LOAD_ERROR;
	__delayed_huc_load_complete(huc);
}

static void gsc_init_error(struct intel_huc *huc)
{
	hrtimer_cancel(&huc->delayed_load.timer);
	__gsc_init_error(huc);
}

static void gsc_init_done(struct intel_huc *huc)
{
	hrtimer_cancel(&huc->delayed_load.timer);

	/* MEI-GSC init is done, now we wait for MEI-PXP to bind */
	huc->delayed_load.status = INTEL_HUC_WAITING_ON_PXP;
	if (!i915_sw_fence_done(&huc->delayed_load.fence))
		hrtimer_start(&huc->delayed_load.timer,
			      ms_to_ktime(PXP_INIT_TIMEOUT_MS),
			      HRTIMER_MODE_REL);
}

static enum hrtimer_restart huc_delayed_load_timer_callback(struct hrtimer *hrtimer)
{
	struct intel_huc *huc = container_of(hrtimer, struct intel_huc, delayed_load.timer);

	if (!intel_huc_is_authenticated(huc, INTEL_HUC_AUTH_BY_GSC)) {
		if (huc->delayed_load.status == INTEL_HUC_WAITING_ON_GSC)
			huc_notice(huc, "timed out waiting for MEI GSC\n");
		else if (huc->delayed_load.status == INTEL_HUC_WAITING_ON_PXP)
			huc_notice(huc, "timed out waiting for MEI PXP\n");
		else
			MISSING_CASE(huc->delayed_load.status);

		__gsc_init_error(huc);
	}

	return HRTIMER_NORESTART;
}

static void huc_delayed_load_start(struct intel_huc *huc)
{
	ktime_t delay;

	GEM_BUG_ON(intel_huc_is_authenticated(huc, INTEL_HUC_AUTH_BY_GSC));

	/*
	 * On resume we don't have to wait for MEI-GSC to be re-probed, but we
	 * do need to wait for MEI-PXP to reset & re-bind
	 */
	switch (huc->delayed_load.status) {
	case INTEL_HUC_WAITING_ON_GSC:
		delay = ms_to_ktime(GSC_INIT_TIMEOUT_MS);
		break;
	case INTEL_HUC_WAITING_ON_PXP:
		delay = ms_to_ktime(PXP_INIT_TIMEOUT_MS);
		break;
	default:
		gsc_init_error(huc);
		return;
	}

	/*
	 * This fence is always complete unless we're waiting for the
	 * GSC device to come up to load the HuC. We arm the fence here
	 * and complete it when we confirm that the HuC is loaded from
	 * the PXP bind callback.
	 */
	GEM_BUG_ON(!i915_sw_fence_done(&huc->delayed_load.fence));
	i915_sw_fence_fini(&huc->delayed_load.fence);
	i915_sw_fence_reinit(&huc->delayed_load.fence);
	i915_sw_fence_await(&huc->delayed_load.fence);
	i915_sw_fence_commit(&huc->delayed_load.fence);

	hrtimer_start(&huc->delayed_load.timer, delay, HRTIMER_MODE_REL);
}

static int gsc_notifier(struct notifier_block *nb, unsigned long action, void *data)
{
	struct device *dev = data;
	struct intel_huc *huc = container_of(nb, struct intel_huc, delayed_load.nb);
	struct intel_gsc_intf *intf = &huc_to_gt(huc)->gsc.intf[0];

	if (!intf->adev || &intf->adev->aux_dev.dev != dev)
		return 0;

	switch (action) {
	case BUS_NOTIFY_BOUND_DRIVER: /* mei driver bound to aux device */
		gsc_init_done(huc);
		break;

	case BUS_NOTIFY_DRIVER_NOT_BOUND: /* mei driver fails to be bound */
	case BUS_NOTIFY_UNBIND_DRIVER: /* mei driver about to be unbound */
		huc_info(huc, "MEI driver not bound, disabling load\n");
		gsc_init_error(huc);
		break;
	}

	return 0;
}

void intel_huc_register_gsc_notifier(struct intel_huc *huc, const struct bus_type *bus)
{
	int ret;

	if (!intel_huc_is_loaded_by_gsc(huc))
		return;

	huc->delayed_load.nb.notifier_call = gsc_notifier;
	ret = bus_register_notifier(bus, &huc->delayed_load.nb);
	if (ret) {
		huc_err(huc, "failed to register GSC notifier %pe\n", ERR_PTR(ret));
		huc->delayed_load.nb.notifier_call = NULL;
		gsc_init_error(huc);
	}
}

void intel_huc_unregister_gsc_notifier(struct intel_huc *huc, const struct bus_type *bus)
{
	if (!huc->delayed_load.nb.notifier_call)
		return;

	delayed_huc_load_complete(huc);

	bus_unregister_notifier(bus, &huc->delayed_load.nb);
	huc->delayed_load.nb.notifier_call = NULL;
}

static void delayed_huc_load_init(struct intel_huc *huc)
{
	/*
	 * Initialize fence to be complete as this is expected to be complete
	 * unless there is a delayed HuC load in progress.
	 */
	i915_sw_fence_init(&huc->delayed_load.fence,
			   sw_fence_dummy_notify);
	i915_sw_fence_commit(&huc->delayed_load.fence);

	hrtimer_init(&huc->delayed_load.timer, CLOCK_MONOTONIC, HRTIMER_MODE_REL);
	huc->delayed_load.timer.function = huc_delayed_load_timer_callback;
}

static void delayed_huc_load_fini(struct intel_huc *huc)
{
	/*
	 * the fence is initialized in init_early, so we need to clean it up
	 * even if HuC loading is off.
	 */
	delayed_huc_load_complete(huc);
	i915_sw_fence_fini(&huc->delayed_load.fence);
}

int intel_huc_sanitize(struct intel_huc *huc)
{
	delayed_huc_load_complete(huc);
	intel_uc_fw_sanitize(&huc->fw);
	return 0;
}

static bool vcs_supported(struct intel_gt *gt)
{
	intel_engine_mask_t mask = gt->info.engine_mask;

	/*
	 * We reach here from i915_driver_early_probe for the primary GT before
	 * its engine mask is set, so we use the device info engine mask for it;
	 * this means we're not taking VCS fusing into account, but if the
	 * primary GT supports VCS engines we expect at least one of them to
	 * remain unfused so we're fine.
	 * For other GTs we expect the GT-specific mask to be set before we
	 * call this function.
	 */
	GEM_BUG_ON(!gt_is_root(gt) && !gt->info.engine_mask);

	if (gt_is_root(gt))
		mask = INTEL_INFO(gt->i915)->platform_engine_mask;
	else
		mask = gt->info.engine_mask;

	return __ENGINE_INSTANCES_MASK(mask, VCS0, I915_MAX_VCS);
}

void intel_huc_init_early(struct intel_huc *huc)
{
	struct drm_i915_private *i915 = huc_to_gt(huc)->i915;
	struct intel_gt *gt = huc_to_gt(huc);

	intel_uc_fw_init_early(&huc->fw, INTEL_UC_FW_TYPE_HUC, true);

	/*
	 * we always init the fence as already completed, even if HuC is not
	 * supported. This way we don't have to distinguish between HuC not
	 * supported/disabled or already loaded, and can focus on if the load
	 * is currently in progress (fence not complete) or not, which is what
	 * we care about for stalling userspace submissions.
	 */
	delayed_huc_load_init(huc);

	if (!vcs_supported(gt)) {
		intel_uc_fw_change_status(&huc->fw, INTEL_UC_FIRMWARE_NOT_SUPPORTED);
		return;
	}

	if (GRAPHICS_VER(i915) >= 11) {
		huc->status[INTEL_HUC_AUTH_BY_GUC].reg = GEN11_HUC_KERNEL_LOAD_INFO;
		huc->status[INTEL_HUC_AUTH_BY_GUC].mask = HUC_LOAD_SUCCESSFUL;
		huc->status[INTEL_HUC_AUTH_BY_GUC].value = HUC_LOAD_SUCCESSFUL;
	} else {
		huc->status[INTEL_HUC_AUTH_BY_GUC].reg = HUC_STATUS2;
		huc->status[INTEL_HUC_AUTH_BY_GUC].mask = HUC_FW_VERIFIED;
		huc->status[INTEL_HUC_AUTH_BY_GUC].value = HUC_FW_VERIFIED;
	}

	if (IS_DG2(i915)) {
		huc->status[INTEL_HUC_AUTH_BY_GSC].reg = GEN11_HUC_KERNEL_LOAD_INFO;
		huc->status[INTEL_HUC_AUTH_BY_GSC].mask = HUC_LOAD_SUCCESSFUL;
		huc->status[INTEL_HUC_AUTH_BY_GSC].value = HUC_LOAD_SUCCESSFUL;
	} else {
		huc->status[INTEL_HUC_AUTH_BY_GSC].reg = HECI_FWSTS5(MTL_GSC_HECI1_BASE);
		huc->status[INTEL_HUC_AUTH_BY_GSC].mask = HECI_FWSTS5_HUC_AUTH_DONE;
		huc->status[INTEL_HUC_AUTH_BY_GSC].value = HECI_FWSTS5_HUC_AUTH_DONE;
	}
}

#define HUC_LOAD_MODE_STRING(x) (x ? "GSC" : "legacy")
static int check_huc_loading_mode(struct intel_huc *huc)
{
	struct intel_gt *gt = huc_to_gt(huc);
	bool gsc_enabled = huc->fw.has_gsc_headers;

	/*
	 * The fuse for HuC load via GSC is only valid on platforms that have
	 * GuC deprivilege.
	 */
	if (HAS_GUC_DEPRIVILEGE(gt->i915))
		huc->loaded_via_gsc = intel_uncore_read(gt->uncore, GUC_SHIM_CONTROL2) &
				      GSC_LOADS_HUC;

	if (huc->loaded_via_gsc && !gsc_enabled) {
		huc_err(huc, "HW requires a GSC-enabled blob, but we found a legacy one\n");
		return -ENOEXEC;
	}

	/*
	 * On newer platforms we have GSC-enabled binaries but we load the HuC
	 * via DMA. To do so we need to find the location of the legacy-style
	 * binary inside the GSC-enabled one, which we do at fetch time. Make
	 * sure that we were able to do so if the fuse says we need to load via
	 * DMA and the binary is GSC-enabled.
	 */
	if (!huc->loaded_via_gsc && gsc_enabled && !huc->fw.dma_start_offset) {
		huc_err(huc, "HW in DMA mode, but we have an incompatible GSC-enabled blob\n");
		return -ENOEXEC;
<<<<<<< HEAD
	}

	/*
	 * If the HuC is loaded via GSC, we need to be able to access the GSC.
	 * On DG2 this is done via the mei components, while on newer platforms
	 * it is done via the GSCCS,
	 */
	if (huc->loaded_via_gsc) {
		if (IS_DG2(gt->i915)) {
			if (!IS_ENABLED(CONFIG_INTEL_MEI_PXP) ||
			    !IS_ENABLED(CONFIG_INTEL_MEI_GSC)) {
				huc_info(huc, "can't load due to missing mei modules\n");
				return -EIO;
			}
		} else {
			if (!HAS_ENGINE(gt, GSC0)) {
				huc_info(huc, "can't load due to missing GSCCS\n");
				return -EIO;
			}
		}
	}

=======
	}

	/*
	 * If the HuC is loaded via GSC, we need to be able to access the GSC.
	 * On DG2 this is done via the mei components, while on newer platforms
	 * it is done via the GSCCS,
	 */
	if (huc->loaded_via_gsc) {
		if (IS_DG2(gt->i915)) {
			if (!IS_ENABLED(CONFIG_INTEL_MEI_PXP) ||
			    !IS_ENABLED(CONFIG_INTEL_MEI_GSC)) {
				huc_info(huc, "can't load due to missing mei modules\n");
				return -EIO;
			}
		} else {
			if (!HAS_ENGINE(gt, GSC0)) {
				huc_info(huc, "can't load due to missing GSCCS\n");
				return -EIO;
			}
		}
	}

>>>>>>> da8103da
	huc_dbg(huc, "loaded by GSC = %s\n", str_yes_no(huc->loaded_via_gsc));

	return 0;
}

int intel_huc_init(struct intel_huc *huc)
{
	struct intel_gt *gt = huc_to_gt(huc);
	int err;

	err = check_huc_loading_mode(huc);
	if (err)
		goto out;

	if (HAS_ENGINE(gt, GSC0)) {
		struct i915_vma *vma;

		vma = intel_guc_allocate_vma(&gt->uc.guc, PXP43_HUC_AUTH_INOUT_SIZE * 2);
		if (IS_ERR(vma)) {
			err = PTR_ERR(vma);
			huc_info(huc, "Failed to allocate heci pkt\n");
			goto out;
		}

		huc->heci_pkt = vma;
	}

	err = intel_uc_fw_init(&huc->fw);
	if (err)
		goto out_pkt;

	intel_uc_fw_change_status(&huc->fw, INTEL_UC_FIRMWARE_LOADABLE);

	return 0;

out_pkt:
	if (huc->heci_pkt)
		i915_vma_unpin_and_release(&huc->heci_pkt, 0);
out:
	intel_uc_fw_change_status(&huc->fw, INTEL_UC_FIRMWARE_INIT_FAIL);
	huc_info(huc, "initialization failed %pe\n", ERR_PTR(err));
	return err;
}

void intel_huc_fini(struct intel_huc *huc)
{
	/*
	 * the fence is initialized in init_early, so we need to clean it up
	 * even if HuC loading is off.
	 */
	delayed_huc_load_fini(huc);

	if (huc->heci_pkt)
		i915_vma_unpin_and_release(&huc->heci_pkt, 0);

	if (intel_uc_fw_is_loadable(&huc->fw))
		intel_uc_fw_fini(&huc->fw);
}

void intel_huc_suspend(struct intel_huc *huc)
{
	if (!intel_uc_fw_is_loadable(&huc->fw))
		return;

	/*
	 * in the unlikely case that we're suspending before the GSC has
	 * completed its loading sequence, just stop waiting. We'll restart
	 * on resume.
	 */
	delayed_huc_load_complete(huc);
}

static const char *auth_mode_string(struct intel_huc *huc,
				    enum intel_huc_authentication_type type)
{
	bool partial = huc->fw.has_gsc_headers && type == INTEL_HUC_AUTH_BY_GUC;

	return partial ? "clear media" : "all workloads";
}

int intel_huc_wait_for_auth_complete(struct intel_huc *huc,
				     enum intel_huc_authentication_type type)
{
	struct intel_gt *gt = huc_to_gt(huc);
	int ret;

	ret = __intel_wait_for_register(gt->uncore,
					huc->status[type].reg,
					huc->status[type].mask,
					huc->status[type].value,
					2, 50, NULL);

	/* mark the load process as complete even if the wait failed */
	delayed_huc_load_complete(huc);

	if (ret) {
		huc_err(huc, "firmware not verified for %s: %pe\n",
			auth_mode_string(huc, type), ERR_PTR(ret));
		intel_uc_fw_change_status(&huc->fw, INTEL_UC_FIRMWARE_LOAD_FAIL);
		return ret;
	}

	intel_uc_fw_change_status(&huc->fw, INTEL_UC_FIRMWARE_RUNNING);
	huc_info(huc, "authenticated for %s\n", auth_mode_string(huc, type));
	return 0;
}

/**
 * intel_huc_auth() - Authenticate HuC uCode
 * @huc: intel_huc structure
 * @type: authentication type (via GuC or via GSC)
 *
 * Called after HuC and GuC firmware loading during intel_uc_init_hw().
 *
 * This function invokes the GuC action to authenticate the HuC firmware,
 * passing the offset of the RSA signature to intel_guc_auth_huc(). It then
 * waits for up to 50ms for firmware verification ACK.
 */
int intel_huc_auth(struct intel_huc *huc, enum intel_huc_authentication_type type)
{
	struct intel_gt *gt = huc_to_gt(huc);
	struct intel_guc *guc = &gt->uc.guc;
	int ret;

	if (!intel_uc_fw_is_loaded(&huc->fw))
		return -ENOEXEC;

	/* GSC will do the auth with the load */
	if (intel_huc_is_loaded_by_gsc(huc))
		return -ENODEV;

	if (intel_huc_is_authenticated(huc, type))
		return -EEXIST;

	ret = i915_inject_probe_error(gt->i915, -ENXIO);
	if (ret)
		goto fail;

	switch (type) {
	case INTEL_HUC_AUTH_BY_GUC:
		ret = intel_guc_auth_huc(guc, intel_guc_ggtt_offset(guc, huc->fw.rsa_data));
		break;
	case INTEL_HUC_AUTH_BY_GSC:
		ret = intel_huc_fw_auth_via_gsccs(huc);
		break;
	default:
		MISSING_CASE(type);
		ret = -EINVAL;
	}
	if (ret)
		goto fail;

	/* Check authentication status, it should be done by now */
	ret = intel_huc_wait_for_auth_complete(huc, type);
	if (ret)
		goto fail;

	return 0;

fail:
	huc_probe_error(huc, "%s authentication failed %pe\n",
			auth_mode_string(huc, type), ERR_PTR(ret));
	return ret;
}

bool intel_huc_is_authenticated(struct intel_huc *huc,
				enum intel_huc_authentication_type type)
{
	struct intel_gt *gt = huc_to_gt(huc);
	intel_wakeref_t wakeref;
	u32 status = 0;

	with_intel_runtime_pm(gt->uncore->rpm, wakeref)
		status = intel_uncore_read(gt->uncore, huc->status[type].reg);
<<<<<<< HEAD

	return (status & huc->status[type].mask) == huc->status[type].value;
}

static bool huc_is_fully_authenticated(struct intel_huc *huc)
{
	struct intel_uc_fw *huc_fw = &huc->fw;

=======

	return (status & huc->status[type].mask) == huc->status[type].value;
}

static bool huc_is_fully_authenticated(struct intel_huc *huc)
{
	struct intel_uc_fw *huc_fw = &huc->fw;

>>>>>>> da8103da
	if (!huc_fw->has_gsc_headers)
		return intel_huc_is_authenticated(huc, INTEL_HUC_AUTH_BY_GUC);
	else if (intel_huc_is_loaded_by_gsc(huc) || HAS_ENGINE(huc_to_gt(huc), GSC0))
		return intel_huc_is_authenticated(huc, INTEL_HUC_AUTH_BY_GSC);
	else
		return false;
}

/**
 * intel_huc_check_status() - check HuC status
 * @huc: intel_huc structure
 *
 * This function reads status register to verify if HuC
 * firmware was successfully loaded.
 *
 * The return values match what is expected for the I915_PARAM_HUC_STATUS
 * getparam.
 */
int intel_huc_check_status(struct intel_huc *huc)
{
	struct intel_uc_fw *huc_fw = &huc->fw;

	switch (__intel_uc_fw_status(huc_fw)) {
	case INTEL_UC_FIRMWARE_NOT_SUPPORTED:
		return -ENODEV;
	case INTEL_UC_FIRMWARE_DISABLED:
		return -EOPNOTSUPP;
	case INTEL_UC_FIRMWARE_MISSING:
		return -ENOPKG;
	case INTEL_UC_FIRMWARE_ERROR:
		return -ENOEXEC;
	case INTEL_UC_FIRMWARE_INIT_FAIL:
		return -ENOMEM;
	case INTEL_UC_FIRMWARE_LOAD_FAIL:
		return -EIO;
	default:
		break;
	}

	/*
	 * GSC-enabled binaries loaded via DMA are first partially
	 * authenticated by GuC and then fully authenticated by GSC
	 */
	if (huc_is_fully_authenticated(huc))
		return 1; /* full auth */
	else if (huc_fw->has_gsc_headers && !intel_huc_is_loaded_by_gsc(huc) &&
		 intel_huc_is_authenticated(huc, INTEL_HUC_AUTH_BY_GUC))
		return 2; /* clear media only */
	else
		return 0;
}

static bool huc_has_delayed_load(struct intel_huc *huc)
{
	return intel_huc_is_loaded_by_gsc(huc) &&
	       (huc->delayed_load.status != INTEL_HUC_DELAYED_LOAD_ERROR);
}

void intel_huc_update_auth_status(struct intel_huc *huc)
{
	if (!intel_uc_fw_is_loadable(&huc->fw))
		return;

	if (!huc->fw.has_gsc_headers)
		return;

	if (huc_is_fully_authenticated(huc))
		intel_uc_fw_change_status(&huc->fw,
					  INTEL_UC_FIRMWARE_RUNNING);
	else if (huc_has_delayed_load(huc))
		huc_delayed_load_start(huc);
}

/**
 * intel_huc_load_status - dump information about HuC load status
 * @huc: the HuC
 * @p: the &drm_printer
 *
 * Pretty printer for HuC load status.
 */
void intel_huc_load_status(struct intel_huc *huc, struct drm_printer *p)
{
	struct intel_gt *gt = huc_to_gt(huc);
	intel_wakeref_t wakeref;

	if (!intel_huc_is_supported(huc)) {
		drm_printf(p, "HuC not supported\n");
		return;
	}

	if (!intel_huc_is_wanted(huc)) {
		drm_printf(p, "HuC disabled\n");
		return;
	}

	intel_uc_fw_dump(&huc->fw, p);

	with_intel_runtime_pm(gt->uncore->rpm, wakeref)
		drm_printf(p, "HuC status: 0x%08x\n",
			   intel_uncore_read(gt->uncore, huc->status[INTEL_HUC_AUTH_BY_GUC].reg));
}<|MERGE_RESOLUTION|>--- conflicted
+++ resolved
@@ -26,10 +26,7 @@
  * The kernel driver is only responsible for loading the HuC firmware and
  * triggering its security authentication. This is done differently depending
  * on the platform:
-<<<<<<< HEAD
-=======
- *
->>>>>>> da8103da
+ *
  * - older platforms (from Gen9 to most Gen12s): the load is performed via DMA
  *   and the authentication via GuC
  * - DG2: load and authentication are both performed via GSC.
@@ -37,10 +34,7 @@
  *   not-DG2 older platforms), while the authentication is done in 2-steps,
  *   a first auth for clear-media workloads via GuC and a second one for all
  *   workloads via GSC.
-<<<<<<< HEAD
-=======
- *
->>>>>>> da8103da
+ *
  * On platforms where the GuC does the authentication, to correctly do so the
  * HuC binary must be loaded before the GuC one.
  * Loading the HuC is optional; however, not using the HuC might negatively
@@ -351,7 +345,6 @@
 	if (!huc->loaded_via_gsc && gsc_enabled && !huc->fw.dma_start_offset) {
 		huc_err(huc, "HW in DMA mode, but we have an incompatible GSC-enabled blob\n");
 		return -ENOEXEC;
-<<<<<<< HEAD
 	}
 
 	/*
@@ -374,30 +367,6 @@
 		}
 	}
 
-=======
-	}
-
-	/*
-	 * If the HuC is loaded via GSC, we need to be able to access the GSC.
-	 * On DG2 this is done via the mei components, while on newer platforms
-	 * it is done via the GSCCS,
-	 */
-	if (huc->loaded_via_gsc) {
-		if (IS_DG2(gt->i915)) {
-			if (!IS_ENABLED(CONFIG_INTEL_MEI_PXP) ||
-			    !IS_ENABLED(CONFIG_INTEL_MEI_GSC)) {
-				huc_info(huc, "can't load due to missing mei modules\n");
-				return -EIO;
-			}
-		} else {
-			if (!HAS_ENGINE(gt, GSC0)) {
-				huc_info(huc, "can't load due to missing GSCCS\n");
-				return -EIO;
-			}
-		}
-	}
-
->>>>>>> da8103da
 	huc_dbg(huc, "loaded by GSC = %s\n", str_yes_no(huc->loaded_via_gsc));
 
 	return 0;
@@ -572,7 +541,6 @@
 
 	with_intel_runtime_pm(gt->uncore->rpm, wakeref)
 		status = intel_uncore_read(gt->uncore, huc->status[type].reg);
-<<<<<<< HEAD
 
 	return (status & huc->status[type].mask) == huc->status[type].value;
 }
@@ -581,16 +549,6 @@
 {
 	struct intel_uc_fw *huc_fw = &huc->fw;
 
-=======
-
-	return (status & huc->status[type].mask) == huc->status[type].value;
-}
-
-static bool huc_is_fully_authenticated(struct intel_huc *huc)
-{
-	struct intel_uc_fw *huc_fw = &huc->fw;
-
->>>>>>> da8103da
 	if (!huc_fw->has_gsc_headers)
 		return intel_huc_is_authenticated(huc, INTEL_HUC_AUTH_BY_GUC);
 	else if (intel_huc_is_loaded_by_gsc(huc) || HAS_ENGINE(huc_to_gt(huc), GSC0))
