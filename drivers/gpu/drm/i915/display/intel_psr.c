--- conflicted
+++ resolved
@@ -364,15 +364,6 @@
 	struct drm_i915_private *dev_priv = dp_to_i915(intel_dp);
 	enum transcoder cpu_transcoder = intel_dp->psr.transcoder;
 	ktime_t time_ns =  ktime_get();
-<<<<<<< HEAD
-	i915_reg_t imr_reg;
-
-	if (DISPLAY_VER(dev_priv) >= 12)
-		imr_reg = TRANS_PSR_IMR(cpu_transcoder);
-	else
-		imr_reg = EDP_PSR_IMR;
-=======
->>>>>>> da8103da
 
 	if (psr_iir & psr_irq_pre_entry_bit_get(intel_dp)) {
 		intel_dp->psr.last_entry_attempt = time_ns;
@@ -389,15 +380,9 @@
 
 		if (DISPLAY_VER(dev_priv) >= 9) {
 			u32 val;
-<<<<<<< HEAD
 
 			val = intel_de_rmw(dev_priv, PSR_EVENT(cpu_transcoder), 0, 0);
 
-=======
-
-			val = intel_de_rmw(dev_priv, PSR_EVENT(cpu_transcoder), 0, 0);
-
->>>>>>> da8103da
 			psr_event_print(dev_priv, val, intel_dp->psr.psr2_enabled);
 		}
 	}
@@ -701,11 +686,7 @@
 	if (DISPLAY_VER(dev_priv) >= 8)
 		val |= EDP_PSR_CRC_ENABLE;
 
-<<<<<<< HEAD
-	intel_de_rmw(dev_priv, EDP_PSR_CTL(cpu_transcoder),
-=======
 	intel_de_rmw(dev_priv, psr_ctl_reg(dev_priv, cpu_transcoder),
->>>>>>> da8103da
 		     ~EDP_PSR_RESTORE_PSR_ACTIVE_CTX_MASK, val);
 }
 
@@ -813,11 +794,7 @@
 	 * PSR2 HW is incorrectly using EDP_PSR_TP1_TP3_SEL and BSpec is
 	 * recommending keep this bit unset while PSR2 is enabled.
 	 */
-<<<<<<< HEAD
-	intel_de_write(dev_priv, EDP_PSR_CTL(cpu_transcoder), 0);
-=======
 	intel_de_write(dev_priv, psr_ctl_reg(dev_priv, cpu_transcoder), 0);
->>>>>>> da8103da
 
 	intel_de_write(dev_priv, EDP_PSR2_CTL(cpu_transcoder), val);
 }
@@ -829,15 +806,10 @@
 		return cpu_transcoder == TRANSCODER_A || cpu_transcoder == TRANSCODER_B;
 	else if (DISPLAY_VER(dev_priv) >= 12)
 		return cpu_transcoder == TRANSCODER_A;
-<<<<<<< HEAD
-	else
-		return cpu_transcoder == TRANSCODER_EDP;
-=======
 	else if (DISPLAY_VER(dev_priv) >= 9)
 		return cpu_transcoder == TRANSCODER_EDP;
 	else
 		return false;
->>>>>>> da8103da
 }
 
 static u32 intel_get_frame_time_us(const struct intel_crtc_state *cstate)
@@ -1340,14 +1312,6 @@
 	struct drm_i915_private *dev_priv = dp_to_i915(intel_dp);
 	enum transcoder cpu_transcoder = intel_dp->psr.transcoder;
 
-<<<<<<< HEAD
-	if (transcoder_has_psr2(dev_priv, cpu_transcoder))
-		drm_WARN_ON(&dev_priv->drm,
-			    intel_de_read(dev_priv, EDP_PSR2_CTL(cpu_transcoder)) & EDP_PSR2_ENABLE);
-
-	drm_WARN_ON(&dev_priv->drm,
-		    intel_de_read(dev_priv, EDP_PSR_CTL(cpu_transcoder)) & EDP_PSR_ENABLE);
-=======
 	drm_WARN_ON(&dev_priv->drm,
 		    transcoder_has_psr2(dev_priv, cpu_transcoder) &&
 		    intel_de_read(dev_priv, EDP_PSR2_CTL(cpu_transcoder)) & EDP_PSR2_ENABLE);
@@ -1355,7 +1319,6 @@
 	drm_WARN_ON(&dev_priv->drm,
 		    intel_de_read(dev_priv, psr_ctl_reg(dev_priv, cpu_transcoder)) & EDP_PSR_ENABLE);
 
->>>>>>> da8103da
 	drm_WARN_ON(&dev_priv->drm, intel_dp->psr.active);
 
 	lockdep_assert_held(&intel_dp->psr.lock);
@@ -1446,16 +1409,11 @@
 	if (IS_DISPLAY_VER(dev_priv, 9, 10))
 		mask |= EDP_PSR_DEBUG_MASK_DISP_REG_WRITE;
 
-<<<<<<< HEAD
-	intel_de_write(dev_priv, EDP_PSR_DEBUG(cpu_transcoder),
-		       mask);
-=======
 	/* allow PSR with sprite enabled */
 	if (IS_HASWELL(dev_priv))
 		mask |= EDP_PSR_DEBUG_MASK_SPRITE_ENABLE;
 
 	intel_de_write(dev_priv, psr_debug_reg(dev_priv, cpu_transcoder), mask);
->>>>>>> da8103da
 
 	psr_irq_control(intel_dp);
 
@@ -1521,14 +1479,7 @@
 	 * first time that PSR HW tries to activate so lets keep PSR disabled
 	 * to avoid any rendering problems.
 	 */
-<<<<<<< HEAD
-	if (DISPLAY_VER(dev_priv) >= 12)
-		val = intel_de_read(dev_priv, TRANS_PSR_IIR(cpu_transcoder));
-	else
-		val = intel_de_read(dev_priv, EDP_PSR_IIR);
-=======
 	val = intel_de_read(dev_priv, psr_iir_reg(dev_priv, cpu_transcoder));
->>>>>>> da8103da
 	val &= psr_irq_psr_error_bit_get(intel_dp);
 	if (val) {
 		intel_dp->psr.sink_not_reliable = true;
@@ -1591,11 +1542,7 @@
 			drm_WARN_ON(&dev_priv->drm, val & EDP_PSR2_ENABLE);
 		}
 
-<<<<<<< HEAD
-		val = intel_de_read(dev_priv, EDP_PSR_CTL(cpu_transcoder));
-=======
 		val = intel_de_read(dev_priv, psr_ctl_reg(dev_priv, cpu_transcoder));
->>>>>>> da8103da
 		drm_WARN_ON(&dev_priv->drm, val & EDP_PSR_ENABLE);
 
 		return;
@@ -1609,11 +1556,7 @@
 
 		drm_WARN_ON(&dev_priv->drm, !(val & EDP_PSR2_ENABLE));
 	} else {
-<<<<<<< HEAD
-		val = intel_de_rmw(dev_priv, EDP_PSR_CTL(cpu_transcoder),
-=======
 		val = intel_de_rmw(dev_priv, psr_ctl_reg(dev_priv, cpu_transcoder),
->>>>>>> da8103da
 				   EDP_PSR_ENABLE, 0);
 
 		drm_WARN_ON(&dev_priv->drm, !(val & EDP_PSR_ENABLE));
@@ -1632,11 +1575,7 @@
 		psr_status = EDP_PSR2_STATUS(cpu_transcoder);
 		psr_status_mask = EDP_PSR2_STATUS_STATE_MASK;
 	} else {
-<<<<<<< HEAD
-		psr_status = EDP_PSR_STATUS(cpu_transcoder);
-=======
 		psr_status = psr_status_reg(dev_priv, cpu_transcoder);
->>>>>>> da8103da
 		psr_status_mask = EDP_PSR_STATUS_STATE_MASK;
 	}
 
@@ -2336,11 +2275,7 @@
 	 * defensive enough to cover everything.
 	 */
 	return intel_de_wait_for_clear(dev_priv,
-<<<<<<< HEAD
-				       EDP_PSR_STATUS(cpu_transcoder),
-=======
 				       psr_status_reg(dev_priv, cpu_transcoder),
->>>>>>> da8103da
 				       EDP_PSR_STATUS_STATE_MASK, 50);
 }
 
@@ -2394,11 +2329,7 @@
 		reg = EDP_PSR2_STATUS(cpu_transcoder);
 		mask = EDP_PSR2_STATUS_STATE_MASK;
 	} else {
-<<<<<<< HEAD
-		reg = EDP_PSR_STATUS(cpu_transcoder);
-=======
 		reg = psr_status_reg(dev_priv, cpu_transcoder);
->>>>>>> da8103da
 		mask = EDP_PSR_STATUS_STATE_MASK;
 	}
 
@@ -3018,11 +2949,7 @@
 			"SRDOFFACK",
 			"SRDENT_ON",
 		};
-<<<<<<< HEAD
-		val = intel_de_read(dev_priv, EDP_PSR_STATUS(cpu_transcoder));
-=======
 		val = intel_de_read(dev_priv, psr_status_reg(dev_priv, cpu_transcoder));
->>>>>>> da8103da
 		status_val = REG_FIELD_GET(EDP_PSR_STATUS_STATE_MASK, val);
 		if (status_val < ARRAY_SIZE(live_status))
 			status = live_status[status_val];
@@ -3069,11 +2996,7 @@
 		val = intel_de_read(dev_priv, EDP_PSR2_CTL(cpu_transcoder));
 		enabled = val & EDP_PSR2_ENABLE;
 	} else {
-<<<<<<< HEAD
-		val = intel_de_read(dev_priv, EDP_PSR_CTL(cpu_transcoder));
-=======
 		val = intel_de_read(dev_priv, psr_ctl_reg(dev_priv, cpu_transcoder));
->>>>>>> da8103da
 		enabled = val & EDP_PSR_ENABLE;
 	}
 	seq_printf(m, "Source PSR ctl: %s [0x%08x]\n",
@@ -3085,11 +3008,7 @@
 	/*
 	 * SKL+ Perf counter is reset to 0 everytime DC state is entered
 	 */
-<<<<<<< HEAD
-	val = intel_de_read(dev_priv, EDP_PSR_PERF_CNT(cpu_transcoder));
-=======
 	val = intel_de_read(dev_priv, psr_perf_cnt_reg(dev_priv, cpu_transcoder));
->>>>>>> da8103da
 	seq_printf(m, "Performance counter: %u\n",
 		   REG_FIELD_GET(EDP_PSR_PERF_CNT_MASK, val));
 
