// SPDX-License-Identifier: GPL-2.0
/*
 *  linux/kernel/sys.c
 *
 *  Copyright (C) 1991, 1992  Linus Torvalds
 */

#include <linux/export.h>
#include <linux/mm.h>
#include <linux/mm_inline.h>
#include <linux/utsname.h>
#include <linux/mman.h>
#include <linux/reboot.h>
#include <linux/prctl.h>
#include <linux/highuid.h>
#include <linux/fs.h>
#include <linux/kmod.h>
#include <linux/ksm.h>
#include <linux/perf_event.h>
#include <linux/resource.h>
#include <linux/kernel.h>
#include <linux/workqueue.h>
#include <linux/capability.h>
#include <linux/device.h>
#include <linux/key.h>
#include <linux/times.h>
#include <linux/posix-timers.h>
#include <linux/security.h>
#include <linux/random.h>
#include <linux/suspend.h>
#include <linux/tty.h>
#include <linux/signal.h>
#include <linux/cn_proc.h>
#include <linux/getcpu.h>
#include <linux/task_io_accounting_ops.h>
#include <linux/seccomp.h>
#include <linux/cpu.h>
#include <linux/personality.h>
#include <linux/ptrace.h>
#include <linux/fs_struct.h>
#include <linux/file.h>
#include <linux/mount.h>
#include <linux/gfp.h>
#include <linux/syscore_ops.h>
#include <linux/version.h>
#include <linux/ctype.h>
#include <linux/syscall_user_dispatch.h>

#include <linux/compat.h>
#include <linux/syscalls.h>
#include <linux/kprobes.h>
#include <linux/user_namespace.h>
#include <linux/time_namespace.h>
#include <linux/binfmts.h>

#include <linux/sched.h>
#include <linux/sched/autogroup.h>
#include <linux/sched/loadavg.h>
#include <linux/sched/stat.h>
#include <linux/sched/mm.h>
#include <linux/sched/coredump.h>
#include <linux/sched/task.h>
#include <linux/sched/cputime.h>
#include <linux/rcupdate.h>
#include <linux/uidgid.h>
#include <linux/cred.h>

#include <linux/nospec.h>

#include <linux/kmsg_dump.h>
/* Move somewhere else to avoid recompiling? */
#include <generated/utsrelease.h>

#include <linux/uaccess.h>
#include <asm/io.h>
#include <asm/unistd.h>

#include "uid16.h"

#ifndef SET_UNALIGN_CTL
# define SET_UNALIGN_CTL(a, b)	(-EINVAL)
#endif
#ifndef GET_UNALIGN_CTL
# define GET_UNALIGN_CTL(a, b)	(-EINVAL)
#endif
#ifndef SET_FPEMU_CTL
# define SET_FPEMU_CTL(a, b)	(-EINVAL)
#endif
#ifndef GET_FPEMU_CTL
# define GET_FPEMU_CTL(a, b)	(-EINVAL)
#endif
#ifndef SET_FPEXC_CTL
# define SET_FPEXC_CTL(a, b)	(-EINVAL)
#endif
#ifndef GET_FPEXC_CTL
# define GET_FPEXC_CTL(a, b)	(-EINVAL)
#endif
#ifndef GET_ENDIAN
# define GET_ENDIAN(a, b)	(-EINVAL)
#endif
#ifndef SET_ENDIAN
# define SET_ENDIAN(a, b)	(-EINVAL)
#endif
#ifndef GET_TSC_CTL
# define GET_TSC_CTL(a)		(-EINVAL)
#endif
#ifndef SET_TSC_CTL
# define SET_TSC_CTL(a)		(-EINVAL)
#endif
#ifndef GET_FP_MODE
# define GET_FP_MODE(a)		(-EINVAL)
#endif
#ifndef SET_FP_MODE
# define SET_FP_MODE(a,b)	(-EINVAL)
#endif
#ifndef SVE_SET_VL
# define SVE_SET_VL(a)		(-EINVAL)
#endif
#ifndef SVE_GET_VL
# define SVE_GET_VL()		(-EINVAL)
#endif
#ifndef SME_SET_VL
# define SME_SET_VL(a)		(-EINVAL)
#endif
#ifndef SME_GET_VL
# define SME_GET_VL()		(-EINVAL)
#endif
#ifndef PAC_RESET_KEYS
# define PAC_RESET_KEYS(a, b)	(-EINVAL)
#endif
#ifndef PAC_SET_ENABLED_KEYS
# define PAC_SET_ENABLED_KEYS(a, b, c)	(-EINVAL)
#endif
#ifndef PAC_GET_ENABLED_KEYS
# define PAC_GET_ENABLED_KEYS(a)	(-EINVAL)
#endif
#ifndef SET_TAGGED_ADDR_CTRL
# define SET_TAGGED_ADDR_CTRL(a)	(-EINVAL)
#endif
#ifndef GET_TAGGED_ADDR_CTRL
# define GET_TAGGED_ADDR_CTRL()		(-EINVAL)
#endif

/*
 * this is where the system-wide overflow UID and GID are defined, for
 * architectures that now have 32-bit UID/GID but didn't in the past
 */

int overflowuid = DEFAULT_OVERFLOWUID;
int overflowgid = DEFAULT_OVERFLOWGID;

EXPORT_SYMBOL(overflowuid);
EXPORT_SYMBOL(overflowgid);

/*
 * the same as above, but for filesystems which can only store a 16-bit
 * UID and GID. as such, this is needed on all architectures
 */

int fs_overflowuid = DEFAULT_FS_OVERFLOWUID;
int fs_overflowgid = DEFAULT_FS_OVERFLOWGID;

EXPORT_SYMBOL(fs_overflowuid);
EXPORT_SYMBOL(fs_overflowgid);

/*
 * Returns true if current's euid is same as p's uid or euid,
 * or has CAP_SYS_NICE to p's user_ns.
 *
 * Called with rcu_read_lock, creds are safe
 */
static bool set_one_prio_perm(struct task_struct *p)
{
	const struct cred *cred = current_cred(), *pcred = __task_cred(p);

	if (uid_eq(pcred->uid,  cred->euid) ||
	    uid_eq(pcred->euid, cred->euid))
		return true;
	if (ns_capable(pcred->user_ns, CAP_SYS_NICE))
		return true;
	return false;
}

/*
 * set the priority of a task
 * - the caller must hold the RCU read lock
 */
static int set_one_prio(struct task_struct *p, int niceval, int error)
{
	int no_nice;

	if (!set_one_prio_perm(p)) {
		error = -EPERM;
		goto out;
	}
	if (niceval < task_nice(p) && !can_nice(p, niceval)) {
		error = -EACCES;
		goto out;
	}
	no_nice = security_task_setnice(p, niceval);
	if (no_nice) {
		error = no_nice;
		goto out;
	}
	if (error == -ESRCH)
		error = 0;
	set_user_nice(p, niceval);
out:
	return error;
}

SYSCALL_DEFINE3(setpriority, int, which, int, who, int, niceval)
{
	struct task_struct *g, *p;
	struct user_struct *user;
	const struct cred *cred = current_cred();
	int error = -EINVAL;
	struct pid *pgrp;
	kuid_t uid;

	if (which > PRIO_USER || which < PRIO_PROCESS)
		goto out;

	/* normalize: avoid signed division (rounding problems) */
	error = -ESRCH;
	if (niceval < MIN_NICE)
		niceval = MIN_NICE;
	if (niceval > MAX_NICE)
		niceval = MAX_NICE;

	rcu_read_lock();
	switch (which) {
	case PRIO_PROCESS:
		if (who)
			p = find_task_by_vpid(who);
		else
			p = current;
		if (p)
			error = set_one_prio(p, niceval, error);
		break;
	case PRIO_PGRP:
		if (who)
			pgrp = find_vpid(who);
		else
			pgrp = task_pgrp(current);
		read_lock(&tasklist_lock);
		do_each_pid_thread(pgrp, PIDTYPE_PGID, p) {
			error = set_one_prio(p, niceval, error);
		} while_each_pid_thread(pgrp, PIDTYPE_PGID, p);
		read_unlock(&tasklist_lock);
		break;
	case PRIO_USER:
		uid = make_kuid(cred->user_ns, who);
		user = cred->user;
		if (!who)
			uid = cred->uid;
		else if (!uid_eq(uid, cred->uid)) {
			user = find_user(uid);
			if (!user)
				goto out_unlock;	/* No processes for this user */
		}
		for_each_process_thread(g, p) {
			if (uid_eq(task_uid(p), uid) && task_pid_vnr(p))
				error = set_one_prio(p, niceval, error);
		}
		if (!uid_eq(uid, cred->uid))
			free_uid(user);		/* For find_user() */
		break;
	}
out_unlock:
	rcu_read_unlock();
out:
	return error;
}

/*
 * Ugh. To avoid negative return values, "getpriority()" will
 * not return the normal nice-value, but a negated value that
 * has been offset by 20 (ie it returns 40..1 instead of -20..19)
 * to stay compatible.
 */
SYSCALL_DEFINE2(getpriority, int, which, int, who)
{
	struct task_struct *g, *p;
	struct user_struct *user;
	const struct cred *cred = current_cred();
	long niceval, retval = -ESRCH;
	struct pid *pgrp;
	kuid_t uid;

	if (which > PRIO_USER || which < PRIO_PROCESS)
		return -EINVAL;

	rcu_read_lock();
	switch (which) {
	case PRIO_PROCESS:
		if (who)
			p = find_task_by_vpid(who);
		else
			p = current;
		if (p) {
			niceval = nice_to_rlimit(task_nice(p));
			if (niceval > retval)
				retval = niceval;
		}
		break;
	case PRIO_PGRP:
		if (who)
			pgrp = find_vpid(who);
		else
			pgrp = task_pgrp(current);
		read_lock(&tasklist_lock);
		do_each_pid_thread(pgrp, PIDTYPE_PGID, p) {
			niceval = nice_to_rlimit(task_nice(p));
			if (niceval > retval)
				retval = niceval;
		} while_each_pid_thread(pgrp, PIDTYPE_PGID, p);
		read_unlock(&tasklist_lock);
		break;
	case PRIO_USER:
		uid = make_kuid(cred->user_ns, who);
		user = cred->user;
		if (!who)
			uid = cred->uid;
		else if (!uid_eq(uid, cred->uid)) {
			user = find_user(uid);
			if (!user)
				goto out_unlock;	/* No processes for this user */
		}
		for_each_process_thread(g, p) {
			if (uid_eq(task_uid(p), uid) && task_pid_vnr(p)) {
				niceval = nice_to_rlimit(task_nice(p));
				if (niceval > retval)
					retval = niceval;
			}
		}
		if (!uid_eq(uid, cred->uid))
			free_uid(user);		/* for find_user() */
		break;
	}
out_unlock:
	rcu_read_unlock();

	return retval;
}

/*
 * Unprivileged users may change the real gid to the effective gid
 * or vice versa.  (BSD-style)
 *
 * If you set the real gid at all, or set the effective gid to a value not
 * equal to the real gid, then the saved gid is set to the new effective gid.
 *
 * This makes it possible for a setgid program to completely drop its
 * privileges, which is often a useful assertion to make when you are doing
 * a security audit over a program.
 *
 * The general idea is that a program which uses just setregid() will be
 * 100% compatible with BSD.  A program which uses just setgid() will be
 * 100% compatible with POSIX with saved IDs.
 *
 * SMP: There are not races, the GIDs are checked only by filesystem
 *      operations (as far as semantic preservation is concerned).
 */
#ifdef CONFIG_MULTIUSER
long __sys_setregid(gid_t rgid, gid_t egid)
{
	struct user_namespace *ns = current_user_ns();
	const struct cred *old;
	struct cred *new;
	int retval;
	kgid_t krgid, kegid;

	krgid = make_kgid(ns, rgid);
	kegid = make_kgid(ns, egid);

	if ((rgid != (gid_t) -1) && !gid_valid(krgid))
		return -EINVAL;
	if ((egid != (gid_t) -1) && !gid_valid(kegid))
		return -EINVAL;

	new = prepare_creds();
	if (!new)
		return -ENOMEM;
	old = current_cred();

	retval = -EPERM;
	if (rgid != (gid_t) -1) {
		if (gid_eq(old->gid, krgid) ||
		    gid_eq(old->egid, krgid) ||
		    ns_capable_setid(old->user_ns, CAP_SETGID))
			new->gid = krgid;
		else
			goto error;
	}
	if (egid != (gid_t) -1) {
		if (gid_eq(old->gid, kegid) ||
		    gid_eq(old->egid, kegid) ||
		    gid_eq(old->sgid, kegid) ||
		    ns_capable_setid(old->user_ns, CAP_SETGID))
			new->egid = kegid;
		else
			goto error;
	}

	if (rgid != (gid_t) -1 ||
	    (egid != (gid_t) -1 && !gid_eq(kegid, old->gid)))
		new->sgid = new->egid;
	new->fsgid = new->egid;

	retval = security_task_fix_setgid(new, old, LSM_SETID_RE);
	if (retval < 0)
		goto error;

	return commit_creds(new);

error:
	abort_creds(new);
	return retval;
}

SYSCALL_DEFINE2(setregid, gid_t, rgid, gid_t, egid)
{
	return __sys_setregid(rgid, egid);
}

/*
 * setgid() is implemented like SysV w/ SAVED_IDS
 *
 * SMP: Same implicit races as above.
 */
long __sys_setgid(gid_t gid)
{
	struct user_namespace *ns = current_user_ns();
	const struct cred *old;
	struct cred *new;
	int retval;
	kgid_t kgid;

	kgid = make_kgid(ns, gid);
	if (!gid_valid(kgid))
		return -EINVAL;

	new = prepare_creds();
	if (!new)
		return -ENOMEM;
	old = current_cred();

	retval = -EPERM;
	if (ns_capable_setid(old->user_ns, CAP_SETGID))
		new->gid = new->egid = new->sgid = new->fsgid = kgid;
	else if (gid_eq(kgid, old->gid) || gid_eq(kgid, old->sgid))
		new->egid = new->fsgid = kgid;
	else
		goto error;

	retval = security_task_fix_setgid(new, old, LSM_SETID_ID);
	if (retval < 0)
		goto error;

	return commit_creds(new);

error:
	abort_creds(new);
	return retval;
}

SYSCALL_DEFINE1(setgid, gid_t, gid)
{
	return __sys_setgid(gid);
}

/*
 * change the user struct in a credentials set to match the new UID
 */
static int set_user(struct cred *new)
{
	struct user_struct *new_user;

	new_user = alloc_uid(new->uid);
	if (!new_user)
		return -EAGAIN;

	free_uid(new->user);
	new->user = new_user;
	return 0;
}

static void flag_nproc_exceeded(struct cred *new)
{
	if (new->ucounts == current_ucounts())
		return;

	/*
	 * We don't fail in case of NPROC limit excess here because too many
	 * poorly written programs don't check set*uid() return code, assuming
	 * it never fails if called by root.  We may still enforce NPROC limit
	 * for programs doing set*uid()+execve() by harmlessly deferring the
	 * failure to the execve() stage.
	 */
	if (is_rlimit_overlimit(new->ucounts, UCOUNT_RLIMIT_NPROC, rlimit(RLIMIT_NPROC)) &&
			new->user != INIT_USER)
		current->flags |= PF_NPROC_EXCEEDED;
	else
		current->flags &= ~PF_NPROC_EXCEEDED;
}

/*
 * Unprivileged users may change the real uid to the effective uid
 * or vice versa.  (BSD-style)
 *
 * If you set the real uid at all, or set the effective uid to a value not
 * equal to the real uid, then the saved uid is set to the new effective uid.
 *
 * This makes it possible for a setuid program to completely drop its
 * privileges, which is often a useful assertion to make when you are doing
 * a security audit over a program.
 *
 * The general idea is that a program which uses just setreuid() will be
 * 100% compatible with BSD.  A program which uses just setuid() will be
 * 100% compatible with POSIX with saved IDs.
 */
long __sys_setreuid(uid_t ruid, uid_t euid)
{
	struct user_namespace *ns = current_user_ns();
	const struct cred *old;
	struct cred *new;
	int retval;
	kuid_t kruid, keuid;

	kruid = make_kuid(ns, ruid);
	keuid = make_kuid(ns, euid);

	if ((ruid != (uid_t) -1) && !uid_valid(kruid))
		return -EINVAL;
	if ((euid != (uid_t) -1) && !uid_valid(keuid))
		return -EINVAL;

	new = prepare_creds();
	if (!new)
		return -ENOMEM;
	old = current_cred();

	retval = -EPERM;
	if (ruid != (uid_t) -1) {
		new->uid = kruid;
		if (!uid_eq(old->uid, kruid) &&
		    !uid_eq(old->euid, kruid) &&
		    !ns_capable_setid(old->user_ns, CAP_SETUID))
			goto error;
	}

	if (euid != (uid_t) -1) {
		new->euid = keuid;
		if (!uid_eq(old->uid, keuid) &&
		    !uid_eq(old->euid, keuid) &&
		    !uid_eq(old->suid, keuid) &&
		    !ns_capable_setid(old->user_ns, CAP_SETUID))
			goto error;
	}

	if (!uid_eq(new->uid, old->uid)) {
		retval = set_user(new);
		if (retval < 0)
			goto error;
	}
	if (ruid != (uid_t) -1 ||
	    (euid != (uid_t) -1 && !uid_eq(keuid, old->uid)))
		new->suid = new->euid;
	new->fsuid = new->euid;

	retval = security_task_fix_setuid(new, old, LSM_SETID_RE);
	if (retval < 0)
		goto error;

	retval = set_cred_ucounts(new);
	if (retval < 0)
		goto error;

	flag_nproc_exceeded(new);
	return commit_creds(new);

error:
	abort_creds(new);
	return retval;
}

SYSCALL_DEFINE2(setreuid, uid_t, ruid, uid_t, euid)
{
	return __sys_setreuid(ruid, euid);
}

/*
 * setuid() is implemented like SysV with SAVED_IDS
 *
 * Note that SAVED_ID's is deficient in that a setuid root program
 * like sendmail, for example, cannot set its uid to be a normal
 * user and then switch back, because if you're root, setuid() sets
 * the saved uid too.  If you don't like this, blame the bright people
 * in the POSIX committee and/or USG.  Note that the BSD-style setreuid()
 * will allow a root program to temporarily drop privileges and be able to
 * regain them by swapping the real and effective uid.
 */
long __sys_setuid(uid_t uid)
{
	struct user_namespace *ns = current_user_ns();
	const struct cred *old;
	struct cred *new;
	int retval;
	kuid_t kuid;

	kuid = make_kuid(ns, uid);
	if (!uid_valid(kuid))
		return -EINVAL;

	new = prepare_creds();
	if (!new)
		return -ENOMEM;
	old = current_cred();

	retval = -EPERM;
	if (ns_capable_setid(old->user_ns, CAP_SETUID)) {
		new->suid = new->uid = kuid;
		if (!uid_eq(kuid, old->uid)) {
			retval = set_user(new);
			if (retval < 0)
				goto error;
		}
	} else if (!uid_eq(kuid, old->uid) && !uid_eq(kuid, new->suid)) {
		goto error;
	}

	new->fsuid = new->euid = kuid;

	retval = security_task_fix_setuid(new, old, LSM_SETID_ID);
	if (retval < 0)
		goto error;

	retval = set_cred_ucounts(new);
	if (retval < 0)
		goto error;

	flag_nproc_exceeded(new);
	return commit_creds(new);

error:
	abort_creds(new);
	return retval;
}

SYSCALL_DEFINE1(setuid, uid_t, uid)
{
	return __sys_setuid(uid);
}


/*
 * This function implements a generic ability to update ruid, euid,
 * and suid.  This allows you to implement the 4.4 compatible seteuid().
 */
long __sys_setresuid(uid_t ruid, uid_t euid, uid_t suid)
{
	struct user_namespace *ns = current_user_ns();
	const struct cred *old;
	struct cred *new;
	int retval;
	kuid_t kruid, keuid, ksuid;
	bool ruid_new, euid_new, suid_new;

	kruid = make_kuid(ns, ruid);
	keuid = make_kuid(ns, euid);
	ksuid = make_kuid(ns, suid);

	if ((ruid != (uid_t) -1) && !uid_valid(kruid))
		return -EINVAL;

	if ((euid != (uid_t) -1) && !uid_valid(keuid))
		return -EINVAL;

	if ((suid != (uid_t) -1) && !uid_valid(ksuid))
		return -EINVAL;

	old = current_cred();

	/* check for no-op */
	if ((ruid == (uid_t) -1 || uid_eq(kruid, old->uid)) &&
	    (euid == (uid_t) -1 || (uid_eq(keuid, old->euid) &&
				    uid_eq(keuid, old->fsuid))) &&
	    (suid == (uid_t) -1 || uid_eq(ksuid, old->suid)))
		return 0;

	ruid_new = ruid != (uid_t) -1        && !uid_eq(kruid, old->uid) &&
		   !uid_eq(kruid, old->euid) && !uid_eq(kruid, old->suid);
	euid_new = euid != (uid_t) -1        && !uid_eq(keuid, old->uid) &&
		   !uid_eq(keuid, old->euid) && !uid_eq(keuid, old->suid);
	suid_new = suid != (uid_t) -1        && !uid_eq(ksuid, old->uid) &&
		   !uid_eq(ksuid, old->euid) && !uid_eq(ksuid, old->suid);
	if ((ruid_new || euid_new || suid_new) &&
	    !ns_capable_setid(old->user_ns, CAP_SETUID))
		return -EPERM;

	new = prepare_creds();
	if (!new)
		return -ENOMEM;

	if (ruid != (uid_t) -1) {
		new->uid = kruid;
		if (!uid_eq(kruid, old->uid)) {
			retval = set_user(new);
			if (retval < 0)
				goto error;
		}
	}
	if (euid != (uid_t) -1)
		new->euid = keuid;
	if (suid != (uid_t) -1)
		new->suid = ksuid;
	new->fsuid = new->euid;

	retval = security_task_fix_setuid(new, old, LSM_SETID_RES);
	if (retval < 0)
		goto error;

	retval = set_cred_ucounts(new);
	if (retval < 0)
		goto error;

	flag_nproc_exceeded(new);
	return commit_creds(new);

error:
	abort_creds(new);
	return retval;
}

SYSCALL_DEFINE3(setresuid, uid_t, ruid, uid_t, euid, uid_t, suid)
{
	return __sys_setresuid(ruid, euid, suid);
}

SYSCALL_DEFINE3(getresuid, uid_t __user *, ruidp, uid_t __user *, euidp, uid_t __user *, suidp)
{
	const struct cred *cred = current_cred();
	int retval;
	uid_t ruid, euid, suid;

	ruid = from_kuid_munged(cred->user_ns, cred->uid);
	euid = from_kuid_munged(cred->user_ns, cred->euid);
	suid = from_kuid_munged(cred->user_ns, cred->suid);

	retval = put_user(ruid, ruidp);
	if (!retval) {
		retval = put_user(euid, euidp);
		if (!retval)
			return put_user(suid, suidp);
	}
	return retval;
}

/*
 * Same as above, but for rgid, egid, sgid.
 */
long __sys_setresgid(gid_t rgid, gid_t egid, gid_t sgid)
{
	struct user_namespace *ns = current_user_ns();
	const struct cred *old;
	struct cred *new;
	int retval;
	kgid_t krgid, kegid, ksgid;
	bool rgid_new, egid_new, sgid_new;

	krgid = make_kgid(ns, rgid);
	kegid = make_kgid(ns, egid);
	ksgid = make_kgid(ns, sgid);

	if ((rgid != (gid_t) -1) && !gid_valid(krgid))
		return -EINVAL;
	if ((egid != (gid_t) -1) && !gid_valid(kegid))
		return -EINVAL;
	if ((sgid != (gid_t) -1) && !gid_valid(ksgid))
		return -EINVAL;

	old = current_cred();

	/* check for no-op */
	if ((rgid == (gid_t) -1 || gid_eq(krgid, old->gid)) &&
	    (egid == (gid_t) -1 || (gid_eq(kegid, old->egid) &&
				    gid_eq(kegid, old->fsgid))) &&
	    (sgid == (gid_t) -1 || gid_eq(ksgid, old->sgid)))
		return 0;

	rgid_new = rgid != (gid_t) -1        && !gid_eq(krgid, old->gid) &&
		   !gid_eq(krgid, old->egid) && !gid_eq(krgid, old->sgid);
	egid_new = egid != (gid_t) -1        && !gid_eq(kegid, old->gid) &&
		   !gid_eq(kegid, old->egid) && !gid_eq(kegid, old->sgid);
	sgid_new = sgid != (gid_t) -1        && !gid_eq(ksgid, old->gid) &&
		   !gid_eq(ksgid, old->egid) && !gid_eq(ksgid, old->sgid);
	if ((rgid_new || egid_new || sgid_new) &&
	    !ns_capable_setid(old->user_ns, CAP_SETGID))
		return -EPERM;

	new = prepare_creds();
	if (!new)
		return -ENOMEM;

	if (rgid != (gid_t) -1)
		new->gid = krgid;
	if (egid != (gid_t) -1)
		new->egid = kegid;
	if (sgid != (gid_t) -1)
		new->sgid = ksgid;
	new->fsgid = new->egid;

	retval = security_task_fix_setgid(new, old, LSM_SETID_RES);
	if (retval < 0)
		goto error;

	return commit_creds(new);

error:
	abort_creds(new);
	return retval;
}

SYSCALL_DEFINE3(setresgid, gid_t, rgid, gid_t, egid, gid_t, sgid)
{
	return __sys_setresgid(rgid, egid, sgid);
}

SYSCALL_DEFINE3(getresgid, gid_t __user *, rgidp, gid_t __user *, egidp, gid_t __user *, sgidp)
{
	const struct cred *cred = current_cred();
	int retval;
	gid_t rgid, egid, sgid;

	rgid = from_kgid_munged(cred->user_ns, cred->gid);
	egid = from_kgid_munged(cred->user_ns, cred->egid);
	sgid = from_kgid_munged(cred->user_ns, cred->sgid);

	retval = put_user(rgid, rgidp);
	if (!retval) {
		retval = put_user(egid, egidp);
		if (!retval)
			retval = put_user(sgid, sgidp);
	}

	return retval;
}


/*
 * "setfsuid()" sets the fsuid - the uid used for filesystem checks. This
 * is used for "access()" and for the NFS daemon (letting nfsd stay at
 * whatever uid it wants to). It normally shadows "euid", except when
 * explicitly set by setfsuid() or for access..
 */
long __sys_setfsuid(uid_t uid)
{
	const struct cred *old;
	struct cred *new;
	uid_t old_fsuid;
	kuid_t kuid;

	old = current_cred();
	old_fsuid = from_kuid_munged(old->user_ns, old->fsuid);

	kuid = make_kuid(old->user_ns, uid);
	if (!uid_valid(kuid))
		return old_fsuid;

	new = prepare_creds();
	if (!new)
		return old_fsuid;

	if (uid_eq(kuid, old->uid)  || uid_eq(kuid, old->euid)  ||
	    uid_eq(kuid, old->suid) || uid_eq(kuid, old->fsuid) ||
	    ns_capable_setid(old->user_ns, CAP_SETUID)) {
		if (!uid_eq(kuid, old->fsuid)) {
			new->fsuid = kuid;
			if (security_task_fix_setuid(new, old, LSM_SETID_FS) == 0)
				goto change_okay;
		}
	}

	abort_creds(new);
	return old_fsuid;

change_okay:
	commit_creds(new);
	return old_fsuid;
}

SYSCALL_DEFINE1(setfsuid, uid_t, uid)
{
	return __sys_setfsuid(uid);
}

/*
 * Samma på svenska..
 */
long __sys_setfsgid(gid_t gid)
{
	const struct cred *old;
	struct cred *new;
	gid_t old_fsgid;
	kgid_t kgid;

	old = current_cred();
	old_fsgid = from_kgid_munged(old->user_ns, old->fsgid);

	kgid = make_kgid(old->user_ns, gid);
	if (!gid_valid(kgid))
		return old_fsgid;

	new = prepare_creds();
	if (!new)
		return old_fsgid;

	if (gid_eq(kgid, old->gid)  || gid_eq(kgid, old->egid)  ||
	    gid_eq(kgid, old->sgid) || gid_eq(kgid, old->fsgid) ||
	    ns_capable_setid(old->user_ns, CAP_SETGID)) {
		if (!gid_eq(kgid, old->fsgid)) {
			new->fsgid = kgid;
			if (security_task_fix_setgid(new,old,LSM_SETID_FS) == 0)
				goto change_okay;
		}
	}

	abort_creds(new);
	return old_fsgid;

change_okay:
	commit_creds(new);
	return old_fsgid;
}

SYSCALL_DEFINE1(setfsgid, gid_t, gid)
{
	return __sys_setfsgid(gid);
}
#endif /* CONFIG_MULTIUSER */

/**
 * sys_getpid - return the thread group id of the current process
 *
 * Note, despite the name, this returns the tgid not the pid.  The tgid and
 * the pid are identical unless CLONE_THREAD was specified on clone() in
 * which case the tgid is the same in all threads of the same group.
 *
 * This is SMP safe as current->tgid does not change.
 */
SYSCALL_DEFINE0(getpid)
{
	return task_tgid_vnr(current);
}

/* Thread ID - the internal kernel "pid" */
SYSCALL_DEFINE0(gettid)
{
	return task_pid_vnr(current);
}

/*
 * Accessing ->real_parent is not SMP-safe, it could
 * change from under us. However, we can use a stale
 * value of ->real_parent under rcu_read_lock(), see
 * release_task()->call_rcu(delayed_put_task_struct).
 */
SYSCALL_DEFINE0(getppid)
{
	int pid;

	rcu_read_lock();
	pid = task_tgid_vnr(rcu_dereference(current->real_parent));
	rcu_read_unlock();

	return pid;
}

SYSCALL_DEFINE0(getuid)
{
	/* Only we change this so SMP safe */
	return from_kuid_munged(current_user_ns(), current_uid());
}

SYSCALL_DEFINE0(geteuid)
{
	/* Only we change this so SMP safe */
	return from_kuid_munged(current_user_ns(), current_euid());
}

SYSCALL_DEFINE0(getgid)
{
	/* Only we change this so SMP safe */
	return from_kgid_munged(current_user_ns(), current_gid());
}

SYSCALL_DEFINE0(getegid)
{
	/* Only we change this so SMP safe */
	return from_kgid_munged(current_user_ns(), current_egid());
}

static void do_sys_times(struct tms *tms)
{
	u64 tgutime, tgstime, cutime, cstime;

	thread_group_cputime_adjusted(current, &tgutime, &tgstime);
	cutime = current->signal->cutime;
	cstime = current->signal->cstime;
	tms->tms_utime = nsec_to_clock_t(tgutime);
	tms->tms_stime = nsec_to_clock_t(tgstime);
	tms->tms_cutime = nsec_to_clock_t(cutime);
	tms->tms_cstime = nsec_to_clock_t(cstime);
}

SYSCALL_DEFINE1(times, struct tms __user *, tbuf)
{
	if (tbuf) {
		struct tms tmp;

		do_sys_times(&tmp);
		if (copy_to_user(tbuf, &tmp, sizeof(struct tms)))
			return -EFAULT;
	}
	force_successful_syscall_return();
	return (long) jiffies_64_to_clock_t(get_jiffies_64());
}

#ifdef CONFIG_COMPAT
static compat_clock_t clock_t_to_compat_clock_t(clock_t x)
{
	return compat_jiffies_to_clock_t(clock_t_to_jiffies(x));
}

COMPAT_SYSCALL_DEFINE1(times, struct compat_tms __user *, tbuf)
{
	if (tbuf) {
		struct tms tms;
		struct compat_tms tmp;

		do_sys_times(&tms);
		/* Convert our struct tms to the compat version. */
		tmp.tms_utime = clock_t_to_compat_clock_t(tms.tms_utime);
		tmp.tms_stime = clock_t_to_compat_clock_t(tms.tms_stime);
		tmp.tms_cutime = clock_t_to_compat_clock_t(tms.tms_cutime);
		tmp.tms_cstime = clock_t_to_compat_clock_t(tms.tms_cstime);
		if (copy_to_user(tbuf, &tmp, sizeof(tmp)))
			return -EFAULT;
	}
	force_successful_syscall_return();
	return compat_jiffies_to_clock_t(jiffies);
}
#endif

/*
 * This needs some heavy checking ...
 * I just haven't the stomach for it. I also don't fully
 * understand sessions/pgrp etc. Let somebody who does explain it.
 *
 * OK, I think I have the protection semantics right.... this is really
 * only important on a multi-user system anyway, to make sure one user
 * can't send a signal to a process owned by another.  -TYT, 12/12/91
 *
 * !PF_FORKNOEXEC check to conform completely to POSIX.
 */
SYSCALL_DEFINE2(setpgid, pid_t, pid, pid_t, pgid)
{
	struct task_struct *p;
	struct task_struct *group_leader = current->group_leader;
	struct pid *pgrp;
	int err;

	if (!pid)
		pid = task_pid_vnr(group_leader);
	if (!pgid)
		pgid = pid;
	if (pgid < 0)
		return -EINVAL;
	rcu_read_lock();

	/* From this point forward we keep holding onto the tasklist lock
	 * so that our parent does not change from under us. -DaveM
	 */
	write_lock_irq(&tasklist_lock);

	err = -ESRCH;
	p = find_task_by_vpid(pid);
	if (!p)
		goto out;

	err = -EINVAL;
	if (!thread_group_leader(p))
		goto out;

	if (same_thread_group(p->real_parent, group_leader)) {
		err = -EPERM;
		if (task_session(p) != task_session(group_leader))
			goto out;
		err = -EACCES;
		if (!(p->flags & PF_FORKNOEXEC))
			goto out;
	} else {
		err = -ESRCH;
		if (p != group_leader)
			goto out;
	}

	err = -EPERM;
	if (p->signal->leader)
		goto out;

	pgrp = task_pid(p);
	if (pgid != pid) {
		struct task_struct *g;

		pgrp = find_vpid(pgid);
		g = pid_task(pgrp, PIDTYPE_PGID);
		if (!g || task_session(g) != task_session(group_leader))
			goto out;
	}

	err = security_task_setpgid(p, pgid);
	if (err)
		goto out;

	if (task_pgrp(p) != pgrp)
		change_pid(p, PIDTYPE_PGID, pgrp);

	err = 0;
out:
	/* All paths lead to here, thus we are safe. -DaveM */
	write_unlock_irq(&tasklist_lock);
	rcu_read_unlock();
	return err;
}

static int do_getpgid(pid_t pid)
{
	struct task_struct *p;
	struct pid *grp;
	int retval;

	rcu_read_lock();
	if (!pid)
		grp = task_pgrp(current);
	else {
		retval = -ESRCH;
		p = find_task_by_vpid(pid);
		if (!p)
			goto out;
		grp = task_pgrp(p);
		if (!grp)
			goto out;

		retval = security_task_getpgid(p);
		if (retval)
			goto out;
	}
	retval = pid_vnr(grp);
out:
	rcu_read_unlock();
	return retval;
}

SYSCALL_DEFINE1(getpgid, pid_t, pid)
{
	return do_getpgid(pid);
}

#ifdef __ARCH_WANT_SYS_GETPGRP

SYSCALL_DEFINE0(getpgrp)
{
	return do_getpgid(0);
}

#endif

SYSCALL_DEFINE1(getsid, pid_t, pid)
{
	struct task_struct *p;
	struct pid *sid;
	int retval;

	rcu_read_lock();
	if (!pid)
		sid = task_session(current);
	else {
		retval = -ESRCH;
		p = find_task_by_vpid(pid);
		if (!p)
			goto out;
		sid = task_session(p);
		if (!sid)
			goto out;

		retval = security_task_getsid(p);
		if (retval)
			goto out;
	}
	retval = pid_vnr(sid);
out:
	rcu_read_unlock();
	return retval;
}

static void set_special_pids(struct pid *pid)
{
	struct task_struct *curr = current->group_leader;

	if (task_session(curr) != pid)
		change_pid(curr, PIDTYPE_SID, pid);

	if (task_pgrp(curr) != pid)
		change_pid(curr, PIDTYPE_PGID, pid);
}

int ksys_setsid(void)
{
	struct task_struct *group_leader = current->group_leader;
	struct pid *sid = task_pid(group_leader);
	pid_t session = pid_vnr(sid);
	int err = -EPERM;

	write_lock_irq(&tasklist_lock);
	/* Fail if I am already a session leader */
	if (group_leader->signal->leader)
		goto out;

	/* Fail if a process group id already exists that equals the
	 * proposed session id.
	 */
	if (pid_task(sid, PIDTYPE_PGID))
		goto out;

	group_leader->signal->leader = 1;
	set_special_pids(sid);

	proc_clear_tty(group_leader);

	err = session;
out:
	write_unlock_irq(&tasklist_lock);
	if (err > 0) {
		proc_sid_connector(group_leader);
		sched_autogroup_create_attach(group_leader);
	}
	return err;
}

SYSCALL_DEFINE0(setsid)
{
	return ksys_setsid();
}

DECLARE_RWSEM(uts_sem);

#ifdef COMPAT_UTS_MACHINE
#define override_architecture(name) \
	(personality(current->personality) == PER_LINUX32 && \
	 copy_to_user(name->machine, COMPAT_UTS_MACHINE, \
		      sizeof(COMPAT_UTS_MACHINE)))
#else
#define override_architecture(name)	0
#endif

/*
 * Work around broken programs that cannot handle "Linux 3.0".
 * Instead we map 3.x to 2.6.40+x, so e.g. 3.0 would be 2.6.40
 * And we map 4.x and later versions to 2.6.60+x, so 4.0/5.0/6.0/... would be
 * 2.6.60.
 */
static int override_release(char __user *release, size_t len)
{
	int ret = 0;

	if (current->personality & UNAME26) {
		const char *rest = UTS_RELEASE;
		char buf[65] = { 0 };
		int ndots = 0;
		unsigned v;
		size_t copy;

		while (*rest) {
			if (*rest == '.' && ++ndots >= 3)
				break;
			if (!isdigit(*rest) && *rest != '.')
				break;
			rest++;
		}
		v = LINUX_VERSION_PATCHLEVEL + 60;
		copy = clamp_t(size_t, len, 1, sizeof(buf));
		copy = scnprintf(buf, copy, "2.6.%u%s", v, rest);
		ret = copy_to_user(release, buf, copy + 1);
	}
	return ret;
}

SYSCALL_DEFINE1(newuname, struct new_utsname __user *, name)
{
	struct new_utsname tmp;

	down_read(&uts_sem);
	memcpy(&tmp, utsname(), sizeof(tmp));
	up_read(&uts_sem);
	if (copy_to_user(name, &tmp, sizeof(tmp)))
		return -EFAULT;

	if (override_release(name->release, sizeof(name->release)))
		return -EFAULT;
	if (override_architecture(name))
		return -EFAULT;
	return 0;
}

#ifdef __ARCH_WANT_SYS_OLD_UNAME
/*
 * Old cruft
 */
SYSCALL_DEFINE1(uname, struct old_utsname __user *, name)
{
	struct old_utsname tmp;

	if (!name)
		return -EFAULT;

	down_read(&uts_sem);
	memcpy(&tmp, utsname(), sizeof(tmp));
	up_read(&uts_sem);
	if (copy_to_user(name, &tmp, sizeof(tmp)))
		return -EFAULT;

	if (override_release(name->release, sizeof(name->release)))
		return -EFAULT;
	if (override_architecture(name))
		return -EFAULT;
	return 0;
}

SYSCALL_DEFINE1(olduname, struct oldold_utsname __user *, name)
{
	struct oldold_utsname tmp;

	if (!name)
		return -EFAULT;

	memset(&tmp, 0, sizeof(tmp));

	down_read(&uts_sem);
	memcpy(&tmp.sysname, &utsname()->sysname, __OLD_UTS_LEN);
	memcpy(&tmp.nodename, &utsname()->nodename, __OLD_UTS_LEN);
	memcpy(&tmp.release, &utsname()->release, __OLD_UTS_LEN);
	memcpy(&tmp.version, &utsname()->version, __OLD_UTS_LEN);
	memcpy(&tmp.machine, &utsname()->machine, __OLD_UTS_LEN);
	up_read(&uts_sem);
	if (copy_to_user(name, &tmp, sizeof(tmp)))
		return -EFAULT;

	if (override_architecture(name))
		return -EFAULT;
	if (override_release(name->release, sizeof(name->release)))
		return -EFAULT;
	return 0;
}
#endif

SYSCALL_DEFINE2(sethostname, char __user *, name, int, len)
{
	int errno;
	char tmp[__NEW_UTS_LEN];

	if (!ns_capable(current->nsproxy->uts_ns->user_ns, CAP_SYS_ADMIN))
		return -EPERM;

	if (len < 0 || len > __NEW_UTS_LEN)
		return -EINVAL;
	errno = -EFAULT;
	if (!copy_from_user(tmp, name, len)) {
		struct new_utsname *u;

		add_device_randomness(tmp, len);
		down_write(&uts_sem);
		u = utsname();
		memcpy(u->nodename, tmp, len);
		memset(u->nodename + len, 0, sizeof(u->nodename) - len);
		errno = 0;
		uts_proc_notify(UTS_PROC_HOSTNAME);
		up_write(&uts_sem);
	}
	return errno;
}

#ifdef __ARCH_WANT_SYS_GETHOSTNAME

SYSCALL_DEFINE2(gethostname, char __user *, name, int, len)
{
	int i;
	struct new_utsname *u;
	char tmp[__NEW_UTS_LEN + 1];

	if (len < 0)
		return -EINVAL;
	down_read(&uts_sem);
	u = utsname();
	i = 1 + strlen(u->nodename);
	if (i > len)
		i = len;
	memcpy(tmp, u->nodename, i);
	up_read(&uts_sem);
	if (copy_to_user(name, tmp, i))
		return -EFAULT;
	return 0;
}

#endif

/*
 * Only setdomainname; getdomainname can be implemented by calling
 * uname()
 */
SYSCALL_DEFINE2(setdomainname, char __user *, name, int, len)
{
	int errno;
	char tmp[__NEW_UTS_LEN];

	if (!ns_capable(current->nsproxy->uts_ns->user_ns, CAP_SYS_ADMIN))
		return -EPERM;
	if (len < 0 || len > __NEW_UTS_LEN)
		return -EINVAL;

	errno = -EFAULT;
	if (!copy_from_user(tmp, name, len)) {
		struct new_utsname *u;

		add_device_randomness(tmp, len);
		down_write(&uts_sem);
		u = utsname();
		memcpy(u->domainname, tmp, len);
		memset(u->domainname + len, 0, sizeof(u->domainname) - len);
		errno = 0;
		uts_proc_notify(UTS_PROC_DOMAINNAME);
		up_write(&uts_sem);
	}
	return errno;
}

/* make sure you are allowed to change @tsk limits before calling this */
static int do_prlimit(struct task_struct *tsk, unsigned int resource,
		      struct rlimit *new_rlim, struct rlimit *old_rlim)
{
	struct rlimit *rlim;
	int retval = 0;

	if (resource >= RLIM_NLIMITS)
		return -EINVAL;
	resource = array_index_nospec(resource, RLIM_NLIMITS);

	if (new_rlim) {
		if (new_rlim->rlim_cur > new_rlim->rlim_max)
			return -EINVAL;
		if (resource == RLIMIT_NOFILE &&
				new_rlim->rlim_max > sysctl_nr_open)
			return -EPERM;
	}

	/* Holding a refcount on tsk protects tsk->signal from disappearing. */
	rlim = tsk->signal->rlim + resource;
	task_lock(tsk->group_leader);
	if (new_rlim) {
		/*
		 * Keep the capable check against init_user_ns until cgroups can
		 * contain all limits.
		 */
		if (new_rlim->rlim_max > rlim->rlim_max &&
				!capable(CAP_SYS_RESOURCE))
			retval = -EPERM;
		if (!retval)
			retval = security_task_setrlimit(tsk, resource, new_rlim);
	}
	if (!retval) {
		if (old_rlim)
			*old_rlim = *rlim;
		if (new_rlim)
			*rlim = *new_rlim;
	}
	task_unlock(tsk->group_leader);

	/*
	 * RLIMIT_CPU handling. Arm the posix CPU timer if the limit is not
	 * infinite. In case of RLIM_INFINITY the posix CPU timer code
	 * ignores the rlimit.
	 */
	if (!retval && new_rlim && resource == RLIMIT_CPU &&
	    new_rlim->rlim_cur != RLIM_INFINITY &&
	    IS_ENABLED(CONFIG_POSIX_TIMERS)) {
		/*
		 * update_rlimit_cpu can fail if the task is exiting, but there
		 * may be other tasks in the thread group that are not exiting,
		 * and they need their cpu timers adjusted.
		 *
		 * The group_leader is the last task to be released, so if we
		 * cannot update_rlimit_cpu on it, then the entire process is
		 * exiting and we do not need to update at all.
		 */
		update_rlimit_cpu(tsk->group_leader, new_rlim->rlim_cur);
	}

	return retval;
}

SYSCALL_DEFINE2(getrlimit, unsigned int, resource, struct rlimit __user *, rlim)
{
	struct rlimit value;
	int ret;

	ret = do_prlimit(current, resource, NULL, &value);
	if (!ret)
		ret = copy_to_user(rlim, &value, sizeof(*rlim)) ? -EFAULT : 0;

	return ret;
}

#ifdef CONFIG_COMPAT

COMPAT_SYSCALL_DEFINE2(setrlimit, unsigned int, resource,
		       struct compat_rlimit __user *, rlim)
{
	struct rlimit r;
	struct compat_rlimit r32;

	if (copy_from_user(&r32, rlim, sizeof(struct compat_rlimit)))
		return -EFAULT;

	if (r32.rlim_cur == COMPAT_RLIM_INFINITY)
		r.rlim_cur = RLIM_INFINITY;
	else
		r.rlim_cur = r32.rlim_cur;
	if (r32.rlim_max == COMPAT_RLIM_INFINITY)
		r.rlim_max = RLIM_INFINITY;
	else
		r.rlim_max = r32.rlim_max;
	return do_prlimit(current, resource, &r, NULL);
}

COMPAT_SYSCALL_DEFINE2(getrlimit, unsigned int, resource,
		       struct compat_rlimit __user *, rlim)
{
	struct rlimit r;
	int ret;

	ret = do_prlimit(current, resource, NULL, &r);
	if (!ret) {
		struct compat_rlimit r32;
		if (r.rlim_cur > COMPAT_RLIM_INFINITY)
			r32.rlim_cur = COMPAT_RLIM_INFINITY;
		else
			r32.rlim_cur = r.rlim_cur;
		if (r.rlim_max > COMPAT_RLIM_INFINITY)
			r32.rlim_max = COMPAT_RLIM_INFINITY;
		else
			r32.rlim_max = r.rlim_max;

		if (copy_to_user(rlim, &r32, sizeof(struct compat_rlimit)))
			return -EFAULT;
	}
	return ret;
}

#endif

#ifdef __ARCH_WANT_SYS_OLD_GETRLIMIT

/*
 *	Back compatibility for getrlimit. Needed for some apps.
 */
SYSCALL_DEFINE2(old_getrlimit, unsigned int, resource,
		struct rlimit __user *, rlim)
{
	struct rlimit x;
	if (resource >= RLIM_NLIMITS)
		return -EINVAL;

	resource = array_index_nospec(resource, RLIM_NLIMITS);
	task_lock(current->group_leader);
	x = current->signal->rlim[resource];
	task_unlock(current->group_leader);
	if (x.rlim_cur > 0x7FFFFFFF)
		x.rlim_cur = 0x7FFFFFFF;
	if (x.rlim_max > 0x7FFFFFFF)
		x.rlim_max = 0x7FFFFFFF;
	return copy_to_user(rlim, &x, sizeof(x)) ? -EFAULT : 0;
}

#ifdef CONFIG_COMPAT
COMPAT_SYSCALL_DEFINE2(old_getrlimit, unsigned int, resource,
		       struct compat_rlimit __user *, rlim)
{
	struct rlimit r;

	if (resource >= RLIM_NLIMITS)
		return -EINVAL;

	resource = array_index_nospec(resource, RLIM_NLIMITS);
	task_lock(current->group_leader);
	r = current->signal->rlim[resource];
	task_unlock(current->group_leader);
	if (r.rlim_cur > 0x7FFFFFFF)
		r.rlim_cur = 0x7FFFFFFF;
	if (r.rlim_max > 0x7FFFFFFF)
		r.rlim_max = 0x7FFFFFFF;

	if (put_user(r.rlim_cur, &rlim->rlim_cur) ||
	    put_user(r.rlim_max, &rlim->rlim_max))
		return -EFAULT;
	return 0;
}
#endif

#endif

static inline bool rlim64_is_infinity(__u64 rlim64)
{
#if BITS_PER_LONG < 64
	return rlim64 >= ULONG_MAX;
#else
	return rlim64 == RLIM64_INFINITY;
#endif
}

static void rlim_to_rlim64(const struct rlimit *rlim, struct rlimit64 *rlim64)
{
	if (rlim->rlim_cur == RLIM_INFINITY)
		rlim64->rlim_cur = RLIM64_INFINITY;
	else
		rlim64->rlim_cur = rlim->rlim_cur;
	if (rlim->rlim_max == RLIM_INFINITY)
		rlim64->rlim_max = RLIM64_INFINITY;
	else
		rlim64->rlim_max = rlim->rlim_max;
}

static void rlim64_to_rlim(const struct rlimit64 *rlim64, struct rlimit *rlim)
{
	if (rlim64_is_infinity(rlim64->rlim_cur))
		rlim->rlim_cur = RLIM_INFINITY;
	else
		rlim->rlim_cur = (unsigned long)rlim64->rlim_cur;
	if (rlim64_is_infinity(rlim64->rlim_max))
		rlim->rlim_max = RLIM_INFINITY;
	else
		rlim->rlim_max = (unsigned long)rlim64->rlim_max;
}

/* rcu lock must be held */
static int check_prlimit_permission(struct task_struct *task,
				    unsigned int flags)
{
	const struct cred *cred = current_cred(), *tcred;
	bool id_match;

	if (current == task)
		return 0;

	tcred = __task_cred(task);
	id_match = (uid_eq(cred->uid, tcred->euid) &&
		    uid_eq(cred->uid, tcred->suid) &&
		    uid_eq(cred->uid, tcred->uid)  &&
		    gid_eq(cred->gid, tcred->egid) &&
		    gid_eq(cred->gid, tcred->sgid) &&
		    gid_eq(cred->gid, tcred->gid));
	if (!id_match && !ns_capable(tcred->user_ns, CAP_SYS_RESOURCE))
		return -EPERM;

	return security_task_prlimit(cred, tcred, flags);
}

SYSCALL_DEFINE4(prlimit64, pid_t, pid, unsigned int, resource,
		const struct rlimit64 __user *, new_rlim,
		struct rlimit64 __user *, old_rlim)
{
	struct rlimit64 old64, new64;
	struct rlimit old, new;
	struct task_struct *tsk;
	unsigned int checkflags = 0;
	int ret;

	if (old_rlim)
		checkflags |= LSM_PRLIMIT_READ;

	if (new_rlim) {
		if (copy_from_user(&new64, new_rlim, sizeof(new64)))
			return -EFAULT;
		rlim64_to_rlim(&new64, &new);
		checkflags |= LSM_PRLIMIT_WRITE;
	}

	rcu_read_lock();
	tsk = pid ? find_task_by_vpid(pid) : current;
	if (!tsk) {
		rcu_read_unlock();
		return -ESRCH;
	}
	ret = check_prlimit_permission(tsk, checkflags);
	if (ret) {
		rcu_read_unlock();
		return ret;
	}
	get_task_struct(tsk);
	rcu_read_unlock();

	ret = do_prlimit(tsk, resource, new_rlim ? &new : NULL,
			old_rlim ? &old : NULL);

	if (!ret && old_rlim) {
		rlim_to_rlim64(&old, &old64);
		if (copy_to_user(old_rlim, &old64, sizeof(old64)))
			ret = -EFAULT;
	}

	put_task_struct(tsk);
	return ret;
}

SYSCALL_DEFINE2(setrlimit, unsigned int, resource, struct rlimit __user *, rlim)
{
	struct rlimit new_rlim;

	if (copy_from_user(&new_rlim, rlim, sizeof(*rlim)))
		return -EFAULT;
	return do_prlimit(current, resource, &new_rlim, NULL);
}

/*
 * It would make sense to put struct rusage in the task_struct,
 * except that would make the task_struct be *really big*.  After
 * task_struct gets moved into malloc'ed memory, it would
 * make sense to do this.  It will make moving the rest of the information
 * a lot simpler!  (Which we're not doing right now because we're not
 * measuring them yet).
 *
 * When sampling multiple threads for RUSAGE_SELF, under SMP we might have
 * races with threads incrementing their own counters.  But since word
 * reads are atomic, we either get new values or old values and we don't
 * care which for the sums.  We always take the siglock to protect reading
 * the c* fields from p->signal from races with exit.c updating those
 * fields when reaping, so a sample either gets all the additions of a
 * given child after it's reaped, or none so this sample is before reaping.
 *
 * Locking:
 * We need to take the siglock for CHILDEREN, SELF and BOTH
 * for  the cases current multithreaded, non-current single threaded
 * non-current multithreaded.  Thread traversal is now safe with
 * the siglock held.
 * Strictly speaking, we donot need to take the siglock if we are current and
 * single threaded,  as no one else can take our signal_struct away, no one
 * else can  reap the  children to update signal->c* counters, and no one else
 * can race with the signal-> fields. If we do not take any lock, the
 * signal-> fields could be read out of order while another thread was just
 * exiting. So we should  place a read memory barrier when we avoid the lock.
 * On the writer side,  write memory barrier is implied in  __exit_signal
 * as __exit_signal releases  the siglock spinlock after updating the signal->
 * fields. But we don't do this yet to keep things simple.
 *
 */

static void accumulate_thread_rusage(struct task_struct *t, struct rusage *r)
{
	r->ru_nvcsw += t->nvcsw;
	r->ru_nivcsw += t->nivcsw;
	r->ru_minflt += t->min_flt;
	r->ru_majflt += t->maj_flt;
	r->ru_inblock += task_io_get_inblock(t);
	r->ru_oublock += task_io_get_oublock(t);
}

void getrusage(struct task_struct *p, int who, struct rusage *r)
{
	struct task_struct *t;
	unsigned long flags;
	u64 tgutime, tgstime, utime, stime;
	unsigned long maxrss = 0;

	memset((char *)r, 0, sizeof (*r));
	utime = stime = 0;

	if (who == RUSAGE_THREAD) {
		task_cputime_adjusted(current, &utime, &stime);
		accumulate_thread_rusage(p, r);
		maxrss = p->signal->maxrss;
		goto out;
	}

	if (!lock_task_sighand(p, &flags))
		return;

	switch (who) {
	case RUSAGE_BOTH:
	case RUSAGE_CHILDREN:
		utime = p->signal->cutime;
		stime = p->signal->cstime;
		r->ru_nvcsw = p->signal->cnvcsw;
		r->ru_nivcsw = p->signal->cnivcsw;
		r->ru_minflt = p->signal->cmin_flt;
		r->ru_majflt = p->signal->cmaj_flt;
		r->ru_inblock = p->signal->cinblock;
		r->ru_oublock = p->signal->coublock;
		maxrss = p->signal->cmaxrss;

		if (who == RUSAGE_CHILDREN)
			break;
		fallthrough;

	case RUSAGE_SELF:
		thread_group_cputime_adjusted(p, &tgutime, &tgstime);
		utime += tgutime;
		stime += tgstime;
		r->ru_nvcsw += p->signal->nvcsw;
		r->ru_nivcsw += p->signal->nivcsw;
		r->ru_minflt += p->signal->min_flt;
		r->ru_majflt += p->signal->maj_flt;
		r->ru_inblock += p->signal->inblock;
		r->ru_oublock += p->signal->oublock;
		if (maxrss < p->signal->maxrss)
			maxrss = p->signal->maxrss;
		t = p;
		do {
			accumulate_thread_rusage(t, r);
		} while_each_thread(p, t);
		break;

	default:
		BUG();
	}
	unlock_task_sighand(p, &flags);

out:
	r->ru_utime = ns_to_kernel_old_timeval(utime);
	r->ru_stime = ns_to_kernel_old_timeval(stime);

	if (who != RUSAGE_CHILDREN) {
		struct mm_struct *mm = get_task_mm(p);

		if (mm) {
			setmax_mm_hiwater_rss(&maxrss, mm);
			mmput(mm);
		}
	}
	r->ru_maxrss = maxrss * (PAGE_SIZE / 1024); /* convert pages to KBs */
}

SYSCALL_DEFINE2(getrusage, int, who, struct rusage __user *, ru)
{
	struct rusage r;

	if (who != RUSAGE_SELF && who != RUSAGE_CHILDREN &&
	    who != RUSAGE_THREAD)
		return -EINVAL;

	getrusage(current, who, &r);
	return copy_to_user(ru, &r, sizeof(r)) ? -EFAULT : 0;
}

#ifdef CONFIG_COMPAT
COMPAT_SYSCALL_DEFINE2(getrusage, int, who, struct compat_rusage __user *, ru)
{
	struct rusage r;

	if (who != RUSAGE_SELF && who != RUSAGE_CHILDREN &&
	    who != RUSAGE_THREAD)
		return -EINVAL;

	getrusage(current, who, &r);
	return put_compat_rusage(&r, ru);
}
#endif

SYSCALL_DEFINE1(umask, int, mask)
{
	mask = xchg(&current->fs->umask, mask & S_IRWXUGO);
	return mask;
}

static int prctl_set_mm_exe_file(struct mm_struct *mm, unsigned int fd)
{
	struct fd exe;
	struct inode *inode;
	int err;

	exe = fdget(fd);
	if (!exe.file)
		return -EBADF;

	inode = file_inode(exe.file);

	/*
	 * Because the original mm->exe_file points to executable file, make
	 * sure that this one is executable as well, to avoid breaking an
	 * overall picture.
	 */
	err = -EACCES;
	if (!S_ISREG(inode->i_mode) || path_noexec(&exe.file->f_path))
		goto exit;

	err = file_permission(exe.file, MAY_EXEC);
	if (err)
		goto exit;

	err = replace_mm_exe_file(mm, exe.file);
exit:
	fdput(exe);
	return err;
}

/*
 * Check arithmetic relations of passed addresses.
 *
 * WARNING: we don't require any capability here so be very careful
 * in what is allowed for modification from userspace.
 */
static int validate_prctl_map_addr(struct prctl_mm_map *prctl_map)
{
	unsigned long mmap_max_addr = TASK_SIZE;
	int error = -EINVAL, i;

	static const unsigned char offsets[] = {
		offsetof(struct prctl_mm_map, start_code),
		offsetof(struct prctl_mm_map, end_code),
		offsetof(struct prctl_mm_map, start_data),
		offsetof(struct prctl_mm_map, end_data),
		offsetof(struct prctl_mm_map, start_brk),
		offsetof(struct prctl_mm_map, brk),
		offsetof(struct prctl_mm_map, start_stack),
		offsetof(struct prctl_mm_map, arg_start),
		offsetof(struct prctl_mm_map, arg_end),
		offsetof(struct prctl_mm_map, env_start),
		offsetof(struct prctl_mm_map, env_end),
	};

	/*
	 * Make sure the members are not somewhere outside
	 * of allowed address space.
	 */
	for (i = 0; i < ARRAY_SIZE(offsets); i++) {
		u64 val = *(u64 *)((char *)prctl_map + offsets[i]);

		if ((unsigned long)val >= mmap_max_addr ||
		    (unsigned long)val < mmap_min_addr)
			goto out;
	}

	/*
	 * Make sure the pairs are ordered.
	 */
#define __prctl_check_order(__m1, __op, __m2)				\
	((unsigned long)prctl_map->__m1 __op				\
	 (unsigned long)prctl_map->__m2) ? 0 : -EINVAL
	error  = __prctl_check_order(start_code, <, end_code);
	error |= __prctl_check_order(start_data,<=, end_data);
	error |= __prctl_check_order(start_brk, <=, brk);
	error |= __prctl_check_order(arg_start, <=, arg_end);
	error |= __prctl_check_order(env_start, <=, env_end);
	if (error)
		goto out;
#undef __prctl_check_order

	error = -EINVAL;

	/*
	 * Neither we should allow to override limits if they set.
	 */
	if (check_data_rlimit(rlimit(RLIMIT_DATA), prctl_map->brk,
			      prctl_map->start_brk, prctl_map->end_data,
			      prctl_map->start_data))
			goto out;

	error = 0;
out:
	return error;
}

#ifdef CONFIG_CHECKPOINT_RESTORE
static int prctl_set_mm_map(int opt, const void __user *addr, unsigned long data_size)
{
	struct prctl_mm_map prctl_map = { .exe_fd = (u32)-1, };
	unsigned long user_auxv[AT_VECTOR_SIZE];
	struct mm_struct *mm = current->mm;
	int error;

	BUILD_BUG_ON(sizeof(user_auxv) != sizeof(mm->saved_auxv));
	BUILD_BUG_ON(sizeof(struct prctl_mm_map) > 256);

	if (opt == PR_SET_MM_MAP_SIZE)
		return put_user((unsigned int)sizeof(prctl_map),
				(unsigned int __user *)addr);

	if (data_size != sizeof(prctl_map))
		return -EINVAL;

	if (copy_from_user(&prctl_map, addr, sizeof(prctl_map)))
		return -EFAULT;

	error = validate_prctl_map_addr(&prctl_map);
	if (error)
		return error;

	if (prctl_map.auxv_size) {
		/*
		 * Someone is trying to cheat the auxv vector.
		 */
		if (!prctl_map.auxv ||
				prctl_map.auxv_size > sizeof(mm->saved_auxv))
			return -EINVAL;

		memset(user_auxv, 0, sizeof(user_auxv));
		if (copy_from_user(user_auxv,
				   (const void __user *)prctl_map.auxv,
				   prctl_map.auxv_size))
			return -EFAULT;

		/* Last entry must be AT_NULL as specification requires */
		user_auxv[AT_VECTOR_SIZE - 2] = AT_NULL;
		user_auxv[AT_VECTOR_SIZE - 1] = AT_NULL;
	}

	if (prctl_map.exe_fd != (u32)-1) {
		/*
		 * Check if the current user is checkpoint/restore capable.
		 * At the time of this writing, it checks for CAP_SYS_ADMIN
		 * or CAP_CHECKPOINT_RESTORE.
		 * Note that a user with access to ptrace can masquerade an
		 * arbitrary program as any executable, even setuid ones.
		 * This may have implications in the tomoyo subsystem.
		 */
		if (!checkpoint_restore_ns_capable(current_user_ns()))
			return -EPERM;

		error = prctl_set_mm_exe_file(mm, prctl_map.exe_fd);
		if (error)
			return error;
	}

	/*
	 * arg_lock protects concurrent updates but we still need mmap_lock for
	 * read to exclude races with sys_brk.
	 */
	mmap_read_lock(mm);

	/*
	 * We don't validate if these members are pointing to
	 * real present VMAs because application may have correspond
	 * VMAs already unmapped and kernel uses these members for statistics
	 * output in procfs mostly, except
	 *
	 *  - @start_brk/@brk which are used in do_brk_flags but kernel lookups
	 *    for VMAs when updating these members so anything wrong written
	 *    here cause kernel to swear at userspace program but won't lead
	 *    to any problem in kernel itself
	 */

	spin_lock(&mm->arg_lock);
	mm->start_code	= prctl_map.start_code;
	mm->end_code	= prctl_map.end_code;
	mm->start_data	= prctl_map.start_data;
	mm->end_data	= prctl_map.end_data;
	mm->start_brk	= prctl_map.start_brk;
	mm->brk		= prctl_map.brk;
	mm->start_stack	= prctl_map.start_stack;
	mm->arg_start	= prctl_map.arg_start;
	mm->arg_end	= prctl_map.arg_end;
	mm->env_start	= prctl_map.env_start;
	mm->env_end	= prctl_map.env_end;
	spin_unlock(&mm->arg_lock);

	/*
	 * Note this update of @saved_auxv is lockless thus
	 * if someone reads this member in procfs while we're
	 * updating -- it may get partly updated results. It's
	 * known and acceptable trade off: we leave it as is to
	 * not introduce additional locks here making the kernel
	 * more complex.
	 */
	if (prctl_map.auxv_size)
		memcpy(mm->saved_auxv, user_auxv, sizeof(user_auxv));

	mmap_read_unlock(mm);
	return 0;
}
#endif /* CONFIG_CHECKPOINT_RESTORE */

static int prctl_set_auxv(struct mm_struct *mm, unsigned long addr,
			  unsigned long len)
{
	/*
	 * This doesn't move the auxiliary vector itself since it's pinned to
	 * mm_struct, but it permits filling the vector with new values.  It's
	 * up to the caller to provide sane values here, otherwise userspace
	 * tools which use this vector might be unhappy.
	 */
	unsigned long user_auxv[AT_VECTOR_SIZE] = {};

	if (len > sizeof(user_auxv))
		return -EINVAL;

	if (copy_from_user(user_auxv, (const void __user *)addr, len))
		return -EFAULT;

	/* Make sure the last entry is always AT_NULL */
	user_auxv[AT_VECTOR_SIZE - 2] = 0;
	user_auxv[AT_VECTOR_SIZE - 1] = 0;

	BUILD_BUG_ON(sizeof(user_auxv) != sizeof(mm->saved_auxv));

	task_lock(current);
	memcpy(mm->saved_auxv, user_auxv, len);
	task_unlock(current);

	return 0;
}

static int prctl_set_mm(int opt, unsigned long addr,
			unsigned long arg4, unsigned long arg5)
{
	struct mm_struct *mm = current->mm;
	struct prctl_mm_map prctl_map = {
		.auxv = NULL,
		.auxv_size = 0,
		.exe_fd = -1,
	};
	struct vm_area_struct *vma;
	int error;

	if (arg5 || (arg4 && (opt != PR_SET_MM_AUXV &&
			      opt != PR_SET_MM_MAP &&
			      opt != PR_SET_MM_MAP_SIZE)))
		return -EINVAL;

#ifdef CONFIG_CHECKPOINT_RESTORE
	if (opt == PR_SET_MM_MAP || opt == PR_SET_MM_MAP_SIZE)
		return prctl_set_mm_map(opt, (const void __user *)addr, arg4);
#endif

	if (!capable(CAP_SYS_RESOURCE))
		return -EPERM;

	if (opt == PR_SET_MM_EXE_FILE)
		return prctl_set_mm_exe_file(mm, (unsigned int)addr);

	if (opt == PR_SET_MM_AUXV)
		return prctl_set_auxv(mm, addr, arg4);

	if (addr >= TASK_SIZE || addr < mmap_min_addr)
		return -EINVAL;

	error = -EINVAL;

	/*
	 * arg_lock protects concurrent updates of arg boundaries, we need
	 * mmap_lock for a) concurrent sys_brk, b) finding VMA for addr
	 * validation.
	 */
	mmap_read_lock(mm);
	vma = find_vma(mm, addr);

	spin_lock(&mm->arg_lock);
	prctl_map.start_code	= mm->start_code;
	prctl_map.end_code	= mm->end_code;
	prctl_map.start_data	= mm->start_data;
	prctl_map.end_data	= mm->end_data;
	prctl_map.start_brk	= mm->start_brk;
	prctl_map.brk		= mm->brk;
	prctl_map.start_stack	= mm->start_stack;
	prctl_map.arg_start	= mm->arg_start;
	prctl_map.arg_end	= mm->arg_end;
	prctl_map.env_start	= mm->env_start;
	prctl_map.env_end	= mm->env_end;

	switch (opt) {
	case PR_SET_MM_START_CODE:
		prctl_map.start_code = addr;
		break;
	case PR_SET_MM_END_CODE:
		prctl_map.end_code = addr;
		break;
	case PR_SET_MM_START_DATA:
		prctl_map.start_data = addr;
		break;
	case PR_SET_MM_END_DATA:
		prctl_map.end_data = addr;
		break;
	case PR_SET_MM_START_STACK:
		prctl_map.start_stack = addr;
		break;
	case PR_SET_MM_START_BRK:
		prctl_map.start_brk = addr;
		break;
	case PR_SET_MM_BRK:
		prctl_map.brk = addr;
		break;
	case PR_SET_MM_ARG_START:
		prctl_map.arg_start = addr;
		break;
	case PR_SET_MM_ARG_END:
		prctl_map.arg_end = addr;
		break;
	case PR_SET_MM_ENV_START:
		prctl_map.env_start = addr;
		break;
	case PR_SET_MM_ENV_END:
		prctl_map.env_end = addr;
		break;
	default:
		goto out;
	}

	error = validate_prctl_map_addr(&prctl_map);
	if (error)
		goto out;

	switch (opt) {
	/*
	 * If command line arguments and environment
	 * are placed somewhere else on stack, we can
	 * set them up here, ARG_START/END to setup
	 * command line arguments and ENV_START/END
	 * for environment.
	 */
	case PR_SET_MM_START_STACK:
	case PR_SET_MM_ARG_START:
	case PR_SET_MM_ARG_END:
	case PR_SET_MM_ENV_START:
	case PR_SET_MM_ENV_END:
		if (!vma) {
			error = -EFAULT;
			goto out;
		}
	}

	mm->start_code	= prctl_map.start_code;
	mm->end_code	= prctl_map.end_code;
	mm->start_data	= prctl_map.start_data;
	mm->end_data	= prctl_map.end_data;
	mm->start_brk	= prctl_map.start_brk;
	mm->brk		= prctl_map.brk;
	mm->start_stack	= prctl_map.start_stack;
	mm->arg_start	= prctl_map.arg_start;
	mm->arg_end	= prctl_map.arg_end;
	mm->env_start	= prctl_map.env_start;
	mm->env_end	= prctl_map.env_end;

	error = 0;
out:
	spin_unlock(&mm->arg_lock);
	mmap_read_unlock(mm);
	return error;
}

#ifdef CONFIG_CHECKPOINT_RESTORE
static int prctl_get_tid_address(struct task_struct *me, int __user * __user *tid_addr)
{
	return put_user(me->clear_child_tid, tid_addr);
}
#else
static int prctl_get_tid_address(struct task_struct *me, int __user * __user *tid_addr)
{
	return -EINVAL;
}
#endif

static int propagate_has_child_subreaper(struct task_struct *p, void *data)
{
	/*
	 * If task has has_child_subreaper - all its descendants
	 * already have these flag too and new descendants will
	 * inherit it on fork, skip them.
	 *
	 * If we've found child_reaper - skip descendants in
	 * it's subtree as they will never get out pidns.
	 */
	if (p->signal->has_child_subreaper ||
	    is_child_reaper(task_pid(p)))
		return 0;

	p->signal->has_child_subreaper = 1;
	return 1;
}

int __weak arch_prctl_spec_ctrl_get(struct task_struct *t, unsigned long which)
{
	return -EINVAL;
}

int __weak arch_prctl_spec_ctrl_set(struct task_struct *t, unsigned long which,
				    unsigned long ctrl)
{
	return -EINVAL;
}

#define PR_IO_FLUSHER (PF_MEMALLOC_NOIO | PF_LOCAL_THROTTLE)

#ifdef CONFIG_ANON_VMA_NAME

#define ANON_VMA_NAME_MAX_LEN		80
#define ANON_VMA_NAME_INVALID_CHARS	"\\`$[]"

static inline bool is_valid_name_char(char ch)
{
	/* printable ascii characters, excluding ANON_VMA_NAME_INVALID_CHARS */
	return ch > 0x1f && ch < 0x7f &&
		!strchr(ANON_VMA_NAME_INVALID_CHARS, ch);
}

static int prctl_set_vma(unsigned long opt, unsigned long addr,
			 unsigned long size, unsigned long arg)
{
	struct mm_struct *mm = current->mm;
	const char __user *uname;
	struct anon_vma_name *anon_name = NULL;
	int error;

	switch (opt) {
	case PR_SET_VMA_ANON_NAME:
		uname = (const char __user *)arg;
		if (uname) {
			char *name, *pch;

			name = strndup_user(uname, ANON_VMA_NAME_MAX_LEN);
			if (IS_ERR(name))
				return PTR_ERR(name);

			for (pch = name; *pch != '\0'; pch++) {
				if (!is_valid_name_char(*pch)) {
					kfree(name);
					return -EINVAL;
				}
			}
			/* anon_vma has its own copy */
			anon_name = anon_vma_name_alloc(name);
			kfree(name);
			if (!anon_name)
				return -ENOMEM;

		}

		mmap_write_lock(mm);
		error = madvise_set_anon_name(mm, addr, size, anon_name);
		mmap_write_unlock(mm);
		anon_vma_name_put(anon_name);
		break;
	default:
		error = -EINVAL;
	}

	return error;
}

#else /* CONFIG_ANON_VMA_NAME */
static int prctl_set_vma(unsigned long opt, unsigned long start,
			 unsigned long size, unsigned long arg)
{
	return -EINVAL;
}
#endif /* CONFIG_ANON_VMA_NAME */

static inline int prctl_set_mdwe(unsigned long bits, unsigned long arg3,
				 unsigned long arg4, unsigned long arg5)
{
	if (arg3 || arg4 || arg5)
		return -EINVAL;

	if (bits & ~(PR_MDWE_REFUSE_EXEC_GAIN))
		return -EINVAL;

	if (bits & PR_MDWE_REFUSE_EXEC_GAIN)
		set_bit(MMF_HAS_MDWE, &current->mm->flags);
	else if (test_bit(MMF_HAS_MDWE, &current->mm->flags))
		return -EPERM; /* Cannot unset the flag */

	return 0;
}

static inline int prctl_get_mdwe(unsigned long arg2, unsigned long arg3,
				 unsigned long arg4, unsigned long arg5)
{
	if (arg2 || arg3 || arg4 || arg5)
		return -EINVAL;

	return test_bit(MMF_HAS_MDWE, &current->mm->flags) ?
		PR_MDWE_REFUSE_EXEC_GAIN : 0;
}

static int prctl_get_auxv(void __user *addr, unsigned long len)
{
	struct mm_struct *mm = current->mm;
	unsigned long size = min_t(unsigned long, sizeof(mm->saved_auxv), len);

	if (size && copy_to_user(addr, mm->saved_auxv, size))
		return -EFAULT;
	return sizeof(mm->saved_auxv);
}

SYSCALL_DEFINE5(prctl, int, option, unsigned long, arg2, unsigned long, arg3,
		unsigned long, arg4, unsigned long, arg5)
{
	struct task_struct *me = current;
	unsigned char comm[sizeof(me->comm)];
	long error;

	error = security_task_prctl(option, arg2, arg3, arg4, arg5);
	if (error != -ENOSYS)
		return error;

	error = 0;
	switch (option) {
	case PR_SET_PDEATHSIG:
		if (!valid_signal(arg2)) {
			error = -EINVAL;
			break;
		}
		me->pdeath_signal = arg2;
		break;
	case PR_GET_PDEATHSIG:
		error = put_user(me->pdeath_signal, (int __user *)arg2);
		break;
	case PR_GET_DUMPABLE:
		error = get_dumpable(me->mm);
		break;
	case PR_SET_DUMPABLE:
		if (arg2 != SUID_DUMP_DISABLE && arg2 != SUID_DUMP_USER) {
			error = -EINVAL;
			break;
		}
		set_dumpable(me->mm, arg2);
		break;

	case PR_SET_UNALIGN:
		error = SET_UNALIGN_CTL(me, arg2);
		break;
	case PR_GET_UNALIGN:
		error = GET_UNALIGN_CTL(me, arg2);
		break;
	case PR_SET_FPEMU:
		error = SET_FPEMU_CTL(me, arg2);
		break;
	case PR_GET_FPEMU:
		error = GET_FPEMU_CTL(me, arg2);
		break;
	case PR_SET_FPEXC:
		error = SET_FPEXC_CTL(me, arg2);
		break;
	case PR_GET_FPEXC:
		error = GET_FPEXC_CTL(me, arg2);
		break;
	case PR_GET_TIMING:
		error = PR_TIMING_STATISTICAL;
		break;
	case PR_SET_TIMING:
		if (arg2 != PR_TIMING_STATISTICAL)
			error = -EINVAL;
		break;
	case PR_SET_NAME:
		comm[sizeof(me->comm) - 1] = 0;
		if (strncpy_from_user(comm, (char __user *)arg2,
				      sizeof(me->comm) - 1) < 0)
			return -EFAULT;
		set_task_comm(me, comm);
		proc_comm_connector(me);
		break;
	case PR_GET_NAME:
		get_task_comm(comm, me);
		if (copy_to_user((char __user *)arg2, comm, sizeof(comm)))
			return -EFAULT;
		break;
	case PR_GET_ENDIAN:
		error = GET_ENDIAN(me, arg2);
		break;
	case PR_SET_ENDIAN:
		error = SET_ENDIAN(me, arg2);
		break;
	case PR_GET_SECCOMP:
		error = prctl_get_seccomp();
		break;
	case PR_SET_SECCOMP:
		error = prctl_set_seccomp(arg2, (char __user *)arg3);
		break;
	case PR_GET_TSC:
		error = GET_TSC_CTL(arg2);
		break;
	case PR_SET_TSC:
		error = SET_TSC_CTL(arg2);
		break;
	case PR_TASK_PERF_EVENTS_DISABLE:
		error = perf_event_task_disable();
		break;
	case PR_TASK_PERF_EVENTS_ENABLE:
		error = perf_event_task_enable();
		break;
	case PR_GET_TIMERSLACK:
		if (current->timer_slack_ns > ULONG_MAX)
			error = ULONG_MAX;
		else
			error = current->timer_slack_ns;
		break;
	case PR_SET_TIMERSLACK:
		if (arg2 <= 0)
			current->timer_slack_ns =
					current->default_timer_slack_ns;
		else
			current->timer_slack_ns = arg2;
		break;
	case PR_MCE_KILL:
		if (arg4 | arg5)
			return -EINVAL;
		switch (arg2) {
		case PR_MCE_KILL_CLEAR:
			if (arg3 != 0)
				return -EINVAL;
			current->flags &= ~PF_MCE_PROCESS;
			break;
		case PR_MCE_KILL_SET:
			current->flags |= PF_MCE_PROCESS;
			if (arg3 == PR_MCE_KILL_EARLY)
				current->flags |= PF_MCE_EARLY;
			else if (arg3 == PR_MCE_KILL_LATE)
				current->flags &= ~PF_MCE_EARLY;
			else if (arg3 == PR_MCE_KILL_DEFAULT)
				current->flags &=
						~(PF_MCE_EARLY|PF_MCE_PROCESS);
			else
				return -EINVAL;
			break;
	case PR_GET_AUXV:
		if (arg4 || arg5)
			return -EINVAL;
		error = prctl_get_auxv((void __user *)arg2, arg3);
		break;
		default:
			return -EINVAL;
		}
		break;
	case PR_MCE_KILL_GET:
		if (arg2 | arg3 | arg4 | arg5)
			return -EINVAL;
		if (current->flags & PF_MCE_PROCESS)
			error = (current->flags & PF_MCE_EARLY) ?
				PR_MCE_KILL_EARLY : PR_MCE_KILL_LATE;
		else
			error = PR_MCE_KILL_DEFAULT;
		break;
	case PR_SET_MM:
		error = prctl_set_mm(arg2, arg3, arg4, arg5);
		break;
	case PR_GET_TID_ADDRESS:
		error = prctl_get_tid_address(me, (int __user * __user *)arg2);
		break;
	case PR_SET_CHILD_SUBREAPER:
		me->signal->is_child_subreaper = !!arg2;
		if (!arg2)
			break;

		walk_process_tree(me, propagate_has_child_subreaper, NULL);
		break;
	case PR_GET_CHILD_SUBREAPER:
		error = put_user(me->signal->is_child_subreaper,
				 (int __user *)arg2);
		break;
	case PR_SET_NO_NEW_PRIVS:
		if (arg2 != 1 || arg3 || arg4 || arg5)
			return -EINVAL;

		task_set_no_new_privs(current);
		break;
	case PR_GET_NO_NEW_PRIVS:
		if (arg2 || arg3 || arg4 || arg5)
			return -EINVAL;
		return task_no_new_privs(current) ? 1 : 0;
	case PR_GET_THP_DISABLE:
		if (arg2 || arg3 || arg4 || arg5)
			return -EINVAL;
		error = !!test_bit(MMF_DISABLE_THP, &me->mm->flags);
		break;
	case PR_SET_THP_DISABLE:
		if (arg3 || arg4 || arg5)
			return -EINVAL;
		if (mmap_write_lock_killable(me->mm))
			return -EINTR;
		if (arg2)
			set_bit(MMF_DISABLE_THP, &me->mm->flags);
		else
			clear_bit(MMF_DISABLE_THP, &me->mm->flags);
		mmap_write_unlock(me->mm);
		break;
	case PR_MPX_ENABLE_MANAGEMENT:
	case PR_MPX_DISABLE_MANAGEMENT:
		/* No longer implemented: */
		return -EINVAL;
	case PR_SET_FP_MODE:
		error = SET_FP_MODE(me, arg2);
		break;
	case PR_GET_FP_MODE:
		error = GET_FP_MODE(me);
		break;
	case PR_SVE_SET_VL:
		error = SVE_SET_VL(arg2);
		break;
	case PR_SVE_GET_VL:
		error = SVE_GET_VL();
		break;
	case PR_SME_SET_VL:
		error = SME_SET_VL(arg2);
		break;
	case PR_SME_GET_VL:
		error = SME_GET_VL();
		break;
	case PR_GET_SPECULATION_CTRL:
		if (arg3 || arg4 || arg5)
			return -EINVAL;
		error = arch_prctl_spec_ctrl_get(me, arg2);
		break;
	case PR_SET_SPECULATION_CTRL:
		if (arg4 || arg5)
			return -EINVAL;
		error = arch_prctl_spec_ctrl_set(me, arg2, arg3);
		break;
	case PR_PAC_RESET_KEYS:
		if (arg3 || arg4 || arg5)
			return -EINVAL;
		error = PAC_RESET_KEYS(me, arg2);
		break;
	case PR_PAC_SET_ENABLED_KEYS:
		if (arg4 || arg5)
			return -EINVAL;
		error = PAC_SET_ENABLED_KEYS(me, arg2, arg3);
		break;
	case PR_PAC_GET_ENABLED_KEYS:
		if (arg2 || arg3 || arg4 || arg5)
			return -EINVAL;
		error = PAC_GET_ENABLED_KEYS(me);
		break;
	case PR_SET_TAGGED_ADDR_CTRL:
		if (arg3 || arg4 || arg5)
			return -EINVAL;
		error = SET_TAGGED_ADDR_CTRL(arg2);
		break;
	case PR_GET_TAGGED_ADDR_CTRL:
		if (arg2 || arg3 || arg4 || arg5)
			return -EINVAL;
		error = GET_TAGGED_ADDR_CTRL();
		break;
	case PR_SET_IO_FLUSHER:
		if (!capable(CAP_SYS_RESOURCE))
			return -EPERM;

		if (arg3 || arg4 || arg5)
			return -EINVAL;

		if (arg2 == 1)
			current->flags |= PR_IO_FLUSHER;
		else if (!arg2)
			current->flags &= ~PR_IO_FLUSHER;
		else
			return -EINVAL;
		break;
	case PR_GET_IO_FLUSHER:
		if (!capable(CAP_SYS_RESOURCE))
			return -EPERM;

		if (arg2 || arg3 || arg4 || arg5)
			return -EINVAL;

		error = (current->flags & PR_IO_FLUSHER) == PR_IO_FLUSHER;
		break;
	case PR_SET_SYSCALL_USER_DISPATCH:
		error = set_syscall_user_dispatch(arg2, arg3, arg4,
						  (char __user *) arg5);
		break;
#ifdef CONFIG_SCHED_CORE
	case PR_SCHED_CORE:
		error = sched_core_share_pid(arg2, arg3, arg4, arg5);
		break;
#endif
	case PR_SET_MDWE:
		error = prctl_set_mdwe(arg2, arg3, arg4, arg5);
		break;
	case PR_GET_MDWE:
		error = prctl_get_mdwe(arg2, arg3, arg4, arg5);
		break;
	case PR_SET_VMA:
		error = prctl_set_vma(arg2, arg3, arg4, arg5);
		break;
#ifdef CONFIG_KSM
	case PR_SET_MEMORY_MERGE:
		if (arg3 || arg4 || arg5)
			return -EINVAL;
		if (mmap_write_lock_killable(me->mm))
			return -EINTR;

<<<<<<< HEAD
		if (arg2) {
			error = ksm_enable_merge_any(me->mm);
		} else {
			/*
			 * TODO: we might want disable KSM on all VMAs and
			 * trigger unsharing to completely disable KSM.
			 */
			clear_bit(MMF_VM_MERGE_ANY, &me->mm->flags);
			error = 0;
		}
=======
		if (arg2)
			error = ksm_enable_merge_any(me->mm);
		else
			error = ksm_disable_merge_any(me->mm);
>>>>>>> 25aab2ea
		mmap_write_unlock(me->mm);
		break;
	case PR_GET_MEMORY_MERGE:
		if (arg2 || arg3 || arg4 || arg5)
			return -EINVAL;

		error = !!test_bit(MMF_VM_MERGE_ANY, &me->mm->flags);
		break;
#endif
	default:
		error = -EINVAL;
		break;
	}
	return error;
}

SYSCALL_DEFINE3(getcpu, unsigned __user *, cpup, unsigned __user *, nodep,
		struct getcpu_cache __user *, unused)
{
	int err = 0;
	int cpu = raw_smp_processor_id();

	if (cpup)
		err |= put_user(cpu, cpup);
	if (nodep)
		err |= put_user(cpu_to_node(cpu), nodep);
	return err ? -EFAULT : 0;
}

/**
 * do_sysinfo - fill in sysinfo struct
 * @info: pointer to buffer to fill
 */
static int do_sysinfo(struct sysinfo *info)
{
	unsigned long mem_total, sav_total;
	unsigned int mem_unit, bitcount;
	struct timespec64 tp;

	memset(info, 0, sizeof(struct sysinfo));

	ktime_get_boottime_ts64(&tp);
	timens_add_boottime(&tp);
	info->uptime = tp.tv_sec + (tp.tv_nsec ? 1 : 0);

	get_avenrun(info->loads, 0, SI_LOAD_SHIFT - FSHIFT);

	info->procs = nr_threads;

	si_meminfo(info);
	si_swapinfo(info);

	/*
	 * If the sum of all the available memory (i.e. ram + swap)
	 * is less than can be stored in a 32 bit unsigned long then
	 * we can be binary compatible with 2.2.x kernels.  If not,
	 * well, in that case 2.2.x was broken anyways...
	 *
	 *  -Erik Andersen <andersee@debian.org>
	 */

	mem_total = info->totalram + info->totalswap;
	if (mem_total < info->totalram || mem_total < info->totalswap)
		goto out;
	bitcount = 0;
	mem_unit = info->mem_unit;
	while (mem_unit > 1) {
		bitcount++;
		mem_unit >>= 1;
		sav_total = mem_total;
		mem_total <<= 1;
		if (mem_total < sav_total)
			goto out;
	}

	/*
	 * If mem_total did not overflow, multiply all memory values by
	 * info->mem_unit and set it to 1.  This leaves things compatible
	 * with 2.2.x, and also retains compatibility with earlier 2.4.x
	 * kernels...
	 */

	info->mem_unit = 1;
	info->totalram <<= bitcount;
	info->freeram <<= bitcount;
	info->sharedram <<= bitcount;
	info->bufferram <<= bitcount;
	info->totalswap <<= bitcount;
	info->freeswap <<= bitcount;
	info->totalhigh <<= bitcount;
	info->freehigh <<= bitcount;

out:
	return 0;
}

SYSCALL_DEFINE1(sysinfo, struct sysinfo __user *, info)
{
	struct sysinfo val;

	do_sysinfo(&val);

	if (copy_to_user(info, &val, sizeof(struct sysinfo)))
		return -EFAULT;

	return 0;
}

#ifdef CONFIG_COMPAT
struct compat_sysinfo {
	s32 uptime;
	u32 loads[3];
	u32 totalram;
	u32 freeram;
	u32 sharedram;
	u32 bufferram;
	u32 totalswap;
	u32 freeswap;
	u16 procs;
	u16 pad;
	u32 totalhigh;
	u32 freehigh;
	u32 mem_unit;
	char _f[20-2*sizeof(u32)-sizeof(int)];
};

COMPAT_SYSCALL_DEFINE1(sysinfo, struct compat_sysinfo __user *, info)
{
	struct sysinfo s;
	struct compat_sysinfo s_32;

	do_sysinfo(&s);

	/* Check to see if any memory value is too large for 32-bit and scale
	 *  down if needed
	 */
	if (upper_32_bits(s.totalram) || upper_32_bits(s.totalswap)) {
		int bitcount = 0;

		while (s.mem_unit < PAGE_SIZE) {
			s.mem_unit <<= 1;
			bitcount++;
		}

		s.totalram >>= bitcount;
		s.freeram >>= bitcount;
		s.sharedram >>= bitcount;
		s.bufferram >>= bitcount;
		s.totalswap >>= bitcount;
		s.freeswap >>= bitcount;
		s.totalhigh >>= bitcount;
		s.freehigh >>= bitcount;
	}

	memset(&s_32, 0, sizeof(s_32));
	s_32.uptime = s.uptime;
	s_32.loads[0] = s.loads[0];
	s_32.loads[1] = s.loads[1];
	s_32.loads[2] = s.loads[2];
	s_32.totalram = s.totalram;
	s_32.freeram = s.freeram;
	s_32.sharedram = s.sharedram;
	s_32.bufferram = s.bufferram;
	s_32.totalswap = s.totalswap;
	s_32.freeswap = s.freeswap;
	s_32.procs = s.procs;
	s_32.totalhigh = s.totalhigh;
	s_32.freehigh = s.freehigh;
	s_32.mem_unit = s.mem_unit;
	if (copy_to_user(info, &s_32, sizeof(s_32)))
		return -EFAULT;
	return 0;
}
#endif /* CONFIG_COMPAT */<|MERGE_RESOLUTION|>--- conflicted
+++ resolved
@@ -2695,23 +2695,10 @@
 		if (mmap_write_lock_killable(me->mm))
 			return -EINTR;
 
-<<<<<<< HEAD
-		if (arg2) {
-			error = ksm_enable_merge_any(me->mm);
-		} else {
-			/*
-			 * TODO: we might want disable KSM on all VMAs and
-			 * trigger unsharing to completely disable KSM.
-			 */
-			clear_bit(MMF_VM_MERGE_ANY, &me->mm->flags);
-			error = 0;
-		}
-=======
 		if (arg2)
 			error = ksm_enable_merge_any(me->mm);
 		else
 			error = ksm_disable_merge_any(me->mm);
->>>>>>> 25aab2ea
 		mmap_write_unlock(me->mm);
 		break;
 	case PR_GET_MEMORY_MERGE:
