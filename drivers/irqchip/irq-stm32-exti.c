--- conflicted
+++ resolved
@@ -716,11 +716,7 @@
 
 	irq_domain_set_hwirq_and_chip(dm, virq, hwirq, chip, chip_data);
 
-<<<<<<< HEAD
-	if (!host_data->drv_data || !host_data->drv_data->desc_irqs)
-=======
 	if (!host_data->drv_data->desc_irqs)
->>>>>>> 7365df19
 		return -EINVAL;
 
 	desc_irq = host_data->drv_data->desc_irqs[hwirq];
