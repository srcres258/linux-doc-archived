/*
 * Copyright 2014-2018 Advanced Micro Devices, Inc.
 *
 * Permission is hereby granted, free of charge, to any person obtaining a
 * copy of this software and associated documentation files (the "Software"),
 * to deal in the Software without restriction, including without limitation
 * the rights to use, copy, modify, merge, publish, distribute, sublicense,
 * and/or sell copies of the Software, and to permit persons to whom the
 * Software is furnished to do so, subject to the following conditions:
 *
 * The above copyright notice and this permission notice shall be included in
 * all copies or substantial portions of the Software.
 *
 * THE SOFTWARE IS PROVIDED "AS IS", WITHOUT WARRANTY OF ANY KIND, EXPRESS OR
 * IMPLIED, INCLUDING BUT NOT LIMITED TO THE WARRANTIES OF MERCHANTABILITY,
 * FITNESS FOR A PARTICULAR PURPOSE AND NONINFRINGEMENT.  IN NO EVENT SHALL
 * THE COPYRIGHT HOLDER(S) OR AUTHOR(S) BE LIABLE FOR ANY CLAIM, DAMAGES OR
 * OTHER LIABILITY, WHETHER IN AN ACTION OF CONTRACT, TORT OR OTHERWISE,
 * ARISING FROM, OUT OF OR IN CONNECTION WITH THE SOFTWARE OR THE USE OR
 * OTHER DEALINGS IN THE SOFTWARE.
 */
#include "amdgpu.h"
#include "amdgpu_amdkfd.h"
#include "gc/gc_9_0_offset.h"
#include "gc/gc_9_0_sh_mask.h"
#include "vega10_enum.h"
#include "sdma0/sdma0_4_0_offset.h"
#include "sdma0/sdma0_4_0_sh_mask.h"
#include "sdma1/sdma1_4_0_offset.h"
#include "sdma1/sdma1_4_0_sh_mask.h"
#include "athub/athub_1_0_offset.h"
#include "athub/athub_1_0_sh_mask.h"
#include "oss/osssys_4_0_offset.h"
#include "oss/osssys_4_0_sh_mask.h"
#include "soc15_common.h"
#include "v9_structs.h"
#include "soc15.h"
#include "soc15d.h"
#include "gfx_v9_0.h"
#include "amdgpu_amdkfd_gfx_v9.h"
#include <uapi/linux/kfd_ioctl.h>

enum hqd_dequeue_request_type {
	NO_ACTION = 0,
	DRAIN_PIPE,
	RESET_WAVES,
	SAVE_WAVES
};

static void kgd_gfx_v9_lock_srbm(struct amdgpu_device *adev, uint32_t mec, uint32_t pipe,
			uint32_t queue, uint32_t vmid, uint32_t inst)
{
	mutex_lock(&adev->srbm_mutex);
	soc15_grbm_select(adev, mec, pipe, queue, vmid, GET_INST(GC, inst));
}

static void kgd_gfx_v9_unlock_srbm(struct amdgpu_device *adev, uint32_t inst)
{
	soc15_grbm_select(adev, 0, 0, 0, 0, GET_INST(GC, inst));
	mutex_unlock(&adev->srbm_mutex);
}

void kgd_gfx_v9_acquire_queue(struct amdgpu_device *adev, uint32_t pipe_id,
				uint32_t queue_id, uint32_t inst)
{
	uint32_t mec = (pipe_id / adev->gfx.mec.num_pipe_per_mec) + 1;
	uint32_t pipe = (pipe_id % adev->gfx.mec.num_pipe_per_mec);

	kgd_gfx_v9_lock_srbm(adev, mec, pipe, queue_id, 0, inst);
}

uint64_t kgd_gfx_v9_get_queue_mask(struct amdgpu_device *adev,
			       uint32_t pipe_id, uint32_t queue_id)
{
	unsigned int bit = pipe_id * adev->gfx.mec.num_queue_per_pipe +
			queue_id;

	return 1ull << bit;
}

void kgd_gfx_v9_release_queue(struct amdgpu_device *adev, uint32_t inst)
{
	kgd_gfx_v9_unlock_srbm(adev, inst);
}

void kgd_gfx_v9_program_sh_mem_settings(struct amdgpu_device *adev, uint32_t vmid,
					uint32_t sh_mem_config,
					uint32_t sh_mem_ape1_base,
					uint32_t sh_mem_ape1_limit,
					uint32_t sh_mem_bases, uint32_t inst)
{
	kgd_gfx_v9_lock_srbm(adev, 0, 0, 0, vmid, inst);

	WREG32_RLC(SOC15_REG_OFFSET(GC, GET_INST(GC, inst), mmSH_MEM_CONFIG), sh_mem_config);
	WREG32_RLC(SOC15_REG_OFFSET(GC, GET_INST(GC, inst), mmSH_MEM_BASES), sh_mem_bases);
	/* APE1 no longer exists on GFX9 */

	kgd_gfx_v9_unlock_srbm(adev, inst);
}

int kgd_gfx_v9_set_pasid_vmid_mapping(struct amdgpu_device *adev, u32 pasid,
					unsigned int vmid, uint32_t inst)
{
	/*
	 * We have to assume that there is no outstanding mapping.
	 * The ATC_VMID_PASID_MAPPING_UPDATE_STATUS bit could be 0 because
	 * a mapping is in progress or because a mapping finished
	 * and the SW cleared it.
	 * So the protocol is to always wait & clear.
	 */
	uint32_t pasid_mapping = (pasid == 0) ? 0 : (uint32_t)pasid |
			ATC_VMID0_PASID_MAPPING__VALID_MASK;

	/*
	 * need to do this twice, once for gfx and once for mmhub
	 * for ATC add 16 to VMID for mmhub, for IH different registers.
	 * ATC_VMID0..15 registers are separate from ATC_VMID16..31.
	 */

	WREG32(SOC15_REG_OFFSET(ATHUB, 0, mmATC_VMID0_PASID_MAPPING) + vmid,
	       pasid_mapping);

	while (!(RREG32(SOC15_REG_OFFSET(
				ATHUB, 0,
				mmATC_VMID_PASID_MAPPING_UPDATE_STATUS)) &
		 (1U << vmid)))
		cpu_relax();

	WREG32(SOC15_REG_OFFSET(ATHUB, 0,
				mmATC_VMID_PASID_MAPPING_UPDATE_STATUS),
	       1U << vmid);

	/* Mapping vmid to pasid also for IH block */
	WREG32(SOC15_REG_OFFSET(OSSSYS, 0, mmIH_VMID_0_LUT) + vmid,
	       pasid_mapping);

	WREG32(SOC15_REG_OFFSET(ATHUB, 0, mmATC_VMID16_PASID_MAPPING) + vmid,
	       pasid_mapping);

	while (!(RREG32(SOC15_REG_OFFSET(
				ATHUB, 0,
				mmATC_VMID_PASID_MAPPING_UPDATE_STATUS)) &
		 (1U << (vmid + 16))))
		cpu_relax();

	WREG32(SOC15_REG_OFFSET(ATHUB, 0,
				mmATC_VMID_PASID_MAPPING_UPDATE_STATUS),
	       1U << (vmid + 16));

	/* Mapping vmid to pasid also for IH block */
	WREG32(SOC15_REG_OFFSET(OSSSYS, 0, mmIH_VMID_0_LUT_MM) + vmid,
	       pasid_mapping);
	return 0;
}

/* TODO - RING0 form of field is obsolete, seems to date back to SI
 * but still works
 */

int kgd_gfx_v9_init_interrupts(struct amdgpu_device *adev, uint32_t pipe_id,
				uint32_t inst)
{
	uint32_t mec;
	uint32_t pipe;

	mec = (pipe_id / adev->gfx.mec.num_pipe_per_mec) + 1;
	pipe = (pipe_id % adev->gfx.mec.num_pipe_per_mec);

	kgd_gfx_v9_lock_srbm(adev, mec, pipe, 0, 0, inst);

	WREG32_SOC15(GC, GET_INST(GC, inst), mmCPC_INT_CNTL,
		CP_INT_CNTL_RING0__TIME_STAMP_INT_ENABLE_MASK |
		CP_INT_CNTL_RING0__OPCODE_ERROR_INT_ENABLE_MASK);

	kgd_gfx_v9_unlock_srbm(adev, inst);

	return 0;
}

static uint32_t get_sdma_rlc_reg_offset(struct amdgpu_device *adev,
				unsigned int engine_id,
				unsigned int queue_id)
{
	uint32_t sdma_engine_reg_base = 0;
	uint32_t sdma_rlc_reg_offset;

	switch (engine_id) {
	default:
		dev_warn(adev->dev,
			 "Invalid sdma engine id (%d), using engine id 0\n",
			 engine_id);
		fallthrough;
	case 0:
		sdma_engine_reg_base = SOC15_REG_OFFSET(SDMA0, 0,
				mmSDMA0_RLC0_RB_CNTL) - mmSDMA0_RLC0_RB_CNTL;
		break;
	case 1:
		sdma_engine_reg_base = SOC15_REG_OFFSET(SDMA1, 0,
				mmSDMA1_RLC0_RB_CNTL) - mmSDMA0_RLC0_RB_CNTL;
		break;
	}

	sdma_rlc_reg_offset = sdma_engine_reg_base
		+ queue_id * (mmSDMA0_RLC1_RB_CNTL - mmSDMA0_RLC0_RB_CNTL);

	pr_debug("RLC register offset for SDMA%d RLC%d: 0x%x\n", engine_id,
		 queue_id, sdma_rlc_reg_offset);

	return sdma_rlc_reg_offset;
}

static inline struct v9_mqd *get_mqd(void *mqd)
{
	return (struct v9_mqd *)mqd;
}

static inline struct v9_sdma_mqd *get_sdma_mqd(void *mqd)
{
	return (struct v9_sdma_mqd *)mqd;
}

int kgd_gfx_v9_hqd_load(struct amdgpu_device *adev, void *mqd,
			uint32_t pipe_id, uint32_t queue_id,
			uint32_t __user *wptr, uint32_t wptr_shift,
			uint32_t wptr_mask, struct mm_struct *mm,
			uint32_t inst)
{
	struct v9_mqd *m;
	uint32_t *mqd_hqd;
	uint32_t reg, hqd_base, data;

	m = get_mqd(mqd);

	kgd_gfx_v9_acquire_queue(adev, pipe_id, queue_id, inst);

	/* HQD registers extend from CP_MQD_BASE_ADDR to CP_HQD_EOP_WPTR_MEM. */
	mqd_hqd = &m->cp_mqd_base_addr_lo;
	hqd_base = SOC15_REG_OFFSET(GC, GET_INST(GC, inst), mmCP_MQD_BASE_ADDR);

	for (reg = hqd_base;
	     reg <= SOC15_REG_OFFSET(GC, GET_INST(GC, inst), mmCP_HQD_PQ_WPTR_HI); reg++)
		WREG32_RLC(reg, mqd_hqd[reg - hqd_base]);


	/* Activate doorbell logic before triggering WPTR poll. */
	data = REG_SET_FIELD(m->cp_hqd_pq_doorbell_control,
			     CP_HQD_PQ_DOORBELL_CONTROL, DOORBELL_EN, 1);
	WREG32_RLC(SOC15_REG_OFFSET(GC, GET_INST(GC, inst), mmCP_HQD_PQ_DOORBELL_CONTROL),
					data);

	if (wptr) {
		/* Don't read wptr with get_user because the user
		 * context may not be accessible (if this function
		 * runs in a work queue). Instead trigger a one-shot
		 * polling read from memory in the CP. This assumes
		 * that wptr is GPU-accessible in the queue's VMID via
		 * ATC or SVM. WPTR==RPTR before starting the poll so
		 * the CP starts fetching new commands from the right
		 * place.
		 *
		 * Guessing a 64-bit WPTR from a 32-bit RPTR is a bit
		 * tricky. Assume that the queue didn't overflow. The
		 * number of valid bits in the 32-bit RPTR depends on
		 * the queue size. The remaining bits are taken from
		 * the saved 64-bit WPTR. If the WPTR wrapped, add the
		 * queue size.
		 */
		uint32_t queue_size =
			2 << REG_GET_FIELD(m->cp_hqd_pq_control,
					   CP_HQD_PQ_CONTROL, QUEUE_SIZE);
		uint64_t guessed_wptr = m->cp_hqd_pq_rptr & (queue_size - 1);

		if ((m->cp_hqd_pq_wptr_lo & (queue_size - 1)) < guessed_wptr)
			guessed_wptr += queue_size;
		guessed_wptr += m->cp_hqd_pq_wptr_lo & ~(queue_size - 1);
		guessed_wptr += (uint64_t)m->cp_hqd_pq_wptr_hi << 32;

		WREG32_RLC(SOC15_REG_OFFSET(GC, GET_INST(GC, inst), mmCP_HQD_PQ_WPTR_LO),
		       lower_32_bits(guessed_wptr));
		WREG32_RLC(SOC15_REG_OFFSET(GC, GET_INST(GC, inst), mmCP_HQD_PQ_WPTR_HI),
		       upper_32_bits(guessed_wptr));
		WREG32_RLC(SOC15_REG_OFFSET(GC, GET_INST(GC, inst), mmCP_HQD_PQ_WPTR_POLL_ADDR),
		       lower_32_bits((uintptr_t)wptr));
		WREG32_RLC(SOC15_REG_OFFSET(GC, GET_INST(GC, inst), mmCP_HQD_PQ_WPTR_POLL_ADDR_HI),
		       upper_32_bits((uintptr_t)wptr));
		WREG32_SOC15(GC, GET_INST(GC, inst), mmCP_PQ_WPTR_POLL_CNTL1,
		       (uint32_t)kgd_gfx_v9_get_queue_mask(adev, pipe_id, queue_id));
	}

	/* Start the EOP fetcher */
	WREG32_RLC(SOC15_REG_OFFSET(GC, GET_INST(GC, inst), mmCP_HQD_EOP_RPTR),
	       REG_SET_FIELD(m->cp_hqd_eop_rptr,
			     CP_HQD_EOP_RPTR, INIT_FETCHER, 1));

	data = REG_SET_FIELD(m->cp_hqd_active, CP_HQD_ACTIVE, ACTIVE, 1);
	WREG32_RLC(SOC15_REG_OFFSET(GC, GET_INST(GC, inst), mmCP_HQD_ACTIVE), data);

	kgd_gfx_v9_release_queue(adev, inst);

	return 0;
}

int kgd_gfx_v9_hiq_mqd_load(struct amdgpu_device *adev, void *mqd,
			    uint32_t pipe_id, uint32_t queue_id,
			    uint32_t doorbell_off, uint32_t inst)
{
	struct amdgpu_ring *kiq_ring = &adev->gfx.kiq[inst].ring;
	struct v9_mqd *m;
	uint32_t mec, pipe;
	int r;

	m = get_mqd(mqd);

	kgd_gfx_v9_acquire_queue(adev, pipe_id, queue_id, inst);

	mec = (pipe_id / adev->gfx.mec.num_pipe_per_mec) + 1;
	pipe = (pipe_id % adev->gfx.mec.num_pipe_per_mec);

	pr_debug("kfd: set HIQ, mec:%d, pipe:%d, queue:%d.\n",
		 mec, pipe, queue_id);

	spin_lock(&adev->gfx.kiq[inst].ring_lock);
	r = amdgpu_ring_alloc(kiq_ring, 7);
	if (r) {
		pr_err("Failed to alloc KIQ (%d).\n", r);
		goto out_unlock;
	}

	amdgpu_ring_write(kiq_ring, PACKET3(PACKET3_MAP_QUEUES, 5));
	amdgpu_ring_write(kiq_ring,
			  PACKET3_MAP_QUEUES_QUEUE_SEL(0) | /* Queue_Sel */
			  PACKET3_MAP_QUEUES_VMID(m->cp_hqd_vmid) | /* VMID */
			  PACKET3_MAP_QUEUES_QUEUE(queue_id) |
			  PACKET3_MAP_QUEUES_PIPE(pipe) |
			  PACKET3_MAP_QUEUES_ME((mec - 1)) |
			  PACKET3_MAP_QUEUES_QUEUE_TYPE(0) | /*queue_type: normal compute queue */
			  PACKET3_MAP_QUEUES_ALLOC_FORMAT(0) | /* alloc format: all_on_one_pipe */
			  PACKET3_MAP_QUEUES_ENGINE_SEL(1) | /* engine_sel: hiq */
			  PACKET3_MAP_QUEUES_NUM_QUEUES(1)); /* num_queues: must be 1 */
	amdgpu_ring_write(kiq_ring,
			  PACKET3_MAP_QUEUES_DOORBELL_OFFSET(doorbell_off));
	amdgpu_ring_write(kiq_ring, m->cp_mqd_base_addr_lo);
	amdgpu_ring_write(kiq_ring, m->cp_mqd_base_addr_hi);
	amdgpu_ring_write(kiq_ring, m->cp_hqd_pq_wptr_poll_addr_lo);
	amdgpu_ring_write(kiq_ring, m->cp_hqd_pq_wptr_poll_addr_hi);
	amdgpu_ring_commit(kiq_ring);

out_unlock:
	spin_unlock(&adev->gfx.kiq[inst].ring_lock);
	kgd_gfx_v9_release_queue(adev, inst);

	return r;
}

int kgd_gfx_v9_hqd_dump(struct amdgpu_device *adev,
			uint32_t pipe_id, uint32_t queue_id,
			uint32_t (**dump)[2], uint32_t *n_regs, uint32_t inst)
{
	uint32_t i = 0, reg;
#define HQD_N_REGS 56
#define DUMP_REG(addr) do {				\
		if (WARN_ON_ONCE(i >= HQD_N_REGS))	\
			break;				\
		(*dump)[i][0] = (addr) << 2;		\
		(*dump)[i++][1] = RREG32(addr);		\
	} while (0)

	*dump = kmalloc_array(HQD_N_REGS * 2, sizeof(uint32_t), GFP_KERNEL);
	if (*dump == NULL)
		return -ENOMEM;

	kgd_gfx_v9_acquire_queue(adev, pipe_id, queue_id, inst);

	for (reg = SOC15_REG_OFFSET(GC, GET_INST(GC, inst), mmCP_MQD_BASE_ADDR);
	     reg <= SOC15_REG_OFFSET(GC, GET_INST(GC, inst), mmCP_HQD_PQ_WPTR_HI); reg++)
		DUMP_REG(reg);

	kgd_gfx_v9_release_queue(adev, inst);

	WARN_ON_ONCE(i != HQD_N_REGS);
	*n_regs = i;

	return 0;
}

static int kgd_hqd_sdma_load(struct amdgpu_device *adev, void *mqd,
			     uint32_t __user *wptr, struct mm_struct *mm)
{
	struct v9_sdma_mqd *m;
	uint32_t sdma_rlc_reg_offset;
	unsigned long end_jiffies;
	uint32_t data;
	uint64_t data64;
	uint64_t __user *wptr64 = (uint64_t __user *)wptr;

	m = get_sdma_mqd(mqd);
	sdma_rlc_reg_offset = get_sdma_rlc_reg_offset(adev, m->sdma_engine_id,
					    m->sdma_queue_id);

	WREG32(sdma_rlc_reg_offset + mmSDMA0_RLC0_RB_CNTL,
		m->sdmax_rlcx_rb_cntl & (~SDMA0_RLC0_RB_CNTL__RB_ENABLE_MASK));

	end_jiffies = msecs_to_jiffies(2000) + jiffies;
	while (true) {
		data = RREG32(sdma_rlc_reg_offset + mmSDMA0_RLC0_CONTEXT_STATUS);
		if (data & SDMA0_RLC0_CONTEXT_STATUS__IDLE_MASK)
			break;
		if (time_after(jiffies, end_jiffies)) {
			pr_err("SDMA RLC not idle in %s\n", __func__);
			return -ETIME;
		}
		usleep_range(500, 1000);
	}

	WREG32(sdma_rlc_reg_offset + mmSDMA0_RLC0_DOORBELL_OFFSET,
	       m->sdmax_rlcx_doorbell_offset);

	data = REG_SET_FIELD(m->sdmax_rlcx_doorbell, SDMA0_RLC0_DOORBELL,
			     ENABLE, 1);
	WREG32(sdma_rlc_reg_offset + mmSDMA0_RLC0_DOORBELL, data);
	WREG32(sdma_rlc_reg_offset + mmSDMA0_RLC0_RB_RPTR,
				m->sdmax_rlcx_rb_rptr);
	WREG32(sdma_rlc_reg_offset + mmSDMA0_RLC0_RB_RPTR_HI,
				m->sdmax_rlcx_rb_rptr_hi);

	WREG32(sdma_rlc_reg_offset + mmSDMA0_RLC0_MINOR_PTR_UPDATE, 1);
	if (read_user_wptr(mm, wptr64, data64)) {
		WREG32(sdma_rlc_reg_offset + mmSDMA0_RLC0_RB_WPTR,
		       lower_32_bits(data64));
		WREG32(sdma_rlc_reg_offset + mmSDMA0_RLC0_RB_WPTR_HI,
		       upper_32_bits(data64));
	} else {
		WREG32(sdma_rlc_reg_offset + mmSDMA0_RLC0_RB_WPTR,
		       m->sdmax_rlcx_rb_rptr);
		WREG32(sdma_rlc_reg_offset + mmSDMA0_RLC0_RB_WPTR_HI,
		       m->sdmax_rlcx_rb_rptr_hi);
	}
	WREG32(sdma_rlc_reg_offset + mmSDMA0_RLC0_MINOR_PTR_UPDATE, 0);

	WREG32(sdma_rlc_reg_offset + mmSDMA0_RLC0_RB_BASE, m->sdmax_rlcx_rb_base);
	WREG32(sdma_rlc_reg_offset + mmSDMA0_RLC0_RB_BASE_HI,
			m->sdmax_rlcx_rb_base_hi);
	WREG32(sdma_rlc_reg_offset + mmSDMA0_RLC0_RB_RPTR_ADDR_LO,
			m->sdmax_rlcx_rb_rptr_addr_lo);
	WREG32(sdma_rlc_reg_offset + mmSDMA0_RLC0_RB_RPTR_ADDR_HI,
			m->sdmax_rlcx_rb_rptr_addr_hi);

	data = REG_SET_FIELD(m->sdmax_rlcx_rb_cntl, SDMA0_RLC0_RB_CNTL,
			     RB_ENABLE, 1);
	WREG32(sdma_rlc_reg_offset + mmSDMA0_RLC0_RB_CNTL, data);

	return 0;
}

static int kgd_hqd_sdma_dump(struct amdgpu_device *adev,
			     uint32_t engine_id, uint32_t queue_id,
			     uint32_t (**dump)[2], uint32_t *n_regs)
{
	uint32_t sdma_rlc_reg_offset = get_sdma_rlc_reg_offset(adev,
			engine_id, queue_id);
	uint32_t i = 0, reg;
#undef HQD_N_REGS
#define HQD_N_REGS (19+6+7+10)

	*dump = kmalloc_array(HQD_N_REGS * 2, sizeof(uint32_t), GFP_KERNEL);
	if (*dump == NULL)
		return -ENOMEM;

	for (reg = mmSDMA0_RLC0_RB_CNTL; reg <= mmSDMA0_RLC0_DOORBELL; reg++)
		DUMP_REG(sdma_rlc_reg_offset + reg);
	for (reg = mmSDMA0_RLC0_STATUS; reg <= mmSDMA0_RLC0_CSA_ADDR_HI; reg++)
		DUMP_REG(sdma_rlc_reg_offset + reg);
	for (reg = mmSDMA0_RLC0_IB_SUB_REMAIN;
	     reg <= mmSDMA0_RLC0_MINOR_PTR_UPDATE; reg++)
		DUMP_REG(sdma_rlc_reg_offset + reg);
	for (reg = mmSDMA0_RLC0_MIDCMD_DATA0;
	     reg <= mmSDMA0_RLC0_MIDCMD_CNTL; reg++)
		DUMP_REG(sdma_rlc_reg_offset + reg);

	WARN_ON_ONCE(i != HQD_N_REGS);
	*n_regs = i;

	return 0;
}

bool kgd_gfx_v9_hqd_is_occupied(struct amdgpu_device *adev,
				uint64_t queue_address, uint32_t pipe_id,
				uint32_t queue_id, uint32_t inst)
{
	uint32_t act;
	bool retval = false;
	uint32_t low, high;

	kgd_gfx_v9_acquire_queue(adev, pipe_id, queue_id, inst);
	act = RREG32_SOC15(GC, GET_INST(GC, inst), mmCP_HQD_ACTIVE);
	if (act) {
		low = lower_32_bits(queue_address >> 8);
		high = upper_32_bits(queue_address >> 8);

		if (low == RREG32_SOC15(GC, GET_INST(GC, inst), mmCP_HQD_PQ_BASE) &&
		   high == RREG32_SOC15(GC, GET_INST(GC, inst), mmCP_HQD_PQ_BASE_HI))
			retval = true;
	}
	kgd_gfx_v9_release_queue(adev, inst);
	return retval;
}

static bool kgd_hqd_sdma_is_occupied(struct amdgpu_device *adev, void *mqd)
{
	struct v9_sdma_mqd *m;
	uint32_t sdma_rlc_reg_offset;
	uint32_t sdma_rlc_rb_cntl;

	m = get_sdma_mqd(mqd);
	sdma_rlc_reg_offset = get_sdma_rlc_reg_offset(adev, m->sdma_engine_id,
					    m->sdma_queue_id);

	sdma_rlc_rb_cntl = RREG32(sdma_rlc_reg_offset + mmSDMA0_RLC0_RB_CNTL);

	if (sdma_rlc_rb_cntl & SDMA0_RLC0_RB_CNTL__RB_ENABLE_MASK)
		return true;

	return false;
}

int kgd_gfx_v9_hqd_destroy(struct amdgpu_device *adev, void *mqd,
				enum kfd_preempt_type reset_type,
				unsigned int utimeout, uint32_t pipe_id,
				uint32_t queue_id, uint32_t inst)
{
	enum hqd_dequeue_request_type type;
	unsigned long end_jiffies;
	uint32_t temp;
	struct v9_mqd *m = get_mqd(mqd);

	if (amdgpu_in_reset(adev))
		return -EIO;

	kgd_gfx_v9_acquire_queue(adev, pipe_id, queue_id, inst);

	if (m->cp_hqd_vmid == 0)
		WREG32_FIELD15_RLC(GC, GET_INST(GC, inst), RLC_CP_SCHEDULERS, scheduler1, 0);

	switch (reset_type) {
	case KFD_PREEMPT_TYPE_WAVEFRONT_DRAIN:
		type = DRAIN_PIPE;
		break;
	case KFD_PREEMPT_TYPE_WAVEFRONT_RESET:
		type = RESET_WAVES;
		break;
	case KFD_PREEMPT_TYPE_WAVEFRONT_SAVE:
		type = SAVE_WAVES;
		break;
	default:
		type = DRAIN_PIPE;
		break;
	}

	WREG32_RLC(SOC15_REG_OFFSET(GC, GET_INST(GC, inst), mmCP_HQD_DEQUEUE_REQUEST), type);

	end_jiffies = (utimeout * HZ / 1000) + jiffies;
	while (true) {
		temp = RREG32_SOC15(GC, GET_INST(GC, inst), mmCP_HQD_ACTIVE);
		if (!(temp & CP_HQD_ACTIVE__ACTIVE_MASK))
			break;
		if (time_after(jiffies, end_jiffies)) {
			pr_err("cp queue preemption time out.\n");
			kgd_gfx_v9_release_queue(adev, inst);
			return -ETIME;
		}
		usleep_range(500, 1000);
	}

	kgd_gfx_v9_release_queue(adev, inst);
	return 0;
}

static int kgd_hqd_sdma_destroy(struct amdgpu_device *adev, void *mqd,
				unsigned int utimeout)
{
	struct v9_sdma_mqd *m;
	uint32_t sdma_rlc_reg_offset;
	uint32_t temp;
	unsigned long end_jiffies = (utimeout * HZ / 1000) + jiffies;

	m = get_sdma_mqd(mqd);
	sdma_rlc_reg_offset = get_sdma_rlc_reg_offset(adev, m->sdma_engine_id,
					    m->sdma_queue_id);

	temp = RREG32(sdma_rlc_reg_offset + mmSDMA0_RLC0_RB_CNTL);
	temp = temp & ~SDMA0_RLC0_RB_CNTL__RB_ENABLE_MASK;
	WREG32(sdma_rlc_reg_offset + mmSDMA0_RLC0_RB_CNTL, temp);

	while (true) {
		temp = RREG32(sdma_rlc_reg_offset + mmSDMA0_RLC0_CONTEXT_STATUS);
		if (temp & SDMA0_RLC0_CONTEXT_STATUS__IDLE_MASK)
			break;
		if (time_after(jiffies, end_jiffies)) {
			pr_err("SDMA RLC not idle in %s\n", __func__);
			return -ETIME;
		}
		usleep_range(500, 1000);
	}

	WREG32(sdma_rlc_reg_offset + mmSDMA0_RLC0_DOORBELL, 0);
	WREG32(sdma_rlc_reg_offset + mmSDMA0_RLC0_RB_CNTL,
		RREG32(sdma_rlc_reg_offset + mmSDMA0_RLC0_RB_CNTL) |
		SDMA0_RLC0_RB_CNTL__RB_ENABLE_MASK);

	m->sdmax_rlcx_rb_rptr = RREG32(sdma_rlc_reg_offset + mmSDMA0_RLC0_RB_RPTR);
	m->sdmax_rlcx_rb_rptr_hi =
		RREG32(sdma_rlc_reg_offset + mmSDMA0_RLC0_RB_RPTR_HI);

	return 0;
}

bool kgd_gfx_v9_get_atc_vmid_pasid_mapping_info(struct amdgpu_device *adev,
					uint8_t vmid, uint16_t *p_pasid)
{
	uint32_t value;

	value = RREG32(SOC15_REG_OFFSET(ATHUB, 0, mmATC_VMID0_PASID_MAPPING)
		     + vmid);
	*p_pasid = value & ATC_VMID0_PASID_MAPPING__PASID_MASK;

	return !!(value & ATC_VMID0_PASID_MAPPING__VALID_MASK);
}

int kgd_gfx_v9_wave_control_execute(struct amdgpu_device *adev,
					uint32_t gfx_index_val,
					uint32_t sq_cmd, uint32_t inst)
{
	uint32_t data = 0;

	mutex_lock(&adev->grbm_idx_mutex);

	WREG32_SOC15_RLC_SHADOW(GC, GET_INST(GC, inst), mmGRBM_GFX_INDEX, gfx_index_val);
	WREG32_SOC15(GC, GET_INST(GC, inst), mmSQ_CMD, sq_cmd);

	data = REG_SET_FIELD(data, GRBM_GFX_INDEX,
		INSTANCE_BROADCAST_WRITES, 1);
	data = REG_SET_FIELD(data, GRBM_GFX_INDEX,
		SH_BROADCAST_WRITES, 1);
	data = REG_SET_FIELD(data, GRBM_GFX_INDEX,
		SE_BROADCAST_WRITES, 1);

	WREG32_SOC15_RLC_SHADOW(GC, GET_INST(GC, inst), mmGRBM_GFX_INDEX, data);
	mutex_unlock(&adev->grbm_idx_mutex);

	return 0;
}

/*
 * GFX9 helper for wave launch stall requirements on debug trap setting.
 *
 * vmid:
 *   Target VMID to stall/unstall.
 *
 * stall:
 *   0-unstall wave launch (enable), 1-stall wave launch (disable).
 *   After wavefront launch has been stalled, allocated waves must drain from
 *   SPI in order for debug trap settings to take effect on those waves.
 *   This is roughly a ~96 clock cycle wait on SPI where a read on
 *   SPI_GDBG_WAVE_CNTL translates to ~32 clock cycles.
 *   KGD_GFX_V9_WAVE_LAUNCH_SPI_DRAIN_LATENCY indicates the number of reads required.
 *
 *   NOTE: We can afford to clear the entire STALL_VMID field on unstall
 *   because GFX9.4.1 cannot support multi-process debugging due to trap
 *   configuration and masking being limited to global scope.  Always assume
 *   single process conditions.
 */
#define KGD_GFX_V9_WAVE_LAUNCH_SPI_DRAIN_LATENCY	3
void kgd_gfx_v9_set_wave_launch_stall(struct amdgpu_device *adev,
					uint32_t vmid,
					bool stall)
{
	int i;
	uint32_t data = RREG32(SOC15_REG_OFFSET(GC, 0, mmSPI_GDBG_WAVE_CNTL));

	if (adev->ip_versions[GC_HWIP][0] == IP_VERSION(9, 4, 1))
		data = REG_SET_FIELD(data, SPI_GDBG_WAVE_CNTL, STALL_VMID,
							stall ? 1 << vmid : 0);
	else
		data = REG_SET_FIELD(data, SPI_GDBG_WAVE_CNTL, STALL_RA,
							stall ? 1 : 0);

	WREG32(SOC15_REG_OFFSET(GC, 0, mmSPI_GDBG_WAVE_CNTL), data);

	if (!stall)
		return;

	for (i = 0; i < KGD_GFX_V9_WAVE_LAUNCH_SPI_DRAIN_LATENCY; i++)
		RREG32(SOC15_REG_OFFSET(GC, 0, mmSPI_GDBG_WAVE_CNTL));
}

/*
 * restore_dbg_registers is ignored here but is a general interface requirement
 * for devices that support GFXOFF and where the RLC save/restore list
 * does not support hw registers for debugging i.e. the driver has to manually
 * initialize the debug mode registers after it has disabled GFX off during the
 * debug session.
 */
uint32_t kgd_gfx_v9_enable_debug_trap(struct amdgpu_device *adev,
				bool restore_dbg_registers,
				uint32_t vmid)
{
	mutex_lock(&adev->grbm_idx_mutex);

	kgd_gfx_v9_set_wave_launch_stall(adev, vmid, true);

	WREG32(SOC15_REG_OFFSET(GC, 0, mmSPI_GDBG_TRAP_MASK), 0);

	kgd_gfx_v9_set_wave_launch_stall(adev, vmid, false);

	mutex_unlock(&adev->grbm_idx_mutex);

	return 0;
}

/*
 * keep_trap_enabled is ignored here but is a general interface requirement
 * for devices that support multi-process debugging where the performance
 * overhead from trap temporary setup needs to be bypassed when the debug
 * session has ended.
 */
uint32_t kgd_gfx_v9_disable_debug_trap(struct amdgpu_device *adev,
					bool keep_trap_enabled,
					uint32_t vmid)
{
	mutex_lock(&adev->grbm_idx_mutex);

	kgd_gfx_v9_set_wave_launch_stall(adev, vmid, true);

	WREG32(SOC15_REG_OFFSET(GC, 0, mmSPI_GDBG_TRAP_MASK), 0);

	kgd_gfx_v9_set_wave_launch_stall(adev, vmid, false);

	mutex_unlock(&adev->grbm_idx_mutex);

	return 0;
}

int kgd_gfx_v9_validate_trap_override_request(struct amdgpu_device *adev,
					uint32_t trap_override,
					uint32_t *trap_mask_supported)
{
	*trap_mask_supported &= KFD_DBG_TRAP_MASK_DBG_ADDRESS_WATCH;

	/* The SPI_GDBG_TRAP_MASK register is global and affects all
	 * processes. Only allow OR-ing the address-watch bit, since
	 * this only affects processes under the debugger. Other bits
	 * should stay 0 to avoid the debugger interfering with other
	 * processes.
	 */
	if (trap_override != KFD_DBG_TRAP_OVERRIDE_OR)
		return -EINVAL;

	return 0;
}

uint32_t kgd_gfx_v9_set_wave_launch_trap_override(struct amdgpu_device *adev,
					     uint32_t vmid,
					     uint32_t trap_override,
					     uint32_t trap_mask_bits,
					     uint32_t trap_mask_request,
					     uint32_t *trap_mask_prev,
					     uint32_t kfd_dbg_cntl_prev)
{
	uint32_t data, wave_cntl_prev;

	mutex_lock(&adev->grbm_idx_mutex);

	wave_cntl_prev = RREG32(SOC15_REG_OFFSET(GC, 0, mmSPI_GDBG_WAVE_CNTL));

	kgd_gfx_v9_set_wave_launch_stall(adev, vmid, true);

	data = RREG32(SOC15_REG_OFFSET(GC, 0, mmSPI_GDBG_TRAP_MASK));
	*trap_mask_prev = REG_GET_FIELD(data, SPI_GDBG_TRAP_MASK, EXCP_EN);

	trap_mask_bits = (trap_mask_bits & trap_mask_request) |
		(*trap_mask_prev & ~trap_mask_request);

	data = REG_SET_FIELD(data, SPI_GDBG_TRAP_MASK, EXCP_EN, trap_mask_bits);
	data = REG_SET_FIELD(data, SPI_GDBG_TRAP_MASK, REPLACE, trap_override);
	WREG32(SOC15_REG_OFFSET(GC, 0, mmSPI_GDBG_TRAP_MASK), data);

	/* We need to preserve wave launch mode stall settings. */
	WREG32(SOC15_REG_OFFSET(GC, 0, mmSPI_GDBG_WAVE_CNTL), wave_cntl_prev);

	mutex_unlock(&adev->grbm_idx_mutex);

	return 0;
}

uint32_t kgd_gfx_v9_set_wave_launch_mode(struct amdgpu_device *adev,
					uint8_t wave_launch_mode,
					uint32_t vmid)
{
	uint32_t data = 0;
	bool is_mode_set = !!wave_launch_mode;

	mutex_lock(&adev->grbm_idx_mutex);

	kgd_gfx_v9_set_wave_launch_stall(adev, vmid, true);

	data = REG_SET_FIELD(data, SPI_GDBG_WAVE_CNTL2,
		VMID_MASK, is_mode_set ? 1 << vmid : 0);
	data = REG_SET_FIELD(data, SPI_GDBG_WAVE_CNTL2,
		MODE, is_mode_set ? wave_launch_mode : 0);
	WREG32(SOC15_REG_OFFSET(GC, 0, mmSPI_GDBG_WAVE_CNTL2), data);

	kgd_gfx_v9_set_wave_launch_stall(adev, vmid, false);

	mutex_unlock(&adev->grbm_idx_mutex);

	return 0;
}

#define TCP_WATCH_STRIDE (mmTCP_WATCH1_ADDR_H - mmTCP_WATCH0_ADDR_H)
uint32_t kgd_gfx_v9_set_address_watch(struct amdgpu_device *adev,
					uint64_t watch_address,
					uint32_t watch_address_mask,
					uint32_t watch_id,
					uint32_t watch_mode,
<<<<<<< HEAD
					uint32_t debug_vmid)
=======
					uint32_t debug_vmid,
					uint32_t inst)
>>>>>>> da8103da
{
	uint32_t watch_address_high;
	uint32_t watch_address_low;
	uint32_t watch_address_cntl;

	watch_address_cntl = 0;

	watch_address_low = lower_32_bits(watch_address);
	watch_address_high = upper_32_bits(watch_address) & 0xffff;

	watch_address_cntl = REG_SET_FIELD(watch_address_cntl,
			TCP_WATCH0_CNTL,
			VMID,
			debug_vmid);
	watch_address_cntl = REG_SET_FIELD(watch_address_cntl,
			TCP_WATCH0_CNTL,
			MODE,
			watch_mode);
	watch_address_cntl = REG_SET_FIELD(watch_address_cntl,
			TCP_WATCH0_CNTL,
			MASK,
			watch_address_mask >> 6);

	/* Turning off this watch point until we set all the registers */
	watch_address_cntl = REG_SET_FIELD(watch_address_cntl,
			TCP_WATCH0_CNTL,
			VALID,
			0);

	WREG32_RLC((SOC15_REG_OFFSET(GC, 0, mmTCP_WATCH0_CNTL) +
			(watch_id * TCP_WATCH_STRIDE)),
			watch_address_cntl);

	WREG32_RLC((SOC15_REG_OFFSET(GC, 0, mmTCP_WATCH0_ADDR_H) +
			(watch_id * TCP_WATCH_STRIDE)),
			watch_address_high);

	WREG32_RLC((SOC15_REG_OFFSET(GC, 0, mmTCP_WATCH0_ADDR_L) +
			(watch_id * TCP_WATCH_STRIDE)),
			watch_address_low);

	/* Enable the watch point */
	watch_address_cntl = REG_SET_FIELD(watch_address_cntl,
			TCP_WATCH0_CNTL,
			VALID,
			1);

	WREG32_RLC((SOC15_REG_OFFSET(GC, 0, mmTCP_WATCH0_CNTL) +
			(watch_id * TCP_WATCH_STRIDE)),
			watch_address_cntl);

	return 0;
}

uint32_t kgd_gfx_v9_clear_address_watch(struct amdgpu_device *adev,
					uint32_t watch_id)
{
	uint32_t watch_address_cntl;

	watch_address_cntl = 0;

	WREG32_RLC((SOC15_REG_OFFSET(GC, 0, mmTCP_WATCH0_CNTL) +
			(watch_id * TCP_WATCH_STRIDE)),
			watch_address_cntl);

	return 0;
}

/* kgd_gfx_v9_get_iq_wait_times: Returns the mmCP_IQ_WAIT_TIME1/2 values
 * The values read are:
 *     ib_offload_wait_time     -- Wait Count for Indirect Buffer Offloads.
 *     atomic_offload_wait_time -- Wait Count for L2 and GDS Atomics Offloads.
 *     wrm_offload_wait_time    -- Wait Count for WAIT_REG_MEM Offloads.
 *     gws_wait_time            -- Wait Count for Global Wave Syncs.
 *     que_sleep_wait_time      -- Wait Count for Dequeue Retry.
 *     sch_wave_wait_time       -- Wait Count for Scheduling Wave Message.
 *     sem_rearm_wait_time      -- Wait Count for Semaphore re-arm.
 *     deq_retry_wait_time      -- Wait Count for Global Wave Syncs.
 */
void kgd_gfx_v9_get_iq_wait_times(struct amdgpu_device *adev,
<<<<<<< HEAD
					uint32_t *wait_times)

{
	*wait_times = RREG32(SOC15_REG_OFFSET(GC, 0, mmCP_IQ_WAIT_TIME2));
=======
					uint32_t *wait_times,
					uint32_t inst)

{
	*wait_times = RREG32(SOC15_REG_OFFSET(GC, GET_INST(GC, inst),
			mmCP_IQ_WAIT_TIME2));
>>>>>>> da8103da
}

void kgd_gfx_v9_set_vm_context_page_table_base(struct amdgpu_device *adev,
			uint32_t vmid, uint64_t page_table_base)
{
	if (!amdgpu_amdkfd_is_kfd_vmid(adev, vmid)) {
		pr_err("trying to set page table base for wrong VMID %u\n",
		       vmid);
		return;
	}

	adev->mmhub.funcs->setup_vm_pt_regs(adev, vmid, page_table_base);

	adev->gfxhub.funcs->setup_vm_pt_regs(adev, vmid, page_table_base);
}

static void lock_spi_csq_mutexes(struct amdgpu_device *adev)
{
	mutex_lock(&adev->srbm_mutex);
	mutex_lock(&adev->grbm_idx_mutex);

}

static void unlock_spi_csq_mutexes(struct amdgpu_device *adev)
{
	mutex_unlock(&adev->grbm_idx_mutex);
	mutex_unlock(&adev->srbm_mutex);
}

/**
 * get_wave_count: Read device registers to get number of waves in flight for
 * a particular queue. The method also returns the VMID associated with the
 * queue.
 *
 * @adev: Handle of device whose registers are to be read
 * @queue_idx: Index of queue in the queue-map bit-field
 * @wave_cnt: Output parameter updated with number of waves in flight
 * @vmid: Output parameter updated with VMID of queue whose wave count
 *        is being collected
 * @inst: xcc's instance number on a multi-XCC setup
 */
static void get_wave_count(struct amdgpu_device *adev, int queue_idx,
		int *wave_cnt, int *vmid, uint32_t inst)
{
	int pipe_idx;
	int queue_slot;
	unsigned int reg_val;

	/*
	 * Program GRBM with appropriate MEID, PIPEID, QUEUEID and VMID
	 * parameters to read out waves in flight. Get VMID if there are
	 * non-zero waves in flight.
	 */
	*vmid = 0xFF;
	*wave_cnt = 0;
	pipe_idx = queue_idx / adev->gfx.mec.num_queue_per_pipe;
	queue_slot = queue_idx % adev->gfx.mec.num_queue_per_pipe;
	soc15_grbm_select(adev, 1, pipe_idx, queue_slot, 0, inst);
	reg_val = RREG32_SOC15_IP(GC, SOC15_REG_OFFSET(GC, inst, mmSPI_CSQ_WF_ACTIVE_COUNT_0) +
			 queue_slot);
	*wave_cnt = reg_val & SPI_CSQ_WF_ACTIVE_COUNT_0__COUNT_MASK;
	if (*wave_cnt != 0)
		*vmid = (RREG32_SOC15(GC, inst, mmCP_HQD_VMID) &
			 CP_HQD_VMID__VMID_MASK) >> CP_HQD_VMID__VMID__SHIFT;
}

/**
 * kgd_gfx_v9_get_cu_occupancy: Reads relevant registers associated with each
 * shader engine and aggregates the number of waves that are in flight for the
 * process whose pasid is provided as a parameter. The process could have ZERO
 * or more queues running and submitting waves to compute units.
 *
 * @adev: Handle of device from which to get number of waves in flight
 * @pasid: Identifies the process for which this query call is invoked
 * @pasid_wave_cnt: Output parameter updated with number of waves in flight that
 *                  belong to process with given pasid
 * @max_waves_per_cu: Output parameter updated with maximum number of waves
 *                    possible per Compute Unit
 * @inst: xcc's instance number on a multi-XCC setup
 *
 * Note: It's possible that the device has too many queues (oversubscription)
 * in which case a VMID could be remapped to a different PASID. This could lead
 * to an inaccurate wave count. Following is a high-level sequence:
 *    Time T1: vmid = getVmid(); vmid is associated with Pasid P1
 *    Time T2: passId = getPasId(vmid); vmid is associated with Pasid P2
 * In the sequence above wave count obtained from time T1 will be incorrectly
 * lost or added to total wave count.
 *
 * The registers that provide the waves in flight are:
 *
 *  SPI_CSQ_WF_ACTIVE_STATUS - bit-map of queues per pipe. The bit is ON if a
 *  queue is slotted, OFF if there is no queue. A process could have ZERO or
 *  more queues slotted and submitting waves to be run on compute units. Even
 *  when there is a queue it is possible there could be zero wave fronts, this
 *  can happen when queue is waiting on top-of-pipe events - e.g. waitRegMem
 *  command
 *
 *  For each bit that is ON from above:
 *
 *    Read (SPI_CSQ_WF_ACTIVE_COUNT_0 + queue_idx) register. It provides the
 *    number of waves that are in flight for the queue at specified index. The
 *    index ranges from 0 to 7.
 *
 *    If non-zero waves are in flight, read CP_HQD_VMID register to obtain VMID
 *    of the wave(s).
 *
 *    Determine if VMID from above step maps to pasid provided as parameter. If
 *    it matches agrregate the wave count. That the VMID will not match pasid is
 *    a normal condition i.e. a device is expected to support multiple queues
 *    from multiple proceses.
 *
 *  Reading registers referenced above involves programming GRBM appropriately
 */
void kgd_gfx_v9_get_cu_occupancy(struct amdgpu_device *adev, int pasid,
		int *pasid_wave_cnt, int *max_waves_per_cu, uint32_t inst)
{
	int qidx;
	int vmid;
	int se_idx;
	int sh_idx;
	int se_cnt;
	int sh_cnt;
	int wave_cnt;
	int queue_map;
	int pasid_tmp;
	int max_queue_cnt;
	int vmid_wave_cnt = 0;
	DECLARE_BITMAP(cp_queue_bitmap, KGD_MAX_QUEUES);

	lock_spi_csq_mutexes(adev);
	soc15_grbm_select(adev, 1, 0, 0, 0, inst);

	/*
	 * Iterate through the shader engines and arrays of the device
	 * to get number of waves in flight
	 */
	bitmap_complement(cp_queue_bitmap, adev->gfx.mec_bitmap[0].queue_bitmap,
			  KGD_MAX_QUEUES);
	max_queue_cnt = adev->gfx.mec.num_pipe_per_mec *
			adev->gfx.mec.num_queue_per_pipe;
	sh_cnt = adev->gfx.config.max_sh_per_se;
	se_cnt = adev->gfx.config.max_shader_engines;
	for (se_idx = 0; se_idx < se_cnt; se_idx++) {
		for (sh_idx = 0; sh_idx < sh_cnt; sh_idx++) {

			amdgpu_gfx_select_se_sh(adev, se_idx, sh_idx, 0xffffffff, inst);
			queue_map = RREG32_SOC15(GC, inst, mmSPI_CSQ_WF_ACTIVE_STATUS);

			/*
			 * Assumption: queue map encodes following schema: four
			 * pipes per each micro-engine, with each pipe mapping
			 * eight queues. This schema is true for GFX9 devices
			 * and must be verified for newer device families
			 */
			for (qidx = 0; qidx < max_queue_cnt; qidx++) {

				/* Skip qeueus that are not associated with
				 * compute functions
				 */
				if (!test_bit(qidx, cp_queue_bitmap))
					continue;

				if (!(queue_map & (1 << qidx)))
					continue;

				/* Get number of waves in flight and aggregate them */
				get_wave_count(adev, qidx, &wave_cnt, &vmid,
						inst);
				if (wave_cnt != 0) {
					pasid_tmp =
					  RREG32(SOC15_REG_OFFSET(OSSSYS, inst,
						 mmIH_VMID_0_LUT) + vmid);
					if (pasid_tmp == pasid)
						vmid_wave_cnt += wave_cnt;
				}
			}
		}
	}

	amdgpu_gfx_select_se_sh(adev, 0xffffffff, 0xffffffff, 0xffffffff, inst);
	soc15_grbm_select(adev, 0, 0, 0, 0, inst);
	unlock_spi_csq_mutexes(adev);

	/* Update the output parameters and return */
	*pasid_wave_cnt = vmid_wave_cnt;
	*max_waves_per_cu = adev->gfx.cu_info.simd_per_cu *
				adev->gfx.cu_info.max_waves_per_simd;
}

void kgd_gfx_v9_build_grace_period_packet_info(struct amdgpu_device *adev,
		uint32_t wait_times,
		uint32_t grace_period,
		uint32_t *reg_offset,
<<<<<<< HEAD
		uint32_t *reg_data)
=======
		uint32_t *reg_data,
		uint32_t inst)
>>>>>>> da8103da
{
	*reg_data = wait_times;

	/*
<<<<<<< HEAD
	 * The CP cannont handle a 0 grace period input and will result in
=======
	 * The CP cannot handle a 0 grace period input and will result in
>>>>>>> da8103da
	 * an infinite grace period being set so set to 1 to prevent this.
	 */
	if (grace_period == 0)
		grace_period = 1;

	*reg_data = REG_SET_FIELD(*reg_data,
			CP_IQ_WAIT_TIME2,
			SCH_WAVE,
			grace_period);

<<<<<<< HEAD
	*reg_offset = SOC15_REG_OFFSET(GC, 0, mmCP_IQ_WAIT_TIME2);
=======
	*reg_offset = SOC15_REG_OFFSET(GC, GET_INST(GC, inst),
			mmCP_IQ_WAIT_TIME2);
>>>>>>> da8103da
}

void kgd_gfx_v9_program_trap_handler_settings(struct amdgpu_device *adev,
		uint32_t vmid, uint64_t tba_addr, uint64_t tma_addr, uint32_t inst)
{
	kgd_gfx_v9_lock_srbm(adev, 0, 0, 0, vmid, inst);

	/*
	 * Program TBA registers
	 */
	WREG32_SOC15(GC, GET_INST(GC, inst), mmSQ_SHADER_TBA_LO,
                        lower_32_bits(tba_addr >> 8));
	WREG32_SOC15(GC, GET_INST(GC, inst), mmSQ_SHADER_TBA_HI,
                        upper_32_bits(tba_addr >> 8));

	/*
	 * Program TMA registers
	 */
	WREG32_SOC15(GC, GET_INST(GC, inst), mmSQ_SHADER_TMA_LO,
			lower_32_bits(tma_addr >> 8));
	WREG32_SOC15(GC, GET_INST(GC, inst), mmSQ_SHADER_TMA_HI,
			upper_32_bits(tma_addr >> 8));

	kgd_gfx_v9_unlock_srbm(adev, inst);
}

const struct kfd2kgd_calls gfx_v9_kfd2kgd = {
	.program_sh_mem_settings = kgd_gfx_v9_program_sh_mem_settings,
	.set_pasid_vmid_mapping = kgd_gfx_v9_set_pasid_vmid_mapping,
	.init_interrupts = kgd_gfx_v9_init_interrupts,
	.hqd_load = kgd_gfx_v9_hqd_load,
	.hiq_mqd_load = kgd_gfx_v9_hiq_mqd_load,
	.hqd_sdma_load = kgd_hqd_sdma_load,
	.hqd_dump = kgd_gfx_v9_hqd_dump,
	.hqd_sdma_dump = kgd_hqd_sdma_dump,
	.hqd_is_occupied = kgd_gfx_v9_hqd_is_occupied,
	.hqd_sdma_is_occupied = kgd_hqd_sdma_is_occupied,
	.hqd_destroy = kgd_gfx_v9_hqd_destroy,
	.hqd_sdma_destroy = kgd_hqd_sdma_destroy,
	.wave_control_execute = kgd_gfx_v9_wave_control_execute,
	.get_atc_vmid_pasid_mapping_info =
			kgd_gfx_v9_get_atc_vmid_pasid_mapping_info,
	.set_vm_context_page_table_base = kgd_gfx_v9_set_vm_context_page_table_base,
	.enable_debug_trap = kgd_gfx_v9_enable_debug_trap,
	.disable_debug_trap = kgd_gfx_v9_disable_debug_trap,
	.validate_trap_override_request = kgd_gfx_v9_validate_trap_override_request,
	.set_wave_launch_trap_override = kgd_gfx_v9_set_wave_launch_trap_override,
	.set_wave_launch_mode = kgd_gfx_v9_set_wave_launch_mode,
	.set_address_watch = kgd_gfx_v9_set_address_watch,
	.clear_address_watch = kgd_gfx_v9_clear_address_watch,
	.get_iq_wait_times = kgd_gfx_v9_get_iq_wait_times,
	.build_grace_period_packet_info = kgd_gfx_v9_build_grace_period_packet_info,
	.get_cu_occupancy = kgd_gfx_v9_get_cu_occupancy,
	.program_trap_handler_settings = kgd_gfx_v9_program_trap_handler_settings,
};<|MERGE_RESOLUTION|>--- conflicted
+++ resolved
@@ -822,12 +822,8 @@
 					uint32_t watch_address_mask,
 					uint32_t watch_id,
 					uint32_t watch_mode,
-<<<<<<< HEAD
-					uint32_t debug_vmid)
-=======
 					uint32_t debug_vmid,
 					uint32_t inst)
->>>>>>> da8103da
 {
 	uint32_t watch_address_high;
 	uint32_t watch_address_low;
@@ -908,19 +904,12 @@
  *     deq_retry_wait_time      -- Wait Count for Global Wave Syncs.
  */
 void kgd_gfx_v9_get_iq_wait_times(struct amdgpu_device *adev,
-<<<<<<< HEAD
-					uint32_t *wait_times)
-
-{
-	*wait_times = RREG32(SOC15_REG_OFFSET(GC, 0, mmCP_IQ_WAIT_TIME2));
-=======
 					uint32_t *wait_times,
 					uint32_t inst)
 
 {
 	*wait_times = RREG32(SOC15_REG_OFFSET(GC, GET_INST(GC, inst),
 			mmCP_IQ_WAIT_TIME2));
->>>>>>> da8103da
 }
 
 void kgd_gfx_v9_set_vm_context_page_table_base(struct amdgpu_device *adev,
@@ -1114,21 +1103,13 @@
 		uint32_t wait_times,
 		uint32_t grace_period,
 		uint32_t *reg_offset,
-<<<<<<< HEAD
-		uint32_t *reg_data)
-=======
 		uint32_t *reg_data,
 		uint32_t inst)
->>>>>>> da8103da
 {
 	*reg_data = wait_times;
 
 	/*
-<<<<<<< HEAD
-	 * The CP cannont handle a 0 grace period input and will result in
-=======
 	 * The CP cannot handle a 0 grace period input and will result in
->>>>>>> da8103da
 	 * an infinite grace period being set so set to 1 to prevent this.
 	 */
 	if (grace_period == 0)
@@ -1139,12 +1120,8 @@
 			SCH_WAVE,
 			grace_period);
 
-<<<<<<< HEAD
-	*reg_offset = SOC15_REG_OFFSET(GC, 0, mmCP_IQ_WAIT_TIME2);
-=======
 	*reg_offset = SOC15_REG_OFFSET(GC, GET_INST(GC, inst),
 			mmCP_IQ_WAIT_TIME2);
->>>>>>> da8103da
 }
 
 void kgd_gfx_v9_program_trap_handler_settings(struct amdgpu_device *adev,
