--- conflicted
+++ resolved
@@ -15,11 +15,7 @@
  * value of the decimation factor and ODR set for each FIFO data set.
  *
  * LSM6DSO/LSM6DSOX/ASM330LHH/ASM330LHHX/LSM6DSR/LSM6DSRX/ISM330DHCX/
-<<<<<<< HEAD
- * LSM6DST/LSM6DSOP:
-=======
  * LSM6DST/LSM6DSOP/LSM6DSTX:
->>>>>>> 7365df19
  * The FIFO buffer can be configured to store data from gyroscope and
  * accelerometer. Each sample is queued with a tag (1B) indicating data
  * source (gyroscope, accelerometer, hw timer).
