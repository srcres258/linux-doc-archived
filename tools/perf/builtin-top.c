/*
 * builtin-top.c
 *
 * Builtin top command: Display a continuously updated profile of
 * any workload, CPU or specific PID.
 *
 * Copyright (C) 2008, Red Hat Inc, Ingo Molnar <mingo@redhat.com>
 *
 * Improvements and fixes by:
 *
 *   Arjan van de Ven <arjan@linux.intel.com>
 *   Yanmin Zhang <yanmin.zhang@intel.com>
 *   Wu Fengguang <fengguang.wu@intel.com>
 *   Mike Galbraith <efault@gmx.de>
 *   Paul Mackerras <paulus@samba.org>
 *
 * Released under the GPL v2. (and only v2, not any later version)
 */
#include "builtin.h"

#include "perf.h"

#include "util/annotate.h"
#include "util/cache.h"
#include "util/color.h"
#include "util/evlist.h"
#include "util/evsel.h"
#include "util/session.h"
#include "util/symbol.h"
#include "util/thread.h"
#include "util/thread_map.h"
#include "util/top.h"
#include "util/util.h"
#include <linux/rbtree.h>
#include "util/parse-options.h"
#include "util/parse-events.h"
#include "util/cpumap.h"
#include "util/xyarray.h"

#include "util/debug.h"

#include <assert.h>
#include <fcntl.h>

#include <stdio.h>
#include <termios.h>
#include <unistd.h>
#include <inttypes.h>

#include <errno.h>
#include <time.h>
#include <sched.h>

#include <sys/syscall.h>
#include <sys/ioctl.h>
#include <sys/poll.h>
#include <sys/prctl.h>
#include <sys/wait.h>
#include <sys/uio.h>
#include <sys/mman.h>

#include <linux/unistd.h>
#include <linux/types.h>

#define FD(e, x, y) (*(int *)xyarray__entry(e->fd, x, y))

static struct perf_top top = {
	.count_filter		= 5,
	.delay_secs		= 2,
	.display_weighted	= -1,
	.target_pid		= -1,
	.target_tid		= -1,
	.active_symbols		= LIST_HEAD_INIT(top.active_symbols),
	.active_symbols_lock	= PTHREAD_MUTEX_INITIALIZER,
	.active_symbols_cond	= PTHREAD_COND_INITIALIZER,
	.freq			= 1000, /* 1 KHz */
};

static bool			system_wide			=  false;

static bool			use_tui, use_stdio;

static int			default_interval		=      0;

static bool			inherit				=  false;
static int			realtime_prio			=      0;
static bool			group				=  false;
static unsigned int		page_size;
static unsigned int		mmap_pages			=    128;

static bool			dump_symtab                     =  false;

static struct winsize		winsize;

static const char		*sym_filter			=   NULL;
struct sym_entry		*sym_filter_entry_sched		=   NULL;
static int			sym_pcnt_filter			=      5;

/*
 * Source functions
 */

void get_term_dimensions(struct winsize *ws)
{
	char *s = getenv("LINES");

	if (s != NULL) {
		ws->ws_row = atoi(s);
		s = getenv("COLUMNS");
		if (s != NULL) {
			ws->ws_col = atoi(s);
			if (ws->ws_row && ws->ws_col)
				return;
		}
	}
#ifdef TIOCGWINSZ
	if (ioctl(1, TIOCGWINSZ, ws) == 0 &&
	    ws->ws_row && ws->ws_col)
		return;
#endif
	ws->ws_row = 25;
	ws->ws_col = 80;
}

static void update_print_entries(struct winsize *ws)
{
	top.print_entries = ws->ws_row;

	if (top.print_entries > 9)
		top.print_entries -= 9;
}

static void sig_winch_handler(int sig __used)
{
	get_term_dimensions(&winsize);
	update_print_entries(&winsize);
}

static int parse_source(struct sym_entry *syme)
{
	struct symbol *sym;
	struct annotation *notes;
	struct map *map;
	int err = -1;

	if (!syme)
		return -1;

	sym = sym_entry__symbol(syme);
	map = syme->map;

	/*
	 * We can't annotate with just /proc/kallsyms
	 */
	if (map->dso->symtab_type == SYMTAB__KALLSYMS) {
		pr_err("Can't annotate %s: No vmlinux file was found in the "
		       "path\n", sym->name);
		sleep(1);
		return -1;
	}

	notes = symbol__annotation(sym);
	if (notes->src != NULL) {
		pthread_mutex_lock(&notes->lock);
		goto out_assign;
	}

	pthread_mutex_lock(&notes->lock);

	if (symbol__alloc_hist(sym, top.evlist->nr_entries) < 0) {
		pthread_mutex_unlock(&notes->lock);
		pr_err("Not enough memory for annotating '%s' symbol!\n",
		       sym->name);
		sleep(1);
		return err;
	}

	err = symbol__annotate(sym, syme->map, 0);
	if (err == 0) {
out_assign:
		top.sym_filter_entry = syme;
	}

	pthread_mutex_unlock(&notes->lock);
	return err;
}

static void __zero_source_counters(struct sym_entry *syme)
{
	struct symbol *sym = sym_entry__symbol(syme);
	symbol__annotate_zero_histograms(sym);
}

static void record_precise_ip(struct sym_entry *syme, int counter, u64 ip)
{
	struct annotation *notes;
	struct symbol *sym;

	if (syme != top.sym_filter_entry)
		return;

	sym = sym_entry__symbol(syme);
	notes = symbol__annotation(sym);

	if (pthread_mutex_trylock(&notes->lock))
		return;

	ip = syme->map->map_ip(syme->map, ip);
	symbol__inc_addr_samples(sym, syme->map, counter, ip);

	pthread_mutex_unlock(&notes->lock);
}

static void show_details(struct sym_entry *syme)
{
	struct annotation *notes;
	struct symbol *symbol;
	int more;

	if (!syme)
		return;

	symbol = sym_entry__symbol(syme);
	notes = symbol__annotation(symbol);

	pthread_mutex_lock(&notes->lock);

	if (notes->src == NULL)
		goto out_unlock;

	printf("Showing %s for %s\n", event_name(top.sym_evsel), symbol->name);
	printf("  Events  Pcnt (>=%d%%)\n", sym_pcnt_filter);

	more = symbol__annotate_printf(symbol, syme->map, top.sym_evsel->idx,
				       0, sym_pcnt_filter, top.print_entries, 4);
	if (top.zero)
		symbol__annotate_zero_histogram(symbol, top.sym_evsel->idx);
	else
		symbol__annotate_decay_histogram(symbol, top.sym_evsel->idx);
	if (more != 0)
		printf("%d lines not displayed, maybe increase display entries [e]\n", more);
out_unlock:
	pthread_mutex_unlock(&notes->lock);
}

static const char		CONSOLE_CLEAR[] = "[H[2J";

static void __list_insert_active_sym(struct sym_entry *syme)
{
	list_add(&syme->node, &top.active_symbols);
}

static void print_sym_table(struct perf_session *session)
{
	char bf[160];
	int printed = 0;
	struct rb_node *nd;
	struct sym_entry *syme;
	struct rb_root tmp = RB_ROOT;
	const int win_width = winsize.ws_col - 1;
	int sym_width, dso_width, dso_short_width;
	float sum_ksamples = perf_top__decay_samples(&top, &tmp);

	puts(CONSOLE_CLEAR);

	perf_top__header_snprintf(&top, bf, sizeof(bf));
	printf("%s\n", bf);

	perf_top__reset_sample_counters(&top);

	printf("%-*.*s\n", win_width, win_width, graph_dotted_line);

	if (session->hists.stats.total_lost != 0) {
		color_fprintf(stdout, PERF_COLOR_RED, "WARNING:");
		printf(" LOST %" PRIu64 " events, Check IO/CPU overload\n",
		       session->hists.stats.total_lost);
	}

	if (top.sym_filter_entry) {
		show_details(top.sym_filter_entry);
		return;
	}

	perf_top__find_widths(&top, &tmp, &dso_width, &dso_short_width,
			      &sym_width);

	if (sym_width + dso_width > winsize.ws_col - 29) {
		dso_width = dso_short_width;
		if (sym_width + dso_width > winsize.ws_col - 29)
			sym_width = winsize.ws_col - dso_width - 29;
	}
	putchar('\n');
	if (top.evlist->nr_entries == 1)
		printf("             samples  pcnt");
	else
		printf("   weight    samples  pcnt");

	if (verbose)
		printf("         RIP       ");
	printf(" %-*.*s DSO\n", sym_width, sym_width, "function");
	printf("   %s    _______ _____",
	       top.evlist->nr_entries == 1 ? "      " : "______");
	if (verbose)
		printf(" ________________");
	printf(" %-*.*s", sym_width, sym_width, graph_line);
	printf(" %-*.*s", dso_width, dso_width, graph_line);
	puts("\n");

	for (nd = rb_first(&tmp); nd; nd = rb_next(nd)) {
		struct symbol *sym;
		double pcnt;

		syme = rb_entry(nd, struct sym_entry, rb_node);
		sym = sym_entry__symbol(syme);
		if (++printed > top.print_entries ||
		    (int)syme->snap_count < top.count_filter)
			continue;

		pcnt = 100.0 - (100.0 * ((sum_ksamples - syme->snap_count) /
					 sum_ksamples));

		if (top.evlist->nr_entries == 1 || !top.display_weighted)
			printf("%20.2f ", syme->weight);
		else
			printf("%9.1f %10ld ", syme->weight, syme->snap_count);

		percent_color_fprintf(stdout, "%4.1f%%", pcnt);
		if (verbose)
			printf(" %016" PRIx64, sym->start);
		printf(" %-*.*s", sym_width, sym_width, sym->name);
		printf(" %-*.*s\n", dso_width, dso_width,
		       dso_width >= syme->map->dso->long_name_len ?
					syme->map->dso->long_name :
					syme->map->dso->short_name);
	}
}

static void prompt_integer(int *target, const char *msg)
{
	char *buf = malloc(0), *p;
	size_t dummy = 0;
	int tmp;

	fprintf(stdout, "\n%s: ", msg);
	if (getline(&buf, &dummy, stdin) < 0)
		return;

	p = strchr(buf, '\n');
	if (p)
		*p = 0;

	p = buf;
	while(*p) {
		if (!isdigit(*p))
			goto out_free;
		p++;
	}
	tmp = strtoul(buf, NULL, 10);
	*target = tmp;
out_free:
	free(buf);
}

static void prompt_percent(int *target, const char *msg)
{
	int tmp = 0;

	prompt_integer(&tmp, msg);
	if (tmp >= 0 && tmp <= 100)
		*target = tmp;
}

static void prompt_symbol(struct sym_entry **target, const char *msg)
{
	char *buf = malloc(0), *p;
	struct sym_entry *syme = *target, *n, *found = NULL;
	size_t dummy = 0;

	/* zero counters of active symbol */
	if (syme) {
		__zero_source_counters(syme);
		*target = NULL;
	}

	fprintf(stdout, "\n%s: ", msg);
	if (getline(&buf, &dummy, stdin) < 0)
		goto out_free;

	p = strchr(buf, '\n');
	if (p)
		*p = 0;

	pthread_mutex_lock(&top.active_symbols_lock);
	syme = list_entry(top.active_symbols.next, struct sym_entry, node);
	pthread_mutex_unlock(&top.active_symbols_lock);

	list_for_each_entry_safe_from(syme, n, &top.active_symbols, node) {
		struct symbol *sym = sym_entry__symbol(syme);

		if (!strcmp(buf, sym->name)) {
			found = syme;
			break;
		}
	}

	if (!found) {
		fprintf(stderr, "Sorry, %s is not active.\n", buf);
		sleep(1);
		return;
	} else
		parse_source(found);

out_free:
	free(buf);
}

static void print_mapped_keys(void)
{
	char *name = NULL;

	if (top.sym_filter_entry) {
		struct symbol *sym = sym_entry__symbol(top.sym_filter_entry);
		name = sym->name;
	}

	fprintf(stdout, "\nMapped keys:\n");
	fprintf(stdout, "\t[d]     display refresh delay.             \t(%d)\n", top.delay_secs);
	fprintf(stdout, "\t[e]     display entries (lines).           \t(%d)\n", top.print_entries);

	if (top.evlist->nr_entries > 1)
		fprintf(stdout, "\t[E]     active event counter.              \t(%s)\n", event_name(top.sym_evsel));

	fprintf(stdout, "\t[f]     profile display filter (count).    \t(%d)\n", top.count_filter);

	fprintf(stdout, "\t[F]     annotate display filter (percent). \t(%d%%)\n", sym_pcnt_filter);
	fprintf(stdout, "\t[s]     annotate symbol.                   \t(%s)\n", name?: "NULL");
	fprintf(stdout, "\t[S]     stop annotation.\n");

	if (top.evlist->nr_entries > 1)
		fprintf(stdout, "\t[w]     toggle display weighted/count[E]r. \t(%d)\n", top.display_weighted ? 1 : 0);

	fprintf(stdout,
		"\t[K]     hide kernel_symbols symbols.     \t(%s)\n",
		top.hide_kernel_symbols ? "yes" : "no");
	fprintf(stdout,
		"\t[U]     hide user symbols.               \t(%s)\n",
		top.hide_user_symbols ? "yes" : "no");
	fprintf(stdout, "\t[z]     toggle sample zeroing.             \t(%d)\n", top.zero ? 1 : 0);
	fprintf(stdout, "\t[qQ]    quit.\n");
}

static int key_mapped(int c)
{
	switch (c) {
		case 'd':
		case 'e':
		case 'f':
		case 'z':
		case 'q':
		case 'Q':
		case 'K':
		case 'U':
		case 'F':
		case 's':
		case 'S':
			return 1;
		case 'E':
		case 'w':
			return top.evlist->nr_entries > 1 ? 1 : 0;
		default:
			break;
	}

	return 0;
}

static void handle_keypress(struct perf_session *session, int c)
{
	if (!key_mapped(c)) {
		struct pollfd stdin_poll = { .fd = 0, .events = POLLIN };
		struct termios tc, save;

		print_mapped_keys();
		fprintf(stdout, "\nEnter selection, or unmapped key to continue: ");
		fflush(stdout);

		tcgetattr(0, &save);
		tc = save;
		tc.c_lflag &= ~(ICANON | ECHO);
		tc.c_cc[VMIN] = 0;
		tc.c_cc[VTIME] = 0;
		tcsetattr(0, TCSANOW, &tc);

		poll(&stdin_poll, 1, -1);
		c = getc(stdin);

		tcsetattr(0, TCSAFLUSH, &save);
		if (!key_mapped(c))
			return;
	}

	switch (c) {
		case 'd':
			prompt_integer(&top.delay_secs, "Enter display delay");
			if (top.delay_secs < 1)
				top.delay_secs = 1;
			break;
		case 'e':
			prompt_integer(&top.print_entries, "Enter display entries (lines)");
			if (top.print_entries == 0) {
				sig_winch_handler(SIGWINCH);
				signal(SIGWINCH, sig_winch_handler);
			} else
				signal(SIGWINCH, SIG_DFL);
			break;
		case 'E':
			if (top.evlist->nr_entries > 1) {
				/* Select 0 as the default event: */
				int counter = 0;

				fprintf(stderr, "\nAvailable events:");

				list_for_each_entry(top.sym_evsel, &top.evlist->entries, node)
					fprintf(stderr, "\n\t%d %s", top.sym_evsel->idx, event_name(top.sym_evsel));

				prompt_integer(&counter, "Enter details event counter");

				if (counter >= top.evlist->nr_entries) {
					top.sym_evsel = list_entry(top.evlist->entries.next, struct perf_evsel, node);
					fprintf(stderr, "Sorry, no such event, using %s.\n", event_name(top.sym_evsel));
					sleep(1);
					break;
				}
				list_for_each_entry(top.sym_evsel, &top.evlist->entries, node)
					if (top.sym_evsel->idx == counter)
						break;
			} else
				top.sym_evsel = list_entry(top.evlist->entries.next, struct perf_evsel, node);
			break;
		case 'f':
			prompt_integer(&top.count_filter, "Enter display event count filter");
			break;
		case 'F':
			prompt_percent(&sym_pcnt_filter, "Enter details display event filter (percent)");
			break;
		case 'K':
			top.hide_kernel_symbols = !top.hide_kernel_symbols;
			break;
		case 'q':
		case 'Q':
			printf("exiting.\n");
			if (dump_symtab)
				perf_session__fprintf_dsos(session, stderr);
			exit(0);
		case 's':
			prompt_symbol(&top.sym_filter_entry, "Enter details symbol");
			break;
		case 'S':
			if (!top.sym_filter_entry)
				break;
			else {
				struct sym_entry *syme = top.sym_filter_entry;

				top.sym_filter_entry = NULL;
				__zero_source_counters(syme);
			}
			break;
		case 'U':
			top.hide_user_symbols = !top.hide_user_symbols;
			break;
		case 'w':
			top.display_weighted = ~top.display_weighted;
			break;
		case 'z':
			top.zero = !top.zero;
			break;
		default:
			break;
	}
}

static void *display_thread_tui(void *arg __used)
{
	int err = 0;
	pthread_mutex_lock(&top.active_symbols_lock);
	while (list_empty(&top.active_symbols)) {
		err = pthread_cond_wait(&top.active_symbols_cond,
					&top.active_symbols_lock);
		if (err)
			break;
	}
	pthread_mutex_unlock(&top.active_symbols_lock);
	if (!err)
		perf_top__tui_browser(&top);
	exit_browser(0);
	exit(0);
	return NULL;
}

static void *display_thread(void *arg __used)
{
	struct pollfd stdin_poll = { .fd = 0, .events = POLLIN };
	struct termios tc, save;
	int delay_msecs, c;
	struct perf_session *session = (struct perf_session *) arg;

	tcgetattr(0, &save);
	tc = save;
	tc.c_lflag &= ~(ICANON | ECHO);
	tc.c_cc[VMIN] = 0;
	tc.c_cc[VTIME] = 0;

repeat:
	delay_msecs = top.delay_secs * 1000;
	tcsetattr(0, TCSANOW, &tc);
	/* trash return*/
	getc(stdin);

	do {
		print_sym_table(session);
	} while (!poll(&stdin_poll, 1, delay_msecs) == 1);

	c = getc(stdin);
	tcsetattr(0, TCSAFLUSH, &save);

	handle_keypress(session, c);
	goto repeat;

	return NULL;
}

/* Tag samples to be skipped. */
static const char *skip_symbols[] = {
	"default_idle",
	"native_safe_halt",
	"cpu_idle",
	"enter_idle",
	"exit_idle",
	"mwait_idle",
	"mwait_idle_with_hints",
	"poll_idle",
	"ppc64_runlatch_off",
	"pseries_dedicated_idle_sleep",
	NULL
};

static int symbol_filter(struct map *map, struct symbol *sym)
{
	struct sym_entry *syme;
	const char *name = sym->name;
	int i;

	/*
	 * ppc64 uses function descriptors and appends a '.' to the
	 * start of every instruction address. Remove it.
	 */
	if (name[0] == '.')
		name++;

	if (!strcmp(name, "_text") ||
	    !strcmp(name, "_etext") ||
	    !strcmp(name, "_sinittext") ||
	    !strncmp("init_module", name, 11) ||
	    !strncmp("cleanup_module", name, 14) ||
	    strstr(name, "_text_start") ||
	    strstr(name, "_text_end"))
		return 1;

	syme = symbol__priv(sym);
	syme->map = map;
	symbol__annotate_init(map, sym);

	if (!top.sym_filter_entry && sym_filter && !strcmp(name, sym_filter)) {
		/* schedule initial sym_filter_entry setup */
		sym_filter_entry_sched = syme;
		sym_filter = NULL;
	}

	for (i = 0; skip_symbols[i]; i++) {
		if (!strcmp(skip_symbols[i], name)) {
			sym->ignore = true;
			break;
		}
	}

	return 0;
}

static void perf_event__process_sample(const union perf_event *event,
				       struct perf_sample *sample,
				       struct perf_session *session)
{
	u64 ip = event->ip.ip;
	struct sym_entry *syme;
	struct addr_location al;
	struct machine *machine;
	u8 origin = event->header.misc & PERF_RECORD_MISC_CPUMODE_MASK;

	++top.samples;

	switch (origin) {
	case PERF_RECORD_MISC_USER:
		++top.us_samples;
		if (top.hide_user_symbols)
			return;
		machine = perf_session__find_host_machine(session);
		break;
	case PERF_RECORD_MISC_KERNEL:
		++top.kernel_samples;
		if (top.hide_kernel_symbols)
			return;
		machine = perf_session__find_host_machine(session);
		break;
	case PERF_RECORD_MISC_GUEST_KERNEL:
		++top.guest_kernel_samples;
		machine = perf_session__find_machine(session, event->ip.pid);
		break;
	case PERF_RECORD_MISC_GUEST_USER:
		++top.guest_us_samples;
		/*
		 * TODO: we don't process guest user from host side
		 * except simple counting.
		 */
		return;
	default:
		return;
	}

	if (!machine && perf_guest) {
		pr_err("Can't find guest [%d]'s kernel information\n",
			event->ip.pid);
		return;
	}

	if (event->header.misc & PERF_RECORD_MISC_EXACT_IP)
		top.exact_samples++;

	if (perf_event__preprocess_sample(event, session, &al, sample,
					  symbol_filter) < 0 ||
	    al.filtered)
		return;

	if (al.sym == NULL) {
		/*
		 * As we do lazy loading of symtabs we only will know if the
		 * specified vmlinux file is invalid when we actually have a
		 * hit in kernel space and then try to load it. So if we get
		 * here and there are _no_ symbols in the DSO backing the
		 * kernel map, bail out.
		 *
		 * We may never get here, for instance, if we use -K/
		 * --hide-kernel-symbols, even if the user specifies an
		 * invalid --vmlinux ;-)
		 */
		if (al.map == machine->vmlinux_maps[MAP__FUNCTION] &&
		    RB_EMPTY_ROOT(&al.map->dso->symbols[MAP__FUNCTION])) {
			ui__warning("The %s file can't be used\n",
				    symbol_conf.vmlinux_name);
			exit_browser(0);
			exit(1);
		}

		return;
	}

	/* let's see, whether we need to install initial sym_filter_entry */
	if (sym_filter_entry_sched) {
		top.sym_filter_entry = sym_filter_entry_sched;
		sym_filter_entry_sched = NULL;
		if (parse_source(top.sym_filter_entry) < 0) {
			struct symbol *sym = sym_entry__symbol(top.sym_filter_entry);

			pr_err("Can't annotate %s", sym->name);
			if (top.sym_filter_entry->map->dso->symtab_type == SYMTAB__KALLSYMS) {
				pr_err(": No vmlinux file was found in the path:\n");
				machine__fprintf_vmlinux_path(machine, stderr);
			} else
				pr_err(".\n");
			exit(1);
		}
	}

	syme = symbol__priv(al.sym);
	if (!al.sym->ignore) {
		struct perf_evsel *evsel;

		evsel = perf_evlist__id2evsel(top.evlist, sample->id);
		assert(evsel != NULL);
		syme->count[evsel->idx]++;
		record_precise_ip(syme, evsel->idx, ip);
		pthread_mutex_lock(&top.active_symbols_lock);
		if (list_empty(&syme->node) || !syme->node.next) {
			static bool first = true;
			__list_insert_active_sym(syme);
			if (first) {
				pthread_cond_broadcast(&top.active_symbols_cond);
				first = false;
			}
		}
		pthread_mutex_unlock(&top.active_symbols_lock);
	}
}

static void perf_session__mmap_read_idx(struct perf_session *self, int idx)
{
	struct perf_sample sample;
	union perf_event *event;
	int ret;

<<<<<<< HEAD
	while ((event = perf_evlist__mmap_read(top.evlist, idx)) != NULL) {
		perf_session__parse_sample(self, event, &sample);
=======
	while ((event = perf_evlist__read_on_cpu(top.evlist, cpu)) != NULL) {
		ret = perf_session__parse_sample(self, event, &sample);
		if (ret) {
			pr_err("Can't parse sample, err = %d\n", ret);
			continue;
		}
>>>>>>> 5538beca

		if (event->header.type == PERF_RECORD_SAMPLE)
			perf_event__process_sample(event, &sample, self);
		else
			perf_event__process(event, &sample, self);
	}
}

static void perf_session__mmap_read(struct perf_session *self)
{
	int i;

	for (i = 0; i < top.evlist->nr_mmaps; i++)
		perf_session__mmap_read_idx(self, i);
}

static void start_counters(struct perf_evlist *evlist)
{
	struct perf_evsel *counter;

	list_for_each_entry(counter, &evlist->entries, node) {
		struct perf_event_attr *attr = &counter->attr;

		attr->sample_type = PERF_SAMPLE_IP | PERF_SAMPLE_TID;

		if (top.freq) {
			attr->sample_type |= PERF_SAMPLE_PERIOD;
			attr->freq	  = 1;
			attr->sample_freq = top.freq;
		}

		if (evlist->nr_entries > 1) {
			attr->sample_type |= PERF_SAMPLE_ID;
			attr->read_format |= PERF_FORMAT_ID;
		}

		attr->mmap = 1;
		attr->inherit = inherit;
try_again:
		if (perf_evsel__open(counter, top.evlist->cpus,
				     top.evlist->threads, group) < 0) {
			int err = errno;

			if (err == EPERM || err == EACCES) {
				ui__warning_paranoid();
				goto out_err;
			}
			/*
			 * If it's cycles then fall back to hrtimer
			 * based cpu-clock-tick sw counter, which
			 * is always available even if no PMU support:
			 */
			if (attr->type == PERF_TYPE_HARDWARE &&
			    attr->config == PERF_COUNT_HW_CPU_CYCLES) {
				if (verbose)
					ui__warning("Cycles event not supported,\n"
						    "trying to fall back to cpu-clock-ticks\n");

				attr->type = PERF_TYPE_SOFTWARE;
				attr->config = PERF_COUNT_SW_CPU_CLOCK;
				goto try_again;
			}

			if (err == ENOENT) {
				ui__warning("The %s event is not supported.\n",
					    event_name(counter));
				goto out_err;
			}

			ui__warning("The sys_perf_event_open() syscall "
				    "returned with %d (%s).  /bin/dmesg "
				    "may provide additional information.\n"
				    "No CONFIG_PERF_EVENTS=y kernel support "
				    "configured?\n", err, strerror(err));
			goto out_err;
		}
	}

	if (perf_evlist__mmap(evlist, mmap_pages, false) < 0) {
		ui__warning("Failed to mmap with %d (%s)\n",
			    errno, strerror(errno));
		goto out_err;
	}

	return;

out_err:
	exit_browser(0);
	exit(0);
}

static int __cmd_top(void)
{
	pthread_t thread;
	int ret __used;
	/*
	 * FIXME: perf_session__new should allow passing a O_MMAP, so that all this
	 * mmap reading, etc is encapsulated in it. Use O_WRONLY for now.
	 */
	struct perf_session *session = perf_session__new(NULL, O_WRONLY, false, false, NULL);
	if (session == NULL)
		return -ENOMEM;

	if (top.target_tid != -1)
		perf_event__synthesize_thread_map(top.evlist->threads,
						  perf_event__process, session);
	else
		perf_event__synthesize_threads(perf_event__process, session);

	start_counters(top.evlist);
	session->evlist = top.evlist;
	perf_session__update_sample_type(session);

	/* Wait for a minimal set of events before starting the snapshot */
	poll(top.evlist->pollfd, top.evlist->nr_fds, 100);

	perf_session__mmap_read(session);

	if (pthread_create(&thread, NULL, (use_browser > 0 ? display_thread_tui :
							     display_thread), session)) {
		printf("Could not create display thread.\n");
		exit(-1);
	}

	if (realtime_prio) {
		struct sched_param param;

		param.sched_priority = realtime_prio;
		if (sched_setscheduler(0, SCHED_FIFO, &param)) {
			printf("Could not set realtime priority.\n");
			exit(-1);
		}
	}

	while (1) {
		u64 hits = top.samples;

		perf_session__mmap_read(session);

		if (hits == top.samples)
			ret = poll(top.evlist->pollfd, top.evlist->nr_fds, 100);
	}

	return 0;
}

static const char * const top_usage[] = {
	"perf top [<options>]",
	NULL
};

static const struct option options[] = {
	OPT_CALLBACK('e', "event", &top.evlist, "event",
		     "event selector. use 'perf list' to list available events",
		     parse_events),
	OPT_INTEGER('c', "count", &default_interval,
		    "event period to sample"),
	OPT_INTEGER('p', "pid", &top.target_pid,
		    "profile events on existing process id"),
	OPT_INTEGER('t', "tid", &top.target_tid,
		    "profile events on existing thread id"),
	OPT_BOOLEAN('a', "all-cpus", &system_wide,
			    "system-wide collection from all CPUs"),
	OPT_STRING('C', "cpu", &top.cpu_list, "cpu",
		    "list of cpus to monitor"),
	OPT_STRING('k', "vmlinux", &symbol_conf.vmlinux_name,
		   "file", "vmlinux pathname"),
	OPT_BOOLEAN('K', "hide_kernel_symbols", &top.hide_kernel_symbols,
		    "hide kernel symbols"),
	OPT_UINTEGER('m', "mmap-pages", &mmap_pages, "number of mmap data pages"),
	OPT_INTEGER('r', "realtime", &realtime_prio,
		    "collect data with this RT SCHED_FIFO priority"),
	OPT_INTEGER('d', "delay", &top.delay_secs,
		    "number of seconds to delay between refreshes"),
	OPT_BOOLEAN('D', "dump-symtab", &dump_symtab,
			    "dump the symbol table used for profiling"),
	OPT_INTEGER('f', "count-filter", &top.count_filter,
		    "only display functions with more events than this"),
	OPT_BOOLEAN('g', "group", &group,
			    "put the counters into a counter group"),
	OPT_BOOLEAN('i', "inherit", &inherit,
		    "child tasks inherit counters"),
	OPT_STRING('s', "sym-annotate", &sym_filter, "symbol name",
		    "symbol to annotate"),
	OPT_BOOLEAN('z', "zero", &top.zero,
		    "zero history across updates"),
	OPT_INTEGER('F', "freq", &top.freq,
		    "profile at this frequency"),
	OPT_INTEGER('E', "entries", &top.print_entries,
		    "display this many functions"),
	OPT_BOOLEAN('U', "hide_user_symbols", &top.hide_user_symbols,
		    "hide user symbols"),
	OPT_BOOLEAN(0, "tui", &use_tui, "Use the TUI interface"),
	OPT_BOOLEAN(0, "stdio", &use_stdio, "Use the stdio interface"),
	OPT_INCR('v', "verbose", &verbose,
		    "be more verbose (show counter open errors, etc)"),
	OPT_END()
};

int cmd_top(int argc, const char **argv, const char *prefix __used)
{
	struct perf_evsel *pos;
	int status = -ENOMEM;

	top.evlist = perf_evlist__new(NULL, NULL);
	if (top.evlist == NULL)
		return -ENOMEM;

	page_size = sysconf(_SC_PAGE_SIZE);

	argc = parse_options(argc, argv, options, top_usage, 0);
	if (argc)
		usage_with_options(top_usage, options);

	/*
 	 * XXX For now start disabled, only using TUI if explicitely asked for.
 	 * Change that when handle_keys equivalent gets written, live annotation
 	 * done, etc.
 	 */
	use_browser = 0;

	if (use_stdio)
		use_browser = 0;
	else if (use_tui)
		use_browser = 1;

	setup_browser(false);

	/* CPU and PID are mutually exclusive */
	if (top.target_tid > 0 && top.cpu_list) {
		printf("WARNING: PID switch overriding CPU\n");
		sleep(1);
		top.cpu_list = NULL;
	}

	if (top.target_pid != -1)
		top.target_tid = top.target_pid;

	if (perf_evlist__create_maps(top.evlist, top.target_pid,
				     top.target_tid, top.cpu_list) < 0)
		usage_with_options(top_usage, options);

	if (!top.evlist->nr_entries &&
	    perf_evlist__add_default(top.evlist) < 0) {
		pr_err("Not enough memory for event selector list\n");
		return -ENOMEM;
	}

	if (top.delay_secs < 1)
		top.delay_secs = 1;

	/*
	 * User specified count overrides default frequency.
	 */
	if (default_interval)
		top.freq = 0;
	else if (top.freq) {
		default_interval = top.freq;
	} else {
		fprintf(stderr, "frequency and count are zero, aborting\n");
		exit(EXIT_FAILURE);
	}

	list_for_each_entry(pos, &top.evlist->entries, node) {
		if (perf_evsel__alloc_fd(pos, top.evlist->cpus->nr,
					 top.evlist->threads->nr) < 0)
			goto out_free_fd;
		/*
		 * Fill in the ones not specifically initialized via -c:
		 */
		if (pos->attr.sample_period)
			continue;

		pos->attr.sample_period = default_interval;
	}

	if (perf_evlist__alloc_pollfd(top.evlist) < 0 ||
	    perf_evlist__alloc_mmap(top.evlist) < 0)
		goto out_free_fd;

	top.sym_evsel = list_entry(top.evlist->entries.next, struct perf_evsel, node);

	symbol_conf.priv_size = (sizeof(struct sym_entry) + sizeof(struct annotation) +
				 (top.evlist->nr_entries + 1) * sizeof(unsigned long));

	symbol_conf.try_vmlinux_path = (symbol_conf.vmlinux_name == NULL);
	if (symbol__init() < 0)
		return -1;

	get_term_dimensions(&winsize);
	if (top.print_entries == 0) {
		update_print_entries(&winsize);
		signal(SIGWINCH, sig_winch_handler);
	}

	status = __cmd_top();
out_free_fd:
	perf_evlist__delete(top.evlist);

	return status;
}<|MERGE_RESOLUTION|>--- conflicted
+++ resolved
@@ -807,17 +807,12 @@
 	union perf_event *event;
 	int ret;
 
-<<<<<<< HEAD
 	while ((event = perf_evlist__mmap_read(top.evlist, idx)) != NULL) {
-		perf_session__parse_sample(self, event, &sample);
-=======
-	while ((event = perf_evlist__read_on_cpu(top.evlist, cpu)) != NULL) {
 		ret = perf_session__parse_sample(self, event, &sample);
 		if (ret) {
 			pr_err("Can't parse sample, err = %d\n", ret);
 			continue;
 		}
->>>>>>> 5538beca
 
 		if (event->header.type == PERF_RECORD_SAMPLE)
 			perf_event__process_sample(event, &sample, self);
