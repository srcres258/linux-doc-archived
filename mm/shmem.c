/*
 * Resizable virtual memory filesystem for Linux.
 *
 * Copyright (C) 2000 Linus Torvalds.
 *		 2000 Transmeta Corp.
 *		 2000-2001 Christoph Rohland
 *		 2000-2001 SAP AG
 *		 2002 Red Hat Inc.
 * Copyright (C) 2002-2011 Hugh Dickins.
 * Copyright (C) 2011 Google Inc.
 * Copyright (C) 2002-2005 VERITAS Software Corporation.
 * Copyright (C) 2004 Andi Kleen, SuSE Labs
 *
 * Extended attribute support for tmpfs:
 * Copyright (c) 2004, Luke Kenneth Casson Leighton <lkcl@lkcl.net>
 * Copyright (c) 2004 Red Hat, Inc., James Morris <jmorris@redhat.com>
 *
 * tiny-shmem:
 * Copyright (c) 2004, 2008 Matt Mackall <mpm@selenic.com>
 *
 * This file is released under the GPL.
 */

#include <linux/fs.h>
#include <linux/init.h>
#include <linux/vfs.h>
#include <linux/mount.h>
#include <linux/ramfs.h>
#include <linux/pagemap.h>
#include <linux/file.h>
#include <linux/fileattr.h>
#include <linux/mm.h>
#include <linux/random.h>
#include <linux/sched/signal.h>
#include <linux/export.h>
#include <linux/shmem_fs.h>
#include <linux/swap.h>
#include <linux/uio.h>
#include <linux/hugetlb.h>
#include <linux/fs_parser.h>
#include <linux/swapfile.h>
#include <linux/iversion.h>
#include "swap.h"

static struct vfsmount *shm_mnt;

#ifdef CONFIG_SHMEM
/*
 * This virtual memory filesystem is heavily based on the ramfs. It
 * extends ramfs by the ability to use swap and honor resource limits
 * which makes it a completely usable filesystem.
 */

#include <linux/xattr.h>
#include <linux/exportfs.h>
#include <linux/posix_acl.h>
#include <linux/posix_acl_xattr.h>
#include <linux/mman.h>
#include <linux/string.h>
#include <linux/slab.h>
#include <linux/backing-dev.h>
#include <linux/writeback.h>
#include <linux/pagevec.h>
#include <linux/percpu_counter.h>
#include <linux/falloc.h>
#include <linux/splice.h>
#include <linux/security.h>
#include <linux/swapops.h>
#include <linux/mempolicy.h>
#include <linux/namei.h>
#include <linux/ctype.h>
#include <linux/migrate.h>
#include <linux/highmem.h>
#include <linux/seq_file.h>
#include <linux/magic.h>
#include <linux/syscalls.h>
#include <linux/fcntl.h>
#include <uapi/linux/memfd.h>
#include <linux/rmap.h>
#include <linux/uuid.h>

#include <linux/uaccess.h>

#include "internal.h"

#define BLOCKS_PER_PAGE  (PAGE_SIZE/512)
#define VM_ACCT(size)    (PAGE_ALIGN(size) >> PAGE_SHIFT)

/* Pretend that each entry is of this size in directory's i_size */
#define BOGO_DIRENT_SIZE 20

/* Symlink up to this size is kmalloc'ed instead of using a swappable page */
#define SHORT_SYMLINK_LEN 128

/*
 * shmem_fallocate communicates with shmem_fault or shmem_writepage via
 * inode->i_private (with i_rwsem making sure that it has only one user at
 * a time): we would prefer not to enlarge the shmem inode just for that.
 */
struct shmem_falloc {
	wait_queue_head_t *waitq; /* faults into hole wait for punch to end */
	pgoff_t start;		/* start of range currently being fallocated */
	pgoff_t next;		/* the next page offset to be fallocated */
	pgoff_t nr_falloced;	/* how many new pages have been fallocated */
	pgoff_t nr_unswapped;	/* how often writepage refused to swap out */
};

struct shmem_options {
	unsigned long long blocks;
	unsigned long long inodes;
	struct mempolicy *mpol;
	kuid_t uid;
	kgid_t gid;
	umode_t mode;
	bool full_inums;
	int huge;
	int seen;
	bool noswap;
#define SHMEM_SEEN_BLOCKS 1
#define SHMEM_SEEN_INODES 2
#define SHMEM_SEEN_HUGE 4
#define SHMEM_SEEN_INUMS 8
#define SHMEM_SEEN_NOSWAP 16
};

#ifdef CONFIG_TMPFS
static unsigned long shmem_default_max_blocks(void)
{
	return totalram_pages() / 2;
}

static unsigned long shmem_default_max_inodes(void)
{
	unsigned long nr_pages = totalram_pages();

	return min(nr_pages - totalhigh_pages(), nr_pages / 2);
}
#endif

static int shmem_swapin_folio(struct inode *inode, pgoff_t index,
			     struct folio **foliop, enum sgp_type sgp,
			     gfp_t gfp, struct vm_area_struct *vma,
			     vm_fault_t *fault_type);

static inline struct shmem_sb_info *SHMEM_SB(struct super_block *sb)
{
	return sb->s_fs_info;
}

/*
 * shmem_file_setup pre-accounts the whole fixed size of a VM object,
 * for shared memory and for shared anonymous (/dev/zero) mappings
 * (unless MAP_NORESERVE and sysctl_overcommit_memory <= 1),
 * consistent with the pre-accounting of private mappings ...
 */
static inline int shmem_acct_size(unsigned long flags, loff_t size)
{
	return (flags & VM_NORESERVE) ?
		0 : security_vm_enough_memory_mm(current->mm, VM_ACCT(size));
}

static inline void shmem_unacct_size(unsigned long flags, loff_t size)
{
	if (!(flags & VM_NORESERVE))
		vm_unacct_memory(VM_ACCT(size));
}

static inline int shmem_reacct_size(unsigned long flags,
		loff_t oldsize, loff_t newsize)
{
	if (!(flags & VM_NORESERVE)) {
		if (VM_ACCT(newsize) > VM_ACCT(oldsize))
			return security_vm_enough_memory_mm(current->mm,
					VM_ACCT(newsize) - VM_ACCT(oldsize));
		else if (VM_ACCT(newsize) < VM_ACCT(oldsize))
			vm_unacct_memory(VM_ACCT(oldsize) - VM_ACCT(newsize));
	}
	return 0;
}

/*
 * ... whereas tmpfs objects are accounted incrementally as
 * pages are allocated, in order to allow large sparse files.
 * shmem_get_folio reports shmem_acct_block failure as -ENOSPC not -ENOMEM,
 * so that a failure on a sparse tmpfs mapping will give SIGBUS not OOM.
 */
static inline int shmem_acct_block(unsigned long flags, long pages)
{
	if (!(flags & VM_NORESERVE))
		return 0;

	return security_vm_enough_memory_mm(current->mm,
			pages * VM_ACCT(PAGE_SIZE));
}

static inline void shmem_unacct_blocks(unsigned long flags, long pages)
{
	if (flags & VM_NORESERVE)
		vm_unacct_memory(pages * VM_ACCT(PAGE_SIZE));
}

static inline bool shmem_inode_acct_block(struct inode *inode, long pages)
{
	struct shmem_inode_info *info = SHMEM_I(inode);
	struct shmem_sb_info *sbinfo = SHMEM_SB(inode->i_sb);

	if (shmem_acct_block(info->flags, pages))
		return false;

	if (sbinfo->max_blocks) {
		if (percpu_counter_compare(&sbinfo->used_blocks,
					   sbinfo->max_blocks - pages) > 0)
			goto unacct;
		percpu_counter_add(&sbinfo->used_blocks, pages);
	}

	return true;

unacct:
	shmem_unacct_blocks(info->flags, pages);
	return false;
}

static inline void shmem_inode_unacct_blocks(struct inode *inode, long pages)
{
	struct shmem_inode_info *info = SHMEM_I(inode);
	struct shmem_sb_info *sbinfo = SHMEM_SB(inode->i_sb);

	if (sbinfo->max_blocks)
		percpu_counter_sub(&sbinfo->used_blocks, pages);
	shmem_unacct_blocks(info->flags, pages);
}

static const struct super_operations shmem_ops;
const struct address_space_operations shmem_aops;
static const struct file_operations shmem_file_operations;
static const struct inode_operations shmem_inode_operations;
static const struct inode_operations shmem_dir_inode_operations;
static const struct inode_operations shmem_special_inode_operations;
static const struct vm_operations_struct shmem_vm_ops;
static const struct vm_operations_struct shmem_anon_vm_ops;
static struct file_system_type shmem_fs_type;

bool vma_is_anon_shmem(struct vm_area_struct *vma)
{
	return vma->vm_ops == &shmem_anon_vm_ops;
}

bool vma_is_shmem(struct vm_area_struct *vma)
{
	return vma_is_anon_shmem(vma) || vma->vm_ops == &shmem_vm_ops;
}

static LIST_HEAD(shmem_swaplist);
static DEFINE_MUTEX(shmem_swaplist_mutex);

/*
 * shmem_reserve_inode() performs bookkeeping to reserve a shmem inode, and
 * produces a novel ino for the newly allocated inode.
 *
 * It may also be called when making a hard link to permit the space needed by
 * each dentry. However, in that case, no new inode number is needed since that
 * internally draws from another pool of inode numbers (currently global
 * get_next_ino()). This case is indicated by passing NULL as inop.
 */
#define SHMEM_INO_BATCH 1024
static int shmem_reserve_inode(struct super_block *sb, ino_t *inop)
{
	struct shmem_sb_info *sbinfo = SHMEM_SB(sb);
	ino_t ino;

	if (!(sb->s_flags & SB_KERNMOUNT)) {
		raw_spin_lock(&sbinfo->stat_lock);
		if (sbinfo->max_inodes) {
			if (!sbinfo->free_inodes) {
				raw_spin_unlock(&sbinfo->stat_lock);
				return -ENOSPC;
			}
			sbinfo->free_inodes--;
		}
		if (inop) {
			ino = sbinfo->next_ino++;
			if (unlikely(is_zero_ino(ino)))
				ino = sbinfo->next_ino++;
			if (unlikely(!sbinfo->full_inums &&
				     ino > UINT_MAX)) {
				/*
				 * Emulate get_next_ino uint wraparound for
				 * compatibility
				 */
				if (IS_ENABLED(CONFIG_64BIT))
					pr_warn("%s: inode number overflow on device %d, consider using inode64 mount option\n",
						__func__, MINOR(sb->s_dev));
				sbinfo->next_ino = 1;
				ino = sbinfo->next_ino++;
			}
			*inop = ino;
		}
		raw_spin_unlock(&sbinfo->stat_lock);
	} else if (inop) {
		/*
		 * __shmem_file_setup, one of our callers, is lock-free: it
		 * doesn't hold stat_lock in shmem_reserve_inode since
		 * max_inodes is always 0, and is called from potentially
		 * unknown contexts. As such, use a per-cpu batched allocator
		 * which doesn't require the per-sb stat_lock unless we are at
		 * the batch boundary.
		 *
		 * We don't need to worry about inode{32,64} since SB_KERNMOUNT
		 * shmem mounts are not exposed to userspace, so we don't need
		 * to worry about things like glibc compatibility.
		 */
		ino_t *next_ino;

		next_ino = per_cpu_ptr(sbinfo->ino_batch, get_cpu());
		ino = *next_ino;
		if (unlikely(ino % SHMEM_INO_BATCH == 0)) {
			raw_spin_lock(&sbinfo->stat_lock);
			ino = sbinfo->next_ino;
			sbinfo->next_ino += SHMEM_INO_BATCH;
			raw_spin_unlock(&sbinfo->stat_lock);
			if (unlikely(is_zero_ino(ino)))
				ino++;
		}
		*inop = ino;
		*next_ino = ++ino;
		put_cpu();
	}

	return 0;
}

static void shmem_free_inode(struct super_block *sb)
{
	struct shmem_sb_info *sbinfo = SHMEM_SB(sb);
	if (sbinfo->max_inodes) {
		raw_spin_lock(&sbinfo->stat_lock);
		sbinfo->free_inodes++;
		raw_spin_unlock(&sbinfo->stat_lock);
	}
}

/**
 * shmem_recalc_inode - recalculate the block usage of an inode
 * @inode: inode to recalc
 *
 * We have to calculate the free blocks since the mm can drop
 * undirtied hole pages behind our back.
 *
 * But normally   info->alloced == inode->i_mapping->nrpages + info->swapped
 * So mm freed is info->alloced - (inode->i_mapping->nrpages + info->swapped)
 *
 * It has to be called with the spinlock held.
 */
static void shmem_recalc_inode(struct inode *inode)
{
	struct shmem_inode_info *info = SHMEM_I(inode);
	long freed;

	freed = info->alloced - info->swapped - inode->i_mapping->nrpages;
	if (freed > 0) {
		info->alloced -= freed;
		inode->i_blocks -= freed * BLOCKS_PER_PAGE;
		shmem_inode_unacct_blocks(inode, freed);
	}
}

bool shmem_charge(struct inode *inode, long pages)
{
	struct shmem_inode_info *info = SHMEM_I(inode);
	unsigned long flags;

	if (!shmem_inode_acct_block(inode, pages))
		return false;

	/* nrpages adjustment first, then shmem_recalc_inode() when balanced */
	inode->i_mapping->nrpages += pages;

	spin_lock_irqsave(&info->lock, flags);
	info->alloced += pages;
	inode->i_blocks += pages * BLOCKS_PER_PAGE;
	shmem_recalc_inode(inode);
	spin_unlock_irqrestore(&info->lock, flags);

	return true;
}

void shmem_uncharge(struct inode *inode, long pages)
{
	struct shmem_inode_info *info = SHMEM_I(inode);
	unsigned long flags;

	/* nrpages adjustment done by __filemap_remove_folio() or caller */

	spin_lock_irqsave(&info->lock, flags);
	info->alloced -= pages;
	inode->i_blocks -= pages * BLOCKS_PER_PAGE;
	shmem_recalc_inode(inode);
	spin_unlock_irqrestore(&info->lock, flags);

	shmem_inode_unacct_blocks(inode, pages);
}

/*
 * Replace item expected in xarray by a new item, while holding xa_lock.
 */
static int shmem_replace_entry(struct address_space *mapping,
			pgoff_t index, void *expected, void *replacement)
{
	XA_STATE(xas, &mapping->i_pages, index);
	void *item;

	VM_BUG_ON(!expected);
	VM_BUG_ON(!replacement);
	item = xas_load(&xas);
	if (item != expected)
		return -ENOENT;
	xas_store(&xas, replacement);
	return 0;
}

/*
 * Sometimes, before we decide whether to proceed or to fail, we must check
 * that an entry was not already brought back from swap by a racing thread.
 *
 * Checking page is not enough: by the time a SwapCache page is locked, it
 * might be reused, and again be SwapCache, using the same swap as before.
 */
static bool shmem_confirm_swap(struct address_space *mapping,
			       pgoff_t index, swp_entry_t swap)
{
	return xa_load(&mapping->i_pages, index) == swp_to_radix_entry(swap);
}

/*
 * Definitions for "huge tmpfs": tmpfs mounted with the huge= option
 *
 * SHMEM_HUGE_NEVER:
 *	disables huge pages for the mount;
 * SHMEM_HUGE_ALWAYS:
 *	enables huge pages for the mount;
 * SHMEM_HUGE_WITHIN_SIZE:
 *	only allocate huge pages if the page will be fully within i_size,
 *	also respect fadvise()/madvise() hints;
 * SHMEM_HUGE_ADVISE:
 *	only allocate huge pages if requested with fadvise()/madvise();
 */

#define SHMEM_HUGE_NEVER	0
#define SHMEM_HUGE_ALWAYS	1
#define SHMEM_HUGE_WITHIN_SIZE	2
#define SHMEM_HUGE_ADVISE	3

/*
 * Special values.
 * Only can be set via /sys/kernel/mm/transparent_hugepage/shmem_enabled:
 *
 * SHMEM_HUGE_DENY:
 *	disables huge on shm_mnt and all mounts, for emergency use;
 * SHMEM_HUGE_FORCE:
 *	enables huge on shm_mnt and all mounts, w/o needing option, for testing;
 *
 */
#define SHMEM_HUGE_DENY		(-1)
#define SHMEM_HUGE_FORCE	(-2)

#ifdef CONFIG_TRANSPARENT_HUGEPAGE
/* ifdef here to avoid bloating shmem.o when not necessary */

static int shmem_huge __read_mostly = SHMEM_HUGE_NEVER;

bool shmem_is_huge(struct inode *inode, pgoff_t index, bool shmem_huge_force,
		   struct mm_struct *mm, unsigned long vm_flags)
{
	loff_t i_size;

	if (!S_ISREG(inode->i_mode))
		return false;
	if (mm && ((vm_flags & VM_NOHUGEPAGE) || test_bit(MMF_DISABLE_THP, &mm->flags)))
		return false;
	if (shmem_huge == SHMEM_HUGE_DENY)
		return false;
	if (shmem_huge_force || shmem_huge == SHMEM_HUGE_FORCE)
		return true;

	switch (SHMEM_SB(inode->i_sb)->huge) {
	case SHMEM_HUGE_ALWAYS:
		return true;
	case SHMEM_HUGE_WITHIN_SIZE:
		index = round_up(index + 1, HPAGE_PMD_NR);
		i_size = round_up(i_size_read(inode), PAGE_SIZE);
		if (i_size >> PAGE_SHIFT >= index)
			return true;
		fallthrough;
	case SHMEM_HUGE_ADVISE:
		if (mm && (vm_flags & VM_HUGEPAGE))
			return true;
		fallthrough;
	default:
		return false;
	}
}

#if defined(CONFIG_SYSFS)
static int shmem_parse_huge(const char *str)
{
	if (!strcmp(str, "never"))
		return SHMEM_HUGE_NEVER;
	if (!strcmp(str, "always"))
		return SHMEM_HUGE_ALWAYS;
	if (!strcmp(str, "within_size"))
		return SHMEM_HUGE_WITHIN_SIZE;
	if (!strcmp(str, "advise"))
		return SHMEM_HUGE_ADVISE;
	if (!strcmp(str, "deny"))
		return SHMEM_HUGE_DENY;
	if (!strcmp(str, "force"))
		return SHMEM_HUGE_FORCE;
	return -EINVAL;
}
#endif

#if defined(CONFIG_SYSFS) || defined(CONFIG_TMPFS)
static const char *shmem_format_huge(int huge)
{
	switch (huge) {
	case SHMEM_HUGE_NEVER:
		return "never";
	case SHMEM_HUGE_ALWAYS:
		return "always";
	case SHMEM_HUGE_WITHIN_SIZE:
		return "within_size";
	case SHMEM_HUGE_ADVISE:
		return "advise";
	case SHMEM_HUGE_DENY:
		return "deny";
	case SHMEM_HUGE_FORCE:
		return "force";
	default:
		VM_BUG_ON(1);
		return "bad_val";
	}
}
#endif

static unsigned long shmem_unused_huge_shrink(struct shmem_sb_info *sbinfo,
		struct shrink_control *sc, unsigned long nr_to_split)
{
	LIST_HEAD(list), *pos, *next;
	LIST_HEAD(to_remove);
	struct inode *inode;
	struct shmem_inode_info *info;
	struct folio *folio;
	unsigned long batch = sc ? sc->nr_to_scan : 128;
	int split = 0;

	if (list_empty(&sbinfo->shrinklist))
		return SHRINK_STOP;

	spin_lock(&sbinfo->shrinklist_lock);
	list_for_each_safe(pos, next, &sbinfo->shrinklist) {
		info = list_entry(pos, struct shmem_inode_info, shrinklist);

		/* pin the inode */
		inode = igrab(&info->vfs_inode);

		/* inode is about to be evicted */
		if (!inode) {
			list_del_init(&info->shrinklist);
			goto next;
		}

		/* Check if there's anything to gain */
		if (round_up(inode->i_size, PAGE_SIZE) ==
				round_up(inode->i_size, HPAGE_PMD_SIZE)) {
			list_move(&info->shrinklist, &to_remove);
			goto next;
		}

		list_move(&info->shrinklist, &list);
next:
		sbinfo->shrinklist_len--;
		if (!--batch)
			break;
	}
	spin_unlock(&sbinfo->shrinklist_lock);

	list_for_each_safe(pos, next, &to_remove) {
		info = list_entry(pos, struct shmem_inode_info, shrinklist);
		inode = &info->vfs_inode;
		list_del_init(&info->shrinklist);
		iput(inode);
	}

	list_for_each_safe(pos, next, &list) {
		int ret;
		pgoff_t index;

		info = list_entry(pos, struct shmem_inode_info, shrinklist);
		inode = &info->vfs_inode;

		if (nr_to_split && split >= nr_to_split)
			goto move_back;

		index = (inode->i_size & HPAGE_PMD_MASK) >> PAGE_SHIFT;
		folio = filemap_get_folio(inode->i_mapping, index);
		if (IS_ERR(folio))
			goto drop;

		/* No huge page at the end of the file: nothing to split */
		if (!folio_test_large(folio)) {
			folio_put(folio);
			goto drop;
		}

		/*
		 * Move the inode on the list back to shrinklist if we failed
		 * to lock the page at this time.
		 *
		 * Waiting for the lock may lead to deadlock in the
		 * reclaim path.
		 */
		if (!folio_trylock(folio)) {
			folio_put(folio);
			goto move_back;
		}

		ret = split_folio(folio);
		folio_unlock(folio);
		folio_put(folio);

		/* If split failed move the inode on the list back to shrinklist */
		if (ret)
			goto move_back;

		split++;
drop:
		list_del_init(&info->shrinklist);
		goto put;
move_back:
		/*
		 * Make sure the inode is either on the global list or deleted
		 * from any local list before iput() since it could be deleted
		 * in another thread once we put the inode (then the local list
		 * is corrupted).
		 */
		spin_lock(&sbinfo->shrinklist_lock);
		list_move(&info->shrinklist, &sbinfo->shrinklist);
		sbinfo->shrinklist_len++;
		spin_unlock(&sbinfo->shrinklist_lock);
put:
		iput(inode);
	}

	return split;
}

static long shmem_unused_huge_scan(struct super_block *sb,
		struct shrink_control *sc)
{
	struct shmem_sb_info *sbinfo = SHMEM_SB(sb);

	if (!READ_ONCE(sbinfo->shrinklist_len))
		return SHRINK_STOP;

	return shmem_unused_huge_shrink(sbinfo, sc, 0);
}

static long shmem_unused_huge_count(struct super_block *sb,
		struct shrink_control *sc)
{
	struct shmem_sb_info *sbinfo = SHMEM_SB(sb);
	return READ_ONCE(sbinfo->shrinklist_len);
}
#else /* !CONFIG_TRANSPARENT_HUGEPAGE */

#define shmem_huge SHMEM_HUGE_DENY

bool shmem_is_huge(struct inode *inode, pgoff_t index, bool shmem_huge_force,
		   struct mm_struct *mm, unsigned long vm_flags)
{
	return false;
}

static unsigned long shmem_unused_huge_shrink(struct shmem_sb_info *sbinfo,
		struct shrink_control *sc, unsigned long nr_to_split)
{
	return 0;
}
#endif /* CONFIG_TRANSPARENT_HUGEPAGE */

/*
 * Like filemap_add_folio, but error if expected item has gone.
 */
static int shmem_add_to_page_cache(struct folio *folio,
				   struct address_space *mapping,
				   pgoff_t index, void *expected, gfp_t gfp,
				   struct mm_struct *charge_mm)
{
	XA_STATE_ORDER(xas, &mapping->i_pages, index, folio_order(folio));
	long nr = folio_nr_pages(folio);
	int error;

	VM_BUG_ON_FOLIO(index != round_down(index, nr), folio);
	VM_BUG_ON_FOLIO(!folio_test_locked(folio), folio);
	VM_BUG_ON_FOLIO(!folio_test_swapbacked(folio), folio);
	VM_BUG_ON(expected && folio_test_large(folio));

	folio_ref_add(folio, nr);
	folio->mapping = mapping;
	folio->index = index;

	if (!folio_test_swapcache(folio)) {
		error = mem_cgroup_charge(folio, charge_mm, gfp);
		if (error) {
			if (folio_test_pmd_mappable(folio)) {
				count_vm_event(THP_FILE_FALLBACK);
				count_vm_event(THP_FILE_FALLBACK_CHARGE);
			}
			goto error;
		}
	}
	folio_throttle_swaprate(folio, gfp);

	do {
		xas_lock_irq(&xas);
		if (expected != xas_find_conflict(&xas)) {
			xas_set_err(&xas, -EEXIST);
			goto unlock;
		}
		if (expected && xas_find_conflict(&xas)) {
			xas_set_err(&xas, -EEXIST);
			goto unlock;
		}
		xas_store(&xas, folio);
		if (xas_error(&xas))
			goto unlock;
		if (folio_test_pmd_mappable(folio)) {
			count_vm_event(THP_FILE_ALLOC);
			__lruvec_stat_mod_folio(folio, NR_SHMEM_THPS, nr);
		}
		mapping->nrpages += nr;
		__lruvec_stat_mod_folio(folio, NR_FILE_PAGES, nr);
		__lruvec_stat_mod_folio(folio, NR_SHMEM, nr);
unlock:
		xas_unlock_irq(&xas);
	} while (xas_nomem(&xas, gfp));

	if (xas_error(&xas)) {
		error = xas_error(&xas);
		goto error;
	}

	return 0;
error:
	folio->mapping = NULL;
	folio_ref_sub(folio, nr);
	return error;
}

/*
 * Like delete_from_page_cache, but substitutes swap for @folio.
 */
static void shmem_delete_from_page_cache(struct folio *folio, void *radswap)
{
	struct address_space *mapping = folio->mapping;
	long nr = folio_nr_pages(folio);
	int error;

	xa_lock_irq(&mapping->i_pages);
	error = shmem_replace_entry(mapping, folio->index, folio, radswap);
	folio->mapping = NULL;
	mapping->nrpages -= nr;
	__lruvec_stat_mod_folio(folio, NR_FILE_PAGES, -nr);
	__lruvec_stat_mod_folio(folio, NR_SHMEM, -nr);
	xa_unlock_irq(&mapping->i_pages);
	folio_put(folio);
	BUG_ON(error);
}

/*
 * Remove swap entry from page cache, free the swap and its page cache.
 */
static int shmem_free_swap(struct address_space *mapping,
			   pgoff_t index, void *radswap)
{
	void *old;

	old = xa_cmpxchg_irq(&mapping->i_pages, index, radswap, NULL, 0);
	if (old != radswap)
		return -ENOENT;
	free_swap_and_cache(radix_to_swp_entry(radswap));
	return 0;
}

/*
 * Determine (in bytes) how many of the shmem object's pages mapped by the
 * given offsets are swapped out.
 *
 * This is safe to call without i_rwsem or the i_pages lock thanks to RCU,
 * as long as the inode doesn't go away and racy results are not a problem.
 */
unsigned long shmem_partial_swap_usage(struct address_space *mapping,
						pgoff_t start, pgoff_t end)
{
	XA_STATE(xas, &mapping->i_pages, start);
	struct page *page;
	unsigned long swapped = 0;

	rcu_read_lock();
	xas_for_each(&xas, page, end - 1) {
		if (xas_retry(&xas, page))
			continue;
		if (xa_is_value(page))
			swapped++;

		if (need_resched()) {
			xas_pause(&xas);
			cond_resched_rcu();
		}
	}

	rcu_read_unlock();

	return swapped << PAGE_SHIFT;
}

/*
 * Determine (in bytes) how many of the shmem object's pages mapped by the
 * given vma is swapped out.
 *
 * This is safe to call without i_rwsem or the i_pages lock thanks to RCU,
 * as long as the inode doesn't go away and racy results are not a problem.
 */
unsigned long shmem_swap_usage(struct vm_area_struct *vma)
{
	struct inode *inode = file_inode(vma->vm_file);
	struct shmem_inode_info *info = SHMEM_I(inode);
	struct address_space *mapping = inode->i_mapping;
	unsigned long swapped;

	/* Be careful as we don't hold info->lock */
	swapped = READ_ONCE(info->swapped);

	/*
	 * The easier cases are when the shmem object has nothing in swap, or
	 * the vma maps it whole. Then we can simply use the stats that we
	 * already track.
	 */
	if (!swapped)
		return 0;

	if (!vma->vm_pgoff && vma->vm_end - vma->vm_start >= inode->i_size)
		return swapped << PAGE_SHIFT;

	/* Here comes the more involved part */
	return shmem_partial_swap_usage(mapping, vma->vm_pgoff,
					vma->vm_pgoff + vma_pages(vma));
}

/*
 * SysV IPC SHM_UNLOCK restore Unevictable pages to their evictable lists.
 */
void shmem_unlock_mapping(struct address_space *mapping)
{
	struct folio_batch fbatch;
	pgoff_t index = 0;

	folio_batch_init(&fbatch);
	/*
	 * Minor point, but we might as well stop if someone else SHM_LOCKs it.
	 */
	while (!mapping_unevictable(mapping) &&
	       filemap_get_folios(mapping, &index, ~0UL, &fbatch)) {
		check_move_unevictable_folios(&fbatch);
		folio_batch_release(&fbatch);
		cond_resched();
	}
}

static struct folio *shmem_get_partial_folio(struct inode *inode, pgoff_t index)
{
	struct folio *folio;

	/*
	 * At first avoid shmem_get_folio(,,,SGP_READ): that fails
	 * beyond i_size, and reports fallocated folios as holes.
	 */
	folio = filemap_get_entry(inode->i_mapping, index);
	if (!folio)
		return folio;
	if (!xa_is_value(folio)) {
		folio_lock(folio);
		if (folio->mapping == inode->i_mapping)
			return folio;
		/* The folio has been swapped out */
		folio_unlock(folio);
		folio_put(folio);
	}
	/*
	 * But read a folio back from swap if any of it is within i_size
	 * (although in some cases this is just a waste of time).
	 */
	folio = NULL;
	shmem_get_folio(inode, index, &folio, SGP_READ);
	return folio;
}

/*
 * Remove range of pages and swap entries from page cache, and free them.
 * If !unfalloc, truncate or punch hole; if unfalloc, undo failed fallocate.
 */
static void shmem_undo_range(struct inode *inode, loff_t lstart, loff_t lend,
								 bool unfalloc)
{
	struct address_space *mapping = inode->i_mapping;
	struct shmem_inode_info *info = SHMEM_I(inode);
	pgoff_t start = (lstart + PAGE_SIZE - 1) >> PAGE_SHIFT;
	pgoff_t end = (lend + 1) >> PAGE_SHIFT;
	struct folio_batch fbatch;
	pgoff_t indices[PAGEVEC_SIZE];
	struct folio *folio;
	bool same_folio;
	long nr_swaps_freed = 0;
	pgoff_t index;
	int i;

	if (lend == -1)
		end = -1;	/* unsigned, so actually very big */

	if (info->fallocend > start && info->fallocend <= end && !unfalloc)
		info->fallocend = start;

	folio_batch_init(&fbatch);
	index = start;
	while (index < end && find_lock_entries(mapping, &index, end - 1,
			&fbatch, indices)) {
		for (i = 0; i < folio_batch_count(&fbatch); i++) {
			folio = fbatch.folios[i];

			if (xa_is_value(folio)) {
				if (unfalloc)
					continue;
				nr_swaps_freed += !shmem_free_swap(mapping,
							indices[i], folio);
				continue;
			}

			if (!unfalloc || !folio_test_uptodate(folio))
				truncate_inode_folio(mapping, folio);
			folio_unlock(folio);
		}
		folio_batch_remove_exceptionals(&fbatch);
		folio_batch_release(&fbatch);
		cond_resched();
	}

	/*
	 * When undoing a failed fallocate, we want none of the partial folio
	 * zeroing and splitting below, but shall want to truncate the whole
	 * folio when !uptodate indicates that it was added by this fallocate,
	 * even when [lstart, lend] covers only a part of the folio.
	 */
	if (unfalloc)
		goto whole_folios;

	same_folio = (lstart >> PAGE_SHIFT) == (lend >> PAGE_SHIFT);
	folio = shmem_get_partial_folio(inode, lstart >> PAGE_SHIFT);
	if (folio) {
		same_folio = lend < folio_pos(folio) + folio_size(folio);
		folio_mark_dirty(folio);
		if (!truncate_inode_partial_folio(folio, lstart, lend)) {
			start = folio->index + folio_nr_pages(folio);
			if (same_folio)
				end = folio->index;
		}
		folio_unlock(folio);
		folio_put(folio);
		folio = NULL;
	}

	if (!same_folio)
		folio = shmem_get_partial_folio(inode, lend >> PAGE_SHIFT);
	if (folio) {
		folio_mark_dirty(folio);
		if (!truncate_inode_partial_folio(folio, lstart, lend))
			end = folio->index;
		folio_unlock(folio);
		folio_put(folio);
	}

whole_folios:

	index = start;
	while (index < end) {
		cond_resched();

		if (!find_get_entries(mapping, &index, end - 1, &fbatch,
				indices)) {
			/* If all gone or hole-punch or unfalloc, we're done */
			if (index == start || end != -1)
				break;
			/* But if truncating, restart to make sure all gone */
			index = start;
			continue;
		}
		for (i = 0; i < folio_batch_count(&fbatch); i++) {
			folio = fbatch.folios[i];

			if (xa_is_value(folio)) {
				if (unfalloc)
					continue;
				if (shmem_free_swap(mapping, indices[i], folio)) {
					/* Swap was replaced by page: retry */
					index = indices[i];
					break;
				}
				nr_swaps_freed++;
				continue;
			}

			folio_lock(folio);

			if (!unfalloc || !folio_test_uptodate(folio)) {
				if (folio_mapping(folio) != mapping) {
					/* Page was replaced by swap: retry */
					folio_unlock(folio);
					index = indices[i];
					break;
				}
				VM_BUG_ON_FOLIO(folio_test_writeback(folio),
						folio);

				if (!folio_test_large(folio)) {
					truncate_inode_folio(mapping, folio);
				} else if (truncate_inode_partial_folio(folio, lstart, lend)) {
					/*
					 * If we split a page, reset the loop so that we
					 * pick up the new sub pages. Otherwise the THP
					 * was entirely dropped or the target range was
					 * zeroed, so just continue the loop as is.
					 */
					if (!folio_test_large(folio)) {
						folio_unlock(folio);
						index = start;
						break;
					}
				}
			}
			folio_unlock(folio);
		}
		folio_batch_remove_exceptionals(&fbatch);
		folio_batch_release(&fbatch);
	}

	spin_lock_irq(&info->lock);
	info->swapped -= nr_swaps_freed;
	shmem_recalc_inode(inode);
	spin_unlock_irq(&info->lock);
}

void shmem_truncate_range(struct inode *inode, loff_t lstart, loff_t lend)
{
	shmem_undo_range(inode, lstart, lend, false);
	inode->i_ctime = inode->i_mtime = current_time(inode);
	inode_inc_iversion(inode);
}
EXPORT_SYMBOL_GPL(shmem_truncate_range);

static int shmem_getattr(struct mnt_idmap *idmap,
			 const struct path *path, struct kstat *stat,
			 u32 request_mask, unsigned int query_flags)
{
	struct inode *inode = path->dentry->d_inode;
	struct shmem_inode_info *info = SHMEM_I(inode);

	if (info->alloced - info->swapped != inode->i_mapping->nrpages) {
		spin_lock_irq(&info->lock);
		shmem_recalc_inode(inode);
		spin_unlock_irq(&info->lock);
	}
	if (info->fsflags & FS_APPEND_FL)
		stat->attributes |= STATX_ATTR_APPEND;
	if (info->fsflags & FS_IMMUTABLE_FL)
		stat->attributes |= STATX_ATTR_IMMUTABLE;
	if (info->fsflags & FS_NODUMP_FL)
		stat->attributes |= STATX_ATTR_NODUMP;
	stat->attributes_mask |= (STATX_ATTR_APPEND |
			STATX_ATTR_IMMUTABLE |
			STATX_ATTR_NODUMP);
	generic_fillattr(idmap, inode, stat);

	if (shmem_is_huge(inode, 0, false, NULL, 0))
		stat->blksize = HPAGE_PMD_SIZE;

	if (request_mask & STATX_BTIME) {
		stat->result_mask |= STATX_BTIME;
		stat->btime.tv_sec = info->i_crtime.tv_sec;
		stat->btime.tv_nsec = info->i_crtime.tv_nsec;
	}

	return 0;
}

static int shmem_setattr(struct mnt_idmap *idmap,
			 struct dentry *dentry, struct iattr *attr)
{
	struct inode *inode = d_inode(dentry);
	struct shmem_inode_info *info = SHMEM_I(inode);
	int error;
	bool update_mtime = false;
	bool update_ctime = true;

	error = setattr_prepare(idmap, dentry, attr);
	if (error)
		return error;

	if ((info->seals & F_SEAL_EXEC) && (attr->ia_valid & ATTR_MODE)) {
		if ((inode->i_mode ^ attr->ia_mode) & 0111) {
			return -EPERM;
		}
	}

	if (S_ISREG(inode->i_mode) && (attr->ia_valid & ATTR_SIZE)) {
		loff_t oldsize = inode->i_size;
		loff_t newsize = attr->ia_size;

		/* protected by i_rwsem */
		if ((newsize < oldsize && (info->seals & F_SEAL_SHRINK)) ||
		    (newsize > oldsize && (info->seals & F_SEAL_GROW)))
			return -EPERM;

		if (newsize != oldsize) {
			error = shmem_reacct_size(SHMEM_I(inode)->flags,
					oldsize, newsize);
			if (error)
				return error;
			i_size_write(inode, newsize);
			update_mtime = true;
		} else {
			update_ctime = false;
		}
		if (newsize <= oldsize) {
			loff_t holebegin = round_up(newsize, PAGE_SIZE);
			if (oldsize > holebegin)
				unmap_mapping_range(inode->i_mapping,
							holebegin, 0, 1);
			if (info->alloced)
				shmem_truncate_range(inode,
							newsize, (loff_t)-1);
			/* unmap again to remove racily COWed private pages */
			if (oldsize > holebegin)
				unmap_mapping_range(inode->i_mapping,
							holebegin, 0, 1);
		}
	}

	setattr_copy(idmap, inode, attr);
	if (attr->ia_valid & ATTR_MODE)
		error = posix_acl_chmod(idmap, dentry, inode->i_mode);
	if (!error && update_ctime) {
		inode->i_ctime = current_time(inode);
		if (update_mtime)
			inode->i_mtime = inode->i_ctime;
		inode_inc_iversion(inode);
	}
	return error;
}

static void shmem_evict_inode(struct inode *inode)
{
	struct shmem_inode_info *info = SHMEM_I(inode);
	struct shmem_sb_info *sbinfo = SHMEM_SB(inode->i_sb);

	if (shmem_mapping(inode->i_mapping)) {
		shmem_unacct_size(info->flags, inode->i_size);
		inode->i_size = 0;
		mapping_set_exiting(inode->i_mapping);
		shmem_truncate_range(inode, 0, (loff_t)-1);
		if (!list_empty(&info->shrinklist)) {
			spin_lock(&sbinfo->shrinklist_lock);
			if (!list_empty(&info->shrinklist)) {
				list_del_init(&info->shrinklist);
				sbinfo->shrinklist_len--;
			}
			spin_unlock(&sbinfo->shrinklist_lock);
		}
		while (!list_empty(&info->swaplist)) {
			/* Wait while shmem_unuse() is scanning this inode... */
			wait_var_event(&info->stop_eviction,
				       !atomic_read(&info->stop_eviction));
			mutex_lock(&shmem_swaplist_mutex);
			/* ...but beware of the race if we peeked too early */
			if (!atomic_read(&info->stop_eviction))
				list_del_init(&info->swaplist);
			mutex_unlock(&shmem_swaplist_mutex);
		}
	}

	simple_xattrs_free(&info->xattrs);
	WARN_ON(inode->i_blocks);
	shmem_free_inode(inode->i_sb);
	clear_inode(inode);
}

static int shmem_find_swap_entries(struct address_space *mapping,
				   pgoff_t start, struct folio_batch *fbatch,
				   pgoff_t *indices, unsigned int type)
{
	XA_STATE(xas, &mapping->i_pages, start);
	struct folio *folio;
	swp_entry_t entry;

	rcu_read_lock();
	xas_for_each(&xas, folio, ULONG_MAX) {
		if (xas_retry(&xas, folio))
			continue;

		if (!xa_is_value(folio))
			continue;

		entry = radix_to_swp_entry(folio);
		/*
		 * swapin error entries can be found in the mapping. But they're
		 * deliberately ignored here as we've done everything we can do.
		 */
		if (swp_type(entry) != type)
			continue;

		indices[folio_batch_count(fbatch)] = xas.xa_index;
		if (!folio_batch_add(fbatch, folio))
			break;

		if (need_resched()) {
			xas_pause(&xas);
			cond_resched_rcu();
		}
	}
	rcu_read_unlock();

	return xas.xa_index;
}

/*
 * Move the swapped pages for an inode to page cache. Returns the count
 * of pages swapped in, or the error in case of failure.
 */
static int shmem_unuse_swap_entries(struct inode *inode,
		struct folio_batch *fbatch, pgoff_t *indices)
{
	int i = 0;
	int ret = 0;
	int error = 0;
	struct address_space *mapping = inode->i_mapping;

	for (i = 0; i < folio_batch_count(fbatch); i++) {
		struct folio *folio = fbatch->folios[i];

		if (!xa_is_value(folio))
			continue;
		error = shmem_swapin_folio(inode, indices[i],
					  &folio, SGP_CACHE,
					  mapping_gfp_mask(mapping),
					  NULL, NULL);
		if (error == 0) {
			folio_unlock(folio);
			folio_put(folio);
			ret++;
		}
		if (error == -ENOMEM)
			break;
		error = 0;
	}
	return error ? error : ret;
}

/*
 * If swap found in inode, free it and move page from swapcache to filecache.
 */
static int shmem_unuse_inode(struct inode *inode, unsigned int type)
{
	struct address_space *mapping = inode->i_mapping;
	pgoff_t start = 0;
	struct folio_batch fbatch;
	pgoff_t indices[PAGEVEC_SIZE];
	int ret = 0;

	do {
		folio_batch_init(&fbatch);
		shmem_find_swap_entries(mapping, start, &fbatch, indices, type);
		if (folio_batch_count(&fbatch) == 0) {
			ret = 0;
			break;
		}

		ret = shmem_unuse_swap_entries(inode, &fbatch, indices);
		if (ret < 0)
			break;

		start = indices[folio_batch_count(&fbatch) - 1];
	} while (true);

	return ret;
}

/*
 * Read all the shared memory data that resides in the swap
 * device 'type' back into memory, so the swap device can be
 * unused.
 */
int shmem_unuse(unsigned int type)
{
	struct shmem_inode_info *info, *next;
	int error = 0;

	if (list_empty(&shmem_swaplist))
		return 0;

	mutex_lock(&shmem_swaplist_mutex);
	list_for_each_entry_safe(info, next, &shmem_swaplist, swaplist) {
		if (!info->swapped) {
			list_del_init(&info->swaplist);
			continue;
		}
		/*
		 * Drop the swaplist mutex while searching the inode for swap;
		 * but before doing so, make sure shmem_evict_inode() will not
		 * remove placeholder inode from swaplist, nor let it be freed
		 * (igrab() would protect from unlink, but not from unmount).
		 */
		atomic_inc(&info->stop_eviction);
		mutex_unlock(&shmem_swaplist_mutex);

		error = shmem_unuse_inode(&info->vfs_inode, type);
		cond_resched();

		mutex_lock(&shmem_swaplist_mutex);
		next = list_next_entry(info, swaplist);
		if (!info->swapped)
			list_del_init(&info->swaplist);
		if (atomic_dec_and_test(&info->stop_eviction))
			wake_up_var(&info->stop_eviction);
		if (error)
			break;
	}
	mutex_unlock(&shmem_swaplist_mutex);

	return error;
}

/*
 * Move the page from the page cache to the swap cache.
 */
static int shmem_writepage(struct page *page, struct writeback_control *wbc)
{
	struct folio *folio = page_folio(page);
	struct address_space *mapping = folio->mapping;
	struct inode *inode = mapping->host;
	struct shmem_inode_info *info = SHMEM_I(inode);
	struct shmem_sb_info *sbinfo = SHMEM_SB(inode->i_sb);
	swp_entry_t swap;
	pgoff_t index;

	/*
	 * Our capabilities prevent regular writeback or sync from ever calling
	 * shmem_writepage; but a stacking filesystem might use ->writepage of
	 * its underlying filesystem, in which case tmpfs should write out to
	 * swap only in response to memory pressure, and not for the writeback
	 * threads or sync.
	 */
	if (WARN_ON_ONCE(!wbc->for_reclaim))
		goto redirty;

	if (WARN_ON_ONCE((info->flags & VM_LOCKED) || sbinfo->noswap))
		goto redirty;

	if (!total_swap_pages)
		goto redirty;

	/*
	 * If /sys/kernel/mm/transparent_hugepage/shmem_enabled is "always" or
	 * "force", drivers/gpu/drm/i915/gem/i915_gem_shmem.c gets huge pages,
	 * and its shmem_writeback() needs them to be split when swapping.
	 */
	if (folio_test_large(folio)) {
		/* Ensure the subpages are still dirty */
		folio_test_set_dirty(folio);
		if (split_huge_page(page) < 0)
			goto redirty;
		folio = page_folio(page);
		folio_clear_dirty(folio);
	}

	index = folio->index;

	/*
	 * This is somewhat ridiculous, but without plumbing a SWAP_MAP_FALLOC
	 * value into swapfile.c, the only way we can correctly account for a
	 * fallocated folio arriving here is now to initialize it and write it.
	 *
	 * That's okay for a folio already fallocated earlier, but if we have
	 * not yet completed the fallocation, then (a) we want to keep track
	 * of this folio in case we have to undo it, and (b) it may not be a
	 * good idea to continue anyway, once we're pushing into swap.  So
	 * reactivate the folio, and let shmem_fallocate() quit when too many.
	 */
	if (!folio_test_uptodate(folio)) {
		if (inode->i_private) {
			struct shmem_falloc *shmem_falloc;
			spin_lock(&inode->i_lock);
			shmem_falloc = inode->i_private;
			if (shmem_falloc &&
			    !shmem_falloc->waitq &&
			    index >= shmem_falloc->start &&
			    index < shmem_falloc->next)
				shmem_falloc->nr_unswapped++;
			else
				shmem_falloc = NULL;
			spin_unlock(&inode->i_lock);
			if (shmem_falloc)
				goto redirty;
		}
		folio_zero_range(folio, 0, folio_size(folio));
		flush_dcache_folio(folio);
		folio_mark_uptodate(folio);
	}

	swap = folio_alloc_swap(folio);
	if (!swap.val)
		goto redirty;

	/*
	 * Add inode to shmem_unuse()'s list of swapped-out inodes,
	 * if it's not already there.  Do it now before the folio is
	 * moved to swap cache, when its pagelock no longer protects
	 * the inode from eviction.  But don't unlock the mutex until
	 * we've incremented swapped, because shmem_unuse_inode() will
	 * prune a !swapped inode from the swaplist under this mutex.
	 */
	mutex_lock(&shmem_swaplist_mutex);
	if (list_empty(&info->swaplist))
		list_add(&info->swaplist, &shmem_swaplist);

	if (add_to_swap_cache(folio, swap,
			__GFP_HIGH | __GFP_NOMEMALLOC | __GFP_NOWARN,
			NULL) == 0) {
		spin_lock_irq(&info->lock);
		shmem_recalc_inode(inode);
		info->swapped++;
		spin_unlock_irq(&info->lock);

		swap_shmem_alloc(swap);
		shmem_delete_from_page_cache(folio, swp_to_radix_entry(swap));

		mutex_unlock(&shmem_swaplist_mutex);
		BUG_ON(folio_mapped(folio));
		swap_writepage(&folio->page, wbc);
		return 0;
	}

	mutex_unlock(&shmem_swaplist_mutex);
	put_swap_folio(folio, swap);
redirty:
	folio_mark_dirty(folio);
	if (wbc->for_reclaim)
		return AOP_WRITEPAGE_ACTIVATE;	/* Return with folio locked */
	folio_unlock(folio);
	return 0;
}

#if defined(CONFIG_NUMA) && defined(CONFIG_TMPFS)
static void shmem_show_mpol(struct seq_file *seq, struct mempolicy *mpol)
{
	char buffer[64];

	if (!mpol || mpol->mode == MPOL_DEFAULT)
		return;		/* show nothing */

	mpol_to_str(buffer, sizeof(buffer), mpol);

	seq_printf(seq, ",mpol=%s", buffer);
}

static struct mempolicy *shmem_get_sbmpol(struct shmem_sb_info *sbinfo)
{
	struct mempolicy *mpol = NULL;
	if (sbinfo->mpol) {
		raw_spin_lock(&sbinfo->stat_lock);	/* prevent replace/use races */
		mpol = sbinfo->mpol;
		mpol_get(mpol);
		raw_spin_unlock(&sbinfo->stat_lock);
	}
	return mpol;
}
#else /* !CONFIG_NUMA || !CONFIG_TMPFS */
static inline void shmem_show_mpol(struct seq_file *seq, struct mempolicy *mpol)
{
}
static inline struct mempolicy *shmem_get_sbmpol(struct shmem_sb_info *sbinfo)
{
	return NULL;
}
#endif /* CONFIG_NUMA && CONFIG_TMPFS */
#ifndef CONFIG_NUMA
#define vm_policy vm_private_data
#endif

static void shmem_pseudo_vma_init(struct vm_area_struct *vma,
		struct shmem_inode_info *info, pgoff_t index)
{
	/* Create a pseudo vma that just contains the policy */
	vma_init(vma, NULL);
	/* Bias interleave by inode number to distribute better across nodes */
	vma->vm_pgoff = index + info->vfs_inode.i_ino;
	vma->vm_policy = mpol_shared_policy_lookup(&info->policy, index);
}

static void shmem_pseudo_vma_destroy(struct vm_area_struct *vma)
{
	/* Drop reference taken by mpol_shared_policy_lookup() */
	mpol_cond_put(vma->vm_policy);
}

static struct folio *shmem_swapin(swp_entry_t swap, gfp_t gfp,
			struct shmem_inode_info *info, pgoff_t index)
{
	struct vm_area_struct pvma;
	struct page *page;
	struct vm_fault vmf = {
		.vma = &pvma,
	};

	shmem_pseudo_vma_init(&pvma, info, index);
	page = swap_cluster_readahead(swap, gfp, &vmf);
	shmem_pseudo_vma_destroy(&pvma);

	if (!page)
		return NULL;
	return page_folio(page);
}

/*
 * Make sure huge_gfp is always more limited than limit_gfp.
 * Some of the flags set permissions, while others set limitations.
 */
static gfp_t limit_gfp_mask(gfp_t huge_gfp, gfp_t limit_gfp)
{
	gfp_t allowflags = __GFP_IO | __GFP_FS | __GFP_RECLAIM;
	gfp_t denyflags = __GFP_NOWARN | __GFP_NORETRY;
	gfp_t zoneflags = limit_gfp & GFP_ZONEMASK;
	gfp_t result = huge_gfp & ~(allowflags | GFP_ZONEMASK);

	/* Allow allocations only from the originally specified zones. */
	result |= zoneflags;

	/*
	 * Minimize the result gfp by taking the union with the deny flags,
	 * and the intersection of the allow flags.
	 */
	result |= (limit_gfp & denyflags);
	result |= (huge_gfp & limit_gfp) & allowflags;

	return result;
}

static struct folio *shmem_alloc_hugefolio(gfp_t gfp,
		struct shmem_inode_info *info, pgoff_t index)
{
	struct vm_area_struct pvma;
	struct address_space *mapping = info->vfs_inode.i_mapping;
	pgoff_t hindex;
	struct folio *folio;

	hindex = round_down(index, HPAGE_PMD_NR);
	if (xa_find(&mapping->i_pages, &hindex, hindex + HPAGE_PMD_NR - 1,
								XA_PRESENT))
		return NULL;

	shmem_pseudo_vma_init(&pvma, info, hindex);
	folio = vma_alloc_folio(gfp, HPAGE_PMD_ORDER, &pvma, 0, true);
	shmem_pseudo_vma_destroy(&pvma);
	if (!folio)
		count_vm_event(THP_FILE_FALLBACK);
	return folio;
}

static struct folio *shmem_alloc_folio(gfp_t gfp,
			struct shmem_inode_info *info, pgoff_t index)
{
	struct vm_area_struct pvma;
	struct folio *folio;

	shmem_pseudo_vma_init(&pvma, info, index);
	folio = vma_alloc_folio(gfp, 0, &pvma, 0, false);
	shmem_pseudo_vma_destroy(&pvma);

	return folio;
}

static struct folio *shmem_alloc_and_acct_folio(gfp_t gfp, struct inode *inode,
		pgoff_t index, bool huge)
{
	struct shmem_inode_info *info = SHMEM_I(inode);
	struct folio *folio;
	int nr;
	int err = -ENOSPC;

	if (!IS_ENABLED(CONFIG_TRANSPARENT_HUGEPAGE))
		huge = false;
	nr = huge ? HPAGE_PMD_NR : 1;

	if (!shmem_inode_acct_block(inode, nr))
		goto failed;

	if (huge)
		folio = shmem_alloc_hugefolio(gfp, info, index);
	else
		folio = shmem_alloc_folio(gfp, info, index);
	if (folio) {
		__folio_set_locked(folio);
		__folio_set_swapbacked(folio);
		return folio;
	}

	err = -ENOMEM;
	shmem_inode_unacct_blocks(inode, nr);
failed:
	return ERR_PTR(err);
}

/*
 * When a page is moved from swapcache to shmem filecache (either by the
 * usual swapin of shmem_get_folio_gfp(), or by the less common swapoff of
 * shmem_unuse_inode()), it may have been read in earlier from swap, in
 * ignorance of the mapping it belongs to.  If that mapping has special
 * constraints (like the gma500 GEM driver, which requires RAM below 4GB),
 * we may need to copy to a suitable page before moving to filecache.
 *
 * In a future release, this may well be extended to respect cpuset and
 * NUMA mempolicy, and applied also to anonymous pages in do_swap_page();
 * but for now it is a simple matter of zone.
 */
static bool shmem_should_replace_folio(struct folio *folio, gfp_t gfp)
{
	return folio_zonenum(folio) > gfp_zone(gfp);
}

static int shmem_replace_folio(struct folio **foliop, gfp_t gfp,
				struct shmem_inode_info *info, pgoff_t index)
{
	struct folio *old, *new;
	struct address_space *swap_mapping;
	swp_entry_t entry;
	pgoff_t swap_index;
	int error;

	old = *foliop;
	entry = folio_swap_entry(old);
	swap_index = swp_offset(entry);
	swap_mapping = swap_address_space(entry);

	/*
	 * We have arrived here because our zones are constrained, so don't
	 * limit chance of success by further cpuset and node constraints.
	 */
	gfp &= ~GFP_CONSTRAINT_MASK;
	VM_BUG_ON_FOLIO(folio_test_large(old), old);
	new = shmem_alloc_folio(gfp, info, index);
	if (!new)
		return -ENOMEM;

	folio_get(new);
	folio_copy(new, old);
	flush_dcache_folio(new);

	__folio_set_locked(new);
	__folio_set_swapbacked(new);
	folio_mark_uptodate(new);
	folio_set_swap_entry(new, entry);
	folio_set_swapcache(new);

	/*
	 * Our caller will very soon move newpage out of swapcache, but it's
	 * a nice clean interface for us to replace oldpage by newpage there.
	 */
	xa_lock_irq(&swap_mapping->i_pages);
	error = shmem_replace_entry(swap_mapping, swap_index, old, new);
	if (!error) {
		mem_cgroup_migrate(old, new);
		__lruvec_stat_mod_folio(new, NR_FILE_PAGES, 1);
		__lruvec_stat_mod_folio(new, NR_SHMEM, 1);
		__lruvec_stat_mod_folio(old, NR_FILE_PAGES, -1);
		__lruvec_stat_mod_folio(old, NR_SHMEM, -1);
	}
	xa_unlock_irq(&swap_mapping->i_pages);

	if (unlikely(error)) {
		/*
		 * Is this possible?  I think not, now that our callers check
		 * both PageSwapCache and page_private after getting page lock;
		 * but be defensive.  Reverse old to newpage for clear and free.
		 */
		old = new;
	} else {
		folio_add_lru(new);
		*foliop = new;
	}

	folio_clear_swapcache(old);
	old->private = NULL;

	folio_unlock(old);
	folio_put_refs(old, 2);
	return error;
}

static void shmem_set_folio_swapin_error(struct inode *inode, pgoff_t index,
					 struct folio *folio, swp_entry_t swap)
{
	struct address_space *mapping = inode->i_mapping;
	struct shmem_inode_info *info = SHMEM_I(inode);
	swp_entry_t swapin_error;
	void *old;

	swapin_error = make_swapin_error_entry();
	old = xa_cmpxchg_irq(&mapping->i_pages, index,
			     swp_to_radix_entry(swap),
			     swp_to_radix_entry(swapin_error), 0);
	if (old != swp_to_radix_entry(swap))
		return;

	folio_wait_writeback(folio);
	delete_from_swap_cache(folio);
	spin_lock_irq(&info->lock);
	/*
	 * Don't treat swapin error folio as alloced. Otherwise inode->i_blocks won't
	 * be 0 when inode is released and thus trigger WARN_ON(inode->i_blocks) in
	 * shmem_evict_inode.
	 */
	info->alloced--;
	info->swapped--;
	shmem_recalc_inode(inode);
	spin_unlock_irq(&info->lock);
	swap_free(swap);
}

/*
 * Swap in the folio pointed to by *foliop.
 * Caller has to make sure that *foliop contains a valid swapped folio.
 * Returns 0 and the folio in foliop if success. On failure, returns the
 * error code and NULL in *foliop.
 */
static int shmem_swapin_folio(struct inode *inode, pgoff_t index,
			     struct folio **foliop, enum sgp_type sgp,
			     gfp_t gfp, struct vm_area_struct *vma,
			     vm_fault_t *fault_type)
{
	struct address_space *mapping = inode->i_mapping;
	struct shmem_inode_info *info = SHMEM_I(inode);
	struct mm_struct *charge_mm = vma ? vma->vm_mm : NULL;
	struct swap_info_struct *si;
	struct folio *folio = NULL;
	swp_entry_t swap;
	int error;

	VM_BUG_ON(!*foliop || !xa_is_value(*foliop));
	swap = radix_to_swp_entry(*foliop);
	*foliop = NULL;

	if (is_swapin_error_entry(swap))
		return -EIO;

	si = get_swap_device(swap);
	if (!si) {
		if (!shmem_confirm_swap(mapping, index, swap))
			return -EEXIST;
		else
			return -EINVAL;
	}

	/* Look it up and read it in.. */
	folio = swap_cache_get_folio(swap, NULL, 0);
	if (!folio) {
		/* Or update major stats only when swapin succeeds?? */
		if (fault_type) {
			*fault_type |= VM_FAULT_MAJOR;
			count_vm_event(PGMAJFAULT);
			count_memcg_event_mm(charge_mm, PGMAJFAULT);
		}
		/* Here we actually start the io */
		folio = shmem_swapin(swap, gfp, info, index);
		if (!folio) {
			error = -ENOMEM;
			goto failed;
		}
	}

	/* We have to do this with folio locked to prevent races */
	folio_lock(folio);
	if (!folio_test_swapcache(folio) ||
	    folio_swap_entry(folio).val != swap.val ||
	    !shmem_confirm_swap(mapping, index, swap)) {
		error = -EEXIST;
		goto unlock;
	}
	if (!folio_test_uptodate(folio)) {
		error = -EIO;
		goto failed;
	}
	folio_wait_writeback(folio);

	/*
	 * Some architectures may have to restore extra metadata to the
	 * folio after reading from swap.
	 */
	arch_swap_restore(swap, folio);

	if (shmem_should_replace_folio(folio, gfp)) {
		error = shmem_replace_folio(&folio, gfp, info, index);
		if (error)
			goto failed;
	}

	error = shmem_add_to_page_cache(folio, mapping, index,
					swp_to_radix_entry(swap), gfp,
					charge_mm);
	if (error)
		goto failed;

	spin_lock_irq(&info->lock);
	info->swapped--;
	shmem_recalc_inode(inode);
	spin_unlock_irq(&info->lock);

	if (sgp == SGP_WRITE)
		folio_mark_accessed(folio);

	delete_from_swap_cache(folio);
	folio_mark_dirty(folio);
	swap_free(swap);
	put_swap_device(si);

	*foliop = folio;
	return 0;
failed:
	if (!shmem_confirm_swap(mapping, index, swap))
		error = -EEXIST;
	if (error == -EIO)
		shmem_set_folio_swapin_error(inode, index, folio, swap);
unlock:
	if (folio) {
		folio_unlock(folio);
		folio_put(folio);
	}
	put_swap_device(si);

	return error;
}

/*
 * shmem_get_folio_gfp - find page in cache, or get from swap, or allocate
 *
 * If we allocate a new one we do not mark it dirty. That's up to the
 * vm. If we swap it in we mark it dirty since we also free the swap
 * entry since a page cannot live in both the swap and page cache.
 *
 * vma, vmf, and fault_type are only supplied by shmem_fault:
 * otherwise they are NULL.
 */
static int shmem_get_folio_gfp(struct inode *inode, pgoff_t index,
		struct folio **foliop, enum sgp_type sgp, gfp_t gfp,
		struct vm_area_struct *vma, struct vm_fault *vmf,
		vm_fault_t *fault_type)
{
	struct address_space *mapping = inode->i_mapping;
	struct shmem_inode_info *info = SHMEM_I(inode);
	struct shmem_sb_info *sbinfo;
	struct mm_struct *charge_mm;
	struct folio *folio;
	pgoff_t hindex;
	gfp_t huge_gfp;
	int error;
	int once = 0;
	int alloced = 0;

	if (index > (MAX_LFS_FILESIZE >> PAGE_SHIFT))
		return -EFBIG;
repeat:
	if (sgp <= SGP_CACHE &&
	    ((loff_t)index << PAGE_SHIFT) >= i_size_read(inode)) {
		return -EINVAL;
	}

	sbinfo = SHMEM_SB(inode->i_sb);
	charge_mm = vma ? vma->vm_mm : NULL;

	folio = filemap_get_entry(mapping, index);
	if (folio && vma && userfaultfd_minor(vma)) {
		if (!xa_is_value(folio))
			folio_put(folio);
		*fault_type = handle_userfault(vmf, VM_UFFD_MINOR);
		return 0;
	}

	if (xa_is_value(folio)) {
		error = shmem_swapin_folio(inode, index, &folio,
					  sgp, gfp, vma, fault_type);
		if (error == -EEXIST)
			goto repeat;

		*foliop = folio;
		return error;
	}

	if (folio) {
		folio_lock(folio);

		/* Has the folio been truncated or swapped out? */
		if (unlikely(folio->mapping != mapping)) {
			folio_unlock(folio);
			folio_put(folio);
			goto repeat;
		}
		if (sgp == SGP_WRITE)
			folio_mark_accessed(folio);
		if (folio_test_uptodate(folio))
			goto out;
		/* fallocated folio */
		if (sgp != SGP_READ)
			goto clear;
		folio_unlock(folio);
		folio_put(folio);
	}

	/*
	 * SGP_READ: succeed on hole, with NULL folio, letting caller zero.
	 * SGP_NOALLOC: fail on hole, with NULL folio, letting caller fail.
	 */
	*foliop = NULL;
	if (sgp == SGP_READ)
		return 0;
	if (sgp == SGP_NOALLOC)
		return -ENOENT;

	/*
	 * Fast cache lookup and swap lookup did not find it: allocate.
	 */

	if (vma && userfaultfd_missing(vma)) {
		*fault_type = handle_userfault(vmf, VM_UFFD_MISSING);
		return 0;
	}

	if (!shmem_is_huge(inode, index, false,
			   vma ? vma->vm_mm : NULL, vma ? vma->vm_flags : 0))
		goto alloc_nohuge;

	huge_gfp = vma_thp_gfp_mask(vma);
	huge_gfp = limit_gfp_mask(huge_gfp, gfp);
	folio = shmem_alloc_and_acct_folio(huge_gfp, inode, index, true);
	if (IS_ERR(folio)) {
alloc_nohuge:
		folio = shmem_alloc_and_acct_folio(gfp, inode, index, false);
	}
	if (IS_ERR(folio)) {
		int retry = 5;

		error = PTR_ERR(folio);
		folio = NULL;
		if (error != -ENOSPC)
			goto unlock;
		/*
		 * Try to reclaim some space by splitting a large folio
		 * beyond i_size on the filesystem.
		 */
		while (retry--) {
			int ret;

			ret = shmem_unused_huge_shrink(sbinfo, NULL, 1);
			if (ret == SHRINK_STOP)
				break;
			if (ret)
				goto alloc_nohuge;
		}
		goto unlock;
	}

	hindex = round_down(index, folio_nr_pages(folio));

	if (sgp == SGP_WRITE)
		__folio_set_referenced(folio);

	error = shmem_add_to_page_cache(folio, mapping, hindex,
					NULL, gfp & GFP_RECLAIM_MASK,
					charge_mm);
	if (error)
		goto unacct;
	folio_add_lru(folio);

	spin_lock_irq(&info->lock);
	info->alloced += folio_nr_pages(folio);
	inode->i_blocks += (blkcnt_t)BLOCKS_PER_PAGE << folio_order(folio);
	shmem_recalc_inode(inode);
	spin_unlock_irq(&info->lock);
	alloced = true;

	if (folio_test_pmd_mappable(folio) &&
	    DIV_ROUND_UP(i_size_read(inode), PAGE_SIZE) <
					folio_next_index(folio) - 1) {
		/*
		 * Part of the large folio is beyond i_size: subject
		 * to shrink under memory pressure.
		 */
		spin_lock(&sbinfo->shrinklist_lock);
		/*
		 * _careful to defend against unlocked access to
		 * ->shrink_list in shmem_unused_huge_shrink()
		 */
		if (list_empty_careful(&info->shrinklist)) {
			list_add_tail(&info->shrinklist,
				      &sbinfo->shrinklist);
			sbinfo->shrinklist_len++;
		}
		spin_unlock(&sbinfo->shrinklist_lock);
	}

	/*
	 * Let SGP_FALLOC use the SGP_WRITE optimization on a new folio.
	 */
	if (sgp == SGP_FALLOC)
		sgp = SGP_WRITE;
clear:
	/*
	 * Let SGP_WRITE caller clear ends if write does not fill folio;
	 * but SGP_FALLOC on a folio fallocated earlier must initialize
	 * it now, lest undo on failure cancel our earlier guarantee.
	 */
	if (sgp != SGP_WRITE && !folio_test_uptodate(folio)) {
		long i, n = folio_nr_pages(folio);

		for (i = 0; i < n; i++)
			clear_highpage(folio_page(folio, i));
		flush_dcache_folio(folio);
		folio_mark_uptodate(folio);
	}

	/* Perhaps the file has been truncated since we checked */
	if (sgp <= SGP_CACHE &&
	    ((loff_t)index << PAGE_SHIFT) >= i_size_read(inode)) {
		if (alloced) {
			folio_clear_dirty(folio);
			filemap_remove_folio(folio);
			spin_lock_irq(&info->lock);
			shmem_recalc_inode(inode);
			spin_unlock_irq(&info->lock);
		}
		error = -EINVAL;
		goto unlock;
	}
out:
	*foliop = folio;
	return 0;

	/*
	 * Error recovery.
	 */
unacct:
	shmem_inode_unacct_blocks(inode, folio_nr_pages(folio));

	if (folio_test_large(folio)) {
		folio_unlock(folio);
		folio_put(folio);
		goto alloc_nohuge;
	}
unlock:
	if (folio) {
		folio_unlock(folio);
		folio_put(folio);
	}
	if (error == -ENOSPC && !once++) {
		spin_lock_irq(&info->lock);
		shmem_recalc_inode(inode);
		spin_unlock_irq(&info->lock);
		goto repeat;
	}
	if (error == -EEXIST)
		goto repeat;
	return error;
}

int shmem_get_folio(struct inode *inode, pgoff_t index, struct folio **foliop,
		enum sgp_type sgp)
{
	return shmem_get_folio_gfp(inode, index, foliop, sgp,
			mapping_gfp_mask(inode->i_mapping), NULL, NULL, NULL);
}

/*
 * This is like autoremove_wake_function, but it removes the wait queue
 * entry unconditionally - even if something else had already woken the
 * target.
 */
static int synchronous_wake_function(wait_queue_entry_t *wait, unsigned mode, int sync, void *key)
{
	int ret = default_wake_function(wait, mode, sync, key);
	list_del_init(&wait->entry);
	return ret;
}

static vm_fault_t shmem_fault(struct vm_fault *vmf)
{
	struct vm_area_struct *vma = vmf->vma;
	struct inode *inode = file_inode(vma->vm_file);
	gfp_t gfp = mapping_gfp_mask(inode->i_mapping);
	struct folio *folio = NULL;
	int err;
	vm_fault_t ret = VM_FAULT_LOCKED;

	/*
	 * Trinity finds that probing a hole which tmpfs is punching can
	 * prevent the hole-punch from ever completing: which in turn
	 * locks writers out with its hold on i_rwsem.  So refrain from
	 * faulting pages into the hole while it's being punched.  Although
	 * shmem_undo_range() does remove the additions, it may be unable to
	 * keep up, as each new page needs its own unmap_mapping_range() call,
	 * and the i_mmap tree grows ever slower to scan if new vmas are added.
	 *
	 * It does not matter if we sometimes reach this check just before the
	 * hole-punch begins, so that one fault then races with the punch:
	 * we just need to make racing faults a rare case.
	 *
	 * The implementation below would be much simpler if we just used a
	 * standard mutex or completion: but we cannot take i_rwsem in fault,
	 * and bloating every shmem inode for this unlikely case would be sad.
	 */
	if (unlikely(inode->i_private)) {
		struct shmem_falloc *shmem_falloc;

		spin_lock(&inode->i_lock);
		shmem_falloc = inode->i_private;
		if (shmem_falloc &&
		    shmem_falloc->waitq &&
		    vmf->pgoff >= shmem_falloc->start &&
		    vmf->pgoff < shmem_falloc->next) {
			struct file *fpin;
			wait_queue_head_t *shmem_falloc_waitq;
			DEFINE_WAIT_FUNC(shmem_fault_wait, synchronous_wake_function);

			ret = VM_FAULT_NOPAGE;
			fpin = maybe_unlock_mmap_for_io(vmf, NULL);
			if (fpin)
				ret = VM_FAULT_RETRY;

			shmem_falloc_waitq = shmem_falloc->waitq;
			prepare_to_wait(shmem_falloc_waitq, &shmem_fault_wait,
					TASK_UNINTERRUPTIBLE);
			spin_unlock(&inode->i_lock);
			schedule();

			/*
			 * shmem_falloc_waitq points into the shmem_fallocate()
			 * stack of the hole-punching task: shmem_falloc_waitq
			 * is usually invalid by the time we reach here, but
			 * finish_wait() does not dereference it in that case;
			 * though i_lock needed lest racing with wake_up_all().
			 */
			spin_lock(&inode->i_lock);
			finish_wait(shmem_falloc_waitq, &shmem_fault_wait);
			spin_unlock(&inode->i_lock);

			if (fpin)
				fput(fpin);
			return ret;
		}
		spin_unlock(&inode->i_lock);
	}

	err = shmem_get_folio_gfp(inode, vmf->pgoff, &folio, SGP_CACHE,
				  gfp, vma, vmf, &ret);
	if (err)
		return vmf_error(err);
	if (folio)
		vmf->page = folio_file_page(folio, vmf->pgoff);
	return ret;
}

unsigned long shmem_get_unmapped_area(struct file *file,
				      unsigned long uaddr, unsigned long len,
				      unsigned long pgoff, unsigned long flags)
{
	unsigned long (*get_area)(struct file *,
		unsigned long, unsigned long, unsigned long, unsigned long);
	unsigned long addr;
	unsigned long offset;
	unsigned long inflated_len;
	unsigned long inflated_addr;
	unsigned long inflated_offset;

	if (len > TASK_SIZE)
		return -ENOMEM;

	get_area = current->mm->get_unmapped_area;
	addr = get_area(file, uaddr, len, pgoff, flags);

	if (!IS_ENABLED(CONFIG_TRANSPARENT_HUGEPAGE))
		return addr;
	if (IS_ERR_VALUE(addr))
		return addr;
	if (addr & ~PAGE_MASK)
		return addr;
	if (addr > TASK_SIZE - len)
		return addr;

	if (shmem_huge == SHMEM_HUGE_DENY)
		return addr;
	if (len < HPAGE_PMD_SIZE)
		return addr;
	if (flags & MAP_FIXED)
		return addr;
	/*
	 * Our priority is to support MAP_SHARED mapped hugely;
	 * and support MAP_PRIVATE mapped hugely too, until it is COWed.
	 * But if caller specified an address hint and we allocated area there
	 * successfully, respect that as before.
	 */
	if (uaddr == addr)
		return addr;

	if (shmem_huge != SHMEM_HUGE_FORCE) {
		struct super_block *sb;

		if (file) {
			VM_BUG_ON(file->f_op != &shmem_file_operations);
			sb = file_inode(file)->i_sb;
		} else {
			/*
			 * Called directly from mm/mmap.c, or drivers/char/mem.c
			 * for "/dev/zero", to create a shared anonymous object.
			 */
			if (IS_ERR(shm_mnt))
				return addr;
			sb = shm_mnt->mnt_sb;
		}
		if (SHMEM_SB(sb)->huge == SHMEM_HUGE_NEVER)
			return addr;
	}

	offset = (pgoff << PAGE_SHIFT) & (HPAGE_PMD_SIZE-1);
	if (offset && offset + len < 2 * HPAGE_PMD_SIZE)
		return addr;
	if ((addr & (HPAGE_PMD_SIZE-1)) == offset)
		return addr;

	inflated_len = len + HPAGE_PMD_SIZE - PAGE_SIZE;
	if (inflated_len > TASK_SIZE)
		return addr;
	if (inflated_len < len)
		return addr;

	inflated_addr = get_area(NULL, uaddr, inflated_len, 0, flags);
	if (IS_ERR_VALUE(inflated_addr))
		return addr;
	if (inflated_addr & ~PAGE_MASK)
		return addr;

	inflated_offset = inflated_addr & (HPAGE_PMD_SIZE-1);
	inflated_addr += offset - inflated_offset;
	if (inflated_offset > offset)
		inflated_addr += HPAGE_PMD_SIZE;

	if (inflated_addr > TASK_SIZE - len)
		return addr;
	return inflated_addr;
}

#ifdef CONFIG_NUMA
static int shmem_set_policy(struct vm_area_struct *vma, struct mempolicy *mpol)
{
	struct inode *inode = file_inode(vma->vm_file);
	return mpol_set_shared_policy(&SHMEM_I(inode)->policy, vma, mpol);
}

static struct mempolicy *shmem_get_policy(struct vm_area_struct *vma,
					  unsigned long addr)
{
	struct inode *inode = file_inode(vma->vm_file);
	pgoff_t index;

	index = ((addr - vma->vm_start) >> PAGE_SHIFT) + vma->vm_pgoff;
	return mpol_shared_policy_lookup(&SHMEM_I(inode)->policy, index);
}
#endif

int shmem_lock(struct file *file, int lock, struct ucounts *ucounts)
{
	struct inode *inode = file_inode(file);
	struct shmem_inode_info *info = SHMEM_I(inode);
	int retval = -ENOMEM;

	/*
	 * What serializes the accesses to info->flags?
	 * ipc_lock_object() when called from shmctl_do_lock(),
	 * no serialization needed when called from shm_destroy().
	 */
	if (lock && !(info->flags & VM_LOCKED)) {
		if (!user_shm_lock(inode->i_size, ucounts))
			goto out_nomem;
		info->flags |= VM_LOCKED;
		mapping_set_unevictable(file->f_mapping);
	}
	if (!lock && (info->flags & VM_LOCKED) && ucounts) {
		user_shm_unlock(inode->i_size, ucounts);
		info->flags &= ~VM_LOCKED;
		mapping_clear_unevictable(file->f_mapping);
	}
	retval = 0;

out_nomem:
	return retval;
}

static int shmem_mmap(struct file *file, struct vm_area_struct *vma)
{
	struct inode *inode = file_inode(file);
	struct shmem_inode_info *info = SHMEM_I(inode);
	int ret;

	ret = seal_check_future_write(info->seals, vma);
	if (ret)
		return ret;

	/* arm64 - allow memory tagging on RAM-based files */
	vm_flags_set(vma, VM_MTE_ALLOWED);

	file_accessed(file);
	/* This is anonymous shared memory if it is unlinked at the time of mmap */
	if (inode->i_nlink)
		vma->vm_ops = &shmem_vm_ops;
	else
		vma->vm_ops = &shmem_anon_vm_ops;
	return 0;
}

#ifdef CONFIG_TMPFS_XATTR
static int shmem_initxattrs(struct inode *, const struct xattr *, void *);

/*
 * chattr's fsflags are unrelated to extended attributes,
 * but tmpfs has chosen to enable them under the same config option.
 */
static void shmem_set_inode_flags(struct inode *inode, unsigned int fsflags)
{
	unsigned int i_flags = 0;

	if (fsflags & FS_NOATIME_FL)
		i_flags |= S_NOATIME;
	if (fsflags & FS_APPEND_FL)
		i_flags |= S_APPEND;
	if (fsflags & FS_IMMUTABLE_FL)
		i_flags |= S_IMMUTABLE;
	/*
	 * But FS_NODUMP_FL does not require any action in i_flags.
	 */
	inode_set_flags(inode, i_flags, S_NOATIME | S_APPEND | S_IMMUTABLE);
}
#else
static void shmem_set_inode_flags(struct inode *inode, unsigned int fsflags)
{
}
#define shmem_initxattrs NULL
#endif

static struct inode *shmem_get_inode(struct mnt_idmap *idmap, struct super_block *sb,
				     struct inode *dir, umode_t mode, dev_t dev,
				     unsigned long flags)
{
	struct inode *inode;
	struct shmem_inode_info *info;
	struct shmem_sb_info *sbinfo = SHMEM_SB(sb);
	ino_t ino;

	if (shmem_reserve_inode(sb, &ino))
		return NULL;

	inode = new_inode(sb);
	if (inode) {
		inode->i_ino = ino;
		inode_init_owner(idmap, inode, dir, mode);
		inode->i_blocks = 0;
		inode->i_atime = inode->i_mtime = inode->i_ctime = current_time(inode);
		inode->i_generation = get_random_u32();
		info = SHMEM_I(inode);
		memset(info, 0, (char *)inode - (char *)info);
		spin_lock_init(&info->lock);
		atomic_set(&info->stop_eviction, 0);
		info->seals = F_SEAL_SEAL;
		info->flags = flags & VM_NORESERVE;
		info->i_crtime = inode->i_mtime;
		info->fsflags = (dir == NULL) ? 0 :
			SHMEM_I(dir)->fsflags & SHMEM_FL_INHERITED;
		if (info->fsflags)
			shmem_set_inode_flags(inode, info->fsflags);
		INIT_LIST_HEAD(&info->shrinklist);
		INIT_LIST_HEAD(&info->swaplist);
		if (sbinfo->noswap)
			mapping_set_unevictable(inode->i_mapping);
		simple_xattrs_init(&info->xattrs);
		cache_no_acl(inode);
		mapping_set_large_folios(inode->i_mapping);

		switch (mode & S_IFMT) {
		default:
			inode->i_op = &shmem_special_inode_operations;
			init_special_inode(inode, mode, dev);
			break;
		case S_IFREG:
			inode->i_mapping->a_ops = &shmem_aops;
			inode->i_op = &shmem_inode_operations;
			inode->i_fop = &shmem_file_operations;
			mpol_shared_policy_init(&info->policy,
						 shmem_get_sbmpol(sbinfo));
			break;
		case S_IFDIR:
			inc_nlink(inode);
			/* Some things misbehave if size == 0 on a directory */
			inode->i_size = 2 * BOGO_DIRENT_SIZE;
			inode->i_op = &shmem_dir_inode_operations;
			inode->i_fop = &simple_dir_operations;
			break;
		case S_IFLNK:
			/*
			 * Must not load anything in the rbtree,
			 * mpol_free_shared_policy will not be called.
			 */
			mpol_shared_policy_init(&info->policy, NULL);
			break;
		}

		lockdep_annotate_inode_mutex_key(inode);
	} else
		shmem_free_inode(sb);
	return inode;
}

#ifdef CONFIG_USERFAULTFD
int shmem_mfill_atomic_pte(pmd_t *dst_pmd,
			   struct vm_area_struct *dst_vma,
			   unsigned long dst_addr,
			   unsigned long src_addr,
			   uffd_flags_t flags,
			   struct folio **foliop)
{
	struct inode *inode = file_inode(dst_vma->vm_file);
	struct shmem_inode_info *info = SHMEM_I(inode);
	struct address_space *mapping = inode->i_mapping;
	gfp_t gfp = mapping_gfp_mask(mapping);
	pgoff_t pgoff = linear_page_index(dst_vma, dst_addr);
	void *page_kaddr;
	struct folio *folio;
	int ret;
	pgoff_t max_off;

	if (!shmem_inode_acct_block(inode, 1)) {
		/*
		 * We may have got a page, returned -ENOENT triggering a retry,
		 * and now we find ourselves with -ENOMEM. Release the page, to
		 * avoid a BUG_ON in our caller.
		 */
		if (unlikely(*foliop)) {
			folio_put(*foliop);
			*foliop = NULL;
		}
		return -ENOMEM;
	}

	if (!*foliop) {
		ret = -ENOMEM;
		folio = shmem_alloc_folio(gfp, info, pgoff);
		if (!folio)
			goto out_unacct_blocks;

		if (uffd_flags_mode_is(flags, MFILL_ATOMIC_COPY)) {
			page_kaddr = kmap_local_folio(folio, 0);
			/*
			 * The read mmap_lock is held here.  Despite the
			 * mmap_lock being read recursive a deadlock is still
			 * possible if a writer has taken a lock.  For example:
			 *
			 * process A thread 1 takes read lock on own mmap_lock
			 * process A thread 2 calls mmap, blocks taking write lock
			 * process B thread 1 takes page fault, read lock on own mmap lock
			 * process B thread 2 calls mmap, blocks taking write lock
			 * process A thread 1 blocks taking read lock on process B
			 * process B thread 1 blocks taking read lock on process A
			 *
			 * Disable page faults to prevent potential deadlock
			 * and retry the copy outside the mmap_lock.
			 */
			pagefault_disable();
			ret = copy_from_user(page_kaddr,
					     (const void __user *)src_addr,
					     PAGE_SIZE);
			pagefault_enable();
			kunmap_local(page_kaddr);

			/* fallback to copy_from_user outside mmap_lock */
			if (unlikely(ret)) {
				*foliop = folio;
				ret = -ENOENT;
				/* don't free the page */
				goto out_unacct_blocks;
			}

			flush_dcache_folio(folio);
		} else {		/* ZEROPAGE */
			clear_user_highpage(&folio->page, dst_addr);
		}
	} else {
		folio = *foliop;
		VM_BUG_ON_FOLIO(folio_test_large(folio), folio);
		*foliop = NULL;
	}

	VM_BUG_ON(folio_test_locked(folio));
	VM_BUG_ON(folio_test_swapbacked(folio));
	__folio_set_locked(folio);
	__folio_set_swapbacked(folio);
	__folio_mark_uptodate(folio);

	ret = -EFAULT;
	max_off = DIV_ROUND_UP(i_size_read(inode), PAGE_SIZE);
	if (unlikely(pgoff >= max_off))
		goto out_release;

	ret = shmem_add_to_page_cache(folio, mapping, pgoff, NULL,
				      gfp & GFP_RECLAIM_MASK, dst_vma->vm_mm);
	if (ret)
		goto out_release;

	ret = mfill_atomic_install_pte(dst_pmd, dst_vma, dst_addr,
				       &folio->page, true, flags);
	if (ret)
		goto out_delete_from_cache;

	spin_lock_irq(&info->lock);
	info->alloced++;
	inode->i_blocks += BLOCKS_PER_PAGE;
	shmem_recalc_inode(inode);
	spin_unlock_irq(&info->lock);

	folio_unlock(folio);
	return 0;
out_delete_from_cache:
	filemap_remove_folio(folio);
out_release:
	folio_unlock(folio);
	folio_put(folio);
out_unacct_blocks:
	shmem_inode_unacct_blocks(inode, 1);
	return ret;
}
#endif /* CONFIG_USERFAULTFD */

#ifdef CONFIG_TMPFS
static const struct inode_operations shmem_symlink_inode_operations;
static const struct inode_operations shmem_short_symlink_operations;

static int
shmem_write_begin(struct file *file, struct address_space *mapping,
			loff_t pos, unsigned len,
			struct page **pagep, void **fsdata)
{
	struct inode *inode = mapping->host;
	struct shmem_inode_info *info = SHMEM_I(inode);
	pgoff_t index = pos >> PAGE_SHIFT;
	struct folio *folio;
	int ret = 0;

	/* i_rwsem is held by caller */
	if (unlikely(info->seals & (F_SEAL_GROW |
				   F_SEAL_WRITE | F_SEAL_FUTURE_WRITE))) {
		if (info->seals & (F_SEAL_WRITE | F_SEAL_FUTURE_WRITE))
			return -EPERM;
		if ((info->seals & F_SEAL_GROW) && pos + len > inode->i_size)
			return -EPERM;
	}

	ret = shmem_get_folio(inode, index, &folio, SGP_WRITE);

	if (ret)
		return ret;

	*pagep = folio_file_page(folio, index);
	if (PageHWPoison(*pagep)) {
		folio_unlock(folio);
		folio_put(folio);
		*pagep = NULL;
		return -EIO;
	}

	return 0;
}

static int
shmem_write_end(struct file *file, struct address_space *mapping,
			loff_t pos, unsigned len, unsigned copied,
			struct page *page, void *fsdata)
{
	struct folio *folio = page_folio(page);
	struct inode *inode = mapping->host;

	if (pos + copied > inode->i_size)
		i_size_write(inode, pos + copied);

	if (!folio_test_uptodate(folio)) {
		if (copied < folio_size(folio)) {
			size_t from = offset_in_folio(folio, pos);
			folio_zero_segments(folio, 0, from,
					from + copied, folio_size(folio));
		}
		folio_mark_uptodate(folio);
	}
	folio_mark_dirty(folio);
	folio_unlock(folio);
	folio_put(folio);

	return copied;
}

static ssize_t shmem_file_read_iter(struct kiocb *iocb, struct iov_iter *to)
{
	struct file *file = iocb->ki_filp;
	struct inode *inode = file_inode(file);
	struct address_space *mapping = inode->i_mapping;
	pgoff_t index;
	unsigned long offset;
	int error = 0;
	ssize_t retval = 0;
	loff_t *ppos = &iocb->ki_pos;

	index = *ppos >> PAGE_SHIFT;
	offset = *ppos & ~PAGE_MASK;

	for (;;) {
		struct folio *folio = NULL;
		struct page *page = NULL;
		pgoff_t end_index;
		unsigned long nr, ret;
		loff_t i_size = i_size_read(inode);

		end_index = i_size >> PAGE_SHIFT;
		if (index > end_index)
			break;
		if (index == end_index) {
			nr = i_size & ~PAGE_MASK;
			if (nr <= offset)
				break;
		}

		error = shmem_get_folio(inode, index, &folio, SGP_READ);
		if (error) {
			if (error == -EINVAL)
				error = 0;
			break;
		}
		if (folio) {
			folio_unlock(folio);

			page = folio_file_page(folio, index);
			if (PageHWPoison(page)) {
				folio_put(folio);
				error = -EIO;
				break;
			}
		}

		/*
		 * We must evaluate after, since reads (unlike writes)
		 * are called without i_rwsem protection against truncate
		 */
		nr = PAGE_SIZE;
		i_size = i_size_read(inode);
		end_index = i_size >> PAGE_SHIFT;
		if (index == end_index) {
			nr = i_size & ~PAGE_MASK;
			if (nr <= offset) {
				if (folio)
					folio_put(folio);
				break;
			}
		}
		nr -= offset;

		if (folio) {
			/*
			 * If users can be writing to this page using arbitrary
			 * virtual addresses, take care about potential aliasing
			 * before reading the page on the kernel side.
			 */
			if (mapping_writably_mapped(mapping))
				flush_dcache_page(page);
			/*
			 * Mark the page accessed if we read the beginning.
			 */
			if (!offset)
				folio_mark_accessed(folio);
			/*
			 * Ok, we have the page, and it's up-to-date, so
			 * now we can copy it to user space...
			 */
			ret = copy_page_to_iter(page, offset, nr, to);
			folio_put(folio);

		} else if (user_backed_iter(to)) {
			/*
			 * Copy to user tends to be so well optimized, but
			 * clear_user() not so much, that it is noticeably
			 * faster to copy the zero page instead of clearing.
			 */
			ret = copy_page_to_iter(ZERO_PAGE(0), offset, nr, to);
		} else {
			/*
			 * But submitting the same page twice in a row to
			 * splice() - or others? - can result in confusion:
			 * so don't attempt that optimization on pipes etc.
			 */
			ret = iov_iter_zero(nr, to);
		}

		retval += ret;
		offset += ret;
		index += offset >> PAGE_SHIFT;
		offset &= ~PAGE_MASK;

		if (!iov_iter_count(to))
			break;
		if (ret < nr) {
			error = -EFAULT;
			break;
		}
		cond_resched();
	}

	*ppos = ((loff_t) index << PAGE_SHIFT) + offset;
	file_accessed(file);
	return retval ? retval : error;
}

static loff_t shmem_file_llseek(struct file *file, loff_t offset, int whence)
{
	struct address_space *mapping = file->f_mapping;
	struct inode *inode = mapping->host;

	if (whence != SEEK_DATA && whence != SEEK_HOLE)
		return generic_file_llseek_size(file, offset, whence,
					MAX_LFS_FILESIZE, i_size_read(inode));
	if (offset < 0)
		return -ENXIO;

	inode_lock(inode);
	/* We're holding i_rwsem so we can access i_size directly */
	offset = mapping_seek_hole_data(mapping, offset, inode->i_size, whence);
	if (offset >= 0)
		offset = vfs_setpos(file, offset, MAX_LFS_FILESIZE);
	inode_unlock(inode);
	return offset;
}

static long shmem_fallocate(struct file *file, int mode, loff_t offset,
							 loff_t len)
{
	struct inode *inode = file_inode(file);
	struct shmem_sb_info *sbinfo = SHMEM_SB(inode->i_sb);
	struct shmem_inode_info *info = SHMEM_I(inode);
	struct shmem_falloc shmem_falloc;
	pgoff_t start, index, end, undo_fallocend;
	int error;

	if (mode & ~(FALLOC_FL_KEEP_SIZE | FALLOC_FL_PUNCH_HOLE))
		return -EOPNOTSUPP;

	inode_lock(inode);

	if (mode & FALLOC_FL_PUNCH_HOLE) {
		struct address_space *mapping = file->f_mapping;
		loff_t unmap_start = round_up(offset, PAGE_SIZE);
		loff_t unmap_end = round_down(offset + len, PAGE_SIZE) - 1;
		DECLARE_WAIT_QUEUE_HEAD_ONSTACK(shmem_falloc_waitq);

		/* protected by i_rwsem */
		if (info->seals & (F_SEAL_WRITE | F_SEAL_FUTURE_WRITE)) {
			error = -EPERM;
			goto out;
		}

		shmem_falloc.waitq = &shmem_falloc_waitq;
		shmem_falloc.start = (u64)unmap_start >> PAGE_SHIFT;
		shmem_falloc.next = (unmap_end + 1) >> PAGE_SHIFT;
		spin_lock(&inode->i_lock);
		inode->i_private = &shmem_falloc;
		spin_unlock(&inode->i_lock);

		if ((u64)unmap_end > (u64)unmap_start)
			unmap_mapping_range(mapping, unmap_start,
					    1 + unmap_end - unmap_start, 0);
		shmem_truncate_range(inode, offset, offset + len - 1);
		/* No need to unmap again: hole-punching leaves COWed pages */

		spin_lock(&inode->i_lock);
		inode->i_private = NULL;
		wake_up_all(&shmem_falloc_waitq);
		WARN_ON_ONCE(!list_empty(&shmem_falloc_waitq.head));
		spin_unlock(&inode->i_lock);
		error = 0;
		goto out;
	}

	/* We need to check rlimit even when FALLOC_FL_KEEP_SIZE */
	error = inode_newsize_ok(inode, offset + len);
	if (error)
		goto out;

	if ((info->seals & F_SEAL_GROW) && offset + len > inode->i_size) {
		error = -EPERM;
		goto out;
	}

	start = offset >> PAGE_SHIFT;
	end = (offset + len + PAGE_SIZE - 1) >> PAGE_SHIFT;
	/* Try to avoid a swapstorm if len is impossible to satisfy */
	if (sbinfo->max_blocks && end - start > sbinfo->max_blocks) {
		error = -ENOSPC;
		goto out;
	}

	shmem_falloc.waitq = NULL;
	shmem_falloc.start = start;
	shmem_falloc.next  = start;
	shmem_falloc.nr_falloced = 0;
	shmem_falloc.nr_unswapped = 0;
	spin_lock(&inode->i_lock);
	inode->i_private = &shmem_falloc;
	spin_unlock(&inode->i_lock);

	/*
	 * info->fallocend is only relevant when huge pages might be
	 * involved: to prevent split_huge_page() freeing fallocated
	 * pages when FALLOC_FL_KEEP_SIZE committed beyond i_size.
	 */
	undo_fallocend = info->fallocend;
	if (info->fallocend < end)
		info->fallocend = end;

	for (index = start; index < end; ) {
		struct folio *folio;

		/*
		 * Good, the fallocate(2) manpage permits EINTR: we may have
		 * been interrupted because we are using up too much memory.
		 */
		if (signal_pending(current))
			error = -EINTR;
		else if (shmem_falloc.nr_unswapped > shmem_falloc.nr_falloced)
			error = -ENOMEM;
		else
			error = shmem_get_folio(inode, index, &folio,
						SGP_FALLOC);
		if (error) {
			info->fallocend = undo_fallocend;
			/* Remove the !uptodate folios we added */
			if (index > start) {
				shmem_undo_range(inode,
				    (loff_t)start << PAGE_SHIFT,
				    ((loff_t)index << PAGE_SHIFT) - 1, true);
			}
			goto undone;
		}

		/*
		 * Here is a more important optimization than it appears:
		 * a second SGP_FALLOC on the same large folio will clear it,
		 * making it uptodate and un-undoable if we fail later.
		 */
		index = folio_next_index(folio);
		/* Beware 32-bit wraparound */
		if (!index)
			index--;

		/*
		 * Inform shmem_writepage() how far we have reached.
		 * No need for lock or barrier: we have the page lock.
		 */
		if (!folio_test_uptodate(folio))
			shmem_falloc.nr_falloced += index - shmem_falloc.next;
		shmem_falloc.next = index;

		/*
		 * If !uptodate, leave it that way so that freeable folios
		 * can be recognized if we need to rollback on error later.
		 * But mark it dirty so that memory pressure will swap rather
		 * than free the folios we are allocating (and SGP_CACHE folios
		 * might still be clean: we now need to mark those dirty too).
		 */
		folio_mark_dirty(folio);
		folio_unlock(folio);
		folio_put(folio);
		cond_resched();
	}

	if (!(mode & FALLOC_FL_KEEP_SIZE) && offset + len > inode->i_size)
		i_size_write(inode, offset + len);
undone:
	spin_lock(&inode->i_lock);
	inode->i_private = NULL;
	spin_unlock(&inode->i_lock);
out:
	if (!error)
		file_modified(file);
	inode_unlock(inode);
	return error;
}

static int shmem_statfs(struct dentry *dentry, struct kstatfs *buf)
{
	struct shmem_sb_info *sbinfo = SHMEM_SB(dentry->d_sb);

	buf->f_type = TMPFS_MAGIC;
	buf->f_bsize = PAGE_SIZE;
	buf->f_namelen = NAME_MAX;
	if (sbinfo->max_blocks) {
		buf->f_blocks = sbinfo->max_blocks;
		buf->f_bavail =
		buf->f_bfree  = sbinfo->max_blocks -
				percpu_counter_sum(&sbinfo->used_blocks);
	}
	if (sbinfo->max_inodes) {
		buf->f_files = sbinfo->max_inodes;
		buf->f_ffree = sbinfo->free_inodes;
	}
	/* else leave those fields 0 like simple_statfs */

	buf->f_fsid = uuid_to_fsid(dentry->d_sb->s_uuid.b);

	return 0;
}

/*
 * File creation. Allocate an inode, and we're done..
 */
static int
shmem_mknod(struct mnt_idmap *idmap, struct inode *dir,
	    struct dentry *dentry, umode_t mode, dev_t dev)
{
	struct inode *inode;
	int error = -ENOSPC;

	inode = shmem_get_inode(idmap, dir->i_sb, dir, mode, dev, VM_NORESERVE);
	if (inode) {
		error = simple_acl_create(dir, inode);
		if (error)
			goto out_iput;
		error = security_inode_init_security(inode, dir,
						     &dentry->d_name,
						     shmem_initxattrs, NULL);
		if (error && error != -EOPNOTSUPP)
			goto out_iput;

		error = 0;
		dir->i_size += BOGO_DIRENT_SIZE;
		dir->i_ctime = dir->i_mtime = current_time(dir);
		inode_inc_iversion(dir);
		d_instantiate(dentry, inode);
		dget(dentry); /* Extra count - pin the dentry in core */
	}
	return error;
out_iput:
	iput(inode);
	return error;
}

static int
shmem_tmpfile(struct mnt_idmap *idmap, struct inode *dir,
	      struct file *file, umode_t mode)
{
	struct inode *inode;
	int error = -ENOSPC;

	inode = shmem_get_inode(idmap, dir->i_sb, dir, mode, 0, VM_NORESERVE);
	if (inode) {
		error = security_inode_init_security(inode, dir,
						     NULL,
						     shmem_initxattrs, NULL);
		if (error && error != -EOPNOTSUPP)
			goto out_iput;
		error = simple_acl_create(dir, inode);
		if (error)
			goto out_iput;
		d_tmpfile(file, inode);
	}
	return finish_open_simple(file, error);
out_iput:
	iput(inode);
	return error;
}

static int shmem_mkdir(struct mnt_idmap *idmap, struct inode *dir,
		       struct dentry *dentry, umode_t mode)
{
	int error;

	error = shmem_mknod(idmap, dir, dentry, mode | S_IFDIR, 0);
	if (error)
		return error;
	inc_nlink(dir);
	return 0;
}

static int shmem_create(struct mnt_idmap *idmap, struct inode *dir,
			struct dentry *dentry, umode_t mode, bool excl)
{
	return shmem_mknod(idmap, dir, dentry, mode | S_IFREG, 0);
}

/*
 * Link a file..
 */
static int shmem_link(struct dentry *old_dentry, struct inode *dir, struct dentry *dentry)
{
	struct inode *inode = d_inode(old_dentry);
	int ret = 0;

	/*
	 * No ordinary (disk based) filesystem counts links as inodes;
	 * but each new link needs a new dentry, pinning lowmem, and
	 * tmpfs dentries cannot be pruned until they are unlinked.
	 * But if an O_TMPFILE file is linked into the tmpfs, the
	 * first link must skip that, to get the accounting right.
	 */
	if (inode->i_nlink) {
		ret = shmem_reserve_inode(inode->i_sb, NULL);
		if (ret)
			goto out;
	}

	dir->i_size += BOGO_DIRENT_SIZE;
	inode->i_ctime = dir->i_ctime = dir->i_mtime = current_time(inode);
	inode_inc_iversion(dir);
	inc_nlink(inode);
	ihold(inode);	/* New dentry reference */
	dget(dentry);		/* Extra pinning count for the created dentry */
	d_instantiate(dentry, inode);
out:
	return ret;
}

static int shmem_unlink(struct inode *dir, struct dentry *dentry)
{
	struct inode *inode = d_inode(dentry);

	if (inode->i_nlink > 1 && !S_ISDIR(inode->i_mode))
		shmem_free_inode(inode->i_sb);

	dir->i_size -= BOGO_DIRENT_SIZE;
	inode->i_ctime = dir->i_ctime = dir->i_mtime = current_time(inode);
	inode_inc_iversion(dir);
	drop_nlink(inode);
	dput(dentry);	/* Undo the count from "create" - this does all the work */
	return 0;
}

static int shmem_rmdir(struct inode *dir, struct dentry *dentry)
{
	if (!simple_empty(dentry))
		return -ENOTEMPTY;

	drop_nlink(d_inode(dentry));
	drop_nlink(dir);
	return shmem_unlink(dir, dentry);
}

static int shmem_whiteout(struct mnt_idmap *idmap,
			  struct inode *old_dir, struct dentry *old_dentry)
{
	struct dentry *whiteout;
	int error;

	whiteout = d_alloc(old_dentry->d_parent, &old_dentry->d_name);
	if (!whiteout)
		return -ENOMEM;

	error = shmem_mknod(idmap, old_dir, whiteout,
			    S_IFCHR | WHITEOUT_MODE, WHITEOUT_DEV);
	dput(whiteout);
	if (error)
		return error;

	/*
	 * Cheat and hash the whiteout while the old dentry is still in
	 * place, instead of playing games with FS_RENAME_DOES_D_MOVE.
	 *
	 * d_lookup() will consistently find one of them at this point,
	 * not sure which one, but that isn't even important.
	 */
	d_rehash(whiteout);
	return 0;
}

/*
 * The VFS layer already does all the dentry stuff for rename,
 * we just have to decrement the usage count for the target if
 * it exists so that the VFS layer correctly free's it when it
 * gets overwritten.
 */
static int shmem_rename2(struct mnt_idmap *idmap,
			 struct inode *old_dir, struct dentry *old_dentry,
			 struct inode *new_dir, struct dentry *new_dentry,
			 unsigned int flags)
{
	struct inode *inode = d_inode(old_dentry);
	int they_are_dirs = S_ISDIR(inode->i_mode);

	if (flags & ~(RENAME_NOREPLACE | RENAME_EXCHANGE | RENAME_WHITEOUT))
		return -EINVAL;

	if (flags & RENAME_EXCHANGE)
		return simple_rename_exchange(old_dir, old_dentry, new_dir, new_dentry);

	if (!simple_empty(new_dentry))
		return -ENOTEMPTY;

	if (flags & RENAME_WHITEOUT) {
		int error;

		error = shmem_whiteout(idmap, old_dir, old_dentry);
		if (error)
			return error;
	}

	if (d_really_is_positive(new_dentry)) {
		(void) shmem_unlink(new_dir, new_dentry);
		if (they_are_dirs) {
			drop_nlink(d_inode(new_dentry));
			drop_nlink(old_dir);
		}
	} else if (they_are_dirs) {
		drop_nlink(old_dir);
		inc_nlink(new_dir);
	}

	old_dir->i_size -= BOGO_DIRENT_SIZE;
	new_dir->i_size += BOGO_DIRENT_SIZE;
	old_dir->i_ctime = old_dir->i_mtime =
	new_dir->i_ctime = new_dir->i_mtime =
	inode->i_ctime = current_time(old_dir);
	inode_inc_iversion(old_dir);
	inode_inc_iversion(new_dir);
	return 0;
}

static int shmem_symlink(struct mnt_idmap *idmap, struct inode *dir,
			 struct dentry *dentry, const char *symname)
{
	int error;
	int len;
	struct inode *inode;
	struct folio *folio;

	len = strlen(symname) + 1;
	if (len > PAGE_SIZE)
		return -ENAMETOOLONG;

	inode = shmem_get_inode(idmap, dir->i_sb, dir, S_IFLNK | 0777, 0,
				VM_NORESERVE);
	if (!inode)
		return -ENOSPC;

	error = security_inode_init_security(inode, dir, &dentry->d_name,
					     shmem_initxattrs, NULL);
	if (error && error != -EOPNOTSUPP) {
		iput(inode);
		return error;
	}

	inode->i_size = len-1;
	if (len <= SHORT_SYMLINK_LEN) {
		inode->i_link = kmemdup(symname, len, GFP_KERNEL);
		if (!inode->i_link) {
			iput(inode);
			return -ENOMEM;
		}
		inode->i_op = &shmem_short_symlink_operations;
	} else {
		inode_nohighmem(inode);
		error = shmem_get_folio(inode, 0, &folio, SGP_WRITE);
		if (error) {
			iput(inode);
			return error;
		}
		inode->i_mapping->a_ops = &shmem_aops;
		inode->i_op = &shmem_symlink_inode_operations;
		memcpy(folio_address(folio), symname, len);
		folio_mark_uptodate(folio);
		folio_mark_dirty(folio);
		folio_unlock(folio);
		folio_put(folio);
	}
	dir->i_size += BOGO_DIRENT_SIZE;
	dir->i_ctime = dir->i_mtime = current_time(dir);
	inode_inc_iversion(dir);
	d_instantiate(dentry, inode);
	dget(dentry);
	return 0;
}

static void shmem_put_link(void *arg)
{
	folio_mark_accessed(arg);
	folio_put(arg);
}

static const char *shmem_get_link(struct dentry *dentry,
				  struct inode *inode,
				  struct delayed_call *done)
{
	struct folio *folio = NULL;
	int error;

	if (!dentry) {
		folio = filemap_get_folio(inode->i_mapping, 0);
		if (IS_ERR(folio))
			return ERR_PTR(-ECHILD);
		if (PageHWPoison(folio_page(folio, 0)) ||
		    !folio_test_uptodate(folio)) {
			folio_put(folio);
			return ERR_PTR(-ECHILD);
		}
	} else {
		error = shmem_get_folio(inode, 0, &folio, SGP_READ);
		if (error)
			return ERR_PTR(error);
		if (!folio)
			return ERR_PTR(-ECHILD);
		if (PageHWPoison(folio_page(folio, 0))) {
			folio_unlock(folio);
			folio_put(folio);
			return ERR_PTR(-ECHILD);
		}
		folio_unlock(folio);
	}
	set_delayed_call(done, shmem_put_link, folio);
	return folio_address(folio);
}

#ifdef CONFIG_TMPFS_XATTR

static int shmem_fileattr_get(struct dentry *dentry, struct fileattr *fa)
{
	struct shmem_inode_info *info = SHMEM_I(d_inode(dentry));

	fileattr_fill_flags(fa, info->fsflags & SHMEM_FL_USER_VISIBLE);

	return 0;
}

static int shmem_fileattr_set(struct mnt_idmap *idmap,
			      struct dentry *dentry, struct fileattr *fa)
{
	struct inode *inode = d_inode(dentry);
	struct shmem_inode_info *info = SHMEM_I(inode);

	if (fileattr_has_fsx(fa))
		return -EOPNOTSUPP;
	if (fa->flags & ~SHMEM_FL_USER_MODIFIABLE)
		return -EOPNOTSUPP;

	info->fsflags = (info->fsflags & ~SHMEM_FL_USER_MODIFIABLE) |
		(fa->flags & SHMEM_FL_USER_MODIFIABLE);

	shmem_set_inode_flags(inode, info->fsflags);
	inode->i_ctime = current_time(inode);
	inode_inc_iversion(inode);
	return 0;
}

/*
 * Superblocks without xattr inode operations may get some security.* xattr
 * support from the LSM "for free". As soon as we have any other xattrs
 * like ACLs, we also need to implement the security.* handlers at
 * filesystem level, though.
 */

/*
 * Callback for security_inode_init_security() for acquiring xattrs.
 */
static int shmem_initxattrs(struct inode *inode,
			    const struct xattr *xattr_array,
			    void *fs_info)
{
	struct shmem_inode_info *info = SHMEM_I(inode);
	const struct xattr *xattr;
	struct simple_xattr *new_xattr;
	size_t len;

	for (xattr = xattr_array; xattr->name != NULL; xattr++) {
		new_xattr = simple_xattr_alloc(xattr->value, xattr->value_len);
		if (!new_xattr)
			return -ENOMEM;

		len = strlen(xattr->name) + 1;
		new_xattr->name = kmalloc(XATTR_SECURITY_PREFIX_LEN + len,
					  GFP_KERNEL);
		if (!new_xattr->name) {
			kvfree(new_xattr);
			return -ENOMEM;
		}

		memcpy(new_xattr->name, XATTR_SECURITY_PREFIX,
		       XATTR_SECURITY_PREFIX_LEN);
		memcpy(new_xattr->name + XATTR_SECURITY_PREFIX_LEN,
		       xattr->name, len);

		simple_xattr_add(&info->xattrs, new_xattr);
	}

	return 0;
}

static int shmem_xattr_handler_get(const struct xattr_handler *handler,
				   struct dentry *unused, struct inode *inode,
				   const char *name, void *buffer, size_t size)
{
	struct shmem_inode_info *info = SHMEM_I(inode);

	name = xattr_full_name(handler, name);
	return simple_xattr_get(&info->xattrs, name, buffer, size);
}

static int shmem_xattr_handler_set(const struct xattr_handler *handler,
				   struct mnt_idmap *idmap,
				   struct dentry *unused, struct inode *inode,
				   const char *name, const void *value,
				   size_t size, int flags)
{
	struct shmem_inode_info *info = SHMEM_I(inode);
	int err;

	name = xattr_full_name(handler, name);
	err = simple_xattr_set(&info->xattrs, name, value, size, flags, NULL);
	if (!err) {
		inode->i_ctime = current_time(inode);
		inode_inc_iversion(inode);
	}
	return err;
}

static const struct xattr_handler shmem_security_xattr_handler = {
	.prefix = XATTR_SECURITY_PREFIX,
	.get = shmem_xattr_handler_get,
	.set = shmem_xattr_handler_set,
};

static const struct xattr_handler shmem_trusted_xattr_handler = {
	.prefix = XATTR_TRUSTED_PREFIX,
	.get = shmem_xattr_handler_get,
	.set = shmem_xattr_handler_set,
};

static const struct xattr_handler *shmem_xattr_handlers[] = {
	&shmem_security_xattr_handler,
	&shmem_trusted_xattr_handler,
	NULL
};

static ssize_t shmem_listxattr(struct dentry *dentry, char *buffer, size_t size)
{
	struct shmem_inode_info *info = SHMEM_I(d_inode(dentry));
	return simple_xattr_list(d_inode(dentry), &info->xattrs, buffer, size);
}
#endif /* CONFIG_TMPFS_XATTR */

static const struct inode_operations shmem_short_symlink_operations = {
	.getattr	= shmem_getattr,
	.get_link	= simple_get_link,
#ifdef CONFIG_TMPFS_XATTR
	.listxattr	= shmem_listxattr,
#endif
};

static const struct inode_operations shmem_symlink_inode_operations = {
	.getattr	= shmem_getattr,
	.get_link	= shmem_get_link,
#ifdef CONFIG_TMPFS_XATTR
	.listxattr	= shmem_listxattr,
#endif
};

static struct dentry *shmem_get_parent(struct dentry *child)
{
	return ERR_PTR(-ESTALE);
}

static int shmem_match(struct inode *ino, void *vfh)
{
	__u32 *fh = vfh;
	__u64 inum = fh[2];
	inum = (inum << 32) | fh[1];
	return ino->i_ino == inum && fh[0] == ino->i_generation;
}

/* Find any alias of inode, but prefer a hashed alias */
static struct dentry *shmem_find_alias(struct inode *inode)
{
	struct dentry *alias = d_find_alias(inode);

	return alias ?: d_find_any_alias(inode);
}


static struct dentry *shmem_fh_to_dentry(struct super_block *sb,
		struct fid *fid, int fh_len, int fh_type)
{
	struct inode *inode;
	struct dentry *dentry = NULL;
	u64 inum;

	if (fh_len < 3)
		return NULL;

	inum = fid->raw[2];
	inum = (inum << 32) | fid->raw[1];

	inode = ilookup5(sb, (unsigned long)(inum + fid->raw[0]),
			shmem_match, fid->raw);
	if (inode) {
		dentry = shmem_find_alias(inode);
		iput(inode);
	}

	return dentry;
}

static int shmem_encode_fh(struct inode *inode, __u32 *fh, int *len,
				struct inode *parent)
{
	if (*len < 3) {
		*len = 3;
		return FILEID_INVALID;
	}

	if (inode_unhashed(inode)) {
		/* Unfortunately insert_inode_hash is not idempotent,
		 * so as we hash inodes here rather than at creation
		 * time, we need a lock to ensure we only try
		 * to do it once
		 */
		static DEFINE_SPINLOCK(lock);
		spin_lock(&lock);
		if (inode_unhashed(inode))
			__insert_inode_hash(inode,
					    inode->i_ino + inode->i_generation);
		spin_unlock(&lock);
	}

	fh[0] = inode->i_generation;
	fh[1] = inode->i_ino;
	fh[2] = ((__u64)inode->i_ino) >> 32;

	*len = 3;
	return 1;
}

static const struct export_operations shmem_export_ops = {
	.get_parent     = shmem_get_parent,
	.encode_fh      = shmem_encode_fh,
	.fh_to_dentry	= shmem_fh_to_dentry,
};

enum shmem_param {
	Opt_gid,
	Opt_huge,
	Opt_mode,
	Opt_mpol,
	Opt_nr_blocks,
	Opt_nr_inodes,
	Opt_size,
	Opt_uid,
	Opt_inode32,
	Opt_inode64,
	Opt_noswap,
};

static const struct constant_table shmem_param_enums_huge[] = {
	{"never",	SHMEM_HUGE_NEVER },
	{"always",	SHMEM_HUGE_ALWAYS },
	{"within_size",	SHMEM_HUGE_WITHIN_SIZE },
	{"advise",	SHMEM_HUGE_ADVISE },
	{}
};

const struct fs_parameter_spec shmem_fs_parameters[] = {
	fsparam_u32   ("gid",		Opt_gid),
	fsparam_enum  ("huge",		Opt_huge,  shmem_param_enums_huge),
	fsparam_u32oct("mode",		Opt_mode),
	fsparam_string("mpol",		Opt_mpol),
	fsparam_string("nr_blocks",	Opt_nr_blocks),
	fsparam_string("nr_inodes",	Opt_nr_inodes),
	fsparam_string("size",		Opt_size),
	fsparam_u32   ("uid",		Opt_uid),
	fsparam_flag  ("inode32",	Opt_inode32),
	fsparam_flag  ("inode64",	Opt_inode64),
	fsparam_flag  ("noswap",	Opt_noswap),
	{}
};

static int shmem_parse_one(struct fs_context *fc, struct fs_parameter *param)
{
	struct shmem_options *ctx = fc->fs_private;
	struct fs_parse_result result;
	unsigned long long size;
	char *rest;
	int opt;

	opt = fs_parse(fc, shmem_fs_parameters, param, &result);
	if (opt < 0)
		return opt;

	switch (opt) {
	case Opt_size:
		size = memparse(param->string, &rest);
		if (*rest == '%') {
			size <<= PAGE_SHIFT;
			size *= totalram_pages();
			do_div(size, 100);
			rest++;
		}
		if (*rest)
			goto bad_value;
		ctx->blocks = DIV_ROUND_UP(size, PAGE_SIZE);
		ctx->seen |= SHMEM_SEEN_BLOCKS;
		break;
	case Opt_nr_blocks:
		ctx->blocks = memparse(param->string, &rest);
		if (*rest || ctx->blocks > S64_MAX)
			goto bad_value;
		ctx->seen |= SHMEM_SEEN_BLOCKS;
		break;
	case Opt_nr_inodes:
		ctx->inodes = memparse(param->string, &rest);
		if (*rest)
			goto bad_value;
		ctx->seen |= SHMEM_SEEN_INODES;
		break;
	case Opt_mode:
		ctx->mode = result.uint_32 & 07777;
		break;
	case Opt_uid:
		ctx->uid = make_kuid(current_user_ns(), result.uint_32);
		if (!uid_valid(ctx->uid))
			goto bad_value;
		break;
	case Opt_gid:
		ctx->gid = make_kgid(current_user_ns(), result.uint_32);
		if (!gid_valid(ctx->gid))
			goto bad_value;
		break;
	case Opt_huge:
		ctx->huge = result.uint_32;
		if (ctx->huge != SHMEM_HUGE_NEVER &&
		    !(IS_ENABLED(CONFIG_TRANSPARENT_HUGEPAGE) &&
		      has_transparent_hugepage()))
			goto unsupported_parameter;
		ctx->seen |= SHMEM_SEEN_HUGE;
		break;
	case Opt_mpol:
		if (IS_ENABLED(CONFIG_NUMA)) {
			mpol_put(ctx->mpol);
			ctx->mpol = NULL;
			if (mpol_parse_str(param->string, &ctx->mpol))
				goto bad_value;
			break;
		}
		goto unsupported_parameter;
	case Opt_inode32:
		ctx->full_inums = false;
		ctx->seen |= SHMEM_SEEN_INUMS;
		break;
	case Opt_inode64:
		if (sizeof(ino_t) < 8) {
			return invalfc(fc,
				       "Cannot use inode64 with <64bit inums in kernel\n");
		}
		ctx->full_inums = true;
		ctx->seen |= SHMEM_SEEN_INUMS;
		break;
	case Opt_noswap:
<<<<<<< HEAD
=======
		if ((fc->user_ns != &init_user_ns) || !capable(CAP_SYS_ADMIN)) {
			return invalfc(fc,
				       "Turning off swap in unprivileged tmpfs mounts unsupported");
		}
>>>>>>> 25aab2ea
		ctx->noswap = true;
		ctx->seen |= SHMEM_SEEN_NOSWAP;
		break;
	}
	return 0;

unsupported_parameter:
	return invalfc(fc, "Unsupported parameter '%s'", param->key);
bad_value:
	return invalfc(fc, "Bad value for '%s'", param->key);
}

static int shmem_parse_options(struct fs_context *fc, void *data)
{
	char *options = data;

	if (options) {
		int err = security_sb_eat_lsm_opts(options, &fc->security);
		if (err)
			return err;
	}

	while (options != NULL) {
		char *this_char = options;
		for (;;) {
			/*
			 * NUL-terminate this option: unfortunately,
			 * mount options form a comma-separated list,
			 * but mpol's nodelist may also contain commas.
			 */
			options = strchr(options, ',');
			if (options == NULL)
				break;
			options++;
			if (!isdigit(*options)) {
				options[-1] = '\0';
				break;
			}
		}
		if (*this_char) {
			char *value = strchr(this_char, '=');
			size_t len = 0;
			int err;

			if (value) {
				*value++ = '\0';
				len = strlen(value);
			}
			err = vfs_parse_fs_string(fc, this_char, value, len);
			if (err < 0)
				return err;
		}
	}
	return 0;
}

/*
 * Reconfigure a shmem filesystem.
 *
 * Note that we disallow change from limited->unlimited blocks/inodes while any
 * are in use; but we must separately disallow unlimited->limited, because in
 * that case we have no record of how much is already in use.
 */
static int shmem_reconfigure(struct fs_context *fc)
{
	struct shmem_options *ctx = fc->fs_private;
	struct shmem_sb_info *sbinfo = SHMEM_SB(fc->root->d_sb);
	unsigned long inodes;
	struct mempolicy *mpol = NULL;
	const char *err;

	raw_spin_lock(&sbinfo->stat_lock);
	inodes = sbinfo->max_inodes - sbinfo->free_inodes;

	if ((ctx->seen & SHMEM_SEEN_BLOCKS) && ctx->blocks) {
		if (!sbinfo->max_blocks) {
			err = "Cannot retroactively limit size";
			goto out;
		}
		if (percpu_counter_compare(&sbinfo->used_blocks,
					   ctx->blocks) > 0) {
			err = "Too small a size for current use";
			goto out;
		}
	}
	if ((ctx->seen & SHMEM_SEEN_INODES) && ctx->inodes) {
		if (!sbinfo->max_inodes) {
			err = "Cannot retroactively limit inodes";
			goto out;
		}
		if (ctx->inodes < inodes) {
			err = "Too few inodes for current use";
			goto out;
		}
	}

	if ((ctx->seen & SHMEM_SEEN_INUMS) && !ctx->full_inums &&
	    sbinfo->next_ino > UINT_MAX) {
		err = "Current inum too high to switch to 32-bit inums";
		goto out;
	}
	if ((ctx->seen & SHMEM_SEEN_NOSWAP) && ctx->noswap && !sbinfo->noswap) {
		err = "Cannot disable swap on remount";
		goto out;
	}
	if (!(ctx->seen & SHMEM_SEEN_NOSWAP) && !ctx->noswap && sbinfo->noswap) {
		err = "Cannot enable swap on remount if it was disabled on first mount";
		goto out;
	}

	if (ctx->seen & SHMEM_SEEN_HUGE)
		sbinfo->huge = ctx->huge;
	if (ctx->seen & SHMEM_SEEN_INUMS)
		sbinfo->full_inums = ctx->full_inums;
	if (ctx->seen & SHMEM_SEEN_BLOCKS)
		sbinfo->max_blocks  = ctx->blocks;
	if (ctx->seen & SHMEM_SEEN_INODES) {
		sbinfo->max_inodes  = ctx->inodes;
		sbinfo->free_inodes = ctx->inodes - inodes;
	}

	/*
	 * Preserve previous mempolicy unless mpol remount option was specified.
	 */
	if (ctx->mpol) {
		mpol = sbinfo->mpol;
		sbinfo->mpol = ctx->mpol;	/* transfers initial ref */
		ctx->mpol = NULL;
	}

	if (ctx->noswap)
		sbinfo->noswap = true;

	raw_spin_unlock(&sbinfo->stat_lock);
	mpol_put(mpol);
	return 0;
out:
	raw_spin_unlock(&sbinfo->stat_lock);
	return invalfc(fc, "%s", err);
}

static int shmem_show_options(struct seq_file *seq, struct dentry *root)
{
	struct shmem_sb_info *sbinfo = SHMEM_SB(root->d_sb);

	if (sbinfo->max_blocks != shmem_default_max_blocks())
		seq_printf(seq, ",size=%luk",
			sbinfo->max_blocks << (PAGE_SHIFT - 10));
	if (sbinfo->max_inodes != shmem_default_max_inodes())
		seq_printf(seq, ",nr_inodes=%lu", sbinfo->max_inodes);
	if (sbinfo->mode != (0777 | S_ISVTX))
		seq_printf(seq, ",mode=%03ho", sbinfo->mode);
	if (!uid_eq(sbinfo->uid, GLOBAL_ROOT_UID))
		seq_printf(seq, ",uid=%u",
				from_kuid_munged(&init_user_ns, sbinfo->uid));
	if (!gid_eq(sbinfo->gid, GLOBAL_ROOT_GID))
		seq_printf(seq, ",gid=%u",
				from_kgid_munged(&init_user_ns, sbinfo->gid));

	/*
	 * Showing inode{64,32} might be useful even if it's the system default,
	 * since then people don't have to resort to checking both here and
	 * /proc/config.gz to confirm 64-bit inums were successfully applied
	 * (which may not even exist if IKCONFIG_PROC isn't enabled).
	 *
	 * We hide it when inode64 isn't the default and we are using 32-bit
	 * inodes, since that probably just means the feature isn't even under
	 * consideration.
	 *
	 * As such:
	 *
	 *                     +-----------------+-----------------+
	 *                     | TMPFS_INODE64=y | TMPFS_INODE64=n |
	 *  +------------------+-----------------+-----------------+
	 *  | full_inums=true  | show            | show            |
	 *  | full_inums=false | show            | hide            |
	 *  +------------------+-----------------+-----------------+
	 *
	 */
	if (IS_ENABLED(CONFIG_TMPFS_INODE64) || sbinfo->full_inums)
		seq_printf(seq, ",inode%d", (sbinfo->full_inums ? 64 : 32));
#ifdef CONFIG_TRANSPARENT_HUGEPAGE
	/* Rightly or wrongly, show huge mount option unmasked by shmem_huge */
	if (sbinfo->huge)
		seq_printf(seq, ",huge=%s", shmem_format_huge(sbinfo->huge));
#endif
	shmem_show_mpol(seq, sbinfo->mpol);
	if (sbinfo->noswap)
		seq_printf(seq, ",noswap");
	return 0;
}

#endif /* CONFIG_TMPFS */

static void shmem_put_super(struct super_block *sb)
{
	struct shmem_sb_info *sbinfo = SHMEM_SB(sb);

	free_percpu(sbinfo->ino_batch);
	percpu_counter_destroy(&sbinfo->used_blocks);
	mpol_put(sbinfo->mpol);
	kfree(sbinfo);
	sb->s_fs_info = NULL;
}

static int shmem_fill_super(struct super_block *sb, struct fs_context *fc)
{
	struct shmem_options *ctx = fc->fs_private;
	struct inode *inode;
	struct shmem_sb_info *sbinfo;

	/* Round up to L1_CACHE_BYTES to resist false sharing */
	sbinfo = kzalloc(max((int)sizeof(struct shmem_sb_info),
				L1_CACHE_BYTES), GFP_KERNEL);
	if (!sbinfo)
		return -ENOMEM;

	sb->s_fs_info = sbinfo;

#ifdef CONFIG_TMPFS
	/*
	 * Per default we only allow half of the physical ram per
	 * tmpfs instance, limiting inodes to one per page of lowmem;
	 * but the internal instance is left unlimited.
	 */
	if (!(sb->s_flags & SB_KERNMOUNT)) {
		if (!(ctx->seen & SHMEM_SEEN_BLOCKS))
			ctx->blocks = shmem_default_max_blocks();
		if (!(ctx->seen & SHMEM_SEEN_INODES))
			ctx->inodes = shmem_default_max_inodes();
		if (!(ctx->seen & SHMEM_SEEN_INUMS))
			ctx->full_inums = IS_ENABLED(CONFIG_TMPFS_INODE64);
		sbinfo->noswap = ctx->noswap;
	} else {
		sb->s_flags |= SB_NOUSER;
	}
	sb->s_export_op = &shmem_export_ops;
	sb->s_flags |= SB_NOSEC | SB_I_VERSION;
#else
	sb->s_flags |= SB_NOUSER;
#endif
	sbinfo->max_blocks = ctx->blocks;
	sbinfo->free_inodes = sbinfo->max_inodes = ctx->inodes;
	if (sb->s_flags & SB_KERNMOUNT) {
		sbinfo->ino_batch = alloc_percpu(ino_t);
		if (!sbinfo->ino_batch)
			goto failed;
	}
	sbinfo->uid = ctx->uid;
	sbinfo->gid = ctx->gid;
	sbinfo->full_inums = ctx->full_inums;
	sbinfo->mode = ctx->mode;
	sbinfo->huge = ctx->huge;
	sbinfo->mpol = ctx->mpol;
	ctx->mpol = NULL;

	raw_spin_lock_init(&sbinfo->stat_lock);
	if (percpu_counter_init(&sbinfo->used_blocks, 0, GFP_KERNEL))
		goto failed;
	spin_lock_init(&sbinfo->shrinklist_lock);
	INIT_LIST_HEAD(&sbinfo->shrinklist);

	sb->s_maxbytes = MAX_LFS_FILESIZE;
	sb->s_blocksize = PAGE_SIZE;
	sb->s_blocksize_bits = PAGE_SHIFT;
	sb->s_magic = TMPFS_MAGIC;
	sb->s_op = &shmem_ops;
	sb->s_time_gran = 1;
#ifdef CONFIG_TMPFS_XATTR
	sb->s_xattr = shmem_xattr_handlers;
#endif
#ifdef CONFIG_TMPFS_POSIX_ACL
	sb->s_flags |= SB_POSIXACL;
#endif
	uuid_gen(&sb->s_uuid);

	inode = shmem_get_inode(&nop_mnt_idmap, sb, NULL, S_IFDIR | sbinfo->mode, 0,
				VM_NORESERVE);
	if (!inode)
		goto failed;
	inode->i_uid = sbinfo->uid;
	inode->i_gid = sbinfo->gid;
	sb->s_root = d_make_root(inode);
	if (!sb->s_root)
		goto failed;
	return 0;

failed:
	shmem_put_super(sb);
	return -ENOMEM;
}

static int shmem_get_tree(struct fs_context *fc)
{
	return get_tree_nodev(fc, shmem_fill_super);
}

static void shmem_free_fc(struct fs_context *fc)
{
	struct shmem_options *ctx = fc->fs_private;

	if (ctx) {
		mpol_put(ctx->mpol);
		kfree(ctx);
	}
}

static const struct fs_context_operations shmem_fs_context_ops = {
	.free			= shmem_free_fc,
	.get_tree		= shmem_get_tree,
#ifdef CONFIG_TMPFS
	.parse_monolithic	= shmem_parse_options,
	.parse_param		= shmem_parse_one,
	.reconfigure		= shmem_reconfigure,
#endif
};

static struct kmem_cache *shmem_inode_cachep;

static struct inode *shmem_alloc_inode(struct super_block *sb)
{
	struct shmem_inode_info *info;
	info = alloc_inode_sb(sb, shmem_inode_cachep, GFP_KERNEL);
	if (!info)
		return NULL;
	return &info->vfs_inode;
}

static void shmem_free_in_core_inode(struct inode *inode)
{
	if (S_ISLNK(inode->i_mode))
		kfree(inode->i_link);
	kmem_cache_free(shmem_inode_cachep, SHMEM_I(inode));
}

static void shmem_destroy_inode(struct inode *inode)
{
	if (S_ISREG(inode->i_mode))
		mpol_free_shared_policy(&SHMEM_I(inode)->policy);
}

static void shmem_init_inode(void *foo)
{
	struct shmem_inode_info *info = foo;
	inode_init_once(&info->vfs_inode);
}

static void shmem_init_inodecache(void)
{
	shmem_inode_cachep = kmem_cache_create("shmem_inode_cache",
				sizeof(struct shmem_inode_info),
				0, SLAB_PANIC|SLAB_ACCOUNT, shmem_init_inode);
}

static void shmem_destroy_inodecache(void)
{
	kmem_cache_destroy(shmem_inode_cachep);
}

/* Keep the page in page cache instead of truncating it */
static int shmem_error_remove_page(struct address_space *mapping,
				   struct page *page)
{
	return 0;
}

const struct address_space_operations shmem_aops = {
	.writepage	= shmem_writepage,
	.dirty_folio	= noop_dirty_folio,
#ifdef CONFIG_TMPFS
	.write_begin	= shmem_write_begin,
	.write_end	= shmem_write_end,
#endif
#ifdef CONFIG_MIGRATION
	.migrate_folio	= migrate_folio,
#endif
	.error_remove_page = shmem_error_remove_page,
};
EXPORT_SYMBOL(shmem_aops);

static const struct file_operations shmem_file_operations = {
	.mmap		= shmem_mmap,
	.open		= generic_file_open,
	.get_unmapped_area = shmem_get_unmapped_area,
#ifdef CONFIG_TMPFS
	.llseek		= shmem_file_llseek,
	.read_iter	= shmem_file_read_iter,
	.write_iter	= generic_file_write_iter,
	.fsync		= noop_fsync,
	.splice_read	= generic_file_splice_read,
	.splice_write	= iter_file_splice_write,
	.fallocate	= shmem_fallocate,
#endif
};

static const struct inode_operations shmem_inode_operations = {
	.getattr	= shmem_getattr,
	.setattr	= shmem_setattr,
#ifdef CONFIG_TMPFS_XATTR
	.listxattr	= shmem_listxattr,
	.set_acl	= simple_set_acl,
	.fileattr_get	= shmem_fileattr_get,
	.fileattr_set	= shmem_fileattr_set,
#endif
};

static const struct inode_operations shmem_dir_inode_operations = {
#ifdef CONFIG_TMPFS
	.getattr	= shmem_getattr,
	.create		= shmem_create,
	.lookup		= simple_lookup,
	.link		= shmem_link,
	.unlink		= shmem_unlink,
	.symlink	= shmem_symlink,
	.mkdir		= shmem_mkdir,
	.rmdir		= shmem_rmdir,
	.mknod		= shmem_mknod,
	.rename		= shmem_rename2,
	.tmpfile	= shmem_tmpfile,
#endif
#ifdef CONFIG_TMPFS_XATTR
	.listxattr	= shmem_listxattr,
	.fileattr_get	= shmem_fileattr_get,
	.fileattr_set	= shmem_fileattr_set,
#endif
#ifdef CONFIG_TMPFS_POSIX_ACL
	.setattr	= shmem_setattr,
	.set_acl	= simple_set_acl,
#endif
};

static const struct inode_operations shmem_special_inode_operations = {
	.getattr	= shmem_getattr,
#ifdef CONFIG_TMPFS_XATTR
	.listxattr	= shmem_listxattr,
#endif
#ifdef CONFIG_TMPFS_POSIX_ACL
	.setattr	= shmem_setattr,
	.set_acl	= simple_set_acl,
#endif
};

static const struct super_operations shmem_ops = {
	.alloc_inode	= shmem_alloc_inode,
	.free_inode	= shmem_free_in_core_inode,
	.destroy_inode	= shmem_destroy_inode,
#ifdef CONFIG_TMPFS
	.statfs		= shmem_statfs,
	.show_options	= shmem_show_options,
#endif
	.evict_inode	= shmem_evict_inode,
	.drop_inode	= generic_delete_inode,
	.put_super	= shmem_put_super,
#ifdef CONFIG_TRANSPARENT_HUGEPAGE
	.nr_cached_objects	= shmem_unused_huge_count,
	.free_cached_objects	= shmem_unused_huge_scan,
#endif
};

static const struct vm_operations_struct shmem_vm_ops = {
	.fault		= shmem_fault,
	.map_pages	= filemap_map_pages,
#ifdef CONFIG_NUMA
	.set_policy     = shmem_set_policy,
	.get_policy     = shmem_get_policy,
#endif
};

static const struct vm_operations_struct shmem_anon_vm_ops = {
	.fault		= shmem_fault,
	.map_pages	= filemap_map_pages,
#ifdef CONFIG_NUMA
	.set_policy     = shmem_set_policy,
	.get_policy     = shmem_get_policy,
#endif
};

int shmem_init_fs_context(struct fs_context *fc)
{
	struct shmem_options *ctx;

	ctx = kzalloc(sizeof(struct shmem_options), GFP_KERNEL);
	if (!ctx)
		return -ENOMEM;

	ctx->mode = 0777 | S_ISVTX;
	ctx->uid = current_fsuid();
	ctx->gid = current_fsgid();

	fc->fs_private = ctx;
	fc->ops = &shmem_fs_context_ops;
	return 0;
}

static struct file_system_type shmem_fs_type = {
	.owner		= THIS_MODULE,
	.name		= "tmpfs",
	.init_fs_context = shmem_init_fs_context,
#ifdef CONFIG_TMPFS
	.parameters	= shmem_fs_parameters,
#endif
	.kill_sb	= kill_litter_super,
#ifdef CONFIG_SHMEM
	.fs_flags	= FS_USERNS_MOUNT | FS_ALLOW_IDMAP,
#else
	.fs_flags	= FS_USERNS_MOUNT,
#endif
};

void __init shmem_init(void)
{
	int error;

	shmem_init_inodecache();

	error = register_filesystem(&shmem_fs_type);
	if (error) {
		pr_err("Could not register tmpfs\n");
		goto out2;
	}

	shm_mnt = kern_mount(&shmem_fs_type);
	if (IS_ERR(shm_mnt)) {
		error = PTR_ERR(shm_mnt);
		pr_err("Could not kern_mount tmpfs\n");
		goto out1;
	}

#ifdef CONFIG_TRANSPARENT_HUGEPAGE
	if (has_transparent_hugepage() && shmem_huge > SHMEM_HUGE_DENY)
		SHMEM_SB(shm_mnt->mnt_sb)->huge = shmem_huge;
	else
		shmem_huge = SHMEM_HUGE_NEVER; /* just in case it was patched */
#endif
	return;

out1:
	unregister_filesystem(&shmem_fs_type);
out2:
	shmem_destroy_inodecache();
	shm_mnt = ERR_PTR(error);
}

#if defined(CONFIG_TRANSPARENT_HUGEPAGE) && defined(CONFIG_SYSFS)
static ssize_t shmem_enabled_show(struct kobject *kobj,
				  struct kobj_attribute *attr, char *buf)
{
	static const int values[] = {
		SHMEM_HUGE_ALWAYS,
		SHMEM_HUGE_WITHIN_SIZE,
		SHMEM_HUGE_ADVISE,
		SHMEM_HUGE_NEVER,
		SHMEM_HUGE_DENY,
		SHMEM_HUGE_FORCE,
	};
	int len = 0;
	int i;

	for (i = 0; i < ARRAY_SIZE(values); i++) {
		len += sysfs_emit_at(buf, len,
				     shmem_huge == values[i] ? "%s[%s]" : "%s%s",
				     i ? " " : "",
				     shmem_format_huge(values[i]));
	}

	len += sysfs_emit_at(buf, len, "\n");

	return len;
}

static ssize_t shmem_enabled_store(struct kobject *kobj,
		struct kobj_attribute *attr, const char *buf, size_t count)
{
	char tmp[16];
	int huge;

	if (count + 1 > sizeof(tmp))
		return -EINVAL;
	memcpy(tmp, buf, count);
	tmp[count] = '\0';
	if (count && tmp[count - 1] == '\n')
		tmp[count - 1] = '\0';

	huge = shmem_parse_huge(tmp);
	if (huge == -EINVAL)
		return -EINVAL;
	if (!has_transparent_hugepage() &&
			huge != SHMEM_HUGE_NEVER && huge != SHMEM_HUGE_DENY)
		return -EINVAL;

	shmem_huge = huge;
	if (shmem_huge > SHMEM_HUGE_DENY)
		SHMEM_SB(shm_mnt->mnt_sb)->huge = shmem_huge;
	return count;
}

struct kobj_attribute shmem_enabled_attr = __ATTR_RW(shmem_enabled);
#endif /* CONFIG_TRANSPARENT_HUGEPAGE && CONFIG_SYSFS */

#else /* !CONFIG_SHMEM */

/*
 * tiny-shmem: simple shmemfs and tmpfs using ramfs code
 *
 * This is intended for small system where the benefits of the full
 * shmem code (swap-backed and resource-limited) are outweighed by
 * their complexity. On systems without swap this code should be
 * effectively equivalent, but much lighter weight.
 */

static struct file_system_type shmem_fs_type = {
	.name		= "tmpfs",
	.init_fs_context = ramfs_init_fs_context,
	.parameters	= ramfs_fs_parameters,
	.kill_sb	= kill_litter_super,
	.fs_flags	= FS_USERNS_MOUNT,
};

void __init shmem_init(void)
{
	BUG_ON(register_filesystem(&shmem_fs_type) != 0);

	shm_mnt = kern_mount(&shmem_fs_type);
	BUG_ON(IS_ERR(shm_mnt));
}

int shmem_unuse(unsigned int type)
{
	return 0;
}

int shmem_lock(struct file *file, int lock, struct ucounts *ucounts)
{
	return 0;
}

void shmem_unlock_mapping(struct address_space *mapping)
{
}

#ifdef CONFIG_MMU
unsigned long shmem_get_unmapped_area(struct file *file,
				      unsigned long addr, unsigned long len,
				      unsigned long pgoff, unsigned long flags)
{
	return current->mm->get_unmapped_area(file, addr, len, pgoff, flags);
}
#endif

void shmem_truncate_range(struct inode *inode, loff_t lstart, loff_t lend)
{
	truncate_inode_pages_range(inode->i_mapping, lstart, lend);
}
EXPORT_SYMBOL_GPL(shmem_truncate_range);

#define shmem_vm_ops				generic_file_vm_ops
#define shmem_anon_vm_ops			generic_file_vm_ops
#define shmem_file_operations			ramfs_file_operations
#define shmem_get_inode(idmap, sb, dir, mode, dev, flags) ramfs_get_inode(sb, dir, mode, dev)
#define shmem_acct_size(flags, size)		0
#define shmem_unacct_size(flags, size)		do {} while (0)

#endif /* CONFIG_SHMEM */

/* common code */

static struct file *__shmem_file_setup(struct vfsmount *mnt, const char *name, loff_t size,
				       unsigned long flags, unsigned int i_flags)
{
	struct inode *inode;
	struct file *res;

	if (IS_ERR(mnt))
		return ERR_CAST(mnt);

	if (size < 0 || size > MAX_LFS_FILESIZE)
		return ERR_PTR(-EINVAL);

	if (shmem_acct_size(flags, size))
		return ERR_PTR(-ENOMEM);

	if (is_idmapped_mnt(mnt))
		return ERR_PTR(-EINVAL);

	inode = shmem_get_inode(&nop_mnt_idmap, mnt->mnt_sb, NULL,
				S_IFREG | S_IRWXUGO, 0, flags);
	if (unlikely(!inode)) {
		shmem_unacct_size(flags, size);
		return ERR_PTR(-ENOSPC);
	}
	inode->i_flags |= i_flags;
	inode->i_size = size;
	clear_nlink(inode);	/* It is unlinked */
	res = ERR_PTR(ramfs_nommu_expand_for_mapping(inode, size));
	if (!IS_ERR(res))
		res = alloc_file_pseudo(inode, mnt, name, O_RDWR,
				&shmem_file_operations);
	if (IS_ERR(res))
		iput(inode);
	return res;
}

/**
 * shmem_kernel_file_setup - get an unlinked file living in tmpfs which must be
 * 	kernel internal.  There will be NO LSM permission checks against the
 * 	underlying inode.  So users of this interface must do LSM checks at a
 *	higher layer.  The users are the big_key and shm implementations.  LSM
 *	checks are provided at the key or shm level rather than the inode.
 * @name: name for dentry (to be seen in /proc/<pid>/maps
 * @size: size to be set for the file
 * @flags: VM_NORESERVE suppresses pre-accounting of the entire object size
 */
struct file *shmem_kernel_file_setup(const char *name, loff_t size, unsigned long flags)
{
	return __shmem_file_setup(shm_mnt, name, size, flags, S_PRIVATE);
}

/**
 * shmem_file_setup - get an unlinked file living in tmpfs
 * @name: name for dentry (to be seen in /proc/<pid>/maps
 * @size: size to be set for the file
 * @flags: VM_NORESERVE suppresses pre-accounting of the entire object size
 */
struct file *shmem_file_setup(const char *name, loff_t size, unsigned long flags)
{
	return __shmem_file_setup(shm_mnt, name, size, flags, 0);
}
EXPORT_SYMBOL_GPL(shmem_file_setup);

/**
 * shmem_file_setup_with_mnt - get an unlinked file living in tmpfs
 * @mnt: the tmpfs mount where the file will be created
 * @name: name for dentry (to be seen in /proc/<pid>/maps
 * @size: size to be set for the file
 * @flags: VM_NORESERVE suppresses pre-accounting of the entire object size
 */
struct file *shmem_file_setup_with_mnt(struct vfsmount *mnt, const char *name,
				       loff_t size, unsigned long flags)
{
	return __shmem_file_setup(mnt, name, size, flags, 0);
}
EXPORT_SYMBOL_GPL(shmem_file_setup_with_mnt);

/**
 * shmem_zero_setup - setup a shared anonymous mapping
 * @vma: the vma to be mmapped is prepared by do_mmap
 */
int shmem_zero_setup(struct vm_area_struct *vma)
{
	struct file *file;
	loff_t size = vma->vm_end - vma->vm_start;

	/*
	 * Cloning a new file under mmap_lock leads to a lock ordering conflict
	 * between XFS directory reading and selinux: since this file is only
	 * accessible to the user through its mapping, use S_PRIVATE flag to
	 * bypass file security, in the same way as shmem_kernel_file_setup().
	 */
	file = shmem_kernel_file_setup("dev/zero", size, vma->vm_flags);
	if (IS_ERR(file))
		return PTR_ERR(file);

	if (vma->vm_file)
		fput(vma->vm_file);
	vma->vm_file = file;
	vma->vm_ops = &shmem_anon_vm_ops;

	return 0;
}

/**
 * shmem_read_folio_gfp - read into page cache, using specified page allocation flags.
 * @mapping:	the folio's address_space
 * @index:	the folio index
 * @gfp:	the page allocator flags to use if allocating
 *
 * This behaves as a tmpfs "read_cache_page_gfp(mapping, index, gfp)",
 * with any new page allocations done using the specified allocation flags.
 * But read_cache_page_gfp() uses the ->read_folio() method: which does not
 * suit tmpfs, since it may have pages in swapcache, and needs to find those
 * for itself; although drivers/gpu/drm i915 and ttm rely upon this support.
 *
 * i915_gem_object_get_pages_gtt() mixes __GFP_NORETRY | __GFP_NOWARN in
 * with the mapping_gfp_mask(), to avoid OOMing the machine unnecessarily.
 */
struct folio *shmem_read_folio_gfp(struct address_space *mapping,
		pgoff_t index, gfp_t gfp)
{
#ifdef CONFIG_SHMEM
	struct inode *inode = mapping->host;
	struct folio *folio;
	int error;

	BUG_ON(!shmem_mapping(mapping));
	error = shmem_get_folio_gfp(inode, index, &folio, SGP_CACHE,
				  gfp, NULL, NULL, NULL);
	if (error)
		return ERR_PTR(error);

	folio_unlock(folio);
	return folio;
#else
	/*
	 * The tiny !SHMEM case uses ramfs without swap
	 */
	return mapping_read_folio_gfp(mapping, index, gfp);
#endif
}
EXPORT_SYMBOL_GPL(shmem_read_folio_gfp);

struct page *shmem_read_mapping_page_gfp(struct address_space *mapping,
					 pgoff_t index, gfp_t gfp)
{
	struct folio *folio = shmem_read_folio_gfp(mapping, index, gfp);
	struct page *page;

	if (IS_ERR(folio))
		return &folio->page;

	page = folio_file_page(folio, index);
	if (PageHWPoison(page)) {
		folio_put(folio);
		return ERR_PTR(-EIO);
	}

	return page;
}
EXPORT_SYMBOL_GPL(shmem_read_mapping_page_gfp);<|MERGE_RESOLUTION|>--- conflicted
+++ resolved
@@ -3593,13 +3593,10 @@
 		ctx->seen |= SHMEM_SEEN_INUMS;
 		break;
 	case Opt_noswap:
-<<<<<<< HEAD
-=======
 		if ((fc->user_ns != &init_user_ns) || !capable(CAP_SYS_ADMIN)) {
 			return invalfc(fc,
 				       "Turning off swap in unprivileged tmpfs mounts unsupported");
 		}
->>>>>>> 25aab2ea
 		ctx->noswap = true;
 		ctx->seen |= SHMEM_SEEN_NOSWAP;
 		break;
