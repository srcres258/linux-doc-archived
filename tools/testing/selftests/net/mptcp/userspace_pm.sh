--- conflicted
+++ resolved
@@ -4,15 +4,12 @@
 . "$(dirname "${0}")/mptcp_lib.sh"
 
 mptcp_lib_check_mptcp
-<<<<<<< HEAD
-=======
 mptcp_lib_check_kallsyms
 
 if ! mptcp_lib_has_file '/proc/sys/net/mptcp/pm_type'; then
 	echo "userspace pm tests are not supported by the kernel: SKIP"
 	exit ${KSFT_SKIP}
 fi
->>>>>>> 6d16bf51
 
 ip -Version > /dev/null 2>&1
 if [ $? -ne 0 ];then
