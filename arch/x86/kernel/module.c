--- conflicted
+++ resolved
@@ -37,35 +37,6 @@
 } while (0)
 #endif
 
-<<<<<<< HEAD
-static struct execmem_params execmem_params __ro_after_init = {
-	.ranges = {
-		[EXECMEM_DEFAULT] = {
-			.flags = EXECMEM_KASAN_SHADOW,
-			.alignment = MODULE_ALIGN,
-		},
-	},
-};
-
-struct execmem_params __init *execmem_arch_params(void)
-{
-	unsigned long module_load_offset = 0;
-	unsigned long start;
-
-	if (IS_ENABLED(CONFIG_RANDOMIZE_BASE) && kaslr_enabled())
-		module_load_offset =
-			get_random_u32_inclusive(1, 1024) * PAGE_SIZE;
-
-	start = MODULES_VADDR + module_load_offset;
-	execmem_params.ranges[EXECMEM_DEFAULT].start = start;
-	execmem_params.ranges[EXECMEM_DEFAULT].end = MODULES_END;
-	execmem_params.ranges[EXECMEM_DEFAULT].pgprot = PAGE_KERNEL;
-
-	return &execmem_params;
-}
-
-=======
->>>>>>> 154d9c60
 #ifdef CONFIG_X86_32
 int apply_relocate(Elf32_Shdr *sechdrs,
 		   const char *strtab,
