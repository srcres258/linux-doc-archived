/* SPDX-License-Identifier: GPL-2.0 */
/* Copyright (c) 2018, Intel Corporation. */

#ifndef _ICE_H_
#define _ICE_H_

#include <linux/types.h>
#include <linux/errno.h>
#include <linux/kernel.h>
#include <linux/module.h>
#include <linux/firmware.h>
#include <linux/netdevice.h>
#include <linux/compiler.h>
#include <linux/etherdevice.h>
#include <linux/skbuff.h>
#include <linux/cpumask.h>
#include <linux/rtnetlink.h>
#include <linux/if_vlan.h>
#include <linux/dma-mapping.h>
#include <linux/pci.h>
#include <linux/workqueue.h>
#include <linux/wait.h>
#include <linux/interrupt.h>
#include <linux/ethtool.h>
#include <linux/timer.h>
#include <linux/delay.h>
#include <linux/bitmap.h>
#include <linux/log2.h>
#include <linux/ip.h>
#include <linux/sctp.h>
#include <linux/ipv6.h>
#include <linux/pkt_sched.h>
#include <linux/if_bridge.h>
#include <linux/ctype.h>
#include <linux/linkmode.h>
#include <linux/bpf.h>
#include <linux/btf.h>
#include <linux/auxiliary_bus.h>
#include <linux/avf/virtchnl.h>
#include <linux/cpu_rmap.h>
#include <linux/dim.h>
#include <linux/gnss.h>
#include <net/pkt_cls.h>
#include <net/pkt_sched.h>
#include <net/tc_act/tc_mirred.h>
#include <net/tc_act/tc_gact.h>
#include <net/ip.h>
#include <net/devlink.h>
#include <net/ipv6.h>
#include <net/xdp_sock.h>
#include <net/xdp_sock_drv.h>
#include <net/geneve.h>
#include <net/gre.h>
#include <net/udp_tunnel.h>
#include <net/vxlan.h>
#include <net/gtp.h>
#include <linux/ppp_defs.h>
#include "ice_devids.h"
#include "ice_type.h"
#include "ice_txrx.h"
#include "ice_dcb.h"
#include "ice_switch.h"
#include "ice_common.h"
#include "ice_flow.h"
#include "ice_sched.h"
#include "ice_idc_int.h"
#include "ice_sriov.h"
#include "ice_vf_mbx.h"
#include "ice_ptp.h"
#include "ice_fdir.h"
#include "ice_xsk.h"
#include "ice_arfs.h"
#include "ice_repr.h"
#include "ice_eswitch.h"
#include "ice_lag.h"
#include "ice_vsi_vlan_ops.h"
#include "ice_gnss.h"
#include "ice_irq.h"
#include "ice_dpll.h"

#define ICE_BAR0		0
#define ICE_REQ_DESC_MULTIPLE	32
#define ICE_MIN_NUM_DESC	64
#define ICE_MAX_NUM_DESC	8160
#define ICE_DFLT_MIN_RX_DESC	512
#define ICE_DFLT_NUM_TX_DESC	256
#define ICE_DFLT_NUM_RX_DESC	2048

#define ICE_DFLT_TRAFFIC_CLASS	BIT(0)
#define ICE_INT_NAME_STR_LEN	(IFNAMSIZ + 16)
#define ICE_AQ_LEN		192
#define ICE_MBXSQ_LEN		64
#define ICE_SBQ_LEN		64
#define ICE_MIN_LAN_TXRX_MSIX	1
#define ICE_MIN_LAN_OICR_MSIX	1
#define ICE_MIN_MSIX		(ICE_MIN_LAN_TXRX_MSIX + ICE_MIN_LAN_OICR_MSIX)
#define ICE_FDIR_MSIX		2
#define ICE_RDMA_NUM_AEQ_MSIX	4
#define ICE_MIN_RDMA_MSIX	2
#define ICE_ESWITCH_MSIX	1
#define ICE_NO_VSI		0xffff
#define ICE_VSI_MAP_CONTIG	0
#define ICE_VSI_MAP_SCATTER	1
#define ICE_MAX_SCATTER_TXQS	16
#define ICE_MAX_SCATTER_RXQS	16
#define ICE_Q_WAIT_RETRY_LIMIT	10
#define ICE_Q_WAIT_MAX_RETRY	(5 * ICE_Q_WAIT_RETRY_LIMIT)
#define ICE_MAX_LG_RSS_QS	256
#define ICE_INVAL_Q_INDEX	0xffff

#define ICE_MAX_RXQS_PER_TC		256	/* Used when setting VSI context per TC Rx queues */

#define ICE_CHNL_START_TC		1

#define ICE_MAX_RESET_WAIT		20

#define ICE_VSIQF_HKEY_ARRAY_SIZE	((VSIQF_HKEY_MAX_INDEX + 1) *	4)

#define ICE_DFLT_NETIF_M (NETIF_MSG_DRV | NETIF_MSG_PROBE | NETIF_MSG_LINK)

#define ICE_MAX_MTU	(ICE_AQ_SET_MAC_FRAME_SIZE_MAX - ICE_ETH_PKT_HDR_PAD)

#define ICE_MAX_TSO_SIZE 131072

#define ICE_UP_TABLE_TRANSLATE(val, i) \
		(((val) << ICE_AQ_VSI_UP_TABLE_UP##i##_S) & \
		  ICE_AQ_VSI_UP_TABLE_UP##i##_M)

#define ICE_TX_DESC(R, i) (&(((struct ice_tx_desc *)((R)->desc))[i]))
#define ICE_RX_DESC(R, i) (&(((union ice_32b_rx_flex_desc *)((R)->desc))[i]))
#define ICE_TX_CTX_DESC(R, i) (&(((struct ice_tx_ctx_desc *)((R)->desc))[i]))
#define ICE_TX_FDIRDESC(R, i) (&(((struct ice_fltr_desc *)((R)->desc))[i]))

/* Minimum BW limit is 500 Kbps for any scheduler node */
#define ICE_MIN_BW_LIMIT		500
/* User can specify BW in either Kbit/Mbit/Gbit and OS converts it in bytes.
 * use it to convert user specified BW limit into Kbps
 */
#define ICE_BW_KBPS_DIVISOR		125

/* Default recipes have priority 4 and below, hence priority values between 5..7
 * can be used as filter priority for advanced switch filter (advanced switch
 * filters need new recipe to be created for specified extraction sequence
 * because default recipe extraction sequence does not represent custom
 * extraction)
 */
#define ICE_SWITCH_FLTR_PRIO_QUEUE	7
/* prio 6 is reserved for future use (e.g. switch filter with L3 fields +
 * (Optional: IP TOS/TTL) + L4 fields + (optionally: TCP fields such as
 * SYN/FIN/RST))
 */
#define ICE_SWITCH_FLTR_PRIO_RSVD	6
#define ICE_SWITCH_FLTR_PRIO_VSI	5
#define ICE_SWITCH_FLTR_PRIO_QGRP	ICE_SWITCH_FLTR_PRIO_VSI

/* Macro for each VSI in a PF */
#define ice_for_each_vsi(pf, i) \
	for ((i) = 0; (i) < (pf)->num_alloc_vsi; (i)++)

/* Macros for each Tx/Xdp/Rx ring in a VSI */
#define ice_for_each_txq(vsi, i) \
	for ((i) = 0; (i) < (vsi)->num_txq; (i)++)

#define ice_for_each_xdp_txq(vsi, i) \
	for ((i) = 0; (i) < (vsi)->num_xdp_txq; (i)++)

#define ice_for_each_rxq(vsi, i) \
	for ((i) = 0; (i) < (vsi)->num_rxq; (i)++)

/* Macros for each allocated Tx/Rx ring whether used or not in a VSI */
#define ice_for_each_alloc_txq(vsi, i) \
	for ((i) = 0; (i) < (vsi)->alloc_txq; (i)++)

#define ice_for_each_alloc_rxq(vsi, i) \
	for ((i) = 0; (i) < (vsi)->alloc_rxq; (i)++)

#define ice_for_each_q_vector(vsi, i) \
	for ((i) = 0; (i) < (vsi)->num_q_vectors; (i)++)

#define ice_for_each_chnl_tc(i)	\
	for ((i) = ICE_CHNL_START_TC; (i) < ICE_CHNL_MAX_TC; (i)++)

#define ICE_UCAST_PROMISC_BITS (ICE_PROMISC_UCAST_TX | ICE_PROMISC_UCAST_RX)

#define ICE_UCAST_VLAN_PROMISC_BITS (ICE_PROMISC_UCAST_TX | \
				     ICE_PROMISC_UCAST_RX | \
				     ICE_PROMISC_VLAN_TX  | \
				     ICE_PROMISC_VLAN_RX)

#define ICE_MCAST_PROMISC_BITS (ICE_PROMISC_MCAST_TX | ICE_PROMISC_MCAST_RX)

#define ICE_MCAST_VLAN_PROMISC_BITS (ICE_PROMISC_MCAST_TX | \
				     ICE_PROMISC_MCAST_RX | \
				     ICE_PROMISC_VLAN_TX  | \
				     ICE_PROMISC_VLAN_RX)

#define ice_pf_to_dev(pf) (&((pf)->pdev->dev))

#define ice_pf_src_tmr_owned(pf) ((pf)->hw.func_caps.ts_func_info.src_tmr_owned)

enum ice_feature {
	ICE_F_DSCP,
<<<<<<< HEAD
	ICE_F_PTP_EXTTS,
=======
>>>>>>> 154d9c60
	ICE_F_PHY_RCLK,
	ICE_F_SMA_CTRL,
	ICE_F_CGU,
	ICE_F_GNSS,
	ICE_F_ROCE_LAG,
	ICE_F_SRIOV_LAG,
	ICE_F_MAX
};

DECLARE_STATIC_KEY_FALSE(ice_xdp_locking_key);

struct ice_channel {
	struct list_head list;
	u8 type;
	u16 sw_id;
	u16 base_q;
	u16 num_rxq;
	u16 num_txq;
	u16 vsi_num;
	u8 ena_tc;
	struct ice_aqc_vsi_props info;
	u64 max_tx_rate;
	u64 min_tx_rate;
	atomic_t num_sb_fltr;
	struct ice_vsi *ch_vsi;
};

struct ice_txq_meta {
	u32 q_teid;	/* Tx-scheduler element identifier */
	u16 q_id;	/* Entry in VSI's txq_map bitmap */
	u16 q_handle;	/* Relative index of Tx queue within TC */
	u16 vsi_idx;	/* VSI index that Tx queue belongs to */
	u8 tc;		/* TC number that Tx queue belongs to */
};

struct ice_tc_info {
	u16 qoffset;
	u16 qcount_tx;
	u16 qcount_rx;
	u8 netdev_tc;
};

struct ice_tc_cfg {
	u8 numtc; /* Total number of enabled TCs */
	u16 ena_tc; /* Tx map */
	struct ice_tc_info tc_info[ICE_MAX_TRAFFIC_CLASS];
};

struct ice_qs_cfg {
	struct mutex *qs_mutex;  /* will be assigned to &pf->avail_q_mutex */
	unsigned long *pf_map;
	unsigned long pf_map_size;
	unsigned int q_count;
	unsigned int scatter_count;
	u16 *vsi_map;
	u16 vsi_map_offset;
	u8 mapping_mode;
};

struct ice_sw {
	struct ice_pf *pf;
	u16 sw_id;		/* switch ID for this switch */
	u16 bridge_mode;	/* VEB/VEPA/Port Virtualizer */
};

enum ice_pf_state {
	ICE_TESTING,
	ICE_DOWN,
	ICE_NEEDS_RESTART,
	ICE_PREPARED_FOR_RESET,	/* set by driver when prepared */
	ICE_RESET_OICR_RECV,		/* set by driver after rcv reset OICR */
	ICE_PFR_REQ,		/* set by driver */
	ICE_CORER_REQ,		/* set by driver */
	ICE_GLOBR_REQ,		/* set by driver */
	ICE_CORER_RECV,		/* set by OICR handler */
	ICE_GLOBR_RECV,		/* set by OICR handler */
	ICE_EMPR_RECV,		/* set by OICR handler */
	ICE_SUSPENDED,		/* set on module remove path */
	ICE_RESET_FAILED,		/* set by reset/rebuild */
	/* When checking for the PF to be in a nominal operating state, the
	 * bits that are grouped at the beginning of the list need to be
	 * checked. Bits occurring before ICE_STATE_NOMINAL_CHECK_BITS will
	 * be checked. If you need to add a bit into consideration for nominal
	 * operating state, it must be added before
	 * ICE_STATE_NOMINAL_CHECK_BITS. Do not move this entry's position
	 * without appropriate consideration.
	 */
	ICE_STATE_NOMINAL_CHECK_BITS,
	ICE_ADMINQ_EVENT_PENDING,
	ICE_MAILBOXQ_EVENT_PENDING,
	ICE_SIDEBANDQ_EVENT_PENDING,
	ICE_MDD_EVENT_PENDING,
	ICE_VFLR_EVENT_PENDING,
	ICE_FLTR_OVERFLOW_PROMISC,
	ICE_VF_DIS,
	ICE_CFG_BUSY,
	ICE_SERVICE_SCHED,
	ICE_SERVICE_DIS,
	ICE_FD_FLUSH_REQ,
	ICE_OICR_INTR_DIS,		/* Global OICR interrupt disabled */
	ICE_MDD_VF_PRINT_PENDING,	/* set when MDD event handle */
	ICE_VF_RESETS_DISABLED,	/* disable resets during ice_remove */
	ICE_LINK_DEFAULT_OVERRIDE_PENDING,
	ICE_PHY_INIT_COMPLETE,
	ICE_FD_VF_FLUSH_CTX,		/* set at FD Rx IRQ or timeout */
	ICE_AUX_ERR_PENDING,
	ICE_STATE_NBITS		/* must be last */
};

enum ice_vsi_state {
	ICE_VSI_DOWN,
	ICE_VSI_NEEDS_RESTART,
	ICE_VSI_NETDEV_ALLOCD,
	ICE_VSI_NETDEV_REGISTERED,
	ICE_VSI_UMAC_FLTR_CHANGED,
	ICE_VSI_MMAC_FLTR_CHANGED,
	ICE_VSI_PROMISC_CHANGED,
	ICE_VSI_STATE_NBITS		/* must be last */
};

struct ice_vsi_stats {
	struct ice_ring_stats **tx_ring_stats;  /* Tx ring stats array */
	struct ice_ring_stats **rx_ring_stats;  /* Rx ring stats array */
};

/* struct that defines a VSI, associated with a dev */
struct ice_vsi {
	struct net_device *netdev;
	struct ice_sw *vsw;		 /* switch this VSI is on */
	struct ice_pf *back;		 /* back pointer to PF */
	struct ice_port_info *port_info; /* back pointer to port_info */
	struct ice_rx_ring **rx_rings;	 /* Rx ring array */
	struct ice_tx_ring **tx_rings;	 /* Tx ring array */
	struct ice_q_vector **q_vectors; /* q_vector array */

	irqreturn_t (*irq_handler)(int irq, void *data);

	u64 tx_linearize;
	DECLARE_BITMAP(state, ICE_VSI_STATE_NBITS);
	unsigned int current_netdev_flags;
	u32 tx_restart;
	u32 tx_busy;
	u32 rx_buf_failed;
	u32 rx_page_failed;
	u16 num_q_vectors;
	/* tell if only dynamic irq allocation is allowed */
	bool irq_dyn_alloc;

	enum ice_vsi_type type;
	u16 vsi_num;			/* HW (absolute) index of this VSI */
	u16 idx;			/* software index in pf->vsi[] */

	struct ice_vf *vf;		/* VF associated with this VSI */

	u16 num_gfltr;
	u16 num_bfltr;

	/* RSS config */
	u16 rss_table_size;	/* HW RSS table size */
	u16 rss_size;		/* Allocated RSS queues */
	u8 *rss_hkey_user;	/* User configured hash keys */
	u8 *rss_lut_user;	/* User configured lookup table entries */
	u8 rss_lut_type;	/* used to configure Get/Set RSS LUT AQ call */

	/* aRFS members only allocated for the PF VSI */
#define ICE_MAX_ARFS_LIST	1024
#define ICE_ARFS_LST_MASK	(ICE_MAX_ARFS_LIST - 1)
	struct hlist_head *arfs_fltr_list;
	struct ice_arfs_active_fltr_cntrs *arfs_fltr_cntrs;
	spinlock_t arfs_lock;	/* protects aRFS hash table and filter state */
	atomic_t *arfs_last_fltr_id;

	u16 max_frame;
	u16 rx_buf_len;

	struct ice_aqc_vsi_props info;	 /* VSI properties */
	struct ice_vsi_vlan_info vlan_info;	/* vlan config to be restored */

	/* VSI stats */
	struct rtnl_link_stats64 net_stats;
	struct rtnl_link_stats64 net_stats_prev;
	struct ice_eth_stats eth_stats;
	struct ice_eth_stats eth_stats_prev;

	struct list_head tmp_sync_list;		/* MAC filters to be synced */
	struct list_head tmp_unsync_list;	/* MAC filters to be unsynced */

	u8 irqs_ready:1;
	u8 current_isup:1;		 /* Sync 'link up' logging */
	u8 stat_offsets_loaded:1;
	struct ice_vsi_vlan_ops inner_vlan_ops;
	struct ice_vsi_vlan_ops outer_vlan_ops;
	u16 num_vlan;

	/* queue information */
	u8 tx_mapping_mode;		 /* ICE_MAP_MODE_[CONTIG|SCATTER] */
	u8 rx_mapping_mode;		 /* ICE_MAP_MODE_[CONTIG|SCATTER] */
	u16 *txq_map;			 /* index in pf->avail_txqs */
	u16 *rxq_map;			 /* index in pf->avail_rxqs */
	u16 alloc_txq;			 /* Allocated Tx queues */
	u16 num_txq;			 /* Used Tx queues */
	u16 alloc_rxq;			 /* Allocated Rx queues */
	u16 num_rxq;			 /* Used Rx queues */
	u16 req_txq;			 /* User requested Tx queues */
	u16 req_rxq;			 /* User requested Rx queues */
	u16 num_rx_desc;
	u16 num_tx_desc;
	u16 qset_handle[ICE_MAX_TRAFFIC_CLASS];
	struct ice_tc_cfg tc_cfg;
	struct bpf_prog *xdp_prog;
	struct ice_tx_ring **xdp_rings;	 /* XDP ring array */
	unsigned long *af_xdp_zc_qps;	 /* tracks AF_XDP ZC enabled qps */
	u16 num_xdp_txq;		 /* Used XDP queues */
	u8 xdp_mapping_mode;		 /* ICE_MAP_MODE_[CONTIG|SCATTER] */

	struct net_device **target_netdevs;

	struct tc_mqprio_qopt_offload mqprio_qopt; /* queue parameters */

	/* Channel Specific Fields */
	struct ice_vsi *tc_map_vsi[ICE_CHNL_MAX_TC];
	u16 cnt_q_avail;
	u16 next_base_q;	/* next queue to be used for channel setup */
	struct list_head ch_list;
	u16 num_chnl_rxq;
	u16 num_chnl_txq;
	u16 ch_rss_size;
	u16 num_chnl_fltr;
	/* store away rss size info before configuring ADQ channels so that,
	 * it can be used after tc-qdisc delete, to get back RSS setting as
	 * they were before
	 */
	u16 orig_rss_size;
	/* this keeps tracks of all enabled TC with and without DCB
	 * and inclusive of ADQ, vsi->mqprio_opt keeps track of queue
	 * information
	 */
	u8 all_numtc;
	u16 all_enatc;

	/* store away TC info, to be used for rebuild logic */
	u8 old_numtc;
	u16 old_ena_tc;

	struct ice_channel *ch;

	/* setup back reference, to which aggregator node this VSI
	 * corresponds to
	 */
	struct ice_agg_node *agg_node;
} ____cacheline_internodealigned_in_smp;

/* struct that defines an interrupt vector */
struct ice_q_vector {
	struct ice_vsi *vsi;

	u16 v_idx;			/* index in the vsi->q_vector array. */
	u16 reg_idx;
	u8 num_ring_rx;			/* total number of Rx rings in vector */
	u8 num_ring_tx;			/* total number of Tx rings in vector */
	u8 wb_on_itr:1;			/* if true, WB on ITR is enabled */
	/* in usecs, need to use ice_intrl_to_usecs_reg() before writing this
	 * value to the device
	 */
	u8 intrl;

	struct napi_struct napi;

	struct ice_ring_container rx;
	struct ice_ring_container tx;

	cpumask_t affinity_mask;
	struct irq_affinity_notify affinity_notify;

	struct ice_channel *ch;

	char name[ICE_INT_NAME_STR_LEN];

	u16 total_events;	/* net_dim(): number of interrupts processed */
	struct msi_map irq;
} ____cacheline_internodealigned_in_smp;

enum ice_pf_flags {
	ICE_FLAG_FLTR_SYNC,
	ICE_FLAG_RDMA_ENA,
	ICE_FLAG_RSS_ENA,
	ICE_FLAG_SRIOV_ENA,
	ICE_FLAG_SRIOV_CAPABLE,
	ICE_FLAG_DCB_CAPABLE,
	ICE_FLAG_DCB_ENA,
	ICE_FLAG_FD_ENA,
	ICE_FLAG_PTP_SUPPORTED,		/* PTP is supported by NVM */
	ICE_FLAG_PTP,			/* PTP is enabled by software */
	ICE_FLAG_ADV_FEATURES,
	ICE_FLAG_TC_MQPRIO,		/* support for Multi queue TC */
	ICE_FLAG_CLS_FLOWER,
	ICE_FLAG_LINK_DOWN_ON_CLOSE_ENA,
	ICE_FLAG_TOTAL_PORT_SHUTDOWN_ENA,
	ICE_FLAG_NO_MEDIA,
	ICE_FLAG_FW_LLDP_AGENT,
	ICE_FLAG_MOD_POWER_UNSUPPORTED,
	ICE_FLAG_PHY_FW_LOAD_FAILED,
	ICE_FLAG_ETHTOOL_CTXT,		/* set when ethtool holds RTNL lock */
	ICE_FLAG_LEGACY_RX,
	ICE_FLAG_VF_TRUE_PROMISC_ENA,
	ICE_FLAG_MDD_AUTO_RESET_VF,
	ICE_FLAG_VF_VLAN_PRUNING,
	ICE_FLAG_LINK_LENIENT_MODE_ENA,
	ICE_FLAG_PLUG_AUX_DEV,
	ICE_FLAG_UNPLUG_AUX_DEV,
	ICE_FLAG_MTU_CHANGED,
	ICE_FLAG_GNSS,			/* GNSS successfully initialized */
	ICE_FLAG_DPLL,			/* SyncE/PTP dplls initialized */
	ICE_PF_FLAGS_NBITS		/* must be last */
};

enum ice_misc_thread_tasks {
	ICE_MISC_THREAD_EXTTS_EVENT,
	ICE_MISC_THREAD_TX_TSTAMP,
	ICE_MISC_THREAD_NBITS		/* must be last */
};

struct ice_switchdev_info {
	struct ice_vsi *control_vsi;
	struct ice_vsi *uplink_vsi;
	struct ice_esw_br_offloads *br_offloads;
	bool is_running;
};

struct ice_agg_node {
	u32 agg_id;
#define ICE_MAX_VSIS_IN_AGG_NODE	64
	u32 num_vsis;
	u8 valid;
};

struct ice_pf {
	struct pci_dev *pdev;

	struct devlink_region *nvm_region;
	struct devlink_region *sram_region;
	struct devlink_region *devcaps_region;

	/* devlink port data */
	struct devlink_port devlink_port;

	/* OS reserved IRQ details */
	struct msix_entry *msix_entries;
	struct ice_irq_tracker irq_tracker;
	/* First MSIX vector used by SR-IOV VFs. Calculated by subtracting the
	 * number of MSIX vectors needed for all SR-IOV VFs from the number of
	 * MSIX vectors allowed on this PF.
	 */
	u16 sriov_base_vector;

	u16 ctrl_vsi_idx;		/* control VSI index in pf->vsi array */

	struct ice_vsi **vsi;		/* VSIs created by the driver */
	struct ice_vsi_stats **vsi_stats;
	struct ice_sw *first_sw;	/* first switch created by firmware */
	u16 eswitch_mode;		/* current mode of eswitch */
	struct ice_vfs vfs;
	DECLARE_BITMAP(features, ICE_F_MAX);
	DECLARE_BITMAP(state, ICE_STATE_NBITS);
	DECLARE_BITMAP(flags, ICE_PF_FLAGS_NBITS);
	DECLARE_BITMAP(misc_thread, ICE_MISC_THREAD_NBITS);
	unsigned long *avail_txqs;	/* bitmap to track PF Tx queue usage */
	unsigned long *avail_rxqs;	/* bitmap to track PF Rx queue usage */
	unsigned long serv_tmr_period;
	unsigned long serv_tmr_prev;
	struct timer_list serv_tmr;
	struct work_struct serv_task;
	struct mutex avail_q_mutex;	/* protects access to avail_[rx|tx]qs */
	struct mutex sw_mutex;		/* lock for protecting VSI alloc flow */
	struct mutex tc_mutex;		/* lock to protect TC changes */
	struct mutex adev_mutex;	/* lock to protect aux device access */
	struct mutex lag_mutex;		/* protect ice_lag struct in PF */
	u32 msg_enable;
	struct ice_ptp ptp;
	struct gnss_serial *gnss_serial;
	struct gnss_device *gnss_dev;
	u16 num_rdma_msix;		/* Total MSIX vectors for RDMA driver */
	u16 rdma_base_vector;

	/* spinlock to protect the AdminQ wait list */
	spinlock_t aq_wait_lock;
	struct hlist_head aq_wait_list;
	wait_queue_head_t aq_wait_queue;
	bool fw_emp_reset_disabled;

	wait_queue_head_t reset_wait_queue;

	u32 hw_csum_rx_error;
	u32 oicr_err_reg;
	struct msi_map oicr_irq;	/* Other interrupt cause MSIX vector */
	u16 max_pf_txqs;	/* Total Tx queues PF wide */
	u16 max_pf_rxqs;	/* Total Rx queues PF wide */
	u16 num_lan_msix;	/* Total MSIX vectors for base driver */
	u16 num_lan_tx;		/* num LAN Tx queues setup */
	u16 num_lan_rx;		/* num LAN Rx queues setup */
	u16 next_vsi;		/* Next free slot in pf->vsi[] - 0-based! */
	u16 num_alloc_vsi;
	u16 corer_count;	/* Core reset count */
	u16 globr_count;	/* Global reset count */
	u16 empr_count;		/* EMP reset count */
	u16 pfr_count;		/* PF reset count */

	u8 wol_ena : 1;		/* software state of WoL */
	u32 wakeup_reason;	/* last wakeup reason */
	struct ice_hw_port_stats stats;
	struct ice_hw_port_stats stats_prev;
	struct ice_hw hw;
	u8 stat_prev_loaded:1; /* has previous stats been loaded */
	u8 rdma_mode;
	u16 dcbx_cap;
	u32 tx_timeout_count;
	unsigned long tx_timeout_last_recovery;
	u32 tx_timeout_recovery_level;
	char int_name[ICE_INT_NAME_STR_LEN];
	struct auxiliary_device *adev;
	int aux_idx;
	u32 sw_int_count;
	/* count of tc_flower filters specific to channel (aka where filter
	 * action is "hw_tc <tc_num>")
	 */
	u16 num_dmac_chnl_fltrs;
	struct hlist_head tc_flower_fltr_list;

	u64 supported_rxdids;

	__le64 nvm_phy_type_lo; /* NVM PHY type low */
	__le64 nvm_phy_type_hi; /* NVM PHY type high */
	struct ice_link_default_override_tlv link_dflt_override;
	struct ice_lag *lag; /* Link Aggregation information */

	struct ice_switchdev_info switchdev;
	struct ice_esw_br_port *br_port;

#define ICE_INVALID_AGG_NODE_ID		0
#define ICE_PF_AGG_NODE_ID_START	1
#define ICE_MAX_PF_AGG_NODES		32
	struct ice_agg_node pf_agg_node[ICE_MAX_PF_AGG_NODES];
#define ICE_VF_AGG_NODE_ID_START	65
#define ICE_MAX_VF_AGG_NODES		32
	struct ice_agg_node vf_agg_node[ICE_MAX_VF_AGG_NODES];
	struct ice_dplls dplls;
};

extern struct workqueue_struct *ice_lag_wq;

struct ice_netdev_priv {
	struct ice_vsi *vsi;
	struct ice_repr *repr;
	/* indirect block callbacks on registered higher level devices
	 * (e.g. tunnel devices)
	 *
	 * tc_indr_block_cb_priv_list is used to look up indirect callback
	 * private data
	 */
	struct list_head tc_indr_block_priv_list;
};

/**
 * ice_vector_ch_enabled
 * @qv: pointer to q_vector, can be NULL
 *
 * This function returns true if vector is channel enabled otherwise false
 */
static inline bool ice_vector_ch_enabled(struct ice_q_vector *qv)
{
	return !!qv->ch; /* Enable it to run with TC */
}

/**
 * ice_irq_dynamic_ena - Enable default interrupt generation settings
 * @hw: pointer to HW struct
 * @vsi: pointer to VSI struct, can be NULL
 * @q_vector: pointer to q_vector, can be NULL
 */
static inline void
ice_irq_dynamic_ena(struct ice_hw *hw, struct ice_vsi *vsi,
		    struct ice_q_vector *q_vector)
{
	u32 vector = (vsi && q_vector) ? q_vector->reg_idx :
				((struct ice_pf *)hw->back)->oicr_irq.index;
	int itr = ICE_ITR_NONE;
	u32 val;

	/* clear the PBA here, as this function is meant to clean out all
	 * previous interrupts and enable the interrupt
	 */
	val = GLINT_DYN_CTL_INTENA_M | GLINT_DYN_CTL_CLEARPBA_M |
	      (itr << GLINT_DYN_CTL_ITR_INDX_S);
	if (vsi)
		if (test_bit(ICE_VSI_DOWN, vsi->state))
			return;
	wr32(hw, GLINT_DYN_CTL(vector), val);
}

/**
 * ice_netdev_to_pf - Retrieve the PF struct associated with a netdev
 * @netdev: pointer to the netdev struct
 */
static inline struct ice_pf *ice_netdev_to_pf(struct net_device *netdev)
{
	struct ice_netdev_priv *np = netdev_priv(netdev);

	return np->vsi->back;
}

static inline bool ice_is_xdp_ena_vsi(struct ice_vsi *vsi)
{
	return !!READ_ONCE(vsi->xdp_prog);
}

static inline void ice_set_ring_xdp(struct ice_tx_ring *ring)
{
	ring->flags |= ICE_TX_FLAGS_RING_XDP;
}

/**
 * ice_xsk_pool - get XSK buffer pool bound to a ring
 * @ring: Rx ring to use
 *
 * Returns a pointer to xsk_buff_pool structure if there is a buffer pool
 * present, NULL otherwise.
 */
static inline struct xsk_buff_pool *ice_xsk_pool(struct ice_rx_ring *ring)
{
	struct ice_vsi *vsi = ring->vsi;
	u16 qid = ring->q_index;

	if (!ice_is_xdp_ena_vsi(vsi) || !test_bit(qid, vsi->af_xdp_zc_qps))
		return NULL;

	return xsk_get_pool_from_qid(vsi->netdev, qid);
}

/**
 * ice_tx_xsk_pool - assign XSK buff pool to XDP ring
 * @vsi: pointer to VSI
 * @qid: index of a queue to look at XSK buff pool presence
 *
 * Sets XSK buff pool pointer on XDP ring.
 *
 * XDP ring is picked from Rx ring, whereas Rx ring is picked based on provided
 * queue id. Reason for doing so is that queue vectors might have assigned more
 * than one XDP ring, e.g. when user reduced the queue count on netdev; Rx ring
 * carries a pointer to one of these XDP rings for its own purposes, such as
 * handling XDP_TX action, therefore we can piggyback here on the
 * rx_ring->xdp_ring assignment that was done during XDP rings initialization.
 */
static inline void ice_tx_xsk_pool(struct ice_vsi *vsi, u16 qid)
{
	struct ice_tx_ring *ring;

	ring = vsi->rx_rings[qid]->xdp_ring;
	if (!ring)
		return;

	if (!ice_is_xdp_ena_vsi(vsi) || !test_bit(qid, vsi->af_xdp_zc_qps)) {
		ring->xsk_pool = NULL;
		return;
	}

	ring->xsk_pool = xsk_get_pool_from_qid(vsi->netdev, qid);
}

/**
 * ice_get_main_vsi - Get the PF VSI
 * @pf: PF instance
 *
 * returns pf->vsi[0], which by definition is the PF VSI
 */
static inline struct ice_vsi *ice_get_main_vsi(struct ice_pf *pf)
{
	if (pf->vsi)
		return pf->vsi[0];

	return NULL;
}

/**
 * ice_get_netdev_priv_vsi - return VSI associated with netdev priv.
 * @np: private netdev structure
 */
static inline struct ice_vsi *ice_get_netdev_priv_vsi(struct ice_netdev_priv *np)
{
	/* In case of port representor return source port VSI. */
	if (np->repr)
		return np->repr->src_vsi;
	else
		return np->vsi;
}

/**
 * ice_get_ctrl_vsi - Get the control VSI
 * @pf: PF instance
 */
static inline struct ice_vsi *ice_get_ctrl_vsi(struct ice_pf *pf)
{
	/* if pf->ctrl_vsi_idx is ICE_NO_VSI, control VSI was not set up */
	if (!pf->vsi || pf->ctrl_vsi_idx == ICE_NO_VSI)
		return NULL;

	return pf->vsi[pf->ctrl_vsi_idx];
}

/**
 * ice_find_vsi - Find the VSI from VSI ID
 * @pf: The PF pointer to search in
 * @vsi_num: The VSI ID to search for
 */
static inline struct ice_vsi *ice_find_vsi(struct ice_pf *pf, u16 vsi_num)
{
	int i;

	ice_for_each_vsi(pf, i)
		if (pf->vsi[i] && pf->vsi[i]->vsi_num == vsi_num)
			return  pf->vsi[i];
	return NULL;
}

/**
 * ice_is_switchdev_running - check if switchdev is configured
 * @pf: pointer to PF structure
 *
 * Returns true if eswitch mode is set to DEVLINK_ESWITCH_MODE_SWITCHDEV
 * and switchdev is configured, false otherwise.
 */
static inline bool ice_is_switchdev_running(struct ice_pf *pf)
{
	return pf->switchdev.is_running;
}

#define ICE_FD_STAT_CTR_BLOCK_COUNT	256
#define ICE_FD_STAT_PF_IDX(base_idx) \
			((base_idx) * ICE_FD_STAT_CTR_BLOCK_COUNT)
#define ICE_FD_SB_STAT_IDX(base_idx) ICE_FD_STAT_PF_IDX(base_idx)
#define ICE_FD_STAT_CH			1
#define ICE_FD_CH_STAT_IDX(base_idx) \
			(ICE_FD_STAT_PF_IDX(base_idx) + ICE_FD_STAT_CH)

/**
 * ice_is_adq_active - any active ADQs
 * @pf: pointer to PF
 *
 * This function returns true if there are any ADQs configured (which is
 * determined by looking at VSI type (which should be VSI_PF), numtc, and
 * TC_MQPRIO flag) otherwise return false
 */
static inline bool ice_is_adq_active(struct ice_pf *pf)
{
	struct ice_vsi *vsi;

	vsi = ice_get_main_vsi(pf);
	if (!vsi)
		return false;

	/* is ADQ configured */
	if (vsi->tc_cfg.numtc > ICE_CHNL_START_TC &&
	    test_bit(ICE_FLAG_TC_MQPRIO, pf->flags))
		return true;

	return false;
}

bool netif_is_ice(const struct net_device *dev);
int ice_vsi_setup_tx_rings(struct ice_vsi *vsi);
int ice_vsi_setup_rx_rings(struct ice_vsi *vsi);
int ice_vsi_open_ctrl(struct ice_vsi *vsi);
int ice_vsi_open(struct ice_vsi *vsi);
void ice_set_ethtool_ops(struct net_device *netdev);
void ice_set_ethtool_repr_ops(struct net_device *netdev);
void ice_set_ethtool_safe_mode_ops(struct net_device *netdev);
u16 ice_get_avail_txq_count(struct ice_pf *pf);
u16 ice_get_avail_rxq_count(struct ice_pf *pf);
int ice_vsi_recfg_qs(struct ice_vsi *vsi, int new_rx, int new_tx, bool locked);
void ice_update_vsi_stats(struct ice_vsi *vsi);
void ice_update_pf_stats(struct ice_pf *pf);
void
ice_fetch_u64_stats_per_ring(struct u64_stats_sync *syncp,
			     struct ice_q_stats stats, u64 *pkts, u64 *bytes);
int ice_up(struct ice_vsi *vsi);
int ice_down(struct ice_vsi *vsi);
int ice_down_up(struct ice_vsi *vsi);
int ice_vsi_cfg_lan(struct ice_vsi *vsi);
struct ice_vsi *ice_lb_vsi_setup(struct ice_pf *pf, struct ice_port_info *pi);
int ice_vsi_determine_xdp_res(struct ice_vsi *vsi);
int ice_prepare_xdp_rings(struct ice_vsi *vsi, struct bpf_prog *prog);
int ice_destroy_xdp_rings(struct ice_vsi *vsi);
int
ice_xdp_xmit(struct net_device *dev, int n, struct xdp_frame **frames,
	     u32 flags);
int ice_set_rss_lut(struct ice_vsi *vsi, u8 *lut, u16 lut_size);
int ice_get_rss_lut(struct ice_vsi *vsi, u8 *lut, u16 lut_size);
int ice_set_rss_key(struct ice_vsi *vsi, u8 *seed);
int ice_get_rss_key(struct ice_vsi *vsi, u8 *seed);
void ice_fill_rss_lut(u8 *lut, u16 rss_table_size, u16 rss_size);
int ice_schedule_reset(struct ice_pf *pf, enum ice_reset_req reset);
void ice_print_link_msg(struct ice_vsi *vsi, bool isup);
int ice_plug_aux_dev(struct ice_pf *pf);
void ice_unplug_aux_dev(struct ice_pf *pf);
int ice_init_rdma(struct ice_pf *pf);
void ice_deinit_rdma(struct ice_pf *pf);
const char *ice_aq_str(enum ice_aq_err aq_err);
bool ice_is_wol_supported(struct ice_hw *hw);
void ice_fdir_del_all_fltrs(struct ice_vsi *vsi);
int
ice_fdir_write_fltr(struct ice_pf *pf, struct ice_fdir_fltr *input, bool add,
		    bool is_tun);
void ice_vsi_manage_fdir(struct ice_vsi *vsi, bool ena);
int ice_add_fdir_ethtool(struct ice_vsi *vsi, struct ethtool_rxnfc *cmd);
int ice_del_fdir_ethtool(struct ice_vsi *vsi, struct ethtool_rxnfc *cmd);
int ice_get_ethtool_fdir_entry(struct ice_hw *hw, struct ethtool_rxnfc *cmd);
int
ice_get_fdir_fltr_ids(struct ice_hw *hw, struct ethtool_rxnfc *cmd,
		      u32 *rule_locs);
void ice_fdir_rem_adq_chnl(struct ice_hw *hw, u16 vsi_idx);
void ice_fdir_release_flows(struct ice_hw *hw);
void ice_fdir_replay_flows(struct ice_hw *hw);
void ice_fdir_replay_fltrs(struct ice_pf *pf);
int ice_fdir_create_dflt_rules(struct ice_pf *pf);

enum ice_aq_task_state {
	ICE_AQ_TASK_NOT_PREPARED,
	ICE_AQ_TASK_WAITING,
	ICE_AQ_TASK_COMPLETE,
	ICE_AQ_TASK_CANCELED,
};

struct ice_aq_task {
	struct hlist_node entry;
	struct ice_rq_event_info event;
	enum ice_aq_task_state state;
	u16 opcode;
};

void ice_aq_prep_for_event(struct ice_pf *pf, struct ice_aq_task *task,
			   u16 opcode);
int ice_aq_wait_for_event(struct ice_pf *pf, struct ice_aq_task *task,
			  unsigned long timeout);
int ice_open(struct net_device *netdev);
int ice_open_internal(struct net_device *netdev);
int ice_stop(struct net_device *netdev);
void ice_service_task_schedule(struct ice_pf *pf);
int ice_load(struct ice_pf *pf);
void ice_unload(struct ice_pf *pf);

/**
 * ice_set_rdma_cap - enable RDMA support
 * @pf: PF struct
 */
static inline void ice_set_rdma_cap(struct ice_pf *pf)
{
	if (pf->hw.func_caps.common_cap.rdma && pf->num_rdma_msix) {
		set_bit(ICE_FLAG_RDMA_ENA, pf->flags);
		set_bit(ICE_FLAG_PLUG_AUX_DEV, pf->flags);
	}
}

/**
 * ice_clear_rdma_cap - disable RDMA support
 * @pf: PF struct
 */
static inline void ice_clear_rdma_cap(struct ice_pf *pf)
{
	/* defer unplug to service task to avoid RTNL lock and
	 * clear PLUG bit so that pending plugs don't interfere
	 */
	clear_bit(ICE_FLAG_PLUG_AUX_DEV, pf->flags);
	set_bit(ICE_FLAG_UNPLUG_AUX_DEV, pf->flags);
	clear_bit(ICE_FLAG_RDMA_ENA, pf->flags);
}
#endif /* _ICE_H_ */<|MERGE_RESOLUTION|>--- conflicted
+++ resolved
@@ -200,10 +200,6 @@
 
 enum ice_feature {
 	ICE_F_DSCP,
-<<<<<<< HEAD
-	ICE_F_PTP_EXTTS,
-=======
->>>>>>> 154d9c60
 	ICE_F_PHY_RCLK,
 	ICE_F_SMA_CTRL,
 	ICE_F_CGU,
