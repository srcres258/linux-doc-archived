--- conflicted
+++ resolved
@@ -1371,11 +1371,7 @@
 	}
 }
 
-<<<<<<< HEAD
-static unsigned gmc_v9_0_get_vbios_fb_size(struct amdgpu_device *adev)
-=======
 static unsigned int gmc_v9_0_get_vbios_fb_size(struct amdgpu_device *adev)
->>>>>>> da8103da
 {
 	u32 d1vga_control = RREG32_SOC15(DCE, 0, mmD1VGA_CONTROL);
 	unsigned int size;
