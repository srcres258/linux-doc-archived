/*
 * Copyright © 2006-2019 Intel Corporation
 *
 * Permission is hereby granted, free of charge, to any person obtaining a
 * copy of this software and associated documentation files (the "Software"),
 * to deal in the Software without restriction, including without limitation
 * the rights to use, copy, modify, merge, publish, distribute, sublicense,
 * and/or sell copies of the Software, and to permit persons to whom the
 * Software is furnished to do so, subject to the following conditions:
 *
 * The above copyright notice and this permission notice (including the next
 * paragraph) shall be included in all copies or substantial portions of the
 * Software.
 *
 * THE SOFTWARE IS PROVIDED "AS IS", WITHOUT WARRANTY OF ANY KIND, EXPRESS OR
 * IMPLIED, INCLUDING BUT NOT LIMITED TO THE WARRANTIES OF MERCHANTABILITY,
 * FITNESS FOR A PARTICULAR PURPOSE AND NONINFRINGEMENT.  IN NO EVENT SHALL
 * THE AUTHORS OR COPYRIGHT HOLDERS BE LIABLE FOR ANY CLAIM, DAMAGES OR OTHER
 * LIABILITY, WHETHER IN AN ACTION OF CONTRACT, TORT OR OTHERWISE, ARISING
 * FROM, OUT OF OR IN CONNECTION WITH THE SOFTWARE OR THE USE OR OTHER DEALINGS
 * IN THE SOFTWARE.
 *
 */

#ifndef _INTEL_DISPLAY_H_
#define _INTEL_DISPLAY_H_

#include <drm/drm_util.h>

#include "i915_reg_defs.h"
#include "intel_display_limits.h"

enum drm_scaling_filter;
struct dpll;
struct drm_atomic_state;
struct drm_connector;
struct drm_device;
struct drm_display_mode;
struct drm_encoder;
struct drm_file;
struct drm_format_info;
struct drm_framebuffer;
struct drm_i915_gem_object;
struct drm_i915_private;
struct drm_mode_fb_cmd2;
struct drm_modeset_acquire_ctx;
struct drm_plane;
struct drm_plane_state;
struct i915_address_space;
struct i915_gtt_view;
struct intel_atomic_state;
struct intel_crtc;
struct intel_crtc_state;
struct intel_digital_port;
struct intel_dp;
struct intel_encoder;
struct intel_initial_plane_config;
struct intel_link_m_n;
struct intel_plane;
struct intel_plane_state;
struct intel_power_domain_mask;
struct intel_remapped_info;
struct intel_rotation_info;
struct pci_dev;
struct work_struct;


#define pipe_name(p) ((p) + 'A')

static inline const char *transcoder_name(enum transcoder transcoder)
{
	switch (transcoder) {
	case TRANSCODER_A:
		return "A";
	case TRANSCODER_B:
		return "B";
	case TRANSCODER_C:
		return "C";
	case TRANSCODER_D:
		return "D";
	case TRANSCODER_EDP:
		return "EDP";
	case TRANSCODER_DSI_A:
		return "DSI A";
	case TRANSCODER_DSI_C:
		return "DSI C";
	default:
		return "<invalid>";
	}
}

static inline bool transcoder_is_dsi(enum transcoder transcoder)
{
	return transcoder == TRANSCODER_DSI_A || transcoder == TRANSCODER_DSI_C;
}

/*
 * Global legacy plane identifier. Valid only for primary/sprite
 * planes on pre-g4x, and only for primary planes on g4x-bdw.
 */
enum i9xx_plane_id {
	PLANE_A,
	PLANE_B,
	PLANE_C,
};

#define plane_name(p) ((p) + 'A')
#define sprite_name(p, s) ((p) * DISPLAY_RUNTIME_INFO(dev_priv)->num_sprites[(p)] + (s) + 'A')

#define for_each_plane_id_on_crtc(__crtc, __p) \
	for ((__p) = PLANE_PRIMARY; (__p) < I915_MAX_PLANES; (__p)++) \
		for_each_if((__crtc)->plane_ids_mask & BIT(__p))

#define for_each_dbuf_slice(__dev_priv, __slice) \
	for ((__slice) = DBUF_S1; (__slice) < I915_MAX_DBUF_SLICES; (__slice)++) \
<<<<<<< HEAD
		for_each_if(INTEL_INFO(__dev_priv)->display->dbuf.slice_mask & BIT(__slice))
=======
		for_each_if(DISPLAY_INFO(__dev_priv)->dbuf.slice_mask & BIT(__slice))
>>>>>>> da8103da

#define for_each_dbuf_slice_in_mask(__dev_priv, __slice, __mask) \
	for_each_dbuf_slice((__dev_priv), (__slice)) \
		for_each_if((__mask) & BIT(__slice))

#define port_name(p) ((p) + 'A')

/*
 * Ports identifier referenced from other drivers.
 * Expected to remain stable over time
 */
static inline const char *port_identifier(enum port port)
{
	switch (port) {
	case PORT_A:
		return "Port A";
	case PORT_B:
		return "Port B";
	case PORT_C:
		return "Port C";
	case PORT_D:
		return "Port D";
	case PORT_E:
		return "Port E";
	case PORT_F:
		return "Port F";
	case PORT_G:
		return "Port G";
	case PORT_H:
		return "Port H";
	case PORT_I:
		return "Port I";
	default:
		return "<invalid>";
	}
}

enum tc_port {
	TC_PORT_NONE = -1,

	TC_PORT_1 = 0,
	TC_PORT_2,
	TC_PORT_3,
	TC_PORT_4,
	TC_PORT_5,
	TC_PORT_6,

	I915_MAX_TC_PORTS
};

enum aux_ch {
	AUX_CH_NONE = -1,

	AUX_CH_A,
	AUX_CH_B,
	AUX_CH_C,
	AUX_CH_D,
	AUX_CH_E, /* ICL+ */
	AUX_CH_F,
	AUX_CH_G,
	AUX_CH_H,
	AUX_CH_I,

	/* tgl+ */
	AUX_CH_USBC1 = AUX_CH_D,
	AUX_CH_USBC2,
	AUX_CH_USBC3,
	AUX_CH_USBC4,
	AUX_CH_USBC5,
	AUX_CH_USBC6,

	/* XE_LPD repositions D/E offsets and bitfields */
	AUX_CH_D_XELPD = AUX_CH_USBC5,
	AUX_CH_E_XELPD,
};

#define aux_ch_name(a) ((a) + 'A')

enum phy {
	PHY_NONE = -1,

	PHY_A = 0,
	PHY_B,
	PHY_C,
	PHY_D,
	PHY_E,
	PHY_F,
	PHY_G,
	PHY_H,
	PHY_I,

	I915_MAX_PHYS
};

#define phy_name(a) ((a) + 'A')

enum phy_fia {
	FIA1,
	FIA2,
	FIA3,
};

#define for_each_hpd_pin(__pin) \
	for ((__pin) = (HPD_NONE + 1); (__pin) < HPD_NUM_PINS; (__pin)++)

#define for_each_pipe(__dev_priv, __p) \
	for ((__p) = 0; (__p) < I915_MAX_PIPES; (__p)++) \
		for_each_if(DISPLAY_RUNTIME_INFO(__dev_priv)->pipe_mask & BIT(__p))

#define for_each_pipe_masked(__dev_priv, __p, __mask) \
	for_each_pipe(__dev_priv, __p) \
		for_each_if((__mask) & BIT(__p))

#define for_each_cpu_transcoder(__dev_priv, __t) \
	for ((__t) = 0; (__t) < I915_MAX_TRANSCODERS; (__t)++)	\
		for_each_if (DISPLAY_RUNTIME_INFO(__dev_priv)->cpu_transcoder_mask & BIT(__t))

#define for_each_cpu_transcoder_masked(__dev_priv, __t, __mask) \
	for_each_cpu_transcoder(__dev_priv, __t) \
		for_each_if ((__mask) & BIT(__t))

#define for_each_sprite(__dev_priv, __p, __s)				\
	for ((__s) = 0;							\
	     (__s) < DISPLAY_RUNTIME_INFO(__dev_priv)->num_sprites[(__p)];	\
	     (__s)++)

#define for_each_port(__port) \
	for ((__port) = PORT_A; (__port) < I915_MAX_PORTS; (__port)++)

#define for_each_port_masked(__port, __ports_mask)			\
	for_each_port(__port)						\
		for_each_if((__ports_mask) & BIT(__port))

#define for_each_phy_masked(__phy, __phys_mask) \
	for ((__phy) = PHY_A; (__phy) < I915_MAX_PHYS; (__phy)++)	\
		for_each_if((__phys_mask) & BIT(__phy))

#define for_each_crtc(dev, crtc) \
	list_for_each_entry(crtc, &(dev)->mode_config.crtc_list, head)

#define for_each_intel_plane(dev, intel_plane) \
	list_for_each_entry(intel_plane,			\
			    &(dev)->mode_config.plane_list,	\
			    base.head)

#define for_each_intel_plane_mask(dev, intel_plane, plane_mask)		\
	list_for_each_entry(intel_plane,				\
			    &(dev)->mode_config.plane_list,		\
			    base.head)					\
		for_each_if((plane_mask) &				\
			    drm_plane_mask(&intel_plane->base))

#define for_each_intel_plane_on_crtc(dev, intel_crtc, intel_plane)	\
	list_for_each_entry(intel_plane,				\
			    &(dev)->mode_config.plane_list,		\
			    base.head)					\
		for_each_if((intel_plane)->pipe == (intel_crtc)->pipe)

#define for_each_intel_crtc(dev, intel_crtc)				\
	list_for_each_entry(intel_crtc,					\
			    &(dev)->mode_config.crtc_list,		\
			    base.head)

#define for_each_intel_crtc_in_pipe_mask(dev, intel_crtc, pipe_mask)	\
	list_for_each_entry(intel_crtc,					\
			    &(dev)->mode_config.crtc_list,		\
			    base.head)					\
		for_each_if((pipe_mask) & BIT(intel_crtc->pipe))

#define for_each_intel_encoder(dev, intel_encoder)		\
	list_for_each_entry(intel_encoder,			\
			    &(dev)->mode_config.encoder_list,	\
			    base.head)

#define for_each_intel_encoder_mask(dev, intel_encoder, encoder_mask)	\
	list_for_each_entry(intel_encoder,				\
			    &(dev)->mode_config.encoder_list,		\
			    base.head)					\
		for_each_if((encoder_mask) &				\
			    drm_encoder_mask(&intel_encoder->base))

#define for_each_intel_encoder_mask_with_psr(dev, intel_encoder, encoder_mask) \
	list_for_each_entry((intel_encoder), &(dev)->mode_config.encoder_list, base.head) \
		for_each_if(((encoder_mask) & drm_encoder_mask(&(intel_encoder)->base)) && \
			    intel_encoder_can_psr(intel_encoder))

#define for_each_intel_dp(dev, intel_encoder)			\
	for_each_intel_encoder(dev, intel_encoder)		\
		for_each_if(intel_encoder_is_dp(intel_encoder))

#define for_each_intel_encoder_with_psr(dev, intel_encoder) \
	for_each_intel_encoder((dev), (intel_encoder)) \
		for_each_if(intel_encoder_can_psr(intel_encoder))

#define for_each_intel_connector_iter(intel_connector, iter) \
	while ((intel_connector = to_intel_connector(drm_connector_list_iter_next(iter))))

#define for_each_encoder_on_crtc(dev, __crtc, intel_encoder) \
	list_for_each_entry((intel_encoder), &(dev)->mode_config.encoder_list, base.head) \
		for_each_if((intel_encoder)->base.crtc == (__crtc))

#define for_each_old_intel_plane_in_state(__state, plane, old_plane_state, __i) \
	for ((__i) = 0; \
	     (__i) < (__state)->base.dev->mode_config.num_total_plane && \
		     ((plane) = to_intel_plane((__state)->base.planes[__i].ptr), \
		      (old_plane_state) = to_intel_plane_state((__state)->base.planes[__i].old_state), 1); \
	     (__i)++) \
		for_each_if(plane)

#define for_each_old_intel_crtc_in_state(__state, crtc, old_crtc_state, __i) \
	for ((__i) = 0; \
	     (__i) < (__state)->base.dev->mode_config.num_crtc && \
		     ((crtc) = to_intel_crtc((__state)->base.crtcs[__i].ptr), \
		      (old_crtc_state) = to_intel_crtc_state((__state)->base.crtcs[__i].old_state), 1); \
	     (__i)++) \
		for_each_if(crtc)

#define for_each_new_intel_plane_in_state(__state, plane, new_plane_state, __i) \
	for ((__i) = 0; \
	     (__i) < (__state)->base.dev->mode_config.num_total_plane && \
		     ((plane) = to_intel_plane((__state)->base.planes[__i].ptr), \
		      (new_plane_state) = to_intel_plane_state((__state)->base.planes[__i].new_state), 1); \
	     (__i)++) \
		for_each_if(plane)

#define for_each_new_intel_crtc_in_state(__state, crtc, new_crtc_state, __i) \
	for ((__i) = 0; \
	     (__i) < (__state)->base.dev->mode_config.num_crtc && \
		     ((crtc) = to_intel_crtc((__state)->base.crtcs[__i].ptr), \
		      (new_crtc_state) = to_intel_crtc_state((__state)->base.crtcs[__i].new_state), 1); \
	     (__i)++) \
		for_each_if(crtc)

#define for_each_oldnew_intel_plane_in_state(__state, plane, old_plane_state, new_plane_state, __i) \
	for ((__i) = 0; \
	     (__i) < (__state)->base.dev->mode_config.num_total_plane && \
		     ((plane) = to_intel_plane((__state)->base.planes[__i].ptr), \
		      (old_plane_state) = to_intel_plane_state((__state)->base.planes[__i].old_state), \
		      (new_plane_state) = to_intel_plane_state((__state)->base.planes[__i].new_state), 1); \
	     (__i)++) \
		for_each_if(plane)

#define for_each_oldnew_intel_crtc_in_state(__state, crtc, old_crtc_state, new_crtc_state, __i) \
	for ((__i) = 0; \
	     (__i) < (__state)->base.dev->mode_config.num_crtc && \
		     ((crtc) = to_intel_crtc((__state)->base.crtcs[__i].ptr), \
		      (old_crtc_state) = to_intel_crtc_state((__state)->base.crtcs[__i].old_state), \
		      (new_crtc_state) = to_intel_crtc_state((__state)->base.crtcs[__i].new_state), 1); \
	     (__i)++) \
		for_each_if(crtc)

#define for_each_oldnew_intel_crtc_in_state_reverse(__state, crtc, old_crtc_state, new_crtc_state, __i) \
	for ((__i) = (__state)->base.dev->mode_config.num_crtc - 1; \
	     (__i) >= 0  && \
	     ((crtc) = to_intel_crtc((__state)->base.crtcs[__i].ptr), \
	      (old_crtc_state) = to_intel_crtc_state((__state)->base.crtcs[__i].old_state), \
	      (new_crtc_state) = to_intel_crtc_state((__state)->base.crtcs[__i].new_state), 1); \
	     (__i)--) \
		for_each_if(crtc)

#define intel_atomic_crtc_state_for_each_plane_state( \
		  plane, plane_state, \
		  crtc_state) \
	for_each_intel_plane_mask(((crtc_state)->uapi.state->dev), (plane), \
				((crtc_state)->uapi.plane_mask)) \
		for_each_if ((plane_state = \
			      to_intel_plane_state(__drm_atomic_get_current_plane_state((crtc_state)->uapi.state, &plane->base))))

#define for_each_new_intel_connector_in_state(__state, connector, new_connector_state, __i) \
	for ((__i) = 0; \
	     (__i) < (__state)->base.num_connector; \
	     (__i)++) \
		for_each_if ((__state)->base.connectors[__i].ptr && \
			     ((connector) = to_intel_connector((__state)->base.connectors[__i].ptr), \
			     (new_connector_state) = to_intel_digital_connector_state((__state)->base.connectors[__i].new_state), 1))

int intel_atomic_check(struct drm_device *dev, struct drm_atomic_state *state);
int intel_atomic_add_affected_planes(struct intel_atomic_state *state,
				     struct intel_crtc *crtc);
u8 intel_calc_active_pipes(struct intel_atomic_state *state,
			   u8 active_pipes);
void intel_link_compute_m_n(u16 bpp, int nlanes,
			    int pixel_clock, int link_clock,
			    struct intel_link_m_n *m_n,
			    bool fec_enable);
u32 intel_plane_fb_max_stride(struct drm_i915_private *dev_priv,
			      u32 pixel_format, u64 modifier);
enum drm_mode_status
intel_mode_valid_max_plane_size(struct drm_i915_private *dev_priv,
				const struct drm_display_mode *mode,
				bool bigjoiner);
enum phy intel_port_to_phy(struct drm_i915_private *i915, enum port port);
bool is_trans_port_sync_mode(const struct intel_crtc_state *state);
bool is_trans_port_sync_master(const struct intel_crtc_state *state);
bool intel_crtc_is_bigjoiner_slave(const struct intel_crtc_state *crtc_state);
bool intel_crtc_is_bigjoiner_master(const struct intel_crtc_state *crtc_state);
u8 intel_crtc_bigjoiner_slave_pipes(const struct intel_crtc_state *crtc_state);
struct intel_crtc *intel_master_crtc(const struct intel_crtc_state *crtc_state);
bool intel_crtc_get_pipe_config(struct intel_crtc_state *crtc_state);
bool intel_pipe_config_compare(const struct intel_crtc_state *current_config,
			       const struct intel_crtc_state *pipe_config,
			       bool fastset);

void intel_plane_destroy(struct drm_plane *plane);
void i9xx_set_pipeconf(const struct intel_crtc_state *crtc_state);
void ilk_set_pipeconf(const struct intel_crtc_state *crtc_state);
void intel_enable_transcoder(const struct intel_crtc_state *new_crtc_state);
void intel_disable_transcoder(const struct intel_crtc_state *old_crtc_state);
void i830_enable_pipe(struct drm_i915_private *dev_priv, enum pipe pipe);
void i830_disable_pipe(struct drm_i915_private *dev_priv, enum pipe pipe);
int vlv_get_hpll_vco(struct drm_i915_private *dev_priv);
int vlv_get_cck_clock(struct drm_i915_private *dev_priv,
		      const char *name, u32 reg, int ref_freq);
int vlv_get_cck_clock_hpll(struct drm_i915_private *dev_priv,
			   const char *name, u32 reg);
void intel_init_display_hooks(struct drm_i915_private *dev_priv);
unsigned int intel_fb_xy_to_linear(int x, int y,
				   const struct intel_plane_state *state,
				   int plane);
void intel_add_fb_offsets(int *x, int *y,
			  const struct intel_plane_state *state, int plane);
unsigned int intel_rotation_info_size(const struct intel_rotation_info *rot_info);
unsigned int intel_remapped_info_size(const struct intel_remapped_info *rem_info);
bool intel_has_pending_fb_unpin(struct drm_i915_private *dev_priv);
void intel_encoder_destroy(struct drm_encoder *encoder);
struct drm_display_mode *
intel_encoder_current_mode(struct intel_encoder *encoder);
void intel_encoder_get_config(struct intel_encoder *encoder,
			      struct intel_crtc_state *crtc_state);
bool intel_phy_is_combo(struct drm_i915_private *dev_priv, enum phy phy);
bool intel_phy_is_tc(struct drm_i915_private *dev_priv, enum phy phy);
bool intel_phy_is_snps(struct drm_i915_private *dev_priv, enum phy phy);
enum tc_port intel_port_to_tc(struct drm_i915_private *dev_priv,
			      enum port port);
int intel_get_pipe_from_crtc_id_ioctl(struct drm_device *dev, void *data,
				      struct drm_file *file_priv);

int ilk_get_lanes_required(int target_clock, int link_bw, int bpp);
void vlv_wait_port_ready(struct drm_i915_private *dev_priv,
			 struct intel_digital_port *dig_port,
			 unsigned int expected_mask);
struct drm_framebuffer *
intel_framebuffer_create(struct drm_i915_gem_object *obj,
			 struct drm_mode_fb_cmd2 *mode_cmd);

bool intel_fuzzy_clock_check(int clock1, int clock2);

void intel_zero_m_n(struct intel_link_m_n *m_n);
void intel_set_m_n(struct drm_i915_private *i915,
		   const struct intel_link_m_n *m_n,
		   i915_reg_t data_m_reg, i915_reg_t data_n_reg,
		   i915_reg_t link_m_reg, i915_reg_t link_n_reg);
void intel_get_m_n(struct drm_i915_private *i915,
		   struct intel_link_m_n *m_n,
		   i915_reg_t data_m_reg, i915_reg_t data_n_reg,
		   i915_reg_t link_m_reg, i915_reg_t link_n_reg);
bool intel_cpu_transcoder_has_m2_n2(struct drm_i915_private *dev_priv,
				    enum transcoder transcoder);
void intel_cpu_transcoder_set_m1_n1(struct intel_crtc *crtc,
				    enum transcoder cpu_transcoder,
				    const struct intel_link_m_n *m_n);
void intel_cpu_transcoder_set_m2_n2(struct intel_crtc *crtc,
				    enum transcoder cpu_transcoder,
				    const struct intel_link_m_n *m_n);
void intel_cpu_transcoder_get_m1_n1(struct intel_crtc *crtc,
				    enum transcoder cpu_transcoder,
				    struct intel_link_m_n *m_n);
void intel_cpu_transcoder_get_m2_n2(struct intel_crtc *crtc,
				    enum transcoder cpu_transcoder,
				    struct intel_link_m_n *m_n);
void i9xx_crtc_clock_get(struct intel_crtc *crtc,
			 struct intel_crtc_state *pipe_config);
int intel_dotclock_calculate(int link_freq, const struct intel_link_m_n *m_n);
int intel_crtc_dotclock(const struct intel_crtc_state *pipe_config);
enum intel_display_power_domain intel_port_to_power_domain(struct intel_digital_port *dig_port);
enum intel_display_power_domain
intel_aux_power_domain(struct intel_digital_port *dig_port);
void intel_crtc_arm_fifo_underrun(struct intel_crtc *crtc,
				  struct intel_crtc_state *crtc_state);
void ilk_pfit_disable(const struct intel_crtc_state *old_crtc_state);

int bdw_get_pipe_misc_bpp(struct intel_crtc *crtc);
unsigned int intel_plane_fence_y_offset(const struct intel_plane_state *plane_state);

bool intel_plane_uses_fence(const struct intel_plane_state *plane_state);

struct intel_encoder *
intel_get_crtc_new_encoder(const struct intel_atomic_state *state,
			   const struct intel_crtc_state *crtc_state);
void intel_plane_disable_noatomic(struct intel_crtc *crtc,
				  struct intel_plane *plane);
void intel_set_plane_visible(struct intel_crtc_state *crtc_state,
			     struct intel_plane_state *plane_state,
			     bool visible);
void intel_plane_fixup_bitmasks(struct intel_crtc_state *crtc_state);

void intel_update_watermarks(struct drm_i915_private *i915);

/* modesetting */
int intel_modeset_all_pipes(struct intel_atomic_state *state,
			    const char *reason);
void intel_modeset_get_crtc_power_domains(struct intel_crtc_state *crtc_state,
					  struct intel_power_domain_mask *old_domains);
void intel_modeset_put_crtc_power_domains(struct intel_crtc *crtc,
					  struct intel_power_domain_mask *domains);

/* interface for intel_display_driver.c */
void intel_setup_outputs(struct drm_i915_private *i915);
int intel_initial_commit(struct drm_device *dev);
void intel_panel_sanitize_ssc(struct drm_i915_private *i915);
void intel_update_czclk(struct drm_i915_private *i915);
void intel_atomic_helper_free_state_worker(struct work_struct *work);
enum drm_mode_status intel_mode_valid(struct drm_device *dev,
				      const struct drm_display_mode *mode);
int intel_atomic_commit(struct drm_device *dev, struct drm_atomic_state *_state,
			bool nonblock);

void intel_hpd_poll_fini(struct drm_i915_private *i915);

/* modesetting asserts */
void assert_transcoder(struct drm_i915_private *dev_priv,
		       enum transcoder cpu_transcoder, bool state);
#define assert_transcoder_enabled(d, t) assert_transcoder(d, t, true)
#define assert_transcoder_disabled(d, t) assert_transcoder(d, t, false)

<<<<<<< HEAD
=======
bool assert_port_valid(struct drm_i915_private *i915, enum port port);

>>>>>>> da8103da
/*
 * Use I915_STATE_WARN(x) (rather than WARN() and WARN_ON()) for hw state sanity
 * checks to check for unexpected conditions which may not necessarily be a user
 * visible problem. This will either WARN() or DRM_ERROR() depending on the
 * verbose_state_checks module param, to enable distros and users to tailor
 * their preferred amount of i915 abrt spam.
 */
#define I915_STATE_WARN(__i915, condition, format...) ({		\
	struct drm_device *drm = &(__i915)->drm;			\
	int __ret_warn_on = !!(condition);				\
	if (unlikely(__ret_warn_on))					\
		if (!drm_WARN(drm, i915_modparams.verbose_state_checks, format)) \
			drm_err(drm, format);				\
	unlikely(__ret_warn_on);					\
})

bool intel_scanout_needs_vtd_wa(struct drm_i915_private *i915);

#endif<|MERGE_RESOLUTION|>--- conflicted
+++ resolved
@@ -113,11 +113,7 @@
 
 #define for_each_dbuf_slice(__dev_priv, __slice) \
 	for ((__slice) = DBUF_S1; (__slice) < I915_MAX_DBUF_SLICES; (__slice)++) \
-<<<<<<< HEAD
-		for_each_if(INTEL_INFO(__dev_priv)->display->dbuf.slice_mask & BIT(__slice))
-=======
 		for_each_if(DISPLAY_INFO(__dev_priv)->dbuf.slice_mask & BIT(__slice))
->>>>>>> da8103da
 
 #define for_each_dbuf_slice_in_mask(__dev_priv, __slice, __mask) \
 	for_each_dbuf_slice((__dev_priv), (__slice)) \
@@ -543,11 +539,8 @@
 #define assert_transcoder_enabled(d, t) assert_transcoder(d, t, true)
 #define assert_transcoder_disabled(d, t) assert_transcoder(d, t, false)
 
-<<<<<<< HEAD
-=======
 bool assert_port_valid(struct drm_i915_private *i915, enum port port);
 
->>>>>>> da8103da
 /*
  * Use I915_STATE_WARN(x) (rather than WARN() and WARN_ON()) for hw state sanity
  * checks to check for unexpected conditions which may not necessarily be a user
