// SPDX-License-Identifier: GPL-2.0-or-later
/*
 * Copyright (C) 2017-2023 Oracle.  All Rights Reserved.
 * Author: Darrick J. Wong <djwong@kernel.org>
 */
#ifndef __XFS_SCRUB_COMMON_H__
#define __XFS_SCRUB_COMMON_H__

/*
 * We /could/ terminate a scrub/repair operation early.  If we're not
 * in a good place to continue (fatal signal, etc.) then bail out.
 * Note that we're careful not to make any judgements about *error.
 */
static inline bool
xchk_should_terminate(
	struct xfs_scrub	*sc,
	int			*error)
{
	/*
	 * If preemption is disabled, we need to yield to the scheduler every
	 * few seconds so that we don't run afoul of the soft lockup watchdog
	 * or RCU stall detector.
	 */
	cond_resched();

	if (fatal_signal_pending(current)) {
		if (*error == 0)
			*error = -EINTR;
		return true;
	}
	return false;
}

int xchk_trans_alloc(struct xfs_scrub *sc, uint resblks);
void xchk_trans_cancel(struct xfs_scrub *sc);

bool xchk_process_error(struct xfs_scrub *sc, xfs_agnumber_t agno,
		xfs_agblock_t bno, int *error);
bool xchk_fblock_process_error(struct xfs_scrub *sc, int whichfork,
		xfs_fileoff_t offset, int *error);

bool xchk_xref_process_error(struct xfs_scrub *sc,
		xfs_agnumber_t agno, xfs_agblock_t bno, int *error);
bool xchk_fblock_xref_process_error(struct xfs_scrub *sc,
		int whichfork, xfs_fileoff_t offset, int *error);

void xchk_block_set_preen(struct xfs_scrub *sc,
		struct xfs_buf *bp);
void xchk_ino_set_preen(struct xfs_scrub *sc, xfs_ino_t ino);

void xchk_set_corrupt(struct xfs_scrub *sc);
void xchk_block_set_corrupt(struct xfs_scrub *sc,
		struct xfs_buf *bp);
void xchk_ino_set_corrupt(struct xfs_scrub *sc, xfs_ino_t ino);
void xchk_fblock_set_corrupt(struct xfs_scrub *sc, int whichfork,
		xfs_fileoff_t offset);

void xchk_block_xref_set_corrupt(struct xfs_scrub *sc,
		struct xfs_buf *bp);
void xchk_ino_xref_set_corrupt(struct xfs_scrub *sc,
		xfs_ino_t ino);
void xchk_fblock_xref_set_corrupt(struct xfs_scrub *sc,
		int whichfork, xfs_fileoff_t offset);

void xchk_ino_set_warning(struct xfs_scrub *sc, xfs_ino_t ino);
void xchk_fblock_set_warning(struct xfs_scrub *sc, int whichfork,
		xfs_fileoff_t offset);

void xchk_set_incomplete(struct xfs_scrub *sc);
int xchk_checkpoint_log(struct xfs_mount *mp);

/* Are we set up for a cross-referencing check? */
bool xchk_should_check_xref(struct xfs_scrub *sc, int *error,
			   struct xfs_btree_cur **curpp);

/* Setup functions */
int xchk_setup_agheader(struct xfs_scrub *sc);
int xchk_setup_fs(struct xfs_scrub *sc);
int xchk_setup_ag_allocbt(struct xfs_scrub *sc);
int xchk_setup_ag_iallocbt(struct xfs_scrub *sc);
int xchk_setup_ag_rmapbt(struct xfs_scrub *sc);
int xchk_setup_ag_refcountbt(struct xfs_scrub *sc);
int xchk_setup_inode(struct xfs_scrub *sc);
int xchk_setup_inode_bmap(struct xfs_scrub *sc);
int xchk_setup_inode_bmap_data(struct xfs_scrub *sc);
int xchk_setup_directory(struct xfs_scrub *sc);
int xchk_setup_xattr(struct xfs_scrub *sc);
int xchk_setup_symlink(struct xfs_scrub *sc);
int xchk_setup_parent(struct xfs_scrub *sc);
#ifdef CONFIG_XFS_RT
int xchk_setup_rt(struct xfs_scrub *sc);
#else
static inline int
xchk_setup_rt(struct xfs_scrub *sc)
{
	return -ENOENT;
}
#endif
#ifdef CONFIG_XFS_QUOTA
int xchk_setup_quota(struct xfs_scrub *sc);
#else
static inline int
xchk_setup_quota(struct xfs_scrub *sc)
{
	return -ENOENT;
}
#endif
int xchk_setup_fscounters(struct xfs_scrub *sc);

void xchk_ag_free(struct xfs_scrub *sc, struct xchk_ag *sa);
int xchk_ag_init(struct xfs_scrub *sc, xfs_agnumber_t agno,
		struct xchk_ag *sa);

/*
 * Grab all AG resources, treating the inability to grab the perag structure as
 * a fs corruption.  This is intended for callers checking an ondisk reference
 * to a given AG, which means that the AG must still exist.
 */
static inline int
xchk_ag_init_existing(
	struct xfs_scrub	*sc,
	xfs_agnumber_t		agno,
	struct xchk_ag		*sa)
{
	int			error = xchk_ag_init(sc, agno, sa);

	return error == -ENOENT ? -EFSCORRUPTED : error;
}

int xchk_ag_read_headers(struct xfs_scrub *sc, xfs_agnumber_t agno,
		struct xchk_ag *sa);
void xchk_ag_btcur_free(struct xchk_ag *sa);
void xchk_ag_btcur_init(struct xfs_scrub *sc, struct xchk_ag *sa);
int xchk_count_rmap_ownedby_ag(struct xfs_scrub *sc, struct xfs_btree_cur *cur,
		const struct xfs_owner_info *oinfo, xfs_filblks_t *blocks);

int xchk_setup_ag_btree(struct xfs_scrub *sc, bool force_log);
int xchk_iget_for_scrubbing(struct xfs_scrub *sc);
int xchk_setup_inode_contents(struct xfs_scrub *sc, unsigned int resblks);
void xchk_buffer_recheck(struct xfs_scrub *sc, struct xfs_buf *bp);

int xchk_iget(struct xfs_scrub *sc, xfs_ino_t inum, struct xfs_inode **ipp);
int xchk_iget_agi(struct xfs_scrub *sc, xfs_ino_t inum,
		struct xfs_buf **agi_bpp, struct xfs_inode **ipp);
void xchk_irele(struct xfs_scrub *sc, struct xfs_inode *ip);
int xchk_install_handle_inode(struct xfs_scrub *sc, struct xfs_inode *ip);

/*
 * Don't bother cross-referencing if we already found corruption or cross
 * referencing discrepancies.
 */
static inline bool xchk_skip_xref(struct xfs_scrub_metadata *sm)
{
	return sm->sm_flags & (XFS_SCRUB_OFLAG_CORRUPT |
			       XFS_SCRUB_OFLAG_XCORRUPT);
}

int xchk_metadata_inode_forks(struct xfs_scrub *sc);
<<<<<<< HEAD
void xchk_stop_reaping(struct xfs_scrub *sc);
void xchk_start_reaping(struct xfs_scrub *sc);
=======

/*
 * Setting up a hook to wait for intents to drain is costly -- we have to take
 * the CPU hotplug lock and force an i-cache flush on all CPUs once to set it
 * up, and again to tear it down.  These costs add up quickly, so we only want
 * to enable the drain waiter if the drain actually detected a conflict with
 * running intent chains.
 */
static inline bool xchk_need_intent_drain(struct xfs_scrub *sc)
{
	return sc->flags & XCHK_NEED_DRAIN;
}

void xchk_fsgates_enable(struct xfs_scrub *sc, unsigned int scrub_fshooks);
>>>>>>> db6c4900

/*
 * Setting up a hook to wait for intents to drain is costly -- we have to take
 * the CPU hotplug lock and force an i-cache flush on all CPUs once to set it
 * up, and again to tear it down.  These costs add up quickly, so we only want
 * to enable the drain waiter if the drain actually detected a conflict with
 * running intent chains.
 */
static inline bool xchk_need_intent_drain(struct xfs_scrub *sc)
{
	return sc->flags & XCHK_NEED_DRAIN;
}

void xchk_fsgates_enable(struct xfs_scrub *sc, unsigned int scrub_fshooks);

#endif	/* __XFS_SCRUB_COMMON_H__ */<|MERGE_RESOLUTION|>--- conflicted
+++ resolved
@@ -156,25 +156,6 @@
 }
 
 int xchk_metadata_inode_forks(struct xfs_scrub *sc);
-<<<<<<< HEAD
-void xchk_stop_reaping(struct xfs_scrub *sc);
-void xchk_start_reaping(struct xfs_scrub *sc);
-=======
-
-/*
- * Setting up a hook to wait for intents to drain is costly -- we have to take
- * the CPU hotplug lock and force an i-cache flush on all CPUs once to set it
- * up, and again to tear it down.  These costs add up quickly, so we only want
- * to enable the drain waiter if the drain actually detected a conflict with
- * running intent chains.
- */
-static inline bool xchk_need_intent_drain(struct xfs_scrub *sc)
-{
-	return sc->flags & XCHK_NEED_DRAIN;
-}
-
-void xchk_fsgates_enable(struct xfs_scrub *sc, unsigned int scrub_fshooks);
->>>>>>> db6c4900
 
 /*
  * Setting up a hook to wait for intents to drain is costly -- we have to take
