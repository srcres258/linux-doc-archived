--- conflicted
+++ resolved
@@ -31,13 +31,10 @@
 	atomic_t		stop_eviction;	/* hold when working on inode */
 	struct timespec64	i_crtime;	/* file creation time */
 	unsigned int		fsflags;	/* flags for FS_IOC_[SG]ETFLAGS */
-<<<<<<< HEAD
 #ifdef CONFIG_TMPFS_QUOTA
 	struct dquot		*i_dquot[MAXQUOTAS];
 #endif
-=======
 	struct offset_ctx	dir_offsets;	/* stable entry offsets */
->>>>>>> cf22d118
 	struct inode		vfs_inode;
 };
 
