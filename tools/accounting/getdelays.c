// SPDX-License-Identifier: GPL-2.0
/* getdelays.c
 *
 * Utility to get per-pid and per-tgid delay accounting statistics
 * Also illustrates usage of the taskstats interface
 *
 * Copyright (C) Shailabh Nagar, IBM Corp. 2005
 * Copyright (C) Balbir Singh, IBM Corp. 2006
 * Copyright (c) Jay Lan, SGI. 2006
 *
 * Compile with
 *	gcc -I/usr/src/linux/include getdelays.c -o getdelays
 */

#include <stdio.h>
#include <stdlib.h>
#include <errno.h>
#include <unistd.h>
#include <poll.h>
#include <string.h>
#include <fcntl.h>
#include <sys/types.h>
#include <sys/stat.h>
#include <sys/socket.h>
#include <sys/wait.h>
#include <signal.h>

#include <linux/genetlink.h>
#include <linux/taskstats.h>
#include <linux/cgroupstats.h>

/*
 * Generic macros for dealing with netlink sockets. Might be duplicated
 * elsewhere. It is recommended that commercial grade applications use
 * libnl or libnetlink and use the interfaces provided by the library
 */
#define GENLMSG_DATA(glh)	((void *)(NLMSG_DATA(glh) + GENL_HDRLEN))
#define GENLMSG_PAYLOAD(glh)	(NLMSG_PAYLOAD(glh, 0) - GENL_HDRLEN)
#define NLA_DATA(na)		((void *)((char*)(na) + NLA_HDRLEN))
#define NLA_PAYLOAD(len)	(len - NLA_HDRLEN)

#define err(code, fmt, arg...)			\
	do {					\
		fprintf(stderr, fmt, ##arg);	\
		exit(code);			\
	} while (0)

int rcvbufsz;
char name[100];
int dbg;
int print_delays;
int print_io_accounting;
int print_task_context_switch_counts;

#define PRINTF(fmt, arg...) {			\
	    if (dbg) {				\
		printf(fmt, ##arg);		\
	    }					\
	}

/* Maximum size of response requested or message sent */
#define MAX_MSG_SIZE	1024
/* Maximum number of cpus expected to be specified in a cpumask */
#define MAX_CPUS	32

struct msgtemplate {
	struct nlmsghdr n;
	struct genlmsghdr g;
	char buf[MAX_MSG_SIZE];
};

char cpumask[100+6*MAX_CPUS];

static void usage(void)
{
	fprintf(stderr, "getdelays [-dilv] [-w logfile] [-r bufsize] "
			"[-m cpumask] [-t tgid] [-p pid]\n");
	fprintf(stderr, "  -d: print delayacct stats\n");
	fprintf(stderr, "  -i: print IO accounting (works only with -p)\n");
	fprintf(stderr, "  -l: listen forever\n");
	fprintf(stderr, "  -v: debug on\n");
	fprintf(stderr, "  -C: container path\n");
}

/*
 * Create a raw netlink socket and bind
 */
static int create_nl_socket(int protocol)
{
	int fd;
	struct sockaddr_nl local;

	fd = socket(AF_NETLINK, SOCK_RAW, protocol);
	if (fd < 0)
		return -1;

	if (rcvbufsz)
		if (setsockopt(fd, SOL_SOCKET, SO_RCVBUF,
				&rcvbufsz, sizeof(rcvbufsz)) < 0) {
			fprintf(stderr, "Unable to set socket rcv buf size to %d\n",
				rcvbufsz);
			goto error;
		}

	memset(&local, 0, sizeof(local));
	local.nl_family = AF_NETLINK;

	if (bind(fd, (struct sockaddr *) &local, sizeof(local)) < 0)
		goto error;

	return fd;
error:
	close(fd);
	return -1;
}


static int send_cmd(int sd, __u16 nlmsg_type, __u32 nlmsg_pid,
	     __u8 genl_cmd, __u16 nla_type,
	     void *nla_data, int nla_len)
{
	struct nlattr *na;
	struct sockaddr_nl nladdr;
	int r, buflen;
	char *buf;

	struct msgtemplate msg;

	msg.n.nlmsg_len = NLMSG_LENGTH(GENL_HDRLEN);
	msg.n.nlmsg_type = nlmsg_type;
	msg.n.nlmsg_flags = NLM_F_REQUEST;
	msg.n.nlmsg_seq = 0;
	msg.n.nlmsg_pid = nlmsg_pid;
	msg.g.cmd = genl_cmd;
	msg.g.version = 0x1;
	na = (struct nlattr *) GENLMSG_DATA(&msg);
	na->nla_type = nla_type;
	na->nla_len = nla_len + NLA_HDRLEN;
	memcpy(NLA_DATA(na), nla_data, nla_len);
	msg.n.nlmsg_len += NLMSG_ALIGN(na->nla_len);

	buf = (char *) &msg;
	buflen = msg.n.nlmsg_len ;
	memset(&nladdr, 0, sizeof(nladdr));
	nladdr.nl_family = AF_NETLINK;
	while ((r = sendto(sd, buf, buflen, 0, (struct sockaddr *) &nladdr,
			   sizeof(nladdr))) < buflen) {
		if (r > 0) {
			buf += r;
			buflen -= r;
		} else if (errno != EAGAIN)
			return -1;
	}
	return 0;
}


/*
 * Probe the controller in genetlink to find the family id
 * for the TASKSTATS family
 */
static int get_family_id(int sd)
{
	struct {
		struct nlmsghdr n;
		struct genlmsghdr g;
		char buf[256];
	} ans;

	int id = 0, rc;
	struct nlattr *na;
	int rep_len;

	strcpy(name, TASKSTATS_GENL_NAME);
	rc = send_cmd(sd, GENL_ID_CTRL, getpid(), CTRL_CMD_GETFAMILY,
			CTRL_ATTR_FAMILY_NAME, (void *)name,
			strlen(TASKSTATS_GENL_NAME)+1);
	if (rc < 0)
		return 0;	/* sendto() failure? */

	rep_len = recv(sd, &ans, sizeof(ans), 0);
	if (ans.n.nlmsg_type == NLMSG_ERROR ||
	    (rep_len < 0) || !NLMSG_OK((&ans.n), rep_len))
		return 0;

	na = (struct nlattr *) GENLMSG_DATA(&ans);
	na = (struct nlattr *) ((char *) na + NLA_ALIGN(na->nla_len));
	if (na->nla_type == CTRL_ATTR_FAMILY_ID) {
		id = *(__u16 *) NLA_DATA(na);
	}
	return id;
}

#define average_ms(t, c) (t / 1000000ULL / (c ? c : 1))

static void print_delayacct(struct taskstats *t)
{
	printf("\n\nCPU   %15s%15s%15s%15s%15s\n"
	       "      %15llu%15llu%15llu%15llu%15.3fms\n"
	       "IO    %15s%15s%15s\n"
<<<<<<< HEAD
          "      %15llu%15llu%15.3fms\n"
	       "SWAP  %15s%15s%15s\n"
          "      %15llu%15llu%15.3fms\n"
	       "RECLAIM  %12s%15s%15s\n"
          "      %15llu%15llu%15.3fms\n"
	       "THRASHING%12s%15s%15s\n"
          "      %15llu%15llu%15.3fms\n"
	       "COMPACT  %12s%15s%15s\n"
          "      %15llu%15llu%15.3fms\n"
	       "WPCOPY   %12s%15s%15s\n"
          "      %15llu%15llu%15.3fms\n",
=======
	       "      %15llu%15llu%15.3fms\n"
	       "SWAP  %15s%15s%15s\n"
	       "      %15llu%15llu%15.3fms\n"
	       "RECLAIM  %12s%15s%15s\n"
	       "      %15llu%15llu%15.3fms\n"
	       "THRASHING%12s%15s%15s\n"
	       "      %15llu%15llu%15.3fms\n"
	       "COMPACT  %12s%15s%15s\n"
	       "      %15llu%15llu%15.3fms\n"
	       "WPCOPY   %12s%15s%15s\n"
	       "      %15llu%15llu%15.3fms\n"
	       "IRQ   %15s%15s%15s\n"
	       "      %15llu%15llu%15.3fms\n",
>>>>>>> 4109e622
	       "count", "real total", "virtual total",
	       "delay total", "delay average",
	       (unsigned long long)t->cpu_count,
	       (unsigned long long)t->cpu_run_real_total,
	       (unsigned long long)t->cpu_run_virtual_total,
	       (unsigned long long)t->cpu_delay_total,
	       average_ms((double)t->cpu_delay_total, t->cpu_count),
	       "count", "delay total", "delay average",
	       (unsigned long long)t->blkio_count,
	       (unsigned long long)t->blkio_delay_total,
<<<<<<< HEAD
          average_ms((double)t->blkio_delay_total, t->blkio_count),
	       "count", "delay total", "delay average",
	       (unsigned long long)t->swapin_count,
	       (unsigned long long)t->swapin_delay_total,
          average_ms((double)t->swapin_delay_total, t->swapin_count),
	       "count", "delay total", "delay average",
	       (unsigned long long)t->freepages_count,
	       (unsigned long long)t->freepages_delay_total,
          average_ms((double)t->freepages_delay_total, t->freepages_count),
	       "count", "delay total", "delay average",
	       (unsigned long long)t->thrashing_count,
	       (unsigned long long)t->thrashing_delay_total,
          average_ms((double)t->thrashing_delay_total, t->thrashing_count),
	       "count", "delay total", "delay average",
	       (unsigned long long)t->compact_count,
	       (unsigned long long)t->compact_delay_total,
          average_ms((double)t->compact_delay_total, t->compact_count),
	       "count", "delay total", "delay average",
	       (unsigned long long)t->wpcopy_count,
	       (unsigned long long)t->wpcopy_delay_total,
          average_ms((double)t->wpcopy_delay_total, t->wpcopy_count));
=======
	       average_ms((double)t->blkio_delay_total, t->blkio_count),
	       "count", "delay total", "delay average",
	       (unsigned long long)t->swapin_count,
	       (unsigned long long)t->swapin_delay_total,
	       average_ms((double)t->swapin_delay_total, t->swapin_count),
	       "count", "delay total", "delay average",
	       (unsigned long long)t->freepages_count,
	       (unsigned long long)t->freepages_delay_total,
	       average_ms((double)t->freepages_delay_total, t->freepages_count),
	       "count", "delay total", "delay average",
	       (unsigned long long)t->thrashing_count,
	       (unsigned long long)t->thrashing_delay_total,
	       average_ms((double)t->thrashing_delay_total, t->thrashing_count),
	       "count", "delay total", "delay average",
	       (unsigned long long)t->compact_count,
	       (unsigned long long)t->compact_delay_total,
	       average_ms((double)t->compact_delay_total, t->compact_count),
	       "count", "delay total", "delay average",
	       (unsigned long long)t->wpcopy_count,
	       (unsigned long long)t->wpcopy_delay_total,
	       average_ms((double)t->wpcopy_delay_total, t->wpcopy_count),
	       "count", "delay total", "delay average",
	       (unsigned long long)t->irq_count,
	       (unsigned long long)t->irq_delay_total,
	       average_ms((double)t->irq_delay_total, t->irq_count));
>>>>>>> 4109e622
}

static void task_context_switch_counts(struct taskstats *t)
{
	printf("\n\nTask   %15s%15s\n"
	       "       %15llu%15llu\n",
	       "voluntary", "nonvoluntary",
	       (unsigned long long)t->nvcsw, (unsigned long long)t->nivcsw);
}

static void print_cgroupstats(struct cgroupstats *c)
{
	printf("sleeping %llu, blocked %llu, running %llu, stopped %llu, "
		"uninterruptible %llu\n", (unsigned long long)c->nr_sleeping,
		(unsigned long long)c->nr_io_wait,
		(unsigned long long)c->nr_running,
		(unsigned long long)c->nr_stopped,
		(unsigned long long)c->nr_uninterruptible);
}


static void print_ioacct(struct taskstats *t)
{
	printf("%s: read=%llu, write=%llu, cancelled_write=%llu\n",
		t->ac_comm,
		(unsigned long long)t->read_bytes,
		(unsigned long long)t->write_bytes,
		(unsigned long long)t->cancelled_write_bytes);
}

int main(int argc, char *argv[])
{
	int c, rc, rep_len, aggr_len, len2;
	int cmd_type = TASKSTATS_CMD_ATTR_UNSPEC;
	__u16 id;
	__u32 mypid;

	struct nlattr *na;
	int nl_sd = -1;
	int len = 0;
	pid_t tid = 0;
	pid_t rtid = 0;

	int fd = 0;
	int write_file = 0;
	int maskset = 0;
	char *logfile = NULL;
	int loop = 0;
	int containerset = 0;
	char *containerpath = NULL;
	int cfd = 0;
	int forking = 0;
	sigset_t sigset;

	struct msgtemplate msg;

	while (!forking) {
		c = getopt(argc, argv, "qdiw:r:m:t:p:vlC:c:");
		if (c < 0)
			break;

		switch (c) {
		case 'd':
			printf("print delayacct stats ON\n");
			print_delays = 1;
			break;
		case 'i':
			printf("printing IO accounting\n");
			print_io_accounting = 1;
			break;
		case 'q':
			printf("printing task/process context switch rates\n");
			print_task_context_switch_counts = 1;
			break;
		case 'C':
			containerset = 1;
			containerpath = optarg;
			break;
		case 'w':
			logfile = strdup(optarg);
			printf("write to file %s\n", logfile);
			write_file = 1;
			break;
		case 'r':
			rcvbufsz = atoi(optarg);
			printf("receive buf size %d\n", rcvbufsz);
			if (rcvbufsz < 0)
				err(1, "Invalid rcv buf size\n");
			break;
		case 'm':
			strncpy(cpumask, optarg, sizeof(cpumask));
			cpumask[sizeof(cpumask) - 1] = '\0';
			maskset = 1;
			printf("cpumask %s maskset %d\n", cpumask, maskset);
			break;
		case 't':
			tid = atoi(optarg);
			if (!tid)
				err(1, "Invalid tgid\n");
			cmd_type = TASKSTATS_CMD_ATTR_TGID;
			break;
		case 'p':
			tid = atoi(optarg);
			if (!tid)
				err(1, "Invalid pid\n");
			cmd_type = TASKSTATS_CMD_ATTR_PID;
			break;
		case 'c':

			/* Block SIGCHLD for sigwait() later */
			if (sigemptyset(&sigset) == -1)
				err(1, "Failed to empty sigset");
			if (sigaddset(&sigset, SIGCHLD))
				err(1, "Failed to set sigchld in sigset");
			sigprocmask(SIG_BLOCK, &sigset, NULL);

			/* fork/exec a child */
			tid = fork();
			if (tid < 0)
				err(1, "Fork failed\n");
			if (tid == 0)
				if (execvp(argv[optind - 1],
				    &argv[optind - 1]) < 0)
					exit(-1);

			/* Set the command type and avoid further processing */
			cmd_type = TASKSTATS_CMD_ATTR_PID;
			forking = 1;
			break;
		case 'v':
			printf("debug on\n");
			dbg = 1;
			break;
		case 'l':
			printf("listen forever\n");
			loop = 1;
			break;
		default:
			usage();
			exit(-1);
		}
	}

	if (write_file) {
		fd = open(logfile, O_WRONLY | O_CREAT | O_TRUNC,
			  S_IRUSR | S_IWUSR | S_IRGRP | S_IROTH);
		if (fd == -1) {
			perror("Cannot open output file\n");
			exit(1);
		}
	}

	nl_sd = create_nl_socket(NETLINK_GENERIC);
	if (nl_sd < 0)
		err(1, "error creating Netlink socket\n");


	mypid = getpid();
	id = get_family_id(nl_sd);
	if (!id) {
		fprintf(stderr, "Error getting family id, errno %d\n", errno);
		goto err;
	}
	PRINTF("family id %d\n", id);

	if (maskset) {
		rc = send_cmd(nl_sd, id, mypid, TASKSTATS_CMD_GET,
			      TASKSTATS_CMD_ATTR_REGISTER_CPUMASK,
			      &cpumask, strlen(cpumask) + 1);
		PRINTF("Sent register cpumask, retval %d\n", rc);
		if (rc < 0) {
			fprintf(stderr, "error sending register cpumask\n");
			goto err;
		}
	}

	if (tid && containerset) {
		fprintf(stderr, "Select either -t or -C, not both\n");
		goto err;
	}

	/*
	 * If we forked a child, wait for it to exit. Cannot use waitpid()
	 * as all the delicious data would be reaped as part of the wait
	 */
	if (tid && forking) {
		int sig_received;
		sigwait(&sigset, &sig_received);
	}

	if (tid) {
		rc = send_cmd(nl_sd, id, mypid, TASKSTATS_CMD_GET,
			      cmd_type, &tid, sizeof(__u32));
		PRINTF("Sent pid/tgid, retval %d\n", rc);
		if (rc < 0) {
			fprintf(stderr, "error sending tid/tgid cmd\n");
			goto done;
		}
	}

	if (containerset) {
		cfd = open(containerpath, O_RDONLY);
		if (cfd < 0) {
			perror("error opening container file");
			goto err;
		}
		rc = send_cmd(nl_sd, id, mypid, CGROUPSTATS_CMD_GET,
			      CGROUPSTATS_CMD_ATTR_FD, &cfd, sizeof(__u32));
		if (rc < 0) {
			perror("error sending cgroupstats command");
			goto err;
		}
	}
	if (!maskset && !tid && !containerset) {
		usage();
		goto err;
	}

	do {
		rep_len = recv(nl_sd, &msg, sizeof(msg), 0);
		PRINTF("received %d bytes\n", rep_len);

		if (rep_len < 0) {
			fprintf(stderr, "nonfatal reply error: errno %d\n",
				errno);
			continue;
		}
		if (msg.n.nlmsg_type == NLMSG_ERROR ||
		    !NLMSG_OK((&msg.n), rep_len)) {
			struct nlmsgerr *err = NLMSG_DATA(&msg);
			fprintf(stderr, "fatal reply error,  errno %d\n",
				err->error);
			goto done;
		}

		PRINTF("nlmsghdr size=%zu, nlmsg_len=%d, rep_len=%d\n",
		       sizeof(struct nlmsghdr), msg.n.nlmsg_len, rep_len);


		rep_len = GENLMSG_PAYLOAD(&msg.n);

		na = (struct nlattr *) GENLMSG_DATA(&msg);
		len = 0;
		while (len < rep_len) {
			len += NLA_ALIGN(na->nla_len);
			switch (na->nla_type) {
			case TASKSTATS_TYPE_AGGR_TGID:
				/* Fall through */
			case TASKSTATS_TYPE_AGGR_PID:
				aggr_len = NLA_PAYLOAD(na->nla_len);
				len2 = 0;
				/* For nested attributes, na follows */
				na = (struct nlattr *) NLA_DATA(na);
				while (len2 < aggr_len) {
					switch (na->nla_type) {
					case TASKSTATS_TYPE_PID:
						rtid = *(int *) NLA_DATA(na);
						if (print_delays)
							printf("PID\t%d\n", rtid);
						break;
					case TASKSTATS_TYPE_TGID:
						rtid = *(int *) NLA_DATA(na);
						if (print_delays)
							printf("TGID\t%d\n", rtid);
						break;
					case TASKSTATS_TYPE_STATS:
						if (print_delays)
							print_delayacct((struct taskstats *) NLA_DATA(na));
						if (print_io_accounting)
							print_ioacct((struct taskstats *) NLA_DATA(na));
						if (print_task_context_switch_counts)
							task_context_switch_counts((struct taskstats *) NLA_DATA(na));
						if (fd) {
							if (write(fd, NLA_DATA(na), na->nla_len) < 0) {
								err(1,"write error\n");
							}
						}
						if (!loop)
							goto done;
						break;
					case TASKSTATS_TYPE_NULL:
						break;
					default:
						fprintf(stderr, "Unknown nested"
							" nla_type %d\n",
							na->nla_type);
						break;
					}
					len2 += NLA_ALIGN(na->nla_len);
					na = (struct nlattr *)((char *)na +
							       NLA_ALIGN(na->nla_len));
				}
				break;

			case CGROUPSTATS_TYPE_CGROUP_STATS:
				print_cgroupstats(NLA_DATA(na));
				break;
			default:
				fprintf(stderr, "Unknown nla_type %d\n",
					na->nla_type);
			case TASKSTATS_TYPE_NULL:
				break;
			}
			na = (struct nlattr *) (GENLMSG_DATA(&msg) + len);
		}
	} while (loop);
done:
	if (maskset) {
		rc = send_cmd(nl_sd, id, mypid, TASKSTATS_CMD_GET,
			      TASKSTATS_CMD_ATTR_DEREGISTER_CPUMASK,
			      &cpumask, strlen(cpumask) + 1);
		printf("Sent deregister mask, retval %d\n", rc);
		if (rc < 0)
			err(rc, "error sending deregister cpumask\n");
	}
err:
	close(nl_sd);
	if (fd)
		close(fd);
	if (cfd)
		close(cfd);
	return 0;
}<|MERGE_RESOLUTION|>--- conflicted
+++ resolved
@@ -198,19 +198,6 @@
 	printf("\n\nCPU   %15s%15s%15s%15s%15s\n"
 	       "      %15llu%15llu%15llu%15llu%15.3fms\n"
 	       "IO    %15s%15s%15s\n"
-<<<<<<< HEAD
-          "      %15llu%15llu%15.3fms\n"
-	       "SWAP  %15s%15s%15s\n"
-          "      %15llu%15llu%15.3fms\n"
-	       "RECLAIM  %12s%15s%15s\n"
-          "      %15llu%15llu%15.3fms\n"
-	       "THRASHING%12s%15s%15s\n"
-          "      %15llu%15llu%15.3fms\n"
-	       "COMPACT  %12s%15s%15s\n"
-          "      %15llu%15llu%15.3fms\n"
-	       "WPCOPY   %12s%15s%15s\n"
-          "      %15llu%15llu%15.3fms\n",
-=======
 	       "      %15llu%15llu%15.3fms\n"
 	       "SWAP  %15s%15s%15s\n"
 	       "      %15llu%15llu%15.3fms\n"
@@ -224,7 +211,6 @@
 	       "      %15llu%15llu%15.3fms\n"
 	       "IRQ   %15s%15s%15s\n"
 	       "      %15llu%15llu%15.3fms\n",
->>>>>>> 4109e622
 	       "count", "real total", "virtual total",
 	       "delay total", "delay average",
 	       (unsigned long long)t->cpu_count,
@@ -235,29 +221,6 @@
 	       "count", "delay total", "delay average",
 	       (unsigned long long)t->blkio_count,
 	       (unsigned long long)t->blkio_delay_total,
-<<<<<<< HEAD
-          average_ms((double)t->blkio_delay_total, t->blkio_count),
-	       "count", "delay total", "delay average",
-	       (unsigned long long)t->swapin_count,
-	       (unsigned long long)t->swapin_delay_total,
-          average_ms((double)t->swapin_delay_total, t->swapin_count),
-	       "count", "delay total", "delay average",
-	       (unsigned long long)t->freepages_count,
-	       (unsigned long long)t->freepages_delay_total,
-          average_ms((double)t->freepages_delay_total, t->freepages_count),
-	       "count", "delay total", "delay average",
-	       (unsigned long long)t->thrashing_count,
-	       (unsigned long long)t->thrashing_delay_total,
-          average_ms((double)t->thrashing_delay_total, t->thrashing_count),
-	       "count", "delay total", "delay average",
-	       (unsigned long long)t->compact_count,
-	       (unsigned long long)t->compact_delay_total,
-          average_ms((double)t->compact_delay_total, t->compact_count),
-	       "count", "delay total", "delay average",
-	       (unsigned long long)t->wpcopy_count,
-	       (unsigned long long)t->wpcopy_delay_total,
-          average_ms((double)t->wpcopy_delay_total, t->wpcopy_count));
-=======
 	       average_ms((double)t->blkio_delay_total, t->blkio_count),
 	       "count", "delay total", "delay average",
 	       (unsigned long long)t->swapin_count,
@@ -283,7 +246,6 @@
 	       (unsigned long long)t->irq_count,
 	       (unsigned long long)t->irq_delay_total,
 	       average_ms((double)t->irq_delay_total, t->irq_count));
->>>>>>> 4109e622
 }
 
 static void task_context_switch_counts(struct taskstats *t)
