/* SPDX-License-Identifier: GPL-2.0-or-later */
/*
 * INET		An implementation of the TCP/IP protocol suite for the LINUX
 *		operating system.  INET is implemented using the  BSD Socket
 *		interface as the means of communication with the user level.
 *
 *		Definitions for the AF_INET socket handler.
 *
 * Version:	@(#)sock.h	1.0.4	05/13/93
 *
 * Authors:	Ross Biro
 *		Fred N. van Kempen, <waltje@uWalt.NL.Mugnet.ORG>
 *		Corey Minyard <wf-rch!minyard@relay.EU.net>
 *		Florian La Roche <flla@stud.uni-sb.de>
 *
 * Fixes:
 *		Alan Cox	:	Volatiles in skbuff pointers. See
 *					skbuff comments. May be overdone,
 *					better to prove they can be removed
 *					than the reverse.
 *		Alan Cox	:	Added a zapped field for tcp to note
 *					a socket is reset and must stay shut up
 *		Alan Cox	:	New fields for options
 *	Pauline Middelink	:	identd support
 *		Alan Cox	:	Eliminate low level recv/recvfrom
 *		David S. Miller	:	New socket lookup architecture.
 *              Steve Whitehouse:       Default routines for sock_ops
 *              Arnaldo C. Melo :	removed net_pinfo, tp_pinfo and made
 *              			protinfo be just a void pointer, as the
 *              			protocol specific parts were moved to
 *              			respective headers and ipv4/v6, etc now
 *              			use private slabcaches for its socks
 *              Pedro Hortas	:	New flags field for socket options
 */
#ifndef _SOCK_H
#define _SOCK_H

#include <linux/hardirq.h>
#include <linux/kernel.h>
#include <linux/list.h>
#include <linux/list_nulls.h>
#include <linux/timer.h>
#include <linux/cache.h>
#include <linux/bitops.h>
#include <linux/lockdep.h>
#include <linux/netdevice.h>
#include <linux/skbuff.h>	/* struct sk_buff */
#include <linux/mm.h>
#include <linux/security.h>
#include <linux/slab.h>
#include <linux/uaccess.h>
#include <linux/page_counter.h>
#include <linux/memcontrol.h>
#include <linux/static_key.h>
#include <linux/sched.h>
#include <linux/wait.h>
#include <linux/cgroup-defs.h>
#include <linux/rbtree.h>
#include <linux/rculist_nulls.h>
#include <linux/poll.h>
#include <linux/sockptr.h>
#include <linux/indirect_call_wrapper.h>
#include <linux/atomic.h>
#include <linux/refcount.h>
#include <linux/llist.h>
#include <net/dst.h>
#include <net/checksum.h>
#include <net/tcp_states.h>
#include <linux/net_tstamp.h>
#include <net/l3mdev.h>
#include <uapi/linux/socket.h>

/*
 * This structure really needs to be cleaned up.
 * Most of it is for TCP, and not used by any of
 * the other protocols.
 */

/* Define this to get the SOCK_DBG debugging facility. */
#define SOCK_DEBUGGING
#ifdef SOCK_DEBUGGING
#define SOCK_DEBUG(sk, msg...) do { if ((sk) && sock_flag((sk), SOCK_DBG)) \
					printk(KERN_DEBUG msg); } while (0)
#else
/* Validate arguments and do nothing */
static inline __printf(2, 3)
void SOCK_DEBUG(const struct sock *sk, const char *msg, ...)
{
}
#endif

/* This is the per-socket lock.  The spinlock provides a synchronization
 * between user contexts and software interrupt processing, whereas the
 * mini-semaphore synchronizes multiple users amongst themselves.
 */
typedef struct {
	spinlock_t		slock;
	int			owned;
	wait_queue_head_t	wq;
	/*
	 * We express the mutex-alike socket_lock semantics
	 * to the lock validator by explicitly managing
	 * the slock as a lock variant (in addition to
	 * the slock itself):
	 */
#ifdef CONFIG_DEBUG_LOCK_ALLOC
	struct lockdep_map dep_map;
#endif
} socket_lock_t;

struct sock;
struct proto;
struct net;

typedef __u32 __bitwise __portpair;
typedef __u64 __bitwise __addrpair;

/**
 *	struct sock_common - minimal network layer representation of sockets
 *	@skc_daddr: Foreign IPv4 addr
 *	@skc_rcv_saddr: Bound local IPv4 addr
 *	@skc_addrpair: 8-byte-aligned __u64 union of @skc_daddr & @skc_rcv_saddr
 *	@skc_hash: hash value used with various protocol lookup tables
 *	@skc_u16hashes: two u16 hash values used by UDP lookup tables
 *	@skc_dport: placeholder for inet_dport/tw_dport
 *	@skc_num: placeholder for inet_num/tw_num
 *	@skc_portpair: __u32 union of @skc_dport & @skc_num
 *	@skc_family: network address family
 *	@skc_state: Connection state
 *	@skc_reuse: %SO_REUSEADDR setting
 *	@skc_reuseport: %SO_REUSEPORT setting
 *	@skc_ipv6only: socket is IPV6 only
 *	@skc_net_refcnt: socket is using net ref counting
 *	@skc_bound_dev_if: bound device index if != 0
 *	@skc_bind_node: bind hash linkage for various protocol lookup tables
 *	@skc_portaddr_node: second hash linkage for UDP/UDP-Lite protocol
 *	@skc_prot: protocol handlers inside a network family
 *	@skc_net: reference to the network namespace of this socket
 *	@skc_v6_daddr: IPV6 destination address
 *	@skc_v6_rcv_saddr: IPV6 source address
 *	@skc_cookie: socket's cookie value
 *	@skc_node: main hash linkage for various protocol lookup tables
 *	@skc_nulls_node: main hash linkage for TCP/UDP/UDP-Lite protocol
 *	@skc_tx_queue_mapping: tx queue number for this connection
 *	@skc_rx_queue_mapping: rx queue number for this connection
 *	@skc_flags: place holder for sk_flags
 *		%SO_LINGER (l_onoff), %SO_BROADCAST, %SO_KEEPALIVE,
 *		%SO_OOBINLINE settings, %SO_TIMESTAMPING settings
 *	@skc_listener: connection request listener socket (aka rsk_listener)
 *		[union with @skc_flags]
 *	@skc_tw_dr: (aka tw_dr) ptr to &struct inet_timewait_death_row
 *		[union with @skc_flags]
 *	@skc_incoming_cpu: record/match cpu processing incoming packets
 *	@skc_rcv_wnd: (aka rsk_rcv_wnd) TCP receive window size (possibly scaled)
 *		[union with @skc_incoming_cpu]
 *	@skc_tw_rcv_nxt: (aka tw_rcv_nxt) TCP window next expected seq number
 *		[union with @skc_incoming_cpu]
 *	@skc_refcnt: reference count
 *
 *	This is the minimal network layer representation of sockets, the header
 *	for struct sock and struct inet_timewait_sock.
 */
struct sock_common {
	union {
		__addrpair	skc_addrpair;
		struct {
			__be32	skc_daddr;
			__be32	skc_rcv_saddr;
		};
	};
	union  {
		unsigned int	skc_hash;
		__u16		skc_u16hashes[2];
	};
	/* skc_dport && skc_num must be grouped as well */
	union {
		__portpair	skc_portpair;
		struct {
			__be16	skc_dport;
			__u16	skc_num;
		};
	};

	unsigned short		skc_family;
	volatile unsigned char	skc_state;
	unsigned char		skc_reuse:4;
	unsigned char		skc_reuseport:1;
	unsigned char		skc_ipv6only:1;
	unsigned char		skc_net_refcnt:1;
	int			skc_bound_dev_if;
	union {
		struct hlist_node	skc_bind_node;
		struct hlist_node	skc_portaddr_node;
	};
	struct proto		*skc_prot;
	possible_net_t		skc_net;

#if IS_ENABLED(CONFIG_IPV6)
	struct in6_addr		skc_v6_daddr;
	struct in6_addr		skc_v6_rcv_saddr;
#endif

	atomic64_t		skc_cookie;

	/* following fields are padding to force
	 * offset(struct sock, sk_refcnt) == 128 on 64bit arches
	 * assuming IPV6 is enabled. We use this padding differently
	 * for different kind of 'sockets'
	 */
	union {
		unsigned long	skc_flags;
		struct sock	*skc_listener; /* request_sock */
		struct inet_timewait_death_row *skc_tw_dr; /* inet_timewait_sock */
	};
	/*
	 * fields between dontcopy_begin/dontcopy_end
	 * are not copied in sock_copy()
	 */
	/* private: */
	int			skc_dontcopy_begin[0];
	/* public: */
	union {
		struct hlist_node	skc_node;
		struct hlist_nulls_node skc_nulls_node;
	};
	unsigned short		skc_tx_queue_mapping;
#ifdef CONFIG_SOCK_RX_QUEUE_MAPPING
	unsigned short		skc_rx_queue_mapping;
#endif
	union {
		int		skc_incoming_cpu;
		u32		skc_rcv_wnd;
		u32		skc_tw_rcv_nxt; /* struct tcp_timewait_sock  */
	};

	refcount_t		skc_refcnt;
	/* private: */
	int                     skc_dontcopy_end[0];
	union {
		u32		skc_rxhash;
		u32		skc_window_clamp;
		u32		skc_tw_snd_nxt; /* struct tcp_timewait_sock */
	};
	/* public: */
};

struct bpf_local_storage;
struct sk_filter;

/**
  *	struct sock - network layer representation of sockets
  *	@__sk_common: shared layout with inet_timewait_sock
  *	@sk_shutdown: mask of %SEND_SHUTDOWN and/or %RCV_SHUTDOWN
  *	@sk_userlocks: %SO_SNDBUF and %SO_RCVBUF settings
  *	@sk_lock:	synchronizer
  *	@sk_kern_sock: True if sock is using kernel lock classes
  *	@sk_rcvbuf: size of receive buffer in bytes
  *	@sk_wq: sock wait queue and async head
  *	@sk_rx_dst: receive input route used by early demux
  *	@sk_rx_dst_ifindex: ifindex for @sk_rx_dst
  *	@sk_rx_dst_cookie: cookie for @sk_rx_dst
  *	@sk_dst_cache: destination cache
  *	@sk_dst_pending_confirm: need to confirm neighbour
  *	@sk_policy: flow policy
  *	@sk_receive_queue: incoming packets
  *	@sk_wmem_alloc: transmit queue bytes committed
  *	@sk_tsq_flags: TCP Small Queues flags
  *	@sk_write_queue: Packet sending queue
  *	@sk_omem_alloc: "o" is "option" or "other"
  *	@sk_wmem_queued: persistent queue size
  *	@sk_forward_alloc: space allocated forward
  *	@sk_reserved_mem: space reserved and non-reclaimable for the socket
  *	@sk_napi_id: id of the last napi context to receive data for sk
  *	@sk_ll_usec: usecs to busypoll when there is no data
  *	@sk_allocation: allocation mode
  *	@sk_pacing_rate: Pacing rate (if supported by transport/packet scheduler)
  *	@sk_pacing_status: Pacing status (requested, handled by sch_fq)
  *	@sk_max_pacing_rate: Maximum pacing rate (%SO_MAX_PACING_RATE)
  *	@sk_sndbuf: size of send buffer in bytes
  *	@__sk_flags_offset: empty field used to determine location of bitfield
  *	@sk_padding: unused element for alignment
  *	@sk_no_check_tx: %SO_NO_CHECK setting, set checksum in TX packets
  *	@sk_no_check_rx: allow zero checksum in RX packets
  *	@sk_route_caps: route capabilities (e.g. %NETIF_F_TSO)
  *	@sk_gso_disabled: if set, NETIF_F_GSO_MASK is forbidden.
  *	@sk_gso_type: GSO type (e.g. %SKB_GSO_TCPV4)
  *	@sk_gso_max_size: Maximum GSO segment size to build
  *	@sk_gso_max_segs: Maximum number of GSO segments
  *	@sk_pacing_shift: scaling factor for TCP Small Queues
  *	@sk_lingertime: %SO_LINGER l_linger setting
  *	@sk_backlog: always used with the per-socket spinlock held
  *	@sk_callback_lock: used with the callbacks in the end of this struct
  *	@sk_error_queue: rarely used
  *	@sk_prot_creator: sk_prot of original sock creator (see ipv6_setsockopt,
  *			  IPV6_ADDRFORM for instance)
  *	@sk_err: last error
  *	@sk_err_soft: errors that don't cause failure but are the cause of a
  *		      persistent failure not just 'timed out'
  *	@sk_drops: raw/udp drops counter
  *	@sk_ack_backlog: current listen backlog
  *	@sk_max_ack_backlog: listen backlog set in listen()
  *	@sk_uid: user id of owner
  *	@sk_prefer_busy_poll: prefer busypolling over softirq processing
  *	@sk_busy_poll_budget: napi processing budget when busypolling
  *	@sk_priority: %SO_PRIORITY setting
  *	@sk_type: socket type (%SOCK_STREAM, etc)
  *	@sk_protocol: which protocol this socket belongs in this network family
  *	@sk_peer_lock: lock protecting @sk_peer_pid and @sk_peer_cred
  *	@sk_peer_pid: &struct pid for this socket's peer
  *	@sk_peer_cred: %SO_PEERCRED setting
  *	@sk_rcvlowat: %SO_RCVLOWAT setting
  *	@sk_rcvtimeo: %SO_RCVTIMEO setting
  *	@sk_sndtimeo: %SO_SNDTIMEO setting
  *	@sk_txhash: computed flow hash for use on transmit
  *	@sk_txrehash: enable TX hash rethink
  *	@sk_filter: socket filtering instructions
  *	@sk_timer: sock cleanup timer
  *	@sk_stamp: time stamp of last packet received
  *	@sk_stamp_seq: lock for accessing sk_stamp on 32 bit architectures only
  *	@sk_tsflags: SO_TIMESTAMPING flags
  *	@sk_bind_phc: SO_TIMESTAMPING bind PHC index of PTP virtual clock
  *	              for timestamping
  *	@sk_tskey: counter to disambiguate concurrent tstamp requests
  *	@sk_zckey: counter to order MSG_ZEROCOPY notifications
  *	@sk_socket: Identd and reporting IO signals
  *	@sk_user_data: RPC layer private data
  *	@sk_frag: cached page frag
  *	@sk_peek_off: current peek_offset value
  *	@sk_send_head: front of stuff to transmit
  *	@tcp_rtx_queue: TCP re-transmit queue [union with @sk_send_head]
  *	@sk_security: used by security modules
  *	@sk_mark: generic packet mark
  *	@sk_cgrp_data: cgroup data for this cgroup
  *	@sk_memcg: this socket's memory cgroup association
  *	@sk_write_pending: a write to stream socket waits to start
  *	@sk_state_change: callback to indicate change in the state of the sock
  *	@sk_data_ready: callback to indicate there is data to be processed
  *	@sk_write_space: callback to indicate there is bf sending space available
  *	@sk_error_report: callback to indicate errors (e.g. %MSG_ERRQUEUE)
  *	@sk_backlog_rcv: callback to process the backlog
  *	@sk_validate_xmit_skb: ptr to an optional validate function
  *	@sk_destruct: called at sock freeing time, i.e. when all refcnt == 0
  *	@sk_reuseport_cb: reuseport group container
  *	@sk_bpf_storage: ptr to cache and control for bpf_sk_storage
  *	@sk_rcu: used during RCU grace period
  *	@sk_clockid: clockid used by time-based scheduling (SO_TXTIME)
  *	@sk_txtime_deadline_mode: set deadline mode for SO_TXTIME
  *	@sk_txtime_report_errors: set report errors mode for SO_TXTIME
  *	@sk_txtime_unused: unused txtime flags
  *	@ns_tracker: tracker for netns reference
  */
struct sock {
	/*
	 * Now struct inet_timewait_sock also uses sock_common, so please just
	 * don't add nothing before this first member (__sk_common) --acme
	 */
	struct sock_common	__sk_common;
#define sk_node			__sk_common.skc_node
#define sk_nulls_node		__sk_common.skc_nulls_node
#define sk_refcnt		__sk_common.skc_refcnt
#define sk_tx_queue_mapping	__sk_common.skc_tx_queue_mapping
#ifdef CONFIG_SOCK_RX_QUEUE_MAPPING
#define sk_rx_queue_mapping	__sk_common.skc_rx_queue_mapping
#endif

#define sk_dontcopy_begin	__sk_common.skc_dontcopy_begin
#define sk_dontcopy_end		__sk_common.skc_dontcopy_end
#define sk_hash			__sk_common.skc_hash
#define sk_portpair		__sk_common.skc_portpair
#define sk_num			__sk_common.skc_num
#define sk_dport		__sk_common.skc_dport
#define sk_addrpair		__sk_common.skc_addrpair
#define sk_daddr		__sk_common.skc_daddr
#define sk_rcv_saddr		__sk_common.skc_rcv_saddr
#define sk_family		__sk_common.skc_family
#define sk_state		__sk_common.skc_state
#define sk_reuse		__sk_common.skc_reuse
#define sk_reuseport		__sk_common.skc_reuseport
#define sk_ipv6only		__sk_common.skc_ipv6only
#define sk_net_refcnt		__sk_common.skc_net_refcnt
#define sk_bound_dev_if		__sk_common.skc_bound_dev_if
#define sk_bind_node		__sk_common.skc_bind_node
#define sk_prot			__sk_common.skc_prot
#define sk_net			__sk_common.skc_net
#define sk_v6_daddr		__sk_common.skc_v6_daddr
#define sk_v6_rcv_saddr	__sk_common.skc_v6_rcv_saddr
#define sk_cookie		__sk_common.skc_cookie
#define sk_incoming_cpu		__sk_common.skc_incoming_cpu
#define sk_flags		__sk_common.skc_flags
#define sk_rxhash		__sk_common.skc_rxhash

	/* early demux fields */
	struct dst_entry __rcu	*sk_rx_dst;
	int			sk_rx_dst_ifindex;
	u32			sk_rx_dst_cookie;

	socket_lock_t		sk_lock;
	atomic_t		sk_drops;
	int			sk_rcvlowat;
	struct sk_buff_head	sk_error_queue;
	struct sk_buff_head	sk_receive_queue;
	/*
	 * The backlog queue is special, it is always used with
	 * the per-socket spinlock held and requires low latency
	 * access. Therefore we special case it's implementation.
	 * Note : rmem_alloc is in this structure to fill a hole
	 * on 64bit arches, not because its logically part of
	 * backlog.
	 */
	struct {
		atomic_t	rmem_alloc;
		int		len;
		struct sk_buff	*head;
		struct sk_buff	*tail;
	} sk_backlog;

#define sk_rmem_alloc sk_backlog.rmem_alloc

	int			sk_forward_alloc;
	u32			sk_reserved_mem;
#ifdef CONFIG_NET_RX_BUSY_POLL
	unsigned int		sk_ll_usec;
	/* ===== mostly read cache line ===== */
	unsigned int		sk_napi_id;
#endif
	int			sk_rcvbuf;

	struct sk_filter __rcu	*sk_filter;
	union {
		struct socket_wq __rcu	*sk_wq;
		/* private: */
		struct socket_wq	*sk_wq_raw;
		/* public: */
	};
#ifdef CONFIG_XFRM
	struct xfrm_policy __rcu *sk_policy[2];
#endif

	struct dst_entry __rcu	*sk_dst_cache;
	atomic_t		sk_omem_alloc;
	int			sk_sndbuf;

	/* ===== cache line for TX ===== */
	int			sk_wmem_queued;
	refcount_t		sk_wmem_alloc;
	unsigned long		sk_tsq_flags;
	union {
		struct sk_buff	*sk_send_head;
		struct rb_root	tcp_rtx_queue;
	};
	struct sk_buff_head	sk_write_queue;
	__s32			sk_peek_off;
	int			sk_write_pending;
	__u32			sk_dst_pending_confirm;
	u32			sk_pacing_status; /* see enum sk_pacing */
	long			sk_sndtimeo;
	struct timer_list	sk_timer;
	__u32			sk_priority;
	__u32			sk_mark;
	unsigned long		sk_pacing_rate; /* bytes per second */
	unsigned long		sk_max_pacing_rate;
	struct page_frag	sk_frag;
	netdev_features_t	sk_route_caps;
	int			sk_gso_type;
	unsigned int		sk_gso_max_size;
	gfp_t			sk_allocation;
	__u32			sk_txhash;

	/*
	 * Because of non atomicity rules, all
	 * changes are protected by socket lock.
	 */
	u8			sk_gso_disabled : 1,
				sk_kern_sock : 1,
				sk_no_check_tx : 1,
				sk_no_check_rx : 1,
				sk_userlocks : 4;
	u8			sk_pacing_shift;
	u16			sk_type;
	u16			sk_protocol;
	u16			sk_gso_max_segs;
	unsigned long	        sk_lingertime;
	struct proto		*sk_prot_creator;
	rwlock_t		sk_callback_lock;
	int			sk_err,
				sk_err_soft;
	u32			sk_ack_backlog;
	u32			sk_max_ack_backlog;
	kuid_t			sk_uid;
	u8			sk_txrehash;
#ifdef CONFIG_NET_RX_BUSY_POLL
	u8			sk_prefer_busy_poll;
	u16			sk_busy_poll_budget;
#endif
	spinlock_t		sk_peer_lock;
	int			sk_bind_phc;
	struct pid		*sk_peer_pid;
	const struct cred	*sk_peer_cred;

	long			sk_rcvtimeo;
	ktime_t			sk_stamp;
#if BITS_PER_LONG==32
	seqlock_t		sk_stamp_seq;
#endif
	u16			sk_tsflags;
	u8			sk_shutdown;
	atomic_t		sk_tskey;
	atomic_t		sk_zckey;

	u8			sk_clockid;
	u8			sk_txtime_deadline_mode : 1,
				sk_txtime_report_errors : 1,
				sk_txtime_unused : 6;

	struct socket		*sk_socket;
	void			*sk_user_data;
#ifdef CONFIG_SECURITY
	void			*sk_security;
#endif
	struct sock_cgroup_data	sk_cgrp_data;
	struct mem_cgroup	*sk_memcg;
	void			(*sk_state_change)(struct sock *sk);
	void			(*sk_data_ready)(struct sock *sk);
	void			(*sk_write_space)(struct sock *sk);
	void			(*sk_error_report)(struct sock *sk);
	int			(*sk_backlog_rcv)(struct sock *sk,
						  struct sk_buff *skb);
#ifdef CONFIG_SOCK_VALIDATE_XMIT
	struct sk_buff*		(*sk_validate_xmit_skb)(struct sock *sk,
							struct net_device *dev,
							struct sk_buff *skb);
#endif
	void                    (*sk_destruct)(struct sock *sk);
	struct sock_reuseport __rcu	*sk_reuseport_cb;
#ifdef CONFIG_BPF_SYSCALL
	struct bpf_local_storage __rcu	*sk_bpf_storage;
#endif
	struct rcu_head		sk_rcu;
	netns_tracker		ns_tracker;
};

enum sk_pacing {
	SK_PACING_NONE		= 0,
	SK_PACING_NEEDED	= 1,
	SK_PACING_FQ		= 2,
};

/* flag bits in sk_user_data
 *
 * - SK_USER_DATA_NOCOPY:      Pointer stored in sk_user_data might
 *   not be suitable for copying when cloning the socket. For instance,
 *   it can point to a reference counted object. sk_user_data bottom
 *   bit is set if pointer must not be copied.
 *
 * - SK_USER_DATA_BPF:         Mark whether sk_user_data field is
 *   managed/owned by a BPF reuseport array. This bit should be set
 *   when sk_user_data's sk is added to the bpf's reuseport_array.
 *
 * - SK_USER_DATA_PSOCK:       Mark whether pointer stored in
 *   sk_user_data points to psock type. This bit should be set
 *   when sk_user_data is assigned to a psock object.
 */
#define SK_USER_DATA_NOCOPY	1UL
#define SK_USER_DATA_BPF	2UL
#define SK_USER_DATA_PSOCK	4UL
#define SK_USER_DATA_PTRMASK	~(SK_USER_DATA_NOCOPY | SK_USER_DATA_BPF |\
				  SK_USER_DATA_PSOCK)

/**
 * sk_user_data_is_nocopy - Test if sk_user_data pointer must not be copied
 * @sk: socket
 */
static inline bool sk_user_data_is_nocopy(const struct sock *sk)
{
	return ((uintptr_t)sk->sk_user_data & SK_USER_DATA_NOCOPY);
}

#define __sk_user_data(sk) ((*((void __rcu **)&(sk)->sk_user_data)))

/**
<<<<<<< HEAD
=======
 * __locked_read_sk_user_data_with_flags - return the pointer
 * only if argument flags all has been set in sk_user_data. Otherwise
 * return NULL
 *
 * @sk: socket
 * @flags: flag bits
 *
 * The caller must be holding sk->sk_callback_lock.
 */
static inline void *
__locked_read_sk_user_data_with_flags(const struct sock *sk,
				      uintptr_t flags)
{
	uintptr_t sk_user_data =
		(uintptr_t)rcu_dereference_check(__sk_user_data(sk),
						 lockdep_is_held(&sk->sk_callback_lock));

	WARN_ON_ONCE(flags & SK_USER_DATA_PTRMASK);

	if ((sk_user_data & flags) == flags)
		return (void *)(sk_user_data & SK_USER_DATA_PTRMASK);
	return NULL;
}

/**
>>>>>>> 0db78532
 * __rcu_dereference_sk_user_data_with_flags - return the pointer
 * only if argument flags all has been set in sk_user_data. Otherwise
 * return NULL
 *
 * @sk: socket
 * @flags: flag bits
 */
static inline void *
__rcu_dereference_sk_user_data_with_flags(const struct sock *sk,
					  uintptr_t flags)
{
	uintptr_t sk_user_data = (uintptr_t)rcu_dereference(__sk_user_data(sk));

	WARN_ON_ONCE(flags & SK_USER_DATA_PTRMASK);

	if ((sk_user_data & flags) == flags)
		return (void *)(sk_user_data & SK_USER_DATA_PTRMASK);
	return NULL;
}

#define rcu_dereference_sk_user_data(sk)				\
	__rcu_dereference_sk_user_data_with_flags(sk, 0)
#define __rcu_assign_sk_user_data_with_flags(sk, ptr, flags)		\
({									\
	uintptr_t __tmp1 = (uintptr_t)(ptr),				\
		  __tmp2 = (uintptr_t)(flags);				\
	WARN_ON_ONCE(__tmp1 & ~SK_USER_DATA_PTRMASK);			\
	WARN_ON_ONCE(__tmp2 & SK_USER_DATA_PTRMASK);			\
	rcu_assign_pointer(__sk_user_data((sk)),			\
			   __tmp1 | __tmp2);				\
})
#define rcu_assign_sk_user_data(sk, ptr)				\
	__rcu_assign_sk_user_data_with_flags(sk, ptr, 0)

static inline
struct net *sock_net(const struct sock *sk)
{
	return read_pnet(&sk->sk_net);
}

static inline
void sock_net_set(struct sock *sk, struct net *net)
{
	write_pnet(&sk->sk_net, net);
}

/*
 * SK_CAN_REUSE and SK_NO_REUSE on a socket mean that the socket is OK
 * or not whether his port will be reused by someone else. SK_FORCE_REUSE
 * on a socket means that the socket will reuse everybody else's port
 * without looking at the other's sk_reuse value.
 */

#define SK_NO_REUSE	0
#define SK_CAN_REUSE	1
#define SK_FORCE_REUSE	2

int sk_set_peek_off(struct sock *sk, int val);

static inline int sk_peek_offset(const struct sock *sk, int flags)
{
	if (unlikely(flags & MSG_PEEK)) {
		return READ_ONCE(sk->sk_peek_off);
	}

	return 0;
}

static inline void sk_peek_offset_bwd(struct sock *sk, int val)
{
	s32 off = READ_ONCE(sk->sk_peek_off);

	if (unlikely(off >= 0)) {
		off = max_t(s32, off - val, 0);
		WRITE_ONCE(sk->sk_peek_off, off);
	}
}

static inline void sk_peek_offset_fwd(struct sock *sk, int val)
{
	sk_peek_offset_bwd(sk, -val);
}

/*
 * Hashed lists helper routines
 */
static inline struct sock *sk_entry(const struct hlist_node *node)
{
	return hlist_entry(node, struct sock, sk_node);
}

static inline struct sock *__sk_head(const struct hlist_head *head)
{
	return hlist_entry(head->first, struct sock, sk_node);
}

static inline struct sock *sk_head(const struct hlist_head *head)
{
	return hlist_empty(head) ? NULL : __sk_head(head);
}

static inline struct sock *__sk_nulls_head(const struct hlist_nulls_head *head)
{
	return hlist_nulls_entry(head->first, struct sock, sk_nulls_node);
}

static inline struct sock *sk_nulls_head(const struct hlist_nulls_head *head)
{
	return hlist_nulls_empty(head) ? NULL : __sk_nulls_head(head);
}

static inline struct sock *sk_next(const struct sock *sk)
{
	return hlist_entry_safe(sk->sk_node.next, struct sock, sk_node);
}

static inline struct sock *sk_nulls_next(const struct sock *sk)
{
	return (!is_a_nulls(sk->sk_nulls_node.next)) ?
		hlist_nulls_entry(sk->sk_nulls_node.next,
				  struct sock, sk_nulls_node) :
		NULL;
}

static inline bool sk_unhashed(const struct sock *sk)
{
	return hlist_unhashed(&sk->sk_node);
}

static inline bool sk_hashed(const struct sock *sk)
{
	return !sk_unhashed(sk);
}

static inline void sk_node_init(struct hlist_node *node)
{
	node->pprev = NULL;
}

static inline void sk_nulls_node_init(struct hlist_nulls_node *node)
{
	node->pprev = NULL;
}

static inline void __sk_del_node(struct sock *sk)
{
	__hlist_del(&sk->sk_node);
}

/* NB: equivalent to hlist_del_init_rcu */
static inline bool __sk_del_node_init(struct sock *sk)
{
	if (sk_hashed(sk)) {
		__sk_del_node(sk);
		sk_node_init(&sk->sk_node);
		return true;
	}
	return false;
}

/* Grab socket reference count. This operation is valid only
   when sk is ALREADY grabbed f.e. it is found in hash table
   or a list and the lookup is made under lock preventing hash table
   modifications.
 */

static __always_inline void sock_hold(struct sock *sk)
{
	refcount_inc(&sk->sk_refcnt);
}

/* Ungrab socket in the context, which assumes that socket refcnt
   cannot hit zero, f.e. it is true in context of any socketcall.
 */
static __always_inline void __sock_put(struct sock *sk)
{
	refcount_dec(&sk->sk_refcnt);
}

static inline bool sk_del_node_init(struct sock *sk)
{
	bool rc = __sk_del_node_init(sk);

	if (rc) {
		/* paranoid for a while -acme */
		WARN_ON(refcount_read(&sk->sk_refcnt) == 1);
		__sock_put(sk);
	}
	return rc;
}
#define sk_del_node_init_rcu(sk)	sk_del_node_init(sk)

static inline bool __sk_nulls_del_node_init_rcu(struct sock *sk)
{
	if (sk_hashed(sk)) {
		hlist_nulls_del_init_rcu(&sk->sk_nulls_node);
		return true;
	}
	return false;
}

static inline bool sk_nulls_del_node_init_rcu(struct sock *sk)
{
	bool rc = __sk_nulls_del_node_init_rcu(sk);

	if (rc) {
		/* paranoid for a while -acme */
		WARN_ON(refcount_read(&sk->sk_refcnt) == 1);
		__sock_put(sk);
	}
	return rc;
}

static inline void __sk_add_node(struct sock *sk, struct hlist_head *list)
{
	hlist_add_head(&sk->sk_node, list);
}

static inline void sk_add_node(struct sock *sk, struct hlist_head *list)
{
	sock_hold(sk);
	__sk_add_node(sk, list);
}

static inline void sk_add_node_rcu(struct sock *sk, struct hlist_head *list)
{
	sock_hold(sk);
	if (IS_ENABLED(CONFIG_IPV6) && sk->sk_reuseport &&
	    sk->sk_family == AF_INET6)
		hlist_add_tail_rcu(&sk->sk_node, list);
	else
		hlist_add_head_rcu(&sk->sk_node, list);
}

static inline void sk_add_node_tail_rcu(struct sock *sk, struct hlist_head *list)
{
	sock_hold(sk);
	hlist_add_tail_rcu(&sk->sk_node, list);
}

static inline void __sk_nulls_add_node_rcu(struct sock *sk, struct hlist_nulls_head *list)
{
	hlist_nulls_add_head_rcu(&sk->sk_nulls_node, list);
}

static inline void __sk_nulls_add_node_tail_rcu(struct sock *sk, struct hlist_nulls_head *list)
{
	hlist_nulls_add_tail_rcu(&sk->sk_nulls_node, list);
}

static inline void sk_nulls_add_node_rcu(struct sock *sk, struct hlist_nulls_head *list)
{
	sock_hold(sk);
	__sk_nulls_add_node_rcu(sk, list);
}

static inline void __sk_del_bind_node(struct sock *sk)
{
	__hlist_del(&sk->sk_bind_node);
}

static inline void sk_add_bind_node(struct sock *sk,
					struct hlist_head *list)
{
	hlist_add_head(&sk->sk_bind_node, list);
}

#define sk_for_each(__sk, list) \
	hlist_for_each_entry(__sk, list, sk_node)
#define sk_for_each_rcu(__sk, list) \
	hlist_for_each_entry_rcu(__sk, list, sk_node)
#define sk_nulls_for_each(__sk, node, list) \
	hlist_nulls_for_each_entry(__sk, node, list, sk_nulls_node)
#define sk_nulls_for_each_rcu(__sk, node, list) \
	hlist_nulls_for_each_entry_rcu(__sk, node, list, sk_nulls_node)
#define sk_for_each_from(__sk) \
	hlist_for_each_entry_from(__sk, sk_node)
#define sk_nulls_for_each_from(__sk, node) \
	if (__sk && ({ node = &(__sk)->sk_nulls_node; 1; })) \
		hlist_nulls_for_each_entry_from(__sk, node, sk_nulls_node)
#define sk_for_each_safe(__sk, tmp, list) \
	hlist_for_each_entry_safe(__sk, tmp, list, sk_node)
#define sk_for_each_bound(__sk, list) \
	hlist_for_each_entry(__sk, list, sk_bind_node)

/**
 * sk_for_each_entry_offset_rcu - iterate over a list at a given struct offset
 * @tpos:	the type * to use as a loop cursor.
 * @pos:	the &struct hlist_node to use as a loop cursor.
 * @head:	the head for your list.
 * @offset:	offset of hlist_node within the struct.
 *
 */
#define sk_for_each_entry_offset_rcu(tpos, pos, head, offset)		       \
	for (pos = rcu_dereference(hlist_first_rcu(head));		       \
	     pos != NULL &&						       \
		({ tpos = (typeof(*tpos) *)((void *)pos - offset); 1;});       \
	     pos = rcu_dereference(hlist_next_rcu(pos)))

static inline struct user_namespace *sk_user_ns(const struct sock *sk)
{
	/* Careful only use this in a context where these parameters
	 * can not change and must all be valid, such as recvmsg from
	 * userspace.
	 */
	return sk->sk_socket->file->f_cred->user_ns;
}

/* Sock flags */
enum sock_flags {
	SOCK_DEAD,
	SOCK_DONE,
	SOCK_URGINLINE,
	SOCK_KEEPOPEN,
	SOCK_LINGER,
	SOCK_DESTROY,
	SOCK_BROADCAST,
	SOCK_TIMESTAMP,
	SOCK_ZAPPED,
	SOCK_USE_WRITE_QUEUE, /* whether to call sk->sk_write_space in sock_wfree */
	SOCK_DBG, /* %SO_DEBUG setting */
	SOCK_RCVTSTAMP, /* %SO_TIMESTAMP setting */
	SOCK_RCVTSTAMPNS, /* %SO_TIMESTAMPNS setting */
	SOCK_LOCALROUTE, /* route locally only, %SO_DONTROUTE setting */
	SOCK_MEMALLOC, /* VM depends on this socket for swapping */
	SOCK_TIMESTAMPING_RX_SOFTWARE,  /* %SOF_TIMESTAMPING_RX_SOFTWARE */
	SOCK_FASYNC, /* fasync() active */
	SOCK_RXQ_OVFL,
	SOCK_ZEROCOPY, /* buffers from userspace */
	SOCK_WIFI_STATUS, /* push wifi status to userspace */
	SOCK_NOFCS, /* Tell NIC not to do the Ethernet FCS.
		     * Will use last 4 bytes of packet sent from
		     * user-space instead.
		     */
	SOCK_FILTER_LOCKED, /* Filter cannot be changed anymore */
	SOCK_SELECT_ERR_QUEUE, /* Wake select on error queue */
	SOCK_RCU_FREE, /* wait rcu grace period in sk_destruct() */
	SOCK_TXTIME,
	SOCK_XDP, /* XDP is attached */
	SOCK_TSTAMP_NEW, /* Indicates 64 bit timestamps always */
	SOCK_RCVMARK, /* Receive SO_MARK  ancillary data with packet */
};

#define SK_FLAGS_TIMESTAMP ((1UL << SOCK_TIMESTAMP) | (1UL << SOCK_TIMESTAMPING_RX_SOFTWARE))

static inline void sock_copy_flags(struct sock *nsk, const struct sock *osk)
{
	nsk->sk_flags = osk->sk_flags;
}

static inline void sock_set_flag(struct sock *sk, enum sock_flags flag)
{
	__set_bit(flag, &sk->sk_flags);
}

static inline void sock_reset_flag(struct sock *sk, enum sock_flags flag)
{
	__clear_bit(flag, &sk->sk_flags);
}

static inline void sock_valbool_flag(struct sock *sk, enum sock_flags bit,
				     int valbool)
{
	if (valbool)
		sock_set_flag(sk, bit);
	else
		sock_reset_flag(sk, bit);
}

static inline bool sock_flag(const struct sock *sk, enum sock_flags flag)
{
	return test_bit(flag, &sk->sk_flags);
}

#ifdef CONFIG_NET
DECLARE_STATIC_KEY_FALSE(memalloc_socks_key);
static inline int sk_memalloc_socks(void)
{
	return static_branch_unlikely(&memalloc_socks_key);
}

void __receive_sock(struct file *file);
#else

static inline int sk_memalloc_socks(void)
{
	return 0;
}

static inline void __receive_sock(struct file *file)
{ }
#endif

static inline gfp_t sk_gfp_mask(const struct sock *sk, gfp_t gfp_mask)
{
	return gfp_mask | (sk->sk_allocation & __GFP_MEMALLOC);
}

static inline void sk_acceptq_removed(struct sock *sk)
{
	WRITE_ONCE(sk->sk_ack_backlog, sk->sk_ack_backlog - 1);
}

static inline void sk_acceptq_added(struct sock *sk)
{
	WRITE_ONCE(sk->sk_ack_backlog, sk->sk_ack_backlog + 1);
}

/* Note: If you think the test should be:
 *	return READ_ONCE(sk->sk_ack_backlog) >= READ_ONCE(sk->sk_max_ack_backlog);
 * Then please take a look at commit 64a146513f8f ("[NET]: Revert incorrect accept queue backlog changes.")
 */
static inline bool sk_acceptq_is_full(const struct sock *sk)
{
	return READ_ONCE(sk->sk_ack_backlog) > READ_ONCE(sk->sk_max_ack_backlog);
}

/*
 * Compute minimal free write space needed to queue new packets.
 */
static inline int sk_stream_min_wspace(const struct sock *sk)
{
	return READ_ONCE(sk->sk_wmem_queued) >> 1;
}

static inline int sk_stream_wspace(const struct sock *sk)
{
	return READ_ONCE(sk->sk_sndbuf) - READ_ONCE(sk->sk_wmem_queued);
}

static inline void sk_wmem_queued_add(struct sock *sk, int val)
{
	WRITE_ONCE(sk->sk_wmem_queued, sk->sk_wmem_queued + val);
}

void sk_stream_write_space(struct sock *sk);

/* OOB backlog add */
static inline void __sk_add_backlog(struct sock *sk, struct sk_buff *skb)
{
	/* dont let skb dst not refcounted, we are going to leave rcu lock */
	skb_dst_force(skb);

	if (!sk->sk_backlog.tail)
		WRITE_ONCE(sk->sk_backlog.head, skb);
	else
		sk->sk_backlog.tail->next = skb;

	WRITE_ONCE(sk->sk_backlog.tail, skb);
	skb->next = NULL;
}

/*
 * Take into account size of receive queue and backlog queue
 * Do not take into account this skb truesize,
 * to allow even a single big packet to come.
 */
static inline bool sk_rcvqueues_full(const struct sock *sk, unsigned int limit)
{
	unsigned int qsize = sk->sk_backlog.len + atomic_read(&sk->sk_rmem_alloc);

	return qsize > limit;
}

/* The per-socket spinlock must be held here. */
static inline __must_check int sk_add_backlog(struct sock *sk, struct sk_buff *skb,
					      unsigned int limit)
{
	if (sk_rcvqueues_full(sk, limit))
		return -ENOBUFS;

	/*
	 * If the skb was allocated from pfmemalloc reserves, only
	 * allow SOCK_MEMALLOC sockets to use it as this socket is
	 * helping free memory
	 */
	if (skb_pfmemalloc(skb) && !sock_flag(sk, SOCK_MEMALLOC))
		return -ENOMEM;

	__sk_add_backlog(sk, skb);
	sk->sk_backlog.len += skb->truesize;
	return 0;
}

int __sk_backlog_rcv(struct sock *sk, struct sk_buff *skb);

INDIRECT_CALLABLE_DECLARE(int tcp_v4_do_rcv(struct sock *sk, struct sk_buff *skb));
INDIRECT_CALLABLE_DECLARE(int tcp_v6_do_rcv(struct sock *sk, struct sk_buff *skb));

static inline int sk_backlog_rcv(struct sock *sk, struct sk_buff *skb)
{
	if (sk_memalloc_socks() && skb_pfmemalloc(skb))
		return __sk_backlog_rcv(sk, skb);

	return INDIRECT_CALL_INET(sk->sk_backlog_rcv,
				  tcp_v6_do_rcv,
				  tcp_v4_do_rcv,
				  sk, skb);
}

static inline void sk_incoming_cpu_update(struct sock *sk)
{
	int cpu = raw_smp_processor_id();

	if (unlikely(READ_ONCE(sk->sk_incoming_cpu) != cpu))
		WRITE_ONCE(sk->sk_incoming_cpu, cpu);
}

static inline void sock_rps_record_flow_hash(__u32 hash)
{
#ifdef CONFIG_RPS
	struct rps_sock_flow_table *sock_flow_table;

	rcu_read_lock();
	sock_flow_table = rcu_dereference(rps_sock_flow_table);
	rps_record_sock_flow(sock_flow_table, hash);
	rcu_read_unlock();
#endif
}

static inline void sock_rps_record_flow(const struct sock *sk)
{
#ifdef CONFIG_RPS
	if (static_branch_unlikely(&rfs_needed)) {
		/* Reading sk->sk_rxhash might incur an expensive cache line
		 * miss.
		 *
		 * TCP_ESTABLISHED does cover almost all states where RFS
		 * might be useful, and is cheaper [1] than testing :
		 *	IPv4: inet_sk(sk)->inet_daddr
		 * 	IPv6: ipv6_addr_any(&sk->sk_v6_daddr)
		 * OR	an additional socket flag
		 * [1] : sk_state and sk_prot are in the same cache line.
		 */
		if (sk->sk_state == TCP_ESTABLISHED)
			sock_rps_record_flow_hash(sk->sk_rxhash);
	}
#endif
}

static inline void sock_rps_save_rxhash(struct sock *sk,
					const struct sk_buff *skb)
{
#ifdef CONFIG_RPS
	if (unlikely(sk->sk_rxhash != skb->hash))
		sk->sk_rxhash = skb->hash;
#endif
}

static inline void sock_rps_reset_rxhash(struct sock *sk)
{
#ifdef CONFIG_RPS
	sk->sk_rxhash = 0;
#endif
}

#define sk_wait_event(__sk, __timeo, __condition, __wait)		\
	({	int __rc;						\
		release_sock(__sk);					\
		__rc = __condition;					\
		if (!__rc) {						\
			*(__timeo) = wait_woken(__wait,			\
						TASK_INTERRUPTIBLE,	\
						*(__timeo));		\
		}							\
		sched_annotate_sleep();					\
		lock_sock(__sk);					\
		__rc = __condition;					\
		__rc;							\
	})

int sk_stream_wait_connect(struct sock *sk, long *timeo_p);
int sk_stream_wait_memory(struct sock *sk, long *timeo_p);
void sk_stream_wait_close(struct sock *sk, long timeo_p);
int sk_stream_error(struct sock *sk, int flags, int err);
void sk_stream_kill_queues(struct sock *sk);
void sk_set_memalloc(struct sock *sk);
void sk_clear_memalloc(struct sock *sk);

void __sk_flush_backlog(struct sock *sk);

static inline bool sk_flush_backlog(struct sock *sk)
{
	if (unlikely(READ_ONCE(sk->sk_backlog.tail))) {
		__sk_flush_backlog(sk);
		return true;
	}
	return false;
}

int sk_wait_data(struct sock *sk, long *timeo, const struct sk_buff *skb);

struct request_sock_ops;
struct timewait_sock_ops;
struct inet_hashinfo;
struct raw_hashinfo;
struct smc_hashinfo;
struct module;
struct sk_psock;

/*
 * caches using SLAB_TYPESAFE_BY_RCU should let .next pointer from nulls nodes
 * un-modified. Special care is taken when initializing object to zero.
 */
static inline void sk_prot_clear_nulls(struct sock *sk, int size)
{
	if (offsetof(struct sock, sk_node.next) != 0)
		memset(sk, 0, offsetof(struct sock, sk_node.next));
	memset(&sk->sk_node.pprev, 0,
	       size - offsetof(struct sock, sk_node.pprev));
}

/* Networking protocol blocks we attach to sockets.
 * socket layer -> transport layer interface
 */
struct proto {
	void			(*close)(struct sock *sk,
					long timeout);
	int			(*pre_connect)(struct sock *sk,
					struct sockaddr *uaddr,
					int addr_len);
	int			(*connect)(struct sock *sk,
					struct sockaddr *uaddr,
					int addr_len);
	int			(*disconnect)(struct sock *sk, int flags);

	struct sock *		(*accept)(struct sock *sk, int flags, int *err,
					  bool kern);

	int			(*ioctl)(struct sock *sk, int cmd,
					 unsigned long arg);
	int			(*init)(struct sock *sk);
	void			(*destroy)(struct sock *sk);
	void			(*shutdown)(struct sock *sk, int how);
	int			(*setsockopt)(struct sock *sk, int level,
					int optname, sockptr_t optval,
					unsigned int optlen);
	int			(*getsockopt)(struct sock *sk, int level,
					int optname, char __user *optval,
					int __user *option);
	void			(*keepalive)(struct sock *sk, int valbool);
#ifdef CONFIG_COMPAT
	int			(*compat_ioctl)(struct sock *sk,
					unsigned int cmd, unsigned long arg);
#endif
	int			(*sendmsg)(struct sock *sk, struct msghdr *msg,
					   size_t len);
	int			(*recvmsg)(struct sock *sk, struct msghdr *msg,
					   size_t len, int flags, int *addr_len);
	int			(*sendpage)(struct sock *sk, struct page *page,
					int offset, size_t size, int flags);
	int			(*bind)(struct sock *sk,
					struct sockaddr *addr, int addr_len);
	int			(*bind_add)(struct sock *sk,
					struct sockaddr *addr, int addr_len);

	int			(*backlog_rcv) (struct sock *sk,
						struct sk_buff *skb);
	bool			(*bpf_bypass_getsockopt)(int level,
							 int optname);

	void		(*release_cb)(struct sock *sk);

	/* Keeping track of sk's, looking them up, and port selection methods. */
	int			(*hash)(struct sock *sk);
	void			(*unhash)(struct sock *sk);
	void			(*rehash)(struct sock *sk);
	int			(*get_port)(struct sock *sk, unsigned short snum);
	void			(*put_port)(struct sock *sk);
#ifdef CONFIG_BPF_SYSCALL
	int			(*psock_update_sk_prot)(struct sock *sk,
							struct sk_psock *psock,
							bool restore);
#endif

	/* Keeping track of sockets in use */
#ifdef CONFIG_PROC_FS
	unsigned int		inuse_idx;
#endif

#if IS_ENABLED(CONFIG_MPTCP)
	int			(*forward_alloc_get)(const struct sock *sk);
#endif

	bool			(*stream_memory_free)(const struct sock *sk, int wake);
	bool			(*sock_is_readable)(struct sock *sk);
	/* Memory pressure */
	void			(*enter_memory_pressure)(struct sock *sk);
	void			(*leave_memory_pressure)(struct sock *sk);
	atomic_long_t		*memory_allocated;	/* Current allocated memory. */
	int  __percpu		*per_cpu_fw_alloc;
	struct percpu_counter	*sockets_allocated;	/* Current number of sockets. */

	/*
	 * Pressure flag: try to collapse.
	 * Technical note: it is used by multiple contexts non atomically.
	 * All the __sk_mem_schedule() is of this nature: accounting
	 * is strict, actions are advisory and have some latency.
	 */
	unsigned long		*memory_pressure;
	long			*sysctl_mem;

	int			*sysctl_wmem;
	int			*sysctl_rmem;
	u32			sysctl_wmem_offset;
	u32			sysctl_rmem_offset;

	int			max_header;
	bool			no_autobind;

	struct kmem_cache	*slab;
	unsigned int		obj_size;
	slab_flags_t		slab_flags;
	unsigned int		useroffset;	/* Usercopy region offset */
	unsigned int		usersize;	/* Usercopy region size */

	unsigned int __percpu	*orphan_count;

	struct request_sock_ops	*rsk_prot;
	struct timewait_sock_ops *twsk_prot;

	union {
		struct inet_hashinfo	*hashinfo;
		struct udp_table	*udp_table;
		struct raw_hashinfo	*raw_hash;
		struct smc_hashinfo	*smc_hash;
	} h;

	struct module		*owner;

	char			name[32];

	struct list_head	node;
#ifdef SOCK_REFCNT_DEBUG
	atomic_t		socks;
#endif
	int			(*diag_destroy)(struct sock *sk, int err);
} __randomize_layout;

int proto_register(struct proto *prot, int alloc_slab);
void proto_unregister(struct proto *prot);
int sock_load_diag_module(int family, int protocol);

#ifdef SOCK_REFCNT_DEBUG
static inline void sk_refcnt_debug_inc(struct sock *sk)
{
	atomic_inc(&sk->sk_prot->socks);
}

static inline void sk_refcnt_debug_dec(struct sock *sk)
{
	atomic_dec(&sk->sk_prot->socks);
	printk(KERN_DEBUG "%s socket %p released, %d are still alive\n",
	       sk->sk_prot->name, sk, atomic_read(&sk->sk_prot->socks));
}

static inline void sk_refcnt_debug_release(const struct sock *sk)
{
	if (refcount_read(&sk->sk_refcnt) != 1)
		printk(KERN_DEBUG "Destruction of the %s socket %p delayed, refcnt=%d\n",
		       sk->sk_prot->name, sk, refcount_read(&sk->sk_refcnt));
}
#else /* SOCK_REFCNT_DEBUG */
#define sk_refcnt_debug_inc(sk) do { } while (0)
#define sk_refcnt_debug_dec(sk) do { } while (0)
#define sk_refcnt_debug_release(sk) do { } while (0)
#endif /* SOCK_REFCNT_DEBUG */

INDIRECT_CALLABLE_DECLARE(bool tcp_stream_memory_free(const struct sock *sk, int wake));

static inline int sk_forward_alloc_get(const struct sock *sk)
{
#if IS_ENABLED(CONFIG_MPTCP)
	if (sk->sk_prot->forward_alloc_get)
		return sk->sk_prot->forward_alloc_get(sk);
#endif
	return sk->sk_forward_alloc;
}

static inline bool __sk_stream_memory_free(const struct sock *sk, int wake)
{
	if (READ_ONCE(sk->sk_wmem_queued) >= READ_ONCE(sk->sk_sndbuf))
		return false;

	return sk->sk_prot->stream_memory_free ?
		INDIRECT_CALL_INET_1(sk->sk_prot->stream_memory_free,
				     tcp_stream_memory_free, sk, wake) : true;
}

static inline bool sk_stream_memory_free(const struct sock *sk)
{
	return __sk_stream_memory_free(sk, 0);
}

static inline bool __sk_stream_is_writeable(const struct sock *sk, int wake)
{
	return sk_stream_wspace(sk) >= sk_stream_min_wspace(sk) &&
	       __sk_stream_memory_free(sk, wake);
}

static inline bool sk_stream_is_writeable(const struct sock *sk)
{
	return __sk_stream_is_writeable(sk, 0);
}

static inline int sk_under_cgroup_hierarchy(struct sock *sk,
					    struct cgroup *ancestor)
{
#ifdef CONFIG_SOCK_CGROUP_DATA
	return cgroup_is_descendant(sock_cgroup_ptr(&sk->sk_cgrp_data),
				    ancestor);
#else
	return -ENOTSUPP;
#endif
}

static inline bool sk_has_memory_pressure(const struct sock *sk)
{
	return sk->sk_prot->memory_pressure != NULL;
}

static inline bool sk_under_memory_pressure(const struct sock *sk)
{
	if (!sk->sk_prot->memory_pressure)
		return false;

	if (mem_cgroup_sockets_enabled && sk->sk_memcg &&
	    mem_cgroup_under_socket_pressure(sk->sk_memcg))
		return true;

	return !!*sk->sk_prot->memory_pressure;
}

static inline long
proto_memory_allocated(const struct proto *prot)
{
	return max(0L, atomic_long_read(prot->memory_allocated));
}

static inline long
sk_memory_allocated(const struct sock *sk)
{
	return proto_memory_allocated(sk->sk_prot);
}

/* 1 MB per cpu, in page units */
#define SK_MEMORY_PCPU_RESERVE (1 << (20 - PAGE_SHIFT))

static inline void
sk_memory_allocated_add(struct sock *sk, int amt)
{
	int local_reserve;

	preempt_disable();
	local_reserve = __this_cpu_add_return(*sk->sk_prot->per_cpu_fw_alloc, amt);
	if (local_reserve >= SK_MEMORY_PCPU_RESERVE) {
		__this_cpu_sub(*sk->sk_prot->per_cpu_fw_alloc, local_reserve);
		atomic_long_add(local_reserve, sk->sk_prot->memory_allocated);
	}
	preempt_enable();
}

static inline void
sk_memory_allocated_sub(struct sock *sk, int amt)
{
	int local_reserve;

	preempt_disable();
	local_reserve = __this_cpu_sub_return(*sk->sk_prot->per_cpu_fw_alloc, amt);
	if (local_reserve <= -SK_MEMORY_PCPU_RESERVE) {
		__this_cpu_sub(*sk->sk_prot->per_cpu_fw_alloc, local_reserve);
		atomic_long_add(local_reserve, sk->sk_prot->memory_allocated);
	}
	preempt_enable();
}

#define SK_ALLOC_PERCPU_COUNTER_BATCH 16

static inline void sk_sockets_allocated_dec(struct sock *sk)
{
	percpu_counter_add_batch(sk->sk_prot->sockets_allocated, -1,
				 SK_ALLOC_PERCPU_COUNTER_BATCH);
}

static inline void sk_sockets_allocated_inc(struct sock *sk)
{
	percpu_counter_add_batch(sk->sk_prot->sockets_allocated, 1,
				 SK_ALLOC_PERCPU_COUNTER_BATCH);
}

static inline u64
sk_sockets_allocated_read_positive(struct sock *sk)
{
	return percpu_counter_read_positive(sk->sk_prot->sockets_allocated);
}

static inline int
proto_sockets_allocated_sum_positive(struct proto *prot)
{
	return percpu_counter_sum_positive(prot->sockets_allocated);
}

static inline bool
proto_memory_pressure(struct proto *prot)
{
	if (!prot->memory_pressure)
		return false;
	return !!*prot->memory_pressure;
}


#ifdef CONFIG_PROC_FS
#define PROTO_INUSE_NR	64	/* should be enough for the first time */
struct prot_inuse {
	int all;
	int val[PROTO_INUSE_NR];
};

static inline void sock_prot_inuse_add(const struct net *net,
				       const struct proto *prot, int val)
{
	this_cpu_add(net->core.prot_inuse->val[prot->inuse_idx], val);
}

static inline void sock_inuse_add(const struct net *net, int val)
{
	this_cpu_add(net->core.prot_inuse->all, val);
}

int sock_prot_inuse_get(struct net *net, struct proto *proto);
int sock_inuse_get(struct net *net);
#else
static inline void sock_prot_inuse_add(const struct net *net,
				       const struct proto *prot, int val)
{
}

static inline void sock_inuse_add(const struct net *net, int val)
{
}
#endif


/* With per-bucket locks this operation is not-atomic, so that
 * this version is not worse.
 */
static inline int __sk_prot_rehash(struct sock *sk)
{
	sk->sk_prot->unhash(sk);
	return sk->sk_prot->hash(sk);
}

/* About 10 seconds */
#define SOCK_DESTROY_TIME (10*HZ)

/* Sockets 0-1023 can't be bound to unless you are superuser */
#define PROT_SOCK	1024

#define SHUTDOWN_MASK	3
#define RCV_SHUTDOWN	1
#define SEND_SHUTDOWN	2

#define SOCK_BINDADDR_LOCK	4
#define SOCK_BINDPORT_LOCK	8

struct socket_alloc {
	struct socket socket;
	struct inode vfs_inode;
};

static inline struct socket *SOCKET_I(struct inode *inode)
{
	return &container_of(inode, struct socket_alloc, vfs_inode)->socket;
}

static inline struct inode *SOCK_INODE(struct socket *socket)
{
	return &container_of(socket, struct socket_alloc, socket)->vfs_inode;
}

/*
 * Functions for memory accounting
 */
int __sk_mem_raise_allocated(struct sock *sk, int size, int amt, int kind);
int __sk_mem_schedule(struct sock *sk, int size, int kind);
void __sk_mem_reduce_allocated(struct sock *sk, int amount);
void __sk_mem_reclaim(struct sock *sk, int amount);

#define SK_MEM_SEND	0
#define SK_MEM_RECV	1

/* sysctl_mem values are in pages */
static inline long sk_prot_mem_limits(const struct sock *sk, int index)
{
	return READ_ONCE(sk->sk_prot->sysctl_mem[index]);
}

static inline int sk_mem_pages(int amt)
{
	return (amt + PAGE_SIZE - 1) >> PAGE_SHIFT;
}

static inline bool sk_has_account(struct sock *sk)
{
	/* return true if protocol supports memory accounting */
	return !!sk->sk_prot->memory_allocated;
}

static inline bool sk_wmem_schedule(struct sock *sk, int size)
{
	int delta;

	if (!sk_has_account(sk))
		return true;
	delta = size - sk->sk_forward_alloc;
	return delta <= 0 || __sk_mem_schedule(sk, delta, SK_MEM_SEND);
}

static inline bool
sk_rmem_schedule(struct sock *sk, struct sk_buff *skb, int size)
{
	int delta;

	if (!sk_has_account(sk))
		return true;
	delta = size - sk->sk_forward_alloc;
	return delta <= 0 || __sk_mem_schedule(sk, delta, SK_MEM_RECV) ||
		skb_pfmemalloc(skb);
}

static inline int sk_unused_reserved_mem(const struct sock *sk)
{
	int unused_mem;

	if (likely(!sk->sk_reserved_mem))
		return 0;

	unused_mem = sk->sk_reserved_mem - sk->sk_wmem_queued -
			atomic_read(&sk->sk_rmem_alloc);

	return unused_mem > 0 ? unused_mem : 0;
}

static inline void sk_mem_reclaim(struct sock *sk)
{
	int reclaimable;

	if (!sk_has_account(sk))
		return;

	reclaimable = sk->sk_forward_alloc - sk_unused_reserved_mem(sk);

	if (reclaimable >= (int)PAGE_SIZE)
		__sk_mem_reclaim(sk, reclaimable);
}

static inline void sk_mem_reclaim_final(struct sock *sk)
{
	sk->sk_reserved_mem = 0;
	sk_mem_reclaim(sk);
}

static inline void sk_mem_charge(struct sock *sk, int size)
{
	if (!sk_has_account(sk))
		return;
	sk->sk_forward_alloc -= size;
}

static inline void sk_mem_uncharge(struct sock *sk, int size)
{
	if (!sk_has_account(sk))
		return;
	sk->sk_forward_alloc += size;
	sk_mem_reclaim(sk);
}

/*
 * Macro so as to not evaluate some arguments when
 * lockdep is not enabled.
 *
 * Mark both the sk_lock and the sk_lock.slock as a
 * per-address-family lock class.
 */
#define sock_lock_init_class_and_name(sk, sname, skey, name, key)	\
do {									\
	sk->sk_lock.owned = 0;						\
	init_waitqueue_head(&sk->sk_lock.wq);				\
	spin_lock_init(&(sk)->sk_lock.slock);				\
	debug_check_no_locks_freed((void *)&(sk)->sk_lock,		\
			sizeof((sk)->sk_lock));				\
	lockdep_set_class_and_name(&(sk)->sk_lock.slock,		\
				(skey), (sname));				\
	lockdep_init_map(&(sk)->sk_lock.dep_map, (name), (key), 0);	\
} while (0)

static inline bool lockdep_sock_is_held(const struct sock *sk)
{
	return lockdep_is_held(&sk->sk_lock) ||
	       lockdep_is_held(&sk->sk_lock.slock);
}

void lock_sock_nested(struct sock *sk, int subclass);

static inline void lock_sock(struct sock *sk)
{
	lock_sock_nested(sk, 0);
}

void __lock_sock(struct sock *sk);
void __release_sock(struct sock *sk);
void release_sock(struct sock *sk);

/* BH context may only use the following locking interface. */
#define bh_lock_sock(__sk)	spin_lock(&((__sk)->sk_lock.slock))
#define bh_lock_sock_nested(__sk) \
				spin_lock_nested(&((__sk)->sk_lock.slock), \
				SINGLE_DEPTH_NESTING)
#define bh_unlock_sock(__sk)	spin_unlock(&((__sk)->sk_lock.slock))

bool __lock_sock_fast(struct sock *sk) __acquires(&sk->sk_lock.slock);

/**
 * lock_sock_fast - fast version of lock_sock
 * @sk: socket
 *
 * This version should be used for very small section, where process wont block
 * return false if fast path is taken:
 *
 *   sk_lock.slock locked, owned = 0, BH disabled
 *
 * return true if slow path is taken:
 *
 *   sk_lock.slock unlocked, owned = 1, BH enabled
 */
static inline bool lock_sock_fast(struct sock *sk)
{
	/* The sk_lock has mutex_lock() semantics here. */
	mutex_acquire(&sk->sk_lock.dep_map, 0, 0, _RET_IP_);

	return __lock_sock_fast(sk);
}

/* fast socket lock variant for caller already holding a [different] socket lock */
static inline bool lock_sock_fast_nested(struct sock *sk)
{
	mutex_acquire(&sk->sk_lock.dep_map, SINGLE_DEPTH_NESTING, 0, _RET_IP_);

	return __lock_sock_fast(sk);
}

/**
 * unlock_sock_fast - complement of lock_sock_fast
 * @sk: socket
 * @slow: slow mode
 *
 * fast unlock socket for user context.
 * If slow mode is on, we call regular release_sock()
 */
static inline void unlock_sock_fast(struct sock *sk, bool slow)
	__releases(&sk->sk_lock.slock)
{
	if (slow) {
		release_sock(sk);
		__release(&sk->sk_lock.slock);
	} else {
		mutex_release(&sk->sk_lock.dep_map, _RET_IP_);
		spin_unlock_bh(&sk->sk_lock.slock);
	}
}

/* Used by processes to "lock" a socket state, so that
 * interrupts and bottom half handlers won't change it
 * from under us. It essentially blocks any incoming
 * packets, so that we won't get any new data or any
 * packets that change the state of the socket.
 *
 * While locked, BH processing will add new packets to
 * the backlog queue.  This queue is processed by the
 * owner of the socket lock right before it is released.
 *
 * Since ~2.3.5 it is also exclusive sleep lock serializing
 * accesses from user process context.
 */

static inline void sock_owned_by_me(const struct sock *sk)
{
#ifdef CONFIG_LOCKDEP
	WARN_ON_ONCE(!lockdep_sock_is_held(sk) && debug_locks);
#endif
}

static inline bool sock_owned_by_user(const struct sock *sk)
{
	sock_owned_by_me(sk);
	return sk->sk_lock.owned;
}

static inline bool sock_owned_by_user_nocheck(const struct sock *sk)
{
	return sk->sk_lock.owned;
}

static inline void sock_release_ownership(struct sock *sk)
{
	if (sock_owned_by_user_nocheck(sk)) {
		sk->sk_lock.owned = 0;

		/* The sk_lock has mutex_unlock() semantics: */
		mutex_release(&sk->sk_lock.dep_map, _RET_IP_);
	}
}

/* no reclassification while locks are held */
static inline bool sock_allow_reclassification(const struct sock *csk)
{
	struct sock *sk = (struct sock *)csk;

	return !sock_owned_by_user_nocheck(sk) &&
		!spin_is_locked(&sk->sk_lock.slock);
}

struct sock *sk_alloc(struct net *net, int family, gfp_t priority,
		      struct proto *prot, int kern);
void sk_free(struct sock *sk);
void sk_destruct(struct sock *sk);
struct sock *sk_clone_lock(const struct sock *sk, const gfp_t priority);
void sk_free_unlock_clone(struct sock *sk);

struct sk_buff *sock_wmalloc(struct sock *sk, unsigned long size, int force,
			     gfp_t priority);
void __sock_wfree(struct sk_buff *skb);
void sock_wfree(struct sk_buff *skb);
struct sk_buff *sock_omalloc(struct sock *sk, unsigned long size,
			     gfp_t priority);
void skb_orphan_partial(struct sk_buff *skb);
void sock_rfree(struct sk_buff *skb);
void sock_efree(struct sk_buff *skb);
#ifdef CONFIG_INET
void sock_edemux(struct sk_buff *skb);
void sock_pfree(struct sk_buff *skb);
#else
#define sock_edemux sock_efree
#endif

int sock_setsockopt(struct socket *sock, int level, int op,
		    sockptr_t optval, unsigned int optlen);

int sock_getsockopt(struct socket *sock, int level, int op,
		    char __user *optval, int __user *optlen);
int sock_gettstamp(struct socket *sock, void __user *userstamp,
		   bool timeval, bool time32);
struct sk_buff *sock_alloc_send_pskb(struct sock *sk, unsigned long header_len,
				     unsigned long data_len, int noblock,
				     int *errcode, int max_page_order);

static inline struct sk_buff *sock_alloc_send_skb(struct sock *sk,
						  unsigned long size,
						  int noblock, int *errcode)
{
	return sock_alloc_send_pskb(sk, size, 0, noblock, errcode, 0);
}

void *sock_kmalloc(struct sock *sk, int size, gfp_t priority);
void sock_kfree_s(struct sock *sk, void *mem, int size);
void sock_kzfree_s(struct sock *sk, void *mem, int size);
void sk_send_sigurg(struct sock *sk);

struct sockcm_cookie {
	u64 transmit_time;
	u32 mark;
	u16 tsflags;
};

static inline void sockcm_init(struct sockcm_cookie *sockc,
			       const struct sock *sk)
{
	*sockc = (struct sockcm_cookie) { .tsflags = sk->sk_tsflags };
}

int __sock_cmsg_send(struct sock *sk, struct msghdr *msg, struct cmsghdr *cmsg,
		     struct sockcm_cookie *sockc);
int sock_cmsg_send(struct sock *sk, struct msghdr *msg,
		   struct sockcm_cookie *sockc);

/*
 * Functions to fill in entries in struct proto_ops when a protocol
 * does not implement a particular function.
 */
int sock_no_bind(struct socket *, struct sockaddr *, int);
int sock_no_connect(struct socket *, struct sockaddr *, int, int);
int sock_no_socketpair(struct socket *, struct socket *);
int sock_no_accept(struct socket *, struct socket *, int, bool);
int sock_no_getname(struct socket *, struct sockaddr *, int);
int sock_no_ioctl(struct socket *, unsigned int, unsigned long);
int sock_no_listen(struct socket *, int);
int sock_no_shutdown(struct socket *, int);
int sock_no_sendmsg(struct socket *, struct msghdr *, size_t);
int sock_no_sendmsg_locked(struct sock *sk, struct msghdr *msg, size_t len);
int sock_no_recvmsg(struct socket *, struct msghdr *, size_t, int);
int sock_no_mmap(struct file *file, struct socket *sock,
		 struct vm_area_struct *vma);
ssize_t sock_no_sendpage(struct socket *sock, struct page *page, int offset,
			 size_t size, int flags);
ssize_t sock_no_sendpage_locked(struct sock *sk, struct page *page,
				int offset, size_t size, int flags);

/*
 * Functions to fill in entries in struct proto_ops when a protocol
 * uses the inet style.
 */
int sock_common_getsockopt(struct socket *sock, int level, int optname,
				  char __user *optval, int __user *optlen);
int sock_common_recvmsg(struct socket *sock, struct msghdr *msg, size_t size,
			int flags);
int sock_common_setsockopt(struct socket *sock, int level, int optname,
			   sockptr_t optval, unsigned int optlen);

void sk_common_release(struct sock *sk);

/*
 *	Default socket callbacks and setup code
 */

/* Initialise core socket variables */
void sock_init_data(struct socket *sock, struct sock *sk);

/*
 * Socket reference counting postulates.
 *
 * * Each user of socket SHOULD hold a reference count.
 * * Each access point to socket (an hash table bucket, reference from a list,
 *   running timer, skb in flight MUST hold a reference count.
 * * When reference count hits 0, it means it will never increase back.
 * * When reference count hits 0, it means that no references from
 *   outside exist to this socket and current process on current CPU
 *   is last user and may/should destroy this socket.
 * * sk_free is called from any context: process, BH, IRQ. When
 *   it is called, socket has no references from outside -> sk_free
 *   may release descendant resources allocated by the socket, but
 *   to the time when it is called, socket is NOT referenced by any
 *   hash tables, lists etc.
 * * Packets, delivered from outside (from network or from another process)
 *   and enqueued on receive/error queues SHOULD NOT grab reference count,
 *   when they sit in queue. Otherwise, packets will leak to hole, when
 *   socket is looked up by one cpu and unhasing is made by another CPU.
 *   It is true for udp/raw, netlink (leak to receive and error queues), tcp
 *   (leak to backlog). Packet socket does all the processing inside
 *   BR_NETPROTO_LOCK, so that it has not this race condition. UNIX sockets
 *   use separate SMP lock, so that they are prone too.
 */

/* Ungrab socket and destroy it, if it was the last reference. */
static inline void sock_put(struct sock *sk)
{
	if (refcount_dec_and_test(&sk->sk_refcnt))
		sk_free(sk);
}
/* Generic version of sock_put(), dealing with all sockets
 * (TCP_TIMEWAIT, TCP_NEW_SYN_RECV, ESTABLISHED...)
 */
void sock_gen_put(struct sock *sk);

int __sk_receive_skb(struct sock *sk, struct sk_buff *skb, const int nested,
		     unsigned int trim_cap, bool refcounted);
static inline int sk_receive_skb(struct sock *sk, struct sk_buff *skb,
				 const int nested)
{
	return __sk_receive_skb(sk, skb, nested, 1, true);
}

static inline void sk_tx_queue_set(struct sock *sk, int tx_queue)
{
	/* sk_tx_queue_mapping accept only upto a 16-bit value */
	if (WARN_ON_ONCE((unsigned short)tx_queue >= USHRT_MAX))
		return;
	sk->sk_tx_queue_mapping = tx_queue;
}

#define NO_QUEUE_MAPPING	USHRT_MAX

static inline void sk_tx_queue_clear(struct sock *sk)
{
	sk->sk_tx_queue_mapping = NO_QUEUE_MAPPING;
}

static inline int sk_tx_queue_get(const struct sock *sk)
{
	if (sk && sk->sk_tx_queue_mapping != NO_QUEUE_MAPPING)
		return sk->sk_tx_queue_mapping;

	return -1;
}

static inline void __sk_rx_queue_set(struct sock *sk,
				     const struct sk_buff *skb,
				     bool force_set)
{
#ifdef CONFIG_SOCK_RX_QUEUE_MAPPING
	if (skb_rx_queue_recorded(skb)) {
		u16 rx_queue = skb_get_rx_queue(skb);

		if (force_set ||
		    unlikely(READ_ONCE(sk->sk_rx_queue_mapping) != rx_queue))
			WRITE_ONCE(sk->sk_rx_queue_mapping, rx_queue);
	}
#endif
}

static inline void sk_rx_queue_set(struct sock *sk, const struct sk_buff *skb)
{
	__sk_rx_queue_set(sk, skb, true);
}

static inline void sk_rx_queue_update(struct sock *sk, const struct sk_buff *skb)
{
	__sk_rx_queue_set(sk, skb, false);
}

static inline void sk_rx_queue_clear(struct sock *sk)
{
#ifdef CONFIG_SOCK_RX_QUEUE_MAPPING
	WRITE_ONCE(sk->sk_rx_queue_mapping, NO_QUEUE_MAPPING);
#endif
}

static inline int sk_rx_queue_get(const struct sock *sk)
{
#ifdef CONFIG_SOCK_RX_QUEUE_MAPPING
	if (sk) {
		int res = READ_ONCE(sk->sk_rx_queue_mapping);

		if (res != NO_QUEUE_MAPPING)
			return res;
	}
#endif

	return -1;
}

static inline void sk_set_socket(struct sock *sk, struct socket *sock)
{
	sk->sk_socket = sock;
}

static inline wait_queue_head_t *sk_sleep(struct sock *sk)
{
	BUILD_BUG_ON(offsetof(struct socket_wq, wait) != 0);
	return &rcu_dereference_raw(sk->sk_wq)->wait;
}
/* Detach socket from process context.
 * Announce socket dead, detach it from wait queue and inode.
 * Note that parent inode held reference count on this struct sock,
 * we do not release it in this function, because protocol
 * probably wants some additional cleanups or even continuing
 * to work with this socket (TCP).
 */
static inline void sock_orphan(struct sock *sk)
{
	write_lock_bh(&sk->sk_callback_lock);
	sock_set_flag(sk, SOCK_DEAD);
	sk_set_socket(sk, NULL);
	sk->sk_wq  = NULL;
	write_unlock_bh(&sk->sk_callback_lock);
}

static inline void sock_graft(struct sock *sk, struct socket *parent)
{
	WARN_ON(parent->sk);
	write_lock_bh(&sk->sk_callback_lock);
	rcu_assign_pointer(sk->sk_wq, &parent->wq);
	parent->sk = sk;
	sk_set_socket(sk, parent);
	sk->sk_uid = SOCK_INODE(parent)->i_uid;
	security_sock_graft(sk, parent);
	write_unlock_bh(&sk->sk_callback_lock);
}

kuid_t sock_i_uid(struct sock *sk);
unsigned long sock_i_ino(struct sock *sk);

static inline kuid_t sock_net_uid(const struct net *net, const struct sock *sk)
{
	return sk ? sk->sk_uid : make_kuid(net->user_ns, 0);
}

static inline u32 net_tx_rndhash(void)
{
	u32 v = prandom_u32();

	return v ?: 1;
}

static inline void sk_set_txhash(struct sock *sk)
{
	/* This pairs with READ_ONCE() in skb_set_hash_from_sk() */
	WRITE_ONCE(sk->sk_txhash, net_tx_rndhash());
}

static inline bool sk_rethink_txhash(struct sock *sk)
{
	if (sk->sk_txhash && sk->sk_txrehash == SOCK_TXREHASH_ENABLED) {
		sk_set_txhash(sk);
		return true;
	}
	return false;
}

static inline struct dst_entry *
__sk_dst_get(struct sock *sk)
{
	return rcu_dereference_check(sk->sk_dst_cache,
				     lockdep_sock_is_held(sk));
}

static inline struct dst_entry *
sk_dst_get(struct sock *sk)
{
	struct dst_entry *dst;

	rcu_read_lock();
	dst = rcu_dereference(sk->sk_dst_cache);
	if (dst && !atomic_inc_not_zero(&dst->__refcnt))
		dst = NULL;
	rcu_read_unlock();
	return dst;
}

static inline void __dst_negative_advice(struct sock *sk)
{
	struct dst_entry *ndst, *dst = __sk_dst_get(sk);

	if (dst && dst->ops->negative_advice) {
		ndst = dst->ops->negative_advice(dst);

		if (ndst != dst) {
			rcu_assign_pointer(sk->sk_dst_cache, ndst);
			sk_tx_queue_clear(sk);
			sk->sk_dst_pending_confirm = 0;
		}
	}
}

static inline void dst_negative_advice(struct sock *sk)
{
	sk_rethink_txhash(sk);
	__dst_negative_advice(sk);
}

static inline void
__sk_dst_set(struct sock *sk, struct dst_entry *dst)
{
	struct dst_entry *old_dst;

	sk_tx_queue_clear(sk);
	sk->sk_dst_pending_confirm = 0;
	old_dst = rcu_dereference_protected(sk->sk_dst_cache,
					    lockdep_sock_is_held(sk));
	rcu_assign_pointer(sk->sk_dst_cache, dst);
	dst_release(old_dst);
}

static inline void
sk_dst_set(struct sock *sk, struct dst_entry *dst)
{
	struct dst_entry *old_dst;

	sk_tx_queue_clear(sk);
	sk->sk_dst_pending_confirm = 0;
	old_dst = xchg((__force struct dst_entry **)&sk->sk_dst_cache, dst);
	dst_release(old_dst);
}

static inline void
__sk_dst_reset(struct sock *sk)
{
	__sk_dst_set(sk, NULL);
}

static inline void
sk_dst_reset(struct sock *sk)
{
	sk_dst_set(sk, NULL);
}

struct dst_entry *__sk_dst_check(struct sock *sk, u32 cookie);

struct dst_entry *sk_dst_check(struct sock *sk, u32 cookie);

static inline void sk_dst_confirm(struct sock *sk)
{
	if (!READ_ONCE(sk->sk_dst_pending_confirm))
		WRITE_ONCE(sk->sk_dst_pending_confirm, 1);
}

static inline void sock_confirm_neigh(struct sk_buff *skb, struct neighbour *n)
{
	if (skb_get_dst_pending_confirm(skb)) {
		struct sock *sk = skb->sk;

		if (sk && READ_ONCE(sk->sk_dst_pending_confirm))
			WRITE_ONCE(sk->sk_dst_pending_confirm, 0);
		neigh_confirm(n);
	}
}

bool sk_mc_loop(struct sock *sk);

static inline bool sk_can_gso(const struct sock *sk)
{
	return net_gso_ok(sk->sk_route_caps, sk->sk_gso_type);
}

void sk_setup_caps(struct sock *sk, struct dst_entry *dst);

static inline void sk_gso_disable(struct sock *sk)
{
	sk->sk_gso_disabled = 1;
	sk->sk_route_caps &= ~NETIF_F_GSO_MASK;
}

static inline int skb_do_copy_data_nocache(struct sock *sk, struct sk_buff *skb,
					   struct iov_iter *from, char *to,
					   int copy, int offset)
{
	if (skb->ip_summed == CHECKSUM_NONE) {
		__wsum csum = 0;
		if (!csum_and_copy_from_iter_full(to, copy, &csum, from))
			return -EFAULT;
		skb->csum = csum_block_add(skb->csum, csum, offset);
	} else if (sk->sk_route_caps & NETIF_F_NOCACHE_COPY) {
		if (!copy_from_iter_full_nocache(to, copy, from))
			return -EFAULT;
	} else if (!copy_from_iter_full(to, copy, from))
		return -EFAULT;

	return 0;
}

static inline int skb_add_data_nocache(struct sock *sk, struct sk_buff *skb,
				       struct iov_iter *from, int copy)
{
	int err, offset = skb->len;

	err = skb_do_copy_data_nocache(sk, skb, from, skb_put(skb, copy),
				       copy, offset);
	if (err)
		__skb_trim(skb, offset);

	return err;
}

static inline int skb_copy_to_page_nocache(struct sock *sk, struct iov_iter *from,
					   struct sk_buff *skb,
					   struct page *page,
					   int off, int copy)
{
	int err;

	err = skb_do_copy_data_nocache(sk, skb, from, page_address(page) + off,
				       copy, skb->len);
	if (err)
		return err;

	skb_len_add(skb, copy);
	sk_wmem_queued_add(sk, copy);
	sk_mem_charge(sk, copy);
	return 0;
}

/**
 * sk_wmem_alloc_get - returns write allocations
 * @sk: socket
 *
 * Return: sk_wmem_alloc minus initial offset of one
 */
static inline int sk_wmem_alloc_get(const struct sock *sk)
{
	return refcount_read(&sk->sk_wmem_alloc) - 1;
}

/**
 * sk_rmem_alloc_get - returns read allocations
 * @sk: socket
 *
 * Return: sk_rmem_alloc
 */
static inline int sk_rmem_alloc_get(const struct sock *sk)
{
	return atomic_read(&sk->sk_rmem_alloc);
}

/**
 * sk_has_allocations - check if allocations are outstanding
 * @sk: socket
 *
 * Return: true if socket has write or read allocations
 */
static inline bool sk_has_allocations(const struct sock *sk)
{
	return sk_wmem_alloc_get(sk) || sk_rmem_alloc_get(sk);
}

/**
 * skwq_has_sleeper - check if there are any waiting processes
 * @wq: struct socket_wq
 *
 * Return: true if socket_wq has waiting processes
 *
 * The purpose of the skwq_has_sleeper and sock_poll_wait is to wrap the memory
 * barrier call. They were added due to the race found within the tcp code.
 *
 * Consider following tcp code paths::
 *
 *   CPU1                CPU2
 *   sys_select          receive packet
 *   ...                 ...
 *   __add_wait_queue    update tp->rcv_nxt
 *   ...                 ...
 *   tp->rcv_nxt check   sock_def_readable
 *   ...                 {
 *   schedule               rcu_read_lock();
 *                          wq = rcu_dereference(sk->sk_wq);
 *                          if (wq && waitqueue_active(&wq->wait))
 *                              wake_up_interruptible(&wq->wait)
 *                          ...
 *                       }
 *
 * The race for tcp fires when the __add_wait_queue changes done by CPU1 stay
 * in its cache, and so does the tp->rcv_nxt update on CPU2 side.  The CPU1
 * could then endup calling schedule and sleep forever if there are no more
 * data on the socket.
 *
 */
static inline bool skwq_has_sleeper(struct socket_wq *wq)
{
	return wq && wq_has_sleeper(&wq->wait);
}

/**
 * sock_poll_wait - place memory barrier behind the poll_wait call.
 * @filp:           file
 * @sock:           socket to wait on
 * @p:              poll_table
 *
 * See the comments in the wq_has_sleeper function.
 */
static inline void sock_poll_wait(struct file *filp, struct socket *sock,
				  poll_table *p)
{
	if (!poll_does_not_wait(p)) {
		poll_wait(filp, &sock->wq.wait, p);
		/* We need to be sure we are in sync with the
		 * socket flags modification.
		 *
		 * This memory barrier is paired in the wq_has_sleeper.
		 */
		smp_mb();
	}
}

static inline void skb_set_hash_from_sk(struct sk_buff *skb, struct sock *sk)
{
	/* This pairs with WRITE_ONCE() in sk_set_txhash() */
	u32 txhash = READ_ONCE(sk->sk_txhash);

	if (txhash) {
		skb->l4_hash = 1;
		skb->hash = txhash;
	}
}

void skb_set_owner_w(struct sk_buff *skb, struct sock *sk);

/*
 *	Queue a received datagram if it will fit. Stream and sequenced
 *	protocols can't normally use this as they need to fit buffers in
 *	and play with them.
 *
 *	Inlined as it's very short and called for pretty much every
 *	packet ever received.
 */
static inline void skb_set_owner_r(struct sk_buff *skb, struct sock *sk)
{
	skb_orphan(skb);
	skb->sk = sk;
	skb->destructor = sock_rfree;
	atomic_add(skb->truesize, &sk->sk_rmem_alloc);
	sk_mem_charge(sk, skb->truesize);
}

static inline __must_check bool skb_set_owner_sk_safe(struct sk_buff *skb, struct sock *sk)
{
	if (sk && refcount_inc_not_zero(&sk->sk_refcnt)) {
		skb_orphan(skb);
		skb->destructor = sock_efree;
		skb->sk = sk;
		return true;
	}
	return false;
}

static inline void skb_prepare_for_gro(struct sk_buff *skb)
{
	if (skb->destructor != sock_wfree) {
		skb_orphan(skb);
		return;
	}
	skb->slow_gro = 1;
}

void sk_reset_timer(struct sock *sk, struct timer_list *timer,
		    unsigned long expires);

void sk_stop_timer(struct sock *sk, struct timer_list *timer);

void sk_stop_timer_sync(struct sock *sk, struct timer_list *timer);

int __sk_queue_drop_skb(struct sock *sk, struct sk_buff_head *sk_queue,
			struct sk_buff *skb, unsigned int flags,
			void (*destructor)(struct sock *sk,
					   struct sk_buff *skb));
int __sock_queue_rcv_skb(struct sock *sk, struct sk_buff *skb);

int sock_queue_rcv_skb_reason(struct sock *sk, struct sk_buff *skb,
			      enum skb_drop_reason *reason);

static inline int sock_queue_rcv_skb(struct sock *sk, struct sk_buff *skb)
{
	return sock_queue_rcv_skb_reason(sk, skb, NULL);
}

int sock_queue_err_skb(struct sock *sk, struct sk_buff *skb);
struct sk_buff *sock_dequeue_err_skb(struct sock *sk);

/*
 *	Recover an error report and clear atomically
 */

static inline int sock_error(struct sock *sk)
{
	int err;

	/* Avoid an atomic operation for the common case.
	 * This is racy since another cpu/thread can change sk_err under us.
	 */
	if (likely(data_race(!sk->sk_err)))
		return 0;

	err = xchg(&sk->sk_err, 0);
	return -err;
}

void sk_error_report(struct sock *sk);

static inline unsigned long sock_wspace(struct sock *sk)
{
	int amt = 0;

	if (!(sk->sk_shutdown & SEND_SHUTDOWN)) {
		amt = sk->sk_sndbuf - refcount_read(&sk->sk_wmem_alloc);
		if (amt < 0)
			amt = 0;
	}
	return amt;
}

/* Note:
 *  We use sk->sk_wq_raw, from contexts knowing this
 *  pointer is not NULL and cannot disappear/change.
 */
static inline void sk_set_bit(int nr, struct sock *sk)
{
	if ((nr == SOCKWQ_ASYNC_NOSPACE || nr == SOCKWQ_ASYNC_WAITDATA) &&
	    !sock_flag(sk, SOCK_FASYNC))
		return;

	set_bit(nr, &sk->sk_wq_raw->flags);
}

static inline void sk_clear_bit(int nr, struct sock *sk)
{
	if ((nr == SOCKWQ_ASYNC_NOSPACE || nr == SOCKWQ_ASYNC_WAITDATA) &&
	    !sock_flag(sk, SOCK_FASYNC))
		return;

	clear_bit(nr, &sk->sk_wq_raw->flags);
}

static inline void sk_wake_async(const struct sock *sk, int how, int band)
{
	if (sock_flag(sk, SOCK_FASYNC)) {
		rcu_read_lock();
		sock_wake_async(rcu_dereference(sk->sk_wq), how, band);
		rcu_read_unlock();
	}
}

/* Since sk_{r,w}mem_alloc sums skb->truesize, even a small frame might
 * need sizeof(sk_buff) + MTU + padding, unless net driver perform copybreak.
 * Note: for send buffers, TCP works better if we can build two skbs at
 * minimum.
 */
#define TCP_SKB_MIN_TRUESIZE	(2048 + SKB_DATA_ALIGN(sizeof(struct sk_buff)))

#define SOCK_MIN_SNDBUF		(TCP_SKB_MIN_TRUESIZE * 2)
#define SOCK_MIN_RCVBUF		 TCP_SKB_MIN_TRUESIZE

static inline void sk_stream_moderate_sndbuf(struct sock *sk)
{
	u32 val;

	if (sk->sk_userlocks & SOCK_SNDBUF_LOCK)
		return;

	val = min(sk->sk_sndbuf, sk->sk_wmem_queued >> 1);
	val = max_t(u32, val, sk_unused_reserved_mem(sk));

	WRITE_ONCE(sk->sk_sndbuf, max_t(u32, val, SOCK_MIN_SNDBUF));
}

/**
 * sk_page_frag - return an appropriate page_frag
 * @sk: socket
 *
 * Use the per task page_frag instead of the per socket one for
 * optimization when we know that we're in process context and own
 * everything that's associated with %current.
 *
 * Both direct reclaim and page faults can nest inside other
 * socket operations and end up recursing into sk_page_frag()
 * while it's already in use: explicitly avoid task page_frag
 * usage if the caller is potentially doing any of them.
 * This assumes that page fault handlers use the GFP_NOFS flags.
 *
 * Return: a per task page_frag if context allows that,
 * otherwise a per socket one.
 */
static inline struct page_frag *sk_page_frag(struct sock *sk)
{
	if ((sk->sk_allocation & (__GFP_DIRECT_RECLAIM | __GFP_MEMALLOC | __GFP_FS)) ==
	    (__GFP_DIRECT_RECLAIM | __GFP_FS))
		return &current->task_frag;

	return &sk->sk_frag;
}

bool sk_page_frag_refill(struct sock *sk, struct page_frag *pfrag);

/*
 *	Default write policy as shown to user space via poll/select/SIGIO
 */
static inline bool sock_writeable(const struct sock *sk)
{
	return refcount_read(&sk->sk_wmem_alloc) < (READ_ONCE(sk->sk_sndbuf) >> 1);
}

static inline gfp_t gfp_any(void)
{
	return in_softirq() ? GFP_ATOMIC : GFP_KERNEL;
}

static inline gfp_t gfp_memcg_charge(void)
{
	return in_softirq() ? GFP_NOWAIT : GFP_KERNEL;
}

static inline long sock_rcvtimeo(const struct sock *sk, bool noblock)
{
	return noblock ? 0 : sk->sk_rcvtimeo;
}

static inline long sock_sndtimeo(const struct sock *sk, bool noblock)
{
	return noblock ? 0 : sk->sk_sndtimeo;
}

static inline int sock_rcvlowat(const struct sock *sk, int waitall, int len)
{
	int v = waitall ? len : min_t(int, READ_ONCE(sk->sk_rcvlowat), len);

	return v ?: 1;
}

/* Alas, with timeout socket operations are not restartable.
 * Compare this to poll().
 */
static inline int sock_intr_errno(long timeo)
{
	return timeo == MAX_SCHEDULE_TIMEOUT ? -ERESTARTSYS : -EINTR;
}

struct sock_skb_cb {
	u32 dropcount;
};

/* Store sock_skb_cb at the end of skb->cb[] so protocol families
 * using skb->cb[] would keep using it directly and utilize its
 * alignement guarantee.
 */
#define SOCK_SKB_CB_OFFSET ((sizeof_field(struct sk_buff, cb) - \
			    sizeof(struct sock_skb_cb)))

#define SOCK_SKB_CB(__skb) ((struct sock_skb_cb *)((__skb)->cb + \
			    SOCK_SKB_CB_OFFSET))

#define sock_skb_cb_check_size(size) \
	BUILD_BUG_ON((size) > SOCK_SKB_CB_OFFSET)

static inline void
sock_skb_set_dropcount(const struct sock *sk, struct sk_buff *skb)
{
	SOCK_SKB_CB(skb)->dropcount = sock_flag(sk, SOCK_RXQ_OVFL) ?
						atomic_read(&sk->sk_drops) : 0;
}

static inline void sk_drops_add(struct sock *sk, const struct sk_buff *skb)
{
	int segs = max_t(u16, 1, skb_shinfo(skb)->gso_segs);

	atomic_add(segs, &sk->sk_drops);
}

static inline ktime_t sock_read_timestamp(struct sock *sk)
{
#if BITS_PER_LONG==32
	unsigned int seq;
	ktime_t kt;

	do {
		seq = read_seqbegin(&sk->sk_stamp_seq);
		kt = sk->sk_stamp;
	} while (read_seqretry(&sk->sk_stamp_seq, seq));

	return kt;
#else
	return READ_ONCE(sk->sk_stamp);
#endif
}

static inline void sock_write_timestamp(struct sock *sk, ktime_t kt)
{
#if BITS_PER_LONG==32
	write_seqlock(&sk->sk_stamp_seq);
	sk->sk_stamp = kt;
	write_sequnlock(&sk->sk_stamp_seq);
#else
	WRITE_ONCE(sk->sk_stamp, kt);
#endif
}

void __sock_recv_timestamp(struct msghdr *msg, struct sock *sk,
			   struct sk_buff *skb);
void __sock_recv_wifi_status(struct msghdr *msg, struct sock *sk,
			     struct sk_buff *skb);

static inline void
sock_recv_timestamp(struct msghdr *msg, struct sock *sk, struct sk_buff *skb)
{
	ktime_t kt = skb->tstamp;
	struct skb_shared_hwtstamps *hwtstamps = skb_hwtstamps(skb);

	/*
	 * generate control messages if
	 * - receive time stamping in software requested
	 * - software time stamp available and wanted
	 * - hardware time stamps available and wanted
	 */
	if (sock_flag(sk, SOCK_RCVTSTAMP) ||
	    (sk->sk_tsflags & SOF_TIMESTAMPING_RX_SOFTWARE) ||
	    (kt && sk->sk_tsflags & SOF_TIMESTAMPING_SOFTWARE) ||
	    (hwtstamps->hwtstamp &&
	     (sk->sk_tsflags & SOF_TIMESTAMPING_RAW_HARDWARE)))
		__sock_recv_timestamp(msg, sk, skb);
	else
		sock_write_timestamp(sk, kt);

	if (sock_flag(sk, SOCK_WIFI_STATUS) && skb->wifi_acked_valid)
		__sock_recv_wifi_status(msg, sk, skb);
}

void __sock_recv_cmsgs(struct msghdr *msg, struct sock *sk,
		       struct sk_buff *skb);

#define SK_DEFAULT_STAMP (-1L * NSEC_PER_SEC)
static inline void sock_recv_cmsgs(struct msghdr *msg, struct sock *sk,
				   struct sk_buff *skb)
{
#define FLAGS_RECV_CMSGS ((1UL << SOCK_RXQ_OVFL)			| \
			   (1UL << SOCK_RCVTSTAMP)			| \
			   (1UL << SOCK_RCVMARK))
#define TSFLAGS_ANY	  (SOF_TIMESTAMPING_SOFTWARE			| \
			   SOF_TIMESTAMPING_RAW_HARDWARE)

	if (sk->sk_flags & FLAGS_RECV_CMSGS || sk->sk_tsflags & TSFLAGS_ANY)
		__sock_recv_cmsgs(msg, sk, skb);
	else if (unlikely(sock_flag(sk, SOCK_TIMESTAMP)))
		sock_write_timestamp(sk, skb->tstamp);
	else if (unlikely(sk->sk_stamp == SK_DEFAULT_STAMP))
		sock_write_timestamp(sk, 0);
}

void __sock_tx_timestamp(__u16 tsflags, __u8 *tx_flags);

/**
 * _sock_tx_timestamp - checks whether the outgoing packet is to be time stamped
 * @sk:		socket sending this packet
 * @tsflags:	timestamping flags to use
 * @tx_flags:	completed with instructions for time stamping
 * @tskey:      filled in with next sk_tskey (not for TCP, which uses seqno)
 *
 * Note: callers should take care of initial ``*tx_flags`` value (usually 0)
 */
static inline void _sock_tx_timestamp(struct sock *sk, __u16 tsflags,
				      __u8 *tx_flags, __u32 *tskey)
{
	if (unlikely(tsflags)) {
		__sock_tx_timestamp(tsflags, tx_flags);
		if (tsflags & SOF_TIMESTAMPING_OPT_ID && tskey &&
		    tsflags & SOF_TIMESTAMPING_TX_RECORD_MASK)
			*tskey = atomic_inc_return(&sk->sk_tskey) - 1;
	}
	if (unlikely(sock_flag(sk, SOCK_WIFI_STATUS)))
		*tx_flags |= SKBTX_WIFI_STATUS;
}

static inline void sock_tx_timestamp(struct sock *sk, __u16 tsflags,
				     __u8 *tx_flags)
{
	_sock_tx_timestamp(sk, tsflags, tx_flags, NULL);
}

static inline void skb_setup_tx_timestamp(struct sk_buff *skb, __u16 tsflags)
{
	_sock_tx_timestamp(skb->sk, tsflags, &skb_shinfo(skb)->tx_flags,
			   &skb_shinfo(skb)->tskey);
}

static inline bool sk_is_tcp(const struct sock *sk)
{
	return sk->sk_type == SOCK_STREAM && sk->sk_protocol == IPPROTO_TCP;
}

/**
 * sk_eat_skb - Release a skb if it is no longer needed
 * @sk: socket to eat this skb from
 * @skb: socket buffer to eat
 *
 * This routine must be called with interrupts disabled or with the socket
 * locked so that the sk_buff queue operation is ok.
*/
static inline void sk_eat_skb(struct sock *sk, struct sk_buff *skb)
{
	__skb_unlink(skb, &sk->sk_receive_queue);
	__kfree_skb(skb);
}

static inline bool
skb_sk_is_prefetched(struct sk_buff *skb)
{
#ifdef CONFIG_INET
	return skb->destructor == sock_pfree;
#else
	return false;
#endif /* CONFIG_INET */
}

/* This helper checks if a socket is a full socket,
 * ie _not_ a timewait or request socket.
 */
static inline bool sk_fullsock(const struct sock *sk)
{
	return (1 << sk->sk_state) & ~(TCPF_TIME_WAIT | TCPF_NEW_SYN_RECV);
}

static inline bool
sk_is_refcounted(struct sock *sk)
{
	/* Only full sockets have sk->sk_flags. */
	return !sk_fullsock(sk) || !sock_flag(sk, SOCK_RCU_FREE);
}

/**
 * skb_steal_sock - steal a socket from an sk_buff
 * @skb: sk_buff to steal the socket from
 * @refcounted: is set to true if the socket is reference-counted
 */
static inline struct sock *
skb_steal_sock(struct sk_buff *skb, bool *refcounted)
{
	if (skb->sk) {
		struct sock *sk = skb->sk;

		*refcounted = true;
		if (skb_sk_is_prefetched(skb))
			*refcounted = sk_is_refcounted(sk);
		skb->destructor = NULL;
		skb->sk = NULL;
		return sk;
	}
	*refcounted = false;
	return NULL;
}

/* Checks if this SKB belongs to an HW offloaded socket
 * and whether any SW fallbacks are required based on dev.
 * Check decrypted mark in case skb_orphan() cleared socket.
 */
static inline struct sk_buff *sk_validate_xmit_skb(struct sk_buff *skb,
						   struct net_device *dev)
{
#ifdef CONFIG_SOCK_VALIDATE_XMIT
	struct sock *sk = skb->sk;

	if (sk && sk_fullsock(sk) && sk->sk_validate_xmit_skb) {
		skb = sk->sk_validate_xmit_skb(sk, dev, skb);
#ifdef CONFIG_TLS_DEVICE
	} else if (unlikely(skb->decrypted)) {
		pr_warn_ratelimited("unencrypted skb with no associated socket - dropping\n");
		kfree_skb(skb);
		skb = NULL;
#endif
	}
#endif

	return skb;
}

/* This helper checks if a socket is a LISTEN or NEW_SYN_RECV
 * SYNACK messages can be attached to either ones (depending on SYNCOOKIE)
 */
static inline bool sk_listener(const struct sock *sk)
{
	return (1 << sk->sk_state) & (TCPF_LISTEN | TCPF_NEW_SYN_RECV);
}

void sock_enable_timestamp(struct sock *sk, enum sock_flags flag);
int sock_recv_errqueue(struct sock *sk, struct msghdr *msg, int len, int level,
		       int type);

bool sk_ns_capable(const struct sock *sk,
		   struct user_namespace *user_ns, int cap);
bool sk_capable(const struct sock *sk, int cap);
bool sk_net_capable(const struct sock *sk, int cap);

void sk_get_meminfo(const struct sock *sk, u32 *meminfo);

/* Take into consideration the size of the struct sk_buff overhead in the
 * determination of these values, since that is non-constant across
 * platforms.  This makes socket queueing behavior and performance
 * not depend upon such differences.
 */
#define _SK_MEM_PACKETS		256
#define _SK_MEM_OVERHEAD	SKB_TRUESIZE(256)
#define SK_WMEM_MAX		(_SK_MEM_OVERHEAD * _SK_MEM_PACKETS)
#define SK_RMEM_MAX		(_SK_MEM_OVERHEAD * _SK_MEM_PACKETS)

extern __u32 sysctl_wmem_max;
extern __u32 sysctl_rmem_max;

extern int sysctl_tstamp_allow_data;
extern int sysctl_optmem_max;

extern __u32 sysctl_wmem_default;
extern __u32 sysctl_rmem_default;

#define SKB_FRAG_PAGE_ORDER	get_order(32768)
DECLARE_STATIC_KEY_FALSE(net_high_order_alloc_disable_key);

static inline int sk_get_wmem0(const struct sock *sk, const struct proto *proto)
{
	/* Does this proto have per netns sysctl_wmem ? */
	if (proto->sysctl_wmem_offset)
		return READ_ONCE(*(int *)((void *)sock_net(sk) + proto->sysctl_wmem_offset));

	return READ_ONCE(*proto->sysctl_wmem);
}

static inline int sk_get_rmem0(const struct sock *sk, const struct proto *proto)
{
	/* Does this proto have per netns sysctl_rmem ? */
	if (proto->sysctl_rmem_offset)
		return READ_ONCE(*(int *)((void *)sock_net(sk) + proto->sysctl_rmem_offset));

	return READ_ONCE(*proto->sysctl_rmem);
}

/* Default TCP Small queue budget is ~1 ms of data (1sec >> 10)
 * Some wifi drivers need to tweak it to get more chunks.
 * They can use this helper from their ndo_start_xmit()
 */
static inline void sk_pacing_shift_update(struct sock *sk, int val)
{
	if (!sk || !sk_fullsock(sk) || READ_ONCE(sk->sk_pacing_shift) == val)
		return;
	WRITE_ONCE(sk->sk_pacing_shift, val);
}

/* if a socket is bound to a device, check that the given device
 * index is either the same or that the socket is bound to an L3
 * master device and the given device index is also enslaved to
 * that L3 master
 */
static inline bool sk_dev_equal_l3scope(struct sock *sk, int dif)
{
	int bound_dev_if = READ_ONCE(sk->sk_bound_dev_if);
	int mdif;

	if (!bound_dev_if || bound_dev_if == dif)
		return true;

	mdif = l3mdev_master_ifindex_by_index(sock_net(sk), dif);
	if (mdif && mdif == bound_dev_if)
		return true;

	return false;
}

void sock_def_readable(struct sock *sk);

int sock_bindtoindex(struct sock *sk, int ifindex, bool lock_sk);
void sock_set_timestamp(struct sock *sk, int optname, bool valbool);
int sock_set_timestamping(struct sock *sk, int optname,
			  struct so_timestamping timestamping);

void sock_enable_timestamps(struct sock *sk);
void sock_no_linger(struct sock *sk);
void sock_set_keepalive(struct sock *sk);
void sock_set_priority(struct sock *sk, u32 priority);
void sock_set_rcvbuf(struct sock *sk, int val);
void sock_set_mark(struct sock *sk, u32 val);
void sock_set_reuseaddr(struct sock *sk);
void sock_set_reuseport(struct sock *sk);
void sock_set_sndtimeo(struct sock *sk, s64 secs);

int sock_bind_add(struct sock *sk, struct sockaddr *addr, int addr_len);

int sock_get_timeout(long timeo, void *optval, bool old_timeval);
int sock_copy_user_timeval(struct __kernel_sock_timeval *tv,
			   sockptr_t optval, int optlen, bool old_timeval);

static inline bool sk_is_readable(struct sock *sk)
{
	if (sk->sk_prot->sock_is_readable)
		return sk->sk_prot->sock_is_readable(sk);
	return false;
}
#endif	/* _SOCK_H */<|MERGE_RESOLUTION|>--- conflicted
+++ resolved
@@ -578,8 +578,6 @@
 #define __sk_user_data(sk) ((*((void __rcu **)&(sk)->sk_user_data)))
 
 /**
-<<<<<<< HEAD
-=======
  * __locked_read_sk_user_data_with_flags - return the pointer
  * only if argument flags all has been set in sk_user_data. Otherwise
  * return NULL
@@ -605,7 +603,6 @@
 }
 
 /**
->>>>>>> 0db78532
  * __rcu_dereference_sk_user_data_with_flags - return the pointer
  * only if argument flags all has been set in sk_user_data. Otherwise
  * return NULL
