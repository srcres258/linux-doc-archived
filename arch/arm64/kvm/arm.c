--- conflicted
+++ resolved
@@ -1536,14 +1536,13 @@
 			return -EFAULT;
 		return kvm_vm_ioctl_mte_copy_tags(kvm, &copy_tags);
 	}
-<<<<<<< HEAD
 	case KVM_ARM_SET_COUNTER_OFFSET: {
 		struct kvm_arm_counter_offset offset;
 
 		if (copy_from_user(&offset, argp, sizeof(offset)))
 			return -EFAULT;
 		return kvm_vm_ioctl_set_counter_offset(kvm, &offset);
-=======
+	}
 	case KVM_HAS_DEVICE_ATTR: {
 		if (copy_from_user(&attr, argp, sizeof(attr)))
 			return -EFAULT;
@@ -1555,7 +1554,6 @@
 			return -EFAULT;
 
 		return kvm_vm_set_attr(kvm, &attr);
->>>>>>> 0e5c9a9d
 	}
 	default:
 		return -EINVAL;
