// SPDX-License-Identifier: GPL-2.0-only
/*
 * Copyright (C) 2013 Red Hat
 * Copyright (c) 2014-2018, The Linux Foundation. All rights reserved.
 * Copyright (c) 2022 Qualcomm Innovation Center, Inc. All rights reserved.
 *
 * Author: Rob Clark <robdclark@gmail.com>
 */

#define pr_fmt(fmt)	"[drm:%s:%d] " fmt, __func__, __LINE__

#include <linux/debugfs.h>
#include <linux/dma-buf.h>
#include <linux/of_irq.h>
#include <linux/pm_opp.h>

#include <drm/drm_crtc.h>
#include <drm/drm_file.h>
#include <drm/drm_framebuffer.h>
#include <drm/drm_vblank.h>
#include <drm/drm_writeback.h>

#include "msm_drv.h"
#include "msm_mmu.h"
#include "msm_gem.h"
#include "disp/msm_disp_snapshot.h"

#include "dpu_core_irq.h"
#include "dpu_crtc.h"
#include "dpu_encoder.h"
#include "dpu_formats.h"
#include "dpu_hw_vbif.h"
#include "dpu_kms.h"
#include "dpu_plane.h"
#include "dpu_vbif.h"
#include "dpu_writeback.h"

#define CREATE_TRACE_POINTS
#include "dpu_trace.h"

/*
 * To enable overall DRM driver logging
 * # echo 0x2 > /sys/module/drm/parameters/debug
 *
 * To enable DRM driver h/w logging
 * # echo <mask> > /sys/kernel/debug/dri/0/debug/hw_log_mask
 *
 * See dpu_hw_mdss.h for h/w logging mask definitions (search for DPU_DBG_MASK_)
 */
#define DPU_DEBUGFS_DIR "msm_dpu"
#define DPU_DEBUGFS_HWMASKNAME "hw_log_mask"

static int dpu_kms_hw_init(struct msm_kms *kms);
static void _dpu_kms_mmu_destroy(struct dpu_kms *dpu_kms);

#ifdef CONFIG_DEBUG_FS
static int _dpu_danger_signal_status(struct seq_file *s,
		bool danger_status)
{
	struct dpu_kms *kms = (struct dpu_kms *)s->private;
	struct dpu_danger_safe_status status;
	int i;

	if (!kms->hw_mdp) {
		DPU_ERROR("invalid arg(s)\n");
		return 0;
	}

	memset(&status, 0, sizeof(struct dpu_danger_safe_status));

	pm_runtime_get_sync(&kms->pdev->dev);
	if (danger_status) {
		seq_puts(s, "\nDanger signal status:\n");
		if (kms->hw_mdp->ops.get_danger_status)
			kms->hw_mdp->ops.get_danger_status(kms->hw_mdp,
					&status);
	} else {
		seq_puts(s, "\nSafe signal status:\n");
		if (kms->hw_mdp->ops.get_safe_status)
			kms->hw_mdp->ops.get_safe_status(kms->hw_mdp,
					&status);
	}
	pm_runtime_put_sync(&kms->pdev->dev);

	seq_printf(s, "MDP     :  0x%x\n", status.mdp);

	for (i = SSPP_VIG0; i < SSPP_MAX; i++)
		seq_printf(s, "SSPP%d   :  0x%x  \n", i - SSPP_VIG0,
				status.sspp[i]);
	seq_puts(s, "\n");

	return 0;
}

static int dpu_debugfs_danger_stats_show(struct seq_file *s, void *v)
{
	return _dpu_danger_signal_status(s, true);
}
DEFINE_SHOW_ATTRIBUTE(dpu_debugfs_danger_stats);

static int dpu_debugfs_safe_stats_show(struct seq_file *s, void *v)
{
	return _dpu_danger_signal_status(s, false);
}
DEFINE_SHOW_ATTRIBUTE(dpu_debugfs_safe_stats);

static ssize_t _dpu_plane_danger_read(struct file *file,
			char __user *buff, size_t count, loff_t *ppos)
{
	struct dpu_kms *kms = file->private_data;
	int len;
	char buf[40];

	len = scnprintf(buf, sizeof(buf), "%d\n", !kms->has_danger_ctrl);

	return simple_read_from_buffer(buff, count, ppos, buf, len);
}

static void _dpu_plane_set_danger_state(struct dpu_kms *kms, bool enable)
{
	struct drm_plane *plane;

	drm_for_each_plane(plane, kms->dev) {
		if (plane->fb && plane->state) {
			dpu_plane_danger_signal_ctrl(plane, enable);
			DPU_DEBUG("plane:%d img:%dx%d ",
				plane->base.id, plane->fb->width,
				plane->fb->height);
			DPU_DEBUG("src[%d,%d,%d,%d] dst[%d,%d,%d,%d]\n",
				plane->state->src_x >> 16,
				plane->state->src_y >> 16,
				plane->state->src_w >> 16,
				plane->state->src_h >> 16,
				plane->state->crtc_x, plane->state->crtc_y,
				plane->state->crtc_w, plane->state->crtc_h);
		} else {
			DPU_DEBUG("Inactive plane:%d\n", plane->base.id);
		}
	}
}

static ssize_t _dpu_plane_danger_write(struct file *file,
		    const char __user *user_buf, size_t count, loff_t *ppos)
{
	struct dpu_kms *kms = file->private_data;
	int disable_panic;
	int ret;

	ret = kstrtouint_from_user(user_buf, count, 0, &disable_panic);
	if (ret)
		return ret;

	if (disable_panic) {
		/* Disable panic signal for all active pipes */
		DPU_DEBUG("Disabling danger:\n");
		_dpu_plane_set_danger_state(kms, false);
		kms->has_danger_ctrl = false;
	} else {
		/* Enable panic signal for all active pipes */
		DPU_DEBUG("Enabling danger:\n");
		kms->has_danger_ctrl = true;
		_dpu_plane_set_danger_state(kms, true);
	}

	return count;
}

static const struct file_operations dpu_plane_danger_enable = {
	.open = simple_open,
	.read = _dpu_plane_danger_read,
	.write = _dpu_plane_danger_write,
};

static void dpu_debugfs_danger_init(struct dpu_kms *dpu_kms,
		struct dentry *parent)
{
	struct dentry *entry = debugfs_create_dir("danger", parent);

	debugfs_create_file("danger_status", 0600, entry,
			dpu_kms, &dpu_debugfs_danger_stats_fops);
	debugfs_create_file("safe_status", 0600, entry,
			dpu_kms, &dpu_debugfs_safe_stats_fops);
	debugfs_create_file("disable_danger", 0600, entry,
			dpu_kms, &dpu_plane_danger_enable);

}

/*
 * Companion structure for dpu_debugfs_create_regset32.
 */
struct dpu_debugfs_regset32 {
	uint32_t offset;
	uint32_t blk_len;
	struct dpu_kms *dpu_kms;
};

static int dpu_regset32_show(struct seq_file *s, void *data)
{
	struct dpu_debugfs_regset32 *regset = s->private;
	struct dpu_kms *dpu_kms = regset->dpu_kms;
	void __iomem *base;
	uint32_t i, addr;

	if (!dpu_kms->mmio)
		return 0;

	base = dpu_kms->mmio + regset->offset;

	/* insert padding spaces, if needed */
	if (regset->offset & 0xF) {
		seq_printf(s, "[%x]", regset->offset & ~0xF);
		for (i = 0; i < (regset->offset & 0xF); i += 4)
			seq_puts(s, "         ");
	}

	pm_runtime_get_sync(&dpu_kms->pdev->dev);

	/* main register output */
	for (i = 0; i < regset->blk_len; i += 4) {
		addr = regset->offset + i;
		if ((addr & 0xF) == 0x0)
			seq_printf(s, i ? "\n[%x]" : "[%x]", addr);
		seq_printf(s, " %08x", readl_relaxed(base + i));
	}
	seq_puts(s, "\n");
	pm_runtime_put_sync(&dpu_kms->pdev->dev);

	return 0;
}
DEFINE_SHOW_ATTRIBUTE(dpu_regset32);

void dpu_debugfs_create_regset32(const char *name, umode_t mode,
		void *parent,
		uint32_t offset, uint32_t length, struct dpu_kms *dpu_kms)
{
	struct dpu_debugfs_regset32 *regset;

	if (WARN_ON(!name || !dpu_kms || !length))
		return;

	regset = devm_kzalloc(&dpu_kms->pdev->dev, sizeof(*regset), GFP_KERNEL);
	if (!regset)
		return;

	/* make sure offset is a multiple of 4 */
	regset->offset = round_down(offset, 4);
	regset->blk_len = length;
	regset->dpu_kms = dpu_kms;

	debugfs_create_file(name, mode, parent, regset, &dpu_regset32_fops);
}

static void dpu_debugfs_sspp_init(struct dpu_kms *dpu_kms, struct dentry *debugfs_root)
{
	struct dentry *entry = debugfs_create_dir("sspp", debugfs_root);
	int i;

	if (IS_ERR(entry))
		return;

	for (i = SSPP_NONE; i < SSPP_MAX; i++) {
		struct dpu_hw_sspp *hw = dpu_rm_get_sspp(&dpu_kms->rm, i);

		if (!hw)
			continue;

		_dpu_hw_sspp_init_debugfs(hw, dpu_kms, entry);
	}
}

static int dpu_kms_debugfs_init(struct msm_kms *kms, struct drm_minor *minor)
{
	struct dpu_kms *dpu_kms = to_dpu_kms(kms);
	void *p = dpu_hw_util_get_log_mask_ptr();
	struct dentry *entry;
	struct drm_device *dev;
	struct msm_drm_private *priv;
	int i;

	if (!p)
		return -EINVAL;

	/* Only create a set of debugfs for the primary node, ignore render nodes */
	if (minor->type != DRM_MINOR_PRIMARY)
		return 0;

	dev = dpu_kms->dev;
	priv = dev->dev_private;

	entry = debugfs_create_dir("debug", minor->debugfs_root);

	debugfs_create_x32(DPU_DEBUGFS_HWMASKNAME, 0600, entry, p);

	dpu_debugfs_danger_init(dpu_kms, entry);
	dpu_debugfs_vbif_init(dpu_kms, entry);
	dpu_debugfs_core_irq_init(dpu_kms, entry);
	dpu_debugfs_sspp_init(dpu_kms, entry);

	for (i = 0; i < ARRAY_SIZE(priv->dp); i++) {
		if (priv->dp[i])
			msm_dp_debugfs_init(priv->dp[i], minor);
	}

	return dpu_core_perf_debugfs_init(dpu_kms, entry);
}
#endif

/* Global/shared object state funcs */

/*
 * This is a helper that returns the private state currently in operation.
 * Note that this would return the "old_state" if called in the atomic check
 * path, and the "new_state" after the atomic swap has been done.
 */
struct dpu_global_state *
dpu_kms_get_existing_global_state(struct dpu_kms *dpu_kms)
{
	return to_dpu_global_state(dpu_kms->global_state.state);
}

/*
 * This acquires the modeset lock set aside for global state, creates
 * a new duplicated private object state.
 */
struct dpu_global_state *dpu_kms_get_global_state(struct drm_atomic_state *s)
{
	struct msm_drm_private *priv = s->dev->dev_private;
	struct dpu_kms *dpu_kms = to_dpu_kms(priv->kms);
	struct drm_private_state *priv_state;
	int ret;

	ret = drm_modeset_lock(&dpu_kms->global_state_lock, s->acquire_ctx);
	if (ret)
		return ERR_PTR(ret);

	priv_state = drm_atomic_get_private_obj_state(s,
						&dpu_kms->global_state);
	if (IS_ERR(priv_state))
		return ERR_CAST(priv_state);

	return to_dpu_global_state(priv_state);
}

static struct drm_private_state *
dpu_kms_global_duplicate_state(struct drm_private_obj *obj)
{
	struct dpu_global_state *state;

	state = kmemdup(obj->state, sizeof(*state), GFP_KERNEL);
	if (!state)
		return NULL;

	__drm_atomic_helper_private_obj_duplicate_state(obj, &state->base);

	return &state->base;
}

static void dpu_kms_global_destroy_state(struct drm_private_obj *obj,
				      struct drm_private_state *state)
{
	struct dpu_global_state *dpu_state = to_dpu_global_state(state);

	kfree(dpu_state);
}

static const struct drm_private_state_funcs dpu_kms_global_state_funcs = {
	.atomic_duplicate_state = dpu_kms_global_duplicate_state,
	.atomic_destroy_state = dpu_kms_global_destroy_state,
};

static int dpu_kms_global_obj_init(struct dpu_kms *dpu_kms)
{
	struct dpu_global_state *state;

	drm_modeset_lock_init(&dpu_kms->global_state_lock);

	state = kzalloc(sizeof(*state), GFP_KERNEL);
	if (!state)
		return -ENOMEM;

	drm_atomic_private_obj_init(dpu_kms->dev, &dpu_kms->global_state,
				    &state->base,
				    &dpu_kms_global_state_funcs);
	return 0;
}

static int dpu_kms_parse_data_bus_icc_path(struct dpu_kms *dpu_kms)
{
	struct icc_path *path0;
	struct icc_path *path1;
	struct drm_device *dev = dpu_kms->dev;
	struct device *dpu_dev = dev->dev;

	path0 = msm_icc_get(dpu_dev, "mdp0-mem");
	path1 = msm_icc_get(dpu_dev, "mdp1-mem");

	if (IS_ERR_OR_NULL(path0))
		return PTR_ERR_OR_ZERO(path0);

	dpu_kms->path[0] = path0;
	dpu_kms->num_paths = 1;

	if (!IS_ERR_OR_NULL(path1)) {
		dpu_kms->path[1] = path1;
		dpu_kms->num_paths++;
	}
	return 0;
}

static int dpu_kms_enable_vblank(struct msm_kms *kms, struct drm_crtc *crtc)
{
	return dpu_crtc_vblank(crtc, true);
}

static void dpu_kms_disable_vblank(struct msm_kms *kms, struct drm_crtc *crtc)
{
	dpu_crtc_vblank(crtc, false);
}

static void dpu_kms_enable_commit(struct msm_kms *kms)
{
	struct dpu_kms *dpu_kms = to_dpu_kms(kms);
	pm_runtime_get_sync(&dpu_kms->pdev->dev);
}

static void dpu_kms_disable_commit(struct msm_kms *kms)
{
	struct dpu_kms *dpu_kms = to_dpu_kms(kms);
	pm_runtime_put_sync(&dpu_kms->pdev->dev);
}

<<<<<<< HEAD
static void dpu_kms_prepare_commit(struct msm_kms *kms,
		struct drm_atomic_state *state)
{
	struct drm_crtc *crtc;
	struct drm_crtc_state *crtc_state;
	struct drm_encoder *encoder;
	int i;

	if (!kms)
		return;

	/* Call prepare_commit for all affected encoders */
	for_each_new_crtc_in_state(state, crtc, crtc_state, i) {
		drm_for_each_encoder_mask(encoder, crtc->dev,
					  crtc_state->encoder_mask) {
			dpu_encoder_prepare_commit(encoder);
		}
	}
=======
static ktime_t dpu_kms_vsync_time(struct msm_kms *kms, struct drm_crtc *crtc)
{
	struct drm_encoder *encoder;

	drm_for_each_encoder_mask(encoder, crtc->dev, crtc->state->encoder_mask) {
		ktime_t vsync_time;

		if (dpu_encoder_vsync_time(encoder, &vsync_time) == 0)
			return vsync_time;
	}

	return ktime_get();
>>>>>>> 77eb0305
}

static void dpu_kms_flush_commit(struct msm_kms *kms, unsigned crtc_mask)
{
	struct dpu_kms *dpu_kms = to_dpu_kms(kms);
	struct drm_crtc *crtc;

	for_each_crtc_mask(dpu_kms->dev, crtc, crtc_mask) {
		if (!crtc->state->active)
			continue;

		trace_dpu_kms_commit(DRMID(crtc));
		dpu_crtc_commit_kickoff(crtc);
	}
}

static void dpu_kms_complete_commit(struct msm_kms *kms, unsigned crtc_mask)
{
	struct dpu_kms *dpu_kms = to_dpu_kms(kms);
	struct drm_crtc *crtc;

	DPU_ATRACE_BEGIN("kms_complete_commit");

	for_each_crtc_mask(dpu_kms->dev, crtc, crtc_mask)
		dpu_crtc_complete_commit(crtc);

	DPU_ATRACE_END("kms_complete_commit");
}

static void dpu_kms_wait_for_commit_done(struct msm_kms *kms,
		struct drm_crtc *crtc)
{
	struct drm_encoder *encoder;
	struct drm_device *dev;
	int ret;

	if (!kms || !crtc || !crtc->state) {
		DPU_ERROR("invalid params\n");
		return;
	}

	dev = crtc->dev;

	if (!crtc->state->enable) {
		DPU_DEBUG("[crtc:%d] not enable\n", crtc->base.id);
		return;
	}

	if (!drm_atomic_crtc_effectively_active(crtc->state)) {
		DPU_DEBUG("[crtc:%d] not active\n", crtc->base.id);
		return;
	}

	list_for_each_entry(encoder, &dev->mode_config.encoder_list, head) {
		if (encoder->crtc != crtc)
			continue;
		/*
		 * Wait for post-flush if necessary to delay before
		 * plane_cleanup. For example, wait for vsync in case of video
		 * mode panels. This may be a no-op for command mode panels.
		 */
		trace_dpu_kms_wait_for_commit_done(DRMID(crtc));
		ret = dpu_encoder_wait_for_event(encoder, MSM_ENC_COMMIT_DONE);
		if (ret && ret != -EWOULDBLOCK) {
			DPU_ERROR("wait for commit done returned %d\n", ret);
			break;
		}
	}
}

static void dpu_kms_wait_flush(struct msm_kms *kms, unsigned crtc_mask)
{
	struct dpu_kms *dpu_kms = to_dpu_kms(kms);
	struct drm_crtc *crtc;

	for_each_crtc_mask(dpu_kms->dev, crtc, crtc_mask)
		dpu_kms_wait_for_commit_done(kms, crtc);
}

static int _dpu_kms_initialize_dsi(struct drm_device *dev,
				    struct msm_drm_private *priv,
				    struct dpu_kms *dpu_kms)
{
	struct drm_encoder *encoder = NULL;
	struct msm_display_info info;
	int i, rc = 0;

	if (!(priv->dsi[0] || priv->dsi[1]))
		return rc;

	/*
	 * We support following confiurations:
	 * - Single DSI host (dsi0 or dsi1)
	 * - Two independent DSI hosts
	 * - Bonded DSI0 and DSI1 hosts
	 *
	 * TODO: Support swapping DSI0 and DSI1 in the bonded setup.
	 */
	for (i = 0; i < ARRAY_SIZE(priv->dsi); i++) {
		int other = (i + 1) % 2;

		if (!priv->dsi[i])
			continue;

		if (msm_dsi_is_bonded_dsi(priv->dsi[i]) &&
		    !msm_dsi_is_master_dsi(priv->dsi[i]))
			continue;

		encoder = dpu_encoder_init(dev, DRM_MODE_ENCODER_DSI);
		if (IS_ERR(encoder)) {
			DPU_ERROR("encoder init failed for dsi display\n");
			return PTR_ERR(encoder);
		}

		memset(&info, 0, sizeof(info));
		info.intf_type = encoder->encoder_type;

		rc = msm_dsi_modeset_init(priv->dsi[i], dev, encoder);
		if (rc) {
			DPU_ERROR("modeset_init failed for dsi[%d], rc = %d\n",
				i, rc);
			break;
		}

		info.h_tile_instance[info.num_of_h_tiles++] = i;
		info.is_cmd_mode = msm_dsi_is_cmd_mode(priv->dsi[i]);

		info.dsc = msm_dsi_get_dsc_config(priv->dsi[i]);

		if (msm_dsi_is_bonded_dsi(priv->dsi[i]) && priv->dsi[other]) {
			rc = msm_dsi_modeset_init(priv->dsi[other], dev, encoder);
			if (rc) {
				DPU_ERROR("modeset_init failed for dsi[%d], rc = %d\n",
					other, rc);
				break;
			}

			info.h_tile_instance[info.num_of_h_tiles++] = other;
		}

		rc = dpu_encoder_setup(dev, encoder, &info);
		if (rc)
			DPU_ERROR("failed to setup DPU encoder %d: rc:%d\n",
				  encoder->base.id, rc);
	}

	return rc;
}

static int _dpu_kms_initialize_displayport(struct drm_device *dev,
					    struct msm_drm_private *priv,
					    struct dpu_kms *dpu_kms)
{
	struct drm_encoder *encoder = NULL;
	struct msm_display_info info;
	int rc;
	int i;

	for (i = 0; i < ARRAY_SIZE(priv->dp); i++) {
		if (!priv->dp[i])
			continue;

		encoder = dpu_encoder_init(dev, DRM_MODE_ENCODER_TMDS);
		if (IS_ERR(encoder)) {
			DPU_ERROR("encoder init failed for dsi display\n");
			return PTR_ERR(encoder);
		}

		memset(&info, 0, sizeof(info));
		rc = msm_dp_modeset_init(priv->dp[i], dev, encoder);
		if (rc) {
			DPU_ERROR("modeset_init failed for DP, rc = %d\n", rc);
			drm_encoder_cleanup(encoder);
			return rc;
		}

		info.num_of_h_tiles = 1;
		info.h_tile_instance[0] = i;
		info.intf_type = encoder->encoder_type;
		rc = dpu_encoder_setup(dev, encoder, &info);
		if (rc) {
			DPU_ERROR("failed to setup DPU encoder %d: rc:%d\n",
				  encoder->base.id, rc);
			return rc;
		}
	}

	return 0;
}

static int _dpu_kms_initialize_writeback(struct drm_device *dev,
		struct msm_drm_private *priv, struct dpu_kms *dpu_kms,
		const u32 *wb_formats, int n_formats)
{
	struct drm_encoder *encoder = NULL;
	struct msm_display_info info;
	int rc;

	encoder = dpu_encoder_init(dev, DRM_MODE_ENCODER_VIRTUAL);
	if (IS_ERR(encoder)) {
		DPU_ERROR("encoder init failed for dsi display\n");
		return PTR_ERR(encoder);
	}

	memset(&info, 0, sizeof(info));

	rc = dpu_writeback_init(dev, encoder, wb_formats,
			n_formats);
	if (rc) {
		DPU_ERROR("dpu_writeback_init, rc = %d\n", rc);
		drm_encoder_cleanup(encoder);
		return rc;
	}

	info.num_of_h_tiles = 1;
	/* use only WB idx 2 instance for DPU */
	info.h_tile_instance[0] = WB_2;
	info.intf_type = encoder->encoder_type;

	rc = dpu_encoder_setup(dev, encoder, &info);
	if (rc) {
		DPU_ERROR("failed to setup DPU encoder %d: rc:%d\n",
				  encoder->base.id, rc);
		return rc;
	}

	return 0;
}

/**
 * _dpu_kms_setup_displays - create encoders, bridges and connectors
 *                           for underlying displays
 * @dev:        Pointer to drm device structure
 * @priv:       Pointer to private drm device data
 * @dpu_kms:    Pointer to dpu kms structure
 * Returns:     Zero on success
 */
static int _dpu_kms_setup_displays(struct drm_device *dev,
				    struct msm_drm_private *priv,
				    struct dpu_kms *dpu_kms)
{
	int rc = 0;
	int i;

	rc = _dpu_kms_initialize_dsi(dev, priv, dpu_kms);
	if (rc) {
		DPU_ERROR("initialize_dsi failed, rc = %d\n", rc);
		return rc;
	}

	rc = _dpu_kms_initialize_displayport(dev, priv, dpu_kms);
	if (rc) {
		DPU_ERROR("initialize_DP failed, rc = %d\n", rc);
		return rc;
	}

	/* Since WB isn't a driver check the catalog before initializing */
	if (dpu_kms->catalog->wb_count) {
		for (i = 0; i < dpu_kms->catalog->wb_count; i++) {
			if (dpu_kms->catalog->wb[i].id == WB_2) {
				rc = _dpu_kms_initialize_writeback(dev, priv, dpu_kms,
						dpu_kms->catalog->wb[i].format_list,
						dpu_kms->catalog->wb[i].num_formats);
				if (rc) {
					DPU_ERROR("initialize_WB failed, rc = %d\n", rc);
					return rc;
				}
			}
		}
	}

	return rc;
}

#define MAX_PLANES 20
static int _dpu_kms_drm_obj_init(struct dpu_kms *dpu_kms)
{
	struct drm_device *dev;
	struct drm_plane *primary_planes[MAX_PLANES], *plane;
	struct drm_plane *cursor_planes[MAX_PLANES] = { NULL };
	struct drm_crtc *crtc;
	struct drm_encoder *encoder;
	unsigned int num_encoders;

	struct msm_drm_private *priv;
	const struct dpu_mdss_cfg *catalog;

	int primary_planes_idx = 0, cursor_planes_idx = 0, i, ret;
	int max_crtc_count;
	dev = dpu_kms->dev;
	priv = dev->dev_private;
	catalog = dpu_kms->catalog;

	/*
	 * Create encoder and query display drivers to create
	 * bridges and connectors
	 */
	ret = _dpu_kms_setup_displays(dev, priv, dpu_kms);
	if (ret)
		return ret;

	num_encoders = 0;
	drm_for_each_encoder(encoder, dev)
		num_encoders++;

	max_crtc_count = min(catalog->mixer_count, num_encoders);

	/* Create the planes, keeping track of one primary/cursor per crtc */
	for (i = 0; i < catalog->sspp_count; i++) {
		enum drm_plane_type type;

		if ((catalog->sspp[i].features & BIT(DPU_SSPP_CURSOR))
			&& cursor_planes_idx < max_crtc_count)
			type = DRM_PLANE_TYPE_CURSOR;
		else if (primary_planes_idx < max_crtc_count)
			type = DRM_PLANE_TYPE_PRIMARY;
		else
			type = DRM_PLANE_TYPE_OVERLAY;

		DPU_DEBUG("Create plane type %d with features %lx (cur %lx)\n",
			  type, catalog->sspp[i].features,
			  catalog->sspp[i].features & BIT(DPU_SSPP_CURSOR));

		plane = dpu_plane_init(dev, catalog->sspp[i].id, type,
				       (1UL << max_crtc_count) - 1);
		if (IS_ERR(plane)) {
			DPU_ERROR("dpu_plane_init failed\n");
			ret = PTR_ERR(plane);
			return ret;
		}

		if (type == DRM_PLANE_TYPE_CURSOR)
			cursor_planes[cursor_planes_idx++] = plane;
		else if (type == DRM_PLANE_TYPE_PRIMARY)
			primary_planes[primary_planes_idx++] = plane;
	}

	max_crtc_count = min(max_crtc_count, primary_planes_idx);

	/* Create one CRTC per encoder */
	for (i = 0; i < max_crtc_count; i++) {
		crtc = dpu_crtc_init(dev, primary_planes[i], cursor_planes[i]);
		if (IS_ERR(crtc)) {
			ret = PTR_ERR(crtc);
			return ret;
		}
		priv->crtcs[priv->num_crtcs++] = crtc;
	}

	/* All CRTCs are compatible with all encoders */
	drm_for_each_encoder(encoder, dev)
		encoder->possible_crtcs = (1 << priv->num_crtcs) - 1;

	return 0;
}

static void _dpu_kms_hw_destroy(struct dpu_kms *dpu_kms)
{
	int i;

	if (dpu_kms->hw_intr)
		dpu_hw_intr_destroy(dpu_kms->hw_intr);
	dpu_kms->hw_intr = NULL;

	/* safe to call these more than once during shutdown */
	_dpu_kms_mmu_destroy(dpu_kms);

	if (dpu_kms->catalog) {
		for (i = 0; i < ARRAY_SIZE(dpu_kms->hw_vbif); i++) {
			if (dpu_kms->hw_vbif[i]) {
				dpu_hw_vbif_destroy(dpu_kms->hw_vbif[i]);
				dpu_kms->hw_vbif[i] = NULL;
			}
		}
	}

	if (dpu_kms->rm_init)
		dpu_rm_destroy(&dpu_kms->rm);
	dpu_kms->rm_init = false;

	dpu_kms->catalog = NULL;

	if (dpu_kms->vbif[VBIF_NRT])
		devm_iounmap(&dpu_kms->pdev->dev, dpu_kms->vbif[VBIF_NRT]);
	dpu_kms->vbif[VBIF_NRT] = NULL;

	if (dpu_kms->vbif[VBIF_RT])
		devm_iounmap(&dpu_kms->pdev->dev, dpu_kms->vbif[VBIF_RT]);
	dpu_kms->vbif[VBIF_RT] = NULL;

	if (dpu_kms->hw_mdp)
		dpu_hw_mdp_destroy(dpu_kms->hw_mdp);
	dpu_kms->hw_mdp = NULL;

	if (dpu_kms->mmio)
		devm_iounmap(&dpu_kms->pdev->dev, dpu_kms->mmio);
	dpu_kms->mmio = NULL;
}

static void dpu_kms_destroy(struct msm_kms *kms)
{
	struct dpu_kms *dpu_kms;

	if (!kms) {
		DPU_ERROR("invalid kms\n");
		return;
	}

	dpu_kms = to_dpu_kms(kms);

	_dpu_kms_hw_destroy(dpu_kms);

	msm_kms_destroy(&dpu_kms->base);

	if (dpu_kms->rpm_enabled)
		pm_runtime_disable(&dpu_kms->pdev->dev);
}

static int dpu_irq_postinstall(struct msm_kms *kms)
{
	struct msm_drm_private *priv;
	struct dpu_kms *dpu_kms = to_dpu_kms(kms);
	int i;

	if (!dpu_kms || !dpu_kms->dev)
		return -EINVAL;

	priv = dpu_kms->dev->dev_private;
	if (!priv)
		return -EINVAL;

	for (i = 0; i < ARRAY_SIZE(priv->dp); i++)
		msm_dp_irq_postinstall(priv->dp[i]);

	return 0;
}

static void dpu_kms_mdp_snapshot(struct msm_disp_state *disp_state, struct msm_kms *kms)
{
	int i;
	struct dpu_kms *dpu_kms;
	const struct dpu_mdss_cfg *cat;

	dpu_kms = to_dpu_kms(kms);

	cat = dpu_kms->catalog;

	pm_runtime_get_sync(&dpu_kms->pdev->dev);

	/* dump CTL sub-blocks HW regs info */
	for (i = 0; i < cat->ctl_count; i++)
		msm_disp_snapshot_add_block(disp_state, cat->ctl[i].len,
				dpu_kms->mmio + cat->ctl[i].base, "ctl_%d", i);

	/* dump DSPP sub-blocks HW regs info */
	for (i = 0; i < cat->dspp_count; i++)
		msm_disp_snapshot_add_block(disp_state, cat->dspp[i].len,
				dpu_kms->mmio + cat->dspp[i].base, "dspp_%d", i);

	/* dump INTF sub-blocks HW regs info */
	for (i = 0; i < cat->intf_count; i++)
		msm_disp_snapshot_add_block(disp_state, cat->intf[i].len,
				dpu_kms->mmio + cat->intf[i].base, "intf_%d", i);

	/* dump PP sub-blocks HW regs info */
	for (i = 0; i < cat->pingpong_count; i++)
		msm_disp_snapshot_add_block(disp_state, cat->pingpong[i].len,
				dpu_kms->mmio + cat->pingpong[i].base, "pingpong_%d", i);

	/* dump SSPP sub-blocks HW regs info */
	for (i = 0; i < cat->sspp_count; i++)
		msm_disp_snapshot_add_block(disp_state, cat->sspp[i].len,
				dpu_kms->mmio + cat->sspp[i].base, "sspp_%d", i);

	/* dump LM sub-blocks HW regs info */
	for (i = 0; i < cat->mixer_count; i++)
		msm_disp_snapshot_add_block(disp_state, cat->mixer[i].len,
				dpu_kms->mmio + cat->mixer[i].base, "lm_%d", i);

	/* dump WB sub-blocks HW regs info */
	for (i = 0; i < cat->wb_count; i++)
		msm_disp_snapshot_add_block(disp_state, cat->wb[i].len,
				dpu_kms->mmio + cat->wb[i].base, "wb_%d", i);

	if (cat->mdp[0].features & BIT(DPU_MDP_PERIPH_0_REMOVED)) {
		msm_disp_snapshot_add_block(disp_state, MDP_PERIPH_TOP0,
				dpu_kms->mmio + cat->mdp[0].base, "top");
		msm_disp_snapshot_add_block(disp_state, cat->mdp[0].len - MDP_PERIPH_TOP0_END,
				dpu_kms->mmio + cat->mdp[0].base + MDP_PERIPH_TOP0_END, "top_2");
	} else {
		msm_disp_snapshot_add_block(disp_state, cat->mdp[0].len,
				dpu_kms->mmio + cat->mdp[0].base, "top");
	}

	/* dump DSC sub-blocks HW regs info */
	for (i = 0; i < cat->dsc_count; i++)
		msm_disp_snapshot_add_block(disp_state, cat->dsc[i].len,
				dpu_kms->mmio + cat->dsc[i].base, "dsc_%d", i);

	pm_runtime_put_sync(&dpu_kms->pdev->dev);
}

static const struct msm_kms_funcs kms_funcs = {
	.hw_init         = dpu_kms_hw_init,
	.irq_preinstall  = dpu_core_irq_preinstall,
	.irq_postinstall = dpu_irq_postinstall,
	.irq_uninstall   = dpu_core_irq_uninstall,
	.irq             = dpu_core_irq,
	.enable_commit   = dpu_kms_enable_commit,
	.disable_commit  = dpu_kms_disable_commit,
<<<<<<< HEAD
	.prepare_commit  = dpu_kms_prepare_commit,
=======
	.vsync_time      = dpu_kms_vsync_time,
>>>>>>> 77eb0305
	.flush_commit    = dpu_kms_flush_commit,
	.wait_flush      = dpu_kms_wait_flush,
	.complete_commit = dpu_kms_complete_commit,
	.enable_vblank   = dpu_kms_enable_vblank,
	.disable_vblank  = dpu_kms_disable_vblank,
	.check_modified_format = dpu_format_check_modified_format,
	.get_format      = dpu_get_msm_format,
	.destroy         = dpu_kms_destroy,
	.snapshot        = dpu_kms_mdp_snapshot,
#ifdef CONFIG_DEBUG_FS
	.debugfs_init    = dpu_kms_debugfs_init,
#endif
};

static void _dpu_kms_mmu_destroy(struct dpu_kms *dpu_kms)
{
	struct msm_mmu *mmu;

	if (!dpu_kms->base.aspace)
		return;

	mmu = dpu_kms->base.aspace->mmu;

	mmu->funcs->detach(mmu);
	msm_gem_address_space_put(dpu_kms->base.aspace);

	dpu_kms->base.aspace = NULL;
}

static int _dpu_kms_mmu_init(struct dpu_kms *dpu_kms)
{
	struct msm_gem_address_space *aspace;

	aspace = msm_kms_init_aspace(dpu_kms->dev);
	if (IS_ERR(aspace))
		return PTR_ERR(aspace);

	dpu_kms->base.aspace = aspace;

	return 0;
}

u64 dpu_kms_get_clk_rate(struct dpu_kms *dpu_kms, char *clock_name)
{
	struct clk *clk;

	clk = msm_clk_bulk_get_clock(dpu_kms->clocks, dpu_kms->num_clocks, clock_name);
	if (!clk)
		return -EINVAL;

	return clk_get_rate(clk);
}

static int dpu_kms_hw_init(struct msm_kms *kms)
{
	struct dpu_kms *dpu_kms;
	struct drm_device *dev;
	int i, rc = -EINVAL;

	if (!kms) {
		DPU_ERROR("invalid kms\n");
		return rc;
	}

	dpu_kms = to_dpu_kms(kms);
	dev = dpu_kms->dev;

	rc = dpu_kms_global_obj_init(dpu_kms);
	if (rc)
		return rc;

	atomic_set(&dpu_kms->bandwidth_ref, 0);

	dpu_kms->mmio = msm_ioremap(dpu_kms->pdev, "mdp");
	if (IS_ERR(dpu_kms->mmio)) {
		rc = PTR_ERR(dpu_kms->mmio);
		DPU_ERROR("mdp register memory map failed: %d\n", rc);
		dpu_kms->mmio = NULL;
		goto error;
	}
	DRM_DEBUG("mapped dpu address space @%pK\n", dpu_kms->mmio);

	dpu_kms->vbif[VBIF_RT] = msm_ioremap(dpu_kms->pdev, "vbif");
	if (IS_ERR(dpu_kms->vbif[VBIF_RT])) {
		rc = PTR_ERR(dpu_kms->vbif[VBIF_RT]);
		DPU_ERROR("vbif register memory map failed: %d\n", rc);
		dpu_kms->vbif[VBIF_RT] = NULL;
		goto error;
	}
	dpu_kms->vbif[VBIF_NRT] = msm_ioremap_quiet(dpu_kms->pdev, "vbif_nrt");
	if (IS_ERR(dpu_kms->vbif[VBIF_NRT])) {
		dpu_kms->vbif[VBIF_NRT] = NULL;
		DPU_DEBUG("VBIF NRT is not defined");
	}

	dpu_kms->reg_dma = msm_ioremap_quiet(dpu_kms->pdev, "regdma");
	if (IS_ERR(dpu_kms->reg_dma)) {
		dpu_kms->reg_dma = NULL;
		DPU_DEBUG("REG_DMA is not defined");
	}

	dpu_kms_parse_data_bus_icc_path(dpu_kms);

	rc = pm_runtime_resume_and_get(&dpu_kms->pdev->dev);
	if (rc < 0)
		goto error;

	dpu_kms->core_rev = readl_relaxed(dpu_kms->mmio + 0x0);

	pr_info("dpu hardware revision:0x%x\n", dpu_kms->core_rev);

	dpu_kms->catalog = dpu_hw_catalog_init(dpu_kms->core_rev);
	if (IS_ERR_OR_NULL(dpu_kms->catalog)) {
		rc = PTR_ERR(dpu_kms->catalog);
		if (!dpu_kms->catalog)
			rc = -EINVAL;
		DPU_ERROR("catalog init failed: %d\n", rc);
		dpu_kms->catalog = NULL;
		goto power_error;
	}

	/*
	 * Now we need to read the HW catalog and initialize resources such as
	 * clocks, regulators, GDSC/MMAGIC, ioremap the register ranges etc
	 */
	rc = _dpu_kms_mmu_init(dpu_kms);
	if (rc) {
		DPU_ERROR("dpu_kms_mmu_init failed: %d\n", rc);
		goto power_error;
	}

	rc = dpu_rm_init(&dpu_kms->rm, dpu_kms->catalog, dpu_kms->mmio);
	if (rc) {
		DPU_ERROR("rm init failed: %d\n", rc);
		goto power_error;
	}

	dpu_kms->rm_init = true;

	dpu_kms->hw_mdp = dpu_hw_mdptop_init(MDP_TOP, dpu_kms->mmio,
					     dpu_kms->catalog);
	if (IS_ERR(dpu_kms->hw_mdp)) {
		rc = PTR_ERR(dpu_kms->hw_mdp);
		DPU_ERROR("failed to get hw_mdp: %d\n", rc);
		dpu_kms->hw_mdp = NULL;
		goto power_error;
	}

	for (i = 0; i < dpu_kms->catalog->vbif_count; i++) {
		u32 vbif_idx = dpu_kms->catalog->vbif[i].id;

		dpu_kms->hw_vbif[vbif_idx] = dpu_hw_vbif_init(vbif_idx,
				dpu_kms->vbif[vbif_idx], dpu_kms->catalog);
		if (IS_ERR(dpu_kms->hw_vbif[vbif_idx])) {
			rc = PTR_ERR(dpu_kms->hw_vbif[vbif_idx]);
			DPU_ERROR("failed to init vbif %d: %d\n", vbif_idx, rc);
			dpu_kms->hw_vbif[vbif_idx] = NULL;
			goto power_error;
		}
	}

	rc = dpu_core_perf_init(&dpu_kms->perf, dev, dpu_kms->catalog,
			msm_clk_bulk_get_clock(dpu_kms->clocks, dpu_kms->num_clocks, "core"));
	if (rc) {
		DPU_ERROR("failed to init perf %d\n", rc);
		goto perf_err;
	}

	dpu_kms->hw_intr = dpu_hw_intr_init(dpu_kms->mmio, dpu_kms->catalog);
	if (IS_ERR_OR_NULL(dpu_kms->hw_intr)) {
		rc = PTR_ERR(dpu_kms->hw_intr);
		DPU_ERROR("hw_intr init failed: %d\n", rc);
		dpu_kms->hw_intr = NULL;
		goto hw_intr_init_err;
	}

	dev->mode_config.min_width = 0;
	dev->mode_config.min_height = 0;

	/*
	 * max crtc width is equal to the max mixer width * 2 and max height is
	 * is 4K
	 */
	dev->mode_config.max_width =
			dpu_kms->catalog->caps->max_mixer_width * 2;
	dev->mode_config.max_height = 4096;

	dev->max_vblank_count = 0xffffffff;
	/* Disable vblank irqs aggressively for power-saving */
	dev->vblank_disable_immediate = true;

	/*
	 * _dpu_kms_drm_obj_init should create the DRM related objects
	 * i.e. CRTCs, planes, encoders, connectors and so forth
	 */
	rc = _dpu_kms_drm_obj_init(dpu_kms);
	if (rc) {
		DPU_ERROR("modeset init failed: %d\n", rc);
		goto drm_obj_init_err;
	}

	dpu_vbif_init_memtypes(dpu_kms);

	pm_runtime_put_sync(&dpu_kms->pdev->dev);

	return 0;

drm_obj_init_err:
	dpu_core_perf_destroy(&dpu_kms->perf);
hw_intr_init_err:
perf_err:
power_error:
	pm_runtime_put_sync(&dpu_kms->pdev->dev);
error:
	_dpu_kms_hw_destroy(dpu_kms);

	return rc;
}

static int dpu_kms_init(struct drm_device *ddev)
{
	struct msm_drm_private *priv = ddev->dev_private;
	struct device *dev = ddev->dev;
	struct platform_device *pdev = to_platform_device(dev);
	struct dpu_kms *dpu_kms;
	int irq;
	struct dev_pm_opp *opp;
	int ret = 0;
	unsigned long max_freq = ULONG_MAX;

	dpu_kms = devm_kzalloc(&pdev->dev, sizeof(*dpu_kms), GFP_KERNEL);
	if (!dpu_kms)
		return -ENOMEM;

	ret = devm_pm_opp_set_clkname(dev, "core");
	if (ret)
		return ret;
	/* OPP table is optional */
	ret = devm_pm_opp_of_add_table(dev);
	if (ret && ret != -ENODEV) {
		dev_err(dev, "invalid OPP table in device tree\n");
		return ret;
	}

	ret = devm_clk_bulk_get_all(&pdev->dev, &dpu_kms->clocks);
	if (ret < 0) {
		DPU_ERROR("failed to parse clocks, ret=%d\n", ret);
		return ret;
	}
	dpu_kms->num_clocks = ret;

	opp = dev_pm_opp_find_freq_floor(dev, &max_freq);
	if (!IS_ERR(opp))
		dev_pm_opp_put(opp);

	dev_pm_opp_set_rate(dev, max_freq);

	ret = msm_kms_init(&dpu_kms->base, &kms_funcs);
	if (ret) {
		DPU_ERROR("failed to init kms, ret=%d\n", ret);
		return ret;
	}
	dpu_kms->dev = ddev;
	dpu_kms->pdev = pdev;

	pm_runtime_enable(&pdev->dev);
	dpu_kms->rpm_enabled = true;

	priv->kms = &dpu_kms->base;

	irq = irq_of_parse_and_map(dpu_kms->pdev->dev.of_node, 0);
	if (!irq) {
		DPU_ERROR("failed to get irq\n");
		return -EINVAL;
	}
	dpu_kms->base.irq = irq;

	return 0;
}

static int dpu_dev_probe(struct platform_device *pdev)
{
	return msm_drv_probe(&pdev->dev, dpu_kms_init);
}

static int dpu_dev_remove(struct platform_device *pdev)
{
	component_master_del(&pdev->dev, &msm_drm_ops);

	return 0;
}

static int __maybe_unused dpu_runtime_suspend(struct device *dev)
{
	int i;
	struct platform_device *pdev = to_platform_device(dev);
	struct msm_drm_private *priv = platform_get_drvdata(pdev);
	struct dpu_kms *dpu_kms = to_dpu_kms(priv->kms);

	/* Drop the performance state vote */
	dev_pm_opp_set_rate(dev, 0);
	clk_bulk_disable_unprepare(dpu_kms->num_clocks, dpu_kms->clocks);

	for (i = 0; i < dpu_kms->num_paths; i++)
		icc_set_bw(dpu_kms->path[i], 0, 0);

	return 0;
}

static int __maybe_unused dpu_runtime_resume(struct device *dev)
{
	int rc = -1;
	struct platform_device *pdev = to_platform_device(dev);
	struct msm_drm_private *priv = platform_get_drvdata(pdev);
	struct dpu_kms *dpu_kms = to_dpu_kms(priv->kms);
	struct drm_encoder *encoder;
	struct drm_device *ddev;

	ddev = dpu_kms->dev;

	rc = clk_bulk_prepare_enable(dpu_kms->num_clocks, dpu_kms->clocks);
	if (rc) {
		DPU_ERROR("clock enable failed rc:%d\n", rc);
		return rc;
	}

	dpu_vbif_init_memtypes(dpu_kms);

	drm_for_each_encoder(encoder, ddev)
		dpu_encoder_virt_runtime_resume(encoder);

	return rc;
}

static const struct dev_pm_ops dpu_pm_ops = {
	SET_RUNTIME_PM_OPS(dpu_runtime_suspend, dpu_runtime_resume, NULL)
	SET_SYSTEM_SLEEP_PM_OPS(pm_runtime_force_suspend,
				pm_runtime_force_resume)
	.prepare = msm_pm_prepare,
	.complete = msm_pm_complete,
};

static const struct of_device_id dpu_dt_match[] = {
	{ .compatible = "qcom,msm8998-dpu", },
	{ .compatible = "qcom,qcm2290-dpu", },
	{ .compatible = "qcom,sdm845-dpu", },
	{ .compatible = "qcom,sc7180-dpu", },
	{ .compatible = "qcom,sc7280-dpu", },
	{ .compatible = "qcom,sc8180x-dpu", },
	{ .compatible = "qcom,sc8280xp-dpu", },
	{ .compatible = "qcom,sm6115-dpu", },
	{ .compatible = "qcom,sm8150-dpu", },
	{ .compatible = "qcom,sm8250-dpu", },
	{ .compatible = "qcom,sm8350-dpu", },
	{ .compatible = "qcom,sm8450-dpu", },
	{ .compatible = "qcom,sm8550-dpu", },
	{}
};
MODULE_DEVICE_TABLE(of, dpu_dt_match);

static struct platform_driver dpu_driver = {
	.probe = dpu_dev_probe,
	.remove = dpu_dev_remove,
	.shutdown = msm_drv_shutdown,
	.driver = {
		.name = "msm_dpu",
		.of_match_table = dpu_dt_match,
		.pm = &dpu_pm_ops,
	},
};

void __init msm_dpu_register(void)
{
	platform_driver_register(&dpu_driver);
}

void __exit msm_dpu_unregister(void)
{
	platform_driver_unregister(&dpu_driver);
}<|MERGE_RESOLUTION|>--- conflicted
+++ resolved
@@ -429,41 +429,6 @@
 	pm_runtime_put_sync(&dpu_kms->pdev->dev);
 }
 
-<<<<<<< HEAD
-static void dpu_kms_prepare_commit(struct msm_kms *kms,
-		struct drm_atomic_state *state)
-{
-	struct drm_crtc *crtc;
-	struct drm_crtc_state *crtc_state;
-	struct drm_encoder *encoder;
-	int i;
-
-	if (!kms)
-		return;
-
-	/* Call prepare_commit for all affected encoders */
-	for_each_new_crtc_in_state(state, crtc, crtc_state, i) {
-		drm_for_each_encoder_mask(encoder, crtc->dev,
-					  crtc_state->encoder_mask) {
-			dpu_encoder_prepare_commit(encoder);
-		}
-	}
-=======
-static ktime_t dpu_kms_vsync_time(struct msm_kms *kms, struct drm_crtc *crtc)
-{
-	struct drm_encoder *encoder;
-
-	drm_for_each_encoder_mask(encoder, crtc->dev, crtc->state->encoder_mask) {
-		ktime_t vsync_time;
-
-		if (dpu_encoder_vsync_time(encoder, &vsync_time) == 0)
-			return vsync_time;
-	}
-
-	return ktime_get();
->>>>>>> 77eb0305
-}
-
 static void dpu_kms_flush_commit(struct msm_kms *kms, unsigned crtc_mask)
 {
 	struct dpu_kms *dpu_kms = to_dpu_kms(kms);
@@ -972,11 +937,6 @@
 	.irq             = dpu_core_irq,
 	.enable_commit   = dpu_kms_enable_commit,
 	.disable_commit  = dpu_kms_disable_commit,
-<<<<<<< HEAD
-	.prepare_commit  = dpu_kms_prepare_commit,
-=======
-	.vsync_time      = dpu_kms_vsync_time,
->>>>>>> 77eb0305
 	.flush_commit    = dpu_kms_flush_commit,
 	.wait_flush      = dpu_kms_wait_flush,
 	.complete_commit = dpu_kms_complete_commit,
