--- conflicted
+++ resolved
@@ -6847,15 +6847,10 @@
 		goto unlock;
 	}
 
-<<<<<<< HEAD
 	pending = test_and_clear_bit(HCI_CONN_CREATE_CIS, &conn->flags);
 
 	qos = &conn->iso_qos;
 
-=======
-	qos = &conn->iso_qos;
-
->>>>>>> da8103da
 	pending = test_and_clear_bit(HCI_CONN_CREATE_CIS, &conn->flags);
 
 	/* Convert ISO Interval (1.25 ms slots) to SDU Interval (us) */
