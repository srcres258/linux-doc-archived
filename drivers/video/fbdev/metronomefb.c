--- conflicted
+++ resolved
@@ -498,66 +498,9 @@
 	metronomefb_dpy_update(par);
 }
 
-<<<<<<< HEAD
-static void metronomefb_imageblit(struct fb_info *info,
-				const struct fb_image *image)
-{
-	struct metronomefb_par *par = info->par;
-
-	sys_imageblit(info, image);
-	metronomefb_dpy_update(par);
-}
-
-/*
- * this is the slow path from userspace. they can seek and write to
- * the fb. it is based on fb_sys_write
- */
-static ssize_t metronomefb_write(struct fb_info *info, const char __user *buf,
-				size_t count, loff_t *ppos)
-{
-	struct metronomefb_par *par = info->par;
-	unsigned long p = *ppos;
-	void *dst;
-	int err = 0;
-	unsigned long total_size;
-
-	if (!info->screen_buffer)
-		return -ENODEV;
-
-	total_size = info->fix.smem_len;
-
-	if (p > total_size)
-		return -EFBIG;
-
-	if (count > total_size) {
-		err = -EFBIG;
-		count = total_size;
-	}
-
-	if (count + p > total_size) {
-		if (!err)
-			err = -ENOSPC;
-
-		count = total_size - p;
-	}
-
-	dst = info->screen_buffer + p;
-
-	if (copy_from_user(dst, buf, count))
-		err = -EFAULT;
-
-	if  (!err)
-		*ppos += count;
-
-	metronomefb_dpy_update(par);
-
-	return (err) ? err : count;
-}
-=======
 FB_GEN_DEFAULT_DEFERRED_SYS_OPS(metronomefb,
 				metronomefb_defio_damage_range,
 				metronomefb_defio_damage_area)
->>>>>>> da8103da
 
 static const struct fb_ops metronomefb_ops = {
 	.owner	= THIS_MODULE,
