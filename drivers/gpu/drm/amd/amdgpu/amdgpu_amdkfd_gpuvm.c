--- conflicted
+++ resolved
@@ -2592,11 +2592,7 @@
 
 	list_for_each_entry_safe(mem, tmp_mem,
 				 &process_info->userptr_inval_list,
-<<<<<<< HEAD
-				 validate_list.head) {
-=======
 				 validate_list) {
->>>>>>> da8103da
 		bool valid;
 
 		/* keep mem without hmm range at userptr_inval_list */
@@ -2613,15 +2609,6 @@
 			ret = -EAGAIN;
 			continue;
 		}
-<<<<<<< HEAD
-
-		if (mem->invalid) {
-			WARN(1, "Valid BO is marked invalid");
-			ret = -EAGAIN;
-			continue;
-		}
-=======
->>>>>>> da8103da
 
 		if (mem->invalid) {
 			WARN(1, "Valid BO is marked invalid");
