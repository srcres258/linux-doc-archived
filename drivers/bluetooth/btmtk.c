--- conflicted
+++ resolved
@@ -395,21 +395,12 @@
 
 		/* Mediatek coredump data would be more than MTK_COREDUMP_NUM */
 		if (data->cd_info.cnt > MTK_COREDUMP_NUM &&
-<<<<<<< HEAD
-		    skb->len > sizeof(MTK_COREDUMP_END) &&
-		    !memcmp((char *)&skb->data[skb->len - sizeof(MTK_COREDUMP_END)],
-			    MTK_COREDUMP_END, sizeof(MTK_COREDUMP_END) - 1)) {
-			bt_dev_info(hdev, "Mediatek coredump end");
-			hci_devcd_complete(hdev);
-		}
-=======
 		    skb->len > MTK_COREDUMP_END_LEN)
 			if (!memcmp((char *)&skb->data[skb->len - MTK_COREDUMP_END_LEN],
 				    MTK_COREDUMP_END, MTK_COREDUMP_END_LEN - 1)) {
 				bt_dev_info(hdev, "Mediatek coredump end");
 				hci_devcd_complete(hdev);
 			}
->>>>>>> f0412619
 
 		break;
 	}
