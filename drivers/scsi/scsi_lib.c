/*
 * Copyright (C) 1999 Eric Youngdale
 * Copyright (C) 2014 Christoph Hellwig
 *
 *  SCSI queueing library.
 *      Initial versions: Eric Youngdale (eric@andante.org).
 *                        Based upon conversations with large numbers
 *                        of people at Linux Expo.
 */

#include <linux/bio.h>
#include <linux/bitops.h>
#include <linux/blkdev.h>
#include <linux/completion.h>
#include <linux/kernel.h>
#include <linux/export.h>
#include <linux/mempool.h>
#include <linux/slab.h>
#include <linux/init.h>
#include <linux/pci.h>
#include <linux/delay.h>
#include <linux/hardirq.h>
#include <linux/scatterlist.h>
#include <linux/blk-mq.h>

#include <scsi/scsi.h>
#include <scsi/scsi_cmnd.h>
#include <scsi/scsi_dbg.h>
#include <scsi/scsi_device.h>
#include <scsi/scsi_driver.h>
#include <scsi/scsi_eh.h>
#include <scsi/scsi_host.h>

#include <trace/events/scsi.h>

#include "scsi_priv.h"
#include "scsi_logging.h"


#define SG_MEMPOOL_NR		ARRAY_SIZE(scsi_sg_pools)
#define SG_MEMPOOL_SIZE		2

struct scsi_host_sg_pool {
	size_t		size;
	char		*name;
	struct kmem_cache	*slab;
	mempool_t	*pool;
};

#define SP(x) { x, "sgpool-" __stringify(x) }
#if (SCSI_MAX_SG_SEGMENTS < 32)
#error SCSI_MAX_SG_SEGMENTS is too small (must be 32 or greater)
#endif
static struct scsi_host_sg_pool scsi_sg_pools[] = {
	SP(8),
	SP(16),
#if (SCSI_MAX_SG_SEGMENTS > 32)
	SP(32),
#if (SCSI_MAX_SG_SEGMENTS > 64)
	SP(64),
#if (SCSI_MAX_SG_SEGMENTS > 128)
	SP(128),
#if (SCSI_MAX_SG_SEGMENTS > 256)
#error SCSI_MAX_SG_SEGMENTS is too large (256 MAX)
#endif
#endif
#endif
#endif
	SP(SCSI_MAX_SG_SEGMENTS)
};
#undef SP

struct kmem_cache *scsi_sdb_cache;

/*
 * When to reinvoke queueing after a resource shortage. It's 3 msecs to
 * not change behaviour from the previous unplug mechanism, experimentation
 * may prove this needs changing.
 */
#define SCSI_QUEUE_DELAY	3

static void
scsi_set_blocked(struct scsi_cmnd *cmd, int reason)
{
	struct Scsi_Host *host = cmd->device->host;
	struct scsi_device *device = cmd->device;
	struct scsi_target *starget = scsi_target(device);

	/*
	 * Set the appropriate busy bit for the device/host.
	 *
	 * If the host/device isn't busy, assume that something actually
	 * completed, and that we should be able to queue a command now.
	 *
	 * Note that the prior mid-layer assumption that any host could
	 * always queue at least one command is now broken.  The mid-layer
	 * will implement a user specifiable stall (see
	 * scsi_host.max_host_blocked and scsi_device.max_device_blocked)
	 * if a command is requeued with no other commands outstanding
	 * either for the device or for the host.
	 */
	switch (reason) {
	case SCSI_MLQUEUE_HOST_BUSY:
		atomic_set(&host->host_blocked, host->max_host_blocked);
		break;
	case SCSI_MLQUEUE_DEVICE_BUSY:
	case SCSI_MLQUEUE_EH_RETRY:
		atomic_set(&device->device_blocked,
			   device->max_device_blocked);
		break;
	case SCSI_MLQUEUE_TARGET_BUSY:
		atomic_set(&starget->target_blocked,
			   starget->max_target_blocked);
		break;
	}
}

static void scsi_mq_requeue_cmd(struct scsi_cmnd *cmd)
{
	struct scsi_device *sdev = cmd->device;
	struct request_queue *q = cmd->request->q;

	blk_mq_requeue_request(cmd->request);
	blk_mq_kick_requeue_list(q);
	put_device(&sdev->sdev_gendev);
}

/**
 * __scsi_queue_insert - private queue insertion
 * @cmd: The SCSI command being requeued
 * @reason:  The reason for the requeue
 * @unbusy: Whether the queue should be unbusied
 *
 * This is a private queue insertion.  The public interface
 * scsi_queue_insert() always assumes the queue should be unbusied
 * because it's always called before the completion.  This function is
 * for a requeue after completion, which should only occur in this
 * file.
 */
static void __scsi_queue_insert(struct scsi_cmnd *cmd, int reason, int unbusy)
{
	struct scsi_device *device = cmd->device;
	struct request_queue *q = device->request_queue;
	unsigned long flags;

	SCSI_LOG_MLQUEUE(1, scmd_printk(KERN_INFO, cmd,
		"Inserting command %p into mlqueue\n", cmd));

	scsi_set_blocked(cmd, reason);

	/*
	 * Decrement the counters, since these commands are no longer
	 * active on the host/device.
	 */
	if (unbusy)
		scsi_device_unbusy(device);

	/*
	 * Requeue this command.  It will go before all other commands
	 * that are already in the queue. Schedule requeue work under
	 * lock such that the kblockd_schedule_work() call happens
	 * before blk_cleanup_queue() finishes.
	 */
	cmd->result = 0;
	if (q->mq_ops) {
		scsi_mq_requeue_cmd(cmd);
		return;
	}
	spin_lock_irqsave(q->queue_lock, flags);
	blk_requeue_request(q, cmd->request);
	kblockd_schedule_work(&device->requeue_work);
	spin_unlock_irqrestore(q->queue_lock, flags);
}

/*
 * Function:    scsi_queue_insert()
 *
 * Purpose:     Insert a command in the midlevel queue.
 *
 * Arguments:   cmd    - command that we are adding to queue.
 *              reason - why we are inserting command to queue.
 *
 * Lock status: Assumed that lock is not held upon entry.
 *
 * Returns:     Nothing.
 *
 * Notes:       We do this for one of two cases.  Either the host is busy
 *              and it cannot accept any more commands for the time being,
 *              or the device returned QUEUE_FULL and can accept no more
 *              commands.
 * Notes:       This could be called either from an interrupt context or a
 *              normal process context.
 */
void scsi_queue_insert(struct scsi_cmnd *cmd, int reason)
{
	__scsi_queue_insert(cmd, reason, 1);
}
/**
 * scsi_execute - insert request and wait for the result
 * @sdev:	scsi device
 * @cmd:	scsi command
 * @data_direction: data direction
 * @buffer:	data buffer
 * @bufflen:	len of buffer
 * @sense:	optional sense buffer
 * @timeout:	request timeout in seconds
 * @retries:	number of times to retry request
 * @flags:	or into request flags;
 * @resid:	optional residual length
 *
 * returns the req->errors value which is the scsi_cmnd result
 * field.
 */
int scsi_execute(struct scsi_device *sdev, const unsigned char *cmd,
		 int data_direction, void *buffer, unsigned bufflen,
		 unsigned char *sense, int timeout, int retries, u64 flags,
		 int *resid)
{
	struct request *req;
	int write = (data_direction == DMA_TO_DEVICE);
	int ret = DRIVER_ERROR << 24;

	req = blk_get_request(sdev->request_queue, write, __GFP_WAIT);
	if (!req)
		return ret;
	blk_rq_set_block_pc(req);

	if (bufflen &&	blk_rq_map_kern(sdev->request_queue, req,
					buffer, bufflen, __GFP_WAIT))
		goto out;

	req->cmd_len = COMMAND_SIZE(cmd[0]);
	memcpy(req->cmd, cmd, req->cmd_len);
	req->sense = sense;
	req->sense_len = 0;
	req->retries = retries;
	req->timeout = timeout;
	req->cmd_flags |= flags | REQ_QUIET | REQ_PREEMPT;

	/*
	 * head injection *required* here otherwise quiesce won't work
	 */
	blk_execute_rq(req->q, NULL, req, 1);

	/*
	 * Some devices (USB mass-storage in particular) may transfer
	 * garbage data together with a residue indicating that the data
	 * is invalid.  Prevent the garbage from being misinterpreted
	 * and prevent security leaks by zeroing out the excess data.
	 */
	if (unlikely(req->resid_len > 0 && req->resid_len <= bufflen))
		memset(buffer + (bufflen - req->resid_len), 0, req->resid_len);

	if (resid)
		*resid = req->resid_len;
	ret = req->errors;
 out:
	blk_put_request(req);

	return ret;
}
EXPORT_SYMBOL(scsi_execute);

int scsi_execute_req_flags(struct scsi_device *sdev, const unsigned char *cmd,
		     int data_direction, void *buffer, unsigned bufflen,
		     struct scsi_sense_hdr *sshdr, int timeout, int retries,
		     int *resid, u64 flags)
{
	char *sense = NULL;
	int result;
	
	if (sshdr) {
		sense = kzalloc(SCSI_SENSE_BUFFERSIZE, GFP_NOIO);
		if (!sense)
			return DRIVER_ERROR << 24;
	}
	result = scsi_execute(sdev, cmd, data_direction, buffer, bufflen,
			      sense, timeout, retries, flags, resid);
	if (sshdr)
		scsi_normalize_sense(sense, SCSI_SENSE_BUFFERSIZE, sshdr);

	kfree(sense);
	return result;
}
EXPORT_SYMBOL(scsi_execute_req_flags);

/*
 * Function:    scsi_init_cmd_errh()
 *
 * Purpose:     Initialize cmd fields related to error handling.
 *
 * Arguments:   cmd	- command that is ready to be queued.
 *
 * Notes:       This function has the job of initializing a number of
 *              fields related to error handling.   Typically this will
 *              be called once for each command, as required.
 */
static void scsi_init_cmd_errh(struct scsi_cmnd *cmd)
{
	cmd->serial_number = 0;
	scsi_set_resid(cmd, 0);
	memset(cmd->sense_buffer, 0, SCSI_SENSE_BUFFERSIZE);
	if (cmd->cmd_len == 0)
		cmd->cmd_len = scsi_command_size(cmd->cmnd);
}

void scsi_device_unbusy(struct scsi_device *sdev)
{
	struct Scsi_Host *shost = sdev->host;
	struct scsi_target *starget = scsi_target(sdev);
	unsigned long flags;

	atomic_dec(&shost->host_busy);
	if (starget->can_queue > 0)
		atomic_dec(&starget->target_busy);

	if (unlikely(scsi_host_in_recovery(shost) &&
		     (shost->host_failed || shost->host_eh_scheduled))) {
		spin_lock_irqsave(shost->host_lock, flags);
		scsi_eh_wakeup(shost);
		spin_unlock_irqrestore(shost->host_lock, flags);
	}

	atomic_dec(&sdev->device_busy);
}

static void scsi_kick_queue(struct request_queue *q)
{
	if (q->mq_ops)
		blk_mq_start_hw_queues(q);
	else
		blk_run_queue(q);
}

/*
 * Called for single_lun devices on IO completion. Clear starget_sdev_user,
 * and call blk_run_queue for all the scsi_devices on the target -
 * including current_sdev first.
 *
 * Called with *no* scsi locks held.
 */
static void scsi_single_lun_run(struct scsi_device *current_sdev)
{
	struct Scsi_Host *shost = current_sdev->host;
	struct scsi_device *sdev, *tmp;
	struct scsi_target *starget = scsi_target(current_sdev);
	unsigned long flags;

	spin_lock_irqsave(shost->host_lock, flags);
	starget->starget_sdev_user = NULL;
	spin_unlock_irqrestore(shost->host_lock, flags);

	/*
	 * Call blk_run_queue for all LUNs on the target, starting with
	 * current_sdev. We race with others (to set starget_sdev_user),
	 * but in most cases, we will be first. Ideally, each LU on the
	 * target would get some limited time or requests on the target.
	 */
	scsi_kick_queue(current_sdev->request_queue);

	spin_lock_irqsave(shost->host_lock, flags);
	if (starget->starget_sdev_user)
		goto out;
	list_for_each_entry_safe(sdev, tmp, &starget->devices,
			same_target_siblings) {
		if (sdev == current_sdev)
			continue;
		if (scsi_device_get(sdev))
			continue;

		spin_unlock_irqrestore(shost->host_lock, flags);
		scsi_kick_queue(sdev->request_queue);
		spin_lock_irqsave(shost->host_lock, flags);
	
		scsi_device_put(sdev);
	}
 out:
	spin_unlock_irqrestore(shost->host_lock, flags);
}

static inline bool scsi_device_is_busy(struct scsi_device *sdev)
{
	if (atomic_read(&sdev->device_busy) >= sdev->queue_depth)
		return true;
	if (atomic_read(&sdev->device_blocked) > 0)
		return true;
	return false;
}

static inline bool scsi_target_is_busy(struct scsi_target *starget)
{
	if (starget->can_queue > 0) {
		if (atomic_read(&starget->target_busy) >= starget->can_queue)
			return true;
		if (atomic_read(&starget->target_blocked) > 0)
			return true;
	}
	return false;
}

static inline bool scsi_host_is_busy(struct Scsi_Host *shost)
{
	if (shost->can_queue > 0 &&
	    atomic_read(&shost->host_busy) >= shost->can_queue)
		return true;
	if (atomic_read(&shost->host_blocked) > 0)
		return true;
	if (shost->host_self_blocked)
		return true;
	return false;
}

static void scsi_starved_list_run(struct Scsi_Host *shost)
{
	LIST_HEAD(starved_list);
	struct scsi_device *sdev;
	unsigned long flags;

	spin_lock_irqsave(shost->host_lock, flags);
	list_splice_init(&shost->starved_list, &starved_list);

	while (!list_empty(&starved_list)) {
		struct request_queue *slq;

		/*
		 * As long as shost is accepting commands and we have
		 * starved queues, call blk_run_queue. scsi_request_fn
		 * drops the queue_lock and can add us back to the
		 * starved_list.
		 *
		 * host_lock protects the starved_list and starved_entry.
		 * scsi_request_fn must get the host_lock before checking
		 * or modifying starved_list or starved_entry.
		 */
		if (scsi_host_is_busy(shost))
			break;

		sdev = list_entry(starved_list.next,
				  struct scsi_device, starved_entry);
		list_del_init(&sdev->starved_entry);
		if (scsi_target_is_busy(scsi_target(sdev))) {
			list_move_tail(&sdev->starved_entry,
				       &shost->starved_list);
			continue;
		}

		/*
		 * Once we drop the host lock, a racing scsi_remove_device()
		 * call may remove the sdev from the starved list and destroy
		 * it and the queue.  Mitigate by taking a reference to the
		 * queue and never touching the sdev again after we drop the
		 * host lock.  Note: if __scsi_remove_device() invokes
		 * blk_cleanup_queue() before the queue is run from this
		 * function then blk_run_queue() will return immediately since
		 * blk_cleanup_queue() marks the queue with QUEUE_FLAG_DYING.
		 */
		slq = sdev->request_queue;
		if (!blk_get_queue(slq))
			continue;
		spin_unlock_irqrestore(shost->host_lock, flags);

		scsi_kick_queue(slq);
		blk_put_queue(slq);

		spin_lock_irqsave(shost->host_lock, flags);
	}
	/* put any unprocessed entries back */
	list_splice(&starved_list, &shost->starved_list);
	spin_unlock_irqrestore(shost->host_lock, flags);
}

/*
 * Function:   scsi_run_queue()
 *
 * Purpose:    Select a proper request queue to serve next
 *
 * Arguments:  q       - last request's queue
 *
 * Returns:     Nothing
 *
 * Notes:      The previous command was completely finished, start
 *             a new one if possible.
 */
static void scsi_run_queue(struct request_queue *q)
{
	struct scsi_device *sdev = q->queuedata;

	if (scsi_target(sdev)->single_lun)
		scsi_single_lun_run(sdev);
	if (!list_empty(&sdev->host->starved_list))
		scsi_starved_list_run(sdev->host);

	if (q->mq_ops)
		blk_mq_start_stopped_hw_queues(q, false);
	else
		blk_run_queue(q);
}

void scsi_requeue_run_queue(struct work_struct *work)
{
	struct scsi_device *sdev;
	struct request_queue *q;

	sdev = container_of(work, struct scsi_device, requeue_work);
	q = sdev->request_queue;
	scsi_run_queue(q);
}

/*
 * Function:	scsi_requeue_command()
 *
 * Purpose:	Handle post-processing of completed commands.
 *
 * Arguments:	q	- queue to operate on
 *		cmd	- command that may need to be requeued.
 *
 * Returns:	Nothing
 *
 * Notes:	After command completion, there may be blocks left
 *		over which weren't finished by the previous command
 *		this can be for a number of reasons - the main one is
 *		I/O errors in the middle of the request, in which case
 *		we need to request the blocks that come after the bad
 *		sector.
 * Notes:	Upon return, cmd is a stale pointer.
 */
static void scsi_requeue_command(struct request_queue *q, struct scsi_cmnd *cmd)
{
	struct scsi_device *sdev = cmd->device;
	struct request *req = cmd->request;
	unsigned long flags;

	spin_lock_irqsave(q->queue_lock, flags);
	blk_unprep_request(req);
	req->special = NULL;
	scsi_put_command(cmd);
	blk_requeue_request(q, req);
	spin_unlock_irqrestore(q->queue_lock, flags);

	scsi_run_queue(q);

	put_device(&sdev->sdev_gendev);
}

void scsi_next_command(struct scsi_cmnd *cmd)
{
	struct scsi_device *sdev = cmd->device;
	struct request_queue *q = sdev->request_queue;

	scsi_put_command(cmd);
	scsi_run_queue(q);

	put_device(&sdev->sdev_gendev);
}

void scsi_run_host_queues(struct Scsi_Host *shost)
{
	struct scsi_device *sdev;

	shost_for_each_device(sdev, shost)
		scsi_run_queue(sdev->request_queue);
}

static inline unsigned int scsi_sgtable_index(unsigned short nents)
{
	unsigned int index;

	BUG_ON(nents > SCSI_MAX_SG_SEGMENTS);

	if (nents <= 8)
		index = 0;
	else
		index = get_count_order(nents) - 3;

	return index;
}

static void scsi_sg_free(struct scatterlist *sgl, unsigned int nents)
{
	struct scsi_host_sg_pool *sgp;

	sgp = scsi_sg_pools + scsi_sgtable_index(nents);
	mempool_free(sgl, sgp->pool);
}

static struct scatterlist *scsi_sg_alloc(unsigned int nents, gfp_t gfp_mask)
{
	struct scsi_host_sg_pool *sgp;

	sgp = scsi_sg_pools + scsi_sgtable_index(nents);
	return mempool_alloc(sgp->pool, gfp_mask);
}

static void scsi_free_sgtable(struct scsi_data_buffer *sdb, bool mq)
{
	if (mq && sdb->table.nents <= SCSI_MAX_SG_SEGMENTS)
		return;
	__sg_free_table(&sdb->table, SCSI_MAX_SG_SEGMENTS, mq, scsi_sg_free);
}

static int scsi_alloc_sgtable(struct scsi_data_buffer *sdb, int nents,
			      gfp_t gfp_mask, bool mq)
{
	struct scatterlist *first_chunk = NULL;
	int ret;

	BUG_ON(!nents);

	if (mq) {
		if (nents <= SCSI_MAX_SG_SEGMENTS) {
			sdb->table.nents = nents;
			sg_init_table(sdb->table.sgl, sdb->table.nents);
			return 0;
		}
		first_chunk = sdb->table.sgl;
	}

	ret = __sg_alloc_table(&sdb->table, nents, SCSI_MAX_SG_SEGMENTS,
			       first_chunk, gfp_mask, scsi_sg_alloc);
	if (unlikely(ret))
		scsi_free_sgtable(sdb, mq);
	return ret;
}

static void scsi_uninit_cmd(struct scsi_cmnd *cmd)
{
	if (cmd->request->cmd_type == REQ_TYPE_FS) {
		struct scsi_driver *drv = scsi_cmd_to_driver(cmd);

		if (drv->uninit_command)
			drv->uninit_command(cmd);
	}
}

static void scsi_mq_free_sgtables(struct scsi_cmnd *cmd)
{
	if (cmd->sdb.table.nents)
		scsi_free_sgtable(&cmd->sdb, true);
	if (cmd->request->next_rq && cmd->request->next_rq->special)
		scsi_free_sgtable(cmd->request->next_rq->special, true);
	if (scsi_prot_sg_count(cmd))
		scsi_free_sgtable(cmd->prot_sdb, true);
}

static void scsi_mq_uninit_cmd(struct scsi_cmnd *cmd)
{
	struct scsi_device *sdev = cmd->device;
	unsigned long flags;

	BUG_ON(list_empty(&cmd->list));

	scsi_mq_free_sgtables(cmd);
	scsi_uninit_cmd(cmd);

	spin_lock_irqsave(&sdev->list_lock, flags);
	list_del_init(&cmd->list);
	spin_unlock_irqrestore(&sdev->list_lock, flags);
}

/*
 * Function:    scsi_release_buffers()
 *
 * Purpose:     Free resources allocate for a scsi_command.
 *
 * Arguments:   cmd	- command that we are bailing.
 *
 * Lock status: Assumed that no lock is held upon entry.
 *
 * Returns:     Nothing
 *
 * Notes:       In the event that an upper level driver rejects a
 *		command, we must release resources allocated during
 *		the __init_io() function.  Primarily this would involve
 *		the scatter-gather table.
 */
static void scsi_release_buffers(struct scsi_cmnd *cmd)
{
	if (cmd->sdb.table.nents)
		scsi_free_sgtable(&cmd->sdb, false);

	memset(&cmd->sdb, 0, sizeof(cmd->sdb));

	if (scsi_prot_sg_count(cmd))
		scsi_free_sgtable(cmd->prot_sdb, false);
}

static void scsi_release_bidi_buffers(struct scsi_cmnd *cmd)
{
	struct scsi_data_buffer *bidi_sdb = cmd->request->next_rq->special;

	scsi_free_sgtable(bidi_sdb, false);
	kmem_cache_free(scsi_sdb_cache, bidi_sdb);
	cmd->request->next_rq->special = NULL;
}

static bool scsi_end_request(struct request *req, int error,
		unsigned int bytes, unsigned int bidi_bytes)
{
	struct scsi_cmnd *cmd = req->special;
	struct scsi_device *sdev = cmd->device;
	struct request_queue *q = sdev->request_queue;

	if (blk_update_request(req, error, bytes))
		return true;

	/* Bidi request must be completed as a whole */
	if (unlikely(bidi_bytes) &&
	    blk_update_request(req->next_rq, error, bidi_bytes))
		return true;

	if (blk_queue_add_random(q))
		add_disk_randomness(req->rq_disk);

	if (req->mq_ctx) {
		/*
		 * In the MQ case the command gets freed by __blk_mq_end_io,
		 * so we have to do all cleanup that depends on it earlier.
		 *
		 * We also can't kick the queues from irq context, so we
		 * will have to defer it to a workqueue.
		 */
		scsi_mq_uninit_cmd(cmd);

		__blk_mq_end_io(req, error);

		if (scsi_target(sdev)->single_lun ||
		    !list_empty(&sdev->host->starved_list))
			kblockd_schedule_work(&sdev->requeue_work);
		else
			blk_mq_start_stopped_hw_queues(q, true);

		put_device(&sdev->sdev_gendev);
	} else {
		unsigned long flags;

		spin_lock_irqsave(q->queue_lock, flags);
		blk_finish_request(req, error);
		spin_unlock_irqrestore(q->queue_lock, flags);

		if (bidi_bytes)
			scsi_release_bidi_buffers(cmd);
		scsi_release_buffers(cmd);
		scsi_next_command(cmd);
	}

	return false;
}

/**
 * __scsi_error_from_host_byte - translate SCSI error code into errno
 * @cmd:	SCSI command (unused)
 * @result:	scsi error code
 *
 * Translate SCSI error code into standard UNIX errno.
 * Return values:
 * -ENOLINK	temporary transport failure
 * -EREMOTEIO	permanent target failure, do not retry
 * -EBADE	permanent nexus failure, retry on other path
 * -ENOSPC	No write space available
 * -ENODATA	Medium error
 * -EIO		unspecified I/O error
 */
static int __scsi_error_from_host_byte(struct scsi_cmnd *cmd, int result)
{
	int error = 0;

	switch(host_byte(result)) {
	case DID_TRANSPORT_FAILFAST:
		error = -ENOLINK;
		break;
	case DID_TARGET_FAILURE:
		set_host_byte(cmd, DID_OK);
		error = -EREMOTEIO;
		break;
	case DID_NEXUS_FAILURE:
		set_host_byte(cmd, DID_OK);
		error = -EBADE;
		break;
	case DID_ALLOC_FAILURE:
		set_host_byte(cmd, DID_OK);
		error = -ENOSPC;
		break;
	case DID_MEDIUM_ERROR:
		set_host_byte(cmd, DID_OK);
		error = -ENODATA;
		break;
	default:
		error = -EIO;
		break;
	}

	return error;
}

/*
 * Function:    scsi_io_completion()
 *
 * Purpose:     Completion processing for block device I/O requests.
 *
 * Arguments:   cmd   - command that is finished.
 *
 * Lock status: Assumed that no lock is held upon entry.
 *
 * Returns:     Nothing
 *
 * Notes:       We will finish off the specified number of sectors.  If we
 *		are done, the command block will be released and the queue
 *		function will be goosed.  If we are not done then we have to
 *		figure out what to do next:
 *
 *		a) We can call scsi_requeue_command().  The request
 *		   will be unprepared and put back on the queue.  Then
 *		   a new command will be created for it.  This should
 *		   be used if we made forward progress, or if we want
 *		   to switch from READ(10) to READ(6) for example.
 *
 *		b) We can call __scsi_queue_insert().  The request will
 *		   be put back on the queue and retried using the same
 *		   command as before, possibly after a delay.
 *
 *		c) We can call scsi_end_request() with -EIO to fail
 *		   the remainder of the request.
 */
void scsi_io_completion(struct scsi_cmnd *cmd, unsigned int good_bytes)
{
	int result = cmd->result;
	struct request_queue *q = cmd->device->request_queue;
	struct request *req = cmd->request;
	int error = 0;
	struct scsi_sense_hdr sshdr;
	int sense_valid = 0;
	int sense_deferred = 0;
	enum {ACTION_FAIL, ACTION_REPREP, ACTION_RETRY,
	      ACTION_DELAYED_RETRY} action;
	unsigned long wait_for = (cmd->allowed + 1) * req->timeout;

	if (result) {
		sense_valid = scsi_command_normalize_sense(cmd, &sshdr);
		if (sense_valid)
			sense_deferred = scsi_sense_is_deferred(&sshdr);
	}

	if (req->cmd_type == REQ_TYPE_BLOCK_PC) { /* SG_IO ioctl from block level */
		if (result) {
			if (sense_valid && req->sense) {
				/*
				 * SG_IO wants current and deferred errors
				 */
				int len = 8 + cmd->sense_buffer[7];

				if (len > SCSI_SENSE_BUFFERSIZE)
					len = SCSI_SENSE_BUFFERSIZE;
				memcpy(req->sense, cmd->sense_buffer,  len);
				req->sense_len = len;
			}
			if (!sense_deferred)
				error = __scsi_error_from_host_byte(cmd, result);
		}
		/*
		 * __scsi_error_from_host_byte may have reset the host_byte
		 */
		req->errors = cmd->result;

		req->resid_len = scsi_get_resid(cmd);

		if (scsi_bidi_cmnd(cmd)) {
			/*
			 * Bidi commands Must be complete as a whole,
			 * both sides at once.
			 */
			req->next_rq->resid_len = scsi_in(cmd)->resid;
			if (scsi_end_request(req, 0, blk_rq_bytes(req),
					blk_rq_bytes(req->next_rq)))
				BUG();
			return;
		}
	} else if (blk_rq_bytes(req) == 0 && result && !sense_deferred) {
		/*
		 * Certain non BLOCK_PC requests are commands that don't
		 * actually transfer anything (FLUSH), so cannot use
		 * good_bytes != blk_rq_bytes(req) as the signal for an error.
		 * This sets the error explicitly for the problem case.
		 */
		error = __scsi_error_from_host_byte(cmd, result);
	}

	/* no bidi support for !REQ_TYPE_BLOCK_PC yet */
	BUG_ON(blk_bidi_rq(req));

	/*
	 * Next deal with any sectors which we were able to correctly
	 * handle.
	 */
	SCSI_LOG_HLCOMPLETE(1, scmd_printk(KERN_INFO, cmd,
		"%u sectors total, %d bytes done.\n",
		blk_rq_sectors(req), good_bytes));

	/*
	 * Recovered errors need reporting, but they're always treated
	 * as success, so fiddle the result code here.  For BLOCK_PC
	 * we already took a copy of the original into rq->errors which
	 * is what gets returned to the user
	 */
	if (sense_valid && (sshdr.sense_key == RECOVERED_ERROR)) {
		/* if ATA PASS-THROUGH INFORMATION AVAILABLE skip
		 * print since caller wants ATA registers. Only occurs on
		 * SCSI ATA PASS_THROUGH commands when CK_COND=1
		 */
		if ((sshdr.asc == 0x0) && (sshdr.ascq == 0x1d))
			;
		else if (!(req->cmd_flags & REQ_QUIET))
			scsi_print_sense("", cmd);
		result = 0;
		/* BLOCK_PC may have set error */
		error = 0;
	}

	/*
	 * If we finished all bytes in the request we are done now.
	 */
	if (!scsi_end_request(req, error, good_bytes, 0))
		return;

	/*
	 * Kill remainder if no retrys.
	 */
	if (error && scsi_noretry_cmd(cmd)) {
		if (scsi_end_request(req, error, blk_rq_bytes(req), 0))
			BUG();
		return;
	}

	/*
	 * If there had been no error, but we have leftover bytes in the
	 * requeues just queue the command up again.
	 */
	if (result == 0)
		goto requeue;

	error = __scsi_error_from_host_byte(cmd, result);

	if (host_byte(result) == DID_RESET) {
		/* Third party bus reset or reset for error recovery
		 * reasons.  Just retry the command and see what
		 * happens.
		 */
		action = ACTION_RETRY;
	} else if (sense_valid && !sense_deferred) {
		switch (sshdr.sense_key) {
		case UNIT_ATTENTION:
			if (cmd->device->removable) {
				/* Detected disc change.  Set a bit
				 * and quietly refuse further access.
				 */
				cmd->device->changed = 1;
				action = ACTION_FAIL;
			} else {
				/* Must have been a power glitch, or a
				 * bus reset.  Could not have been a
				 * media change, so we just retry the
				 * command and see what happens.
				 */
				action = ACTION_RETRY;
			}
			break;
		case ILLEGAL_REQUEST:
			/* If we had an ILLEGAL REQUEST returned, then
			 * we may have performed an unsupported
			 * command.  The only thing this should be
			 * would be a ten byte read where only a six
			 * byte read was supported.  Also, on a system
			 * where READ CAPACITY failed, we may have
			 * read past the end of the disk.
			 */
			if ((cmd->device->use_10_for_rw &&
			    sshdr.asc == 0x20 && sshdr.ascq == 0x00) &&
			    (cmd->cmnd[0] == READ_10 ||
			     cmd->cmnd[0] == WRITE_10)) {
				/* This will issue a new 6-byte command. */
				cmd->device->use_10_for_rw = 0;
				action = ACTION_REPREP;
			} else if (sshdr.asc == 0x10) /* DIX */ {
				action = ACTION_FAIL;
				error = -EILSEQ;
			/* INVALID COMMAND OPCODE or INVALID FIELD IN CDB */
			} else if (sshdr.asc == 0x20 || sshdr.asc == 0x24) {
				action = ACTION_FAIL;
				error = -EREMOTEIO;
			} else
				action = ACTION_FAIL;
			break;
		case ABORTED_COMMAND:
			action = ACTION_FAIL;
			if (sshdr.asc == 0x10) /* DIF */
				error = -EILSEQ;
			break;
		case NOT_READY:
			/* If the device is in the process of becoming
			 * ready, or has a temporary blockage, retry.
			 */
			if (sshdr.asc == 0x04) {
				switch (sshdr.ascq) {
				case 0x01: /* becoming ready */
				case 0x04: /* format in progress */
				case 0x05: /* rebuild in progress */
				case 0x06: /* recalculation in progress */
				case 0x07: /* operation in progress */
				case 0x08: /* Long write in progress */
				case 0x09: /* self test in progress */
				case 0x14: /* space allocation in progress */
					action = ACTION_DELAYED_RETRY;
					break;
				default:
					action = ACTION_FAIL;
					break;
				}
			} else
				action = ACTION_FAIL;
			break;
		case VOLUME_OVERFLOW:
			/* See SSC3rXX or current. */
			action = ACTION_FAIL;
			break;
		default:
			action = ACTION_FAIL;
			break;
		}
	} else
		action = ACTION_FAIL;

	if (action != ACTION_FAIL &&
	    time_before(cmd->jiffies_at_alloc + wait_for, jiffies))
		action = ACTION_FAIL;

	switch (action) {
	case ACTION_FAIL:
		/* Give up and fail the remainder of the request */
		if (!(req->cmd_flags & REQ_QUIET)) {
			scsi_print_result(cmd);
			if (driver_byte(result) & DRIVER_SENSE)
				scsi_print_sense("", cmd);
			scsi_print_command(cmd);
		}
		if (!scsi_end_request(req, error, blk_rq_err_bytes(req), 0))
			return;
		/*FALLTHRU*/
	case ACTION_REPREP:
	requeue:
		/* Unprep the request and put it back at the head of the queue.
		 * A new command will be prepared and issued.
		 */
		if (q->mq_ops) {
			cmd->request->cmd_flags &= ~REQ_DONTPREP;
			scsi_mq_uninit_cmd(cmd);
			scsi_mq_requeue_cmd(cmd);
		} else {
			scsi_release_buffers(cmd);
			scsi_requeue_command(q, cmd);
		}
		break;
	case ACTION_RETRY:
		/* Retry the same command immediately */
		__scsi_queue_insert(cmd, SCSI_MLQUEUE_EH_RETRY, 0);
		break;
	case ACTION_DELAYED_RETRY:
		/* Retry the same command after a delay */
		__scsi_queue_insert(cmd, SCSI_MLQUEUE_DEVICE_BUSY, 0);
		break;
	}
}

static int scsi_init_sgtable(struct request *req, struct scsi_data_buffer *sdb,
			     gfp_t gfp_mask)
{
	int count;

	/*
	 * If sg table allocation fails, requeue request later.
	 */
	if (unlikely(scsi_alloc_sgtable(sdb, req->nr_phys_segments,
					gfp_mask, req->mq_ctx != NULL)))
		return BLKPREP_DEFER;

	/* 
	 * Next, walk the list, and fill in the addresses and sizes of
	 * each segment.
	 */
	count = blk_rq_map_sg(req->q, req, sdb->table.sgl);
	BUG_ON(count > sdb->table.nents);
	sdb->table.nents = count;
	sdb->length = blk_rq_bytes(req);
	return BLKPREP_OK;
}

/*
 * Function:    scsi_init_io()
 *
 * Purpose:     SCSI I/O initialize function.
 *
 * Arguments:   cmd   - Command descriptor we wish to initialize
 *
 * Returns:     0 on success
 *		BLKPREP_DEFER if the failure is retryable
 *		BLKPREP_KILL if the failure is fatal
 */
int scsi_init_io(struct scsi_cmnd *cmd, gfp_t gfp_mask)
{
	struct scsi_device *sdev = cmd->device;
	struct request *rq = cmd->request;
	bool is_mq = (rq->mq_ctx != NULL);
	int error;

	BUG_ON(!rq->nr_phys_segments);

	error = scsi_init_sgtable(rq, &cmd->sdb, gfp_mask);
	if (error)
		goto err_exit;

	if (blk_bidi_rq(rq)) {
		if (!rq->q->mq_ops) {
			struct scsi_data_buffer *bidi_sdb =
				kmem_cache_zalloc(scsi_sdb_cache, GFP_ATOMIC);
			if (!bidi_sdb) {
				error = BLKPREP_DEFER;
				goto err_exit;
			}

			rq->next_rq->special = bidi_sdb;
		}

		error = scsi_init_sgtable(rq->next_rq, rq->next_rq->special,
					  GFP_ATOMIC);
		if (error)
			goto err_exit;
	}

	if (blk_integrity_rq(rq)) {
		struct scsi_data_buffer *prot_sdb = cmd->prot_sdb;
		int ivecs, count;

		BUG_ON(prot_sdb == NULL);
		ivecs = blk_rq_count_integrity_sg(rq->q, rq->bio);

		if (scsi_alloc_sgtable(prot_sdb, ivecs, gfp_mask, is_mq)) {
			error = BLKPREP_DEFER;
			goto err_exit;
		}

		count = blk_rq_map_integrity_sg(rq->q, rq->bio,
						prot_sdb->table.sgl);
		BUG_ON(unlikely(count > ivecs));
		BUG_ON(unlikely(count > queue_max_integrity_segments(rq->q)));

		cmd->prot_sdb = prot_sdb;
		cmd->prot_sdb->table.nents = count;
	}

	return BLKPREP_OK;
err_exit:
	if (is_mq) {
		scsi_mq_free_sgtables(cmd);
	} else {
		scsi_release_buffers(cmd);
		cmd->request->special = NULL;
		scsi_put_command(cmd);
		put_device(&sdev->sdev_gendev);
	}
	return error;
}
EXPORT_SYMBOL(scsi_init_io);

static struct scsi_cmnd *scsi_get_cmd_from_req(struct scsi_device *sdev,
		struct request *req)
{
	struct scsi_cmnd *cmd;

	if (!req->special) {
		/* Bail if we can't get a reference to the device */
		if (!get_device(&sdev->sdev_gendev))
			return NULL;

		cmd = scsi_get_command(sdev, GFP_ATOMIC);
		if (unlikely(!cmd)) {
			put_device(&sdev->sdev_gendev);
			return NULL;
		}
		req->special = cmd;
	} else {
		cmd = req->special;
	}

	/* pull a tag out of the request if we have one */
	cmd->tag = req->tag;
	cmd->request = req;

	cmd->cmnd = req->cmd;
	cmd->prot_op = SCSI_PROT_NORMAL;

	return cmd;
}

static int scsi_setup_blk_pc_cmnd(struct scsi_device *sdev, struct request *req)
{
	struct scsi_cmnd *cmd = req->special;

	/*
	 * BLOCK_PC requests may transfer data, in which case they must
	 * a bio attached to them.  Or they might contain a SCSI command
	 * that does not transfer data, in which case they may optionally
	 * submit a request without an attached bio.
	 */
	if (req->bio) {
		int ret = scsi_init_io(cmd, GFP_ATOMIC);
		if (unlikely(ret))
			return ret;
	} else {
		BUG_ON(blk_rq_bytes(req));

		memset(&cmd->sdb, 0, sizeof(cmd->sdb));
	}

	cmd->cmd_len = req->cmd_len;
	cmd->transfersize = blk_rq_bytes(req);
	cmd->allowed = req->retries;
	return BLKPREP_OK;
}

/*
 * Setup a REQ_TYPE_FS command.  These are simple request from filesystems
 * that still need to be translated to SCSI CDBs from the ULD.
 */
static int scsi_setup_fs_cmnd(struct scsi_device *sdev, struct request *req)
{
	struct scsi_cmnd *cmd = req->special;

	if (unlikely(sdev->scsi_dh_data && sdev->scsi_dh_data->scsi_dh
			 && sdev->scsi_dh_data->scsi_dh->prep_fn)) {
		int ret = sdev->scsi_dh_data->scsi_dh->prep_fn(sdev, req);
		if (ret != BLKPREP_OK)
			return ret;
	}

	memset(cmd->cmnd, 0, BLK_MAX_CDB);
	return scsi_cmd_to_driver(cmd)->init_command(cmd);
}

static int scsi_setup_cmnd(struct scsi_device *sdev, struct request *req)
{
	struct scsi_cmnd *cmd = req->special;

	if (!blk_rq_bytes(req))
		cmd->sc_data_direction = DMA_NONE;
	else if (rq_data_dir(req) == WRITE)
		cmd->sc_data_direction = DMA_TO_DEVICE;
	else
		cmd->sc_data_direction = DMA_FROM_DEVICE;

	switch (req->cmd_type) {
	case REQ_TYPE_FS:
		return scsi_setup_fs_cmnd(sdev, req);
	case REQ_TYPE_BLOCK_PC:
		return scsi_setup_blk_pc_cmnd(sdev, req);
	default:
		return BLKPREP_KILL;
	}
}

static int
scsi_prep_state_check(struct scsi_device *sdev, struct request *req)
{
	int ret = BLKPREP_OK;

	/*
	 * If the device is not in running state we will reject some
	 * or all commands.
	 */
	if (unlikely(sdev->sdev_state != SDEV_RUNNING)) {
		switch (sdev->sdev_state) {
		case SDEV_OFFLINE:
		case SDEV_TRANSPORT_OFFLINE:
			/*
			 * If the device is offline we refuse to process any
			 * commands.  The device must be brought online
			 * before trying any recovery commands.
			 */
			sdev_printk(KERN_ERR, sdev,
				    "rejecting I/O to offline device\n");
			ret = BLKPREP_KILL;
			break;
		case SDEV_DEL:
			/*
			 * If the device is fully deleted, we refuse to
			 * process any commands as well.
			 */
			sdev_printk(KERN_ERR, sdev,
				    "rejecting I/O to dead device\n");
			ret = BLKPREP_KILL;
			break;
		case SDEV_QUIESCE:
		case SDEV_BLOCK:
		case SDEV_CREATED_BLOCK:
			/*
			 * If the devices is blocked we defer normal commands.
			 */
			if (!(req->cmd_flags & REQ_PREEMPT))
				ret = BLKPREP_DEFER;
			break;
		default:
			/*
			 * For any other not fully online state we only allow
			 * special commands.  In particular any user initiated
			 * command is not allowed.
			 */
			if (!(req->cmd_flags & REQ_PREEMPT))
				ret = BLKPREP_KILL;
			break;
		}
	}
	return ret;
}

static int
scsi_prep_return(struct request_queue *q, struct request *req, int ret)
{
	struct scsi_device *sdev = q->queuedata;

	switch (ret) {
	case BLKPREP_KILL:
		req->errors = DID_NO_CONNECT << 16;
		/* release the command and kill it */
		if (req->special) {
			struct scsi_cmnd *cmd = req->special;
			scsi_release_buffers(cmd);
			scsi_put_command(cmd);
			put_device(&sdev->sdev_gendev);
			req->special = NULL;
		}
		break;
	case BLKPREP_DEFER:
		/*
		 * If we defer, the blk_peek_request() returns NULL, but the
		 * queue must be restarted, so we schedule a callback to happen
		 * shortly.
		 */
		if (atomic_read(&sdev->device_busy) == 0)
			blk_delay_queue(q, SCSI_QUEUE_DELAY);
		break;
	default:
		req->cmd_flags |= REQ_DONTPREP;
	}

	return ret;
}

static int scsi_prep_fn(struct request_queue *q, struct request *req)
{
	struct scsi_device *sdev = q->queuedata;
	struct scsi_cmnd *cmd;
	int ret;

	ret = scsi_prep_state_check(sdev, req);
	if (ret != BLKPREP_OK)
		goto out;

	cmd = scsi_get_cmd_from_req(sdev, req);
	if (unlikely(!cmd)) {
		ret = BLKPREP_DEFER;
		goto out;
	}

	ret = scsi_setup_cmnd(sdev, req);
out:
	return scsi_prep_return(q, req, ret);
}

static void scsi_unprep_fn(struct request_queue *q, struct request *req)
{
	scsi_uninit_cmd(req->special);
}

/*
 * scsi_dev_queue_ready: if we can send requests to sdev, return 1 else
 * return 0.
 *
 * Called with the queue_lock held.
 */
static inline int scsi_dev_queue_ready(struct request_queue *q,
				  struct scsi_device *sdev)
{
	unsigned int busy;

	busy = atomic_inc_return(&sdev->device_busy) - 1;
	if (atomic_read(&sdev->device_blocked)) {
		if (busy)
			goto out_dec;

		/*
		 * unblock after device_blocked iterates to zero
		 */
		if (atomic_dec_return(&sdev->device_blocked) > 0) {
			/*
			 * For the MQ case we take care of this in the caller.
			 */
			if (!q->mq_ops)
				blk_delay_queue(q, SCSI_QUEUE_DELAY);
			goto out_dec;
		}
		SCSI_LOG_MLQUEUE(3, sdev_printk(KERN_INFO, sdev,
				   "unblocking device at zero depth\n"));
	}

	if (busy >= sdev->queue_depth)
		goto out_dec;

	return 1;
out_dec:
	atomic_dec(&sdev->device_busy);
	return 0;
}

/*
 * scsi_target_queue_ready: checks if there we can send commands to target
 * @sdev: scsi device on starget to check.
 */
static inline int scsi_target_queue_ready(struct Scsi_Host *shost,
					   struct scsi_device *sdev)
{
	struct scsi_target *starget = scsi_target(sdev);
	unsigned int busy;

	if (starget->single_lun) {
		spin_lock_irq(shost->host_lock);
		if (starget->starget_sdev_user &&
		    starget->starget_sdev_user != sdev) {
			spin_unlock_irq(shost->host_lock);
			return 0;
		}
		starget->starget_sdev_user = sdev;
		spin_unlock_irq(shost->host_lock);
	}

	if (starget->can_queue <= 0)
		return 1;

	busy = atomic_inc_return(&starget->target_busy) - 1;
	if (atomic_read(&starget->target_blocked) > 0) {
		if (busy)
			goto starved;

		/*
		 * unblock after target_blocked iterates to zero
		 */
		if (atomic_dec_return(&starget->target_blocked) > 0)
			goto out_dec;

		SCSI_LOG_MLQUEUE(3, starget_printk(KERN_INFO, starget,
				 "unblocking target at zero depth\n"));
	}

	if (busy >= starget->can_queue)
		goto starved;

	return 1;

starved:
	spin_lock_irq(shost->host_lock);
	list_move_tail(&sdev->starved_entry, &shost->starved_list);
	spin_unlock_irq(shost->host_lock);
out_dec:
	if (starget->can_queue > 0)
		atomic_dec(&starget->target_busy);
	return 0;
}

/*
 * scsi_host_queue_ready: if we can send requests to shost, return 1 else
 * return 0. We must end up running the queue again whenever 0 is
 * returned, else IO can hang.
 */
static inline int scsi_host_queue_ready(struct request_queue *q,
				   struct Scsi_Host *shost,
				   struct scsi_device *sdev)
{
	unsigned int busy;

	if (scsi_host_in_recovery(shost))
		return 0;

	busy = atomic_inc_return(&shost->host_busy) - 1;
	if (atomic_read(&shost->host_blocked) > 0) {
		if (busy)
			goto starved;

		/*
		 * unblock after host_blocked iterates to zero
		 */
		if (atomic_dec_return(&shost->host_blocked) > 0)
			goto out_dec;

		SCSI_LOG_MLQUEUE(3,
			shost_printk(KERN_INFO, shost,
				     "unblocking host at zero depth\n"));
	}

	if (shost->can_queue > 0 && busy >= shost->can_queue)
		goto starved;
	if (shost->host_self_blocked)
		goto starved;

	/* We're OK to process the command, so we can't be starved */
	if (!list_empty(&sdev->starved_entry)) {
		spin_lock_irq(shost->host_lock);
		if (!list_empty(&sdev->starved_entry))
			list_del_init(&sdev->starved_entry);
		spin_unlock_irq(shost->host_lock);
	}

	return 1;

starved:
	spin_lock_irq(shost->host_lock);
	if (list_empty(&sdev->starved_entry))
		list_add_tail(&sdev->starved_entry, &shost->starved_list);
	spin_unlock_irq(shost->host_lock);
out_dec:
	atomic_dec(&shost->host_busy);
	return 0;
}

/*
 * Busy state exporting function for request stacking drivers.
 *
 * For efficiency, no lock is taken to check the busy state of
 * shost/starget/sdev, since the returned value is not guaranteed and
 * may be changed after request stacking drivers call the function,
 * regardless of taking lock or not.
 *
 * When scsi can't dispatch I/Os anymore and needs to kill I/Os scsi
 * needs to return 'not busy'. Otherwise, request stacking drivers
 * may hold requests forever.
 */
static int scsi_lld_busy(struct request_queue *q)
{
	struct scsi_device *sdev = q->queuedata;
	struct Scsi_Host *shost;

	if (blk_queue_dying(q))
		return 0;

	shost = sdev->host;

	/*
	 * Ignore host/starget busy state.
	 * Since block layer does not have a concept of fairness across
	 * multiple queues, congestion of host/starget needs to be handled
	 * in SCSI layer.
	 */
	if (scsi_host_in_recovery(shost) || scsi_device_is_busy(sdev))
		return 1;

	return 0;
}

/*
 * Kill a request for a dead device
 */
static void scsi_kill_request(struct request *req, struct request_queue *q)
{
	struct scsi_cmnd *cmd = req->special;
	struct scsi_device *sdev;
	struct scsi_target *starget;
	struct Scsi_Host *shost;

	blk_start_request(req);

	scmd_printk(KERN_INFO, cmd, "killing request\n");

	sdev = cmd->device;
	starget = scsi_target(sdev);
	shost = sdev->host;
	scsi_init_cmd_errh(cmd);
	cmd->result = DID_NO_CONNECT << 16;
	atomic_inc(&cmd->device->iorequest_cnt);

	/*
	 * SCSI request completion path will do scsi_device_unbusy(),
	 * bump busy counts.  To bump the counters, we need to dance
	 * with the locks as normal issue path does.
	 */
	atomic_inc(&sdev->device_busy);
	atomic_inc(&shost->host_busy);
	if (starget->can_queue > 0)
		atomic_inc(&starget->target_busy);

	blk_complete_request(req);
}

static void scsi_softirq_done(struct request *rq)
{
	struct scsi_cmnd *cmd = rq->special;
	unsigned long wait_for = (cmd->allowed + 1) * rq->timeout;
	int disposition;

	INIT_LIST_HEAD(&cmd->eh_entry);

	atomic_inc(&cmd->device->iodone_cnt);
	if (cmd->result)
		atomic_inc(&cmd->device->ioerr_cnt);

	disposition = scsi_decide_disposition(cmd);
	if (disposition != SUCCESS &&
	    time_before(cmd->jiffies_at_alloc + wait_for, jiffies)) {
		sdev_printk(KERN_ERR, cmd->device,
			    "timing out command, waited %lus\n",
			    wait_for/HZ);
		disposition = SUCCESS;
	}

	scsi_log_completion(cmd, disposition);

	switch (disposition) {
		case SUCCESS:
			scsi_finish_command(cmd);
			break;
		case NEEDS_RETRY:
			scsi_queue_insert(cmd, SCSI_MLQUEUE_EH_RETRY);
			break;
		case ADD_TO_MLQUEUE:
			scsi_queue_insert(cmd, SCSI_MLQUEUE_DEVICE_BUSY);
			break;
		default:
			if (!scsi_eh_scmd_add(cmd, 0))
				scsi_finish_command(cmd);
	}
}

/**
 * scsi_done - Invoke completion on finished SCSI command.
 * @cmd: The SCSI Command for which a low-level device driver (LLDD) gives
 * ownership back to SCSI Core -- i.e. the LLDD has finished with it.
 *
 * Description: This function is the mid-level's (SCSI Core) interrupt routine,
 * which regains ownership of the SCSI command (de facto) from a LLDD, and
 * calls blk_complete_request() for further processing.
 *
 * This function is interrupt context safe.
 */
static void scsi_done(struct scsi_cmnd *cmd)
{
	trace_scsi_dispatch_cmd_done(cmd);
	blk_complete_request(cmd->request);
}

/*
 * Function:    scsi_request_fn()
 *
 * Purpose:     Main strategy routine for SCSI.
 *
 * Arguments:   q       - Pointer to actual queue.
 *
 * Returns:     Nothing
 *
 * Lock status: IO request lock assumed to be held when called.
 */
static void scsi_request_fn(struct request_queue *q)
	__releases(q->queue_lock)
	__acquires(q->queue_lock)
{
	struct scsi_device *sdev = q->queuedata;
	struct Scsi_Host *shost;
	struct scsi_cmnd *cmd;
	struct request *req;

	/*
	 * To start with, we keep looping until the queue is empty, or until
	 * the host is no longer able to accept any more requests.
	 */
	shost = sdev->host;
	for (;;) {
		int rtn;
		/*
		 * get next queueable request.  We do this early to make sure
		 * that the request is fully prepared even if we cannot
		 * accept it.
		 */
		req = blk_peek_request(q);
		if (!req)
			break;

		if (unlikely(!scsi_device_online(sdev))) {
			sdev_printk(KERN_ERR, sdev,
				    "rejecting I/O to offline device\n");
			scsi_kill_request(req, q);
			continue;
		}

		if (!scsi_dev_queue_ready(q, sdev))
			break;

		/*
		 * Remove the request from the request list.
		 */
		if (!(blk_queue_tagged(q) && !blk_queue_start_tag(q, req)))
			blk_start_request(req);

		spin_unlock_irq(q->queue_lock);
		cmd = req->special;
		if (unlikely(cmd == NULL)) {
			printk(KERN_CRIT "impossible request in %s.\n"
					 "please mail a stack trace to "
					 "linux-scsi@vger.kernel.org\n",
					 __func__);
			blk_dump_rq_flags(req, "foo");
			BUG();
		}

		/*
		 * We hit this when the driver is using a host wide
		 * tag map. For device level tag maps the queue_depth check
		 * in the device ready fn would prevent us from trying
		 * to allocate a tag. Since the map is a shared host resource
		 * we add the dev to the starved list so it eventually gets
		 * a run when a tag is freed.
		 */
		if (blk_queue_tagged(q) && !blk_rq_tagged(req)) {
			spin_lock_irq(shost->host_lock);
			if (list_empty(&sdev->starved_entry))
				list_add_tail(&sdev->starved_entry,
					      &shost->starved_list);
			spin_unlock_irq(shost->host_lock);
			goto not_ready;
		}

		if (!scsi_target_queue_ready(shost, sdev))
			goto not_ready;

		if (!scsi_host_queue_ready(q, shost, sdev))
			goto host_not_ready;

		/*
		 * Finally, initialize any error handling parameters, and set up
		 * the timers for timeouts.
		 */
		scsi_init_cmd_errh(cmd);

		/*
		 * Dispatch the command to the low-level driver.
		 */
		cmd->scsi_done = scsi_done;
		rtn = scsi_dispatch_cmd(cmd);
		if (rtn) {
			scsi_queue_insert(cmd, rtn);
			spin_lock_irq(q->queue_lock);
			goto out_delay;
		}
		spin_lock_irq(q->queue_lock);
	}

	return;

 host_not_ready:
	if (scsi_target(sdev)->can_queue > 0)
		atomic_dec(&scsi_target(sdev)->target_busy);
 not_ready:
	/*
	 * lock q, handle tag, requeue req, and decrement device_busy. We
	 * must return with queue_lock held.
	 *
	 * Decrementing device_busy without checking it is OK, as all such
	 * cases (host limits or settings) should run the queue at some
	 * later time.
	 */
	spin_lock_irq(q->queue_lock);
	blk_requeue_request(q, req);
	atomic_dec(&sdev->device_busy);
out_delay:
<<<<<<< HEAD
	if (atomic_read(&sdev->device_busy) && !scsi_device_blocked(sdev))
=======
	if (!atomic_read(&sdev->device_busy) && !scsi_device_blocked(sdev))
>>>>>>> 9e82bf01
		blk_delay_queue(q, SCSI_QUEUE_DELAY);
}

static inline int prep_to_mq(int ret)
{
	switch (ret) {
	case BLKPREP_OK:
		return 0;
	case BLKPREP_DEFER:
		return BLK_MQ_RQ_QUEUE_BUSY;
	default:
		return BLK_MQ_RQ_QUEUE_ERROR;
	}
}

static int scsi_mq_prep_fn(struct request *req)
{
	struct scsi_cmnd *cmd = blk_mq_rq_to_pdu(req);
	struct scsi_device *sdev = req->q->queuedata;
	struct Scsi_Host *shost = sdev->host;
	unsigned char *sense_buf = cmd->sense_buffer;
	struct scatterlist *sg;

	memset(cmd, 0, sizeof(struct scsi_cmnd));

	req->special = cmd;

	cmd->request = req;
	cmd->device = sdev;
	cmd->sense_buffer = sense_buf;

	cmd->tag = req->tag;

<<<<<<< HEAD
	req->cmd = req->__cmd;
=======
>>>>>>> 9e82bf01
	cmd->cmnd = req->cmd;
	cmd->prot_op = SCSI_PROT_NORMAL;

	INIT_LIST_HEAD(&cmd->list);
	INIT_DELAYED_WORK(&cmd->abort_work, scmd_eh_abort_handler);
	cmd->jiffies_at_alloc = jiffies;

	/*
	 * XXX: cmd_list lookups are only used by two drivers, try to get
	 * rid of this list in common code.
	 */
	spin_lock_irq(&sdev->list_lock);
	list_add_tail(&cmd->list, &sdev->cmd_list);
	spin_unlock_irq(&sdev->list_lock);

	sg = (void *)cmd + sizeof(struct scsi_cmnd) + shost->hostt->cmd_size;
	cmd->sdb.table.sgl = sg;

	if (scsi_host_get_prot(shost)) {
		cmd->prot_sdb = (void *)sg +
			shost->sg_tablesize * sizeof(struct scatterlist);
		memset(cmd->prot_sdb, 0, sizeof(struct scsi_data_buffer));

		cmd->prot_sdb->table.sgl =
			(struct scatterlist *)(cmd->prot_sdb + 1);
	}

	if (blk_bidi_rq(req)) {
		struct request *next_rq = req->next_rq;
		struct scsi_data_buffer *bidi_sdb = blk_mq_rq_to_pdu(next_rq);

		memset(bidi_sdb, 0, sizeof(struct scsi_data_buffer));
		bidi_sdb->table.sgl =
			(struct scatterlist *)(bidi_sdb + 1);

		next_rq->special = bidi_sdb;
	}

	return scsi_setup_cmnd(sdev, req);
}

static void scsi_mq_done(struct scsi_cmnd *cmd)
{
	trace_scsi_dispatch_cmd_done(cmd);
	blk_mq_complete_request(cmd->request);
}

static int scsi_queue_rq(struct blk_mq_hw_ctx *hctx, struct request *req)
{
	struct request_queue *q = req->q;
	struct scsi_device *sdev = q->queuedata;
	struct Scsi_Host *shost = sdev->host;
	struct scsi_cmnd *cmd = blk_mq_rq_to_pdu(req);
	int ret;
	int reason;

	ret = prep_to_mq(scsi_prep_state_check(sdev, req));
	if (ret)
		goto out;

	ret = BLK_MQ_RQ_QUEUE_BUSY;
	if (!get_device(&sdev->sdev_gendev))
		goto out;

	if (!scsi_dev_queue_ready(q, sdev))
		goto out_put_device;
	if (!scsi_target_queue_ready(shost, sdev))
		goto out_dec_device_busy;
	if (!scsi_host_queue_ready(q, shost, sdev))
		goto out_dec_target_busy;

	if (!(req->cmd_flags & REQ_DONTPREP)) {
		ret = prep_to_mq(scsi_mq_prep_fn(req));
		if (ret)
			goto out_dec_host_busy;
		req->cmd_flags |= REQ_DONTPREP;
	}

	scsi_init_cmd_errh(cmd);
	cmd->scsi_done = scsi_mq_done;

	reason = scsi_dispatch_cmd(cmd);
	if (reason) {
		scsi_set_blocked(cmd, reason);
		ret = BLK_MQ_RQ_QUEUE_BUSY;
		goto out_dec_host_busy;
	}

	return BLK_MQ_RQ_QUEUE_OK;

out_dec_host_busy:
	atomic_dec(&shost->host_busy);
out_dec_target_busy:
	if (scsi_target(sdev)->can_queue > 0)
		atomic_dec(&scsi_target(sdev)->target_busy);
out_dec_device_busy:
	atomic_dec(&sdev->device_busy);
out_put_device:
	put_device(&sdev->sdev_gendev);
out:
	switch (ret) {
	case BLK_MQ_RQ_QUEUE_BUSY:
		blk_mq_stop_hw_queue(hctx);
		if (atomic_read(&sdev->device_busy) == 0 &&
		    !scsi_device_blocked(sdev))
			blk_mq_delay_queue(hctx, SCSI_QUEUE_DELAY);
		break;
	case BLK_MQ_RQ_QUEUE_ERROR:
		/*
		 * Make sure to release all allocated ressources when
		 * we hit an error, as we will never see this command
		 * again.
		 */
		if (req->cmd_flags & REQ_DONTPREP)
			scsi_mq_uninit_cmd(cmd);
		break;
	default:
		break;
	}
	return ret;
}

static int scsi_init_request(void *data, struct request *rq,
		unsigned int hctx_idx, unsigned int request_idx,
		unsigned int numa_node)
{
	struct scsi_cmnd *cmd = blk_mq_rq_to_pdu(rq);

	cmd->sense_buffer = kzalloc_node(SCSI_SENSE_BUFFERSIZE, GFP_KERNEL,
			numa_node);
	if (!cmd->sense_buffer)
		return -ENOMEM;
	return 0;
}

static void scsi_exit_request(void *data, struct request *rq,
		unsigned int hctx_idx, unsigned int request_idx)
{
	struct scsi_cmnd *cmd = blk_mq_rq_to_pdu(rq);

	kfree(cmd->sense_buffer);
}

static u64 scsi_calculate_bounce_limit(struct Scsi_Host *shost)
{
	struct device *host_dev;
	u64 bounce_limit = 0xffffffff;

	if (shost->unchecked_isa_dma)
		return BLK_BOUNCE_ISA;
	/*
	 * Platforms with virtual-DMA translation
	 * hardware have no practical limit.
	 */
	if (!PCI_DMA_BUS_IS_PHYS)
		return BLK_BOUNCE_ANY;

	host_dev = scsi_get_device(shost);
	if (host_dev && host_dev->dma_mask)
		bounce_limit = (u64)dma_max_pfn(host_dev) << PAGE_SHIFT;

	return bounce_limit;
}

static void __scsi_init_queue(struct Scsi_Host *shost, struct request_queue *q)
{
	struct device *dev = shost->dma_dev;

	/*
	 * this limit is imposed by hardware restrictions
	 */
	blk_queue_max_segments(q, min_t(unsigned short, shost->sg_tablesize,
					SCSI_MAX_SG_CHAIN_SEGMENTS));

	if (scsi_host_prot_dma(shost)) {
		shost->sg_prot_tablesize =
			min_not_zero(shost->sg_prot_tablesize,
				     (unsigned short)SCSI_MAX_PROT_SG_SEGMENTS);
		BUG_ON(shost->sg_prot_tablesize < shost->sg_tablesize);
		blk_queue_max_integrity_segments(q, shost->sg_prot_tablesize);
	}

	blk_queue_max_hw_sectors(q, shost->max_sectors);
	blk_queue_bounce_limit(q, scsi_calculate_bounce_limit(shost));
	blk_queue_segment_boundary(q, shost->dma_boundary);
	dma_set_seg_boundary(dev, shost->dma_boundary);

	blk_queue_max_segment_size(q, dma_get_max_seg_size(dev));

	if (!shost->use_clustering)
		q->limits.cluster = 0;

	/*
	 * set a reasonable default alignment on word boundaries: the
	 * host and device may alter it using
	 * blk_queue_update_dma_alignment() later.
	 */
	blk_queue_dma_alignment(q, 0x03);
}

struct request_queue *__scsi_alloc_queue(struct Scsi_Host *shost,
					 request_fn_proc *request_fn)
{
	struct request_queue *q;

	q = blk_init_queue(request_fn, NULL);
	if (!q)
		return NULL;
	__scsi_init_queue(shost, q);
	return q;
}
EXPORT_SYMBOL(__scsi_alloc_queue);

struct request_queue *scsi_alloc_queue(struct scsi_device *sdev)
{
	struct request_queue *q;

	q = __scsi_alloc_queue(sdev->host, scsi_request_fn);
	if (!q)
		return NULL;

	blk_queue_prep_rq(q, scsi_prep_fn);
	blk_queue_unprep_rq(q, scsi_unprep_fn);
	blk_queue_softirq_done(q, scsi_softirq_done);
	blk_queue_rq_timed_out(q, scsi_times_out);
	blk_queue_lld_busy(q, scsi_lld_busy);
	return q;
}

static struct blk_mq_ops scsi_mq_ops = {
	.map_queue	= blk_mq_map_queue,
	.queue_rq	= scsi_queue_rq,
	.complete	= scsi_softirq_done,
	.timeout	= scsi_times_out,
	.init_request	= scsi_init_request,
	.exit_request	= scsi_exit_request,
};

struct request_queue *scsi_mq_alloc_queue(struct scsi_device *sdev)
{
	sdev->request_queue = blk_mq_init_queue(&sdev->host->tag_set);
	if (IS_ERR(sdev->request_queue))
		return NULL;

	sdev->request_queue->queuedata = sdev;
	__scsi_init_queue(sdev->host, sdev->request_queue);
	return sdev->request_queue;
}

int scsi_mq_setup_tags(struct Scsi_Host *shost)
{
	unsigned int cmd_size, sgl_size, tbl_size;

	tbl_size = shost->sg_tablesize;
	if (tbl_size > SCSI_MAX_SG_SEGMENTS)
		tbl_size = SCSI_MAX_SG_SEGMENTS;
	sgl_size = tbl_size * sizeof(struct scatterlist);
	cmd_size = sizeof(struct scsi_cmnd) + shost->hostt->cmd_size + sgl_size;
	if (scsi_host_get_prot(shost))
		cmd_size += sizeof(struct scsi_data_buffer) + sgl_size;

	memset(&shost->tag_set, 0, sizeof(shost->tag_set));
	shost->tag_set.ops = &scsi_mq_ops;
	shost->tag_set.nr_hw_queues = 1;
	shost->tag_set.queue_depth = shost->can_queue;
	shost->tag_set.cmd_size = cmd_size;
	shost->tag_set.numa_node = NUMA_NO_NODE;
	shost->tag_set.flags = BLK_MQ_F_SHOULD_MERGE | BLK_MQ_F_SG_MERGE;
	shost->tag_set.driver_data = shost;

	return blk_mq_alloc_tag_set(&shost->tag_set);
}

void scsi_mq_destroy_tags(struct Scsi_Host *shost)
{
	blk_mq_free_tag_set(&shost->tag_set);
}

/*
 * Function:    scsi_block_requests()
 *
 * Purpose:     Utility function used by low-level drivers to prevent further
 *		commands from being queued to the device.
 *
 * Arguments:   shost       - Host in question
 *
 * Returns:     Nothing
 *
 * Lock status: No locks are assumed held.
 *
 * Notes:       There is no timer nor any other means by which the requests
 *		get unblocked other than the low-level driver calling
 *		scsi_unblock_requests().
 */
void scsi_block_requests(struct Scsi_Host *shost)
{
	shost->host_self_blocked = 1;
}
EXPORT_SYMBOL(scsi_block_requests);

/*
 * Function:    scsi_unblock_requests()
 *
 * Purpose:     Utility function used by low-level drivers to allow further
 *		commands from being queued to the device.
 *
 * Arguments:   shost       - Host in question
 *
 * Returns:     Nothing
 *
 * Lock status: No locks are assumed held.
 *
 * Notes:       There is no timer nor any other means by which the requests
 *		get unblocked other than the low-level driver calling
 *		scsi_unblock_requests().
 *
 *		This is done as an API function so that changes to the
 *		internals of the scsi mid-layer won't require wholesale
 *		changes to drivers that use this feature.
 */
void scsi_unblock_requests(struct Scsi_Host *shost)
{
	shost->host_self_blocked = 0;
	scsi_run_host_queues(shost);
}
EXPORT_SYMBOL(scsi_unblock_requests);

int __init scsi_init_queue(void)
{
	int i;

	scsi_sdb_cache = kmem_cache_create("scsi_data_buffer",
					   sizeof(struct scsi_data_buffer),
					   0, 0, NULL);
	if (!scsi_sdb_cache) {
		printk(KERN_ERR "SCSI: can't init scsi sdb cache\n");
		return -ENOMEM;
	}

	for (i = 0; i < SG_MEMPOOL_NR; i++) {
		struct scsi_host_sg_pool *sgp = scsi_sg_pools + i;
		int size = sgp->size * sizeof(struct scatterlist);

		sgp->slab = kmem_cache_create(sgp->name, size, 0,
				SLAB_HWCACHE_ALIGN, NULL);
		if (!sgp->slab) {
			printk(KERN_ERR "SCSI: can't init sg slab %s\n",
					sgp->name);
			goto cleanup_sdb;
		}

		sgp->pool = mempool_create_slab_pool(SG_MEMPOOL_SIZE,
						     sgp->slab);
		if (!sgp->pool) {
			printk(KERN_ERR "SCSI: can't init sg mempool %s\n",
					sgp->name);
			goto cleanup_sdb;
		}
	}

	return 0;

cleanup_sdb:
	for (i = 0; i < SG_MEMPOOL_NR; i++) {
		struct scsi_host_sg_pool *sgp = scsi_sg_pools + i;
		if (sgp->pool)
			mempool_destroy(sgp->pool);
		if (sgp->slab)
			kmem_cache_destroy(sgp->slab);
	}
	kmem_cache_destroy(scsi_sdb_cache);

	return -ENOMEM;
}

void scsi_exit_queue(void)
{
	int i;

	kmem_cache_destroy(scsi_sdb_cache);

	for (i = 0; i < SG_MEMPOOL_NR; i++) {
		struct scsi_host_sg_pool *sgp = scsi_sg_pools + i;
		mempool_destroy(sgp->pool);
		kmem_cache_destroy(sgp->slab);
	}
}

/**
 *	scsi_mode_select - issue a mode select
 *	@sdev:	SCSI device to be queried
 *	@pf:	Page format bit (1 == standard, 0 == vendor specific)
 *	@sp:	Save page bit (0 == don't save, 1 == save)
 *	@modepage: mode page being requested
 *	@buffer: request buffer (may not be smaller than eight bytes)
 *	@len:	length of request buffer.
 *	@timeout: command timeout
 *	@retries: number of retries before failing
 *	@data: returns a structure abstracting the mode header data
 *	@sshdr: place to put sense data (or NULL if no sense to be collected).
 *		must be SCSI_SENSE_BUFFERSIZE big.
 *
 *	Returns zero if successful; negative error number or scsi
 *	status on error
 *
 */
int
scsi_mode_select(struct scsi_device *sdev, int pf, int sp, int modepage,
		 unsigned char *buffer, int len, int timeout, int retries,
		 struct scsi_mode_data *data, struct scsi_sense_hdr *sshdr)
{
	unsigned char cmd[10];
	unsigned char *real_buffer;
	int ret;

	memset(cmd, 0, sizeof(cmd));
	cmd[1] = (pf ? 0x10 : 0) | (sp ? 0x01 : 0);

	if (sdev->use_10_for_ms) {
		if (len > 65535)
			return -EINVAL;
		real_buffer = kmalloc(8 + len, GFP_KERNEL);
		if (!real_buffer)
			return -ENOMEM;
		memcpy(real_buffer + 8, buffer, len);
		len += 8;
		real_buffer[0] = 0;
		real_buffer[1] = 0;
		real_buffer[2] = data->medium_type;
		real_buffer[3] = data->device_specific;
		real_buffer[4] = data->longlba ? 0x01 : 0;
		real_buffer[5] = 0;
		real_buffer[6] = data->block_descriptor_length >> 8;
		real_buffer[7] = data->block_descriptor_length;

		cmd[0] = MODE_SELECT_10;
		cmd[7] = len >> 8;
		cmd[8] = len;
	} else {
		if (len > 255 || data->block_descriptor_length > 255 ||
		    data->longlba)
			return -EINVAL;

		real_buffer = kmalloc(4 + len, GFP_KERNEL);
		if (!real_buffer)
			return -ENOMEM;
		memcpy(real_buffer + 4, buffer, len);
		len += 4;
		real_buffer[0] = 0;
		real_buffer[1] = data->medium_type;
		real_buffer[2] = data->device_specific;
		real_buffer[3] = data->block_descriptor_length;
		

		cmd[0] = MODE_SELECT;
		cmd[4] = len;
	}

	ret = scsi_execute_req(sdev, cmd, DMA_TO_DEVICE, real_buffer, len,
			       sshdr, timeout, retries, NULL);
	kfree(real_buffer);
	return ret;
}
EXPORT_SYMBOL_GPL(scsi_mode_select);

/**
 *	scsi_mode_sense - issue a mode sense, falling back from 10 to six bytes if necessary.
 *	@sdev:	SCSI device to be queried
 *	@dbd:	set if mode sense will allow block descriptors to be returned
 *	@modepage: mode page being requested
 *	@buffer: request buffer (may not be smaller than eight bytes)
 *	@len:	length of request buffer.
 *	@timeout: command timeout
 *	@retries: number of retries before failing
 *	@data: returns a structure abstracting the mode header data
 *	@sshdr: place to put sense data (or NULL if no sense to be collected).
 *		must be SCSI_SENSE_BUFFERSIZE big.
 *
 *	Returns zero if unsuccessful, or the header offset (either 4
 *	or 8 depending on whether a six or ten byte command was
 *	issued) if successful.
 */
int
scsi_mode_sense(struct scsi_device *sdev, int dbd, int modepage,
		  unsigned char *buffer, int len, int timeout, int retries,
		  struct scsi_mode_data *data, struct scsi_sense_hdr *sshdr)
{
	unsigned char cmd[12];
	int use_10_for_ms;
	int header_length;
	int result;
	struct scsi_sense_hdr my_sshdr;

	memset(data, 0, sizeof(*data));
	memset(&cmd[0], 0, 12);
	cmd[1] = dbd & 0x18;	/* allows DBD and LLBA bits */
	cmd[2] = modepage;

	/* caller might not be interested in sense, but we need it */
	if (!sshdr)
		sshdr = &my_sshdr;

 retry:
	use_10_for_ms = sdev->use_10_for_ms;

	if (use_10_for_ms) {
		if (len < 8)
			len = 8;

		cmd[0] = MODE_SENSE_10;
		cmd[8] = len;
		header_length = 8;
	} else {
		if (len < 4)
			len = 4;

		cmd[0] = MODE_SENSE;
		cmd[4] = len;
		header_length = 4;
	}

	memset(buffer, 0, len);

	result = scsi_execute_req(sdev, cmd, DMA_FROM_DEVICE, buffer, len,
				  sshdr, timeout, retries, NULL);

	/* This code looks awful: what it's doing is making sure an
	 * ILLEGAL REQUEST sense return identifies the actual command
	 * byte as the problem.  MODE_SENSE commands can return
	 * ILLEGAL REQUEST if the code page isn't supported */

	if (use_10_for_ms && !scsi_status_is_good(result) &&
	    (driver_byte(result) & DRIVER_SENSE)) {
		if (scsi_sense_valid(sshdr)) {
			if ((sshdr->sense_key == ILLEGAL_REQUEST) &&
			    (sshdr->asc == 0x20) && (sshdr->ascq == 0)) {
				/* 
				 * Invalid command operation code
				 */
				sdev->use_10_for_ms = 0;
				goto retry;
			}
		}
	}

	if(scsi_status_is_good(result)) {
		if (unlikely(buffer[0] == 0x86 && buffer[1] == 0x0b &&
			     (modepage == 6 || modepage == 8))) {
			/* Initio breakage? */
			header_length = 0;
			data->length = 13;
			data->medium_type = 0;
			data->device_specific = 0;
			data->longlba = 0;
			data->block_descriptor_length = 0;
		} else if(use_10_for_ms) {
			data->length = buffer[0]*256 + buffer[1] + 2;
			data->medium_type = buffer[2];
			data->device_specific = buffer[3];
			data->longlba = buffer[4] & 0x01;
			data->block_descriptor_length = buffer[6]*256
				+ buffer[7];
		} else {
			data->length = buffer[0] + 1;
			data->medium_type = buffer[1];
			data->device_specific = buffer[2];
			data->block_descriptor_length = buffer[3];
		}
		data->header_length = header_length;
	}

	return result;
}
EXPORT_SYMBOL(scsi_mode_sense);

/**
 *	scsi_test_unit_ready - test if unit is ready
 *	@sdev:	scsi device to change the state of.
 *	@timeout: command timeout
 *	@retries: number of retries before failing
 *	@sshdr_external: Optional pointer to struct scsi_sense_hdr for
 *		returning sense. Make sure that this is cleared before passing
 *		in.
 *
 *	Returns zero if unsuccessful or an error if TUR failed.  For
 *	removable media, UNIT_ATTENTION sets ->changed flag.
 **/
int
scsi_test_unit_ready(struct scsi_device *sdev, int timeout, int retries,
		     struct scsi_sense_hdr *sshdr_external)
{
	char cmd[] = {
		TEST_UNIT_READY, 0, 0, 0, 0, 0,
	};
	struct scsi_sense_hdr *sshdr;
	int result;

	if (!sshdr_external)
		sshdr = kzalloc(sizeof(*sshdr), GFP_KERNEL);
	else
		sshdr = sshdr_external;

	/* try to eat the UNIT_ATTENTION if there are enough retries */
	do {
		result = scsi_execute_req(sdev, cmd, DMA_NONE, NULL, 0, sshdr,
					  timeout, retries, NULL);
		if (sdev->removable && scsi_sense_valid(sshdr) &&
		    sshdr->sense_key == UNIT_ATTENTION)
			sdev->changed = 1;
	} while (scsi_sense_valid(sshdr) &&
		 sshdr->sense_key == UNIT_ATTENTION && --retries);

	if (!sshdr_external)
		kfree(sshdr);
	return result;
}
EXPORT_SYMBOL(scsi_test_unit_ready);

/**
 *	scsi_device_set_state - Take the given device through the device state model.
 *	@sdev:	scsi device to change the state of.
 *	@state:	state to change to.
 *
 *	Returns zero if unsuccessful or an error if the requested 
 *	transition is illegal.
 */
int
scsi_device_set_state(struct scsi_device *sdev, enum scsi_device_state state)
{
	enum scsi_device_state oldstate = sdev->sdev_state;

	if (state == oldstate)
		return 0;

	switch (state) {
	case SDEV_CREATED:
		switch (oldstate) {
		case SDEV_CREATED_BLOCK:
			break;
		default:
			goto illegal;
		}
		break;
			
	case SDEV_RUNNING:
		switch (oldstate) {
		case SDEV_CREATED:
		case SDEV_OFFLINE:
		case SDEV_TRANSPORT_OFFLINE:
		case SDEV_QUIESCE:
		case SDEV_BLOCK:
			break;
		default:
			goto illegal;
		}
		break;

	case SDEV_QUIESCE:
		switch (oldstate) {
		case SDEV_RUNNING:
		case SDEV_OFFLINE:
		case SDEV_TRANSPORT_OFFLINE:
			break;
		default:
			goto illegal;
		}
		break;

	case SDEV_OFFLINE:
	case SDEV_TRANSPORT_OFFLINE:
		switch (oldstate) {
		case SDEV_CREATED:
		case SDEV_RUNNING:
		case SDEV_QUIESCE:
		case SDEV_BLOCK:
			break;
		default:
			goto illegal;
		}
		break;

	case SDEV_BLOCK:
		switch (oldstate) {
		case SDEV_RUNNING:
		case SDEV_CREATED_BLOCK:
			break;
		default:
			goto illegal;
		}
		break;

	case SDEV_CREATED_BLOCK:
		switch (oldstate) {
		case SDEV_CREATED:
			break;
		default:
			goto illegal;
		}
		break;

	case SDEV_CANCEL:
		switch (oldstate) {
		case SDEV_CREATED:
		case SDEV_RUNNING:
		case SDEV_QUIESCE:
		case SDEV_OFFLINE:
		case SDEV_TRANSPORT_OFFLINE:
		case SDEV_BLOCK:
			break;
		default:
			goto illegal;
		}
		break;

	case SDEV_DEL:
		switch (oldstate) {
		case SDEV_CREATED:
		case SDEV_RUNNING:
		case SDEV_OFFLINE:
		case SDEV_TRANSPORT_OFFLINE:
		case SDEV_CANCEL:
		case SDEV_CREATED_BLOCK:
			break;
		default:
			goto illegal;
		}
		break;

	}
	sdev->sdev_state = state;
	return 0;

 illegal:
	SCSI_LOG_ERROR_RECOVERY(1,
				sdev_printk(KERN_ERR, sdev,
					    "Illegal state transition %s->%s",
					    scsi_device_state_name(oldstate),
					    scsi_device_state_name(state))
				);
	return -EINVAL;
}
EXPORT_SYMBOL(scsi_device_set_state);

/**
 * 	sdev_evt_emit - emit a single SCSI device uevent
 *	@sdev: associated SCSI device
 *	@evt: event to emit
 *
 *	Send a single uevent (scsi_event) to the associated scsi_device.
 */
static void scsi_evt_emit(struct scsi_device *sdev, struct scsi_event *evt)
{
	int idx = 0;
	char *envp[3];

	switch (evt->evt_type) {
	case SDEV_EVT_MEDIA_CHANGE:
		envp[idx++] = "SDEV_MEDIA_CHANGE=1";
		break;
	case SDEV_EVT_INQUIRY_CHANGE_REPORTED:
		envp[idx++] = "SDEV_UA=INQUIRY_DATA_HAS_CHANGED";
		break;
	case SDEV_EVT_CAPACITY_CHANGE_REPORTED:
		envp[idx++] = "SDEV_UA=CAPACITY_DATA_HAS_CHANGED";
		break;
	case SDEV_EVT_SOFT_THRESHOLD_REACHED_REPORTED:
	       envp[idx++] = "SDEV_UA=THIN_PROVISIONING_SOFT_THRESHOLD_REACHED";
		break;
	case SDEV_EVT_MODE_PARAMETER_CHANGE_REPORTED:
		envp[idx++] = "SDEV_UA=MODE_PARAMETERS_CHANGED";
		break;
	case SDEV_EVT_LUN_CHANGE_REPORTED:
		envp[idx++] = "SDEV_UA=REPORTED_LUNS_DATA_HAS_CHANGED";
		break;
	default:
		/* do nothing */
		break;
	}

	envp[idx++] = NULL;

	kobject_uevent_env(&sdev->sdev_gendev.kobj, KOBJ_CHANGE, envp);
}

/**
 * 	sdev_evt_thread - send a uevent for each scsi event
 *	@work: work struct for scsi_device
 *
 *	Dispatch queued events to their associated scsi_device kobjects
 *	as uevents.
 */
void scsi_evt_thread(struct work_struct *work)
{
	struct scsi_device *sdev;
	enum scsi_device_event evt_type;
	LIST_HEAD(event_list);

	sdev = container_of(work, struct scsi_device, event_work);

	for (evt_type = SDEV_EVT_FIRST; evt_type <= SDEV_EVT_LAST; evt_type++)
		if (test_and_clear_bit(evt_type, sdev->pending_events))
			sdev_evt_send_simple(sdev, evt_type, GFP_KERNEL);

	while (1) {
		struct scsi_event *evt;
		struct list_head *this, *tmp;
		unsigned long flags;

		spin_lock_irqsave(&sdev->list_lock, flags);
		list_splice_init(&sdev->event_list, &event_list);
		spin_unlock_irqrestore(&sdev->list_lock, flags);

		if (list_empty(&event_list))
			break;

		list_for_each_safe(this, tmp, &event_list) {
			evt = list_entry(this, struct scsi_event, node);
			list_del(&evt->node);
			scsi_evt_emit(sdev, evt);
			kfree(evt);
		}
	}
}

/**
 * 	sdev_evt_send - send asserted event to uevent thread
 *	@sdev: scsi_device event occurred on
 *	@evt: event to send
 *
 *	Assert scsi device event asynchronously.
 */
void sdev_evt_send(struct scsi_device *sdev, struct scsi_event *evt)
{
	unsigned long flags;

#if 0
	/* FIXME: currently this check eliminates all media change events
	 * for polled devices.  Need to update to discriminate between AN
	 * and polled events */
	if (!test_bit(evt->evt_type, sdev->supported_events)) {
		kfree(evt);
		return;
	}
#endif

	spin_lock_irqsave(&sdev->list_lock, flags);
	list_add_tail(&evt->node, &sdev->event_list);
	schedule_work(&sdev->event_work);
	spin_unlock_irqrestore(&sdev->list_lock, flags);
}
EXPORT_SYMBOL_GPL(sdev_evt_send);

/**
 * 	sdev_evt_alloc - allocate a new scsi event
 *	@evt_type: type of event to allocate
 *	@gfpflags: GFP flags for allocation
 *
 *	Allocates and returns a new scsi_event.
 */
struct scsi_event *sdev_evt_alloc(enum scsi_device_event evt_type,
				  gfp_t gfpflags)
{
	struct scsi_event *evt = kzalloc(sizeof(struct scsi_event), gfpflags);
	if (!evt)
		return NULL;

	evt->evt_type = evt_type;
	INIT_LIST_HEAD(&evt->node);

	/* evt_type-specific initialization, if any */
	switch (evt_type) {
	case SDEV_EVT_MEDIA_CHANGE:
	case SDEV_EVT_INQUIRY_CHANGE_REPORTED:
	case SDEV_EVT_CAPACITY_CHANGE_REPORTED:
	case SDEV_EVT_SOFT_THRESHOLD_REACHED_REPORTED:
	case SDEV_EVT_MODE_PARAMETER_CHANGE_REPORTED:
	case SDEV_EVT_LUN_CHANGE_REPORTED:
	default:
		/* do nothing */
		break;
	}

	return evt;
}
EXPORT_SYMBOL_GPL(sdev_evt_alloc);

/**
 * 	sdev_evt_send_simple - send asserted event to uevent thread
 *	@sdev: scsi_device event occurred on
 *	@evt_type: type of event to send
 *	@gfpflags: GFP flags for allocation
 *
 *	Assert scsi device event asynchronously, given an event type.
 */
void sdev_evt_send_simple(struct scsi_device *sdev,
			  enum scsi_device_event evt_type, gfp_t gfpflags)
{
	struct scsi_event *evt = sdev_evt_alloc(evt_type, gfpflags);
	if (!evt) {
		sdev_printk(KERN_ERR, sdev, "event %d eaten due to OOM\n",
			    evt_type);
		return;
	}

	sdev_evt_send(sdev, evt);
}
EXPORT_SYMBOL_GPL(sdev_evt_send_simple);

/**
 *	scsi_device_quiesce - Block user issued commands.
 *	@sdev:	scsi device to quiesce.
 *
 *	This works by trying to transition to the SDEV_QUIESCE state
 *	(which must be a legal transition).  When the device is in this
 *	state, only special requests will be accepted, all others will
 *	be deferred.  Since special requests may also be requeued requests,
 *	a successful return doesn't guarantee the device will be 
 *	totally quiescent.
 *
 *	Must be called with user context, may sleep.
 *
 *	Returns zero if unsuccessful or an error if not.
 */
int
scsi_device_quiesce(struct scsi_device *sdev)
{
	int err = scsi_device_set_state(sdev, SDEV_QUIESCE);
	if (err)
		return err;

	scsi_run_queue(sdev->request_queue);
	while (atomic_read(&sdev->device_busy)) {
		msleep_interruptible(200);
		scsi_run_queue(sdev->request_queue);
	}
	return 0;
}
EXPORT_SYMBOL(scsi_device_quiesce);

/**
 *	scsi_device_resume - Restart user issued commands to a quiesced device.
 *	@sdev:	scsi device to resume.
 *
 *	Moves the device from quiesced back to running and restarts the
 *	queues.
 *
 *	Must be called with user context, may sleep.
 */
void scsi_device_resume(struct scsi_device *sdev)
{
	/* check if the device state was mutated prior to resume, and if
	 * so assume the state is being managed elsewhere (for example
	 * device deleted during suspend)
	 */
	if (sdev->sdev_state != SDEV_QUIESCE ||
	    scsi_device_set_state(sdev, SDEV_RUNNING))
		return;
	scsi_run_queue(sdev->request_queue);
}
EXPORT_SYMBOL(scsi_device_resume);

static void
device_quiesce_fn(struct scsi_device *sdev, void *data)
{
	scsi_device_quiesce(sdev);
}

void
scsi_target_quiesce(struct scsi_target *starget)
{
	starget_for_each_device(starget, NULL, device_quiesce_fn);
}
EXPORT_SYMBOL(scsi_target_quiesce);

static void
device_resume_fn(struct scsi_device *sdev, void *data)
{
	scsi_device_resume(sdev);
}

void
scsi_target_resume(struct scsi_target *starget)
{
	starget_for_each_device(starget, NULL, device_resume_fn);
}
EXPORT_SYMBOL(scsi_target_resume);

/**
 * scsi_internal_device_block - internal function to put a device temporarily into the SDEV_BLOCK state
 * @sdev:	device to block
 *
 * Block request made by scsi lld's to temporarily stop all
 * scsi commands on the specified device.  Called from interrupt
 * or normal process context.
 *
 * Returns zero if successful or error if not
 *
 * Notes:       
 *	This routine transitions the device to the SDEV_BLOCK state
 *	(which must be a legal transition).  When the device is in this
 *	state, all commands are deferred until the scsi lld reenables
 *	the device with scsi_device_unblock or device_block_tmo fires.
 */
int
scsi_internal_device_block(struct scsi_device *sdev)
{
	struct request_queue *q = sdev->request_queue;
	unsigned long flags;
	int err = 0;

	err = scsi_device_set_state(sdev, SDEV_BLOCK);
	if (err) {
		err = scsi_device_set_state(sdev, SDEV_CREATED_BLOCK);

		if (err)
			return err;
	}

	/* 
	 * The device has transitioned to SDEV_BLOCK.  Stop the
	 * block layer from calling the midlayer with this device's
	 * request queue. 
	 */
	if (q->mq_ops) {
		blk_mq_stop_hw_queues(q);
	} else {
		spin_lock_irqsave(q->queue_lock, flags);
		blk_stop_queue(q);
		spin_unlock_irqrestore(q->queue_lock, flags);
	}

	return 0;
}
EXPORT_SYMBOL_GPL(scsi_internal_device_block);
 
/**
 * scsi_internal_device_unblock - resume a device after a block request
 * @sdev:	device to resume
 * @new_state:	state to set devices to after unblocking
 *
 * Called by scsi lld's or the midlayer to restart the device queue
 * for the previously suspended scsi device.  Called from interrupt or
 * normal process context.
 *
 * Returns zero if successful or error if not.
 *
 * Notes:       
 *	This routine transitions the device to the SDEV_RUNNING state
 *	or to one of the offline states (which must be a legal transition)
 *	allowing the midlayer to goose the queue for this device.
 */
int
scsi_internal_device_unblock(struct scsi_device *sdev,
			     enum scsi_device_state new_state)
{
	struct request_queue *q = sdev->request_queue; 
	unsigned long flags;

	/*
	 * Try to transition the scsi device to SDEV_RUNNING or one of the
	 * offlined states and goose the device queue if successful.
	 */
	if ((sdev->sdev_state == SDEV_BLOCK) ||
	    (sdev->sdev_state == SDEV_TRANSPORT_OFFLINE))
		sdev->sdev_state = new_state;
	else if (sdev->sdev_state == SDEV_CREATED_BLOCK) {
		if (new_state == SDEV_TRANSPORT_OFFLINE ||
		    new_state == SDEV_OFFLINE)
			sdev->sdev_state = new_state;
		else
			sdev->sdev_state = SDEV_CREATED;
	} else if (sdev->sdev_state != SDEV_CANCEL &&
		 sdev->sdev_state != SDEV_OFFLINE)
		return -EINVAL;

	if (q->mq_ops) {
		blk_mq_start_stopped_hw_queues(q, false);
	} else {
		spin_lock_irqsave(q->queue_lock, flags);
		blk_start_queue(q);
		spin_unlock_irqrestore(q->queue_lock, flags);
	}

	return 0;
}
EXPORT_SYMBOL_GPL(scsi_internal_device_unblock);

static void
device_block(struct scsi_device *sdev, void *data)
{
	scsi_internal_device_block(sdev);
}

static int
target_block(struct device *dev, void *data)
{
	if (scsi_is_target_device(dev))
		starget_for_each_device(to_scsi_target(dev), NULL,
					device_block);
	return 0;
}

void
scsi_target_block(struct device *dev)
{
	if (scsi_is_target_device(dev))
		starget_for_each_device(to_scsi_target(dev), NULL,
					device_block);
	else
		device_for_each_child(dev, NULL, target_block);
}
EXPORT_SYMBOL_GPL(scsi_target_block);

static void
device_unblock(struct scsi_device *sdev, void *data)
{
	scsi_internal_device_unblock(sdev, *(enum scsi_device_state *)data);
}

static int
target_unblock(struct device *dev, void *data)
{
	if (scsi_is_target_device(dev))
		starget_for_each_device(to_scsi_target(dev), data,
					device_unblock);
	return 0;
}

void
scsi_target_unblock(struct device *dev, enum scsi_device_state new_state)
{
	if (scsi_is_target_device(dev))
		starget_for_each_device(to_scsi_target(dev), &new_state,
					device_unblock);
	else
		device_for_each_child(dev, &new_state, target_unblock);
}
EXPORT_SYMBOL_GPL(scsi_target_unblock);

/**
 * scsi_kmap_atomic_sg - find and atomically map an sg-elemnt
 * @sgl:	scatter-gather list
 * @sg_count:	number of segments in sg
 * @offset:	offset in bytes into sg, on return offset into the mapped area
 * @len:	bytes to map, on return number of bytes mapped
 *
 * Returns virtual address of the start of the mapped page
 */
void *scsi_kmap_atomic_sg(struct scatterlist *sgl, int sg_count,
			  size_t *offset, size_t *len)
{
	int i;
	size_t sg_len = 0, len_complete = 0;
	struct scatterlist *sg;
	struct page *page;

	WARN_ON(!irqs_disabled());

	for_each_sg(sgl, sg, sg_count, i) {
		len_complete = sg_len; /* Complete sg-entries */
		sg_len += sg->length;
		if (sg_len > *offset)
			break;
	}

	if (unlikely(i == sg_count)) {
		printk(KERN_ERR "%s: Bytes in sg: %zu, requested offset %zu, "
			"elements %d\n",
		       __func__, sg_len, *offset, sg_count);
		WARN_ON(1);
		return NULL;
	}

	/* Offset starting from the beginning of first page in this sg-entry */
	*offset = *offset - len_complete + sg->offset;

	/* Assumption: contiguous pages can be accessed as "page + i" */
	page = nth_page(sg_page(sg), (*offset >> PAGE_SHIFT));
	*offset &= ~PAGE_MASK;

	/* Bytes in this sg-entry from *offset to the end of the page */
	sg_len = PAGE_SIZE - *offset;
	if (*len > sg_len)
		*len = sg_len;

	return kmap_atomic(page);
}
EXPORT_SYMBOL(scsi_kmap_atomic_sg);

/**
 * scsi_kunmap_atomic_sg - atomically unmap a virtual address, previously mapped with scsi_kmap_atomic_sg
 * @virt:	virtual address to be unmapped
 */
void scsi_kunmap_atomic_sg(void *virt)
{
	kunmap_atomic(virt);
}
EXPORT_SYMBOL(scsi_kunmap_atomic_sg);

void sdev_disable_disk_events(struct scsi_device *sdev)
{
	atomic_inc(&sdev->disk_events_disable_depth);
}
EXPORT_SYMBOL(sdev_disable_disk_events);

void sdev_enable_disk_events(struct scsi_device *sdev)
{
	if (WARN_ON_ONCE(atomic_read(&sdev->disk_events_disable_depth) <= 0))
		return;
	atomic_dec(&sdev->disk_events_disable_depth);
}
EXPORT_SYMBOL(sdev_enable_disk_events);<|MERGE_RESOLUTION|>--- conflicted
+++ resolved
@@ -1774,11 +1774,7 @@
 	blk_requeue_request(q, req);
 	atomic_dec(&sdev->device_busy);
 out_delay:
-<<<<<<< HEAD
-	if (atomic_read(&sdev->device_busy) && !scsi_device_blocked(sdev))
-=======
 	if (!atomic_read(&sdev->device_busy) && !scsi_device_blocked(sdev))
->>>>>>> 9e82bf01
 		blk_delay_queue(q, SCSI_QUEUE_DELAY);
 }
 
@@ -1812,10 +1808,6 @@
 
 	cmd->tag = req->tag;
 
-<<<<<<< HEAD
-	req->cmd = req->__cmd;
-=======
->>>>>>> 9e82bf01
 	cmd->cmnd = req->cmd;
 	cmd->prot_op = SCSI_PROT_NORMAL;
 
