/* SPDX-License-Identifier: GPL-2.0 */
#ifndef _LINUX_SHRINKER_H
#define _LINUX_SHRINKER_H

#include <linux/atomic.h>
#include <linux/types.h>
#include <linux/refcount.h>
#include <linux/completion.h>

#define SHRINKER_UNIT_BITS	BITS_PER_LONG

/*
 * Bitmap and deferred work of shrinker::id corresponding to memcg-aware
 * shrinkers, which have elements charged to the memcg.
 */
struct shrinker_info_unit {
	atomic_long_t nr_deferred[SHRINKER_UNIT_BITS];
	DECLARE_BITMAP(map, SHRINKER_UNIT_BITS);
};

struct shrinker_info {
	struct rcu_head rcu;
	int map_nr_max;
	struct shrinker_info_unit *unit[];
};

/*
 * This struct is used to pass information from page reclaim to the shrinkers.
 * We consolidate the values for easier extension later.
 *
 * The 'gfpmask' refers to the allocation we are currently trying to
 * fulfil.
 */
struct shrink_control {
	gfp_t gfp_mask;

	/* current node being shrunk (for NUMA aware shrinkers) */
	int nid;

	/*
	 * How many objects scan_objects should scan and try to reclaim.
	 * This is reset before every call, so it is safe for callees
	 * to modify.
	 */
	unsigned long nr_to_scan;

	/*
	 * How many objects did scan_objects process?
	 * This defaults to nr_to_scan before every call, but the callee
	 * should track its actual progress.
	 */
	unsigned long nr_scanned;

	/* current memcg being shrunk (for memcg aware shrinkers) */
	struct mem_cgroup *memcg;
};

#define SHRINK_STOP (~0UL)
#define SHRINK_EMPTY (~0UL - 1)
/*
 * A callback you can register to apply pressure to ageable caches.
 *
 * @count_objects should return the number of freeable items in the cache. If
 * there are no objects to free, it should return SHRINK_EMPTY, while 0 is
 * returned in cases of the number of freeable items cannot be determined
 * or shrinker should skip this cache for this time (e.g., their number
 * is below shrinkable limit). No deadlock checks should be done during the
 * count callback - the shrinker relies on aggregating scan counts that couldn't
 * be executed due to potential deadlocks to be run at a later call when the
 * deadlock condition is no longer pending.
 *
 * @scan_objects will only be called if @count_objects returned a non-zero
 * value for the number of freeable objects. The callout should scan the cache
 * and attempt to free items from the cache. It should then return the number
 * of objects freed during the scan, or SHRINK_STOP if progress cannot be made
 * due to potential deadlocks. If SHRINK_STOP is returned, then no further
 * attempts to call the @scan_objects will be made from the current reclaim
 * context.
 *
 * @flags determine the shrinker abilities, like numa awareness
 */
struct shrinker {
	unsigned long (*count_objects)(struct shrinker *,
				       struct shrink_control *sc);
	unsigned long (*scan_objects)(struct shrinker *,
				      struct shrink_control *sc);

	long batch;	/* reclaim batch size, 0 = default */
	int seeks;	/* seeks to recreate an obj */
	unsigned flags;

	/*
	 * The reference count of this shrinker. Registered shrinker have an
	 * initial refcount of 1, then the lookup operations are now allowed
	 * to use it via shrinker_try_get(). Later in the unregistration step,
	 * the initial refcount will be discarded, and will free the shrinker
	 * asynchronously via RCU after its refcount reaches 0.
	 */
	refcount_t refcount;
	struct completion done;	/* use to wait for refcount to reach 0 */
	struct rcu_head rcu;

	void *private_data;

	/* These are for internal use */
	struct list_head list;
#ifdef CONFIG_MEMCG
	/* ID in shrinker_idr */
	int id;
#endif
#ifdef CONFIG_SHRINKER_DEBUG
	int debugfs_id;
	const char *name;
	struct dentry *debugfs_entry;
#endif
	/* objs pending delete, per node */
	atomic_long_t *nr_deferred;
};
#define DEFAULT_SEEKS 2 /* A good number if you don't know better. */

/* Internal flags */
#define SHRINKER_REGISTERED	BIT(0)
#define SHRINKER_ALLOCATED	BIT(1)

/* Flags for users to use */
#define SHRINKER_NUMA_AWARE	BIT(2)
#define SHRINKER_MEMCG_AWARE	BIT(3)
/*
 * It just makes sense when the shrinker is also MEMCG_AWARE for now,
 * non-MEMCG_AWARE shrinker should not have this flag set.
 */
<<<<<<< HEAD
#define SHRINKER_NONSLAB	(1 << 3)
#define SHRINKER_ALLOCATED	(1 << 4)
=======
#define SHRINKER_NONSLAB	BIT(4)
>>>>>>> 154d9c60

struct shrinker *shrinker_alloc(unsigned int flags, const char *fmt, ...);
void shrinker_register(struct shrinker *shrinker);
void shrinker_free(struct shrinker *shrinker);

static inline bool shrinker_try_get(struct shrinker *shrinker)
{
	return refcount_inc_not_zero(&shrinker->refcount);
}

static inline void shrinker_put(struct shrinker *shrinker)
{
	if (refcount_dec_and_test(&shrinker->refcount))
		complete(&shrinker->done);
}

#ifdef CONFIG_SHRINKER_DEBUG
extern int __printf(2, 3) shrinker_debugfs_rename(struct shrinker *shrinker,
						  const char *fmt, ...);
#else /* CONFIG_SHRINKER_DEBUG */
static inline __printf(2, 3)
int shrinker_debugfs_rename(struct shrinker *shrinker, const char *fmt, ...)
{
	return 0;
}
#endif /* CONFIG_SHRINKER_DEBUG */
#endif /* _LINUX_SHRINKER_H */<|MERGE_RESOLUTION|>--- conflicted
+++ resolved
@@ -129,12 +129,7 @@
  * It just makes sense when the shrinker is also MEMCG_AWARE for now,
  * non-MEMCG_AWARE shrinker should not have this flag set.
  */
-<<<<<<< HEAD
-#define SHRINKER_NONSLAB	(1 << 3)
-#define SHRINKER_ALLOCATED	(1 << 4)
-=======
 #define SHRINKER_NONSLAB	BIT(4)
->>>>>>> 154d9c60
 
 struct shrinker *shrinker_alloc(unsigned int flags, const char *fmt, ...);
 void shrinker_register(struct shrinker *shrinker);
