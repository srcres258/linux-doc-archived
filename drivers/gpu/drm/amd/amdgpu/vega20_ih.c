--- conflicted
+++ resolved
@@ -539,11 +539,7 @@
 	    (adev->ip_versions[OSSSYS_HWIP][0] == IP_VERSION(4, 4, 2)))
 		use_bus_addr = false;
 
-<<<<<<< HEAD
-	r = amdgpu_ih_ring_init(adev, &adev->irq.ih, 256 * 1024, use_bus_addr);
-=======
 	r = amdgpu_ih_ring_init(adev, &adev->irq.ih, IH_RING_SIZE, use_bus_addr);
->>>>>>> da8103da
 	if (r)
 		return r;
 
@@ -569,11 +565,7 @@
 	/* initialize ih control registers offset */
 	vega20_ih_init_register_offset(adev);
 
-<<<<<<< HEAD
-	r = amdgpu_ih_ring_init(adev, &adev->irq.ih_soft, PAGE_SIZE, use_bus_addr);
-=======
 	r = amdgpu_ih_ring_init(adev, &adev->irq.ih_soft, IH_SW_RING_SIZE, use_bus_addr);
->>>>>>> da8103da
 	if (r)
 		return r;
 
