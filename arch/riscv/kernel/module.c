--- conflicted
+++ resolved
@@ -436,47 +436,6 @@
 	return 0;
 }
 
-<<<<<<< HEAD
-#ifdef CONFIG_MMU
-static struct execmem_params execmem_params __ro_after_init = {
-	.ranges = {
-		[EXECMEM_DEFAULT] = {
-			.pgprot = PAGE_KERNEL,
-			.alignment = 1,
-		},
-		[EXECMEM_KPROBES] = {
-			.pgprot = PAGE_KERNEL_READ_EXEC,
-			.alignment = 1,
-		},
-		[EXECMEM_BPF] = {
-			.pgprot = PAGE_KERNEL,
-			.alignment = 1,
-		},
-	},
-};
-
-struct execmem_params __init *execmem_arch_params(void)
-{
-#ifdef CONFIG_64BIT
-	execmem_params.ranges[EXECMEM_DEFAULT].start = MODULES_VADDR;
-	execmem_params.ranges[EXECMEM_DEFAULT].end = MODULES_END;
-#else
-	execmem_params.ranges[EXECMEM_DEFAULT].start = VMALLOC_START;
-	execmem_params.ranges[EXECMEM_DEFAULT].end = VMALLOC_END;
-#endif
-
-	execmem_params.ranges[EXECMEM_KPROBES].start = VMALLOC_START;
-	execmem_params.ranges[EXECMEM_KPROBES].end = VMALLOC_END;
-
-	execmem_params.ranges[EXECMEM_BPF].start = BPF_JIT_REGION_START;
-	execmem_params.ranges[EXECMEM_BPF].end = BPF_JIT_REGION_END;
-
-	return &execmem_params;
-}
-#endif
-
-=======
->>>>>>> 154d9c60
 int module_finalize(const Elf_Ehdr *hdr,
 		    const Elf_Shdr *sechdrs,
 		    struct module *me)
