--- conflicted
+++ resolved
@@ -906,11 +906,7 @@
  */
 #ifdef CONFIG_MMU
 void __init vmalloc_init(void);
-<<<<<<< HEAD
-int vmap_pages_range_noflush(unsigned long addr, unsigned long end,
-=======
 int __must_check vmap_pages_range_noflush(unsigned long addr, unsigned long end,
->>>>>>> 4109e622
                 pgprot_t prot, struct page **pages, unsigned int page_shift);
 #else
 static inline void vmalloc_init(void)
