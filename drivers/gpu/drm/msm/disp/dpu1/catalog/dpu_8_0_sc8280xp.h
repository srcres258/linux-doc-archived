--- conflicted
+++ resolved
@@ -45,42 +45,6 @@
 /* FIXME: get rid of DPU_CTL_SPLIT_DISPLAY in favour of proper ACTIVE_CTL support */
 static const struct dpu_ctl_cfg sc8280xp_ctl[] = {
 	{
-<<<<<<< HEAD
-	.name = "ctl_0", .id = CTL_0,
-	.base = 0x15000, .len = 0x204,
-	.features = BIT(DPU_CTL_SPLIT_DISPLAY) | CTL_SC7280_MASK,
-	.intr_start = DPU_IRQ_IDX(MDP_SSPP_TOP0_INTR2, 9),
-	},
-	{
-	.name = "ctl_1", .id = CTL_1,
-	.base = 0x16000, .len = 0x204,
-	.features = BIT(DPU_CTL_SPLIT_DISPLAY) | CTL_SC7280_MASK,
-	.intr_start = DPU_IRQ_IDX(MDP_SSPP_TOP0_INTR2, 10),
-	},
-	{
-	.name = "ctl_2", .id = CTL_2,
-	.base = 0x17000, .len = 0x204,
-	.features = CTL_SC7280_MASK,
-	.intr_start = DPU_IRQ_IDX(MDP_SSPP_TOP0_INTR2, 11),
-	},
-	{
-	.name = "ctl_3", .id = CTL_3,
-	.base = 0x18000, .len = 0x204,
-	.features = CTL_SC7280_MASK,
-	.intr_start = DPU_IRQ_IDX(MDP_SSPP_TOP0_INTR2, 12),
-	},
-	{
-	.name = "ctl_4", .id = CTL_4,
-	.base = 0x19000, .len = 0x204,
-	.features = CTL_SC7280_MASK,
-	.intr_start = DPU_IRQ_IDX(MDP_SSPP_TOP0_INTR2, 13),
-	},
-	{
-	.name = "ctl_5", .id = CTL_5,
-	.base = 0x1a000, .len = 0x204,
-	.features = CTL_SC7280_MASK,
-	.intr_start = DPU_IRQ_IDX(MDP_SSPP_TOP0_INTR2, 23),
-=======
 		.name = "ctl_0", .id = CTL_0,
 		.base = 0x15000, .len = 0x204,
 		.features = BIT(DPU_CTL_SPLIT_DISPLAY) | CTL_SC7280_MASK,
@@ -110,7 +74,6 @@
 		.base = 0x1a000, .len = 0x204,
 		.features = CTL_SC7280_MASK,
 		.intr_start = DPU_IRQ_IDX(MDP_SSPP_TOP0_INTR2, 23),
->>>>>>> da8103da
 	},
 };
 
@@ -360,53 +323,8 @@
 	},
 };
 
-/*
- * NOTE: Each display compression engine (DCE) contains dual hard
- * slice DSC encoders so both share same base address but with
- * its own different sub block address.
- */
-static const struct dpu_dsc_cfg sc8280xp_dsc[] = {
-	DSC_BLK_1_2("dce_0_0", DSC_0, 0x80000, 0x29c, 0, dsc_sblk_0),
-	DSC_BLK_1_2("dce_0_1", DSC_1, 0x80000, 0x29c, 0, dsc_sblk_1),
-	DSC_BLK_1_2("dce_1_0", DSC_2, 0x81000, 0x29c, BIT(DPU_DSC_NATIVE_42x_EN), dsc_sblk_0),
-	DSC_BLK_1_2("dce_1_1", DSC_3, 0x81000, 0x29c, BIT(DPU_DSC_NATIVE_42x_EN), dsc_sblk_1),
-	DSC_BLK_1_2("dce_2_0", DSC_4, 0x82000, 0x29c, 0, dsc_sblk_0),
-	DSC_BLK_1_2("dce_2_1", DSC_5, 0x82000, 0x29c, 0, dsc_sblk_1),
-};
-
 /* TODO: INTF 3, 8 and 7 are used for MST, marked as INTF_NONE for now */
 static const struct dpu_intf_cfg sc8280xp_intf[] = {
-<<<<<<< HEAD
-	INTF_BLK("intf_0", INTF_0, 0x34000, 0x280, INTF_DP, MSM_DP_CONTROLLER_0, 24, INTF_SC7280_MASK,
-			DPU_IRQ_IDX(MDP_SSPP_TOP0_INTR, 24),
-			DPU_IRQ_IDX(MDP_SSPP_TOP0_INTR, 25)),
-	INTF_BLK_DSI_TE("intf_1", INTF_1, 0x35000, 0x300, INTF_DSI, 0, 24, INTF_SC7280_MASK,
-			DPU_IRQ_IDX(MDP_SSPP_TOP0_INTR, 26),
-			DPU_IRQ_IDX(MDP_SSPP_TOP0_INTR, 27),
-			DPU_IRQ_IDX(MDP_INTF1_7xxx_TEAR_INTR, 2)),
-	INTF_BLK_DSI_TE("intf_2", INTF_2, 0x36000, 0x300, INTF_DSI, 1, 24, INTF_SC7280_MASK,
-			DPU_IRQ_IDX(MDP_SSPP_TOP0_INTR, 28),
-			DPU_IRQ_IDX(MDP_SSPP_TOP0_INTR, 29),
-			DPU_IRQ_IDX(MDP_INTF2_7xxx_TEAR_INTR, 2)),
-	INTF_BLK("intf_3", INTF_3, 0x37000, 0x280, INTF_NONE, MSM_DP_CONTROLLER_0, 24, INTF_SC7280_MASK,
-			DPU_IRQ_IDX(MDP_SSPP_TOP0_INTR, 30),
-			DPU_IRQ_IDX(MDP_SSPP_TOP0_INTR, 31)),
-	INTF_BLK("intf_4", INTF_4, 0x38000, 0x280, INTF_DP, MSM_DP_CONTROLLER_1, 24, INTF_SC7280_MASK,
-			DPU_IRQ_IDX(MDP_SSPP_TOP0_INTR, 20),
-			DPU_IRQ_IDX(MDP_SSPP_TOP0_INTR, 21)),
-	INTF_BLK("intf_5", INTF_5, 0x39000, 0x280, INTF_DP, MSM_DP_CONTROLLER_3, 24, INTF_SC7280_MASK,
-			DPU_IRQ_IDX(MDP_SSPP_TOP0_INTR, 22),
-			DPU_IRQ_IDX(MDP_SSPP_TOP0_INTR, 23)),
-	INTF_BLK("intf_6", INTF_6, 0x3a000, 0x280, INTF_DP, MSM_DP_CONTROLLER_2, 24, INTF_SC7280_MASK,
-			DPU_IRQ_IDX(MDP_SSPP_TOP0_INTR, 16),
-			DPU_IRQ_IDX(MDP_SSPP_TOP0_INTR, 17)),
-	INTF_BLK("intf_7", INTF_7, 0x3b000, 0x280, INTF_NONE, MSM_DP_CONTROLLER_2, 24, INTF_SC7280_MASK,
-			DPU_IRQ_IDX(MDP_SSPP_TOP0_INTR, 18),
-			DPU_IRQ_IDX(MDP_SSPP_TOP0_INTR, 19)),
-	INTF_BLK("intf_8", INTF_8, 0x3c000, 0x280, INTF_NONE, MSM_DP_CONTROLLER_1, 24, INTF_SC7280_MASK,
-			DPU_IRQ_IDX(MDP_SSPP_TOP0_INTR, 12),
-			DPU_IRQ_IDX(MDP_SSPP_TOP0_INTR, 13)),
-=======
 	{
 		.name = "intf_0", .id = INTF_0,
 		.base = 0x34000, .len = 0x280,
@@ -498,7 +416,6 @@
 		.intr_vsync = DPU_IRQ_IDX(MDP_SSPP_TOP0_INTR, 13),
 		.intr_tear_rd_ptr = -1,
 	},
->>>>>>> da8103da
 };
 
 static const struct dpu_perf_cfg sc8280xp_perf_data = {
