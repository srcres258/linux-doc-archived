#
# 64-bit system call numbers and entry vectors
#
# The format is:
# <number> <abi> <name> <entry point>
#
# The __x64_sys_*() stubs are created on-the-fly for sys_*() system calls
#
# The abi is "common", "64" or "x32" for this file.
#
0	common	read			sys_read
1	common	write			sys_write
2	common	open			sys_open
3	common	close			sys_close
4	common	stat			sys_newstat
5	common	fstat			sys_newfstat
6	common	lstat			sys_newlstat
7	common	poll			sys_poll
8	common	lseek			sys_lseek
9	common	mmap			sys_mmap
10	common	mprotect		sys_mprotect
11	common	munmap			sys_munmap
12	common	brk			sys_brk
13	64	rt_sigaction		sys_rt_sigaction
14	common	rt_sigprocmask		sys_rt_sigprocmask
15	64	rt_sigreturn		sys_rt_sigreturn
16	64	ioctl			sys_ioctl
17	common	pread64			sys_pread64
18	common	pwrite64		sys_pwrite64
19	64	readv			sys_readv
20	64	writev			sys_writev
21	common	access			sys_access
22	common	pipe			sys_pipe
23	common	select			sys_select
24	common	sched_yield		sys_sched_yield
25	common	mremap			sys_mremap
26	common	msync			sys_msync
27	common	mincore			sys_mincore
28	common	madvise			sys_madvise
29	common	shmget			sys_shmget
30	common	shmat			sys_shmat
31	common	shmctl			sys_shmctl
32	common	dup			sys_dup
33	common	dup2			sys_dup2
34	common	pause			sys_pause
35	common	nanosleep		sys_nanosleep
36	common	getitimer		sys_getitimer
37	common	alarm			sys_alarm
38	common	setitimer		sys_setitimer
39	common	getpid			sys_getpid
40	common	sendfile		sys_sendfile64
41	common	socket			sys_socket
42	common	connect			sys_connect
43	common	accept			sys_accept
44	common	sendto			sys_sendto
45	64	recvfrom		sys_recvfrom
46	64	sendmsg			sys_sendmsg
47	64	recvmsg			sys_recvmsg
48	common	shutdown		sys_shutdown
49	common	bind			sys_bind
50	common	listen			sys_listen
51	common	getsockname		sys_getsockname
52	common	getpeername		sys_getpeername
53	common	socketpair		sys_socketpair
54	64	setsockopt		sys_setsockopt
55	64	getsockopt		sys_getsockopt
56	common	clone			sys_clone
57	common	fork			sys_fork
58	common	vfork			sys_vfork
59	64	execve			sys_execve
60	common	exit			sys_exit
61	common	wait4			sys_wait4
62	common	kill			sys_kill
63	common	uname			sys_newuname
64	common	semget			sys_semget
65	common	semop			sys_semop
66	common	semctl			sys_semctl
67	common	shmdt			sys_shmdt
68	common	msgget			sys_msgget
69	common	msgsnd			sys_msgsnd
70	common	msgrcv			sys_msgrcv
71	common	msgctl			sys_msgctl
72	common	fcntl			sys_fcntl
73	common	flock			sys_flock
74	common	fsync			sys_fsync
75	common	fdatasync		sys_fdatasync
76	common	truncate		sys_truncate
77	common	ftruncate		sys_ftruncate
78	common	getdents		sys_getdents
79	common	getcwd			sys_getcwd
80	common	chdir			sys_chdir
81	common	fchdir			sys_fchdir
82	common	rename			sys_rename
83	common	mkdir			sys_mkdir
84	common	rmdir			sys_rmdir
85	common	creat			sys_creat
86	common	link			sys_link
87	common	unlink			sys_unlink
88	common	symlink			sys_symlink
89	common	readlink		sys_readlink
90	common	chmod			sys_chmod
91	common	fchmod			sys_fchmod
92	common	chown			sys_chown
93	common	fchown			sys_fchown
94	common	lchown			sys_lchown
95	common	umask			sys_umask
96	common	gettimeofday		sys_gettimeofday
97	common	getrlimit		sys_getrlimit
98	common	getrusage		sys_getrusage
99	common	sysinfo			sys_sysinfo
100	common	times			sys_times
101	64	ptrace			sys_ptrace
102	common	getuid			sys_getuid
103	common	syslog			sys_syslog
104	common	getgid			sys_getgid
105	common	setuid			sys_setuid
106	common	setgid			sys_setgid
107	common	geteuid			sys_geteuid
108	common	getegid			sys_getegid
109	common	setpgid			sys_setpgid
110	common	getppid			sys_getppid
111	common	getpgrp			sys_getpgrp
112	common	setsid			sys_setsid
113	common	setreuid		sys_setreuid
114	common	setregid		sys_setregid
115	common	getgroups		sys_getgroups
116	common	setgroups		sys_setgroups
117	common	setresuid		sys_setresuid
118	common	getresuid		sys_getresuid
119	common	setresgid		sys_setresgid
120	common	getresgid		sys_getresgid
121	common	getpgid			sys_getpgid
122	common	setfsuid		sys_setfsuid
123	common	setfsgid		sys_setfsgid
124	common	getsid			sys_getsid
125	common	capget			sys_capget
126	common	capset			sys_capset
127	64	rt_sigpending		sys_rt_sigpending
128	64	rt_sigtimedwait		sys_rt_sigtimedwait
129	64	rt_sigqueueinfo		sys_rt_sigqueueinfo
130	common	rt_sigsuspend		sys_rt_sigsuspend
131	64	sigaltstack		sys_sigaltstack
132	common	utime			sys_utime
133	common	mknod			sys_mknod
134	64	uselib
135	common	personality		sys_personality
136	common	ustat			sys_ustat
137	common	statfs			sys_statfs
138	common	fstatfs			sys_fstatfs
139	common	sysfs			sys_sysfs
140	common	getpriority		sys_getpriority
141	common	setpriority		sys_setpriority
142	common	sched_setparam		sys_sched_setparam
143	common	sched_getparam		sys_sched_getparam
144	common	sched_setscheduler	sys_sched_setscheduler
145	common	sched_getscheduler	sys_sched_getscheduler
146	common	sched_get_priority_max	sys_sched_get_priority_max
147	common	sched_get_priority_min	sys_sched_get_priority_min
148	common	sched_rr_get_interval	sys_sched_rr_get_interval
149	common	mlock			sys_mlock
150	common	munlock			sys_munlock
151	common	mlockall		sys_mlockall
152	common	munlockall		sys_munlockall
153	common	vhangup			sys_vhangup
154	common	modify_ldt		sys_modify_ldt
155	common	pivot_root		sys_pivot_root
156	64	_sysctl			sys_ni_syscall
157	common	prctl			sys_prctl
158	common	arch_prctl		sys_arch_prctl
159	common	adjtimex		sys_adjtimex
160	common	setrlimit		sys_setrlimit
161	common	chroot			sys_chroot
162	common	sync			sys_sync
163	common	acct			sys_acct
164	common	settimeofday		sys_settimeofday
165	common	mount			sys_mount
166	common	umount2			sys_umount
167	common	swapon			sys_swapon
168	common	swapoff			sys_swapoff
169	common	reboot			sys_reboot
170	common	sethostname		sys_sethostname
171	common	setdomainname		sys_setdomainname
172	common	iopl			sys_iopl
173	common	ioperm			sys_ioperm
174	64	create_module
175	common	init_module		sys_init_module
176	common	delete_module		sys_delete_module
177	64	get_kernel_syms
178	64	query_module
179	common	quotactl		sys_quotactl
180	64	nfsservctl
181	common	getpmsg
182	common	putpmsg
183	common	afs_syscall
184	common	tuxcall
185	common	security
186	common	gettid			sys_gettid
187	common	readahead		sys_readahead
188	common	setxattr		sys_setxattr
189	common	lsetxattr		sys_lsetxattr
190	common	fsetxattr		sys_fsetxattr
191	common	getxattr		sys_getxattr
192	common	lgetxattr		sys_lgetxattr
193	common	fgetxattr		sys_fgetxattr
194	common	listxattr		sys_listxattr
195	common	llistxattr		sys_llistxattr
196	common	flistxattr		sys_flistxattr
197	common	removexattr		sys_removexattr
198	common	lremovexattr		sys_lremovexattr
199	common	fremovexattr		sys_fremovexattr
200	common	tkill			sys_tkill
201	common	time			sys_time
202	common	futex			sys_futex
203	common	sched_setaffinity	sys_sched_setaffinity
204	common	sched_getaffinity	sys_sched_getaffinity
205	64	set_thread_area
206	64	io_setup		sys_io_setup
207	common	io_destroy		sys_io_destroy
208	common	io_getevents		sys_io_getevents
209	64	io_submit		sys_io_submit
210	common	io_cancel		sys_io_cancel
211	64	get_thread_area
212	common	lookup_dcookie		sys_lookup_dcookie
213	common	epoll_create		sys_epoll_create
214	64	epoll_ctl_old
215	64	epoll_wait_old
216	common	remap_file_pages	sys_remap_file_pages
217	common	getdents64		sys_getdents64
218	common	set_tid_address		sys_set_tid_address
219	common	restart_syscall		sys_restart_syscall
220	common	semtimedop		sys_semtimedop
221	common	fadvise64		sys_fadvise64
222	64	timer_create		sys_timer_create
223	common	timer_settime		sys_timer_settime
224	common	timer_gettime		sys_timer_gettime
225	common	timer_getoverrun	sys_timer_getoverrun
226	common	timer_delete		sys_timer_delete
227	common	clock_settime		sys_clock_settime
228	common	clock_gettime		sys_clock_gettime
229	common	clock_getres		sys_clock_getres
230	common	clock_nanosleep		sys_clock_nanosleep
231	common	exit_group		sys_exit_group
232	common	epoll_wait		sys_epoll_wait
233	common	epoll_ctl		sys_epoll_ctl
234	common	tgkill			sys_tgkill
235	common	utimes			sys_utimes
236	64	vserver
237	common	mbind			sys_mbind
238	common	set_mempolicy		sys_set_mempolicy
239	common	get_mempolicy		sys_get_mempolicy
240	common	mq_open			sys_mq_open
241	common	mq_unlink		sys_mq_unlink
242	common	mq_timedsend		sys_mq_timedsend
243	common	mq_timedreceive		sys_mq_timedreceive
244	64	mq_notify		sys_mq_notify
245	common	mq_getsetattr		sys_mq_getsetattr
246	64	kexec_load		sys_kexec_load
247	64	waitid			sys_waitid
248	common	add_key			sys_add_key
249	common	request_key		sys_request_key
250	common	keyctl			sys_keyctl
251	common	ioprio_set		sys_ioprio_set
252	common	ioprio_get		sys_ioprio_get
253	common	inotify_init		sys_inotify_init
254	common	inotify_add_watch	sys_inotify_add_watch
255	common	inotify_rm_watch	sys_inotify_rm_watch
256	common	migrate_pages		sys_migrate_pages
257	common	openat			sys_openat
258	common	mkdirat			sys_mkdirat
259	common	mknodat			sys_mknodat
260	common	fchownat		sys_fchownat
261	common	futimesat		sys_futimesat
262	common	newfstatat		sys_newfstatat
263	common	unlinkat		sys_unlinkat
264	common	renameat		sys_renameat
265	common	linkat			sys_linkat
266	common	symlinkat		sys_symlinkat
267	common	readlinkat		sys_readlinkat
268	common	fchmodat		sys_fchmodat
269	common	faccessat		sys_faccessat
270	common	pselect6		sys_pselect6
271	common	ppoll			sys_ppoll
272	common	unshare			sys_unshare
273	64	set_robust_list		sys_set_robust_list
274	64	get_robust_list		sys_get_robust_list
275	common	splice			sys_splice
276	common	tee			sys_tee
277	common	sync_file_range		sys_sync_file_range
278	64	vmsplice		sys_vmsplice
279	64	move_pages		sys_move_pages
280	common	utimensat		sys_utimensat
281	common	epoll_pwait		sys_epoll_pwait
282	common	signalfd		sys_signalfd
283	common	timerfd_create		sys_timerfd_create
284	common	eventfd			sys_eventfd
285	common	fallocate		sys_fallocate
286	common	timerfd_settime		sys_timerfd_settime
287	common	timerfd_gettime		sys_timerfd_gettime
288	common	accept4			sys_accept4
289	common	signalfd4		sys_signalfd4
290	common	eventfd2		sys_eventfd2
291	common	epoll_create1		sys_epoll_create1
292	common	dup3			sys_dup3
293	common	pipe2			sys_pipe2
294	common	inotify_init1		sys_inotify_init1
295	64	preadv			sys_preadv
296	64	pwritev			sys_pwritev
297	64	rt_tgsigqueueinfo	sys_rt_tgsigqueueinfo
298	common	perf_event_open		sys_perf_event_open
299	64	recvmmsg		sys_recvmmsg
300	common	fanotify_init		sys_fanotify_init
301	common	fanotify_mark		sys_fanotify_mark
302	common	prlimit64		sys_prlimit64
303	common	name_to_handle_at	sys_name_to_handle_at
304	common	open_by_handle_at	sys_open_by_handle_at
305	common	clock_adjtime		sys_clock_adjtime
306	common	syncfs			sys_syncfs
307	64	sendmmsg		sys_sendmmsg
308	common	setns			sys_setns
309	common	getcpu			sys_getcpu
310	64	process_vm_readv	sys_process_vm_readv
311	64	process_vm_writev	sys_process_vm_writev
312	common	kcmp			sys_kcmp
313	common	finit_module		sys_finit_module
314	common	sched_setattr		sys_sched_setattr
315	common	sched_getattr		sys_sched_getattr
316	common	renameat2		sys_renameat2
317	common	seccomp			sys_seccomp
318	common	getrandom		sys_getrandom
319	common	memfd_create		sys_memfd_create
320	common	kexec_file_load		sys_kexec_file_load
321	common	bpf			sys_bpf
322	64	execveat		sys_execveat
323	common	userfaultfd		sys_userfaultfd
324	common	membarrier		sys_membarrier
325	common	mlock2			sys_mlock2
326	common	copy_file_range		sys_copy_file_range
327	64	preadv2			sys_preadv2
328	64	pwritev2		sys_pwritev2
329	common	pkey_mprotect		sys_pkey_mprotect
330	common	pkey_alloc		sys_pkey_alloc
331	common	pkey_free		sys_pkey_free
332	common	statx			sys_statx
333	common	io_pgetevents		sys_io_pgetevents
334	common	rseq			sys_rseq
# don't use numbers 387 through 423, add new calls after the last
# 'common' entry
424	common	pidfd_send_signal	sys_pidfd_send_signal
425	common	io_uring_setup		sys_io_uring_setup
426	common	io_uring_enter		sys_io_uring_enter
427	common	io_uring_register	sys_io_uring_register
428	common	open_tree		sys_open_tree
429	common	move_mount		sys_move_mount
430	common	fsopen			sys_fsopen
431	common	fsconfig		sys_fsconfig
432	common	fsmount			sys_fsmount
433	common	fspick			sys_fspick
434	common	pidfd_open		sys_pidfd_open
435	common	clone3			sys_clone3
436	common	close_range		sys_close_range
437	common	openat2			sys_openat2
438	common	pidfd_getfd		sys_pidfd_getfd
439	common	faccessat2		sys_faccessat2
440	common	process_madvise		sys_process_madvise
441	common	epoll_pwait2		sys_epoll_pwait2
442	common	mount_setattr		sys_mount_setattr
443	common	quotactl_fd		sys_quotactl_fd
444	common	landlock_create_ruleset	sys_landlock_create_ruleset
445	common	landlock_add_rule	sys_landlock_add_rule
446	common	landlock_restrict_self	sys_landlock_restrict_self
447	common	memfd_secret		sys_memfd_secret
448	common	process_mrelease	sys_process_mrelease
449	common	futex_waitv		sys_futex_waitv
450	common	set_mempolicy_home_node	sys_set_mempolicy_home_node
<<<<<<< HEAD
451	common	cachestat		sys_cachestat
=======
451	64	map_shadow_stack	sys_map_shadow_stack
>>>>>>> 02332156

#
# Due to a historical design error, certain syscalls are numbered differently
# in x32 as compared to native x86_64.  These syscalls have numbers 512-547.
# Do not add new syscalls to this range.  Numbers 548 and above are available
# for non-x32 use.
#
512	x32	rt_sigaction		compat_sys_rt_sigaction
513	x32	rt_sigreturn		compat_sys_x32_rt_sigreturn
514	x32	ioctl			compat_sys_ioctl
515	x32	readv			sys_readv
516	x32	writev			sys_writev
517	x32	recvfrom		compat_sys_recvfrom
518	x32	sendmsg			compat_sys_sendmsg
519	x32	recvmsg			compat_sys_recvmsg
520	x32	execve			compat_sys_execve
521	x32	ptrace			compat_sys_ptrace
522	x32	rt_sigpending		compat_sys_rt_sigpending
523	x32	rt_sigtimedwait		compat_sys_rt_sigtimedwait_time64
524	x32	rt_sigqueueinfo		compat_sys_rt_sigqueueinfo
525	x32	sigaltstack		compat_sys_sigaltstack
526	x32	timer_create		compat_sys_timer_create
527	x32	mq_notify		compat_sys_mq_notify
528	x32	kexec_load		compat_sys_kexec_load
529	x32	waitid			compat_sys_waitid
530	x32	set_robust_list		compat_sys_set_robust_list
531	x32	get_robust_list		compat_sys_get_robust_list
532	x32	vmsplice		sys_vmsplice
533	x32	move_pages		sys_move_pages
534	x32	preadv			compat_sys_preadv64
535	x32	pwritev			compat_sys_pwritev64
536	x32	rt_tgsigqueueinfo	compat_sys_rt_tgsigqueueinfo
537	x32	recvmmsg		compat_sys_recvmmsg_time64
538	x32	sendmmsg		compat_sys_sendmmsg
539	x32	process_vm_readv	sys_process_vm_readv
540	x32	process_vm_writev	sys_process_vm_writev
541	x32	setsockopt		sys_setsockopt
542	x32	getsockopt		sys_getsockopt
543	x32	io_setup		compat_sys_io_setup
544	x32	io_submit		compat_sys_io_submit
545	x32	execveat		compat_sys_execveat
546	x32	preadv2			compat_sys_preadv64v2
547	x32	pwritev2		compat_sys_pwritev64v2
# This is the end of the legacy x32 range.  Numbers 548 and above are
# not special and are not to be used for x32-specific syscalls.<|MERGE_RESOLUTION|>--- conflicted
+++ resolved
@@ -372,11 +372,8 @@
 448	common	process_mrelease	sys_process_mrelease
 449	common	futex_waitv		sys_futex_waitv
 450	common	set_mempolicy_home_node	sys_set_mempolicy_home_node
-<<<<<<< HEAD
 451	common	cachestat		sys_cachestat
-=======
-451	64	map_shadow_stack	sys_map_shadow_stack
->>>>>>> 02332156
+452	64	map_shadow_stack	sys_map_shadow_stack
 
 #
 # Due to a historical design error, certain syscalls are numbered differently
