// SPDX-License-Identifier: GPL-2.0-only
/*
 *  linux/mm/page_alloc.c
 *
 *  Manages the free list, the system allocates free pages here.
 *  Note that kmalloc() lives in slab.c
 *
 *  Copyright (C) 1991, 1992, 1993, 1994  Linus Torvalds
 *  Swap reorganised 29.12.95, Stephen Tweedie
 *  Support of BIGMEM added by Gerhard Wichert, Siemens AG, July 1999
 *  Reshaped it to be a zoned allocator, Ingo Molnar, Red Hat, 1999
 *  Discontiguous memory support, Kanoj Sarcar, SGI, Nov 1999
 *  Zone balancing, Kanoj Sarcar, SGI, Jan 2000
 *  Per cpu hot/cold page lists, bulk allocation, Martin J. Bligh, Sept 2002
 *          (lots of bits borrowed from Ingo Molnar & Andrew Morton)
 */

#include <linux/stddef.h>
#include <linux/mm.h>
#include <linux/highmem.h>
#include <linux/interrupt.h>
#include <linux/jiffies.h>
#include <linux/compiler.h>
#include <linux/kernel.h>
#include <linux/kasan.h>
#include <linux/kmsan.h>
#include <linux/module.h>
#include <linux/suspend.h>
#include <linux/ratelimit.h>
#include <linux/oom.h>
#include <linux/topology.h>
#include <linux/sysctl.h>
#include <linux/cpu.h>
#include <linux/cpuset.h>
#include <linux/memory_hotplug.h>
#include <linux/nodemask.h>
#include <linux/vmstat.h>
#include <linux/fault-inject.h>
#include <linux/compaction.h>
#include <trace/events/kmem.h>
#include <trace/events/oom.h>
#include <linux/prefetch.h>
#include <linux/mm_inline.h>
#include <linux/mmu_notifier.h>
#include <linux/migrate.h>
#include <linux/sched/mm.h>
#include <linux/page_owner.h>
#include <linux/page_table_check.h>
#include <linux/memcontrol.h>
#include <linux/ftrace.h>
#include <linux/lockdep.h>
#include <linux/psi.h>
#include <linux/khugepaged.h>
#include <linux/delayacct.h>
#include <asm/div64.h>
#include "internal.h"
#include "shuffle.h"
#include "page_reporting.h"

/* Free Page Internal flags: for internal, non-pcp variants of free_pages(). */
typedef int __bitwise fpi_t;

/* No special request */
#define FPI_NONE		((__force fpi_t)0)

/*
 * Skip free page reporting notification for the (possibly merged) page.
 * This does not hinder free page reporting from grabbing the page,
 * reporting it and marking it "reported" -  it only skips notifying
 * the free page reporting infrastructure about a newly freed page. For
 * example, used when temporarily pulling a page from a freelist and
 * putting it back unmodified.
 */
#define FPI_SKIP_REPORT_NOTIFY	((__force fpi_t)BIT(0))

/*
 * Place the (possibly merged) page to the tail of the freelist. Will ignore
 * page shuffling (relevant code - e.g., memory onlining - is expected to
 * shuffle the whole zone).
 *
 * Note: No code should rely on this flag for correctness - it's purely
 *       to allow for optimizations when handing back either fresh pages
 *       (memory onlining) or untouched pages (page isolation, free page
 *       reporting).
 */
#define FPI_TO_TAIL		((__force fpi_t)BIT(1))

/* prevent >1 _updater_ of zone percpu pageset ->high and ->batch fields */
static DEFINE_MUTEX(pcp_batch_high_lock);
#define MIN_PERCPU_PAGELIST_HIGH_FRACTION (8)

#if defined(CONFIG_SMP) || defined(CONFIG_PREEMPT_RT)
/*
 * On SMP, spin_trylock is sufficient protection.
 * On PREEMPT_RT, spin_trylock is equivalent on both SMP and UP.
 */
#define pcp_trylock_prepare(flags)	do { } while (0)
#define pcp_trylock_finish(flag)	do { } while (0)
#else

/* UP spin_trylock always succeeds so disable IRQs to prevent re-entrancy. */
#define pcp_trylock_prepare(flags)	local_irq_save(flags)
#define pcp_trylock_finish(flags)	local_irq_restore(flags)
#endif

/*
 * Locking a pcp requires a PCP lookup followed by a spinlock. To avoid
 * a migration causing the wrong PCP to be locked and remote memory being
 * potentially allocated, pin the task to the CPU for the lookup+lock.
 * preempt_disable is used on !RT because it is faster than migrate_disable.
 * migrate_disable is used on RT because otherwise RT spinlock usage is
 * interfered with and a high priority task cannot preempt the allocator.
 */
#ifndef CONFIG_PREEMPT_RT
#define pcpu_task_pin()		preempt_disable()
#define pcpu_task_unpin()	preempt_enable()
#else
#define pcpu_task_pin()		migrate_disable()
#define pcpu_task_unpin()	migrate_enable()
#endif

/*
 * Generic helper to lookup and a per-cpu variable with an embedded spinlock.
 * Return value should be used with equivalent unlock helper.
 */
#define pcpu_spin_lock(type, member, ptr)				\
({									\
	type *_ret;							\
	pcpu_task_pin();						\
	_ret = this_cpu_ptr(ptr);					\
	spin_lock(&_ret->member);					\
	_ret;								\
})

#define pcpu_spin_trylock(type, member, ptr)				\
({									\
	type *_ret;							\
	pcpu_task_pin();						\
	_ret = this_cpu_ptr(ptr);					\
	if (!spin_trylock(&_ret->member)) {				\
		pcpu_task_unpin();					\
		_ret = NULL;						\
	}								\
	_ret;								\
})

#define pcpu_spin_unlock(member, ptr)					\
({									\
	spin_unlock(&ptr->member);					\
	pcpu_task_unpin();						\
})

/* struct per_cpu_pages specific helpers. */
#define pcp_spin_lock(ptr)						\
	pcpu_spin_lock(struct per_cpu_pages, lock, ptr)

#define pcp_spin_trylock(ptr)						\
	pcpu_spin_trylock(struct per_cpu_pages, lock, ptr)

#define pcp_spin_unlock(ptr)						\
	pcpu_spin_unlock(lock, ptr)

#ifdef CONFIG_USE_PERCPU_NUMA_NODE_ID
DEFINE_PER_CPU(int, numa_node);
EXPORT_PER_CPU_SYMBOL(numa_node);
#endif

DEFINE_STATIC_KEY_TRUE(vm_numa_stat_key);

#ifdef CONFIG_HAVE_MEMORYLESS_NODES
/*
 * N.B., Do NOT reference the '_numa_mem_' per cpu variable directly.
 * It will not be defined when CONFIG_HAVE_MEMORYLESS_NODES is not defined.
 * Use the accessor functions set_numa_mem(), numa_mem_id() and cpu_to_mem()
 * defined in <linux/topology.h>.
 */
DEFINE_PER_CPU(int, _numa_mem_);		/* Kernel "local memory" node */
EXPORT_PER_CPU_SYMBOL(_numa_mem_);
#endif

static DEFINE_MUTEX(pcpu_drain_mutex);

#ifdef CONFIG_GCC_PLUGIN_LATENT_ENTROPY
volatile unsigned long latent_entropy __latent_entropy;
EXPORT_SYMBOL(latent_entropy);
#endif

/*
 * Array of node states.
 */
nodemask_t node_states[NR_NODE_STATES] __read_mostly = {
	[N_POSSIBLE] = NODE_MASK_ALL,
	[N_ONLINE] = { { [0] = 1UL } },
#ifndef CONFIG_NUMA
	[N_NORMAL_MEMORY] = { { [0] = 1UL } },
#ifdef CONFIG_HIGHMEM
	[N_HIGH_MEMORY] = { { [0] = 1UL } },
#endif
	[N_MEMORY] = { { [0] = 1UL } },
	[N_CPU] = { { [0] = 1UL } },
#endif	/* NUMA */
};
EXPORT_SYMBOL(node_states);

gfp_t gfp_allowed_mask __read_mostly = GFP_BOOT_MASK;

#ifdef CONFIG_HUGETLB_PAGE_SIZE_VARIABLE
unsigned int pageblock_order __read_mostly;
#endif

static void __free_pages_ok(struct page *page, unsigned int order,
			    fpi_t fpi_flags);

/*
 * results with 256, 32 in the lowmem_reserve sysctl:
 *	1G machine -> (16M dma, 800M-16M normal, 1G-800M high)
 *	1G machine -> (16M dma, 784M normal, 224M high)
 *	NORMAL allocation will leave 784M/256 of ram reserved in the ZONE_DMA
 *	HIGHMEM allocation will leave 224M/32 of ram reserved in ZONE_NORMAL
 *	HIGHMEM allocation will leave (224M+784M)/256 of ram reserved in ZONE_DMA
 *
 * TBD: should special case ZONE_DMA32 machines here - in those we normally
 * don't need any ZONE_NORMAL reservation
 */
static int sysctl_lowmem_reserve_ratio[MAX_NR_ZONES] = {
#ifdef CONFIG_ZONE_DMA
	[ZONE_DMA] = 256,
#endif
#ifdef CONFIG_ZONE_DMA32
	[ZONE_DMA32] = 256,
#endif
	[ZONE_NORMAL] = 32,
#ifdef CONFIG_HIGHMEM
	[ZONE_HIGHMEM] = 0,
#endif
	[ZONE_MOVABLE] = 0,
};

char * const zone_names[MAX_NR_ZONES] = {
#ifdef CONFIG_ZONE_DMA
	 "DMA",
#endif
#ifdef CONFIG_ZONE_DMA32
	 "DMA32",
#endif
	 "Normal",
#ifdef CONFIG_HIGHMEM
	 "HighMem",
#endif
	 "Movable",
#ifdef CONFIG_ZONE_DEVICE
	 "Device",
#endif
};

const char * const migratetype_names[MIGRATE_TYPES] = {
	"Unmovable",
	"Movable",
	"Reclaimable",
	"HighAtomic",
#ifdef CONFIG_CMA
	"CMA",
#endif
#ifdef CONFIG_MEMORY_ISOLATION
	"Isolate",
#endif
};

int min_free_kbytes = 1024;
int user_min_free_kbytes = -1;
static int watermark_boost_factor __read_mostly = 15000;
static int watermark_scale_factor = 10;

/* movable_zone is the "real" zone pages in ZONE_MOVABLE are taken from */
int movable_zone;
EXPORT_SYMBOL(movable_zone);

#if MAX_NUMNODES > 1
unsigned int nr_node_ids __read_mostly = MAX_NUMNODES;
unsigned int nr_online_nodes __read_mostly = 1;
EXPORT_SYMBOL(nr_node_ids);
EXPORT_SYMBOL(nr_online_nodes);
#endif

static bool page_contains_unaccepted(struct page *page, unsigned int order);
static void accept_page(struct page *page, unsigned int order);
static bool try_to_accept_memory(struct zone *zone, unsigned int order);
static inline bool has_unaccepted_memory(void);
static bool __free_unaccepted(struct page *page);

int page_group_by_mobility_disabled __read_mostly;

#ifdef CONFIG_DEFERRED_STRUCT_PAGE_INIT
/*
 * During boot we initialize deferred pages on-demand, as needed, but once
 * page_alloc_init_late() has finished, the deferred pages are all initialized,
 * and we can permanently disable that path.
 */
DEFINE_STATIC_KEY_TRUE(deferred_pages);

static inline bool deferred_pages_enabled(void)
{
	return static_branch_unlikely(&deferred_pages);
}

/*
 * deferred_grow_zone() is __init, but it is called from
 * get_page_from_freelist() during early boot until deferred_pages permanently
 * disables this call. This is why we have refdata wrapper to avoid warning,
 * and to ensure that the function body gets unloaded.
 */
static bool __ref
_deferred_grow_zone(struct zone *zone, unsigned int order)
{
       return deferred_grow_zone(zone, order);
}
#else
static inline bool deferred_pages_enabled(void)
{
	return false;
}
#endif /* CONFIG_DEFERRED_STRUCT_PAGE_INIT */

/* Return a pointer to the bitmap storing bits affecting a block of pages */
static inline unsigned long *get_pageblock_bitmap(const struct page *page,
							unsigned long pfn)
{
#ifdef CONFIG_SPARSEMEM
	return section_to_usemap(__pfn_to_section(pfn));
#else
	return page_zone(page)->pageblock_flags;
#endif /* CONFIG_SPARSEMEM */
}

static inline int pfn_to_bitidx(const struct page *page, unsigned long pfn)
{
#ifdef CONFIG_SPARSEMEM
	pfn &= (PAGES_PER_SECTION-1);
#else
	pfn = pfn - pageblock_start_pfn(page_zone(page)->zone_start_pfn);
#endif /* CONFIG_SPARSEMEM */
	return (pfn >> pageblock_order) * NR_PAGEBLOCK_BITS;
}

/**
 * get_pfnblock_flags_mask - Return the requested group of flags for the pageblock_nr_pages block of pages
 * @page: The page within the block of interest
 * @pfn: The target page frame number
 * @mask: mask of bits that the caller is interested in
 *
 * Return: pageblock_bits flags
 */
unsigned long get_pfnblock_flags_mask(const struct page *page,
					unsigned long pfn, unsigned long mask)
{
	unsigned long *bitmap;
	unsigned long bitidx, word_bitidx;
	unsigned long word;

	bitmap = get_pageblock_bitmap(page, pfn);
	bitidx = pfn_to_bitidx(page, pfn);
	word_bitidx = bitidx / BITS_PER_LONG;
	bitidx &= (BITS_PER_LONG-1);
	/*
	 * This races, without locks, with set_pfnblock_flags_mask(). Ensure
	 * a consistent read of the memory array, so that results, even though
	 * racy, are not corrupted.
	 */
	word = READ_ONCE(bitmap[word_bitidx]);
	return (word >> bitidx) & mask;
}

static __always_inline int get_pfnblock_migratetype(const struct page *page,
					unsigned long pfn)
{
	return get_pfnblock_flags_mask(page, pfn, MIGRATETYPE_MASK);
}

/**
 * set_pfnblock_flags_mask - Set the requested group of flags for a pageblock_nr_pages block of pages
 * @page: The page within the block of interest
 * @flags: The flags to set
 * @pfn: The target page frame number
 * @mask: mask of bits that the caller is interested in
 */
void set_pfnblock_flags_mask(struct page *page, unsigned long flags,
					unsigned long pfn,
					unsigned long mask)
{
	unsigned long *bitmap;
	unsigned long bitidx, word_bitidx;
	unsigned long word;

	BUILD_BUG_ON(NR_PAGEBLOCK_BITS != 4);
	BUILD_BUG_ON(MIGRATE_TYPES > (1 << PB_migratetype_bits));

	bitmap = get_pageblock_bitmap(page, pfn);
	bitidx = pfn_to_bitidx(page, pfn);
	word_bitidx = bitidx / BITS_PER_LONG;
	bitidx &= (BITS_PER_LONG-1);

	VM_BUG_ON_PAGE(!zone_spans_pfn(page_zone(page), pfn), page);

	mask <<= bitidx;
	flags <<= bitidx;

	word = READ_ONCE(bitmap[word_bitidx]);
	do {
	} while (!try_cmpxchg(&bitmap[word_bitidx], &word, (word & ~mask) | flags));
}

void set_pageblock_migratetype(struct page *page, int migratetype)
{
	if (unlikely(page_group_by_mobility_disabled &&
		     migratetype < MIGRATE_PCPTYPES))
		migratetype = MIGRATE_UNMOVABLE;

	set_pfnblock_flags_mask(page, (unsigned long)migratetype,
				page_to_pfn(page), MIGRATETYPE_MASK);
}

#ifdef CONFIG_DEBUG_VM
static int page_outside_zone_boundaries(struct zone *zone, struct page *page)
{
	int ret;
	unsigned seq;
	unsigned long pfn = page_to_pfn(page);
	unsigned long sp, start_pfn;

	do {
		seq = zone_span_seqbegin(zone);
		start_pfn = zone->zone_start_pfn;
		sp = zone->spanned_pages;
		ret = !zone_spans_pfn(zone, pfn);
	} while (zone_span_seqretry(zone, seq));

	if (ret)
		pr_err("page 0x%lx outside node %d zone %s [ 0x%lx - 0x%lx ]\n",
			pfn, zone_to_nid(zone), zone->name,
			start_pfn, start_pfn + sp);

	return ret;
}

/*
 * Temporary debugging check for pages not lying within a given zone.
 */
static int __maybe_unused bad_range(struct zone *zone, struct page *page)
{
	if (page_outside_zone_boundaries(zone, page))
		return 1;
	if (zone != page_zone(page))
		return 1;

	return 0;
}
#else
static inline int __maybe_unused bad_range(struct zone *zone, struct page *page)
{
	return 0;
}
#endif

static void bad_page(struct page *page, const char *reason)
{
	static unsigned long resume;
	static unsigned long nr_shown;
	static unsigned long nr_unshown;

	/*
	 * Allow a burst of 60 reports, then keep quiet for that minute;
	 * or allow a steady drip of one report per second.
	 */
	if (nr_shown == 60) {
		if (time_before(jiffies, resume)) {
			nr_unshown++;
			goto out;
		}
		if (nr_unshown) {
			pr_alert(
			      "BUG: Bad page state: %lu messages suppressed\n",
				nr_unshown);
			nr_unshown = 0;
		}
		nr_shown = 0;
	}
	if (nr_shown++ == 0)
		resume = jiffies + 60 * HZ;

	pr_alert("BUG: Bad page state in process %s  pfn:%05lx\n",
		current->comm, page_to_pfn(page));
	dump_page(page, reason);

	print_modules();
	dump_stack();
out:
	/* Leave bad fields for debug, except PageBuddy could make trouble */
	page_mapcount_reset(page); /* remove PageBuddy */
	add_taint(TAINT_BAD_PAGE, LOCKDEP_NOW_UNRELIABLE);
}

static inline unsigned int order_to_pindex(int migratetype, int order)
{
#ifdef CONFIG_TRANSPARENT_HUGEPAGE
	if (order > PAGE_ALLOC_COSTLY_ORDER) {
		VM_BUG_ON(order != pageblock_order);
		return NR_LOWORDER_PCP_LISTS;
	}
#else
	VM_BUG_ON(order > PAGE_ALLOC_COSTLY_ORDER);
#endif

	return (MIGRATE_PCPTYPES * order) + migratetype;
}

static inline int pindex_to_order(unsigned int pindex)
{
	int order = pindex / MIGRATE_PCPTYPES;

#ifdef CONFIG_TRANSPARENT_HUGEPAGE
	if (pindex == NR_LOWORDER_PCP_LISTS)
		order = pageblock_order;
#else
	VM_BUG_ON(order > PAGE_ALLOC_COSTLY_ORDER);
#endif

	return order;
}

static inline bool pcp_allowed_order(unsigned int order)
{
	if (order <= PAGE_ALLOC_COSTLY_ORDER)
		return true;
#ifdef CONFIG_TRANSPARENT_HUGEPAGE
	if (order == pageblock_order)
		return true;
#endif
	return false;
}

static inline void free_the_page(struct page *page, unsigned int order)
{
	if (pcp_allowed_order(order))		/* Via pcp? */
		free_unref_page(page, order);
	else
		__free_pages_ok(page, order, FPI_NONE);
}

/*
 * Higher-order pages are called "compound pages".  They are structured thusly:
 *
 * The first PAGE_SIZE page is called the "head page" and have PG_head set.
 *
 * The remaining PAGE_SIZE pages are called "tail pages". PageTail() is encoded
 * in bit 0 of page->compound_head. The rest of bits is pointer to head page.
 *
 * The first tail page's ->compound_order holds the order of allocation.
 * This usage means that zero-order pages may not be compound.
 */

void prep_compound_page(struct page *page, unsigned int order)
{
	int i;
	int nr_pages = 1 << order;

	__SetPageHead(page);
	for (i = 1; i < nr_pages; i++)
		prep_compound_tail(page, i);

	prep_compound_head(page, order);
}

void destroy_large_folio(struct folio *folio)
{
	if (folio_test_hugetlb(folio)) {
		free_huge_folio(folio);
		return;
	}

	if (folio_test_large_rmappable(folio))
		folio_undo_large_rmappable(folio);

	mem_cgroup_uncharge(folio);
	free_the_page(&folio->page, folio_order(folio));
}

static inline void set_buddy_order(struct page *page, unsigned int order)
{
	set_page_private(page, order);
	__SetPageBuddy(page);
}

#ifdef CONFIG_COMPACTION
static inline struct capture_control *task_capc(struct zone *zone)
{
	struct capture_control *capc = current->capture_control;

	return unlikely(capc) &&
		!(current->flags & PF_KTHREAD) &&
		!capc->page &&
		capc->cc->zone == zone ? capc : NULL;
}

static inline bool
compaction_capture(struct capture_control *capc, struct page *page,
		   int order, int migratetype)
{
	if (!capc || order != capc->cc->order)
		return false;

	/* Do not accidentally pollute CMA or isolated regions*/
	if (is_migrate_cma(migratetype) ||
	    is_migrate_isolate(migratetype))
		return false;

	/*
	 * Do not let lower order allocations pollute a movable pageblock.
	 * This might let an unmovable request use a reclaimable pageblock
	 * and vice-versa but no more than normal fallback logic which can
	 * have trouble finding a high-order free page.
	 */
	if (order < pageblock_order && migratetype == MIGRATE_MOVABLE)
		return false;

	capc->page = page;
	return true;
}

#else
static inline struct capture_control *task_capc(struct zone *zone)
{
	return NULL;
}

static inline bool
compaction_capture(struct capture_control *capc, struct page *page,
		   int order, int migratetype)
{
	return false;
}
#endif /* CONFIG_COMPACTION */

static inline void account_freepages(struct page *page, struct zone *zone,
				     int nr_pages, int migratetype)
{
	if (is_migrate_isolate(migratetype))
		return;

	__mod_zone_page_state(zone, NR_FREE_PAGES, nr_pages);

	if (is_migrate_cma(migratetype))
		__mod_zone_page_state(zone, NR_FREE_CMA_PAGES, nr_pages);
}

/* Used for pages not on another list */
static inline void add_to_free_list(struct page *page, struct zone *zone,
				    unsigned int order, int migratetype,
				    bool tail)
{
	struct free_area *area = &zone->free_area[order];

	VM_WARN_ONCE(get_pageblock_migratetype(page) != migratetype,
		     "page type is %lu, passed migratetype is %d (nr=%d)\n",
		     get_pageblock_migratetype(page), migratetype, 1 << order);

	if (tail)
		list_add_tail(&page->buddy_list, &area->free_list[migratetype]);
	else
		list_add(&page->buddy_list, &area->free_list[migratetype]);
	area->nr_free++;

	account_freepages(page, zone, 1 << order, migratetype);
}

/*
 * Used for pages which are on another list. Move the pages to the tail
 * of the list - so the moved pages won't immediately be considered for
 * allocation again (e.g., optimization for memory onlining).
 */
static inline void move_to_free_list(struct page *page, struct zone *zone,
				     unsigned int order, int old_mt, int new_mt)
{
	struct free_area *area = &zone->free_area[order];

	/* Free page moving can fail, so it happens before the type update */
	VM_WARN_ONCE(get_pageblock_migratetype(page) != old_mt,
		     "page type is %lu, passed migratetype is %d (nr=%d)\n",
		     get_pageblock_migratetype(page), old_mt, 1 << order);

	list_move_tail(&page->buddy_list, &area->free_list[new_mt]);

	account_freepages(page, zone, -(1 << order), old_mt);
	account_freepages(page, zone, 1 << order, new_mt);
}

static inline void del_page_from_free_list(struct page *page, struct zone *zone,
					   unsigned int order, int migratetype)
{
        VM_WARN_ONCE(get_pageblock_migratetype(page) != migratetype,
		     "page type is %lu, passed migratetype is %d (nr=%d)\n",
		     get_pageblock_migratetype(page), migratetype, 1 << order);

	/* clear reported state and update reported page count */
	if (page_reported(page))
		__ClearPageReported(page);

	list_del(&page->buddy_list);
	__ClearPageBuddy(page);
	set_page_private(page, 0);
	zone->free_area[order].nr_free--;

	account_freepages(page, zone, -(1 << order), migratetype);
}

static inline struct page *get_page_from_free_area(struct free_area *area,
					    int migratetype)
{
	return list_first_entry_or_null(&area->free_list[migratetype],
					struct page, buddy_list);
}

/*
 * If this is not the largest possible page, check if the buddy
 * of the next-highest order is free. If it is, it's possible
 * that pages are being freed that will coalesce soon. In case,
 * that is happening, add the free page to the tail of the list
 * so it's less likely to be used soon and more likely to be merged
 * as a higher order page
 */
static inline bool
buddy_merge_likely(unsigned long pfn, unsigned long buddy_pfn,
		   struct page *page, unsigned int order)
{
	unsigned long higher_page_pfn;
	struct page *higher_page;

	if (order >= MAX_ORDER - 1)
		return false;

	higher_page_pfn = buddy_pfn & pfn;
	higher_page = page + (higher_page_pfn - pfn);

	return find_buddy_page_pfn(higher_page, higher_page_pfn, order + 1,
			NULL) != NULL;
}

/*
 * Freeing function for a buddy system allocator.
 *
 * The concept of a buddy system is to maintain direct-mapped table
 * (containing bit values) for memory blocks of various "orders".
 * The bottom level table contains the map for the smallest allocatable
 * units of memory (here, pages), and each level above it describes
 * pairs of units from the levels below, hence, "buddies".
 * At a high level, all that happens here is marking the table entry
 * at the bottom level available, and propagating the changes upward
 * as necessary, plus some accounting needed to play nicely with other
 * parts of the VM system.
 * At each level, we keep a list of pages, which are heads of continuous
 * free pages of length of (1 << order) and marked with PageBuddy.
 * Page's order is recorded in page_private(page) field.
 * So when we are allocating or freeing one, we can derive the state of the
 * other.  That is, if we allocate a small block, and both were
 * free, the remainder of the region must be split into blocks.
 * If a block is freed, and its buddy is also free, then this
 * triggers coalescing into a block of larger size.
 *
 * -- nyc
 */

static inline void __free_one_page(struct page *page,
		unsigned long pfn,
		struct zone *zone, unsigned int order,
		int migratetype, fpi_t fpi_flags)
{
	struct capture_control *capc = task_capc(zone);
	unsigned long buddy_pfn = 0;
	unsigned long combined_pfn;
	struct page *buddy;
	bool to_tail;

	VM_BUG_ON(!zone_is_initialized(zone));
	VM_BUG_ON_PAGE(page->flags & PAGE_FLAGS_CHECK_AT_PREP, page);

	VM_BUG_ON(migratetype == -1);
	VM_BUG_ON_PAGE(pfn & ((1 << order) - 1), page);
	VM_BUG_ON_PAGE(bad_range(zone, page), page);

	while (order < MAX_ORDER) {
		int buddy_mt;

		if (compaction_capture(capc, page, order, migratetype))
			return;

		buddy = find_buddy_page_pfn(page, pfn, order, &buddy_pfn);
		if (!buddy)
			goto done_merging;

		buddy_mt = get_pfnblock_migratetype(buddy, buddy_pfn);

		if (unlikely(order >= pageblock_order)) {
			/*
			 * We want to prevent merge between freepages on pageblock
			 * without fallbacks and normal pageblock. Without this,
			 * pageblock isolation could cause incorrect freepage or CMA
			 * accounting or HIGHATOMIC accounting.
			 */
			int buddy_mt = get_pfnblock_migratetype(buddy, buddy_pfn);

			if (migratetype != buddy_mt) {
				if (!migratetype_is_mergeable(migratetype) ||
				    !migratetype_is_mergeable(buddy_mt))
					goto done_merging;
				/*
				 * Match buddy type. This ensures that
				 * an expand() down the line puts the
				 * sub-blocks on the right freelists.
				 */
				set_pageblock_migratetype(buddy, migratetype);
			}
		}

		/*
		 * Our buddy is free or it is CONFIG_DEBUG_PAGEALLOC guard page,
		 * merge with it and move up one order.
		 */
		if (page_is_guard(buddy))
			clear_page_guard(zone, buddy, order);
		else
			del_page_from_free_list(buddy, zone, order, buddy_mt);
		combined_pfn = buddy_pfn & pfn;
		page = page + (combined_pfn - pfn);
		pfn = combined_pfn;
		order++;
	}

done_merging:
	set_buddy_order(page, order);

	if (fpi_flags & FPI_TO_TAIL)
		to_tail = true;
	else if (is_shuffle_order(order))
		to_tail = shuffle_pick_tail();
	else
		to_tail = buddy_merge_likely(pfn, buddy_pfn, page, order);

	add_to_free_list(page, zone, order, migratetype, to_tail);

	/* Notify page reporting subsystem of freed page */
	if (!(fpi_flags & FPI_SKIP_REPORT_NOTIFY))
		page_reporting_notify_free(order);
}

/**
 * split_free_page() -- split a free page at split_pfn_offset
 * @free_page:		the original free page
 * @order:		the order of the page
 * @split_pfn_offset:	split offset within the page
 *
 * Return -ENOENT if the free page is changed, otherwise 0
 *
 * It is used when the free page crosses two pageblocks with different migratetypes
 * at split_pfn_offset within the page. The split free page will be put into
 * separate migratetype lists afterwards. Otherwise, the function achieves
 * nothing.
 */
int split_free_page(struct page *free_page,
			unsigned int order, unsigned long split_pfn_offset)
{
	struct zone *zone = page_zone(free_page);
	unsigned long free_page_pfn = page_to_pfn(free_page);
	unsigned long pfn;
	unsigned long flags;
	int free_page_order;
	int mt;
	int ret = 0;

	if (split_pfn_offset == 0)
		return ret;

	spin_lock_irqsave(&zone->lock, flags);

	if (!PageBuddy(free_page) || buddy_order(free_page) != order) {
		ret = -ENOENT;
		goto out;
	}

	mt = get_pfnblock_migratetype(free_page, free_page_pfn);
	del_page_from_free_list(free_page, zone, order, mt);

	for (pfn = free_page_pfn;
	     pfn < free_page_pfn + (1UL << order);) {
		int mt = get_pfnblock_migratetype(pfn_to_page(pfn), pfn);

		free_page_order = min_t(unsigned int,
					pfn ? __ffs(pfn) : order,
					__fls(split_pfn_offset));
		__free_one_page(pfn_to_page(pfn), pfn, zone, free_page_order,
				mt, FPI_NONE);
		pfn += 1UL << free_page_order;
		split_pfn_offset -= (1UL << free_page_order);
		/* we have done the first part, now switch to second part */
		if (split_pfn_offset == 0)
			split_pfn_offset = (1UL << order) - (pfn - free_page_pfn);
	}
out:
	spin_unlock_irqrestore(&zone->lock, flags);
	return ret;
}
/*
 * A bad page could be due to a number of fields. Instead of multiple branches,
 * try and check multiple fields with one check. The caller must do a detailed
 * check if necessary.
 */
static inline bool page_expected_state(struct page *page,
					unsigned long check_flags)
{
	if (unlikely(atomic_read(&page->_mapcount) != -1))
		return false;

	if (unlikely((unsigned long)page->mapping |
			page_ref_count(page) |
#ifdef CONFIG_MEMCG
			page->memcg_data |
#endif
			(page->flags & check_flags)))
		return false;

	return true;
}

static const char *page_bad_reason(struct page *page, unsigned long flags)
{
	const char *bad_reason = NULL;

	if (unlikely(atomic_read(&page->_mapcount) != -1))
		bad_reason = "nonzero mapcount";
	if (unlikely(page->mapping != NULL))
		bad_reason = "non-NULL mapping";
	if (unlikely(page_ref_count(page) != 0))
		bad_reason = "nonzero _refcount";
	if (unlikely(page->flags & flags)) {
		if (flags == PAGE_FLAGS_CHECK_AT_PREP)
			bad_reason = "PAGE_FLAGS_CHECK_AT_PREP flag(s) set";
		else
			bad_reason = "PAGE_FLAGS_CHECK_AT_FREE flag(s) set";
	}
#ifdef CONFIG_MEMCG
	if (unlikely(page->memcg_data))
		bad_reason = "page still charged to cgroup";
#endif
	return bad_reason;
}

static void free_page_is_bad_report(struct page *page)
{
	bad_page(page,
		 page_bad_reason(page, PAGE_FLAGS_CHECK_AT_FREE));
}

static inline bool free_page_is_bad(struct page *page)
{
	if (likely(page_expected_state(page, PAGE_FLAGS_CHECK_AT_FREE)))
		return false;

	/* Something has gone sideways, find it */
	free_page_is_bad_report(page);
	return true;
}

static inline bool is_check_pages_enabled(void)
{
	return static_branch_unlikely(&check_pages_enabled);
}

static int free_tail_page_prepare(struct page *head_page, struct page *page)
{
	struct folio *folio = (struct folio *)head_page;
	int ret = 1, index = page - head_page;

	/*
	 * We rely page->lru.next never has bit 0 set, unless the page
	 * is PageTail(). Let's make sure that's true even for poisoned ->lru.
	 */
	BUILD_BUG_ON((unsigned long)LIST_POISON1 & 1);

	if (!is_check_pages_enabled()) {
		ret = 0;
		goto out;
	}

	/* Sanity check the first tail page */
	if (index == 1) {
		if (unlikely(folio_entire_mapcount(folio))) {
			bad_page(page, "nonzero entire_mapcount");
			goto out;
		}
		if (unlikely(atomic_read(&folio->_nr_pages_mapped))) {
			bad_page(page, "nonzero nr_pages_mapped");
			goto out;
		}
		if (unlikely(atomic_read(&folio->_pincount))) {
			bad_page(page, "nonzero pincount");
			goto out;
		}
	}

	/* Sanity check the rest tail pages over ->mapping */
	if (index > TAIL_MAPPING_REUSED_MAX && page->mapping != TAIL_MAPPING) {
		bad_page(page, "corrupted mapping in tail page");
		goto out;
	}

	if (unlikely(!PageTail(page))) {
		bad_page(page, "PageTail not set");
		goto out;
	}
	if (unlikely(compound_head(page) != head_page)) {
		bad_page(page, "compound_head not consistent");
		goto out;
	}
	ret = 0;
out:
	page->mapping = NULL;
	clear_compound_head(page);
	return ret;
}

/*
 * Skip KASAN memory poisoning when either:
 *
 * 1. For generic KASAN: deferred memory initialization has not yet completed.
 *    Tag-based KASAN modes skip pages freed via deferred memory initialization
 *    using page tags instead (see below).
 * 2. For tag-based KASAN modes: the page has a match-all KASAN tag, indicating
 *    that error detection is disabled for accesses via the page address.
 *
 * Pages will have match-all tags in the following circumstances:
 *
 * 1. Pages are being initialized for the first time, including during deferred
 *    memory init; see the call to page_kasan_tag_reset in __init_single_page.
 * 2. The allocation was not unpoisoned due to __GFP_SKIP_KASAN, with the
 *    exception of pages unpoisoned by kasan_unpoison_vmalloc.
 * 3. The allocation was excluded from being checked due to sampling,
 *    see the call to kasan_unpoison_pages.
 *
 * Poisoning pages during deferred memory init will greatly lengthen the
 * process and cause problem in large memory systems as the deferred pages
 * initialization is done with interrupt disabled.
 *
 * Assuming that there will be no reference to those newly initialized
 * pages before they are ever allocated, this should have no effect on
 * KASAN memory tracking as the poison will be properly inserted at page
 * allocation time. The only corner case is when pages are allocated by
 * on-demand allocation and then freed again before the deferred pages
 * initialization is done, but this is not likely to happen.
 */
static inline bool should_skip_kasan_poison(struct page *page, fpi_t fpi_flags)
{
	if (IS_ENABLED(CONFIG_KASAN_GENERIC))
		return deferred_pages_enabled();

	return page_kasan_tag(page) == 0xff;
}

static void kernel_init_pages(struct page *page, int numpages)
{
	int i;

	/* s390's use of memset() could override KASAN redzones. */
	kasan_disable_current();
	for (i = 0; i < numpages; i++)
		clear_highpage_kasan_tagged(page + i);
	kasan_enable_current();
}

static __always_inline bool free_pages_prepare(struct page *page,
			unsigned int order, fpi_t fpi_flags)
{
	int bad = 0;
	bool skip_kasan_poison = should_skip_kasan_poison(page, fpi_flags);
	bool init = want_init_on_free();

	VM_BUG_ON_PAGE(PageTail(page), page);

	trace_mm_page_free(page, order);
	kmsan_free_page(page, order);

	if (unlikely(PageHWPoison(page)) && !order) {
		/*
		 * Do not let hwpoison pages hit pcplists/buddy
		 * Untie memcg state and reset page's owner
		 */
		if (memcg_kmem_online() && PageMemcgKmem(page))
			__memcg_kmem_uncharge_page(page, order);
		reset_page_owner(page, order);
		page_table_check_free(page, order);
		return false;
	}

	/*
	 * Check tail pages before head page information is cleared to
	 * avoid checking PageCompound for order-0 pages.
	 */
	if (unlikely(order)) {
		bool compound = PageCompound(page);
		int i;

		VM_BUG_ON_PAGE(compound && compound_order(page) != order, page);

		if (compound)
			page[1].flags &= ~PAGE_FLAGS_SECOND;
		for (i = 1; i < (1 << order); i++) {
			if (compound)
				bad += free_tail_page_prepare(page, page + i);
			if (is_check_pages_enabled()) {
				if (free_page_is_bad(page + i)) {
					bad++;
					continue;
				}
			}
			(page + i)->flags &= ~PAGE_FLAGS_CHECK_AT_PREP;
		}
	}
	if (PageMappingFlags(page))
		page->mapping = NULL;
	if (memcg_kmem_online() && PageMemcgKmem(page))
		__memcg_kmem_uncharge_page(page, order);
	if (is_check_pages_enabled()) {
		if (free_page_is_bad(page))
			bad++;
		if (bad)
			return false;
	}

	page_cpupid_reset_last(page);
	page->flags &= ~PAGE_FLAGS_CHECK_AT_PREP;
	reset_page_owner(page, order);
	page_table_check_free(page, order);

	if (!PageHighMem(page)) {
		debug_check_no_locks_freed(page_address(page),
					   PAGE_SIZE << order);
		debug_check_no_obj_freed(page_address(page),
					   PAGE_SIZE << order);
	}

	kernel_poison_pages(page, 1 << order);

	/*
	 * As memory initialization might be integrated into KASAN,
	 * KASAN poisoning and memory initialization code must be
	 * kept together to avoid discrepancies in behavior.
	 *
	 * With hardware tag-based KASAN, memory tags must be set before the
	 * page becomes unavailable via debug_pagealloc or arch_free_page.
	 */
	if (!skip_kasan_poison) {
		kasan_poison_pages(page, order, init);

		/* Memory is already initialized if KASAN did it internally. */
		if (kasan_has_integrated_init())
			init = false;
	}
	if (init)
		kernel_init_pages(page, 1 << order);

	/*
	 * arch_free_page() can make the page's contents inaccessible.  s390
	 * does this.  So nothing which can access the page's contents should
	 * happen after this.
	 */
	arch_free_page(page, order);

	debug_pagealloc_unmap_pages(page, 1 << order);

	return true;
}

/*
 * Frees a number of pages from the PCP lists
 * Assumes all pages on list are in same zone.
 * count is the number of pages to free.
 */
static void free_pcppages_bulk(struct zone *zone, int count,
					struct per_cpu_pages *pcp,
					int pindex)
{
	unsigned long flags;
	unsigned int order;
	struct page *page;

	/*
	 * Ensure proper count is passed which otherwise would stuck in the
	 * below while (list_empty(list)) loop.
	 */
	count = min(pcp->count, count);

	/* Ensure requested pindex is drained first. */
	pindex = pindex - 1;

	spin_lock_irqsave(&zone->lock, flags);

	while (count > 0) {
		struct list_head *list;
		int nr_pages;

		/* Remove pages from lists in a round-robin fashion. */
		do {
			if (++pindex > NR_PCP_LISTS - 1)
				pindex = 0;
			list = &pcp->lists[pindex];
		} while (list_empty(list));

		order = pindex_to_order(pindex);
		nr_pages = 1 << order;
		do {
			unsigned long pfn;
			int mt;

			page = list_last_entry(list, struct page, pcp_list);
			pfn = page_to_pfn(page);
			mt = get_pfnblock_migratetype(page, pfn);

			/* must delete to avoid corrupting pcp list */
			list_del(&page->pcp_list);
			count -= nr_pages;
			pcp->count -= nr_pages;

			/* MIGRATE_ISOLATE page should not go to pcplists */
			VM_BUG_ON_PAGE(is_migrate_isolate(mt), page);

			__free_one_page(page, pfn, zone, order, mt, FPI_NONE);
			trace_mm_page_pcpu_drain(page, order, mt);
		} while (count > 0 && !list_empty(list));
	}

	spin_unlock_irqrestore(&zone->lock, flags);
}

static void free_one_page(struct zone *zone,
				struct page *page, unsigned long pfn,
				unsigned int order,
				int migratetype, fpi_t fpi_flags)
{
	unsigned long flags;

	spin_lock_irqsave(&zone->lock, flags);
	if (unlikely(has_isolate_pageblock(zone) ||
		is_migrate_isolate(migratetype))) {
		migratetype = get_pfnblock_migratetype(page, pfn);
	}
	__free_one_page(page, pfn, zone, order, migratetype, fpi_flags);
	spin_unlock_irqrestore(&zone->lock, flags);
}

static void __free_pages_ok(struct page *page, unsigned int order,
			    fpi_t fpi_flags)
{
	unsigned long flags;
	int migratetype;
	unsigned long pfn = page_to_pfn(page);
	struct zone *zone = page_zone(page);

	if (!free_pages_prepare(page, order, fpi_flags))
		return;

	/*
	 * Calling get_pfnblock_migratetype() without spin_lock_irqsave() here
	 * is used to avoid calling get_pfnblock_migratetype() under the lock.
	 * This will reduce the lock holding time.
	 */
	migratetype = get_pfnblock_migratetype(page, pfn);

	spin_lock_irqsave(&zone->lock, flags);
	if (unlikely(has_isolate_pageblock(zone) ||
		is_migrate_isolate(migratetype))) {
		migratetype = get_pfnblock_migratetype(page, pfn);
	}
	__free_one_page(page, pfn, zone, order, migratetype, fpi_flags);
	spin_unlock_irqrestore(&zone->lock, flags);

	__count_vm_events(PGFREE, 1 << order);
}

void __free_pages_core(struct page *page, unsigned int order)
{
	unsigned int nr_pages = 1 << order;
	struct page *p = page;
	unsigned int loop;

	/*
	 * When initializing the memmap, __init_single_page() sets the refcount
	 * of all pages to 1 ("allocated"/"not free"). We have to set the
	 * refcount of all involved pages to 0.
	 */
	prefetchw(p);
	for (loop = 0; loop < (nr_pages - 1); loop++, p++) {
		prefetchw(p + 1);
		__ClearPageReserved(p);
		set_page_count(p, 0);
	}
	__ClearPageReserved(p);
	set_page_count(p, 0);

	atomic_long_add(nr_pages, &page_zone(page)->managed_pages);

	if (page_contains_unaccepted(page, order)) {
		if (order == MAX_ORDER && __free_unaccepted(page))
			return;

		accept_page(page, order);
	}

	/*
	 * Bypass PCP and place fresh pages right to the tail, primarily
	 * relevant for memory onlining.
	 */
	__free_pages_ok(page, order, FPI_TO_TAIL);
}

/*
 * Check that the whole (or subset of) a pageblock given by the interval of
 * [start_pfn, end_pfn) is valid and within the same zone, before scanning it
 * with the migration of free compaction scanner.
 *
 * Return struct page pointer of start_pfn, or NULL if checks were not passed.
 *
 * It's possible on some configurations to have a setup like node0 node1 node0
 * i.e. it's possible that all pages within a zones range of pages do not
 * belong to a single zone. We assume that a border between node0 and node1
 * can occur within a single pageblock, but not a node0 node1 node0
 * interleaving within a single pageblock. It is therefore sufficient to check
 * the first and last page of a pageblock and avoid checking each individual
 * page in a pageblock.
 *
 * Note: the function may return non-NULL struct page even for a page block
 * which contains a memory hole (i.e. there is no physical memory for a subset
 * of the pfn range). For example, if the pageblock order is MAX_ORDER, which
 * will fall into 2 sub-sections, and the end pfn of the pageblock may be hole
 * even though the start pfn is online and valid. This should be safe most of
 * the time because struct pages are still initialized via init_unavailable_range()
 * and pfn walkers shouldn't touch any physical memory range for which they do
 * not recognize any specific metadata in struct pages.
 */
struct page *__pageblock_pfn_to_page(unsigned long start_pfn,
				     unsigned long end_pfn, struct zone *zone)
{
	struct page *start_page;
	struct page *end_page;

	/* end_pfn is one past the range we are checking */
	end_pfn--;

	if (!pfn_valid(end_pfn))
		return NULL;

	start_page = pfn_to_online_page(start_pfn);
	if (!start_page)
		return NULL;

	if (page_zone(start_page) != zone)
		return NULL;

	end_page = pfn_to_page(end_pfn);

	/* This gives a shorter code than deriving page_zone(end_page) */
	if (page_zone_id(start_page) != page_zone_id(end_page))
		return NULL;

	return start_page;
}

/*
 * The order of subdivision here is critical for the IO subsystem.
 * Please do not alter this order without good reasons and regression
 * testing. Specifically, as large blocks of memory are subdivided,
 * the order in which smaller blocks are delivered depends on the order
 * they're subdivided in this function. This is the primary factor
 * influencing the order in which pages are delivered to the IO
 * subsystem according to empirical testing, and this is also justified
 * by considering the behavior of a buddy system containing a single
 * large block of memory acted on by a series of small allocations.
 * This behavior is a critical factor in sglist merging's success.
 *
 * -- nyc
 */
static inline void expand(struct zone *zone, struct page *page,
	int low, int high, int migratetype)
{
	unsigned long size = 1 << high;

	while (high > low) {
		high--;
		size >>= 1;
		VM_BUG_ON_PAGE(bad_range(zone, &page[size]), &page[size]);

		/*
		 * Mark as guard pages (or page), that will allow to
		 * merge back to allocator when buddy will be freed.
		 * Corresponding page table entries will not be touched,
		 * pages will stay not present in virtual address space
		 */
		if (set_page_guard(zone, &page[size], high))
			continue;

		add_to_free_list(&page[size], zone, high, migratetype, false);
		set_buddy_order(&page[size], high);
	}
}

static void check_new_page_bad(struct page *page)
{
	if (unlikely(page->flags & __PG_HWPOISON)) {
		/* Don't complain about hwpoisoned pages */
		page_mapcount_reset(page); /* remove PageBuddy */
		return;
	}

	bad_page(page,
		 page_bad_reason(page, PAGE_FLAGS_CHECK_AT_PREP));
}

/*
 * This page is about to be returned from the page allocator
 */
static int check_new_page(struct page *page)
{
	if (likely(page_expected_state(page,
				PAGE_FLAGS_CHECK_AT_PREP|__PG_HWPOISON)))
		return 0;

	check_new_page_bad(page);
	return 1;
}

static inline bool check_new_pages(struct page *page, unsigned int order)
{
	if (is_check_pages_enabled()) {
		for (int i = 0; i < (1 << order); i++) {
			struct page *p = page + i;

			if (check_new_page(p))
				return true;
		}
	}

	return false;
}

static inline bool should_skip_kasan_unpoison(gfp_t flags)
{
	/* Don't skip if a software KASAN mode is enabled. */
	if (IS_ENABLED(CONFIG_KASAN_GENERIC) ||
	    IS_ENABLED(CONFIG_KASAN_SW_TAGS))
		return false;

	/* Skip, if hardware tag-based KASAN is not enabled. */
	if (!kasan_hw_tags_enabled())
		return true;

	/*
	 * With hardware tag-based KASAN enabled, skip if this has been
	 * requested via __GFP_SKIP_KASAN.
	 */
	return flags & __GFP_SKIP_KASAN;
}

static inline bool should_skip_init(gfp_t flags)
{
	/* Don't skip, if hardware tag-based KASAN is not enabled. */
	if (!kasan_hw_tags_enabled())
		return false;

	/* For hardware tag-based KASAN, skip if requested. */
	return (flags & __GFP_SKIP_ZERO);
}

inline void post_alloc_hook(struct page *page, unsigned int order,
				gfp_t gfp_flags)
{
	bool init = !want_init_on_free() && want_init_on_alloc(gfp_flags) &&
			!should_skip_init(gfp_flags);
	bool zero_tags = init && (gfp_flags & __GFP_ZEROTAGS);
	int i;

	set_page_private(page, 0);
	set_page_refcounted(page);

	arch_alloc_page(page, order);
	debug_pagealloc_map_pages(page, 1 << order);

	/*
	 * Page unpoisoning must happen before memory initialization.
	 * Otherwise, the poison pattern will be overwritten for __GFP_ZERO
	 * allocations and the page unpoisoning code will complain.
	 */
	kernel_unpoison_pages(page, 1 << order);

	/*
	 * As memory initialization might be integrated into KASAN,
	 * KASAN unpoisoning and memory initializion code must be
	 * kept together to avoid discrepancies in behavior.
	 */

	/*
	 * If memory tags should be zeroed
	 * (which happens only when memory should be initialized as well).
	 */
	if (zero_tags) {
		/* Initialize both memory and memory tags. */
		for (i = 0; i != 1 << order; ++i)
			tag_clear_highpage(page + i);

		/* Take note that memory was initialized by the loop above. */
		init = false;
	}
	if (!should_skip_kasan_unpoison(gfp_flags) &&
	    kasan_unpoison_pages(page, order, init)) {
		/* Take note that memory was initialized by KASAN. */
		if (kasan_has_integrated_init())
			init = false;
	} else {
		/*
		 * If memory tags have not been set by KASAN, reset the page
		 * tags to ensure page_address() dereferencing does not fault.
		 */
		for (i = 0; i != 1 << order; ++i)
			page_kasan_tag_reset(page + i);
	}
	/* If memory is still not initialized, initialize it now. */
	if (init)
		kernel_init_pages(page, 1 << order);

	set_page_owner(page, order, gfp_flags);
	page_table_check_alloc(page, order);
}

static void prep_new_page(struct page *page, unsigned int order, gfp_t gfp_flags,
							unsigned int alloc_flags)
{
	post_alloc_hook(page, order, gfp_flags);

	if (order && (gfp_flags & __GFP_COMP))
		prep_compound_page(page, order);

	/*
	 * page is set pfmemalloc when ALLOC_NO_WATERMARKS was necessary to
	 * allocate the page. The expectation is that the caller is taking
	 * steps that will free more memory. The caller should avoid the page
	 * being used for !PFMEMALLOC purposes.
	 */
	if (alloc_flags & ALLOC_NO_WATERMARKS)
		set_page_pfmemalloc(page);
	else
		clear_page_pfmemalloc(page);
}

/*
 * Go through the free lists for the given migratetype and remove
 * the smallest available page from the freelists
 */
static __always_inline
struct page *__rmqueue_smallest(struct zone *zone, unsigned int order,
						int migratetype)
{
	unsigned int current_order;
	struct free_area *area;
	struct page *page;

	/* Find a page of the appropriate size in the preferred list */
	for (current_order = order; current_order <= MAX_ORDER; ++current_order) {
		area = &(zone->free_area[current_order]);
		page = get_page_from_free_area(area, migratetype);
		if (!page)
			continue;
		del_page_from_free_list(page, zone, current_order, migratetype);
		expand(zone, page, order, current_order, migratetype);
		trace_mm_page_alloc_zone_locked(page, order, migratetype,
				pcp_allowed_order(order) &&
				migratetype < MIGRATE_PCPTYPES);
		return page;
	}

	return NULL;
}


/*
 * This array describes the order lists are fallen back to when
 * the free lists for the desirable migrate type are depleted
 *
 * The other migratetypes do not have fallbacks.
 */
static int fallbacks[MIGRATE_TYPES][MIGRATE_PCPTYPES - 1] = {
	[MIGRATE_UNMOVABLE]   = { MIGRATE_RECLAIMABLE, MIGRATE_MOVABLE   },
	[MIGRATE_MOVABLE]     = { MIGRATE_RECLAIMABLE, MIGRATE_UNMOVABLE },
	[MIGRATE_RECLAIMABLE] = { MIGRATE_UNMOVABLE,   MIGRATE_MOVABLE   },
};

#ifdef CONFIG_CMA
static __always_inline struct page *__rmqueue_cma_fallback(struct zone *zone,
					unsigned int order)
{
	return __rmqueue_smallest(zone, order, MIGRATE_CMA);
}
#else
static inline struct page *__rmqueue_cma_fallback(struct zone *zone,
					unsigned int order) { return NULL; }
#endif

/*
 * Move the free pages in a range to the freelist tail of the requested type.
 * Note that start_page and end_pages are not aligned on a pageblock
 * boundary. If alignment is required, use move_freepages_block()
 */
static int move_freepages(struct zone *zone, unsigned long start_pfn,
			  unsigned long end_pfn, int old_mt, int new_mt)
{
	struct page *page;
	unsigned long pfn;
	unsigned int order;
	int pages_moved = 0;

	for (pfn = start_pfn; pfn <= end_pfn;) {
		page = pfn_to_page(pfn);
		if (!PageBuddy(page)) {
			pfn++;
			continue;
		}

		/* Make sure we are not inadvertently changing nodes */
		VM_BUG_ON_PAGE(page_to_nid(page) != zone_to_nid(zone), page);
		VM_BUG_ON_PAGE(page_zone(page) != zone, page);

		order = buddy_order(page);
		move_to_free_list(page, zone, order, old_mt, new_mt);
		pfn += 1 << order;
		pages_moved += 1 << order;
	}

	return pages_moved;
}

static bool prep_move_freepages_block(struct zone *zone, struct page *page,
				      unsigned long *start_pfn,
				      unsigned long *end_pfn,
				      int *num_free, int *num_movable)
{
	unsigned long pfn, start, end;

	pfn = page_to_pfn(page);
	start = pageblock_start_pfn(pfn);
	end = pageblock_end_pfn(pfn) - 1;

	/* Do not cross zone boundaries */
	if (!zone_spans_pfn(zone, start))
		start = zone->zone_start_pfn;
	if (!zone_spans_pfn(zone, end))
		return false;

	*start_pfn = start;
	*end_pfn = end;

	if (num_free) {
		*num_free = 0;
		*num_movable = 0;
		for (pfn = start; pfn <= end;) {
			page = pfn_to_page(pfn);
			if (PageBuddy(page)) {
				int nr = 1 << buddy_order(page);

				*num_free += nr;
				pfn += nr;
				continue;
			}
			/*
			 * We assume that pages that could be isolated for
			 * migration are movable. But we don't actually try
			 * isolating, as that would be expensive.
			 */
			if (PageLRU(page) || __PageMovable(page))
				(*num_movable)++;
			pfn++;
		}
	}

	return true;
}

int move_freepages_block(struct zone *zone, struct page *page,
			 int old_mt, int new_mt)
{
	unsigned long start_pfn, end_pfn;

	if (!prep_move_freepages_block(zone, page, &start_pfn, &end_pfn,
				       NULL, NULL))
		return -1;

	return move_freepages(zone, start_pfn, end_pfn, old_mt, new_mt);
}

static void change_pageblock_range(struct page *pageblock_page,
					int start_order, int migratetype)
{
	int nr_pageblocks = 1 << (start_order - pageblock_order);

	while (nr_pageblocks--) {
		set_pageblock_migratetype(pageblock_page, migratetype);
		pageblock_page += pageblock_nr_pages;
	}
}

/*
 * When we are falling back to another migratetype during allocation, try to
 * steal extra free pages from the same pageblocks to satisfy further
 * allocations, instead of polluting multiple pageblocks.
 *
 * If we are stealing a relatively large buddy page, it is likely there will
 * be more free pages in the pageblock, so try to steal them all. For
 * reclaimable and unmovable allocations, we steal regardless of page size,
 * as fragmentation caused by those allocations polluting movable pageblocks
 * is worse than movable allocations stealing from unmovable and reclaimable
 * pageblocks.
 */
static bool can_steal_fallback(unsigned int order, int start_mt)
{
	/*
	 * Leaving this order check is intended, although there is
	 * relaxed order check in next check. The reason is that
	 * we can actually steal whole pageblock if this condition met,
	 * but, below check doesn't guarantee it and that is just heuristic
	 * so could be changed anytime.
	 */
	if (order >= pageblock_order)
		return true;

	if (order >= pageblock_order / 2 ||
		start_mt == MIGRATE_RECLAIMABLE ||
		start_mt == MIGRATE_UNMOVABLE ||
		page_group_by_mobility_disabled)
		return true;

	return false;
}

static inline bool boost_watermark(struct zone *zone)
{
	unsigned long max_boost;

	if (!watermark_boost_factor)
		return false;
	/*
	 * Don't bother in zones that are unlikely to produce results.
	 * On small machines, including kdump capture kernels running
	 * in a small area, boosting the watermark can cause an out of
	 * memory situation immediately.
	 */
	if ((pageblock_nr_pages * 4) > zone_managed_pages(zone))
		return false;

	max_boost = mult_frac(zone->_watermark[WMARK_HIGH],
			watermark_boost_factor, 10000);

	/*
	 * high watermark may be uninitialised if fragmentation occurs
	 * very early in boot so do not boost. We do not fall
	 * through and boost by pageblock_nr_pages as failing
	 * allocations that early means that reclaim is not going
	 * to help and it may even be impossible to reclaim the
	 * boosted watermark resulting in a hang.
	 */
	if (!max_boost)
		return false;

	max_boost = max(pageblock_nr_pages, max_boost);

	zone->watermark_boost = min(zone->watermark_boost + pageblock_nr_pages,
		max_boost);

	return true;
}

/*
 * This function implements actual steal behaviour. If order is large enough, we
 * can claim the whole pageblock for the requested migratetype. If not, we check
 * the pageblock for constituent pages; if at least half of the pages are free
 * or compatible, we can still claim the whole block, so pages freed in the
 * future will be put on the correct free list. Otherwise, we isolate exactly
 * the order we need from the fallback block and leave its migratetype alone.
 */
static void steal_suitable_fallback(struct zone *zone, struct page *page,
				    int current_order, int order, int start_type,
				    unsigned int alloc_flags, bool whole_block)
{
	int free_pages, movable_pages, alike_pages;
	unsigned long start_pfn, end_pfn;
	int block_type;

	block_type = get_pageblock_migratetype(page);

	/*
	 * This can happen due to races and we want to prevent broken
	 * highatomic accounting.
	 */
	if (is_migrate_highatomic(block_type))
		goto single_page;

	/* Take ownership for orders >= pageblock_order */
	if (current_order >= pageblock_order) {
		del_page_from_free_list(page, zone, current_order, block_type);
		change_pageblock_range(page, current_order, start_type);
		expand(zone, page, order, current_order, start_type);
		return;
	}

	/*
	 * Boost watermarks to increase reclaim pressure to reduce the
	 * likelihood of future fallbacks. Wake kswapd now as the node
	 * may be balanced overall and kswapd will not wake naturally.
	 */
	if (boost_watermark(zone) && (alloc_flags & ALLOC_KSWAPD))
		set_bit(ZONE_BOOSTED_WATERMARK, &zone->flags);

	/* We are not allowed to try stealing from the whole block */
	if (!whole_block)
		goto single_page;

	/* moving whole block can fail due to zone boundary conditions */
	if (!prep_move_freepages_block(zone, page, &start_pfn, &end_pfn,
				       &free_pages, &movable_pages))
		goto single_page;

	/*
	 * Determine how many pages are compatible with our allocation.
	 * For movable allocation, it's the number of movable pages which
	 * we just obtained. For other types it's a bit more tricky.
	 */
	if (start_type == MIGRATE_MOVABLE) {
		alike_pages = movable_pages;
	} else {
		/*
		 * If we are falling back a RECLAIMABLE or UNMOVABLE allocation
		 * to MOVABLE pageblock, consider all non-movable pages as
		 * compatible. If it's UNMOVABLE falling back to RECLAIMABLE or
		 * vice versa, be conservative since we can't distinguish the
		 * exact migratetype of non-movable pages.
		 */
		if (block_type == MIGRATE_MOVABLE)
			alike_pages = pageblock_nr_pages
						- (free_pages + movable_pages);
		else
			alike_pages = 0;
	}
	/*
	 * If a sufficient number of pages in the block are either free or of
	 * compatible migratability as our allocation, claim the whole block.
	 */
	if (free_pages + alike_pages >= (1 << (pageblock_order-1)) ||
			page_group_by_mobility_disabled) {
		move_freepages(zone, start_pfn, end_pfn, block_type, start_type);
		set_pageblock_migratetype(page, start_type);
		block_type = start_type;
	}

single_page:
	del_page_from_free_list(page, zone, current_order, block_type);
	expand(zone, page, order, current_order, block_type);
}

/*
 * Check whether there is a suitable fallback freepage with requested order.
 * If only_stealable is true, this function returns fallback_mt only if
 * we can steal other freepages all together. This would help to reduce
 * fragmentation due to mixed migratetype pages in one pageblock.
 */
int find_suitable_fallback(struct free_area *area, unsigned int order,
			int migratetype, bool only_stealable, bool *can_steal)
{
	int i;
	int fallback_mt;

	if (area->nr_free == 0)
		return -1;

	*can_steal = false;
	for (i = 0; i < MIGRATE_PCPTYPES - 1 ; i++) {
		fallback_mt = fallbacks[migratetype][i];
		if (free_area_empty(area, fallback_mt))
			continue;

		if (can_steal_fallback(order, migratetype))
			*can_steal = true;

		if (!only_stealable)
			return fallback_mt;

		if (*can_steal)
			return fallback_mt;
	}

	return -1;
}

/*
 * Reserve a pageblock for exclusive use of high-order atomic allocations if
 * there are no empty page blocks that contain a page with a suitable order
 */
static void reserve_highatomic_pageblock(struct page *page, struct zone *zone)
{
	int mt;
	unsigned long max_managed, flags;

	/*
	 * Limit the number reserved to 1 pageblock or roughly 1% of a zone.
	 * Check is race-prone but harmless.
	 */
	max_managed = (zone_managed_pages(zone) / 100) + pageblock_nr_pages;
	if (zone->nr_reserved_highatomic >= max_managed)
		return;

	spin_lock_irqsave(&zone->lock, flags);

	/* Recheck the nr_reserved_highatomic limit under the lock */
	if (zone->nr_reserved_highatomic >= max_managed)
		goto out_unlock;

	/* Yoink! */
	mt = get_pageblock_migratetype(page);
	/* Only reserve normal pageblocks (i.e., they can merge with others) */
	if (migratetype_is_mergeable(mt)) {
		if (move_freepages_block(zone, page,
					 mt, MIGRATE_HIGHATOMIC) != -1) {
			set_pageblock_migratetype(page, MIGRATE_HIGHATOMIC);
			zone->nr_reserved_highatomic += pageblock_nr_pages;
		}
	}

out_unlock:
	spin_unlock_irqrestore(&zone->lock, flags);
}

/*
 * Used when an allocation is about to fail under memory pressure. This
 * potentially hurts the reliability of high-order allocations when under
 * intense memory pressure but failed atomic allocations should be easier
 * to recover from than an OOM.
 *
 * If @force is true, try to unreserve a pageblock even though highatomic
 * pageblock is exhausted.
 */
static bool unreserve_highatomic_pageblock(const struct alloc_context *ac,
						bool force)
{
	struct zonelist *zonelist = ac->zonelist;
	unsigned long flags;
	struct zoneref *z;
	struct zone *zone;
	struct page *page;
	int order;
	int ret;

	for_each_zone_zonelist_nodemask(zone, z, zonelist, ac->highest_zoneidx,
								ac->nodemask) {
		/*
		 * Preserve at least one pageblock unless memory pressure
		 * is really high.
		 */
		if (!force && zone->nr_reserved_highatomic <=
					pageblock_nr_pages)
			continue;

		spin_lock_irqsave(&zone->lock, flags);
		for (order = 0; order <= MAX_ORDER; order++) {
			struct free_area *area = &(zone->free_area[order]);
			int mt;

			page = get_page_from_free_area(area, MIGRATE_HIGHATOMIC);
			if (!page)
				continue;

			mt = get_pageblock_migratetype(page);
			/*
			 * In page freeing path, migratetype change is racy so
			 * we can counter several free pages in a pageblock
			 * in this loop although we changed the pageblock type
			 * from highatomic to ac->migratetype. So we should
			 * adjust the count once.
			 */
			if (is_migrate_highatomic(mt)) {
				/*
				 * It should never happen but changes to
				 * locking could inadvertently allow a per-cpu
				 * drain to add pages to MIGRATE_HIGHATOMIC
				 * while unreserving so be safe and watch for
				 * underflows.
				 */
				zone->nr_reserved_highatomic -= min(
						pageblock_nr_pages,
						zone->nr_reserved_highatomic);
			}

			/*
			 * Convert to ac->migratetype and avoid the normal
			 * pageblock stealing heuristics. Minimally, the caller
			 * is doing the work and needs the pages. More
			 * importantly, if the block was always converted to
			 * MIGRATE_UNMOVABLE or another type then the number
			 * of pageblocks that cannot be completely freed
			 * may increase.
			 */
			ret = move_freepages_block(zone, page, mt,
						   ac->migratetype);
			/*
			 * Reserving this block already succeeded, so this should
			 * not fail on zone boundaries.
			 */
			WARN_ON_ONCE(ret == -1);
			set_pageblock_migratetype(page, ac->migratetype);
			if (ret > 0) {
				spin_unlock_irqrestore(&zone->lock, flags);
				return ret;
			}
		}
		spin_unlock_irqrestore(&zone->lock, flags);
	}

	return false;
}

/*
 * Try finding a free buddy page on the fallback list and put it on the free
 * list of requested migratetype, possibly along with other pages from the same
 * block, depending on fragmentation avoidance heuristics. Returns true if
 * fallback was found so that __rmqueue_smallest() can grab it.
 *
 * The use of signed ints for order and current_order is a deliberate
 * deviation from the rest of this file, to make the for loop
 * condition simpler.
 */
static __always_inline struct page *
__rmqueue_fallback(struct zone *zone, int order, int start_migratetype,
						unsigned int alloc_flags)
{
	struct free_area *area;
	int current_order;
	int min_order = order;
	struct page *page;
	int fallback_mt;
	bool can_steal;

	/*
	 * Do not steal pages from freelists belonging to other pageblocks
	 * i.e. orders < pageblock_order. If there are no local zones free,
	 * the zonelists will be reiterated without ALLOC_NOFRAGMENT.
	 */
	if (order < pageblock_order && alloc_flags & ALLOC_NOFRAGMENT)
		min_order = pageblock_order;

	/*
	 * Find the largest available free page in the other list. This roughly
	 * approximates finding the pageblock with the most free pages, which
	 * would be too costly to do exactly.
	 */
	for (current_order = MAX_ORDER; current_order >= min_order;
				--current_order) {
		area = &(zone->free_area[current_order]);
		fallback_mt = find_suitable_fallback(area, current_order,
				start_migratetype, false, &can_steal);
		if (fallback_mt == -1)
			continue;

		/*
		 * We cannot steal all free pages from the pageblock and the
		 * requested migratetype is movable. In that case it's better to
		 * steal and split the smallest available page instead of the
		 * largest available page, because even if the next movable
		 * allocation falls back into a different pageblock than this
		 * one, it won't cause permanent fragmentation.
		 */
		if (!can_steal && start_migratetype == MIGRATE_MOVABLE
					&& current_order > order)
			goto find_smallest;

		goto do_steal;
	}

	return NULL;

find_smallest:
	for (current_order = order; current_order <= MAX_ORDER;
							current_order++) {
		area = &(zone->free_area[current_order]);
		fallback_mt = find_suitable_fallback(area, current_order,
				start_migratetype, false, &can_steal);
		if (fallback_mt != -1)
			break;
	}

	/*
	 * This should not happen - we already found a suitable fallback
	 * when looking for the largest page.
	 */
	VM_BUG_ON(current_order > MAX_ORDER);

do_steal:
	page = get_page_from_free_area(area, fallback_mt);

	/* take off list, maybe claim block, expand remainder */
	steal_suitable_fallback(zone, page, current_order, order,
				start_migratetype, alloc_flags, can_steal);

	trace_mm_page_alloc_extfrag(page, order, current_order,
		start_migratetype, fallback_mt);

	return page;
}

#ifdef CONFIG_CMA
/*
 * GFP_MOVABLE allocation could drain UNMOVABLE & RECLAIMABLE page blocks via
 * the help of CMA which makes GFP_KERNEL failed. Checking if zone_watermark_ok
 * again without ALLOC_CMA to see if to use CMA first.
 */
static bool use_cma_first(struct zone *zone, unsigned int order, unsigned int alloc_flags)
{
	unsigned long watermark;
	bool cma_first = false;

	watermark = wmark_pages(zone, alloc_flags & ALLOC_WMARK_MASK);
	/* check if GFP_MOVABLE pass previous zone_watermark_ok via the help of CMA */
	if (zone_watermark_ok(zone, order, watermark, 0, alloc_flags & (~ALLOC_CMA))) {
		/*
		 * Balance movable allocations between regular and CMA areas by
		 * allocating from CMA when over half of the zone's free memory
		 * is in the CMA area.
		 */
		cma_first = (zone_page_state(zone, NR_FREE_CMA_PAGES) >
				zone_page_state(zone, NR_FREE_PAGES) / 2);
	} else {
		/*
		 * watermark failed means UNMOVABLE & RECLAIMBLE is not enough
		 * now, we should use cma first to keep them stay around the
		 * corresponding watermark
		 */
		cma_first = true;
	}
	return cma_first;
}
#else
static bool use_cma_first(struct zone *zone, unsigned int order, unsigned int alloc_flags)
{
	return false;
}
#endif
/*
 * Do the hard work of removing an element from the buddy allocator.
 * Call me with the zone->lock already held.
 */
static __always_inline struct page *
__rmqueue(struct zone *zone, unsigned int order, int migratetype,
						unsigned int alloc_flags)
{
	struct page *page;

	if (IS_ENABLED(CONFIG_CMA)) {
		/*
		 * Balance movable allocations between regular and CMA areas by
		 * allocating from CMA base on judging zone_watermark_ok again
		 * to see if the latest check got pass via the help of CMA
		 */
		if (alloc_flags & ALLOC_CMA &&
			use_cma_first(zone, order, alloc_flags)) {
			page = __rmqueue_cma_fallback(zone, order);
			if (page)
				return page;
		}
	}

	page = __rmqueue_smallest(zone, order, migratetype);
	if (unlikely(!page)) {
		if (alloc_flags & ALLOC_CMA)
			page = __rmqueue_cma_fallback(zone, order);
		else
			page = __rmqueue_fallback(zone, order, migratetype,
						  alloc_flags);
	}
	return page;
}

/*
 * Obtain a specified number of elements from the buddy allocator, all under
 * a single hold of the lock, for efficiency.  Add them to the supplied list.
 * Returns the number of new pages which were placed at *list.
 */
static int rmqueue_bulk(struct zone *zone, unsigned int order,
			unsigned long count, struct list_head *list,
			int migratetype, unsigned int alloc_flags)
{
	unsigned long flags;
	int i;

	spin_lock_irqsave(&zone->lock, flags);
	for (i = 0; i < count; ++i) {
		struct page *page = __rmqueue(zone, order, migratetype,
								alloc_flags);
		if (unlikely(page == NULL))
			break;

		/*
		 * Split buddy pages returned by expand() are received here in
		 * physical page order. The page is added to the tail of
		 * caller's list. From the callers perspective, the linked list
		 * is ordered by page number under some conditions. This is
		 * useful for IO devices that can forward direction from the
		 * head, thus also in the physical page order. This is useful
		 * for IO devices that can merge IO requests if the physical
		 * pages are ordered properly.
		 */
		list_add_tail(&page->pcp_list, list);
	}
	spin_unlock_irqrestore(&zone->lock, flags);

	return i;
}

#ifdef CONFIG_NUMA
/*
 * Called from the vmstat counter updater to drain pagesets of this
 * currently executing processor on remote nodes after they have
 * expired.
 */
void drain_zone_pages(struct zone *zone, struct per_cpu_pages *pcp)
{
	int to_drain, batch;

	batch = READ_ONCE(pcp->batch);
	to_drain = min(pcp->count, batch);
	if (to_drain > 0) {
		spin_lock(&pcp->lock);
		free_pcppages_bulk(zone, to_drain, pcp, 0);
		spin_unlock(&pcp->lock);
	}
}
#endif

/*
 * Drain pcplists of the indicated processor and zone.
 */
static void drain_pages_zone(unsigned int cpu, struct zone *zone)
{
	struct per_cpu_pages *pcp;

	pcp = per_cpu_ptr(zone->per_cpu_pageset, cpu);
	if (pcp->count) {
		spin_lock(&pcp->lock);
		free_pcppages_bulk(zone, pcp->count, pcp, 0);
		spin_unlock(&pcp->lock);
	}
}

/*
 * Drain pcplists of all zones on the indicated processor.
 */
static void drain_pages(unsigned int cpu)
{
	struct zone *zone;

	for_each_populated_zone(zone) {
		drain_pages_zone(cpu, zone);
	}
}

/*
 * Spill all of this CPU's per-cpu pages back into the buddy allocator.
 */
void drain_local_pages(struct zone *zone)
{
	int cpu = smp_processor_id();

	if (zone)
		drain_pages_zone(cpu, zone);
	else
		drain_pages(cpu);
}

/*
 * The implementation of drain_all_pages(), exposing an extra parameter to
 * drain on all cpus.
 *
 * drain_all_pages() is optimized to only execute on cpus where pcplists are
 * not empty. The check for non-emptiness can however race with a free to
 * pcplist that has not yet increased the pcp->count from 0 to 1. Callers
 * that need the guarantee that every CPU has drained can disable the
 * optimizing racy check.
 */
static void __drain_all_pages(struct zone *zone, bool force_all_cpus)
{
	int cpu;

	/*
	 * Allocate in the BSS so we won't require allocation in
	 * direct reclaim path for CONFIG_CPUMASK_OFFSTACK=y
	 */
	static cpumask_t cpus_with_pcps;

	/*
	 * Do not drain if one is already in progress unless it's specific to
	 * a zone. Such callers are primarily CMA and memory hotplug and need
	 * the drain to be complete when the call returns.
	 */
	if (unlikely(!mutex_trylock(&pcpu_drain_mutex))) {
		if (!zone)
			return;
		mutex_lock(&pcpu_drain_mutex);
	}

	/*
	 * We don't care about racing with CPU hotplug event
	 * as offline notification will cause the notified
	 * cpu to drain that CPU pcps and on_each_cpu_mask
	 * disables preemption as part of its processing
	 */
	for_each_online_cpu(cpu) {
		struct per_cpu_pages *pcp;
		struct zone *z;
		bool has_pcps = false;

		if (force_all_cpus) {
			/*
			 * The pcp.count check is racy, some callers need a
			 * guarantee that no cpu is missed.
			 */
			has_pcps = true;
		} else if (zone) {
			pcp = per_cpu_ptr(zone->per_cpu_pageset, cpu);
			if (pcp->count)
				has_pcps = true;
		} else {
			for_each_populated_zone(z) {
				pcp = per_cpu_ptr(z->per_cpu_pageset, cpu);
				if (pcp->count) {
					has_pcps = true;
					break;
				}
			}
		}

		if (has_pcps)
			cpumask_set_cpu(cpu, &cpus_with_pcps);
		else
			cpumask_clear_cpu(cpu, &cpus_with_pcps);
	}

	for_each_cpu(cpu, &cpus_with_pcps) {
		if (zone)
			drain_pages_zone(cpu, zone);
		else
			drain_pages(cpu);
	}

	mutex_unlock(&pcpu_drain_mutex);
}

/*
 * Spill all the per-cpu pages from all CPUs back into the buddy allocator.
 *
 * When zone parameter is non-NULL, spill just the single zone's pages.
 */
void drain_all_pages(struct zone *zone)
{
	__drain_all_pages(zone, false);
}

static int nr_pcp_free(struct per_cpu_pages *pcp, int high, bool free_high)
{
	int min_nr_free, max_nr_free;
	int batch = READ_ONCE(pcp->batch);

	/* Free everything if batch freeing high-order pages. */
	if (unlikely(free_high))
		return pcp->count;

	/* Check for PCP disabled or boot pageset */
	if (unlikely(high < batch))
		return 1;

	/* Leave at least pcp->batch pages on the list */
	min_nr_free = batch;
	max_nr_free = high - batch;

	/*
	 * Double the number of pages freed each time there is subsequent
	 * freeing of pages without any allocation.
	 */
	batch <<= pcp->free_factor;
	if (batch < max_nr_free)
		pcp->free_factor++;
	batch = clamp(batch, min_nr_free, max_nr_free);

	return batch;
}

static int nr_pcp_high(struct per_cpu_pages *pcp, struct zone *zone,
		       bool free_high)
{
	int high = READ_ONCE(pcp->high);

	if (unlikely(!high || free_high))
		return 0;

	if (!test_bit(ZONE_RECLAIM_ACTIVE, &zone->flags))
		return high;

	/*
	 * If reclaim is active, limit the number of pages that can be
	 * stored on pcp lists
	 */
	return min(READ_ONCE(pcp->batch) << 2, high);
}

static void free_unref_page_commit(struct zone *zone, struct per_cpu_pages *pcp,
				   struct page *page, int migratetype,
				   unsigned int order)
{
	int high;
	int pindex;
	bool free_high;

	__count_vm_events(PGFREE, 1 << order);
	pindex = order_to_pindex(migratetype, order);
	list_add(&page->pcp_list, &pcp->lists[pindex]);
	pcp->count += 1 << order;

	/*
	 * As high-order pages other than THP's stored on PCP can contribute
	 * to fragmentation, limit the number stored when PCP is heavily
	 * freeing without allocation. The remainder after bulk freeing
	 * stops will be drained from vmstat refresh context.
	 */
	free_high = (pcp->free_factor && order && order <= PAGE_ALLOC_COSTLY_ORDER);

	high = nr_pcp_high(pcp, zone, free_high);
	if (pcp->count >= high) {
		free_pcppages_bulk(zone, nr_pcp_free(pcp, high, free_high), pcp, pindex);
	}
}

/*
 * Free a pcp page
 */
void free_unref_page(struct page *page, unsigned int order)
{
	unsigned long __maybe_unused UP_flags;
	struct per_cpu_pages *pcp;
	struct zone *zone;
	unsigned long pfn = page_to_pfn(page);
	int migratetype, pcpmigratetype;

	if (!free_pages_prepare(page, order, FPI_NONE))
		return;

	/*
	 * We only track unmovable, reclaimable and movable on pcp lists.
	 * Place ISOLATE pages on the isolated list because they are being
	 * offlined but treat HIGHATOMIC and CMA as movable pages so we can
	 * get those areas back if necessary. Otherwise, we may have to free
	 * excessively into the page allocator
	 */
<<<<<<< HEAD
	migratetype = pcpmigratetype = get_pfnblock_migratetype(page, pfn);
=======
	migratetype = pcpmigratetype = get_pcppage_migratetype(page);
>>>>>>> 221a3ad5
	if (unlikely(migratetype >= MIGRATE_PCPTYPES)) {
		if (unlikely(is_migrate_isolate(migratetype))) {
			free_one_page(page_zone(page), page, pfn, order, migratetype, FPI_NONE);
			return;
		}
		pcpmigratetype = MIGRATE_MOVABLE;
	}

	zone = page_zone(page);
	pcp_trylock_prepare(UP_flags);
	pcp = pcp_spin_trylock(zone->per_cpu_pageset);
	if (pcp) {
		free_unref_page_commit(zone, pcp, page, pcpmigratetype, order);
		pcp_spin_unlock(pcp);
	} else {
		free_one_page(zone, page, pfn, order, migratetype, FPI_NONE);
	}
	pcp_trylock_finish(UP_flags);
}

/*
 * Free a list of 0-order pages
 */
void free_unref_page_list(struct list_head *list)
{
	unsigned long __maybe_unused UP_flags;
	struct page *page, *next;
	struct per_cpu_pages *pcp = NULL;
	struct zone *locked_zone = NULL;
	int batch_count = 0;
	int migratetype;

	/* Prepare pages for freeing */
	list_for_each_entry_safe(page, next, list, lru) {
		unsigned long pfn = page_to_pfn(page);

		if (!free_pages_prepare(page, 0, FPI_NONE)) {
			list_del(&page->lru);
			continue;
		}

		/*
		 * Free isolated pages directly to the allocator, see
		 * comment in free_unref_page.
		 */
		migratetype = get_pfnblock_migratetype(page, pfn);
		if (unlikely(is_migrate_isolate(migratetype))) {
			list_del(&page->lru);
			free_one_page(page_zone(page), page, pfn, 0, migratetype, FPI_NONE);
			continue;
		}
	}

	list_for_each_entry_safe(page, next, list, lru) {
		unsigned long pfn = page_to_pfn(page);
		struct zone *zone = page_zone(page);

		list_del(&page->lru);
		migratetype = get_pfnblock_migratetype(page, pfn);

		/*
		 * Either different zone requiring a different pcp lock or
		 * excessive lock hold times when freeing a large list of
		 * pages.
		 */
		if (zone != locked_zone || batch_count == SWAP_CLUSTER_MAX) {
			if (pcp) {
				pcp_spin_unlock(pcp);
				pcp_trylock_finish(UP_flags);
			}

			batch_count = 0;

			/*
			 * trylock is necessary as pages may be getting freed
			 * from IRQ or SoftIRQ context after an IO completion.
			 */
			pcp_trylock_prepare(UP_flags);
			pcp = pcp_spin_trylock(zone->per_cpu_pageset);
			if (unlikely(!pcp)) {
				pcp_trylock_finish(UP_flags);
				free_one_page(zone, page, pfn,
					      0, migratetype, FPI_NONE);
				locked_zone = NULL;
				continue;
			}
			locked_zone = zone;
		}

		/*
		 * Non-isolated types over MIGRATE_PCPTYPES get added
		 * to the MIGRATE_MOVABLE pcp list.
		 */
		if (unlikely(migratetype >= MIGRATE_PCPTYPES))
			migratetype = MIGRATE_MOVABLE;

		trace_mm_page_free_batched(page);
		free_unref_page_commit(zone, pcp, page, migratetype, 0);
		batch_count++;
	}

	if (pcp) {
		pcp_spin_unlock(pcp);
		pcp_trylock_finish(UP_flags);
	}
}

/*
 * split_page takes a non-compound higher-order page, and splits it into
 * n (1<<order) sub-pages: page[0..n]
 * Each sub-page must be freed individually.
 *
 * Note: this is probably too low level an operation for use in drivers.
 * Please consult with lkml before using this in your driver.
 */
void split_page(struct page *page, unsigned int order)
{
	int i;

	VM_BUG_ON_PAGE(PageCompound(page), page);
	VM_BUG_ON_PAGE(!page_count(page), page);

	for (i = 1; i < (1 << order); i++)
		set_page_refcounted(page + i);
	split_page_owner(page, 1 << order);
	split_page_memcg(page, 1 << order);
}
EXPORT_SYMBOL_GPL(split_page);

int __isolate_free_page(struct page *page, unsigned int order)
{
	struct zone *zone = page_zone(page);
	int mt = get_pageblock_migratetype(page);

	if (!is_migrate_isolate(mt)) {
		unsigned long watermark;
		/*
		 * Obey watermarks as if the page was being allocated. We can
		 * emulate a high-order watermark check with a raised order-0
		 * watermark, because we already know our high-order page
		 * exists.
		 */
		watermark = zone->_watermark[WMARK_MIN] + (1UL << order);
		if (!zone_watermark_ok(zone, 0, watermark, 0, ALLOC_CMA))
			return 0;
	}

	del_page_from_free_list(page, zone, order, mt);

	/*
	 * Set the pageblock if the isolated page is at least half of a
	 * pageblock
	 */
	if (order >= pageblock_order - 1) {
		struct page *endpage = page + (1 << order) - 1;
		for (; page < endpage; page += pageblock_nr_pages) {
			int mt = get_pageblock_migratetype(page);
			/*
			 * Only change normal pageblocks (i.e., they can merge
			 * with others)
			 */
			if (migratetype_is_mergeable(mt) &&
			    move_freepages_block(zone, page, mt,
						 MIGRATE_MOVABLE) != -1)
				set_pageblock_migratetype(page, MIGRATE_MOVABLE);
		}
	}

	return 1UL << order;
}

/**
 * __putback_isolated_page - Return a now-isolated page back where we got it
 * @page: Page that was isolated
 * @order: Order of the isolated page
 * @mt: The page's pageblock's migratetype
 *
 * This function is meant to return a page pulled from the free lists via
 * __isolate_free_page back to the free lists they were pulled from.
 */
void __putback_isolated_page(struct page *page, unsigned int order, int mt)
{
	struct zone *zone = page_zone(page);

	/* zone lock should be held when this function is called */
	lockdep_assert_held(&zone->lock);

	/* Return isolated page to tail of freelist. */
	__free_one_page(page, page_to_pfn(page), zone, order, mt,
			FPI_SKIP_REPORT_NOTIFY | FPI_TO_TAIL);
}

/*
 * Update NUMA hit/miss statistics
 */
static inline void zone_statistics(struct zone *preferred_zone, struct zone *z,
				   long nr_account)
{
#ifdef CONFIG_NUMA
	enum numa_stat_item local_stat = NUMA_LOCAL;

	/* skip numa counters update if numa stats is disabled */
	if (!static_branch_likely(&vm_numa_stat_key))
		return;

	if (zone_to_nid(z) != numa_node_id())
		local_stat = NUMA_OTHER;

	if (zone_to_nid(z) == zone_to_nid(preferred_zone))
		__count_numa_events(z, NUMA_HIT, nr_account);
	else {
		__count_numa_events(z, NUMA_MISS, nr_account);
		__count_numa_events(preferred_zone, NUMA_FOREIGN, nr_account);
	}
	__count_numa_events(z, local_stat, nr_account);
#endif
}

static __always_inline
struct page *rmqueue_buddy(struct zone *preferred_zone, struct zone *zone,
			   unsigned int order, unsigned int alloc_flags,
			   int migratetype)
{
	struct page *page;
	unsigned long flags;

	do {
		page = NULL;
		spin_lock_irqsave(&zone->lock, flags);
		if (alloc_flags & ALLOC_HIGHATOMIC)
			page = __rmqueue_smallest(zone, order, MIGRATE_HIGHATOMIC);
		if (!page) {
			page = __rmqueue(zone, order, migratetype, alloc_flags);

			/*
			 * If the allocation fails, allow OOM handling access
			 * to HIGHATOMIC reserves as failing now is worse than
			 * failing a high-order atomic allocation in the
			 * future.
			 */
			if (!page && (alloc_flags & ALLOC_OOM))
				page = __rmqueue_smallest(zone, order, MIGRATE_HIGHATOMIC);

			if (!page) {
				spin_unlock_irqrestore(&zone->lock, flags);
				return NULL;
			}
		}
		spin_unlock_irqrestore(&zone->lock, flags);
	} while (check_new_pages(page, order));

	__count_zid_vm_events(PGALLOC, page_zonenum(page), 1 << order);
	zone_statistics(preferred_zone, zone, 1);

	return page;
}

/* Remove page from the per-cpu list, caller must protect the list */
static inline
struct page *__rmqueue_pcplist(struct zone *zone, unsigned int order,
			int migratetype,
			unsigned int alloc_flags,
			struct per_cpu_pages *pcp,
			struct list_head *list)
{
	struct page *page;

	do {
		if (list_empty(list)) {
			int batch = READ_ONCE(pcp->batch);
			int alloced;

			/*
			 * Scale batch relative to order if batch implies
			 * free pages can be stored on the PCP. Batch can
			 * be 1 for small zones or for boot pagesets which
			 * should never store free pages as the pages may
			 * belong to arbitrary zones.
			 */
			if (batch > 1)
				batch = max(batch >> order, 2);
			alloced = rmqueue_bulk(zone, order,
					batch, list,
					migratetype, alloc_flags);

			pcp->count += alloced << order;
			if (unlikely(list_empty(list)))
				return NULL;
		}

		page = list_first_entry(list, struct page, pcp_list);
		list_del(&page->pcp_list);
		pcp->count -= 1 << order;
	} while (check_new_pages(page, order));

	return page;
}

/* Lock and remove page from the per-cpu list */
static struct page *rmqueue_pcplist(struct zone *preferred_zone,
			struct zone *zone, unsigned int order,
			int migratetype, unsigned int alloc_flags)
{
	struct per_cpu_pages *pcp;
	struct list_head *list;
	struct page *page;
	unsigned long __maybe_unused UP_flags;

	/* spin_trylock may fail due to a parallel drain or IRQ reentrancy. */
	pcp_trylock_prepare(UP_flags);
	pcp = pcp_spin_trylock(zone->per_cpu_pageset);
	if (!pcp) {
		pcp_trylock_finish(UP_flags);
		return NULL;
	}

	/*
	 * On allocation, reduce the number of pages that are batch freed.
	 * See nr_pcp_free() where free_factor is increased for subsequent
	 * frees.
	 */
	pcp->free_factor >>= 1;
	list = &pcp->lists[order_to_pindex(migratetype, order)];
	page = __rmqueue_pcplist(zone, order, migratetype, alloc_flags, pcp, list);
	pcp_spin_unlock(pcp);
	pcp_trylock_finish(UP_flags);
	if (page) {
		__count_zid_vm_events(PGALLOC, page_zonenum(page), 1 << order);
		zone_statistics(preferred_zone, zone, 1);
	}
	return page;
}

/*
 * Allocate a page from the given zone.
 * Use pcplists for THP or "cheap" high-order allocations.
 */

/*
 * Do not instrument rmqueue() with KMSAN. This function may call
 * __msan_poison_alloca() through a call to set_pfnblock_flags_mask().
 * If __msan_poison_alloca() attempts to allocate pages for the stack depot, it
 * may call rmqueue() again, which will result in a deadlock.
 */
__no_sanitize_memory
static inline
struct page *rmqueue(struct zone *preferred_zone,
			struct zone *zone, unsigned int order,
			gfp_t gfp_flags, unsigned int alloc_flags,
			int migratetype)
{
	struct page *page;

	/*
	 * We most definitely don't want callers attempting to
	 * allocate greater than order-1 page units with __GFP_NOFAIL.
	 */
	WARN_ON_ONCE((gfp_flags & __GFP_NOFAIL) && (order > 1));

	if (likely(pcp_allowed_order(order))) {
		page = rmqueue_pcplist(preferred_zone, zone, order,
				       migratetype, alloc_flags);
		if (likely(page))
			goto out;
	}

	page = rmqueue_buddy(preferred_zone, zone, order, alloc_flags,
							migratetype);

out:
	/* Separate test+clear to avoid unnecessary atomics */
	if ((alloc_flags & ALLOC_KSWAPD) &&
	    unlikely(test_bit(ZONE_BOOSTED_WATERMARK, &zone->flags))) {
		clear_bit(ZONE_BOOSTED_WATERMARK, &zone->flags);
		wakeup_kswapd(zone, 0, 0, zone_idx(zone));
	}

	VM_BUG_ON_PAGE(page && bad_range(zone, page), page);
	return page;
}

noinline bool should_fail_alloc_page(gfp_t gfp_mask, unsigned int order)
{
	return __should_fail_alloc_page(gfp_mask, order);
}
ALLOW_ERROR_INJECTION(should_fail_alloc_page, TRUE);

static inline long __zone_watermark_unusable_free(struct zone *z,
				unsigned int order, unsigned int alloc_flags)
{
	long unusable_free = (1 << order) - 1;

	/*
	 * If the caller does not have rights to reserves below the min
	 * watermark then subtract the high-atomic reserves. This will
	 * over-estimate the size of the atomic reserve but it avoids a search.
	 */
	if (likely(!(alloc_flags & ALLOC_RESERVES)))
		unusable_free += z->nr_reserved_highatomic;

#ifdef CONFIG_CMA
	/* If allocation can't use CMA areas don't use free CMA pages */
	if (!(alloc_flags & ALLOC_CMA))
		unusable_free += zone_page_state(z, NR_FREE_CMA_PAGES);
#endif
#ifdef CONFIG_UNACCEPTED_MEMORY
	unusable_free += zone_page_state(z, NR_UNACCEPTED);
#endif

	return unusable_free;
}

/*
 * Return true if free base pages are above 'mark'. For high-order checks it
 * will return true of the order-0 watermark is reached and there is at least
 * one free page of a suitable size. Checking now avoids taking the zone lock
 * to check in the allocation paths if no pages are free.
 */
bool __zone_watermark_ok(struct zone *z, unsigned int order, unsigned long mark,
			 int highest_zoneidx, unsigned int alloc_flags,
			 long free_pages)
{
	long min = mark;
	int o;

	/* free_pages may go negative - that's OK */
	free_pages -= __zone_watermark_unusable_free(z, order, alloc_flags);

	if (unlikely(alloc_flags & ALLOC_RESERVES)) {
		/*
		 * __GFP_HIGH allows access to 50% of the min reserve as well
		 * as OOM.
		 */
		if (alloc_flags & ALLOC_MIN_RESERVE) {
			min -= min / 2;

			/*
			 * Non-blocking allocations (e.g. GFP_ATOMIC) can
			 * access more reserves than just __GFP_HIGH. Other
			 * non-blocking allocations requests such as GFP_NOWAIT
			 * or (GFP_KERNEL & ~__GFP_DIRECT_RECLAIM) do not get
			 * access to the min reserve.
			 */
			if (alloc_flags & ALLOC_NON_BLOCK)
				min -= min / 4;
		}

		/*
		 * OOM victims can try even harder than the normal reserve
		 * users on the grounds that it's definitely going to be in
		 * the exit path shortly and free memory. Any allocation it
		 * makes during the free path will be small and short-lived.
		 */
		if (alloc_flags & ALLOC_OOM)
			min -= min / 2;
	}

	/*
	 * Check watermarks for an order-0 allocation request. If these
	 * are not met, then a high-order request also cannot go ahead
	 * even if a suitable page happened to be free.
	 */
	if (free_pages <= min + z->lowmem_reserve[highest_zoneidx])
		return false;

	/* If this is an order-0 request then the watermark is fine */
	if (!order)
		return true;

	/* For a high-order request, check at least one suitable page is free */
	for (o = order; o <= MAX_ORDER; o++) {
		struct free_area *area = &z->free_area[o];
		int mt;

		if (!area->nr_free)
			continue;

		for (mt = 0; mt < MIGRATE_PCPTYPES; mt++) {
			if (!free_area_empty(area, mt))
				return true;
		}

#ifdef CONFIG_CMA
		if ((alloc_flags & ALLOC_CMA) &&
		    !free_area_empty(area, MIGRATE_CMA)) {
			return true;
		}
#endif
		if ((alloc_flags & (ALLOC_HIGHATOMIC|ALLOC_OOM)) &&
		    !free_area_empty(area, MIGRATE_HIGHATOMIC)) {
			return true;
		}
	}
	return false;
}

bool zone_watermark_ok(struct zone *z, unsigned int order, unsigned long mark,
		      int highest_zoneidx, unsigned int alloc_flags)
{
	return __zone_watermark_ok(z, order, mark, highest_zoneidx, alloc_flags,
					zone_page_state(z, NR_FREE_PAGES));
}

static inline bool zone_watermark_fast(struct zone *z, unsigned int order,
				unsigned long mark, int highest_zoneidx,
				unsigned int alloc_flags, gfp_t gfp_mask)
{
	long free_pages;

	free_pages = zone_page_state(z, NR_FREE_PAGES);

	/*
	 * Fast check for order-0 only. If this fails then the reserves
	 * need to be calculated.
	 */
	if (!order) {
		long usable_free;
		long reserved;

		usable_free = free_pages;
		reserved = __zone_watermark_unusable_free(z, 0, alloc_flags);

		/* reserved may over estimate high-atomic reserves. */
		usable_free -= min(usable_free, reserved);
		if (usable_free > mark + z->lowmem_reserve[highest_zoneidx])
			return true;
	}

	if (__zone_watermark_ok(z, order, mark, highest_zoneidx, alloc_flags,
					free_pages))
		return true;

	/*
	 * Ignore watermark boosting for __GFP_HIGH order-0 allocations
	 * when checking the min watermark. The min watermark is the
	 * point where boosting is ignored so that kswapd is woken up
	 * when below the low watermark.
	 */
	if (unlikely(!order && (alloc_flags & ALLOC_MIN_RESERVE) && z->watermark_boost
		&& ((alloc_flags & ALLOC_WMARK_MASK) == WMARK_MIN))) {
		mark = z->_watermark[WMARK_MIN];
		return __zone_watermark_ok(z, order, mark, highest_zoneidx,
					alloc_flags, free_pages);
	}

	return false;
}

bool zone_watermark_ok_safe(struct zone *z, unsigned int order,
			unsigned long mark, int highest_zoneidx)
{
	long free_pages = zone_page_state(z, NR_FREE_PAGES);

	if (z->percpu_drift_mark && free_pages < z->percpu_drift_mark)
		free_pages = zone_page_state_snapshot(z, NR_FREE_PAGES);

	return __zone_watermark_ok(z, order, mark, highest_zoneidx, 0,
								free_pages);
}

#ifdef CONFIG_NUMA
int __read_mostly node_reclaim_distance = RECLAIM_DISTANCE;

static bool zone_allows_reclaim(struct zone *local_zone, struct zone *zone)
{
	return node_distance(zone_to_nid(local_zone), zone_to_nid(zone)) <=
				node_reclaim_distance;
}
#else	/* CONFIG_NUMA */
static bool zone_allows_reclaim(struct zone *local_zone, struct zone *zone)
{
	return true;
}
#endif	/* CONFIG_NUMA */

/*
 * The restriction on ZONE_DMA32 as being a suitable zone to use to avoid
 * fragmentation is subtle. If the preferred zone was HIGHMEM then
 * premature use of a lower zone may cause lowmem pressure problems that
 * are worse than fragmentation. If the next zone is ZONE_DMA then it is
 * probably too small. It only makes sense to spread allocations to avoid
 * fragmentation between the Normal and DMA32 zones.
 */
static inline unsigned int
alloc_flags_nofragment(struct zone *zone, gfp_t gfp_mask)
{
	unsigned int alloc_flags;

	/*
	 * __GFP_KSWAPD_RECLAIM is assumed to be the same as ALLOC_KSWAPD
	 * to save a branch.
	 */
	alloc_flags = (__force int) (gfp_mask & __GFP_KSWAPD_RECLAIM);

#ifdef CONFIG_ZONE_DMA32
	if (!zone)
		return alloc_flags;

	if (zone_idx(zone) != ZONE_NORMAL)
		return alloc_flags;

	/*
	 * If ZONE_DMA32 exists, assume it is the one after ZONE_NORMAL and
	 * the pointer is within zone->zone_pgdat->node_zones[]. Also assume
	 * on UMA that if Normal is populated then so is DMA32.
	 */
	BUILD_BUG_ON(ZONE_NORMAL - ZONE_DMA32 != 1);
	if (nr_online_nodes > 1 && !populated_zone(--zone))
		return alloc_flags;

	alloc_flags |= ALLOC_NOFRAGMENT;
#endif /* CONFIG_ZONE_DMA32 */
	return alloc_flags;
}

/* Must be called after current_gfp_context() which can change gfp_mask */
static inline unsigned int gfp_to_alloc_flags_cma(gfp_t gfp_mask,
						  unsigned int alloc_flags)
{
#ifdef CONFIG_CMA
	if (gfp_migratetype(gfp_mask) == MIGRATE_MOVABLE)
		alloc_flags |= ALLOC_CMA;
#endif
	return alloc_flags;
}

/*
 * get_page_from_freelist goes through the zonelist trying to allocate
 * a page.
 */
static struct page *
get_page_from_freelist(gfp_t gfp_mask, unsigned int order, int alloc_flags,
						const struct alloc_context *ac)
{
	struct zoneref *z;
	struct zone *zone;
	struct pglist_data *last_pgdat = NULL;
	bool last_pgdat_dirty_ok = false;
	bool no_fallback;

retry:
	/*
	 * Scan zonelist, looking for a zone with enough free.
	 * See also cpuset_node_allowed() comment in kernel/cgroup/cpuset.c.
	 */
	no_fallback = alloc_flags & ALLOC_NOFRAGMENT;
	z = ac->preferred_zoneref;
	for_next_zone_zonelist_nodemask(zone, z, ac->highest_zoneidx,
					ac->nodemask) {
		struct page *page;
		unsigned long mark;

		if (cpusets_enabled() &&
			(alloc_flags & ALLOC_CPUSET) &&
			!__cpuset_zone_allowed(zone, gfp_mask))
				continue;
		/*
		 * When allocating a page cache page for writing, we
		 * want to get it from a node that is within its dirty
		 * limit, such that no single node holds more than its
		 * proportional share of globally allowed dirty pages.
		 * The dirty limits take into account the node's
		 * lowmem reserves and high watermark so that kswapd
		 * should be able to balance it without having to
		 * write pages from its LRU list.
		 *
		 * XXX: For now, allow allocations to potentially
		 * exceed the per-node dirty limit in the slowpath
		 * (spread_dirty_pages unset) before going into reclaim,
		 * which is important when on a NUMA setup the allowed
		 * nodes are together not big enough to reach the
		 * global limit.  The proper fix for these situations
		 * will require awareness of nodes in the
		 * dirty-throttling and the flusher threads.
		 */
		if (ac->spread_dirty_pages) {
			if (last_pgdat != zone->zone_pgdat) {
				last_pgdat = zone->zone_pgdat;
				last_pgdat_dirty_ok = node_dirty_ok(zone->zone_pgdat);
			}

			if (!last_pgdat_dirty_ok)
				continue;
		}

		if (no_fallback && nr_online_nodes > 1 &&
		    zone != ac->preferred_zoneref->zone) {
			int local_nid;

			/*
			 * If moving to a remote node, retry but allow
			 * fragmenting fallbacks. Locality is more important
			 * than fragmentation avoidance.
			 */
			local_nid = zone_to_nid(ac->preferred_zoneref->zone);
			if (zone_to_nid(zone) != local_nid) {
				alloc_flags &= ~ALLOC_NOFRAGMENT;
				goto retry;
			}
		}

		mark = wmark_pages(zone, alloc_flags & ALLOC_WMARK_MASK);
		if (!zone_watermark_fast(zone, order, mark,
				       ac->highest_zoneidx, alloc_flags,
				       gfp_mask)) {
			int ret;

			if (has_unaccepted_memory()) {
				if (try_to_accept_memory(zone, order))
					goto try_this_zone;
			}

#ifdef CONFIG_DEFERRED_STRUCT_PAGE_INIT
			/*
			 * Watermark failed for this zone, but see if we can
			 * grow this zone if it contains deferred pages.
			 */
			if (deferred_pages_enabled()) {
				if (_deferred_grow_zone(zone, order))
					goto try_this_zone;
			}
#endif
			/* Checked here to keep the fast path fast */
			BUILD_BUG_ON(ALLOC_NO_WATERMARKS < NR_WMARK);
			if (alloc_flags & ALLOC_NO_WATERMARKS)
				goto try_this_zone;

			if (!node_reclaim_enabled() ||
			    !zone_allows_reclaim(ac->preferred_zoneref->zone, zone))
				continue;

			ret = node_reclaim(zone->zone_pgdat, gfp_mask, order);
			switch (ret) {
			case NODE_RECLAIM_NOSCAN:
				/* did not scan */
				continue;
			case NODE_RECLAIM_FULL:
				/* scanned but unreclaimable */
				continue;
			default:
				/* did we reclaim enough */
				if (zone_watermark_ok(zone, order, mark,
					ac->highest_zoneidx, alloc_flags))
					goto try_this_zone;

				continue;
			}
		}

try_this_zone:
		page = rmqueue(ac->preferred_zoneref->zone, zone, order,
				gfp_mask, alloc_flags, ac->migratetype);
		if (page) {
			prep_new_page(page, order, gfp_mask, alloc_flags);

			/*
			 * If this is a high-order atomic allocation then check
			 * if the pageblock should be reserved for the future
			 */
			if (unlikely(alloc_flags & ALLOC_HIGHATOMIC))
				reserve_highatomic_pageblock(page, zone);

			return page;
		} else {
			if (has_unaccepted_memory()) {
				if (try_to_accept_memory(zone, order))
					goto try_this_zone;
			}

#ifdef CONFIG_DEFERRED_STRUCT_PAGE_INIT
			/* Try again if zone has deferred pages */
			if (deferred_pages_enabled()) {
				if (_deferred_grow_zone(zone, order))
					goto try_this_zone;
			}
#endif
		}
	}

	/*
	 * It's possible on a UMA machine to get through all zones that are
	 * fragmented. If avoiding fragmentation, reset and try again.
	 */
	if (no_fallback) {
		alloc_flags &= ~ALLOC_NOFRAGMENT;
		goto retry;
	}

	return NULL;
}

static void warn_alloc_show_mem(gfp_t gfp_mask, nodemask_t *nodemask)
{
	unsigned int filter = SHOW_MEM_FILTER_NODES;

	/*
	 * This documents exceptions given to allocations in certain
	 * contexts that are allowed to allocate outside current's set
	 * of allowed nodes.
	 */
	if (!(gfp_mask & __GFP_NOMEMALLOC))
		if (tsk_is_oom_victim(current) ||
		    (current->flags & (PF_MEMALLOC | PF_EXITING)))
			filter &= ~SHOW_MEM_FILTER_NODES;
	if (!in_task() || !(gfp_mask & __GFP_DIRECT_RECLAIM))
		filter &= ~SHOW_MEM_FILTER_NODES;

	__show_mem(filter, nodemask, gfp_zone(gfp_mask));
}

void warn_alloc(gfp_t gfp_mask, nodemask_t *nodemask, const char *fmt, ...)
{
	struct va_format vaf;
	va_list args;
	static DEFINE_RATELIMIT_STATE(nopage_rs, 10*HZ, 1);

	if ((gfp_mask & __GFP_NOWARN) ||
	     !__ratelimit(&nopage_rs) ||
	     ((gfp_mask & __GFP_DMA) && !has_managed_dma()))
		return;

	va_start(args, fmt);
	vaf.fmt = fmt;
	vaf.va = &args;
	pr_warn("%s: %pV, mode:%#x(%pGg), nodemask=%*pbl",
			current->comm, &vaf, gfp_mask, &gfp_mask,
			nodemask_pr_args(nodemask));
	va_end(args);

	cpuset_print_current_mems_allowed();
	pr_cont("\n");
	dump_stack();
	warn_alloc_show_mem(gfp_mask, nodemask);
}

static inline struct page *
__alloc_pages_cpuset_fallback(gfp_t gfp_mask, unsigned int order,
			      unsigned int alloc_flags,
			      const struct alloc_context *ac)
{
	struct page *page;

	page = get_page_from_freelist(gfp_mask, order,
			alloc_flags|ALLOC_CPUSET, ac);
	/*
	 * fallback to ignore cpuset restriction if our nodes
	 * are depleted
	 */
	if (!page)
		page = get_page_from_freelist(gfp_mask, order,
				alloc_flags, ac);

	return page;
}

static inline struct page *
__alloc_pages_may_oom(gfp_t gfp_mask, unsigned int order,
	const struct alloc_context *ac, unsigned long *did_some_progress)
{
	struct oom_control oc = {
		.zonelist = ac->zonelist,
		.nodemask = ac->nodemask,
		.memcg = NULL,
		.gfp_mask = gfp_mask,
		.order = order,
	};
	struct page *page;

	*did_some_progress = 0;

	/*
	 * Acquire the oom lock.  If that fails, somebody else is
	 * making progress for us.
	 */
	if (!mutex_trylock(&oom_lock)) {
		*did_some_progress = 1;
		schedule_timeout_uninterruptible(1);
		return NULL;
	}

	/*
	 * Go through the zonelist yet one more time, keep very high watermark
	 * here, this is only to catch a parallel oom killing, we must fail if
	 * we're still under heavy pressure. But make sure that this reclaim
	 * attempt shall not depend on __GFP_DIRECT_RECLAIM && !__GFP_NORETRY
	 * allocation which will never fail due to oom_lock already held.
	 */
	page = get_page_from_freelist((gfp_mask | __GFP_HARDWALL) &
				      ~__GFP_DIRECT_RECLAIM, order,
				      ALLOC_WMARK_HIGH|ALLOC_CPUSET, ac);
	if (page)
		goto out;

	/* Coredumps can quickly deplete all memory reserves */
	if (current->flags & PF_DUMPCORE)
		goto out;
	/* The OOM killer will not help higher order allocs */
	if (order > PAGE_ALLOC_COSTLY_ORDER)
		goto out;
	/*
	 * We have already exhausted all our reclaim opportunities without any
	 * success so it is time to admit defeat. We will skip the OOM killer
	 * because it is very likely that the caller has a more reasonable
	 * fallback than shooting a random task.
	 *
	 * The OOM killer may not free memory on a specific node.
	 */
	if (gfp_mask & (__GFP_RETRY_MAYFAIL | __GFP_THISNODE))
		goto out;
	/* The OOM killer does not needlessly kill tasks for lowmem */
	if (ac->highest_zoneidx < ZONE_NORMAL)
		goto out;
	if (pm_suspended_storage())
		goto out;
	/*
	 * XXX: GFP_NOFS allocations should rather fail than rely on
	 * other request to make a forward progress.
	 * We are in an unfortunate situation where out_of_memory cannot
	 * do much for this context but let's try it to at least get
	 * access to memory reserved if the current task is killed (see
	 * out_of_memory). Once filesystems are ready to handle allocation
	 * failures more gracefully we should just bail out here.
	 */

	/* Exhausted what can be done so it's blame time */
	if (out_of_memory(&oc) ||
	    WARN_ON_ONCE_GFP(gfp_mask & __GFP_NOFAIL, gfp_mask)) {
		*did_some_progress = 1;

		/*
		 * Help non-failing allocations by giving them access to memory
		 * reserves
		 */
		if (gfp_mask & __GFP_NOFAIL)
			page = __alloc_pages_cpuset_fallback(gfp_mask, order,
					ALLOC_NO_WATERMARKS, ac);
	}
out:
	mutex_unlock(&oom_lock);
	return page;
}

/*
 * Maximum number of compaction retries with a progress before OOM
 * killer is consider as the only way to move forward.
 */
#define MAX_COMPACT_RETRIES 16

#ifdef CONFIG_COMPACTION
/* Try memory compaction for high-order allocations before reclaim */
static struct page *
__alloc_pages_direct_compact(gfp_t gfp_mask, unsigned int order,
		unsigned int alloc_flags, const struct alloc_context *ac,
		enum compact_priority prio, enum compact_result *compact_result)
{
	struct page *page = NULL;
	unsigned long pflags;
	unsigned int noreclaim_flag;

	if (!order)
		return NULL;

	psi_memstall_enter(&pflags);
	delayacct_compact_start();
	noreclaim_flag = memalloc_noreclaim_save();

	*compact_result = try_to_compact_pages(gfp_mask, order, alloc_flags, ac,
								prio, &page);

	memalloc_noreclaim_restore(noreclaim_flag);
	psi_memstall_leave(&pflags);
	delayacct_compact_end();

	if (*compact_result == COMPACT_SKIPPED)
		return NULL;
	/*
	 * At least in one zone compaction wasn't deferred or skipped, so let's
	 * count a compaction stall
	 */
	count_vm_event(COMPACTSTALL);

	/* Prep a captured page if available */
	if (page)
		prep_new_page(page, order, gfp_mask, alloc_flags);

	/* Try get a page from the freelist if available */
	if (!page)
		page = get_page_from_freelist(gfp_mask, order, alloc_flags, ac);

	if (page) {
		struct zone *zone = page_zone(page);

		zone->compact_blockskip_flush = false;
		compaction_defer_reset(zone, order, true);
		count_vm_event(COMPACTSUCCESS);
		return page;
	}

	/*
	 * It's bad if compaction run occurs and fails. The most likely reason
	 * is that pages exist, but not enough to satisfy watermarks.
	 */
	count_vm_event(COMPACTFAIL);

	cond_resched();

	return NULL;
}

static inline bool
should_compact_retry(struct alloc_context *ac, int order, int alloc_flags,
		     enum compact_result compact_result,
		     enum compact_priority *compact_priority,
		     int *compaction_retries)
{
	int max_retries = MAX_COMPACT_RETRIES;
	int min_priority;
	bool ret = false;
	int retries = *compaction_retries;
	enum compact_priority priority = *compact_priority;

	if (!order)
		return false;

	if (fatal_signal_pending(current))
		return false;

	/*
	 * Compaction was skipped due to a lack of free order-0
	 * migration targets. Continue if reclaim can help.
	 */
	if (compact_result == COMPACT_SKIPPED) {
		ret = compaction_zonelist_suitable(ac, order, alloc_flags);
		goto out;
	}

	/*
	 * Compaction managed to coalesce some page blocks, but the
	 * allocation failed presumably due to a race. Retry some.
	 */
	if (compact_result == COMPACT_SUCCESS) {
		/*
		 * !costly requests are much more important than
		 * __GFP_RETRY_MAYFAIL costly ones because they are de
		 * facto nofail and invoke OOM killer to move on while
		 * costly can fail and users are ready to cope with
		 * that. 1/4 retries is rather arbitrary but we would
		 * need much more detailed feedback from compaction to
		 * make a better decision.
		 */
		if (order > PAGE_ALLOC_COSTLY_ORDER)
			max_retries /= 4;

		if (++(*compaction_retries) <= max_retries) {
			ret = true;
			goto out;
		}
	}

	/*
	 * Compaction failed. Retry with increasing priority.
	 */
	min_priority = (order > PAGE_ALLOC_COSTLY_ORDER) ?
			MIN_COMPACT_COSTLY_PRIORITY : MIN_COMPACT_PRIORITY;

	if (*compact_priority > min_priority) {
		(*compact_priority)--;
		*compaction_retries = 0;
		ret = true;
	}
out:
	trace_compact_retry(order, priority, compact_result, retries, max_retries, ret);
	return ret;
}
#else
static inline struct page *
__alloc_pages_direct_compact(gfp_t gfp_mask, unsigned int order,
		unsigned int alloc_flags, const struct alloc_context *ac,
		enum compact_priority prio, enum compact_result *compact_result)
{
	*compact_result = COMPACT_SKIPPED;
	return NULL;
}

static inline bool
should_compact_retry(struct alloc_context *ac, unsigned int order, int alloc_flags,
		     enum compact_result compact_result,
		     enum compact_priority *compact_priority,
		     int *compaction_retries)
{
	struct zone *zone;
	struct zoneref *z;

	if (!order || order > PAGE_ALLOC_COSTLY_ORDER)
		return false;

	/*
	 * There are setups with compaction disabled which would prefer to loop
	 * inside the allocator rather than hit the oom killer prematurely.
	 * Let's give them a good hope and keep retrying while the order-0
	 * watermarks are OK.
	 */
	for_each_zone_zonelist_nodemask(zone, z, ac->zonelist,
				ac->highest_zoneidx, ac->nodemask) {
		if (zone_watermark_ok(zone, 0, min_wmark_pages(zone),
					ac->highest_zoneidx, alloc_flags))
			return true;
	}
	return false;
}
#endif /* CONFIG_COMPACTION */

#ifdef CONFIG_LOCKDEP
static struct lockdep_map __fs_reclaim_map =
	STATIC_LOCKDEP_MAP_INIT("fs_reclaim", &__fs_reclaim_map);

static bool __need_reclaim(gfp_t gfp_mask)
{
	/* no reclaim without waiting on it */
	if (!(gfp_mask & __GFP_DIRECT_RECLAIM))
		return false;

	/* this guy won't enter reclaim */
	if (current->flags & PF_MEMALLOC)
		return false;

	if (gfp_mask & __GFP_NOLOCKDEP)
		return false;

	return true;
}

void __fs_reclaim_acquire(unsigned long ip)
{
	lock_acquire_exclusive(&__fs_reclaim_map, 0, 0, NULL, ip);
}

void __fs_reclaim_release(unsigned long ip)
{
	lock_release(&__fs_reclaim_map, ip);
}

void fs_reclaim_acquire(gfp_t gfp_mask)
{
	gfp_mask = current_gfp_context(gfp_mask);

	if (__need_reclaim(gfp_mask)) {
		if (gfp_mask & __GFP_FS)
			__fs_reclaim_acquire(_RET_IP_);

#ifdef CONFIG_MMU_NOTIFIER
		lock_map_acquire(&__mmu_notifier_invalidate_range_start_map);
		lock_map_release(&__mmu_notifier_invalidate_range_start_map);
#endif

	}
}
EXPORT_SYMBOL_GPL(fs_reclaim_acquire);

void fs_reclaim_release(gfp_t gfp_mask)
{
	gfp_mask = current_gfp_context(gfp_mask);

	if (__need_reclaim(gfp_mask)) {
		if (gfp_mask & __GFP_FS)
			__fs_reclaim_release(_RET_IP_);
	}
}
EXPORT_SYMBOL_GPL(fs_reclaim_release);
#endif

/*
 * Zonelists may change due to hotplug during allocation. Detect when zonelists
 * have been rebuilt so allocation retries. Reader side does not lock and
 * retries the allocation if zonelist changes. Writer side is protected by the
 * embedded spin_lock.
 */
static DEFINE_SEQLOCK(zonelist_update_seq);

static unsigned int zonelist_iter_begin(void)
{
	if (IS_ENABLED(CONFIG_MEMORY_HOTREMOVE))
		return read_seqbegin(&zonelist_update_seq);

	return 0;
}

static unsigned int check_retry_zonelist(unsigned int seq)
{
	if (IS_ENABLED(CONFIG_MEMORY_HOTREMOVE))
		return read_seqretry(&zonelist_update_seq, seq);

	return seq;
}

/* Perform direct synchronous page reclaim */
static unsigned long
__perform_reclaim(gfp_t gfp_mask, unsigned int order,
					const struct alloc_context *ac)
{
	unsigned int noreclaim_flag;
	unsigned long progress;

	cond_resched();

	/* We now go into synchronous reclaim */
	cpuset_memory_pressure_bump();
	fs_reclaim_acquire(gfp_mask);
	noreclaim_flag = memalloc_noreclaim_save();

	progress = try_to_free_pages(ac->zonelist, order, gfp_mask,
								ac->nodemask);

	memalloc_noreclaim_restore(noreclaim_flag);
	fs_reclaim_release(gfp_mask);

	cond_resched();

	return progress;
}

/* The really slow allocator path where we enter direct reclaim */
static inline struct page *
__alloc_pages_direct_reclaim(gfp_t gfp_mask, unsigned int order,
		unsigned int alloc_flags, const struct alloc_context *ac,
		unsigned long *did_some_progress)
{
	struct page *page = NULL;
	unsigned long pflags;
	bool drained = false;

	psi_memstall_enter(&pflags);
	*did_some_progress = __perform_reclaim(gfp_mask, order, ac);
	if (unlikely(!(*did_some_progress)))
		goto out;

retry:
	page = get_page_from_freelist(gfp_mask, order, alloc_flags, ac);

	/*
	 * If an allocation failed after direct reclaim, it could be because
	 * pages are pinned on the per-cpu lists or in high alloc reserves.
	 * Shrink them and try again
	 */
	if (!page && !drained) {
		unreserve_highatomic_pageblock(ac, false);
		drain_all_pages(NULL);
		drained = true;
		goto retry;
	}
out:
	psi_memstall_leave(&pflags);

	return page;
}

static void wake_all_kswapds(unsigned int order, gfp_t gfp_mask,
			     const struct alloc_context *ac)
{
	struct zoneref *z;
	struct zone *zone;
	pg_data_t *last_pgdat = NULL;
	enum zone_type highest_zoneidx = ac->highest_zoneidx;

	for_each_zone_zonelist_nodemask(zone, z, ac->zonelist, highest_zoneidx,
					ac->nodemask) {
		if (!managed_zone(zone))
			continue;
		if (last_pgdat != zone->zone_pgdat) {
			wakeup_kswapd(zone, gfp_mask, order, highest_zoneidx);
			last_pgdat = zone->zone_pgdat;
		}
	}
}

static inline unsigned int
gfp_to_alloc_flags(gfp_t gfp_mask, unsigned int order)
{
	unsigned int alloc_flags = ALLOC_WMARK_MIN | ALLOC_CPUSET;

	/*
	 * __GFP_HIGH is assumed to be the same as ALLOC_MIN_RESERVE
	 * and __GFP_KSWAPD_RECLAIM is assumed to be the same as ALLOC_KSWAPD
	 * to save two branches.
	 */
	BUILD_BUG_ON(__GFP_HIGH != (__force gfp_t) ALLOC_MIN_RESERVE);
	BUILD_BUG_ON(__GFP_KSWAPD_RECLAIM != (__force gfp_t) ALLOC_KSWAPD);

	/*
	 * The caller may dip into page reserves a bit more if the caller
	 * cannot run direct reclaim, or if the caller has realtime scheduling
	 * policy or is asking for __GFP_HIGH memory.  GFP_ATOMIC requests will
	 * set both ALLOC_NON_BLOCK and ALLOC_MIN_RESERVE(__GFP_HIGH).
	 */
	alloc_flags |= (__force int)
		(gfp_mask & (__GFP_HIGH | __GFP_KSWAPD_RECLAIM));

	if (!(gfp_mask & __GFP_DIRECT_RECLAIM)) {
		/*
		 * Not worth trying to allocate harder for __GFP_NOMEMALLOC even
		 * if it can't schedule.
		 */
		if (!(gfp_mask & __GFP_NOMEMALLOC)) {
			alloc_flags |= ALLOC_NON_BLOCK;

			if (order > 0)
				alloc_flags |= ALLOC_HIGHATOMIC;
		}

		/*
		 * Ignore cpuset mems for non-blocking __GFP_HIGH (probably
		 * GFP_ATOMIC) rather than fail, see the comment for
		 * cpuset_node_allowed().
		 */
		if (alloc_flags & ALLOC_MIN_RESERVE)
			alloc_flags &= ~ALLOC_CPUSET;
	} else if (unlikely(rt_task(current)) && in_task())
		alloc_flags |= ALLOC_MIN_RESERVE;

	alloc_flags = gfp_to_alloc_flags_cma(gfp_mask, alloc_flags);

	return alloc_flags;
}

static bool oom_reserves_allowed(struct task_struct *tsk)
{
	if (!tsk_is_oom_victim(tsk))
		return false;

	/*
	 * !MMU doesn't have oom reaper so give access to memory reserves
	 * only to the thread with TIF_MEMDIE set
	 */
	if (!IS_ENABLED(CONFIG_MMU) && !test_thread_flag(TIF_MEMDIE))
		return false;

	return true;
}

/*
 * Distinguish requests which really need access to full memory
 * reserves from oom victims which can live with a portion of it
 */
static inline int __gfp_pfmemalloc_flags(gfp_t gfp_mask)
{
	if (unlikely(gfp_mask & __GFP_NOMEMALLOC))
		return 0;
	if (gfp_mask & __GFP_MEMALLOC)
		return ALLOC_NO_WATERMARKS;
	if (in_serving_softirq() && (current->flags & PF_MEMALLOC))
		return ALLOC_NO_WATERMARKS;
	if (!in_interrupt()) {
		if (current->flags & PF_MEMALLOC)
			return ALLOC_NO_WATERMARKS;
		else if (oom_reserves_allowed(current))
			return ALLOC_OOM;
	}

	return 0;
}

bool gfp_pfmemalloc_allowed(gfp_t gfp_mask)
{
	return !!__gfp_pfmemalloc_flags(gfp_mask);
}

/*
 * Checks whether it makes sense to retry the reclaim to make a forward progress
 * for the given allocation request.
 *
 * We give up when we either have tried MAX_RECLAIM_RETRIES in a row
 * without success, or when we couldn't even meet the watermark if we
 * reclaimed all remaining pages on the LRU lists.
 *
 * Returns true if a retry is viable or false to enter the oom path.
 */
static inline bool
should_reclaim_retry(gfp_t gfp_mask, unsigned order,
		     struct alloc_context *ac, int alloc_flags,
		     bool did_some_progress, int *no_progress_loops)
{
	struct zone *zone;
	struct zoneref *z;
	bool ret = false;

	/*
	 * Costly allocations might have made a progress but this doesn't mean
	 * their order will become available due to high fragmentation so
	 * always increment the no progress counter for them
	 */
	if (did_some_progress && order <= PAGE_ALLOC_COSTLY_ORDER)
		*no_progress_loops = 0;
	else
		(*no_progress_loops)++;

	/*
	 * Make sure we converge to OOM if we cannot make any progress
	 * several times in the row.
	 */
	if (*no_progress_loops > MAX_RECLAIM_RETRIES) {
		/* Before OOM, exhaust highatomic_reserve */
		return unreserve_highatomic_pageblock(ac, true);
	}

	/*
	 * Keep reclaiming pages while there is a chance this will lead
	 * somewhere.  If none of the target zones can satisfy our allocation
	 * request even if all reclaimable pages are considered then we are
	 * screwed and have to go OOM.
	 */
	for_each_zone_zonelist_nodemask(zone, z, ac->zonelist,
				ac->highest_zoneidx, ac->nodemask) {
		unsigned long available;
		unsigned long reclaimable;
		unsigned long min_wmark = min_wmark_pages(zone);
		bool wmark;

		available = reclaimable = zone_reclaimable_pages(zone);
		available += zone_page_state_snapshot(zone, NR_FREE_PAGES);

		/*
		 * Would the allocation succeed if we reclaimed all
		 * reclaimable pages?
		 */
		wmark = __zone_watermark_ok(zone, order, min_wmark,
				ac->highest_zoneidx, alloc_flags, available);
		trace_reclaim_retry_zone(z, order, reclaimable,
				available, min_wmark, *no_progress_loops, wmark);
		if (wmark) {
			ret = true;
			break;
		}
	}

	/*
	 * Memory allocation/reclaim might be called from a WQ context and the
	 * current implementation of the WQ concurrency control doesn't
	 * recognize that a particular WQ is congested if the worker thread is
	 * looping without ever sleeping. Therefore we have to do a short sleep
	 * here rather than calling cond_resched().
	 */
	if (current->flags & PF_WQ_WORKER)
		schedule_timeout_uninterruptible(1);
	else
		cond_resched();
	return ret;
}

static inline bool
check_retry_cpuset(int cpuset_mems_cookie, struct alloc_context *ac)
{
	/*
	 * It's possible that cpuset's mems_allowed and the nodemask from
	 * mempolicy don't intersect. This should be normally dealt with by
	 * policy_nodemask(), but it's possible to race with cpuset update in
	 * such a way the check therein was true, and then it became false
	 * before we got our cpuset_mems_cookie here.
	 * This assumes that for all allocations, ac->nodemask can come only
	 * from MPOL_BIND mempolicy (whose documented semantics is to be ignored
	 * when it does not intersect with the cpuset restrictions) or the
	 * caller can deal with a violated nodemask.
	 */
	if (cpusets_enabled() && ac->nodemask &&
			!cpuset_nodemask_valid_mems_allowed(ac->nodemask)) {
		ac->nodemask = NULL;
		return true;
	}

	/*
	 * When updating a task's mems_allowed or mempolicy nodemask, it is
	 * possible to race with parallel threads in such a way that our
	 * allocation can fail while the mask is being updated. If we are about
	 * to fail, check if the cpuset changed during allocation and if so,
	 * retry.
	 */
	if (read_mems_allowed_retry(cpuset_mems_cookie))
		return true;

	return false;
}

static inline struct page *
__alloc_pages_slowpath(gfp_t gfp_mask, unsigned int order,
						struct alloc_context *ac)
{
	bool can_direct_reclaim = gfp_mask & __GFP_DIRECT_RECLAIM;
	const bool costly_order = order > PAGE_ALLOC_COSTLY_ORDER;
	struct page *page = NULL;
	unsigned int alloc_flags;
	unsigned long did_some_progress;
	enum compact_priority compact_priority;
	enum compact_result compact_result;
	int compaction_retries;
	int no_progress_loops;
	unsigned int cpuset_mems_cookie;
	unsigned int zonelist_iter_cookie;
	int reserve_flags;

restart:
	compaction_retries = 0;
	no_progress_loops = 0;
	compact_priority = DEF_COMPACT_PRIORITY;
	cpuset_mems_cookie = read_mems_allowed_begin();
	zonelist_iter_cookie = zonelist_iter_begin();

	/*
	 * The fast path uses conservative alloc_flags to succeed only until
	 * kswapd needs to be woken up, and to avoid the cost of setting up
	 * alloc_flags precisely. So we do that now.
	 */
	alloc_flags = gfp_to_alloc_flags(gfp_mask, order);

	/*
	 * We need to recalculate the starting point for the zonelist iterator
	 * because we might have used different nodemask in the fast path, or
	 * there was a cpuset modification and we are retrying - otherwise we
	 * could end up iterating over non-eligible zones endlessly.
	 */
	ac->preferred_zoneref = first_zones_zonelist(ac->zonelist,
					ac->highest_zoneidx, ac->nodemask);
	if (!ac->preferred_zoneref->zone)
		goto nopage;

	/*
	 * Check for insane configurations where the cpuset doesn't contain
	 * any suitable zone to satisfy the request - e.g. non-movable
	 * GFP_HIGHUSER allocations from MOVABLE nodes only.
	 */
	if (cpusets_insane_config() && (gfp_mask & __GFP_HARDWALL)) {
		struct zoneref *z = first_zones_zonelist(ac->zonelist,
					ac->highest_zoneidx,
					&cpuset_current_mems_allowed);
		if (!z->zone)
			goto nopage;
	}

	if (alloc_flags & ALLOC_KSWAPD)
		wake_all_kswapds(order, gfp_mask, ac);

	/*
	 * The adjusted alloc_flags might result in immediate success, so try
	 * that first
	 */
	page = get_page_from_freelist(gfp_mask, order, alloc_flags, ac);
	if (page)
		goto got_pg;

	/*
	 * For costly allocations, try direct compaction first, as it's likely
	 * that we have enough base pages and don't need to reclaim. For non-
	 * movable high-order allocations, do that as well, as compaction will
	 * try prevent permanent fragmentation by migrating from blocks of the
	 * same migratetype.
	 * Don't try this for allocations that are allowed to ignore
	 * watermarks, as the ALLOC_NO_WATERMARKS attempt didn't yet happen.
	 */
	if (can_direct_reclaim &&
			(costly_order ||
			   (order > 0 && ac->migratetype != MIGRATE_MOVABLE))
			&& !gfp_pfmemalloc_allowed(gfp_mask)) {
		page = __alloc_pages_direct_compact(gfp_mask, order,
						alloc_flags, ac,
						INIT_COMPACT_PRIORITY,
						&compact_result);
		if (page)
			goto got_pg;

		/*
		 * Checks for costly allocations with __GFP_NORETRY, which
		 * includes some THP page fault allocations
		 */
		if (costly_order && (gfp_mask & __GFP_NORETRY)) {
			/*
			 * If allocating entire pageblock(s) and compaction
			 * failed because all zones are below low watermarks
			 * or is prohibited because it recently failed at this
			 * order, fail immediately unless the allocator has
			 * requested compaction and reclaim retry.
			 *
			 * Reclaim is
			 *  - potentially very expensive because zones are far
			 *    below their low watermarks or this is part of very
			 *    bursty high order allocations,
			 *  - not guaranteed to help because isolate_freepages()
			 *    may not iterate over freed pages as part of its
			 *    linear scan, and
			 *  - unlikely to make entire pageblocks free on its
			 *    own.
			 */
			if (compact_result == COMPACT_SKIPPED ||
			    compact_result == COMPACT_DEFERRED)
				goto nopage;

			/*
			 * Looks like reclaim/compaction is worth trying, but
			 * sync compaction could be very expensive, so keep
			 * using async compaction.
			 */
			compact_priority = INIT_COMPACT_PRIORITY;
		}
	}

retry:
	/* Ensure kswapd doesn't accidentally go to sleep as long as we loop */
	if (alloc_flags & ALLOC_KSWAPD)
		wake_all_kswapds(order, gfp_mask, ac);

	reserve_flags = __gfp_pfmemalloc_flags(gfp_mask);
	if (reserve_flags)
		alloc_flags = gfp_to_alloc_flags_cma(gfp_mask, reserve_flags) |
					  (alloc_flags & ALLOC_KSWAPD);

	/*
	 * Reset the nodemask and zonelist iterators if memory policies can be
	 * ignored. These allocations are high priority and system rather than
	 * user oriented.
	 */
	if (!(alloc_flags & ALLOC_CPUSET) || reserve_flags) {
		ac->nodemask = NULL;
		ac->preferred_zoneref = first_zones_zonelist(ac->zonelist,
					ac->highest_zoneidx, ac->nodemask);
	}

	/* Attempt with potentially adjusted zonelist and alloc_flags */
	page = get_page_from_freelist(gfp_mask, order, alloc_flags, ac);
	if (page)
		goto got_pg;

	/* Caller is not willing to reclaim, we can't balance anything */
	if (!can_direct_reclaim)
		goto nopage;

	/* Avoid recursion of direct reclaim */
	if (current->flags & PF_MEMALLOC)
		goto nopage;

	/* Try direct reclaim and then allocating */
	page = __alloc_pages_direct_reclaim(gfp_mask, order, alloc_flags, ac,
							&did_some_progress);
	if (page)
		goto got_pg;

	/* Try direct compaction and then allocating */
	page = __alloc_pages_direct_compact(gfp_mask, order, alloc_flags, ac,
					compact_priority, &compact_result);
	if (page)
		goto got_pg;

	/* Do not loop if specifically requested */
	if (gfp_mask & __GFP_NORETRY)
		goto nopage;

	/*
	 * Do not retry costly high order allocations unless they are
	 * __GFP_RETRY_MAYFAIL
	 */
	if (costly_order && !(gfp_mask & __GFP_RETRY_MAYFAIL))
		goto nopage;

	if (should_reclaim_retry(gfp_mask, order, ac, alloc_flags,
				 did_some_progress > 0, &no_progress_loops))
		goto retry;

	/*
	 * It doesn't make any sense to retry for the compaction if the order-0
	 * reclaim is not able to make any progress because the current
	 * implementation of the compaction depends on the sufficient amount
	 * of free memory (see __compaction_suitable)
	 */
	if (did_some_progress > 0 &&
			should_compact_retry(ac, order, alloc_flags,
				compact_result, &compact_priority,
				&compaction_retries))
		goto retry;


	/*
	 * Deal with possible cpuset update races or zonelist updates to avoid
	 * a unnecessary OOM kill.
	 */
	if (check_retry_cpuset(cpuset_mems_cookie, ac) ||
	    check_retry_zonelist(zonelist_iter_cookie))
		goto restart;

	/* Reclaim has failed us, start killing things */
	page = __alloc_pages_may_oom(gfp_mask, order, ac, &did_some_progress);
	if (page)
		goto got_pg;

	/* Avoid allocations with no watermarks from looping endlessly */
	if (tsk_is_oom_victim(current) &&
	    (alloc_flags & ALLOC_OOM ||
	     (gfp_mask & __GFP_NOMEMALLOC)))
		goto nopage;

	/* Retry as long as the OOM killer is making progress */
	if (did_some_progress) {
		no_progress_loops = 0;
		goto retry;
	}

nopage:
	/*
	 * Deal with possible cpuset update races or zonelist updates to avoid
	 * a unnecessary OOM kill.
	 */
	if (check_retry_cpuset(cpuset_mems_cookie, ac) ||
	    check_retry_zonelist(zonelist_iter_cookie))
		goto restart;

	/*
	 * Make sure that __GFP_NOFAIL request doesn't leak out and make sure
	 * we always retry
	 */
	if (gfp_mask & __GFP_NOFAIL) {
		/*
		 * All existing users of the __GFP_NOFAIL are blockable, so warn
		 * of any new users that actually require GFP_NOWAIT
		 */
		if (WARN_ON_ONCE_GFP(!can_direct_reclaim, gfp_mask))
			goto fail;

		/*
		 * PF_MEMALLOC request from this context is rather bizarre
		 * because we cannot reclaim anything and only can loop waiting
		 * for somebody to do a work for us
		 */
		WARN_ON_ONCE_GFP(current->flags & PF_MEMALLOC, gfp_mask);

		/*
		 * non failing costly orders are a hard requirement which we
		 * are not prepared for much so let's warn about these users
		 * so that we can identify them and convert them to something
		 * else.
		 */
		WARN_ON_ONCE_GFP(costly_order, gfp_mask);

		/*
		 * Help non-failing allocations by giving some access to memory
		 * reserves normally used for high priority non-blocking
		 * allocations but do not use ALLOC_NO_WATERMARKS because this
		 * could deplete whole memory reserves which would just make
		 * the situation worse.
		 */
		page = __alloc_pages_cpuset_fallback(gfp_mask, order, ALLOC_MIN_RESERVE, ac);
		if (page)
			goto got_pg;

		cond_resched();
		goto retry;
	}
fail:
	warn_alloc(gfp_mask, ac->nodemask,
			"page allocation failure: order:%u", order);
got_pg:
	return page;
}

static inline bool prepare_alloc_pages(gfp_t gfp_mask, unsigned int order,
		int preferred_nid, nodemask_t *nodemask,
		struct alloc_context *ac, gfp_t *alloc_gfp,
		unsigned int *alloc_flags)
{
	ac->highest_zoneidx = gfp_zone(gfp_mask);
	ac->zonelist = node_zonelist(preferred_nid, gfp_mask);
	ac->nodemask = nodemask;
	ac->migratetype = gfp_migratetype(gfp_mask);

	if (cpusets_enabled()) {
		*alloc_gfp |= __GFP_HARDWALL;
		/*
		 * When we are in the interrupt context, it is irrelevant
		 * to the current task context. It means that any node ok.
		 */
		if (in_task() && !ac->nodemask)
			ac->nodemask = &cpuset_current_mems_allowed;
		else
			*alloc_flags |= ALLOC_CPUSET;
	}

	might_alloc(gfp_mask);

	if (should_fail_alloc_page(gfp_mask, order))
		return false;

	*alloc_flags = gfp_to_alloc_flags_cma(gfp_mask, *alloc_flags);

	/* Dirty zone balancing only done in the fast path */
	ac->spread_dirty_pages = (gfp_mask & __GFP_WRITE);

	/*
	 * The preferred zone is used for statistics but crucially it is
	 * also used as the starting point for the zonelist iterator. It
	 * may get reset for allocations that ignore memory policies.
	 */
	ac->preferred_zoneref = first_zones_zonelist(ac->zonelist,
					ac->highest_zoneidx, ac->nodemask);

	return true;
}

/*
 * __alloc_pages_bulk - Allocate a number of order-0 pages to a list or array
 * @gfp: GFP flags for the allocation
 * @preferred_nid: The preferred NUMA node ID to allocate from
 * @nodemask: Set of nodes to allocate from, may be NULL
 * @nr_pages: The number of pages desired on the list or array
 * @page_list: Optional list to store the allocated pages
 * @page_array: Optional array to store the pages
 *
 * This is a batched version of the page allocator that attempts to
 * allocate nr_pages quickly. Pages are added to page_list if page_list
 * is not NULL, otherwise it is assumed that the page_array is valid.
 *
 * For lists, nr_pages is the number of pages that should be allocated.
 *
 * For arrays, only NULL elements are populated with pages and nr_pages
 * is the maximum number of pages that will be stored in the array.
 *
 * Returns the number of pages on the list or array.
 */
unsigned long __alloc_pages_bulk(gfp_t gfp, int preferred_nid,
			nodemask_t *nodemask, int nr_pages,
			struct list_head *page_list,
			struct page **page_array)
{
	struct page *page;
	unsigned long __maybe_unused UP_flags;
	struct zone *zone;
	struct zoneref *z;
	struct per_cpu_pages *pcp;
	struct list_head *pcp_list;
	struct alloc_context ac;
	gfp_t alloc_gfp;
	unsigned int alloc_flags = ALLOC_WMARK_LOW;
	int nr_populated = 0, nr_account = 0;

	/*
	 * Skip populated array elements to determine if any pages need
	 * to be allocated before disabling IRQs.
	 */
	while (page_array && nr_populated < nr_pages && page_array[nr_populated])
		nr_populated++;

	/* No pages requested? */
	if (unlikely(nr_pages <= 0))
		goto out;

	/* Already populated array? */
	if (unlikely(page_array && nr_pages - nr_populated == 0))
		goto out;

	/* Bulk allocator does not support memcg accounting. */
	if (memcg_kmem_online() && (gfp & __GFP_ACCOUNT))
		goto failed;

	/* Use the single page allocator for one page. */
	if (nr_pages - nr_populated == 1)
		goto failed;

#ifdef CONFIG_PAGE_OWNER
	/*
	 * PAGE_OWNER may recurse into the allocator to allocate space to
	 * save the stack with pagesets.lock held. Releasing/reacquiring
	 * removes much of the performance benefit of bulk allocation so
	 * force the caller to allocate one page at a time as it'll have
	 * similar performance to added complexity to the bulk allocator.
	 */
	if (static_branch_unlikely(&page_owner_inited))
		goto failed;
#endif

	/* May set ALLOC_NOFRAGMENT, fragmentation will return 1 page. */
	gfp &= gfp_allowed_mask;
	alloc_gfp = gfp;
	if (!prepare_alloc_pages(gfp, 0, preferred_nid, nodemask, &ac, &alloc_gfp, &alloc_flags))
		goto out;
	gfp = alloc_gfp;

	/* Find an allowed local zone that meets the low watermark. */
	for_each_zone_zonelist_nodemask(zone, z, ac.zonelist, ac.highest_zoneidx, ac.nodemask) {
		unsigned long mark;

		if (cpusets_enabled() && (alloc_flags & ALLOC_CPUSET) &&
		    !__cpuset_zone_allowed(zone, gfp)) {
			continue;
		}

		if (nr_online_nodes > 1 && zone != ac.preferred_zoneref->zone &&
		    zone_to_nid(zone) != zone_to_nid(ac.preferred_zoneref->zone)) {
			goto failed;
		}

		mark = wmark_pages(zone, alloc_flags & ALLOC_WMARK_MASK) + nr_pages;
		if (zone_watermark_fast(zone, 0,  mark,
				zonelist_zone_idx(ac.preferred_zoneref),
				alloc_flags, gfp)) {
			break;
		}
	}

	/*
	 * If there are no allowed local zones that meets the watermarks then
	 * try to allocate a single page and reclaim if necessary.
	 */
	if (unlikely(!zone))
		goto failed;

	/* spin_trylock may fail due to a parallel drain or IRQ reentrancy. */
	pcp_trylock_prepare(UP_flags);
	pcp = pcp_spin_trylock(zone->per_cpu_pageset);
	if (!pcp)
		goto failed_irq;

	/* Attempt the batch allocation */
	pcp_list = &pcp->lists[order_to_pindex(ac.migratetype, 0)];
	while (nr_populated < nr_pages) {

		/* Skip existing pages */
		if (page_array && page_array[nr_populated]) {
			nr_populated++;
			continue;
		}

		page = __rmqueue_pcplist(zone, 0, ac.migratetype, alloc_flags,
								pcp, pcp_list);
		if (unlikely(!page)) {
			/* Try and allocate at least one page */
			if (!nr_account) {
				pcp_spin_unlock(pcp);
				goto failed_irq;
			}
			break;
		}
		nr_account++;

		prep_new_page(page, 0, gfp, 0);
		if (page_list)
			list_add(&page->lru, page_list);
		else
			page_array[nr_populated] = page;
		nr_populated++;
	}

	pcp_spin_unlock(pcp);
	pcp_trylock_finish(UP_flags);

	__count_zid_vm_events(PGALLOC, zone_idx(zone), nr_account);
	zone_statistics(ac.preferred_zoneref->zone, zone, nr_account);

out:
	return nr_populated;

failed_irq:
	pcp_trylock_finish(UP_flags);

failed:
	page = __alloc_pages(gfp, 0, preferred_nid, nodemask);
	if (page) {
		if (page_list)
			list_add(&page->lru, page_list);
		else
			page_array[nr_populated] = page;
		nr_populated++;
	}

	goto out;
}
EXPORT_SYMBOL_GPL(__alloc_pages_bulk);

/*
 * This is the 'heart' of the zoned buddy allocator.
 */
struct page *__alloc_pages(gfp_t gfp, unsigned int order, int preferred_nid,
							nodemask_t *nodemask)
{
	struct page *page;
	unsigned int alloc_flags = ALLOC_WMARK_LOW;
	gfp_t alloc_gfp; /* The gfp_t that was actually used for allocation */
	struct alloc_context ac = { };

	/*
	 * There are several places where we assume that the order value is sane
	 * so bail out early if the request is out of bound.
	 */
	if (WARN_ON_ONCE_GFP(order > MAX_ORDER, gfp))
		return NULL;

	gfp &= gfp_allowed_mask;
	/*
	 * Apply scoped allocation constraints. This is mainly about GFP_NOFS
	 * resp. GFP_NOIO which has to be inherited for all allocation requests
	 * from a particular context which has been marked by
	 * memalloc_no{fs,io}_{save,restore}. And PF_MEMALLOC_PIN which ensures
	 * movable zones are not used during allocation.
	 */
	gfp = current_gfp_context(gfp);
	alloc_gfp = gfp;
	if (!prepare_alloc_pages(gfp, order, preferred_nid, nodemask, &ac,
			&alloc_gfp, &alloc_flags))
		return NULL;

	/*
	 * Forbid the first pass from falling back to types that fragment
	 * memory until all local zones are considered.
	 */
	alloc_flags |= alloc_flags_nofragment(ac.preferred_zoneref->zone, gfp);

	/* First allocation attempt */
	page = get_page_from_freelist(alloc_gfp, order, alloc_flags, &ac);
	if (likely(page))
		goto out;

	alloc_gfp = gfp;
	ac.spread_dirty_pages = false;

	/*
	 * Restore the original nodemask if it was potentially replaced with
	 * &cpuset_current_mems_allowed to optimize the fast-path attempt.
	 */
	ac.nodemask = nodemask;

	page = __alloc_pages_slowpath(alloc_gfp, order, &ac);

out:
	if (memcg_kmem_online() && (gfp & __GFP_ACCOUNT) && page &&
	    unlikely(__memcg_kmem_charge_page(page, gfp, order) != 0)) {
		__free_pages(page, order);
		page = NULL;
	}

	trace_mm_page_alloc(page, order, alloc_gfp, ac.migratetype);
	kmsan_alloc_page(page, order, alloc_gfp);

	return page;
}
EXPORT_SYMBOL(__alloc_pages);

struct folio *__folio_alloc(gfp_t gfp, unsigned int order, int preferred_nid,
		nodemask_t *nodemask)
{
	struct page *page = __alloc_pages(gfp | __GFP_COMP, order,
			preferred_nid, nodemask);
	struct folio *folio = (struct folio *)page;

	if (folio && order > 1)
		folio_prep_large_rmappable(folio);
	return folio;
}
EXPORT_SYMBOL(__folio_alloc);

/*
 * Common helper functions. Never use with __GFP_HIGHMEM because the returned
 * address cannot represent highmem pages. Use alloc_pages and then kmap if
 * you need to access high mem.
 */
unsigned long __get_free_pages(gfp_t gfp_mask, unsigned int order)
{
	struct page *page;

	page = alloc_pages(gfp_mask & ~__GFP_HIGHMEM, order);
	if (!page)
		return 0;
	return (unsigned long) page_address(page);
}
EXPORT_SYMBOL(__get_free_pages);

unsigned long get_zeroed_page(gfp_t gfp_mask)
{
	return __get_free_page(gfp_mask | __GFP_ZERO);
}
EXPORT_SYMBOL(get_zeroed_page);

/**
 * __free_pages - Free pages allocated with alloc_pages().
 * @page: The page pointer returned from alloc_pages().
 * @order: The order of the allocation.
 *
 * This function can free multi-page allocations that are not compound
 * pages.  It does not check that the @order passed in matches that of
 * the allocation, so it is easy to leak memory.  Freeing more memory
 * than was allocated will probably emit a warning.
 *
 * If the last reference to this page is speculative, it will be released
 * by put_page() which only frees the first page of a non-compound
 * allocation.  To prevent the remaining pages from being leaked, we free
 * the subsequent pages here.  If you want to use the page's reference
 * count to decide when to free the allocation, you should allocate a
 * compound page, and use put_page() instead of __free_pages().
 *
 * Context: May be called in interrupt context or while holding a normal
 * spinlock, but not in NMI context or while holding a raw spinlock.
 */
void __free_pages(struct page *page, unsigned int order)
{
	/* get PageHead before we drop reference */
	int head = PageHead(page);

	if (put_page_testzero(page))
		free_the_page(page, order);
	else if (!head)
		while (order-- > 0)
			free_the_page(page + (1 << order), order);
}
EXPORT_SYMBOL(__free_pages);

void free_pages(unsigned long addr, unsigned int order)
{
	if (addr != 0) {
		VM_BUG_ON(!virt_addr_valid((void *)addr));
		__free_pages(virt_to_page((void *)addr), order);
	}
}

EXPORT_SYMBOL(free_pages);

/*
 * Page Fragment:
 *  An arbitrary-length arbitrary-offset area of memory which resides
 *  within a 0 or higher order page.  Multiple fragments within that page
 *  are individually refcounted, in the page's reference counter.
 *
 * The page_frag functions below provide a simple allocation framework for
 * page fragments.  This is used by the network stack and network device
 * drivers to provide a backing region of memory for use as either an
 * sk_buff->head, or to be used in the "frags" portion of skb_shared_info.
 */
static struct page *__page_frag_cache_refill(struct page_frag_cache *nc,
					     gfp_t gfp_mask)
{
	struct page *page = NULL;
	gfp_t gfp = gfp_mask;

#if (PAGE_SIZE < PAGE_FRAG_CACHE_MAX_SIZE)
	gfp_mask |= __GFP_COMP | __GFP_NOWARN | __GFP_NORETRY |
		    __GFP_NOMEMALLOC;
	page = alloc_pages_node(NUMA_NO_NODE, gfp_mask,
				PAGE_FRAG_CACHE_MAX_ORDER);
	nc->size = page ? PAGE_FRAG_CACHE_MAX_SIZE : PAGE_SIZE;
#endif
	if (unlikely(!page))
		page = alloc_pages_node(NUMA_NO_NODE, gfp, 0);

	nc->va = page ? page_address(page) : NULL;

	return page;
}

void __page_frag_cache_drain(struct page *page, unsigned int count)
{
	VM_BUG_ON_PAGE(page_ref_count(page) == 0, page);

	if (page_ref_sub_and_test(page, count))
		free_the_page(page, compound_order(page));
}
EXPORT_SYMBOL(__page_frag_cache_drain);

void *page_frag_alloc_align(struct page_frag_cache *nc,
		      unsigned int fragsz, gfp_t gfp_mask,
		      unsigned int align_mask)
{
	unsigned int size = PAGE_SIZE;
	struct page *page;
	int offset;

	if (unlikely(!nc->va)) {
refill:
		page = __page_frag_cache_refill(nc, gfp_mask);
		if (!page)
			return NULL;

#if (PAGE_SIZE < PAGE_FRAG_CACHE_MAX_SIZE)
		/* if size can vary use size else just use PAGE_SIZE */
		size = nc->size;
#endif
		/* Even if we own the page, we do not use atomic_set().
		 * This would break get_page_unless_zero() users.
		 */
		page_ref_add(page, PAGE_FRAG_CACHE_MAX_SIZE);

		/* reset page count bias and offset to start of new frag */
		nc->pfmemalloc = page_is_pfmemalloc(page);
		nc->pagecnt_bias = PAGE_FRAG_CACHE_MAX_SIZE + 1;
		nc->offset = size;
	}

	offset = nc->offset - fragsz;
	if (unlikely(offset < 0)) {
		page = virt_to_page(nc->va);

		if (!page_ref_sub_and_test(page, nc->pagecnt_bias))
			goto refill;

		if (unlikely(nc->pfmemalloc)) {
			free_the_page(page, compound_order(page));
			goto refill;
		}

#if (PAGE_SIZE < PAGE_FRAG_CACHE_MAX_SIZE)
		/* if size can vary use size else just use PAGE_SIZE */
		size = nc->size;
#endif
		/* OK, page count is 0, we can safely set it */
		set_page_count(page, PAGE_FRAG_CACHE_MAX_SIZE + 1);

		/* reset page count bias and offset to start of new frag */
		nc->pagecnt_bias = PAGE_FRAG_CACHE_MAX_SIZE + 1;
		offset = size - fragsz;
		if (unlikely(offset < 0)) {
			/*
			 * The caller is trying to allocate a fragment
			 * with fragsz > PAGE_SIZE but the cache isn't big
			 * enough to satisfy the request, this may
			 * happen in low memory conditions.
			 * We don't release the cache page because
			 * it could make memory pressure worse
			 * so we simply return NULL here.
			 */
			return NULL;
		}
	}

	nc->pagecnt_bias--;
	offset &= align_mask;
	nc->offset = offset;

	return nc->va + offset;
}
EXPORT_SYMBOL(page_frag_alloc_align);

/*
 * Frees a page fragment allocated out of either a compound or order 0 page.
 */
void page_frag_free(void *addr)
{
	struct page *page = virt_to_head_page(addr);

	if (unlikely(put_page_testzero(page)))
		free_the_page(page, compound_order(page));
}
EXPORT_SYMBOL(page_frag_free);

static void *make_alloc_exact(unsigned long addr, unsigned int order,
		size_t size)
{
	if (addr) {
		unsigned long nr = DIV_ROUND_UP(size, PAGE_SIZE);
		struct page *page = virt_to_page((void *)addr);
		struct page *last = page + nr;

		split_page_owner(page, 1 << order);
		split_page_memcg(page, 1 << order);
		while (page < --last)
			set_page_refcounted(last);

		last = page + (1UL << order);
		for (page += nr; page < last; page++)
			__free_pages_ok(page, 0, FPI_TO_TAIL);
	}
	return (void *)addr;
}

/**
 * alloc_pages_exact - allocate an exact number physically-contiguous pages.
 * @size: the number of bytes to allocate
 * @gfp_mask: GFP flags for the allocation, must not contain __GFP_COMP
 *
 * This function is similar to alloc_pages(), except that it allocates the
 * minimum number of pages to satisfy the request.  alloc_pages() can only
 * allocate memory in power-of-two pages.
 *
 * This function is also limited by MAX_ORDER.
 *
 * Memory allocated by this function must be released by free_pages_exact().
 *
 * Return: pointer to the allocated area or %NULL in case of error.
 */
void *alloc_pages_exact(size_t size, gfp_t gfp_mask)
{
	unsigned int order = get_order(size);
	unsigned long addr;

	if (WARN_ON_ONCE(gfp_mask & (__GFP_COMP | __GFP_HIGHMEM)))
		gfp_mask &= ~(__GFP_COMP | __GFP_HIGHMEM);

	addr = __get_free_pages(gfp_mask, order);
	return make_alloc_exact(addr, order, size);
}
EXPORT_SYMBOL(alloc_pages_exact);

/**
 * alloc_pages_exact_nid - allocate an exact number of physically-contiguous
 *			   pages on a node.
 * @nid: the preferred node ID where memory should be allocated
 * @size: the number of bytes to allocate
 * @gfp_mask: GFP flags for the allocation, must not contain __GFP_COMP
 *
 * Like alloc_pages_exact(), but try to allocate on node nid first before falling
 * back.
 *
 * Return: pointer to the allocated area or %NULL in case of error.
 */
void * __meminit alloc_pages_exact_nid(int nid, size_t size, gfp_t gfp_mask)
{
	unsigned int order = get_order(size);
	struct page *p;

	if (WARN_ON_ONCE(gfp_mask & (__GFP_COMP | __GFP_HIGHMEM)))
		gfp_mask &= ~(__GFP_COMP | __GFP_HIGHMEM);

	p = alloc_pages_node(nid, gfp_mask, order);
	if (!p)
		return NULL;
	return make_alloc_exact((unsigned long)page_address(p), order, size);
}

/**
 * free_pages_exact - release memory allocated via alloc_pages_exact()
 * @virt: the value returned by alloc_pages_exact.
 * @size: size of allocation, same value as passed to alloc_pages_exact().
 *
 * Release the memory allocated by a previous call to alloc_pages_exact.
 */
void free_pages_exact(void *virt, size_t size)
{
	unsigned long addr = (unsigned long)virt;
	unsigned long end = addr + PAGE_ALIGN(size);

	while (addr < end) {
		free_page(addr);
		addr += PAGE_SIZE;
	}
}
EXPORT_SYMBOL(free_pages_exact);

/**
 * nr_free_zone_pages - count number of pages beyond high watermark
 * @offset: The zone index of the highest zone
 *
 * nr_free_zone_pages() counts the number of pages which are beyond the
 * high watermark within all zones at or below a given zone index.  For each
 * zone, the number of pages is calculated as:
 *
 *     nr_free_zone_pages = managed_pages - high_pages
 *
 * Return: number of pages beyond high watermark.
 */
static unsigned long nr_free_zone_pages(int offset)
{
	struct zoneref *z;
	struct zone *zone;

	/* Just pick one node, since fallback list is circular */
	unsigned long sum = 0;

	struct zonelist *zonelist = node_zonelist(numa_node_id(), GFP_KERNEL);

	for_each_zone_zonelist(zone, z, zonelist, offset) {
		unsigned long size = zone_managed_pages(zone);
		unsigned long high = high_wmark_pages(zone);
		if (size > high)
			sum += size - high;
	}

	return sum;
}

/**
 * nr_free_buffer_pages - count number of pages beyond high watermark
 *
 * nr_free_buffer_pages() counts the number of pages which are beyond the high
 * watermark within ZONE_DMA and ZONE_NORMAL.
 *
 * Return: number of pages beyond high watermark within ZONE_DMA and
 * ZONE_NORMAL.
 */
unsigned long nr_free_buffer_pages(void)
{
	return nr_free_zone_pages(gfp_zone(GFP_USER));
}
EXPORT_SYMBOL_GPL(nr_free_buffer_pages);

static void zoneref_set_zone(struct zone *zone, struct zoneref *zoneref)
{
	zoneref->zone = zone;
	zoneref->zone_idx = zone_idx(zone);
}

/*
 * Builds allocation fallback zone lists.
 *
 * Add all populated zones of a node to the zonelist.
 */
static int build_zonerefs_node(pg_data_t *pgdat, struct zoneref *zonerefs)
{
	struct zone *zone;
	enum zone_type zone_type = MAX_NR_ZONES;
	int nr_zones = 0;

	do {
		zone_type--;
		zone = pgdat->node_zones + zone_type;
		if (populated_zone(zone)) {
			zoneref_set_zone(zone, &zonerefs[nr_zones++]);
			check_highest_zone(zone_type);
		}
	} while (zone_type);

	return nr_zones;
}

#ifdef CONFIG_NUMA

static int __parse_numa_zonelist_order(char *s)
{
	/*
	 * We used to support different zonelists modes but they turned
	 * out to be just not useful. Let's keep the warning in place
	 * if somebody still use the cmd line parameter so that we do
	 * not fail it silently
	 */
	if (!(*s == 'd' || *s == 'D' || *s == 'n' || *s == 'N')) {
		pr_warn("Ignoring unsupported numa_zonelist_order value:  %s\n", s);
		return -EINVAL;
	}
	return 0;
}

static char numa_zonelist_order[] = "Node";
#define NUMA_ZONELIST_ORDER_LEN	16
/*
 * sysctl handler for numa_zonelist_order
 */
static int numa_zonelist_order_handler(struct ctl_table *table, int write,
		void *buffer, size_t *length, loff_t *ppos)
{
	if (write)
		return __parse_numa_zonelist_order(buffer);
	return proc_dostring(table, write, buffer, length, ppos);
}

static int node_load[MAX_NUMNODES];

/**
 * find_next_best_node - find the next node that should appear in a given node's fallback list
 * @node: node whose fallback list we're appending
 * @used_node_mask: nodemask_t of already used nodes
 *
 * We use a number of factors to determine which is the next node that should
 * appear on a given node's fallback list.  The node should not have appeared
 * already in @node's fallback list, and it should be the next closest node
 * according to the distance array (which contains arbitrary distance values
 * from each node to each node in the system), and should also prefer nodes
 * with no CPUs, since presumably they'll have very little allocation pressure
 * on them otherwise.
 *
 * Return: node id of the found node or %NUMA_NO_NODE if no node is found.
 */
int find_next_best_node(int node, nodemask_t *used_node_mask)
{
	int n, val;
	int min_val = INT_MAX;
	int best_node = NUMA_NO_NODE;

	/* Use the local node if we haven't already */
	if (!node_isset(node, *used_node_mask)) {
		node_set(node, *used_node_mask);
		return node;
	}

	for_each_node_state(n, N_MEMORY) {

		/* Don't want a node to appear more than once */
		if (node_isset(n, *used_node_mask))
			continue;

		/* Use the distance array to find the distance */
		val = node_distance(node, n);

		/* Penalize nodes under us ("prefer the next node") */
		val += (n < node);

		/* Give preference to headless and unused nodes */
		if (!cpumask_empty(cpumask_of_node(n)))
			val += PENALTY_FOR_NODE_WITH_CPUS;

		/* Slight preference for less loaded node */
		val *= MAX_NUMNODES;
		val += node_load[n];

		if (val < min_val) {
			min_val = val;
			best_node = n;
		}
	}

	if (best_node >= 0)
		node_set(best_node, *used_node_mask);

	return best_node;
}


/*
 * Build zonelists ordered by node and zones within node.
 * This results in maximum locality--normal zone overflows into local
 * DMA zone, if any--but risks exhausting DMA zone.
 */
static void build_zonelists_in_node_order(pg_data_t *pgdat, int *node_order,
		unsigned nr_nodes)
{
	struct zoneref *zonerefs;
	int i;

	zonerefs = pgdat->node_zonelists[ZONELIST_FALLBACK]._zonerefs;

	for (i = 0; i < nr_nodes; i++) {
		int nr_zones;

		pg_data_t *node = NODE_DATA(node_order[i]);

		nr_zones = build_zonerefs_node(node, zonerefs);
		zonerefs += nr_zones;
	}
	zonerefs->zone = NULL;
	zonerefs->zone_idx = 0;
}

/*
 * Build gfp_thisnode zonelists
 */
static void build_thisnode_zonelists(pg_data_t *pgdat)
{
	struct zoneref *zonerefs;
	int nr_zones;

	zonerefs = pgdat->node_zonelists[ZONELIST_NOFALLBACK]._zonerefs;
	nr_zones = build_zonerefs_node(pgdat, zonerefs);
	zonerefs += nr_zones;
	zonerefs->zone = NULL;
	zonerefs->zone_idx = 0;
}

/*
 * Build zonelists ordered by zone and nodes within zones.
 * This results in conserving DMA zone[s] until all Normal memory is
 * exhausted, but results in overflowing to remote node while memory
 * may still exist in local DMA zone.
 */

static void build_zonelists(pg_data_t *pgdat)
{
	static int node_order[MAX_NUMNODES];
	int node, nr_nodes = 0;
	nodemask_t used_mask = NODE_MASK_NONE;
	int local_node, prev_node;

	/* NUMA-aware ordering of nodes */
	local_node = pgdat->node_id;
	prev_node = local_node;

	memset(node_order, 0, sizeof(node_order));
	while ((node = find_next_best_node(local_node, &used_mask)) >= 0) {
		/*
		 * We don't want to pressure a particular node.
		 * So adding penalty to the first node in same
		 * distance group to make it round-robin.
		 */
		if (node_distance(local_node, node) !=
		    node_distance(local_node, prev_node))
			node_load[node] += 1;

		node_order[nr_nodes++] = node;
		prev_node = node;
	}

	build_zonelists_in_node_order(pgdat, node_order, nr_nodes);
	build_thisnode_zonelists(pgdat);
	pr_info("Fallback order for Node %d: ", local_node);
	for (node = 0; node < nr_nodes; node++)
		pr_cont("%d ", node_order[node]);
	pr_cont("\n");
}

#ifdef CONFIG_HAVE_MEMORYLESS_NODES
/*
 * Return node id of node used for "local" allocations.
 * I.e., first node id of first zone in arg node's generic zonelist.
 * Used for initializing percpu 'numa_mem', which is used primarily
 * for kernel allocations, so use GFP_KERNEL flags to locate zonelist.
 */
int local_memory_node(int node)
{
	struct zoneref *z;

	z = first_zones_zonelist(node_zonelist(node, GFP_KERNEL),
				   gfp_zone(GFP_KERNEL),
				   NULL);
	return zone_to_nid(z->zone);
}
#endif

static void setup_min_unmapped_ratio(void);
static void setup_min_slab_ratio(void);
#else	/* CONFIG_NUMA */

static void build_zonelists(pg_data_t *pgdat)
{
	int node, local_node;
	struct zoneref *zonerefs;
	int nr_zones;

	local_node = pgdat->node_id;

	zonerefs = pgdat->node_zonelists[ZONELIST_FALLBACK]._zonerefs;
	nr_zones = build_zonerefs_node(pgdat, zonerefs);
	zonerefs += nr_zones;

	/*
	 * Now we build the zonelist so that it contains the zones
	 * of all the other nodes.
	 * We don't want to pressure a particular node, so when
	 * building the zones for node N, we make sure that the
	 * zones coming right after the local ones are those from
	 * node N+1 (modulo N)
	 */
	for (node = local_node + 1; node < MAX_NUMNODES; node++) {
		if (!node_online(node))
			continue;
		nr_zones = build_zonerefs_node(NODE_DATA(node), zonerefs);
		zonerefs += nr_zones;
	}
	for (node = 0; node < local_node; node++) {
		if (!node_online(node))
			continue;
		nr_zones = build_zonerefs_node(NODE_DATA(node), zonerefs);
		zonerefs += nr_zones;
	}

	zonerefs->zone = NULL;
	zonerefs->zone_idx = 0;
}

#endif	/* CONFIG_NUMA */

/*
 * Boot pageset table. One per cpu which is going to be used for all
 * zones and all nodes. The parameters will be set in such a way
 * that an item put on a list will immediately be handed over to
 * the buddy list. This is safe since pageset manipulation is done
 * with interrupts disabled.
 *
 * The boot_pagesets must be kept even after bootup is complete for
 * unused processors and/or zones. They do play a role for bootstrapping
 * hotplugged processors.
 *
 * zoneinfo_show() and maybe other functions do
 * not check if the processor is online before following the pageset pointer.
 * Other parts of the kernel may not check if the zone is available.
 */
static void per_cpu_pages_init(struct per_cpu_pages *pcp, struct per_cpu_zonestat *pzstats);
/* These effectively disable the pcplists in the boot pageset completely */
#define BOOT_PAGESET_HIGH	0
#define BOOT_PAGESET_BATCH	1
static DEFINE_PER_CPU(struct per_cpu_pages, boot_pageset);
static DEFINE_PER_CPU(struct per_cpu_zonestat, boot_zonestats);

static void __build_all_zonelists(void *data)
{
	int nid;
	int __maybe_unused cpu;
	pg_data_t *self = data;
	unsigned long flags;

	/*
	 * The zonelist_update_seq must be acquired with irqsave because the
	 * reader can be invoked from IRQ with GFP_ATOMIC.
	 */
	write_seqlock_irqsave(&zonelist_update_seq, flags);
	/*
	 * Also disable synchronous printk() to prevent any printk() from
	 * trying to hold port->lock, for
	 * tty_insert_flip_string_and_push_buffer() on other CPU might be
	 * calling kmalloc(GFP_ATOMIC | __GFP_NOWARN) with port->lock held.
	 */
	printk_deferred_enter();

#ifdef CONFIG_NUMA
	memset(node_load, 0, sizeof(node_load));
#endif

	/*
	 * This node is hotadded and no memory is yet present.   So just
	 * building zonelists is fine - no need to touch other nodes.
	 */
	if (self && !node_online(self->node_id)) {
		build_zonelists(self);
	} else {
		/*
		 * All possible nodes have pgdat preallocated
		 * in free_area_init
		 */
		for_each_node(nid) {
			pg_data_t *pgdat = NODE_DATA(nid);

			build_zonelists(pgdat);
		}

#ifdef CONFIG_HAVE_MEMORYLESS_NODES
		/*
		 * We now know the "local memory node" for each node--
		 * i.e., the node of the first zone in the generic zonelist.
		 * Set up numa_mem percpu variable for on-line cpus.  During
		 * boot, only the boot cpu should be on-line;  we'll init the
		 * secondary cpus' numa_mem as they come on-line.  During
		 * node/memory hotplug, we'll fixup all on-line cpus.
		 */
		for_each_online_cpu(cpu)
			set_cpu_numa_mem(cpu, local_memory_node(cpu_to_node(cpu)));
#endif
	}

	printk_deferred_exit();
	write_sequnlock_irqrestore(&zonelist_update_seq, flags);
}

static noinline void __init
build_all_zonelists_init(void)
{
	int cpu;

	__build_all_zonelists(NULL);

	/*
	 * Initialize the boot_pagesets that are going to be used
	 * for bootstrapping processors. The real pagesets for
	 * each zone will be allocated later when the per cpu
	 * allocator is available.
	 *
	 * boot_pagesets are used also for bootstrapping offline
	 * cpus if the system is already booted because the pagesets
	 * are needed to initialize allocators on a specific cpu too.
	 * F.e. the percpu allocator needs the page allocator which
	 * needs the percpu allocator in order to allocate its pagesets
	 * (a chicken-egg dilemma).
	 */
	for_each_possible_cpu(cpu)
		per_cpu_pages_init(&per_cpu(boot_pageset, cpu), &per_cpu(boot_zonestats, cpu));

	mminit_verify_zonelist();
	cpuset_init_current_mems_allowed();
}

/*
 * unless system_state == SYSTEM_BOOTING.
 *
 * __ref due to call of __init annotated helper build_all_zonelists_init
 * [protected by SYSTEM_BOOTING].
 */
void __ref build_all_zonelists(pg_data_t *pgdat)
{
	unsigned long vm_total_pages;

	if (system_state == SYSTEM_BOOTING) {
		build_all_zonelists_init();
	} else {
		__build_all_zonelists(pgdat);
		/* cpuset refresh routine should be here */
	}
	/* Get the number of free pages beyond high watermark in all zones. */
	vm_total_pages = nr_free_zone_pages(gfp_zone(GFP_HIGHUSER_MOVABLE));
	/*
	 * Disable grouping by mobility if the number of pages in the
	 * system is too low to allow the mechanism to work. It would be
	 * more accurate, but expensive to check per-zone. This check is
	 * made on memory-hotadd so a system can start with mobility
	 * disabled and enable it later
	 */
	if (vm_total_pages < (pageblock_nr_pages * MIGRATE_TYPES))
		page_group_by_mobility_disabled = 1;
	else
		page_group_by_mobility_disabled = 0;

	pr_info("Built %u zonelists, mobility grouping %s.  Total pages: %ld\n",
		nr_online_nodes,
		page_group_by_mobility_disabled ? "off" : "on",
		vm_total_pages);
#ifdef CONFIG_NUMA
	pr_info("Policy zone: %s\n", zone_names[policy_zone]);
#endif
}

static int zone_batchsize(struct zone *zone)
{
#ifdef CONFIG_MMU
	int batch;

	/*
	 * The number of pages to batch allocate is either ~0.1%
	 * of the zone or 1MB, whichever is smaller. The batch
	 * size is striking a balance between allocation latency
	 * and zone lock contention.
	 */
	batch = min(zone_managed_pages(zone) >> 10, SZ_1M / PAGE_SIZE);
	batch /= 4;		/* We effectively *= 4 below */
	if (batch < 1)
		batch = 1;

	/*
	 * Clamp the batch to a 2^n - 1 value. Having a power
	 * of 2 value was found to be more likely to have
	 * suboptimal cache aliasing properties in some cases.
	 *
	 * For example if 2 tasks are alternately allocating
	 * batches of pages, one task can end up with a lot
	 * of pages of one half of the possible page colors
	 * and the other with pages of the other colors.
	 */
	batch = rounddown_pow_of_two(batch + batch/2) - 1;

	return batch;

#else
	/* The deferral and batching of frees should be suppressed under NOMMU
	 * conditions.
	 *
	 * The problem is that NOMMU needs to be able to allocate large chunks
	 * of contiguous memory as there's no hardware page translation to
	 * assemble apparent contiguous memory from discontiguous pages.
	 *
	 * Queueing large contiguous runs of pages for batching, however,
	 * causes the pages to actually be freed in smaller chunks.  As there
	 * can be a significant delay between the individual batches being
	 * recycled, this leads to the once large chunks of space being
	 * fragmented and becoming unavailable for high-order allocations.
	 */
	return 0;
#endif
}

static int percpu_pagelist_high_fraction;
static int zone_highsize(struct zone *zone, int batch, int cpu_online)
{
#ifdef CONFIG_MMU
	int high;
	int nr_split_cpus;
	unsigned long total_pages;

	if (!percpu_pagelist_high_fraction) {
		/*
		 * By default, the high value of the pcp is based on the zone
		 * low watermark so that if they are full then background
		 * reclaim will not be started prematurely.
		 */
		total_pages = low_wmark_pages(zone);
	} else {
		/*
		 * If percpu_pagelist_high_fraction is configured, the high
		 * value is based on a fraction of the managed pages in the
		 * zone.
		 */
		total_pages = zone_managed_pages(zone) / percpu_pagelist_high_fraction;
	}

	/*
	 * Split the high value across all online CPUs local to the zone. Note
	 * that early in boot that CPUs may not be online yet and that during
	 * CPU hotplug that the cpumask is not yet updated when a CPU is being
	 * onlined. For memory nodes that have no CPUs, split pcp->high across
	 * all online CPUs to mitigate the risk that reclaim is triggered
	 * prematurely due to pages stored on pcp lists.
	 */
	nr_split_cpus = cpumask_weight(cpumask_of_node(zone_to_nid(zone))) + cpu_online;
	if (!nr_split_cpus)
		nr_split_cpus = num_online_cpus();
	high = total_pages / nr_split_cpus;

	/*
	 * Ensure high is at least batch*4. The multiple is based on the
	 * historical relationship between high and batch.
	 */
	high = max(high, batch << 2);

	return high;
#else
	return 0;
#endif
}

/*
 * pcp->high and pcp->batch values are related and generally batch is lower
 * than high. They are also related to pcp->count such that count is lower
 * than high, and as soon as it reaches high, the pcplist is flushed.
 *
 * However, guaranteeing these relations at all times would require e.g. write
 * barriers here but also careful usage of read barriers at the read side, and
 * thus be prone to error and bad for performance. Thus the update only prevents
 * store tearing. Any new users of pcp->batch and pcp->high should ensure they
 * can cope with those fields changing asynchronously, and fully trust only the
 * pcp->count field on the local CPU with interrupts disabled.
 *
 * mutex_is_locked(&pcp_batch_high_lock) required when calling this function
 * outside of boot time (or some other assurance that no concurrent updaters
 * exist).
 */
static void pageset_update(struct per_cpu_pages *pcp, unsigned long high,
		unsigned long batch)
{
	WRITE_ONCE(pcp->batch, batch);
	WRITE_ONCE(pcp->high, high);
}

static void per_cpu_pages_init(struct per_cpu_pages *pcp, struct per_cpu_zonestat *pzstats)
{
	int pindex;

	memset(pcp, 0, sizeof(*pcp));
	memset(pzstats, 0, sizeof(*pzstats));

	spin_lock_init(&pcp->lock);
	for (pindex = 0; pindex < NR_PCP_LISTS; pindex++)
		INIT_LIST_HEAD(&pcp->lists[pindex]);

	/*
	 * Set batch and high values safe for a boot pageset. A true percpu
	 * pageset's initialization will update them subsequently. Here we don't
	 * need to be as careful as pageset_update() as nobody can access the
	 * pageset yet.
	 */
	pcp->high = BOOT_PAGESET_HIGH;
	pcp->batch = BOOT_PAGESET_BATCH;
	pcp->free_factor = 0;
}

static void __zone_set_pageset_high_and_batch(struct zone *zone, unsigned long high,
		unsigned long batch)
{
	struct per_cpu_pages *pcp;
	int cpu;

	for_each_possible_cpu(cpu) {
		pcp = per_cpu_ptr(zone->per_cpu_pageset, cpu);
		pageset_update(pcp, high, batch);
	}
}

/*
 * Calculate and set new high and batch values for all per-cpu pagesets of a
 * zone based on the zone's size.
 */
static void zone_set_pageset_high_and_batch(struct zone *zone, int cpu_online)
{
	int new_high, new_batch;

	new_batch = max(1, zone_batchsize(zone));
	new_high = zone_highsize(zone, new_batch, cpu_online);

	if (zone->pageset_high == new_high &&
	    zone->pageset_batch == new_batch)
		return;

	zone->pageset_high = new_high;
	zone->pageset_batch = new_batch;

	__zone_set_pageset_high_and_batch(zone, new_high, new_batch);
}

void __meminit setup_zone_pageset(struct zone *zone)
{
	int cpu;

	/* Size may be 0 on !SMP && !NUMA */
	if (sizeof(struct per_cpu_zonestat) > 0)
		zone->per_cpu_zonestats = alloc_percpu(struct per_cpu_zonestat);

	zone->per_cpu_pageset = alloc_percpu(struct per_cpu_pages);
	for_each_possible_cpu(cpu) {
		struct per_cpu_pages *pcp;
		struct per_cpu_zonestat *pzstats;

		pcp = per_cpu_ptr(zone->per_cpu_pageset, cpu);
		pzstats = per_cpu_ptr(zone->per_cpu_zonestats, cpu);
		per_cpu_pages_init(pcp, pzstats);
	}

	zone_set_pageset_high_and_batch(zone, 0);
}

/*
 * The zone indicated has a new number of managed_pages; batch sizes and percpu
 * page high values need to be recalculated.
 */
static void zone_pcp_update(struct zone *zone, int cpu_online)
{
	mutex_lock(&pcp_batch_high_lock);
	zone_set_pageset_high_and_batch(zone, cpu_online);
	mutex_unlock(&pcp_batch_high_lock);
}

/*
 * Allocate per cpu pagesets and initialize them.
 * Before this call only boot pagesets were available.
 */
void __init setup_per_cpu_pageset(void)
{
	struct pglist_data *pgdat;
	struct zone *zone;
	int __maybe_unused cpu;

	for_each_populated_zone(zone)
		setup_zone_pageset(zone);

#ifdef CONFIG_NUMA
	/*
	 * Unpopulated zones continue using the boot pagesets.
	 * The numa stats for these pagesets need to be reset.
	 * Otherwise, they will end up skewing the stats of
	 * the nodes these zones are associated with.
	 */
	for_each_possible_cpu(cpu) {
		struct per_cpu_zonestat *pzstats = &per_cpu(boot_zonestats, cpu);
		memset(pzstats->vm_numa_event, 0,
		       sizeof(pzstats->vm_numa_event));
	}
#endif

	for_each_online_pgdat(pgdat)
		pgdat->per_cpu_nodestats =
			alloc_percpu(struct per_cpu_nodestat);
}

__meminit void zone_pcp_init(struct zone *zone)
{
	/*
	 * per cpu subsystem is not up at this point. The following code
	 * relies on the ability of the linker to provide the
	 * offset of a (static) per cpu variable into the per cpu area.
	 */
	zone->per_cpu_pageset = &boot_pageset;
	zone->per_cpu_zonestats = &boot_zonestats;
	zone->pageset_high = BOOT_PAGESET_HIGH;
	zone->pageset_batch = BOOT_PAGESET_BATCH;

	if (populated_zone(zone))
		pr_debug("  %s zone: %lu pages, LIFO batch:%u\n", zone->name,
			 zone->present_pages, zone_batchsize(zone));
}

void adjust_managed_page_count(struct page *page, long count)
{
	atomic_long_add(count, &page_zone(page)->managed_pages);
	totalram_pages_add(count);
#ifdef CONFIG_HIGHMEM
	if (PageHighMem(page))
		totalhigh_pages_add(count);
#endif
}
EXPORT_SYMBOL(adjust_managed_page_count);

unsigned long free_reserved_area(void *start, void *end, int poison, const char *s)
{
	void *pos;
	unsigned long pages = 0;

	start = (void *)PAGE_ALIGN((unsigned long)start);
	end = (void *)((unsigned long)end & PAGE_MASK);
	for (pos = start; pos < end; pos += PAGE_SIZE, pages++) {
		struct page *page = virt_to_page(pos);
		void *direct_map_addr;

		/*
		 * 'direct_map_addr' might be different from 'pos'
		 * because some architectures' virt_to_page()
		 * work with aliases.  Getting the direct map
		 * address ensures that we get a _writeable_
		 * alias for the memset().
		 */
		direct_map_addr = page_address(page);
		/*
		 * Perform a kasan-unchecked memset() since this memory
		 * has not been initialized.
		 */
		direct_map_addr = kasan_reset_tag(direct_map_addr);
		if ((unsigned int)poison <= 0xFF)
			memset(direct_map_addr, poison, PAGE_SIZE);

		free_reserved_page(page);
	}

	if (pages && s)
		pr_info("Freeing %s memory: %ldK\n", s, K(pages));

	return pages;
}

static int page_alloc_cpu_dead(unsigned int cpu)
{
	struct zone *zone;

	lru_add_drain_cpu(cpu);
	mlock_drain_remote(cpu);
	drain_pages(cpu);

	/*
	 * Spill the event counters of the dead processor
	 * into the current processors event counters.
	 * This artificially elevates the count of the current
	 * processor.
	 */
	vm_events_fold_cpu(cpu);

	/*
	 * Zero the differential counters of the dead processor
	 * so that the vm statistics are consistent.
	 *
	 * This is only okay since the processor is dead and cannot
	 * race with what we are doing.
	 */
	cpu_vm_stats_fold(cpu);

	for_each_populated_zone(zone)
		zone_pcp_update(zone, 0);

	return 0;
}

static int page_alloc_cpu_online(unsigned int cpu)
{
	struct zone *zone;

	for_each_populated_zone(zone)
		zone_pcp_update(zone, 1);
	return 0;
}

void __init page_alloc_init_cpuhp(void)
{
	int ret;

	ret = cpuhp_setup_state_nocalls(CPUHP_PAGE_ALLOC,
					"mm/page_alloc:pcp",
					page_alloc_cpu_online,
					page_alloc_cpu_dead);
	WARN_ON(ret < 0);
}

/*
 * calculate_totalreserve_pages - called when sysctl_lowmem_reserve_ratio
 *	or min_free_kbytes changes.
 */
static void calculate_totalreserve_pages(void)
{
	struct pglist_data *pgdat;
	unsigned long reserve_pages = 0;
	enum zone_type i, j;

	for_each_online_pgdat(pgdat) {

		pgdat->totalreserve_pages = 0;

		for (i = 0; i < MAX_NR_ZONES; i++) {
			struct zone *zone = pgdat->node_zones + i;
			long max = 0;
			unsigned long managed_pages = zone_managed_pages(zone);

			/* Find valid and maximum lowmem_reserve in the zone */
			for (j = i; j < MAX_NR_ZONES; j++) {
				if (zone->lowmem_reserve[j] > max)
					max = zone->lowmem_reserve[j];
			}

			/* we treat the high watermark as reserved pages. */
			max += high_wmark_pages(zone);

			if (max > managed_pages)
				max = managed_pages;

			pgdat->totalreserve_pages += max;

			reserve_pages += max;
		}
	}
	totalreserve_pages = reserve_pages;
}

/*
 * setup_per_zone_lowmem_reserve - called whenever
 *	sysctl_lowmem_reserve_ratio changes.  Ensures that each zone
 *	has a correct pages reserved value, so an adequate number of
 *	pages are left in the zone after a successful __alloc_pages().
 */
static void setup_per_zone_lowmem_reserve(void)
{
	struct pglist_data *pgdat;
	enum zone_type i, j;

	for_each_online_pgdat(pgdat) {
		for (i = 0; i < MAX_NR_ZONES - 1; i++) {
			struct zone *zone = &pgdat->node_zones[i];
			int ratio = sysctl_lowmem_reserve_ratio[i];
			bool clear = !ratio || !zone_managed_pages(zone);
			unsigned long managed_pages = 0;

			for (j = i + 1; j < MAX_NR_ZONES; j++) {
				struct zone *upper_zone = &pgdat->node_zones[j];

				managed_pages += zone_managed_pages(upper_zone);

				if (clear)
					zone->lowmem_reserve[j] = 0;
				else
					zone->lowmem_reserve[j] = managed_pages / ratio;
			}
		}
	}

	/* update totalreserve_pages */
	calculate_totalreserve_pages();
}

static void __setup_per_zone_wmarks(void)
{
	unsigned long pages_min = min_free_kbytes >> (PAGE_SHIFT - 10);
	unsigned long lowmem_pages = 0;
	struct zone *zone;
	unsigned long flags;

	/* Calculate total number of !ZONE_HIGHMEM and !ZONE_MOVABLE pages */
	for_each_zone(zone) {
		if (!is_highmem(zone) && zone_idx(zone) != ZONE_MOVABLE)
			lowmem_pages += zone_managed_pages(zone);
	}

	for_each_zone(zone) {
		u64 tmp;

		spin_lock_irqsave(&zone->lock, flags);
		tmp = (u64)pages_min * zone_managed_pages(zone);
		do_div(tmp, lowmem_pages);
		if (is_highmem(zone) || zone_idx(zone) == ZONE_MOVABLE) {
			/*
			 * __GFP_HIGH and PF_MEMALLOC allocations usually don't
			 * need highmem and movable zones pages, so cap pages_min
			 * to a small  value here.
			 *
			 * The WMARK_HIGH-WMARK_LOW and (WMARK_LOW-WMARK_MIN)
			 * deltas control async page reclaim, and so should
			 * not be capped for highmem and movable zones.
			 */
			unsigned long min_pages;

			min_pages = zone_managed_pages(zone) / 1024;
			min_pages = clamp(min_pages, SWAP_CLUSTER_MAX, 128UL);
			zone->_watermark[WMARK_MIN] = min_pages;
		} else {
			/*
			 * If it's a lowmem zone, reserve a number of pages
			 * proportionate to the zone's size.
			 */
			zone->_watermark[WMARK_MIN] = tmp;
		}

		/*
		 * Set the kswapd watermarks distance according to the
		 * scale factor in proportion to available memory, but
		 * ensure a minimum size on small systems.
		 */
		tmp = max_t(u64, tmp >> 2,
			    mult_frac(zone_managed_pages(zone),
				      watermark_scale_factor, 10000));

		zone->watermark_boost = 0;
		zone->_watermark[WMARK_LOW]  = min_wmark_pages(zone) + tmp;
		zone->_watermark[WMARK_HIGH] = low_wmark_pages(zone) + tmp;
		zone->_watermark[WMARK_PROMO] = high_wmark_pages(zone) + tmp;

		spin_unlock_irqrestore(&zone->lock, flags);
	}

	/* update totalreserve_pages */
	calculate_totalreserve_pages();
}

/**
 * setup_per_zone_wmarks - called when min_free_kbytes changes
 * or when memory is hot-{added|removed}
 *
 * Ensures that the watermark[min,low,high] values for each zone are set
 * correctly with respect to min_free_kbytes.
 */
void setup_per_zone_wmarks(void)
{
	struct zone *zone;
	static DEFINE_SPINLOCK(lock);

	spin_lock(&lock);
	__setup_per_zone_wmarks();
	spin_unlock(&lock);

	/*
	 * The watermark size have changed so update the pcpu batch
	 * and high limits or the limits may be inappropriate.
	 */
	for_each_zone(zone)
		zone_pcp_update(zone, 0);
}

/*
 * Initialise min_free_kbytes.
 *
 * For small machines we want it small (128k min).  For large machines
 * we want it large (256MB max).  But it is not linear, because network
 * bandwidth does not increase linearly with machine size.  We use
 *
 *	min_free_kbytes = 4 * sqrt(lowmem_kbytes), for better accuracy:
 *	min_free_kbytes = sqrt(lowmem_kbytes * 16)
 *
 * which yields
 *
 * 16MB:	512k
 * 32MB:	724k
 * 64MB:	1024k
 * 128MB:	1448k
 * 256MB:	2048k
 * 512MB:	2896k
 * 1024MB:	4096k
 * 2048MB:	5792k
 * 4096MB:	8192k
 * 8192MB:	11584k
 * 16384MB:	16384k
 */
void calculate_min_free_kbytes(void)
{
	unsigned long lowmem_kbytes;
	int new_min_free_kbytes;

	lowmem_kbytes = nr_free_buffer_pages() * (PAGE_SIZE >> 10);
	new_min_free_kbytes = int_sqrt(lowmem_kbytes * 16);

	if (new_min_free_kbytes > user_min_free_kbytes)
		min_free_kbytes = clamp(new_min_free_kbytes, 128, 262144);
	else
		pr_warn("min_free_kbytes is not updated to %d because user defined value %d is preferred\n",
				new_min_free_kbytes, user_min_free_kbytes);

}

int __meminit init_per_zone_wmark_min(void)
{
	calculate_min_free_kbytes();
	setup_per_zone_wmarks();
	refresh_zone_stat_thresholds();
	setup_per_zone_lowmem_reserve();

#ifdef CONFIG_NUMA
	setup_min_unmapped_ratio();
	setup_min_slab_ratio();
#endif

	khugepaged_min_free_kbytes_update();

	return 0;
}
postcore_initcall(init_per_zone_wmark_min)

/*
 * min_free_kbytes_sysctl_handler - just a wrapper around proc_dointvec() so
 *	that we can call two helper functions whenever min_free_kbytes
 *	changes.
 */
static int min_free_kbytes_sysctl_handler(struct ctl_table *table, int write,
		void *buffer, size_t *length, loff_t *ppos)
{
	int rc;

	rc = proc_dointvec_minmax(table, write, buffer, length, ppos);
	if (rc)
		return rc;

	if (write) {
		user_min_free_kbytes = min_free_kbytes;
		setup_per_zone_wmarks();
	}
	return 0;
}

static int watermark_scale_factor_sysctl_handler(struct ctl_table *table, int write,
		void *buffer, size_t *length, loff_t *ppos)
{
	int rc;

	rc = proc_dointvec_minmax(table, write, buffer, length, ppos);
	if (rc)
		return rc;

	if (write)
		setup_per_zone_wmarks();

	return 0;
}

#ifdef CONFIG_NUMA
static void setup_min_unmapped_ratio(void)
{
	pg_data_t *pgdat;
	struct zone *zone;

	for_each_online_pgdat(pgdat)
		pgdat->min_unmapped_pages = 0;

	for_each_zone(zone)
		zone->zone_pgdat->min_unmapped_pages += (zone_managed_pages(zone) *
						         sysctl_min_unmapped_ratio) / 100;
}


static int sysctl_min_unmapped_ratio_sysctl_handler(struct ctl_table *table, int write,
		void *buffer, size_t *length, loff_t *ppos)
{
	int rc;

	rc = proc_dointvec_minmax(table, write, buffer, length, ppos);
	if (rc)
		return rc;

	setup_min_unmapped_ratio();

	return 0;
}

static void setup_min_slab_ratio(void)
{
	pg_data_t *pgdat;
	struct zone *zone;

	for_each_online_pgdat(pgdat)
		pgdat->min_slab_pages = 0;

	for_each_zone(zone)
		zone->zone_pgdat->min_slab_pages += (zone_managed_pages(zone) *
						     sysctl_min_slab_ratio) / 100;
}

static int sysctl_min_slab_ratio_sysctl_handler(struct ctl_table *table, int write,
		void *buffer, size_t *length, loff_t *ppos)
{
	int rc;

	rc = proc_dointvec_minmax(table, write, buffer, length, ppos);
	if (rc)
		return rc;

	setup_min_slab_ratio();

	return 0;
}
#endif

/*
 * lowmem_reserve_ratio_sysctl_handler - just a wrapper around
 *	proc_dointvec() so that we can call setup_per_zone_lowmem_reserve()
 *	whenever sysctl_lowmem_reserve_ratio changes.
 *
 * The reserve ratio obviously has absolutely no relation with the
 * minimum watermarks. The lowmem reserve ratio can only make sense
 * if in function of the boot time zone sizes.
 */
static int lowmem_reserve_ratio_sysctl_handler(struct ctl_table *table,
		int write, void *buffer, size_t *length, loff_t *ppos)
{
	int i;

	proc_dointvec_minmax(table, write, buffer, length, ppos);

	for (i = 0; i < MAX_NR_ZONES; i++) {
		if (sysctl_lowmem_reserve_ratio[i] < 1)
			sysctl_lowmem_reserve_ratio[i] = 0;
	}

	setup_per_zone_lowmem_reserve();
	return 0;
}

/*
 * percpu_pagelist_high_fraction - changes the pcp->high for each zone on each
 * cpu. It is the fraction of total pages in each zone that a hot per cpu
 * pagelist can have before it gets flushed back to buddy allocator.
 */
static int percpu_pagelist_high_fraction_sysctl_handler(struct ctl_table *table,
		int write, void *buffer, size_t *length, loff_t *ppos)
{
	struct zone *zone;
	int old_percpu_pagelist_high_fraction;
	int ret;

	mutex_lock(&pcp_batch_high_lock);
	old_percpu_pagelist_high_fraction = percpu_pagelist_high_fraction;

	ret = proc_dointvec_minmax(table, write, buffer, length, ppos);
	if (!write || ret < 0)
		goto out;

	/* Sanity checking to avoid pcp imbalance */
	if (percpu_pagelist_high_fraction &&
	    percpu_pagelist_high_fraction < MIN_PERCPU_PAGELIST_HIGH_FRACTION) {
		percpu_pagelist_high_fraction = old_percpu_pagelist_high_fraction;
		ret = -EINVAL;
		goto out;
	}

	/* No change? */
	if (percpu_pagelist_high_fraction == old_percpu_pagelist_high_fraction)
		goto out;

	for_each_populated_zone(zone)
		zone_set_pageset_high_and_batch(zone, 0);
out:
	mutex_unlock(&pcp_batch_high_lock);
	return ret;
}

static struct ctl_table page_alloc_sysctl_table[] = {
	{
		.procname	= "min_free_kbytes",
		.data		= &min_free_kbytes,
		.maxlen		= sizeof(min_free_kbytes),
		.mode		= 0644,
		.proc_handler	= min_free_kbytes_sysctl_handler,
		.extra1		= SYSCTL_ZERO,
	},
	{
		.procname	= "watermark_boost_factor",
		.data		= &watermark_boost_factor,
		.maxlen		= sizeof(watermark_boost_factor),
		.mode		= 0644,
		.proc_handler	= proc_dointvec_minmax,
		.extra1		= SYSCTL_ZERO,
	},
	{
		.procname	= "watermark_scale_factor",
		.data		= &watermark_scale_factor,
		.maxlen		= sizeof(watermark_scale_factor),
		.mode		= 0644,
		.proc_handler	= watermark_scale_factor_sysctl_handler,
		.extra1		= SYSCTL_ONE,
		.extra2		= SYSCTL_THREE_THOUSAND,
	},
	{
		.procname	= "percpu_pagelist_high_fraction",
		.data		= &percpu_pagelist_high_fraction,
		.maxlen		= sizeof(percpu_pagelist_high_fraction),
		.mode		= 0644,
		.proc_handler	= percpu_pagelist_high_fraction_sysctl_handler,
		.extra1		= SYSCTL_ZERO,
	},
	{
		.procname	= "lowmem_reserve_ratio",
		.data		= &sysctl_lowmem_reserve_ratio,
		.maxlen		= sizeof(sysctl_lowmem_reserve_ratio),
		.mode		= 0644,
		.proc_handler	= lowmem_reserve_ratio_sysctl_handler,
	},
#ifdef CONFIG_NUMA
	{
		.procname	= "numa_zonelist_order",
		.data		= &numa_zonelist_order,
		.maxlen		= NUMA_ZONELIST_ORDER_LEN,
		.mode		= 0644,
		.proc_handler	= numa_zonelist_order_handler,
	},
	{
		.procname	= "min_unmapped_ratio",
		.data		= &sysctl_min_unmapped_ratio,
		.maxlen		= sizeof(sysctl_min_unmapped_ratio),
		.mode		= 0644,
		.proc_handler	= sysctl_min_unmapped_ratio_sysctl_handler,
		.extra1		= SYSCTL_ZERO,
		.extra2		= SYSCTL_ONE_HUNDRED,
	},
	{
		.procname	= "min_slab_ratio",
		.data		= &sysctl_min_slab_ratio,
		.maxlen		= sizeof(sysctl_min_slab_ratio),
		.mode		= 0644,
		.proc_handler	= sysctl_min_slab_ratio_sysctl_handler,
		.extra1		= SYSCTL_ZERO,
		.extra2		= SYSCTL_ONE_HUNDRED,
	},
#endif
	{}
};

void __init page_alloc_sysctl_init(void)
{
	register_sysctl_init("vm", page_alloc_sysctl_table);
}

#ifdef CONFIG_CONTIG_ALLOC
/* Usage: See admin-guide/dynamic-debug-howto.rst */
static void alloc_contig_dump_pages(struct list_head *page_list)
{
	DEFINE_DYNAMIC_DEBUG_METADATA(descriptor, "migrate failure");

	if (DYNAMIC_DEBUG_BRANCH(descriptor)) {
		struct page *page;

		dump_stack();
		list_for_each_entry(page, page_list, lru)
			dump_page(page, "migration failure");
	}
}

/* [start, end) must belong to a single zone. */
int __alloc_contig_migrate_range(struct compact_control *cc,
					unsigned long start, unsigned long end)
{
	/* This function is based on compact_zone() from compaction.c. */
	unsigned int nr_reclaimed;
	unsigned long pfn = start;
	unsigned int tries = 0;
	int ret = 0;
	struct migration_target_control mtc = {
		.nid = zone_to_nid(cc->zone),
		.gfp_mask = GFP_USER | __GFP_MOVABLE | __GFP_RETRY_MAYFAIL,
	};

	lru_cache_disable();

	while (pfn < end || !list_empty(&cc->migratepages)) {
		if (fatal_signal_pending(current)) {
			ret = -EINTR;
			break;
		}

		if (list_empty(&cc->migratepages)) {
			cc->nr_migratepages = 0;
			ret = isolate_migratepages_range(cc, pfn, end);
			if (ret && ret != -EAGAIN)
				break;
			pfn = cc->migrate_pfn;
			tries = 0;
		} else if (++tries == 5) {
			ret = -EBUSY;
			break;
		}

		nr_reclaimed = reclaim_clean_pages_from_list(cc->zone,
							&cc->migratepages);
		cc->nr_migratepages -= nr_reclaimed;

		ret = migrate_pages(&cc->migratepages, alloc_migration_target,
			NULL, (unsigned long)&mtc, cc->mode, MR_CONTIG_RANGE, NULL);

		/*
		 * On -ENOMEM, migrate_pages() bails out right away. It is pointless
		 * to retry again over this error, so do the same here.
		 */
		if (ret == -ENOMEM)
			break;
	}

	lru_cache_enable();
	if (ret < 0) {
		if (!(cc->gfp_mask & __GFP_NOWARN) && ret == -EBUSY)
			alloc_contig_dump_pages(&cc->migratepages);
		putback_movable_pages(&cc->migratepages);
		return ret;
	}
	return 0;
}

/**
 * alloc_contig_range() -- tries to allocate given range of pages
 * @start:	start PFN to allocate
 * @end:	one-past-the-last PFN to allocate
 * @migratetype:	migratetype of the underlying pageblocks (either
 *			#MIGRATE_MOVABLE or #MIGRATE_CMA).  All pageblocks
 *			in range must have the same migratetype and it must
 *			be either of the two.
 * @gfp_mask:	GFP mask to use during compaction
 *
 * The PFN range does not have to be pageblock aligned. The PFN range must
 * belong to a single zone.
 *
 * The first thing this routine does is attempt to MIGRATE_ISOLATE all
 * pageblocks in the range.  Once isolated, the pageblocks should not
 * be modified by others.
 *
 * Return: zero on success or negative error code.  On success all
 * pages which PFN is in [start, end) are allocated for the caller and
 * need to be freed with free_contig_range().
 */
int alloc_contig_range(unsigned long start, unsigned long end,
		       unsigned migratetype, gfp_t gfp_mask)
{
	unsigned long outer_start, outer_end;
	int order;
	int ret = 0;

	struct compact_control cc = {
		.nr_migratepages = 0,
		.order = -1,
		.zone = page_zone(pfn_to_page(start)),
		.mode = MIGRATE_SYNC,
		.ignore_skip_hint = true,
		.no_set_skip_hint = true,
		.gfp_mask = current_gfp_context(gfp_mask),
		.alloc_contig = true,
	};
	INIT_LIST_HEAD(&cc.migratepages);

	/*
	 * What we do here is we mark all pageblocks in range as
	 * MIGRATE_ISOLATE.  Because pageblock and max order pages may
	 * have different sizes, and due to the way page allocator
	 * work, start_isolate_page_range() has special handlings for this.
	 *
	 * Once the pageblocks are marked as MIGRATE_ISOLATE, we
	 * migrate the pages from an unaligned range (ie. pages that
	 * we are interested in). This will put all the pages in
	 * range back to page allocator as MIGRATE_ISOLATE.
	 *
	 * When this is done, we take the pages in range from page
	 * allocator removing them from the buddy system.  This way
	 * page allocator will never consider using them.
	 *
	 * This lets us mark the pageblocks back as
	 * MIGRATE_CMA/MIGRATE_MOVABLE so that free pages in the
	 * aligned range but not in the unaligned, original range are
	 * put back to page allocator so that buddy can use them.
	 */

	ret = start_isolate_page_range(start, end, migratetype, 0, gfp_mask);
	if (ret)
		goto done;

	drain_all_pages(cc.zone);

	/*
	 * In case of -EBUSY, we'd like to know which page causes problem.
	 * So, just fall through. test_pages_isolated() has a tracepoint
	 * which will report the busy page.
	 *
	 * It is possible that busy pages could become available before
	 * the call to test_pages_isolated, and the range will actually be
	 * allocated.  So, if we fall through be sure to clear ret so that
	 * -EBUSY is not accidentally used or returned to caller.
	 */
	ret = __alloc_contig_migrate_range(&cc, start, end);
	if (ret && ret != -EBUSY)
		goto done;
	ret = 0;

	/*
	 * Pages from [start, end) are within a pageblock_nr_pages
	 * aligned blocks that are marked as MIGRATE_ISOLATE.  What's
	 * more, all pages in [start, end) are free in page allocator.
	 * What we are going to do is to allocate all pages from
	 * [start, end) (that is remove them from page allocator).
	 *
	 * The only problem is that pages at the beginning and at the
	 * end of interesting range may be not aligned with pages that
	 * page allocator holds, ie. they can be part of higher order
	 * pages.  Because of this, we reserve the bigger range and
	 * once this is done free the pages we are not interested in.
	 *
	 * We don't have to hold zone->lock here because the pages are
	 * isolated thus they won't get removed from buddy.
	 */

	order = 0;
	outer_start = start;
	while (!PageBuddy(pfn_to_page(outer_start))) {
		if (++order > MAX_ORDER) {
			outer_start = start;
			break;
		}
		outer_start &= ~0UL << order;
	}

	if (outer_start != start) {
		order = buddy_order(pfn_to_page(outer_start));

		/*
		 * outer_start page could be small order buddy page and
		 * it doesn't include start page. Adjust outer_start
		 * in this case to report failed page properly
		 * on tracepoint in test_pages_isolated()
		 */
		if (outer_start + (1UL << order) <= start)
			outer_start = start;
	}

	/* Make sure the range is really isolated. */
	if (test_pages_isolated(outer_start, end, 0)) {
		ret = -EBUSY;
		goto done;
	}

	/* Grab isolated pages from freelists. */
	outer_end = isolate_freepages_range(&cc, outer_start, end);
	if (!outer_end) {
		ret = -EBUSY;
		goto done;
	}

	/* Free head and tail (if any) */
	if (start != outer_start)
		free_contig_range(outer_start, start - outer_start);
	if (end != outer_end)
		free_contig_range(end, outer_end - end);

done:
	undo_isolate_page_range(start, end, migratetype);
	return ret;
}
EXPORT_SYMBOL(alloc_contig_range);

static int __alloc_contig_pages(unsigned long start_pfn,
				unsigned long nr_pages, gfp_t gfp_mask)
{
	unsigned long end_pfn = start_pfn + nr_pages;

	return alloc_contig_range(start_pfn, end_pfn, MIGRATE_MOVABLE,
				  gfp_mask);
}

static bool pfn_range_valid_contig(struct zone *z, unsigned long start_pfn,
				   unsigned long nr_pages)
{
	unsigned long i, end_pfn = start_pfn + nr_pages;
	struct page *page;

	for (i = start_pfn; i < end_pfn; i++) {
		page = pfn_to_online_page(i);
		if (!page)
			return false;

		if (page_zone(page) != z)
			return false;

		if (PageReserved(page))
			return false;

		if (PageHuge(page))
			return false;
	}
	return true;
}

static bool zone_spans_last_pfn(const struct zone *zone,
				unsigned long start_pfn, unsigned long nr_pages)
{
	unsigned long last_pfn = start_pfn + nr_pages - 1;

	return zone_spans_pfn(zone, last_pfn);
}

/**
 * alloc_contig_pages() -- tries to find and allocate contiguous range of pages
 * @nr_pages:	Number of contiguous pages to allocate
 * @gfp_mask:	GFP mask to limit search and used during compaction
 * @nid:	Target node
 * @nodemask:	Mask for other possible nodes
 *
 * This routine is a wrapper around alloc_contig_range(). It scans over zones
 * on an applicable zonelist to find a contiguous pfn range which can then be
 * tried for allocation with alloc_contig_range(). This routine is intended
 * for allocation requests which can not be fulfilled with the buddy allocator.
 *
 * The allocated memory is always aligned to a page boundary. If nr_pages is a
 * power of two, then allocated range is also guaranteed to be aligned to same
 * nr_pages (e.g. 1GB request would be aligned to 1GB).
 *
 * Allocated pages can be freed with free_contig_range() or by manually calling
 * __free_page() on each allocated page.
 *
 * Return: pointer to contiguous pages on success, or NULL if not successful.
 */
struct page *alloc_contig_pages(unsigned long nr_pages, gfp_t gfp_mask,
				int nid, nodemask_t *nodemask)
{
	unsigned long ret, pfn, flags;
	struct zonelist *zonelist;
	struct zone *zone;
	struct zoneref *z;

	zonelist = node_zonelist(nid, gfp_mask);
	for_each_zone_zonelist_nodemask(zone, z, zonelist,
					gfp_zone(gfp_mask), nodemask) {
		spin_lock_irqsave(&zone->lock, flags);

		pfn = ALIGN(zone->zone_start_pfn, nr_pages);
		while (zone_spans_last_pfn(zone, pfn, nr_pages)) {
			if (pfn_range_valid_contig(zone, pfn, nr_pages)) {
				/*
				 * We release the zone lock here because
				 * alloc_contig_range() will also lock the zone
				 * at some point. If there's an allocation
				 * spinning on this lock, it may win the race
				 * and cause alloc_contig_range() to fail...
				 */
				spin_unlock_irqrestore(&zone->lock, flags);
				ret = __alloc_contig_pages(pfn, nr_pages,
							gfp_mask);
				if (!ret)
					return pfn_to_page(pfn);
				spin_lock_irqsave(&zone->lock, flags);
			}
			pfn += nr_pages;
		}
		spin_unlock_irqrestore(&zone->lock, flags);
	}
	return NULL;
}
#endif /* CONFIG_CONTIG_ALLOC */

void free_contig_range(unsigned long pfn, unsigned long nr_pages)
{
	unsigned long count = 0;

	for (; nr_pages--; pfn++) {
		struct page *page = pfn_to_page(pfn);

		count += page_count(page) != 1;
		__free_page(page);
	}
	WARN(count != 0, "%lu pages are still in use!\n", count);
}
EXPORT_SYMBOL(free_contig_range);

/*
 * Effectively disable pcplists for the zone by setting the high limit to 0
 * and draining all cpus. A concurrent page freeing on another CPU that's about
 * to put the page on pcplist will either finish before the drain and the page
 * will be drained, or observe the new high limit and skip the pcplist.
 *
 * Must be paired with a call to zone_pcp_enable().
 */
void zone_pcp_disable(struct zone *zone)
{
	mutex_lock(&pcp_batch_high_lock);
	__zone_set_pageset_high_and_batch(zone, 0, 1);
	__drain_all_pages(zone, true);
}

void zone_pcp_enable(struct zone *zone)
{
	__zone_set_pageset_high_and_batch(zone, zone->pageset_high, zone->pageset_batch);
	mutex_unlock(&pcp_batch_high_lock);
}

void zone_pcp_reset(struct zone *zone)
{
	int cpu;
	struct per_cpu_zonestat *pzstats;

	if (zone->per_cpu_pageset != &boot_pageset) {
		for_each_online_cpu(cpu) {
			pzstats = per_cpu_ptr(zone->per_cpu_zonestats, cpu);
			drain_zonestat(zone, pzstats);
		}
		free_percpu(zone->per_cpu_pageset);
		zone->per_cpu_pageset = &boot_pageset;
		if (zone->per_cpu_zonestats != &boot_zonestats) {
			free_percpu(zone->per_cpu_zonestats);
			zone->per_cpu_zonestats = &boot_zonestats;
		}
	}
}

#ifdef CONFIG_MEMORY_HOTREMOVE
/*
 * All pages in the range must be in a single zone, must not contain holes,
 * must span full sections, and must be isolated before calling this function.
 */
void __offline_isolated_pages(unsigned long start_pfn, unsigned long end_pfn)
{
	unsigned long pfn = start_pfn;
	struct page *page;
	struct zone *zone;
	unsigned int order;
	unsigned long flags;

	offline_mem_sections(pfn, end_pfn);
	zone = page_zone(pfn_to_page(pfn));
	spin_lock_irqsave(&zone->lock, flags);
	while (pfn < end_pfn) {
		page = pfn_to_page(pfn);
		/*
		 * The HWPoisoned page may be not in buddy system, and
		 * page_count() is not 0.
		 */
		if (unlikely(!PageBuddy(page) && PageHWPoison(page))) {
			pfn++;
			continue;
		}
		/*
		 * At this point all remaining PageOffline() pages have a
		 * reference count of 0 and can simply be skipped.
		 */
		if (PageOffline(page)) {
			BUG_ON(page_count(page));
			BUG_ON(PageBuddy(page));
			pfn++;
			continue;
		}

		BUG_ON(page_count(page));
		BUG_ON(!PageBuddy(page));
		VM_WARN_ON(get_pageblock_migratetype(page) != MIGRATE_ISOLATE);
		order = buddy_order(page);
		del_page_from_free_list(page, zone, order, MIGRATE_ISOLATE);
		pfn += (1 << order);
	}
	spin_unlock_irqrestore(&zone->lock, flags);
}
#endif

/*
 * This function returns a stable result only if called under zone lock.
 */
bool is_free_buddy_page(struct page *page)
{
	unsigned long pfn = page_to_pfn(page);
	unsigned int order;

	for (order = 0; order <= MAX_ORDER; order++) {
		struct page *page_head = page - (pfn & ((1 << order) - 1));

		if (PageBuddy(page_head) &&
		    buddy_order_unsafe(page_head) >= order)
			break;
	}

	return order <= MAX_ORDER;
}
EXPORT_SYMBOL(is_free_buddy_page);

#ifdef CONFIG_MEMORY_FAILURE
/*
 * Break down a higher-order page in sub-pages, and keep our target out of
 * buddy allocator.
 */
static void break_down_buddy_pages(struct zone *zone, struct page *page,
				   struct page *target, int low, int high,
				   int migratetype)
{
	unsigned long size = 1 << high;
	struct page *current_buddy, *next_page;

	while (high > low) {
		high--;
		size >>= 1;

		if (target >= &page[size]) {
			next_page = page + size;
			current_buddy = page;
		} else {
			next_page = page;
			current_buddy = page + size;
		}

		if (set_page_guard(zone, current_buddy, high))
			continue;

		if (current_buddy != target) {
			add_to_free_list(current_buddy, zone, high,
					 migratetype, false);
			set_buddy_order(current_buddy, high);
			page = next_page;
		}
	}
}

/*
 * Take a page that will be marked as poisoned off the buddy allocator.
 */
bool take_page_off_buddy(struct page *page)
{
	struct zone *zone = page_zone(page);
	unsigned long pfn = page_to_pfn(page);
	unsigned long flags;
	unsigned int order;
	bool ret = false;

	spin_lock_irqsave(&zone->lock, flags);
	for (order = 0; order <= MAX_ORDER; order++) {
		struct page *page_head = page - (pfn & ((1 << order) - 1));
		int page_order = buddy_order(page_head);

		if (PageBuddy(page_head) && page_order >= order) {
			unsigned long pfn_head = page_to_pfn(page_head);
			int migratetype = get_pfnblock_migratetype(page_head,
								   pfn_head);

			del_page_from_free_list(page_head, zone, page_order,
						migratetype);
			break_down_buddy_pages(zone, page_head, page, 0,
						page_order, migratetype);
			SetPageHWPoisonTakenOff(page);
			ret = true;
			break;
		}
		if (page_count(page_head) > 0)
			break;
	}
	spin_unlock_irqrestore(&zone->lock, flags);
	return ret;
}

/*
 * Cancel takeoff done by take_page_off_buddy().
 */
bool put_page_back_buddy(struct page *page)
{
	struct zone *zone = page_zone(page);
	unsigned long pfn = page_to_pfn(page);
	unsigned long flags;
	int migratetype = get_pfnblock_migratetype(page, pfn);
	bool ret = false;

	spin_lock_irqsave(&zone->lock, flags);
	if (put_page_testzero(page)) {
		ClearPageHWPoisonTakenOff(page);
		__free_one_page(page, pfn, zone, 0, migratetype, FPI_NONE);
		if (TestClearPageHWPoison(page)) {
			ret = true;
		}
	}
	spin_unlock_irqrestore(&zone->lock, flags);

	return ret;
}
#endif

#ifdef CONFIG_ZONE_DMA
bool has_managed_dma(void)
{
	struct pglist_data *pgdat;

	for_each_online_pgdat(pgdat) {
		struct zone *zone = &pgdat->node_zones[ZONE_DMA];

		if (managed_zone(zone))
			return true;
	}
	return false;
}
#endif /* CONFIG_ZONE_DMA */

#ifdef CONFIG_UNACCEPTED_MEMORY

/* Counts number of zones with unaccepted pages. */
static DEFINE_STATIC_KEY_FALSE(zones_with_unaccepted_pages);

static bool lazy_accept = true;

static int __init accept_memory_parse(char *p)
{
	if (!strcmp(p, "lazy")) {
		lazy_accept = true;
		return 0;
	} else if (!strcmp(p, "eager")) {
		lazy_accept = false;
		return 0;
	} else {
		return -EINVAL;
	}
}
early_param("accept_memory", accept_memory_parse);

static bool page_contains_unaccepted(struct page *page, unsigned int order)
{
	phys_addr_t start = page_to_phys(page);
	phys_addr_t end = start + (PAGE_SIZE << order);

	return range_contains_unaccepted_memory(start, end);
}

static void accept_page(struct page *page, unsigned int order)
{
	phys_addr_t start = page_to_phys(page);

	accept_memory(start, start + (PAGE_SIZE << order));
}

static bool try_to_accept_memory_one(struct zone *zone)
{
	unsigned long flags;
	struct page *page;
	bool last;

	if (list_empty(&zone->unaccepted_pages))
		return false;

	spin_lock_irqsave(&zone->lock, flags);
	page = list_first_entry_or_null(&zone->unaccepted_pages,
					struct page, lru);
	if (!page) {
		spin_unlock_irqrestore(&zone->lock, flags);
		return false;
	}

	list_del(&page->lru);
	last = list_empty(&zone->unaccepted_pages);

	account_freepages(page, zone, -MAX_ORDER_NR_PAGES, MIGRATE_MOVABLE);
	__mod_zone_page_state(zone, NR_UNACCEPTED, -MAX_ORDER_NR_PAGES);
	spin_unlock_irqrestore(&zone->lock, flags);

	accept_page(page, MAX_ORDER);

	__free_pages_ok(page, MAX_ORDER, FPI_TO_TAIL);

	if (last)
		static_branch_dec(&zones_with_unaccepted_pages);

	return true;
}

static bool try_to_accept_memory(struct zone *zone, unsigned int order)
{
	long to_accept;
	int ret = false;

	/* How much to accept to get to high watermark? */
	to_accept = high_wmark_pages(zone) -
		    (zone_page_state(zone, NR_FREE_PAGES) -
		    __zone_watermark_unusable_free(zone, order, 0));

	/* Accept at least one page */
	do {
		if (!try_to_accept_memory_one(zone))
			break;
		ret = true;
		to_accept -= MAX_ORDER_NR_PAGES;
	} while (to_accept > 0);

	return ret;
}

static inline bool has_unaccepted_memory(void)
{
	return static_branch_unlikely(&zones_with_unaccepted_pages);
}

static bool __free_unaccepted(struct page *page)
{
	struct zone *zone = page_zone(page);
	unsigned long flags;
	bool first = false;

	if (!lazy_accept)
		return false;

	spin_lock_irqsave(&zone->lock, flags);
	first = list_empty(&zone->unaccepted_pages);
	list_add_tail(&page->lru, &zone->unaccepted_pages);
	account_freepages(page, zone, MAX_ORDER_NR_PAGES, MIGRATE_MOVABLE);
	__mod_zone_page_state(zone, NR_UNACCEPTED, MAX_ORDER_NR_PAGES);
	spin_unlock_irqrestore(&zone->lock, flags);

	if (first)
		static_branch_inc(&zones_with_unaccepted_pages);

	return true;
}

#else

static bool page_contains_unaccepted(struct page *page, unsigned int order)
{
	return false;
}

static void accept_page(struct page *page, unsigned int order)
{
}

static bool try_to_accept_memory(struct zone *zone, unsigned int order)
{
	return false;
}

static inline bool has_unaccepted_memory(void)
{
	return false;
}

static bool __free_unaccepted(struct page *page)
{
	BUILD_BUG();
	return false;
}

#endif /* CONFIG_UNACCEPTED_MEMORY */<|MERGE_RESOLUTION|>--- conflicted
+++ resolved
@@ -2467,11 +2467,7 @@
 	 * get those areas back if necessary. Otherwise, we may have to free
 	 * excessively into the page allocator
 	 */
-<<<<<<< HEAD
-	migratetype = pcpmigratetype = get_pfnblock_migratetype(page, pfn);
-=======
 	migratetype = pcpmigratetype = get_pcppage_migratetype(page);
->>>>>>> 221a3ad5
 	if (unlikely(migratetype >= MIGRATE_PCPTYPES)) {
 		if (unlikely(is_migrate_isolate(migratetype))) {
 			free_one_page(page_zone(page), page, pfn, order, migratetype, FPI_NONE);
