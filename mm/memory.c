--- conflicted
+++ resolved
@@ -4477,19 +4477,11 @@
 	pgoff_t vma_off = vmf->pgoff - vmf->vma->vm_pgoff;
 	pgoff_t from_pte, to_pte;
 	vm_fault_t ret;
-<<<<<<< HEAD
 
 	/* The PTE offset of the start address, clamped to the VMA. */
 	from_pte = max(ALIGN_DOWN(pte_off, nr_pages),
 		       pte_off - min(pte_off, vma_off));
 
-=======
-
-	/* The PTE offset of the start address, clamped to the VMA. */
-	from_pte = max(ALIGN_DOWN(pte_off, nr_pages),
-		       pte_off - min(pte_off, vma_off));
-
->>>>>>> e258c112
 	/* The PTE offset of the end address, clamped to the VMA and PTE. */
 	to_pte = min3(from_pte + nr_pages, (pgoff_t)PTRS_PER_PTE,
 		      pte_off + vma_pages(vmf->vma) - vma_off) - 1;
