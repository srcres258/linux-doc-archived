--- conflicted
+++ resolved
@@ -11,10 +11,7 @@
 
 #include <linux/bitfield.h>
 #include <linux/bits.h>
-<<<<<<< HEAD
-=======
 #include <linux/clk.h>
->>>>>>> 7365df19
 #include <linux/delay.h>
 #include <linux/gpio/consumer.h>
 #include <linux/i2c.h>
@@ -155,11 +152,8 @@
 	struct regulator *vdd1;
 	struct regulator *vdd2;
 	struct regulator *vdd3;
-<<<<<<< HEAD
-=======
 	struct clk *refclk;
 	unsigned long refclk_rate;
->>>>>>> 7365df19
 	bool interface_i2c;
 };
 
@@ -268,11 +262,7 @@
 
 	/*
 	 * DSI byte clock frequency (input into PLL) is calculated as:
-<<<<<<< HEAD
-	 *  DSI_CLK = mode clock * bpp / dsi_data_lanes / 8
-=======
 	 *  DSI_CLK = HS clock / 4
->>>>>>> 7365df19
 	 *
 	 * DPI pixel clock frequency (output from PLL) is mode clock.
 	 *
@@ -286,15 +276,10 @@
 	 * It seems the PLL input clock after applying P pre-divider have
 	 * to be lower than 20 MHz.
 	 */
-<<<<<<< HEAD
-	fin = mode_clock * mipi_dsi_pixel_format_to_bpp(icn->dsi->format) /
-	      icn->dsi->lanes / 8; /* in Hz */
-=======
 	if (icn->refclk)
 		fin = icn->refclk_rate;
 	else
 		fin = icn->dsi->hs_rate / 4; /* in Hz */
->>>>>>> 7365df19
 
 	/* Minimum value of P predivider for PLL input in 5..20 MHz */
 	p_min = clamp(DIV_ROUND_UP(fin, 20000000), 1U, 31U);
@@ -339,29 +324,18 @@
 	best_p_pot = !(best_p & 1);
 
 	dev_dbg(icn->dev,
-<<<<<<< HEAD
-		"PLL: P[3:0]=%d P[4]=2*%d M=%d S[7:5]=2^%d delta=%d => DSI f_in=%d Hz ; DPI f_out=%d Hz\n",
-		best_p >> best_p_pot, best_p_pot, best_m, best_s + 1,
-		min_delta, fin, (fin * best_m) / (best_p << (best_s + 1)));
-=======
 		"PLL: P[3:0]=%d P[4]=2*%d M=%d S[7:5]=2^%d delta=%d => DSI f_in(%s)=%d Hz ; DPI f_out=%d Hz\n",
 		best_p >> best_p_pot, best_p_pot, best_m, best_s + 1,
 		min_delta, icn->refclk ? "EXT" : "DSI", fin,
 		(fin * best_m) / (best_p << (best_s + 1)));
->>>>>>> 7365df19
 
 	ref_div = PLL_REF_DIV_P(best_p >> best_p_pot) | PLL_REF_DIV_S(best_s);
 	if (best_p_pot)	/* Prefer /2 pre-divider */
 		ref_div |= PLL_REF_DIV_Pe;
 
-<<<<<<< HEAD
-	/* Clock source selection fixed to MIPI DSI clock lane */
-	chipone_writeb(icn, PLL_CTRL(6), PLL_CTRL_6_MIPI_CLK);
-=======
 	/* Clock source selection either external clock or MIPI DSI clock lane */
 	chipone_writeb(icn, PLL_CTRL(6),
 		       icn->refclk ? PLL_CTRL_6_EXTERNAL : PLL_CTRL_6_MIPI_CLK);
->>>>>>> 7365df19
 	chipone_writeb(icn, PLL_REF_DIV, ref_div);
 	chipone_writeb(icn, PLL_INT(0), best_m);
 }
@@ -555,11 +529,8 @@
 	dsi->format = MIPI_DSI_FMT_RGB888;
 	dsi->mode_flags = MIPI_DSI_MODE_VIDEO | MIPI_DSI_MODE_VIDEO_BURST |
 			  MIPI_DSI_MODE_LPM | MIPI_DSI_MODE_NO_EOT_PACKET;
-<<<<<<< HEAD
-=======
 	dsi->hs_rate = 500000000;
 	dsi->lp_rate = 16000000;
->>>>>>> 7365df19
 
 	ret = mipi_dsi_attach(dsi);
 	if (ret < 0)
@@ -794,11 +765,7 @@
 	return chipone_dsi_host_attach(icn);
 }
 
-<<<<<<< HEAD
-static int chipone_dsi_remove(struct mipi_dsi_device *dsi)
-=======
 static void chipone_dsi_remove(struct mipi_dsi_device *dsi)
->>>>>>> 7365df19
 {
 	struct chipone *icn = mipi_dsi_get_drvdata(dsi);
 
