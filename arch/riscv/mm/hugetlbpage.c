--- conflicted
+++ resolved
@@ -73,15 +73,11 @@
 	}
 
 out:
-<<<<<<< HEAD
-	WARN_ON_ONCE(pte && pte_present(*pte) && !pte_huge(*pte));
-=======
 	if (pte) {
 		pte_t pteval = ptep_get_lockless(pte);
 
 		WARN_ON_ONCE(pte_present(pteval) && !pte_huge(pteval));
 	}
->>>>>>> df50e6bf
 	return pte;
 }
 
