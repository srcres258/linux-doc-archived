--- conflicted
+++ resolved
@@ -802,10 +802,7 @@
 				enable ? "enable":"disable",
 				get_ras_block_str(head),
 				amdgpu_ras_is_poison_mode_supported(adev), ret);
-<<<<<<< HEAD
-=======
 			kfree(info);
->>>>>>> c99b1612
 			return ret;
 		}
 
