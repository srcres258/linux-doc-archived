--- conflicted
+++ resolved
@@ -160,11 +160,7 @@
 			spin_unlock(&ses->ses_lock);
 			continue;
 		}
-<<<<<<< HEAD
-		++ses->ses_count;
-=======
 		cifs_smb_ses_inc_refcount(ses);
->>>>>>> da8103da
 		spin_unlock(&ses->ses_lock);
 		return ses;
 	}
