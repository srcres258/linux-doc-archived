--- conflicted
+++ resolved
@@ -287,11 +287,7 @@
 {
 	static const __be32 zaddr6[4] = {};
 
-<<<<<<< HEAD
-	return !memcmp(addr6, zaddr6, sizeof(*zaddr6));
-=======
 	return !memcmp(addr6, zaddr6, sizeof(zaddr6));
->>>>>>> 156c9398
 }
 #else
 static inline void mlx5e_ipsec_init(struct mlx5e_priv *priv)
