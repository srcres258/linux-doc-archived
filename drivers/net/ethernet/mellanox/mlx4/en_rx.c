--- conflicted
+++ resolved
@@ -1135,12 +1135,8 @@
 	flags = priv->rx_ring_num == 1 ? MLX4_RESERVE_A0_QP : 0;
 	err = mlx4_qp_reserve_range(mdev->dev, priv->rx_ring_num,
 				    priv->rx_ring_num,
-<<<<<<< HEAD
-				    &rss_map->base_qpn, flags);
-=======
 				    &rss_map->base_qpn, flags,
 				    MLX4_RES_USAGE_DRIVER);
->>>>>>> bb176f67
 	if (err) {
 		en_err(priv, "Failed reserving %d qps\n", priv->rx_ring_num);
 		return err;
