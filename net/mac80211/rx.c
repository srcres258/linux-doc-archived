--- conflicted
+++ resolved
@@ -2986,13 +2986,8 @@
 		return RX_DROP_UNUSABLE;
 
 	if (rx->sta->amsdu_mesh_control < 0) {
-<<<<<<< HEAD
-		bool valid_std = ieee80211_is_valid_amsdu(skb, true);
-		bool valid_nonstd = ieee80211_is_valid_amsdu(skb, false);
-=======
 		s8 valid = -1;
 		int i;
->>>>>>> 4de00f0a
 
 		for (i = 0; i <= 2; i++) {
 			if (!ieee80211_is_valid_amsdu(skb, i))
