--- conflicted
+++ resolved
@@ -10,10 +10,7 @@
 	char *workdir;
 	bool default_permissions;
 	int redirect_mode;
-<<<<<<< HEAD
-=======
 	int verity_mode;
->>>>>>> df50e6bf
 	bool index;
 	int uuid;
 	bool nfs_export;
