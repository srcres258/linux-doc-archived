--- conflicted
+++ resolved
@@ -58,13 +58,6 @@
 	 * some of the cases that need to deal with both.
 	 */
 	union {
-<<<<<<< HEAD
-		const struct iovec *iov;
-		const struct kvec *kvec;
-		const struct bio_vec *bvec;
-		struct xarray *xarray;
-		void __user *ubuf;
-=======
 		/*
 		 * This really should be a const, but we cannot do that without
 		 * also modifying any of the zero-filling iter init functions.
@@ -83,7 +76,6 @@
 			};
 			size_t count;
 		};
->>>>>>> 4770fc58
 	};
 	union {
 		unsigned long nr_segs;
