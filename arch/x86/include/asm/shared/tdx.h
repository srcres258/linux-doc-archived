/* SPDX-License-Identifier: GPL-2.0 */
#ifndef _ASM_X86_SHARED_TDX_H
#define _ASM_X86_SHARED_TDX_H

#include <linux/bits.h>
#include <linux/types.h>

#define TDX_HYPERCALL_STANDARD  0

#define TDX_CPUID_LEAF_ID	0x21
#define TDX_IDENT		"IntelTDX    "

/* TDX module Call Leaf IDs */
#define TDX_GET_INFO			1
#define TDX_GET_VEINFO			3
#define TDX_GET_REPORT			4
#define TDX_ACCEPT_PAGE			6
#define TDX_WR				8

/* TDCS fields. To be used by TDG.VM.WR and TDG.VM.RD module calls */
#define TDCS_NOTIFY_ENABLES		0x9100000000000010

/* TDX hypercall Leaf IDs */
#define TDVMCALL_MAP_GPA		0x10001
#define TDVMCALL_REPORT_FATAL_ERROR	0x10003

#ifndef __ASSEMBLY__

/*
 * Used in __tdx_hypercall() to pass down and get back registers' values of
 * the TDCALL instruction when requesting services from the VMM.
 *
 * This is a software only structure and not part of the TDX module/VMM ABI.
 */
struct tdx_hypercall_args {
	u64 r8;
	u64 r9;
	u64 r10;
	u64 r11;
	u64 r12;
	u64 r13;
	u64 r14;
	u64 r15;
	u64 rdi;
	u64 rsi;
	u64 rbx;
	u64 rdx;
};

/* Used to request services from the VMM */
u64 __tdx_hypercall(struct tdx_hypercall_args *args);
u64 __tdx_hypercall_ret(struct tdx_hypercall_args *args);

/*
 * Wrapper for standard use of __tdx_hypercall with no output aside from
 * return code.
 */
static inline u64 _tdx_hypercall(u64 fn, u64 r12, u64 r13, u64 r14, u64 r15)
{
	struct tdx_hypercall_args args = {
		.r10 = TDX_HYPERCALL_STANDARD,
		.r11 = fn,
		.r12 = r12,
		.r13 = r13,
		.r14 = r14,
		.r15 = r15,
	};

	return __tdx_hypercall(&args);
}


/* Called from __tdx_hypercall() for unrecoverable failure */
void __tdx_hypercall_failed(void);

/*
<<<<<<< HEAD
 * The TDG.VP.VMCALL-Instruction-execution sub-functions are defined
 * independently from but are currently matched 1:1 with VMX EXIT_REASONs.
 * Reusing the KVM EXIT_REASON macros makes it easier to connect the host and
 * guest sides of these calls.
 */
static __always_inline u64 hcall_func(u64 exit_reason)
{
        return exit_reason;
}
=======
 * Used in __tdx_module_call() to gather the output registers' values of the
 * TDCALL instruction when requesting services from the TDX module. This is a
 * software only structure and not part of the TDX module/VMM ABI
 */
struct tdx_module_output {
	u64 rcx;
	u64 rdx;
	u64 r8;
	u64 r9;
	u64 r10;
	u64 r11;
};

/* Used to communicate with the TDX module */
u64 __tdx_module_call(u64 fn, u64 rcx, u64 rdx, u64 r8, u64 r9,
		      struct tdx_module_output *out);

bool tdx_accept_memory(phys_addr_t start, phys_addr_t end);
>>>>>>> c0461bd1

#endif /* !__ASSEMBLY__ */
#endif /* _ASM_X86_SHARED_TDX_H */<|MERGE_RESOLUTION|>--- conflicted
+++ resolved
@@ -74,7 +74,6 @@
 void __tdx_hypercall_failed(void);
 
 /*
-<<<<<<< HEAD
  * The TDG.VP.VMCALL-Instruction-execution sub-functions are defined
  * independently from but are currently matched 1:1 with VMX EXIT_REASONs.
  * Reusing the KVM EXIT_REASON macros makes it easier to connect the host and
@@ -84,7 +83,8 @@
 {
         return exit_reason;
 }
-=======
+
+/*
  * Used in __tdx_module_call() to gather the output registers' values of the
  * TDCALL instruction when requesting services from the TDX module. This is a
  * software only structure and not part of the TDX module/VMM ABI
@@ -103,7 +103,6 @@
 		      struct tdx_module_output *out);
 
 bool tdx_accept_memory(phys_addr_t start, phys_addr_t end);
->>>>>>> c0461bd1
 
 #endif /* !__ASSEMBLY__ */
 #endif /* _ASM_X86_SHARED_TDX_H */