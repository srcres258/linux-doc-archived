// SPDX-License-Identifier: GPL-2.0-or-later
/*
 *  Kernel Probes (KProbes)
 *
 * Copyright (C) IBM Corporation, 2002, 2004
 *
 * 2002-Oct	Created by Vamsi Krishna S <vamsi_krishna@in.ibm.com> Kernel
 *		Probes initial implementation ( includes contributions from
 *		Rusty Russell).
 * 2004-July	Suparna Bhattacharya <suparna@in.ibm.com> added jumper probes
 *		interface to access function arguments.
 * 2004-Nov	Ananth N Mavinakayanahalli <ananth@in.ibm.com> kprobes port
 *		for PPC64
 */

#include <linux/kprobes.h>
#include <linux/ptrace.h>
#include <linux/preempt.h>
#include <linux/extable.h>
#include <linux/kdebug.h>
#include <linux/slab.h>
#include <linux/set_memory.h>
#include <linux/execmem.h>
#include <asm/code-patching.h>
#include <asm/cacheflush.h>
#include <asm/sstep.h>
#include <asm/sections.h>
#include <asm/inst.h>
#include <linux/uaccess.h>

DEFINE_PER_CPU(struct kprobe *, current_kprobe) = NULL;
DEFINE_PER_CPU(struct kprobe_ctlblk, kprobe_ctlblk);

struct kretprobe_blackpoint kretprobe_blacklist[] = {{NULL, NULL}};

bool arch_within_kprobe_blacklist(unsigned long addr)
{
	return  (addr >= (unsigned long)__kprobes_text_start &&
		 addr < (unsigned long)__kprobes_text_end) ||
		(addr >= (unsigned long)_stext &&
		 addr < (unsigned long)__head_end);
}

kprobe_opcode_t *kprobe_lookup_name(const char *name, unsigned int offset)
{
	kprobe_opcode_t *addr = NULL;

#ifdef CONFIG_PPC64_ELF_ABI_V2
	/* PPC64 ABIv2 needs local entry point */
	addr = (kprobe_opcode_t *)kallsyms_lookup_name(name);
	if (addr && !offset) {
#ifdef CONFIG_KPROBES_ON_FTRACE
		unsigned long faddr;
		/*
		 * Per livepatch.h, ftrace location is always within the first
		 * 16 bytes of a function on powerpc with -mprofile-kernel.
		 */
		faddr = ftrace_location_range((unsigned long)addr,
					      (unsigned long)addr + 16);
		if (faddr)
			addr = (kprobe_opcode_t *)faddr;
		else
#endif
			addr = (kprobe_opcode_t *)ppc_function_entry(addr);
	}
#elif defined(CONFIG_PPC64_ELF_ABI_V1)
	/*
	 * 64bit powerpc ABIv1 uses function descriptors:
	 * - Check for the dot variant of the symbol first.
	 * - If that fails, try looking up the symbol provided.
	 *
	 * This ensures we always get to the actual symbol and not
	 * the descriptor.
	 *
	 * Also handle <module:symbol> format.
	 */
	char dot_name[MODULE_NAME_LEN + 1 + KSYM_NAME_LEN];
	bool dot_appended = false;
	const char *c;
	ssize_t ret = 0;
	int len = 0;

	if ((c = strnchr(name, MODULE_NAME_LEN, ':')) != NULL) {
		c++;
		len = c - name;
		memcpy(dot_name, name, len);
	} else
		c = name;

	if (*c != '\0' && *c != '.') {
		dot_name[len++] = '.';
		dot_appended = true;
	}
	ret = strscpy(dot_name + len, c, KSYM_NAME_LEN);
	if (ret > 0)
		addr = (kprobe_opcode_t *)kallsyms_lookup_name(dot_name);

	/* Fallback to the original non-dot symbol lookup */
	if (!addr && dot_appended)
		addr = (kprobe_opcode_t *)kallsyms_lookup_name(name);
#else
	addr = (kprobe_opcode_t *)kallsyms_lookup_name(name);
#endif

	return addr;
}

static bool arch_kprobe_on_func_entry(unsigned long offset)
{
#ifdef CONFIG_PPC64_ELF_ABI_V2
#ifdef CONFIG_KPROBES_ON_FTRACE
	return offset <= 16;
#else
	return offset <= 8;
#endif
#else
	return !offset;
#endif
}

/* XXX try and fold the magic of kprobe_lookup_name() in this */
kprobe_opcode_t *arch_adjust_kprobe_addr(unsigned long addr, unsigned long offset,
					 bool *on_func_entry)
{
	*on_func_entry = arch_kprobe_on_func_entry(offset);
	return (kprobe_opcode_t *)(addr + offset);
}

<<<<<<< HEAD
void *alloc_insn_page(void)
{
	void *page;

	page = execmem_text_alloc(EXECMEM_KPROBES, PAGE_SIZE);
	if (!page)
		return NULL;

	if (strict_module_rwx_enabled())
		set_memory_rox((unsigned long)page, 1);

	return page;
}

=======
>>>>>>> 154d9c60
int arch_prepare_kprobe(struct kprobe *p)
{
	int ret = 0;
	struct kprobe *prev;
	ppc_inst_t insn = ppc_inst_read(p->addr);

	if ((unsigned long)p->addr & 0x03) {
		printk("Attempt to register kprobe at an unaligned address\n");
		ret = -EINVAL;
	} else if (!can_single_step(ppc_inst_val(insn))) {
		printk("Cannot register a kprobe on instructions that can't be single stepped\n");
		ret = -EINVAL;
	} else if ((unsigned long)p->addr & ~PAGE_MASK &&
		   ppc_inst_prefixed(ppc_inst_read(p->addr - 1))) {
		printk("Cannot register a kprobe on the second word of prefixed instruction\n");
		ret = -EINVAL;
	}
	prev = get_kprobe(p->addr - 1);

	/*
	 * When prev is a ftrace-based kprobe, we don't have an insn, and it
	 * doesn't probe for prefixed instruction.
	 */
	if (prev && !kprobe_ftrace(prev) &&
	    ppc_inst_prefixed(ppc_inst_read(prev->ainsn.insn))) {
		printk("Cannot register a kprobe on the second word of prefixed instruction\n");
		ret = -EINVAL;
	}

	/* insn must be on a special executable page on ppc64.  This is
	 * not explicitly required on ppc32 (right now), but it doesn't hurt */
	if (!ret) {
		p->ainsn.insn = get_insn_slot();
		if (!p->ainsn.insn)
			ret = -ENOMEM;
	}

	if (!ret) {
		patch_instruction(p->ainsn.insn, insn);
		p->opcode = ppc_inst_val(insn);
	}

	p->ainsn.boostable = 0;
	return ret;
}
NOKPROBE_SYMBOL(arch_prepare_kprobe);

void arch_arm_kprobe(struct kprobe *p)
{
	WARN_ON_ONCE(patch_instruction(p->addr, ppc_inst(BREAKPOINT_INSTRUCTION)));
}
NOKPROBE_SYMBOL(arch_arm_kprobe);

void arch_disarm_kprobe(struct kprobe *p)
{
	WARN_ON_ONCE(patch_instruction(p->addr, ppc_inst(p->opcode)));
}
NOKPROBE_SYMBOL(arch_disarm_kprobe);

void arch_remove_kprobe(struct kprobe *p)
{
	if (p->ainsn.insn) {
		free_insn_slot(p->ainsn.insn, 0);
		p->ainsn.insn = NULL;
	}
}
NOKPROBE_SYMBOL(arch_remove_kprobe);

static nokprobe_inline void prepare_singlestep(struct kprobe *p, struct pt_regs *regs)
{
	enable_single_step(regs);

	/*
	 * On powerpc we should single step on the original
	 * instruction even if the probed insn is a trap
	 * variant as values in regs could play a part in
	 * if the trap is taken or not
	 */
	regs_set_return_ip(regs, (unsigned long)p->ainsn.insn);
}

static nokprobe_inline void save_previous_kprobe(struct kprobe_ctlblk *kcb)
{
	kcb->prev_kprobe.kp = kprobe_running();
	kcb->prev_kprobe.status = kcb->kprobe_status;
	kcb->prev_kprobe.saved_msr = kcb->kprobe_saved_msr;
}

static nokprobe_inline void restore_previous_kprobe(struct kprobe_ctlblk *kcb)
{
	__this_cpu_write(current_kprobe, kcb->prev_kprobe.kp);
	kcb->kprobe_status = kcb->prev_kprobe.status;
	kcb->kprobe_saved_msr = kcb->prev_kprobe.saved_msr;
}

static nokprobe_inline void set_current_kprobe(struct kprobe *p, struct pt_regs *regs,
				struct kprobe_ctlblk *kcb)
{
	__this_cpu_write(current_kprobe, p);
	kcb->kprobe_saved_msr = regs->msr;
}

void arch_prepare_kretprobe(struct kretprobe_instance *ri, struct pt_regs *regs)
{
	ri->ret_addr = (kprobe_opcode_t *)regs->link;
	ri->fp = NULL;

	/* Replace the return addr with trampoline addr */
	regs->link = (unsigned long)__kretprobe_trampoline;
}
NOKPROBE_SYMBOL(arch_prepare_kretprobe);

static int try_to_emulate(struct kprobe *p, struct pt_regs *regs)
{
	int ret;
	ppc_inst_t insn = ppc_inst_read(p->ainsn.insn);

	/* regs->nip is also adjusted if emulate_step returns 1 */
	ret = emulate_step(regs, insn);
	if (ret > 0) {
		/*
		 * Once this instruction has been boosted
		 * successfully, set the boostable flag
		 */
		if (unlikely(p->ainsn.boostable == 0))
			p->ainsn.boostable = 1;
	} else if (ret < 0) {
		/*
		 * We don't allow kprobes on mtmsr(d)/rfi(d), etc.
		 * So, we should never get here... but, its still
		 * good to catch them, just in case...
		 */
		printk("Can't step on instruction %08lx\n", ppc_inst_as_ulong(insn));
		BUG();
	} else {
		/*
		 * If we haven't previously emulated this instruction, then it
		 * can't be boosted. Note it down so we don't try to do so again.
		 *
		 * If, however, we had emulated this instruction in the past,
		 * then this is just an error with the current run (for
		 * instance, exceptions due to a load/store). We return 0 so
		 * that this is now single-stepped, but continue to try
		 * emulating it in subsequent probe hits.
		 */
		if (unlikely(p->ainsn.boostable != 1))
			p->ainsn.boostable = -1;
	}

	return ret;
}
NOKPROBE_SYMBOL(try_to_emulate);

int kprobe_handler(struct pt_regs *regs)
{
	struct kprobe *p;
	int ret = 0;
	unsigned int *addr = (unsigned int *)regs->nip;
	struct kprobe_ctlblk *kcb;

	if (user_mode(regs))
		return 0;

	if (!IS_ENABLED(CONFIG_BOOKE) &&
	    (!(regs->msr & MSR_IR) || !(regs->msr & MSR_DR)))
		return 0;

	/*
	 * We don't want to be preempted for the entire
	 * duration of kprobe processing
	 */
	preempt_disable();
	kcb = get_kprobe_ctlblk();

	p = get_kprobe(addr);
	if (!p) {
		unsigned int instr;

		if (get_kernel_nofault(instr, addr))
			goto no_kprobe;

		if (instr != BREAKPOINT_INSTRUCTION) {
			/*
			 * PowerPC has multiple variants of the "trap"
			 * instruction. If the current instruction is a
			 * trap variant, it could belong to someone else
			 */
			if (is_trap(instr))
				goto no_kprobe;
			/*
			 * The breakpoint instruction was removed right
			 * after we hit it.  Another cpu has removed
			 * either a probepoint or a debugger breakpoint
			 * at this address.  In either case, no further
			 * handling of this interrupt is appropriate.
			 */
			ret = 1;
		}
		/* Not one of ours: let kernel handle it */
		goto no_kprobe;
	}

	/* Check we're not actually recursing */
	if (kprobe_running()) {
		kprobe_opcode_t insn = *p->ainsn.insn;
		if (kcb->kprobe_status == KPROBE_HIT_SS && is_trap(insn)) {
			/* Turn off 'trace' bits */
			regs_set_return_msr(regs,
				(regs->msr & ~MSR_SINGLESTEP) |
				kcb->kprobe_saved_msr);
			goto no_kprobe;
		}

		/*
		 * We have reentered the kprobe_handler(), since another probe
		 * was hit while within the handler. We here save the original
		 * kprobes variables and just single step on the instruction of
		 * the new probe without calling any user handlers.
		 */
		save_previous_kprobe(kcb);
		set_current_kprobe(p, regs, kcb);
		kprobes_inc_nmissed_count(p);
		kcb->kprobe_status = KPROBE_REENTER;
		if (p->ainsn.boostable >= 0) {
			ret = try_to_emulate(p, regs);

			if (ret > 0) {
				restore_previous_kprobe(kcb);
				preempt_enable();
				return 1;
			}
		}
		prepare_singlestep(p, regs);
		return 1;
	}

	kcb->kprobe_status = KPROBE_HIT_ACTIVE;
	set_current_kprobe(p, regs, kcb);
	if (p->pre_handler && p->pre_handler(p, regs)) {
		/* handler changed execution path, so skip ss setup */
		reset_current_kprobe();
		preempt_enable();
		return 1;
	}

	if (p->ainsn.boostable >= 0) {
		ret = try_to_emulate(p, regs);

		if (ret > 0) {
			if (p->post_handler)
				p->post_handler(p, regs, 0);

			kcb->kprobe_status = KPROBE_HIT_SSDONE;
			reset_current_kprobe();
			preempt_enable();
			return 1;
		}
	}
	prepare_singlestep(p, regs);
	kcb->kprobe_status = KPROBE_HIT_SS;
	return 1;

no_kprobe:
	preempt_enable();
	return ret;
}
NOKPROBE_SYMBOL(kprobe_handler);

/*
 * Function return probe trampoline:
 * 	- init_kprobes() establishes a probepoint here
 * 	- When the probed function returns, this probe
 * 		causes the handlers to fire
 */
asm(".global __kretprobe_trampoline\n"
	".type __kretprobe_trampoline, @function\n"
	"__kretprobe_trampoline:\n"
	"nop\n"
	"blr\n"
	".size __kretprobe_trampoline, .-__kretprobe_trampoline\n");

/*
 * Called when the probe at kretprobe trampoline is hit
 */
static int trampoline_probe_handler(struct kprobe *p, struct pt_regs *regs)
{
	unsigned long orig_ret_address;

	orig_ret_address = __kretprobe_trampoline_handler(regs, NULL);
	/*
	 * We get here through one of two paths:
	 * 1. by taking a trap -> kprobe_handler() -> here
	 * 2. by optprobe branch -> optimized_callback() -> opt_pre_handler() -> here
	 *
	 * When going back through (1), we need regs->nip to be setup properly
	 * as it is used to determine the return address from the trap.
	 * For (2), since nip is not honoured with optprobes, we instead setup
	 * the link register properly so that the subsequent 'blr' in
	 * __kretprobe_trampoline jumps back to the right instruction.
	 *
	 * For nip, we should set the address to the previous instruction since
	 * we end up emulating it in kprobe_handler(), which increments the nip
	 * again.
	 */
	regs_set_return_ip(regs, orig_ret_address - 4);
	regs->link = orig_ret_address;

	return 0;
}
NOKPROBE_SYMBOL(trampoline_probe_handler);

/*
 * Called after single-stepping.  p->addr is the address of the
 * instruction whose first byte has been replaced by the "breakpoint"
 * instruction.  To avoid the SMP problems that can occur when we
 * temporarily put back the original opcode to single-step, we
 * single-stepped a copy of the instruction.  The address of this
 * copy is p->ainsn.insn.
 */
int kprobe_post_handler(struct pt_regs *regs)
{
	int len;
	struct kprobe *cur = kprobe_running();
	struct kprobe_ctlblk *kcb = get_kprobe_ctlblk();

	if (!cur || user_mode(regs))
		return 0;

	len = ppc_inst_len(ppc_inst_read(cur->ainsn.insn));
	/* make sure we got here for instruction we have a kprobe on */
	if (((unsigned long)cur->ainsn.insn + len) != regs->nip)
		return 0;

	if ((kcb->kprobe_status != KPROBE_REENTER) && cur->post_handler) {
		kcb->kprobe_status = KPROBE_HIT_SSDONE;
		cur->post_handler(cur, regs, 0);
	}

	/* Adjust nip to after the single-stepped instruction */
	regs_set_return_ip(regs, (unsigned long)cur->addr + len);
	regs_set_return_msr(regs, regs->msr | kcb->kprobe_saved_msr);

	/*Restore back the original saved kprobes variables and continue. */
	if (kcb->kprobe_status == KPROBE_REENTER) {
		restore_previous_kprobe(kcb);
		goto out;
	}
	reset_current_kprobe();
out:
	preempt_enable();

	/*
	 * if somebody else is singlestepping across a probe point, msr
	 * will have DE/SE set, in which case, continue the remaining processing
	 * of do_debug, as if this is not a probe hit.
	 */
	if (regs->msr & MSR_SINGLESTEP)
		return 0;

	return 1;
}
NOKPROBE_SYMBOL(kprobe_post_handler);

int kprobe_fault_handler(struct pt_regs *regs, int trapnr)
{
	struct kprobe *cur = kprobe_running();
	struct kprobe_ctlblk *kcb = get_kprobe_ctlblk();
	const struct exception_table_entry *entry;

	switch(kcb->kprobe_status) {
	case KPROBE_HIT_SS:
	case KPROBE_REENTER:
		/*
		 * We are here because the instruction being single
		 * stepped caused a page fault. We reset the current
		 * kprobe and the nip points back to the probe address
		 * and allow the page fault handler to continue as a
		 * normal page fault.
		 */
		regs_set_return_ip(regs, (unsigned long)cur->addr);
		/* Turn off 'trace' bits */
		regs_set_return_msr(regs,
			(regs->msr & ~MSR_SINGLESTEP) |
			kcb->kprobe_saved_msr);
		if (kcb->kprobe_status == KPROBE_REENTER)
			restore_previous_kprobe(kcb);
		else
			reset_current_kprobe();
		preempt_enable();
		break;
	case KPROBE_HIT_ACTIVE:
	case KPROBE_HIT_SSDONE:
		/*
		 * In case the user-specified fault handler returned
		 * zero, try to fix up.
		 */
		if ((entry = search_exception_tables(regs->nip)) != NULL) {
			regs_set_return_ip(regs, extable_fixup(entry));
			return 1;
		}

		/*
		 * fixup_exception() could not handle it,
		 * Let do_page_fault() fix it.
		 */
		break;
	default:
		break;
	}
	return 0;
}
NOKPROBE_SYMBOL(kprobe_fault_handler);

static struct kprobe trampoline_p = {
	.addr = (kprobe_opcode_t *) &__kretprobe_trampoline,
	.pre_handler = trampoline_probe_handler
};

int __init arch_init_kprobes(void)
{
	return register_kprobe(&trampoline_p);
}

int arch_trampoline_kprobe(struct kprobe *p)
{
	if (p->addr == (kprobe_opcode_t *)&__kretprobe_trampoline)
		return 1;

	return 0;
}
NOKPROBE_SYMBOL(arch_trampoline_kprobe);<|MERGE_RESOLUTION|>--- conflicted
+++ resolved
@@ -126,23 +126,6 @@
 	return (kprobe_opcode_t *)(addr + offset);
 }
 
-<<<<<<< HEAD
-void *alloc_insn_page(void)
-{
-	void *page;
-
-	page = execmem_text_alloc(EXECMEM_KPROBES, PAGE_SIZE);
-	if (!page)
-		return NULL;
-
-	if (strict_module_rwx_enabled())
-		set_memory_rox((unsigned long)page, 1);
-
-	return page;
-}
-
-=======
->>>>>>> 154d9c60
 int arch_prepare_kprobe(struct kprobe *p)
 {
 	int ret = 0;
