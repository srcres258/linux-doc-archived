/* SPDX-License-Identifier: GPL-2.0 */
#ifndef _SCSI_SCSI_DEVICE_H
#define _SCSI_SCSI_DEVICE_H

#include <linux/list.h>
#include <linux/spinlock.h>
#include <linux/workqueue.h>
#include <linux/blk-mq.h>
#include <scsi/scsi.h>
#include <linux/atomic.h>
#include <linux/sbitmap.h>

struct bsg_device;
struct device;
struct request_queue;
struct scsi_cmnd;
struct scsi_lun;
struct scsi_sense_hdr;

typedef __u64 __bitwise blist_flags_t;

#define SCSI_SENSE_BUFFERSIZE	96

struct scsi_mode_data {
	__u32	length;
	__u16	block_descriptor_length;
	__u8	medium_type;
	__u8	device_specific;
	__u8	header_length;
	__u8	longlba:1;
};

/*
 * sdev state: If you alter this, you also need to alter scsi_sysfs.c
 * (for the ascii descriptions) and the state model enforcer:
 * scsi_lib:scsi_device_set_state().
 */
enum scsi_device_state {
	SDEV_CREATED = 1,	/* device created but not added to sysfs
				 * Only internal commands allowed (for inq) */
	SDEV_RUNNING,		/* device properly configured
				 * All commands allowed */
	SDEV_CANCEL,		/* beginning to delete device
				 * Only error handler commands allowed */
	SDEV_DEL,		/* device deleted 
				 * no commands allowed */
	SDEV_QUIESCE,		/* Device quiescent.  No block commands
				 * will be accepted, only specials (which
				 * originate in the mid-layer) */
	SDEV_OFFLINE,		/* Device offlined (by error handling or
				 * user request */
	SDEV_TRANSPORT_OFFLINE,	/* Offlined by transport class error handler */
	SDEV_BLOCK,		/* Device blocked by scsi lld.  No
				 * scsi commands from user or midlayer
				 * should be issued to the scsi
				 * lld. */
	SDEV_CREATED_BLOCK,	/* same as above but for created devices */
};

enum scsi_scan_mode {
	SCSI_SCAN_INITIAL = 0,
	SCSI_SCAN_RESCAN,
	SCSI_SCAN_MANUAL,
};

enum scsi_device_event {
	SDEV_EVT_MEDIA_CHANGE	= 1,	/* media has changed */
	SDEV_EVT_INQUIRY_CHANGE_REPORTED,		/* 3F 03  UA reported */
	SDEV_EVT_CAPACITY_CHANGE_REPORTED,		/* 2A 09  UA reported */
	SDEV_EVT_SOFT_THRESHOLD_REACHED_REPORTED,	/* 38 07  UA reported */
	SDEV_EVT_MODE_PARAMETER_CHANGE_REPORTED,	/* 2A 01  UA reported */
	SDEV_EVT_LUN_CHANGE_REPORTED,			/* 3F 0E  UA reported */
	SDEV_EVT_ALUA_STATE_CHANGE_REPORTED,		/* 2A 06  UA reported */
	SDEV_EVT_POWER_ON_RESET_OCCURRED,		/* 29 00  UA reported */

	SDEV_EVT_FIRST		= SDEV_EVT_MEDIA_CHANGE,
	SDEV_EVT_LAST		= SDEV_EVT_POWER_ON_RESET_OCCURRED,

	SDEV_EVT_MAXBITS	= SDEV_EVT_LAST + 1
};

struct scsi_event {
	enum scsi_device_event	evt_type;
	struct list_head	node;

	/* put union of data structures, for non-simple event types,
	 * here
	 */
};

/**
 * struct scsi_vpd - SCSI Vital Product Data
 * @rcu: For kfree_rcu().
 * @len: Length in bytes of @data.
 * @data: VPD data as defined in various T10 SCSI standard documents.
 */
struct scsi_vpd {
	struct rcu_head	rcu;
	int		len;
	unsigned char	data[];
};

enum scsi_vpd_parameters {
	SCSI_VPD_HEADER_SIZE = 4,
};

struct scsi_device {
	struct Scsi_Host *host;
	struct request_queue *request_queue;

	/* the next two are protected by the host->host_lock */
	struct list_head    siblings;   /* list of all devices on this host */
	struct list_head    same_target_siblings; /* just the devices sharing same target id */

	struct sbitmap budget_map;
	atomic_t device_blocked;	/* Device returned QUEUE_FULL. */

	atomic_t restarts;
	spinlock_t list_lock;
	struct list_head starved_entry;
	unsigned short queue_depth;	/* How deep of a queue we want */
	unsigned short max_queue_depth;	/* max queue depth */
	unsigned short last_queue_full_depth; /* These two are used by */
	unsigned short last_queue_full_count; /* scsi_track_queue_full() */
	unsigned long last_queue_full_time;	/* last queue full time */
	unsigned long queue_ramp_up_period;	/* ramp up period in jiffies */
#define SCSI_DEFAULT_RAMP_UP_PERIOD	(120 * HZ)

	unsigned long last_queue_ramp_up;	/* last queue ramp up time */

	unsigned int id, channel;
	u64 lun;
	unsigned int manufacturer;	/* Manufacturer of device, for using 
					 * vendor-specific cmd's */
	unsigned sector_size;	/* size in bytes */

	void *hostdata;		/* available to low-level driver */
	unsigned char type;
	char scsi_level;
	char inq_periph_qual;	/* PQ from INQUIRY data */	
	struct mutex inquiry_mutex;
	unsigned char inquiry_len;	/* valid bytes in 'inquiry' */
	unsigned char * inquiry;	/* INQUIRY response data */
	const char * vendor;		/* [back_compat] point into 'inquiry' ... */
	const char * model;		/* ... after scan; point to static string */
	const char * rev;		/* ... "nullnullnullnull" before scan */

#define SCSI_DEFAULT_VPD_LEN	255	/* default SCSI VPD page size (max) */
	struct scsi_vpd __rcu *vpd_pg0;
	struct scsi_vpd __rcu *vpd_pg83;
	struct scsi_vpd __rcu *vpd_pg80;
	struct scsi_vpd __rcu *vpd_pg89;
	struct scsi_vpd __rcu *vpd_pgb0;
	struct scsi_vpd __rcu *vpd_pgb1;
	struct scsi_vpd __rcu *vpd_pgb2;

	struct scsi_target      *sdev_target;

	blist_flags_t		sdev_bflags; /* black/white flags as also found in
				 * scsi_devinfo.[hc]. For now used only to
				 * pass settings from slave_alloc to scsi
				 * core. */
	unsigned int eh_timeout; /* Error handling timeout */
	unsigned removable:1;
	unsigned changed:1;	/* Data invalid due to media change */
	unsigned busy:1;	/* Used to prevent races */
	unsigned lockable:1;	/* Able to prevent media removal */
	unsigned locked:1;      /* Media removal disabled */
	unsigned borken:1;	/* Tell the Seagate driver to be 
				 * painfully slow on this device */
	unsigned disconnect:1;	/* can disconnect */
	unsigned soft_reset:1;	/* Uses soft reset option */
	unsigned sdtr:1;	/* Device supports SDTR messages */
	unsigned wdtr:1;	/* Device supports WDTR messages */
	unsigned ppr:1;		/* Device supports PPR messages */
	unsigned tagged_supported:1;	/* Supports SCSI-II tagged queuing */
	unsigned simple_tags:1;	/* simple queue tag messages are enabled */
	unsigned was_reset:1;	/* There was a bus reset on the bus for 
				 * this device */
	unsigned expecting_cc_ua:1; /* Expecting a CHECK_CONDITION/UNIT_ATTN
				     * because we did a bus reset. */
	unsigned use_10_for_rw:1; /* first try 10-byte read / write */
	unsigned use_10_for_ms:1; /* first try 10-byte mode sense/select */
	unsigned set_dbd_for_ms:1; /* Set "DBD" field in mode sense */
	unsigned no_report_opcodes:1;	/* no REPORT SUPPORTED OPERATION CODES */
	unsigned no_write_same:1;	/* no WRITE SAME command */
	unsigned use_16_for_rw:1; /* Use read/write(16) over read/write(10) */
	unsigned use_16_for_sync:1;	/* Use sync (16) over sync (10) */
	unsigned skip_ms_page_8:1;	/* do not use MODE SENSE page 0x08 */
	unsigned skip_ms_page_3f:1;	/* do not use MODE SENSE page 0x3f */
	unsigned skip_vpd_pages:1;	/* do not read VPD pages */
	unsigned try_vpd_pages:1;	/* attempt to read VPD pages */
	unsigned use_192_bytes_for_3f:1; /* ask for 192 bytes from page 0x3f */
	unsigned no_start_on_add:1;	/* do not issue start on add */
	unsigned allow_restart:1; /* issue START_UNIT in error handler */
<<<<<<< HEAD
	unsigned manage_start_stop:1;	/* Let HLD (sd) manage start/stop */
=======
	unsigned manage_system_start_stop:1; /* Let HLD (sd) manage system start/stop */
	unsigned manage_runtime_start_stop:1; /* Let HLD (sd) manage runtime start/stop */
>>>>>>> 221a3ad5
	unsigned start_stop_pwr_cond:1;	/* Set power cond. in START_STOP_UNIT */
	unsigned no_uld_attach:1; /* disable connecting to upper level drivers */
	unsigned select_no_atn:1;
	unsigned fix_capacity:1;	/* READ_CAPACITY is too high by 1 */
	unsigned guess_capacity:1;	/* READ_CAPACITY might be too high by 1 */
	unsigned retry_hwerror:1;	/* Retry HARDWARE_ERROR */
	unsigned last_sector_bug:1;	/* do not use multisector accesses on
					   SD_LAST_BUGGY_SECTORS */
	unsigned no_read_disc_info:1;	/* Avoid READ_DISC_INFO cmds */
	unsigned no_read_capacity_16:1; /* Avoid READ_CAPACITY_16 cmds */
	unsigned try_rc_10_first:1;	/* Try READ_CAPACACITY_10 first */
	unsigned security_supported:1;	/* Supports Security Protocols */
	unsigned is_visible:1;	/* is the device visible in sysfs */
	unsigned wce_default_on:1;	/* Cache is ON by default */
	unsigned no_dif:1;	/* T10 PI (DIF) should be disabled */
	unsigned broken_fua:1;		/* Don't set FUA bit */
	unsigned lun_in_cdb:1;		/* Store LUN bits in CDB[1] */
	unsigned unmap_limit_for_ws:1;	/* Use the UNMAP limit for WRITE SAME */
	unsigned rpm_autosuspend:1;	/* Enable runtime autosuspend at device
					 * creation time */
	unsigned ignore_media_change:1; /* Ignore MEDIA CHANGE on resume */
	unsigned silence_suspend:1;	/* Do not print runtime PM related messages */
	unsigned no_vpd_size:1;		/* No VPD size reported in header */

	unsigned cdl_supported:1;	/* Command duration limits supported */
	unsigned cdl_enable:1;		/* Enable/disable Command duration limits */

	unsigned int queue_stopped;	/* request queue is quiesced */
	bool offline_already;		/* Device offline message logged */

	atomic_t disk_events_disable_depth; /* disable depth for disk events */

	DECLARE_BITMAP(supported_events, SDEV_EVT_MAXBITS); /* supported events */
	DECLARE_BITMAP(pending_events, SDEV_EVT_MAXBITS); /* pending events */
	struct list_head event_list;	/* asserted events */
	struct work_struct event_work;

	unsigned int max_device_blocked; /* what device_blocked counts down from  */
#define SCSI_DEFAULT_DEVICE_BLOCKED	3

	atomic_t iorequest_cnt;
	atomic_t iodone_cnt;
	atomic_t ioerr_cnt;
	atomic_t iotmo_cnt;

	struct device		sdev_gendev,
				sdev_dev;

	struct work_struct	requeue_work;

	struct scsi_device_handler *handler;
	void			*handler_data;

	size_t			dma_drain_len;
	void			*dma_drain_buf;

	unsigned int		sg_timeout;
	unsigned int		sg_reserved_size;

	struct bsg_device	*bsg_dev;
	unsigned char		access_state;
	struct mutex		state_mutex;
	enum scsi_device_state sdev_state;
	struct task_struct	*quiesced_by;
	unsigned long		sdev_data[];
} __attribute__((aligned(sizeof(unsigned long))));

#define	to_scsi_device(d)	\
	container_of(d, struct scsi_device, sdev_gendev)
#define	class_to_sdev(d)	\
	container_of(d, struct scsi_device, sdev_dev)
#define transport_class_to_sdev(class_dev) \
	to_scsi_device(class_dev->parent)

#define sdev_dbg(sdev, fmt, a...) \
	dev_dbg(&(sdev)->sdev_gendev, fmt, ##a)

/*
 * like scmd_printk, but the device name is passed in
 * as a string pointer
 */
__printf(4, 5) void
sdev_prefix_printk(const char *, const struct scsi_device *, const char *,
		const char *, ...);

#define sdev_printk(l, sdev, fmt, a...)				\
	sdev_prefix_printk(l, sdev, NULL, fmt, ##a)

__printf(3, 4) void
scmd_printk(const char *, const struct scsi_cmnd *, const char *, ...);

#define scmd_dbg(scmd, fmt, a...)					\
	do {								\
		struct request *__rq = scsi_cmd_to_rq((scmd));		\
									\
		if (__rq->q->disk)					\
			sdev_dbg((scmd)->device, "[%s] " fmt,		\
				 __rq->q->disk->disk_name, ##a);	\
		else							\
			sdev_dbg((scmd)->device, fmt, ##a);		\
	} while (0)

enum scsi_target_state {
	STARGET_CREATED = 1,
	STARGET_RUNNING,
	STARGET_REMOVE,
	STARGET_CREATED_REMOVE,
	STARGET_DEL,
};

/*
 * scsi_target: representation of a scsi target, for now, this is only
 * used for single_lun devices. If no one has active IO to the target,
 * starget_sdev_user is NULL, else it points to the active sdev.
 */
struct scsi_target {
	struct scsi_device	*starget_sdev_user;
	struct list_head	siblings;
	struct list_head	devices;
	struct device		dev;
	struct kref		reap_ref; /* last put renders target invisible */
	unsigned int		channel;
	unsigned int		id; /* target id ... replace
				     * scsi_device.id eventually */
	unsigned int		create:1; /* signal that it needs to be added */
	unsigned int		single_lun:1;	/* Indicates we should only
						 * allow I/O to one of the luns
						 * for the device at a time. */
	unsigned int		pdt_1f_for_no_lun:1;	/* PDT = 0x1f
						 * means no lun present. */
	unsigned int		no_report_luns:1;	/* Don't use
						 * REPORT LUNS for scanning. */
	unsigned int		expecting_lun_change:1;	/* A device has reported
						 * a 3F/0E UA, other devices on
						 * the same target will also. */
	/* commands actually active on LLD. */
	atomic_t		target_busy;
	atomic_t		target_blocked;

	/*
	 * LLDs should set this in the slave_alloc host template callout.
	 * If set to zero then there is not limit.
	 */
	unsigned int		can_queue;
	unsigned int		max_target_blocked;
#define SCSI_DEFAULT_TARGET_BLOCKED	3

	char			scsi_level;
	enum scsi_target_state	state;
	void 			*hostdata; /* available to low-level driver */
	unsigned long		starget_data[]; /* for the transport */
	/* starget_data must be the last element!!!! */
} __attribute__((aligned(sizeof(unsigned long))));

#define to_scsi_target(d)	container_of(d, struct scsi_target, dev)
static inline struct scsi_target *scsi_target(struct scsi_device *sdev)
{
	return to_scsi_target(sdev->sdev_gendev.parent);
}
#define transport_class_to_starget(class_dev) \
	to_scsi_target(class_dev->parent)

#define starget_printk(prefix, starget, fmt, a...)	\
	dev_printk(prefix, &(starget)->dev, fmt, ##a)

extern struct scsi_device *__scsi_add_device(struct Scsi_Host *,
		uint, uint, u64, void *hostdata);
extern int scsi_add_device(struct Scsi_Host *host, uint channel,
			   uint target, u64 lun);
extern int scsi_register_device_handler(struct scsi_device_handler *scsi_dh);
extern void scsi_remove_device(struct scsi_device *);
extern int scsi_unregister_device_handler(struct scsi_device_handler *scsi_dh);
void scsi_attach_vpd(struct scsi_device *sdev);
void scsi_cdl_check(struct scsi_device *sdev);
int scsi_cdl_enable(struct scsi_device *sdev, bool enable);

extern struct scsi_device *scsi_device_from_queue(struct request_queue *q);
extern int __must_check scsi_device_get(struct scsi_device *);
extern void scsi_device_put(struct scsi_device *);
extern struct scsi_device *scsi_device_lookup(struct Scsi_Host *,
					      uint, uint, u64);
extern struct scsi_device *__scsi_device_lookup(struct Scsi_Host *,
						uint, uint, u64);
extern struct scsi_device *scsi_device_lookup_by_target(struct scsi_target *,
							u64);
extern struct scsi_device *__scsi_device_lookup_by_target(struct scsi_target *,
							  u64);
extern void starget_for_each_device(struct scsi_target *, void *,
		     void (*fn)(struct scsi_device *, void *));
extern void __starget_for_each_device(struct scsi_target *, void *,
				      void (*fn)(struct scsi_device *,
						 void *));

/* only exposed to implement shost_for_each_device */
extern struct scsi_device *__scsi_iterate_devices(struct Scsi_Host *,
						  struct scsi_device *);

/**
 * shost_for_each_device - iterate over all devices of a host
 * @sdev: the &struct scsi_device to use as a cursor
 * @shost: the &struct scsi_host to iterate over
 *
 * Iterator that returns each device attached to @shost.  This loop
 * takes a reference on each device and releases it at the end.  If
 * you break out of the loop, you must call scsi_device_put(sdev).
 */
#define shost_for_each_device(sdev, shost) \
	for ((sdev) = __scsi_iterate_devices((shost), NULL); \
	     (sdev); \
	     (sdev) = __scsi_iterate_devices((shost), (sdev)))

/**
 * __shost_for_each_device - iterate over all devices of a host (UNLOCKED)
 * @sdev: the &struct scsi_device to use as a cursor
 * @shost: the &struct scsi_host to iterate over
 *
 * Iterator that returns each device attached to @shost.  It does _not_
 * take a reference on the scsi_device, so the whole loop must be
 * protected by shost->host_lock.
 *
 * Note: The only reason to use this is because you need to access the
 * device list in interrupt context.  Otherwise you really want to use
 * shost_for_each_device instead.
 */
#define __shost_for_each_device(sdev, shost) \
	list_for_each_entry((sdev), &((shost)->__devices), siblings)

extern int scsi_change_queue_depth(struct scsi_device *, int);
extern int scsi_track_queue_full(struct scsi_device *, int);

extern int scsi_set_medium_removal(struct scsi_device *, char);

int scsi_mode_sense(struct scsi_device *sdev, int dbd, int modepage,
		    int subpage, unsigned char *buffer, int len, int timeout,
		    int retries, struct scsi_mode_data *data,
		    struct scsi_sense_hdr *);
extern int scsi_mode_select(struct scsi_device *sdev, int pf, int sp,
			    unsigned char *buffer, int len, int timeout,
			    int retries, struct scsi_mode_data *data,
			    struct scsi_sense_hdr *);
extern int scsi_test_unit_ready(struct scsi_device *sdev, int timeout,
				int retries, struct scsi_sense_hdr *sshdr);
extern int scsi_get_vpd_page(struct scsi_device *, u8 page, unsigned char *buf,
			     int buf_len);
int scsi_report_opcode(struct scsi_device *sdev, unsigned char *buffer,
		       unsigned int len, unsigned char opcode,
		       unsigned short sa);
extern int scsi_device_set_state(struct scsi_device *sdev,
				 enum scsi_device_state state);
extern struct scsi_event *sdev_evt_alloc(enum scsi_device_event evt_type,
					  gfp_t gfpflags);
extern void sdev_evt_send(struct scsi_device *sdev, struct scsi_event *evt);
extern void sdev_evt_send_simple(struct scsi_device *sdev,
			  enum scsi_device_event evt_type, gfp_t gfpflags);
extern int scsi_device_quiesce(struct scsi_device *sdev);
extern void scsi_device_resume(struct scsi_device *sdev);
extern void scsi_target_quiesce(struct scsi_target *);
extern void scsi_target_resume(struct scsi_target *);
extern void scsi_scan_target(struct device *parent, unsigned int channel,
			     unsigned int id, u64 lun,
			     enum scsi_scan_mode rescan);
extern void scsi_target_reap(struct scsi_target *);
void scsi_block_targets(struct Scsi_Host *shost, struct device *dev);
extern void scsi_target_unblock(struct device *, enum scsi_device_state);
extern void scsi_remove_target(struct device *);
extern const char *scsi_device_state_name(enum scsi_device_state);
extern int scsi_is_sdev_device(const struct device *);
extern int scsi_is_target_device(const struct device *);
extern void scsi_sanitize_inquiry_string(unsigned char *s, int len);

/* Optional arguments to scsi_execute_cmd */
struct scsi_exec_args {
	unsigned char *sense;		/* sense buffer */
	unsigned int sense_len;		/* sense buffer len */
	struct scsi_sense_hdr *sshdr;	/* decoded sense header */
	blk_mq_req_flags_t req_flags;	/* BLK_MQ_REQ flags */
	int scmd_flags;			/* SCMD flags */
	int *resid;			/* residual length */
};

int scsi_execute_cmd(struct scsi_device *sdev, const unsigned char *cmd,
		     blk_opf_t opf, void *buffer, unsigned int bufflen,
		     int timeout, int retries,
		     const struct scsi_exec_args *args);

extern void sdev_disable_disk_events(struct scsi_device *sdev);
extern void sdev_enable_disk_events(struct scsi_device *sdev);
extern int scsi_vpd_lun_id(struct scsi_device *, char *, size_t);
extern int scsi_vpd_tpg_id(struct scsi_device *, int *);

#ifdef CONFIG_PM
extern int scsi_autopm_get_device(struct scsi_device *);
extern void scsi_autopm_put_device(struct scsi_device *);
#else
static inline int scsi_autopm_get_device(struct scsi_device *d) { return 0; }
static inline void scsi_autopm_put_device(struct scsi_device *d) {}
#endif /* CONFIG_PM */

static inline int __must_check scsi_device_reprobe(struct scsi_device *sdev)
{
	return device_reprobe(&sdev->sdev_gendev);
}

static inline unsigned int sdev_channel(struct scsi_device *sdev)
{
	return sdev->channel;
}

static inline unsigned int sdev_id(struct scsi_device *sdev)
{
	return sdev->id;
}

#define scmd_id(scmd) sdev_id((scmd)->device)
#define scmd_channel(scmd) sdev_channel((scmd)->device)

/*
 * checks for positions of the SCSI state machine
 */
static inline int scsi_device_online(struct scsi_device *sdev)
{
	return (sdev->sdev_state != SDEV_OFFLINE &&
		sdev->sdev_state != SDEV_TRANSPORT_OFFLINE &&
		sdev->sdev_state != SDEV_DEL);
}
static inline int scsi_device_blocked(struct scsi_device *sdev)
{
	return sdev->sdev_state == SDEV_BLOCK ||
		sdev->sdev_state == SDEV_CREATED_BLOCK;
}
static inline int scsi_device_created(struct scsi_device *sdev)
{
	return sdev->sdev_state == SDEV_CREATED ||
		sdev->sdev_state == SDEV_CREATED_BLOCK;
}

int scsi_internal_device_block_nowait(struct scsi_device *sdev);
int scsi_internal_device_unblock_nowait(struct scsi_device *sdev,
					enum scsi_device_state new_state);

/* accessor functions for the SCSI parameters */
static inline int scsi_device_sync(struct scsi_device *sdev)
{
	return sdev->sdtr;
}
static inline int scsi_device_wide(struct scsi_device *sdev)
{
	return sdev->wdtr;
}
static inline int scsi_device_dt(struct scsi_device *sdev)
{
	return sdev->ppr;
}
static inline int scsi_device_dt_only(struct scsi_device *sdev)
{
	if (sdev->inquiry_len < 57)
		return 0;
	return (sdev->inquiry[56] & 0x0c) == 0x04;
}
static inline int scsi_device_ius(struct scsi_device *sdev)
{
	if (sdev->inquiry_len < 57)
		return 0;
	return sdev->inquiry[56] & 0x01;
}
static inline int scsi_device_qas(struct scsi_device *sdev)
{
	if (sdev->inquiry_len < 57)
		return 0;
	return sdev->inquiry[56] & 0x02;
}
static inline int scsi_device_enclosure(struct scsi_device *sdev)
{
	return sdev->inquiry ? (sdev->inquiry[6] & (1<<6)) : 1;
}

static inline int scsi_device_protection(struct scsi_device *sdev)
{
	if (sdev->no_dif)
		return 0;

	return sdev->scsi_level > SCSI_2 && sdev->inquiry[5] & (1<<0);
}

static inline int scsi_device_tpgs(struct scsi_device *sdev)
{
	return sdev->inquiry ? (sdev->inquiry[5] >> 4) & 0x3 : 0;
}

/**
 * scsi_device_supports_vpd - test if a device supports VPD pages
 * @sdev: the &struct scsi_device to test
 *
 * If the 'try_vpd_pages' flag is set it takes precedence.
 * Otherwise we will assume VPD pages are supported if the
 * SCSI level is at least SPC-3 and 'skip_vpd_pages' is not set.
 */
static inline int scsi_device_supports_vpd(struct scsi_device *sdev)
{
	/* Attempt VPD inquiry if the device blacklist explicitly calls
	 * for it.
	 */
	if (sdev->try_vpd_pages)
		return 1;
	/*
	 * Although VPD inquiries can go to SCSI-2 type devices,
	 * some USB ones crash on receiving them, and the pages
	 * we currently ask for are mandatory for SPC-2 and beyond
	 */
	if (sdev->scsi_level >= SCSI_SPC_2 && !sdev->skip_vpd_pages)
		return 1;
	return 0;
}

static inline int scsi_device_busy(struct scsi_device *sdev)
{
	return sbitmap_weight(&sdev->budget_map);
}

#define MODULE_ALIAS_SCSI_DEVICE(type) \
	MODULE_ALIAS("scsi:t-" __stringify(type) "*")
#define SCSI_DEVICE_MODALIAS_FMT "scsi:t-0x%02x"

#endif /* _SCSI_SCSI_DEVICE_H */<|MERGE_RESOLUTION|>--- conflicted
+++ resolved
@@ -193,12 +193,8 @@
 	unsigned use_192_bytes_for_3f:1; /* ask for 192 bytes from page 0x3f */
 	unsigned no_start_on_add:1;	/* do not issue start on add */
 	unsigned allow_restart:1; /* issue START_UNIT in error handler */
-<<<<<<< HEAD
-	unsigned manage_start_stop:1;	/* Let HLD (sd) manage start/stop */
-=======
 	unsigned manage_system_start_stop:1; /* Let HLD (sd) manage system start/stop */
 	unsigned manage_runtime_start_stop:1; /* Let HLD (sd) manage runtime start/stop */
->>>>>>> 221a3ad5
 	unsigned start_stop_pwr_cond:1;	/* Set power cond. in START_STOP_UNIT */
 	unsigned no_uld_attach:1; /* disable connecting to upper level drivers */
 	unsigned select_no_atn:1;
