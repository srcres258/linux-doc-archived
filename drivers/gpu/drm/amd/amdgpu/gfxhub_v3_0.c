/*
 * Copyright 2021 Advanced Micro Devices, Inc.
 *
 * Permission is hereby granted, free of charge, to any person obtaining a
 * copy of this software and associated documentation files (the "Software"),
 * to deal in the Software without restriction, including without limitation
 * the rights to use, copy, modify, merge, publish, distribute, sublicense,
 * and/or sell copies of the Software, and to permit persons to whom the
 * Software is furnished to do so, subject to the following conditions:
 *
 * The above copyright notice and this permission notice shall be included in
 * all copies or substantial portions of the Software.
 *
 * THE SOFTWARE IS PROVIDED "AS IS", WITHOUT WARRANTY OF ANY KIND, EXPRESS OR
 * IMPLIED, INCLUDING BUT NOT LIMITED TO THE WARRANTIES OF MERCHANTABILITY,
 * FITNESS FOR A PARTICULAR PURPOSE AND NONINFRINGEMENT.  IN NO EVENT SHALL
 * THE COPYRIGHT HOLDER(S) OR AUTHOR(S) BE LIABLE FOR ANY CLAIM, DAMAGES OR
 * OTHER LIABILITY, WHETHER IN AN ACTION OF CONTRACT, TORT OR OTHERWISE,
 * ARISING FROM, OUT OF OR IN CONNECTION WITH THE SOFTWARE OR THE USE OR
 * OTHER DEALINGS IN THE SOFTWARE.
 *
 */

#include "amdgpu.h"
#include "gfxhub_v3_0.h"

#include "gc/gc_11_0_0_offset.h"
#include "gc/gc_11_0_0_sh_mask.h"
#include "gc/gc_11_0_0_default.h"
#include "navi10_enum.h"
#include "soc15_common.h"

static const char * const gfxhub_client_ids[] = {
	"CB/DB",
	"Reserved",
	"GE1",
	"GE2",
	"CPF",
	"CPC",
	"CPG",
	"RLC",
	"TCP",
	"SQC (inst)",
	"SQC (data)",
	"SQG",
	"Reserved",
	"SDMA0",
	"SDMA1",
	"GCR",
	"SDMA2",
	"SDMA3",
};

static uint32_t gfxhub_v3_0_get_invalidate_req(unsigned int vmid,
					       uint32_t flush_type)
{
	u32 req = 0;

	/* invalidate using legacy mode on vmid*/
	req = REG_SET_FIELD(req, GCVM_INVALIDATE_ENG0_REQ,
			    PER_VMID_INVALIDATE_REQ, 1 << vmid);
	req = REG_SET_FIELD(req, GCVM_INVALIDATE_ENG0_REQ, FLUSH_TYPE, flush_type);
	req = REG_SET_FIELD(req, GCVM_INVALIDATE_ENG0_REQ, INVALIDATE_L2_PTES, 1);
	req = REG_SET_FIELD(req, GCVM_INVALIDATE_ENG0_REQ, INVALIDATE_L2_PDE0, 1);
	req = REG_SET_FIELD(req, GCVM_INVALIDATE_ENG0_REQ, INVALIDATE_L2_PDE1, 1);
	req = REG_SET_FIELD(req, GCVM_INVALIDATE_ENG0_REQ, INVALIDATE_L2_PDE2, 1);
	req = REG_SET_FIELD(req, GCVM_INVALIDATE_ENG0_REQ, INVALIDATE_L1_PTES, 1);
	req = REG_SET_FIELD(req, GCVM_INVALIDATE_ENG0_REQ,
			    CLEAR_PROTECTION_FAULT_STATUS_ADDR,	0);

	return req;
}

static void
gfxhub_v3_0_print_l2_protection_fault_status(struct amdgpu_device *adev,
					     uint32_t status)
{
	u32 cid = REG_GET_FIELD(status,
				GCVM_L2_PROTECTION_FAULT_STATUS, CID);

	dev_err(adev->dev,
		"GCVM_L2_PROTECTION_FAULT_STATUS:0x%08X\n",
		status);
	dev_err(adev->dev, "\t Faulty UTCL2 client ID: %s (0x%x)\n",
		cid >= ARRAY_SIZE(gfxhub_client_ids) ? "unknown" : gfxhub_client_ids[cid],
		cid);
	dev_err(adev->dev, "\t MORE_FAULTS: 0x%lx\n",
		REG_GET_FIELD(status,
		GCVM_L2_PROTECTION_FAULT_STATUS, MORE_FAULTS));
	dev_err(adev->dev, "\t WALKER_ERROR: 0x%lx\n",
		REG_GET_FIELD(status,
		GCVM_L2_PROTECTION_FAULT_STATUS, WALKER_ERROR));
	dev_err(adev->dev, "\t PERMISSION_FAULTS: 0x%lx\n",
		REG_GET_FIELD(status,
		GCVM_L2_PROTECTION_FAULT_STATUS, PERMISSION_FAULTS));
	dev_err(adev->dev, "\t MAPPING_ERROR: 0x%lx\n",
		REG_GET_FIELD(status,
		GCVM_L2_PROTECTION_FAULT_STATUS, MAPPING_ERROR));
	dev_err(adev->dev, "\t RW: 0x%lx\n",
		REG_GET_FIELD(status,
		GCVM_L2_PROTECTION_FAULT_STATUS, RW));
}

static u64 gfxhub_v3_0_get_fb_location(struct amdgpu_device *adev)
{
	u64 base = RREG32_SOC15(GC, 0, regGCMC_VM_FB_LOCATION_BASE);

	base &= GCMC_VM_FB_LOCATION_BASE__FB_BASE_MASK;
	base <<= 24;

	return base;
}

static u64 gfxhub_v3_0_get_mc_fb_offset(struct amdgpu_device *adev)
{
	return (u64)RREG32_SOC15(GC, 0, regGCMC_VM_FB_OFFSET) << 24;
}

static void gfxhub_v3_0_setup_vm_pt_regs(struct amdgpu_device *adev, uint32_t vmid,
				uint64_t page_table_base)
{
	struct amdgpu_vmhub *hub = &adev->vmhub[AMDGPU_GFXHUB(0)];

	WREG32_SOC15_OFFSET(GC, 0, regGCVM_CONTEXT0_PAGE_TABLE_BASE_ADDR_LO32,
			    hub->ctx_addr_distance * vmid,
			    lower_32_bits(page_table_base));

	WREG32_SOC15_OFFSET(GC, 0, regGCVM_CONTEXT0_PAGE_TABLE_BASE_ADDR_HI32,
			    hub->ctx_addr_distance * vmid,
			    upper_32_bits(page_table_base));
}

static void gfxhub_v3_0_init_gart_aperture_regs(struct amdgpu_device *adev)
{
	uint64_t pt_base = amdgpu_gmc_pd_addr(adev->gart.bo);

	gfxhub_v3_0_setup_vm_pt_regs(adev, 0, pt_base);

	WREG32_SOC15(GC, 0, regGCVM_CONTEXT0_PAGE_TABLE_START_ADDR_LO32,
		     (u32)(adev->gmc.gart_start >> 12));
	WREG32_SOC15(GC, 0, regGCVM_CONTEXT0_PAGE_TABLE_START_ADDR_HI32,
		     (u32)(adev->gmc.gart_start >> 44));

	WREG32_SOC15(GC, 0, regGCVM_CONTEXT0_PAGE_TABLE_END_ADDR_LO32,
		     (u32)(adev->gmc.gart_end >> 12));
	WREG32_SOC15(GC, 0, regGCVM_CONTEXT0_PAGE_TABLE_END_ADDR_HI32,
		     (u32)(adev->gmc.gart_end >> 44));
}

static void gfxhub_v3_0_init_system_aperture_regs(struct amdgpu_device *adev)
{
	uint64_t value;

	/* Program the AGP BAR */
	WREG32_SOC15(GC, 0, regGCMC_VM_AGP_BASE, 0);
	WREG32_SOC15(GC, 0, regGCMC_VM_AGP_BOT, adev->gmc.agp_start >> 24);
	WREG32_SOC15(GC, 0, regGCMC_VM_AGP_TOP, adev->gmc.agp_end >> 24);


	/* Program the system aperture low logical page number. */
	WREG32_SOC15(GC, 0, regGCMC_VM_SYSTEM_APERTURE_LOW_ADDR,
		     min(adev->gmc.fb_start, adev->gmc.agp_start) >> 18);
	WREG32_SOC15(GC, 0, regGCMC_VM_SYSTEM_APERTURE_HIGH_ADDR,
		     max(adev->gmc.fb_end, adev->gmc.agp_end) >> 18);

	/* Set default page address. */
	value = adev->mem_scratch.gpu_addr - adev->gmc.vram_start
		+ adev->vm_manager.vram_base_offset;
	WREG32_SOC15(GC, 0, regGCMC_VM_SYSTEM_APERTURE_DEFAULT_ADDR_LSB,
		     (u32)(value >> 12));
	WREG32_SOC15(GC, 0, regGCMC_VM_SYSTEM_APERTURE_DEFAULT_ADDR_MSB,
		     (u32)(value >> 44));

	/* Program "protection fault". */
	WREG32_SOC15(GC, 0, regGCVM_L2_PROTECTION_FAULT_DEFAULT_ADDR_LO32,
		     (u32)(adev->dummy_page_addr >> 12));
	WREG32_SOC15(GC, 0, regGCVM_L2_PROTECTION_FAULT_DEFAULT_ADDR_HI32,
		     (u32)((u64)adev->dummy_page_addr >> 44));

	WREG32_FIELD15_PREREG(GC, 0, GCVM_L2_PROTECTION_FAULT_CNTL2,
		       ACTIVE_PAGE_MIGRATION_PTE_READ_RETRY, 1);
}


static void gfxhub_v3_0_init_tlb_regs(struct amdgpu_device *adev)
{
	uint32_t tmp;

	/* Setup TLB control */
	tmp = RREG32_SOC15(GC, 0, regGCMC_VM_MX_L1_TLB_CNTL);

	tmp = REG_SET_FIELD(tmp, GCMC_VM_MX_L1_TLB_CNTL, ENABLE_L1_TLB, 1);
	tmp = REG_SET_FIELD(tmp, GCMC_VM_MX_L1_TLB_CNTL, SYSTEM_ACCESS_MODE, 3);
	tmp = REG_SET_FIELD(tmp, GCMC_VM_MX_L1_TLB_CNTL,
			    ENABLE_ADVANCED_DRIVER_MODEL, 1);
	tmp = REG_SET_FIELD(tmp, GCMC_VM_MX_L1_TLB_CNTL,
			    SYSTEM_APERTURE_UNMAPPED_ACCESS, 0);
	tmp = REG_SET_FIELD(tmp, GCMC_VM_MX_L1_TLB_CNTL, ECO_BITS, 0);
	tmp = REG_SET_FIELD(tmp, GCMC_VM_MX_L1_TLB_CNTL,
			    MTYPE, MTYPE_UC); /* UC, uncached */

	WREG32_SOC15(GC, 0, regGCMC_VM_MX_L1_TLB_CNTL, tmp);
}

static void gfxhub_v3_0_init_cache_regs(struct amdgpu_device *adev)
{
	uint32_t tmp;

	/* These registers are not accessible to VF-SRIOV.
	 * The PF will program them instead.
	 */
	if (amdgpu_sriov_vf(adev))
		return;

	/* Setup L2 cache */
	tmp = RREG32_SOC15(GC, 0, regGCVM_L2_CNTL);
	tmp = REG_SET_FIELD(tmp, GCVM_L2_CNTL, ENABLE_L2_CACHE, 1);
	tmp = REG_SET_FIELD(tmp, GCVM_L2_CNTL, ENABLE_L2_FRAGMENT_PROCESSING, 0);
	tmp = REG_SET_FIELD(tmp, GCVM_L2_CNTL,
			    ENABLE_DEFAULT_PAGE_OUT_TO_SYSTEM_MEMORY, 1);
	/* XXX for emulation, Refer to closed source code.*/
	tmp = REG_SET_FIELD(tmp, GCVM_L2_CNTL,
			    L2_PDE0_CACHE_TAG_GENERATION_MODE, 0);
	tmp = REG_SET_FIELD(tmp, GCVM_L2_CNTL, PDE_FAULT_CLASSIFICATION, 0);
	tmp = REG_SET_FIELD(tmp, GCVM_L2_CNTL, CONTEXT1_IDENTITY_ACCESS_MODE, 1);
	tmp = REG_SET_FIELD(tmp, GCVM_L2_CNTL, IDENTITY_MODE_FRAGMENT_SIZE, 0);
	WREG32_SOC15(GC, 0, regGCVM_L2_CNTL, tmp);

	tmp = RREG32_SOC15(GC, 0, regGCVM_L2_CNTL2);
	tmp = REG_SET_FIELD(tmp, GCVM_L2_CNTL2, INVALIDATE_ALL_L1_TLBS, 1);
	tmp = REG_SET_FIELD(tmp, GCVM_L2_CNTL2, INVALIDATE_L2_CACHE, 1);
	WREG32_SOC15(GC, 0, regGCVM_L2_CNTL2, tmp);

	tmp = regGCVM_L2_CNTL3_DEFAULT;
	if (adev->gmc.translate_further) {
		tmp = REG_SET_FIELD(tmp, GCVM_L2_CNTL3, BANK_SELECT, 12);
		tmp = REG_SET_FIELD(tmp, GCVM_L2_CNTL3,
				    L2_CACHE_BIGK_FRAGMENT_SIZE, 9);
	} else {
		tmp = REG_SET_FIELD(tmp, GCVM_L2_CNTL3, BANK_SELECT, 9);
		tmp = REG_SET_FIELD(tmp, GCVM_L2_CNTL3,
				    L2_CACHE_BIGK_FRAGMENT_SIZE, 6);
	}
	WREG32_SOC15(GC, 0, regGCVM_L2_CNTL3, tmp);

	tmp = regGCVM_L2_CNTL4_DEFAULT;
	tmp = REG_SET_FIELD(tmp, GCVM_L2_CNTL4, VMC_TAP_PDE_REQUEST_PHYSICAL, 0);
	tmp = REG_SET_FIELD(tmp, GCVM_L2_CNTL4, VMC_TAP_PTE_REQUEST_PHYSICAL, 0);
	WREG32_SOC15(GC, 0, regGCVM_L2_CNTL4, tmp);

	tmp = regGCVM_L2_CNTL5_DEFAULT;
	tmp = REG_SET_FIELD(tmp, GCVM_L2_CNTL5, L2_CACHE_SMALLK_FRAGMENT_SIZE, 0);
	WREG32_SOC15(GC, 0, regGCVM_L2_CNTL5, tmp);
}

static void gfxhub_v3_0_enable_system_domain(struct amdgpu_device *adev)
{
	uint32_t tmp;

	tmp = RREG32_SOC15(GC, 0, regGCVM_CONTEXT0_CNTL);
	tmp = REG_SET_FIELD(tmp, GCVM_CONTEXT0_CNTL, ENABLE_CONTEXT, 1);
	tmp = REG_SET_FIELD(tmp, GCVM_CONTEXT0_CNTL, PAGE_TABLE_DEPTH, 0);
	tmp = REG_SET_FIELD(tmp, GCVM_CONTEXT0_CNTL,
			    RETRY_PERMISSION_OR_INVALID_PAGE_FAULT, 0);
	WREG32_SOC15(GC, 0, regGCVM_CONTEXT0_CNTL, tmp);
}

static void gfxhub_v3_0_disable_identity_aperture(struct amdgpu_device *adev)
{
	/* These registers are not accessible to VF-SRIOV.
	 * The PF will program them instead.
	 */
	if (amdgpu_sriov_vf(adev))
		return;

	WREG32_SOC15(GC, 0, regGCVM_L2_CONTEXT1_IDENTITY_APERTURE_LOW_ADDR_LO32,
		     0xFFFFFFFF);
	WREG32_SOC15(GC, 0, regGCVM_L2_CONTEXT1_IDENTITY_APERTURE_LOW_ADDR_HI32,
		     0x0000000F);

	WREG32_SOC15(GC, 0, regGCVM_L2_CONTEXT1_IDENTITY_APERTURE_HIGH_ADDR_LO32,
		     0);
	WREG32_SOC15(GC, 0, regGCVM_L2_CONTEXT1_IDENTITY_APERTURE_HIGH_ADDR_HI32,
		     0);

	WREG32_SOC15(GC, 0, regGCVM_L2_CONTEXT_IDENTITY_PHYSICAL_OFFSET_LO32, 0);
	WREG32_SOC15(GC, 0, regGCVM_L2_CONTEXT_IDENTITY_PHYSICAL_OFFSET_HI32, 0);

}

static void gfxhub_v3_0_setup_vmid_config(struct amdgpu_device *adev)
{
	struct amdgpu_vmhub *hub = &adev->vmhub[AMDGPU_GFXHUB(0)];
	int i;
	uint32_t tmp;

	for (i = 0; i <= 14; i++) {
		tmp = RREG32_SOC15_OFFSET(GC, 0, regGCVM_CONTEXT1_CNTL, i);
		tmp = REG_SET_FIELD(tmp, GCVM_CONTEXT1_CNTL, ENABLE_CONTEXT, 1);
		tmp = REG_SET_FIELD(tmp, GCVM_CONTEXT1_CNTL, PAGE_TABLE_DEPTH,
				    adev->vm_manager.num_level);
		tmp = REG_SET_FIELD(tmp, GCVM_CONTEXT1_CNTL,
				RANGE_PROTECTION_FAULT_ENABLE_DEFAULT, 1);
		tmp = REG_SET_FIELD(tmp, GCVM_CONTEXT1_CNTL,
				DUMMY_PAGE_PROTECTION_FAULT_ENABLE_DEFAULT, 1);
		tmp = REG_SET_FIELD(tmp, GCVM_CONTEXT1_CNTL,
				PDE0_PROTECTION_FAULT_ENABLE_DEFAULT, 1);
		tmp = REG_SET_FIELD(tmp, GCVM_CONTEXT1_CNTL,
				VALID_PROTECTION_FAULT_ENABLE_DEFAULT, 1);
		tmp = REG_SET_FIELD(tmp, GCVM_CONTEXT1_CNTL,
				READ_PROTECTION_FAULT_ENABLE_DEFAULT, 1);
		tmp = REG_SET_FIELD(tmp, GCVM_CONTEXT1_CNTL,
				WRITE_PROTECTION_FAULT_ENABLE_DEFAULT, 1);
		tmp = REG_SET_FIELD(tmp, GCVM_CONTEXT1_CNTL,
				EXECUTE_PROTECTION_FAULT_ENABLE_DEFAULT, 1);
		tmp = REG_SET_FIELD(tmp, GCVM_CONTEXT1_CNTL,
				PAGE_TABLE_BLOCK_SIZE,
				adev->vm_manager.block_size - 9);
		/* Send no-retry XNACK on fault to suppress VM fault storm. */
		tmp = REG_SET_FIELD(tmp, GCVM_CONTEXT1_CNTL,
				    RETRY_PERMISSION_OR_INVALID_PAGE_FAULT,
				    !amdgpu_noretry);
		WREG32_SOC15_OFFSET(GC, 0, regGCVM_CONTEXT1_CNTL,
				    i * hub->ctx_distance, tmp);
		WREG32_SOC15_OFFSET(GC, 0, regGCVM_CONTEXT1_PAGE_TABLE_START_ADDR_LO32,
				    i * hub->ctx_addr_distance, 0);
		WREG32_SOC15_OFFSET(GC, 0, regGCVM_CONTEXT1_PAGE_TABLE_START_ADDR_HI32,
				    i * hub->ctx_addr_distance, 0);
		WREG32_SOC15_OFFSET(GC, 0, regGCVM_CONTEXT1_PAGE_TABLE_END_ADDR_LO32,
				    i * hub->ctx_addr_distance,
				    lower_32_bits(adev->vm_manager.max_pfn - 1));
		WREG32_SOC15_OFFSET(GC, 0, regGCVM_CONTEXT1_PAGE_TABLE_END_ADDR_HI32,
				    i * hub->ctx_addr_distance,
				    upper_32_bits(adev->vm_manager.max_pfn - 1));
	}

	hub->vm_cntx_cntl = tmp;
}

static void gfxhub_v3_0_program_invalidation(struct amdgpu_device *adev)
{
	struct amdgpu_vmhub *hub = &adev->vmhub[AMDGPU_GFXHUB(0)];
<<<<<<< HEAD
	unsigned i;
=======
	unsigned int i;
>>>>>>> da8103da

	for (i = 0 ; i < 18; ++i) {
		WREG32_SOC15_OFFSET(GC, 0, regGCVM_INVALIDATE_ENG0_ADDR_RANGE_LO32,
				    i * hub->eng_addr_distance, 0xffffffff);
		WREG32_SOC15_OFFSET(GC, 0, regGCVM_INVALIDATE_ENG0_ADDR_RANGE_HI32,
				    i * hub->eng_addr_distance, 0x1f);
	}
}

static int gfxhub_v3_0_gart_enable(struct amdgpu_device *adev)
{
	if (amdgpu_sriov_vf(adev)) {
		/*
		 * GCMC_VM_FB_LOCATION_BASE/TOP is NULL for VF, becuase they are
		 * VF copy registers so vbios post doesn't program them, for
		 * SRIOV driver need to program them
		 */
		WREG32_SOC15(GC, 0, regGCMC_VM_FB_LOCATION_BASE,
			     adev->gmc.vram_start >> 24);
		WREG32_SOC15(GC, 0, regGCMC_VM_FB_LOCATION_TOP,
			     adev->gmc.vram_end >> 24);
	}

	/* GART Enable. */
	gfxhub_v3_0_init_gart_aperture_regs(adev);
	gfxhub_v3_0_init_system_aperture_regs(adev);
	gfxhub_v3_0_init_tlb_regs(adev);
	gfxhub_v3_0_init_cache_regs(adev);

	gfxhub_v3_0_enable_system_domain(adev);
	gfxhub_v3_0_disable_identity_aperture(adev);
	gfxhub_v3_0_setup_vmid_config(adev);
	gfxhub_v3_0_program_invalidation(adev);

	return 0;
}

static void gfxhub_v3_0_gart_disable(struct amdgpu_device *adev)
{
	struct amdgpu_vmhub *hub = &adev->vmhub[AMDGPU_GFXHUB(0)];
	u32 tmp;
	u32 i;

	/* Disable all tables */
	for (i = 0; i < 16; i++)
		WREG32_SOC15_OFFSET(GC, 0, regGCVM_CONTEXT0_CNTL,
				    i * hub->ctx_distance, 0);

	/* Setup TLB control */
	tmp = RREG32_SOC15(GC, 0, regGCMC_VM_MX_L1_TLB_CNTL);
	tmp = REG_SET_FIELD(tmp, GCMC_VM_MX_L1_TLB_CNTL, ENABLE_L1_TLB, 0);
	tmp = REG_SET_FIELD(tmp, GCMC_VM_MX_L1_TLB_CNTL,
			    ENABLE_ADVANCED_DRIVER_MODEL, 0);
	WREG32_SOC15(GC, 0, regGCMC_VM_MX_L1_TLB_CNTL, tmp);

	/* Setup L2 cache */
	WREG32_FIELD15_PREREG(GC, 0, GCVM_L2_CNTL, ENABLE_L2_CACHE, 0);
	WREG32_SOC15(GC, 0, regGCVM_L2_CNTL3, 0);
}

/**
 * gfxhub_v3_0_set_fault_enable_default - update GART/VM fault handling
 *
 * @adev: amdgpu_device pointer
 * @value: true redirects VM faults to the default page
 */
static void gfxhub_v3_0_set_fault_enable_default(struct amdgpu_device *adev,
					  bool value)
{
	u32 tmp;

	/* NO halt CP when page fault */
	tmp = RREG32_SOC15(GC, 0, regCP_DEBUG);
	tmp = REG_SET_FIELD(tmp, CP_DEBUG, CPG_UTCL1_ERROR_HALT_DISABLE, 1);
	WREG32_SOC15(GC, 0, regCP_DEBUG, tmp);

	/* These registers are not accessible to VF-SRIOV.
	 * The PF will program them instead.
	 */
	if (amdgpu_sriov_vf(adev))
		return;

	tmp = RREG32_SOC15(GC, 0, regGCVM_L2_PROTECTION_FAULT_CNTL);
	tmp = REG_SET_FIELD(tmp, GCVM_L2_PROTECTION_FAULT_CNTL,
			    RANGE_PROTECTION_FAULT_ENABLE_DEFAULT, value);
	tmp = REG_SET_FIELD(tmp, GCVM_L2_PROTECTION_FAULT_CNTL,
			    PDE0_PROTECTION_FAULT_ENABLE_DEFAULT, value);
	tmp = REG_SET_FIELD(tmp, GCVM_L2_PROTECTION_FAULT_CNTL,
			    PDE1_PROTECTION_FAULT_ENABLE_DEFAULT, value);
	tmp = REG_SET_FIELD(tmp, GCVM_L2_PROTECTION_FAULT_CNTL,
			    PDE2_PROTECTION_FAULT_ENABLE_DEFAULT, value);
	tmp = REG_SET_FIELD(tmp, GCVM_L2_PROTECTION_FAULT_CNTL,
			    TRANSLATE_FURTHER_PROTECTION_FAULT_ENABLE_DEFAULT,
			    value);
	tmp = REG_SET_FIELD(tmp, GCVM_L2_PROTECTION_FAULT_CNTL,
			    NACK_PROTECTION_FAULT_ENABLE_DEFAULT, value);
	tmp = REG_SET_FIELD(tmp, GCVM_L2_PROTECTION_FAULT_CNTL,
			    DUMMY_PAGE_PROTECTION_FAULT_ENABLE_DEFAULT, value);
	tmp = REG_SET_FIELD(tmp, GCVM_L2_PROTECTION_FAULT_CNTL,
			    VALID_PROTECTION_FAULT_ENABLE_DEFAULT, value);
	tmp = REG_SET_FIELD(tmp, GCVM_L2_PROTECTION_FAULT_CNTL,
			    READ_PROTECTION_FAULT_ENABLE_DEFAULT, value);
	tmp = REG_SET_FIELD(tmp, GCVM_L2_PROTECTION_FAULT_CNTL,
			    WRITE_PROTECTION_FAULT_ENABLE_DEFAULT, value);
	tmp = REG_SET_FIELD(tmp, GCVM_L2_PROTECTION_FAULT_CNTL,
			    EXECUTE_PROTECTION_FAULT_ENABLE_DEFAULT, value);
	if (!value) {
		tmp = REG_SET_FIELD(tmp, GCVM_L2_PROTECTION_FAULT_CNTL,
				CRASH_ON_NO_RETRY_FAULT, 1);
		tmp = REG_SET_FIELD(tmp, GCVM_L2_PROTECTION_FAULT_CNTL,
				CRASH_ON_RETRY_FAULT, 1);
	}
	WREG32_SOC15(GC, 0, regGCVM_L2_PROTECTION_FAULT_CNTL, tmp);
}

static const struct amdgpu_vmhub_funcs gfxhub_v3_0_vmhub_funcs = {
	.print_l2_protection_fault_status = gfxhub_v3_0_print_l2_protection_fault_status,
	.get_invalidate_req = gfxhub_v3_0_get_invalidate_req,
};

static void gfxhub_v3_0_init(struct amdgpu_device *adev)
{
	struct amdgpu_vmhub *hub = &adev->vmhub[AMDGPU_GFXHUB(0)];

	hub->ctx0_ptb_addr_lo32 =
		SOC15_REG_OFFSET(GC, 0,
				 regGCVM_CONTEXT0_PAGE_TABLE_BASE_ADDR_LO32);
	hub->ctx0_ptb_addr_hi32 =
		SOC15_REG_OFFSET(GC, 0,
				 regGCVM_CONTEXT0_PAGE_TABLE_BASE_ADDR_HI32);
	hub->vm_inv_eng0_sem =
		SOC15_REG_OFFSET(GC, 0, regGCVM_INVALIDATE_ENG0_SEM);
	hub->vm_inv_eng0_req =
		SOC15_REG_OFFSET(GC, 0, regGCVM_INVALIDATE_ENG0_REQ);
	hub->vm_inv_eng0_ack =
		SOC15_REG_OFFSET(GC, 0, regGCVM_INVALIDATE_ENG0_ACK);
	hub->vm_context0_cntl =
		SOC15_REG_OFFSET(GC, 0, regGCVM_CONTEXT0_CNTL);
	hub->vm_l2_pro_fault_status =
		SOC15_REG_OFFSET(GC, 0, regGCVM_L2_PROTECTION_FAULT_STATUS);
	hub->vm_l2_pro_fault_cntl =
		SOC15_REG_OFFSET(GC, 0, regGCVM_L2_PROTECTION_FAULT_CNTL);

	hub->ctx_distance = regGCVM_CONTEXT1_CNTL - regGCVM_CONTEXT0_CNTL;
	hub->ctx_addr_distance = regGCVM_CONTEXT1_PAGE_TABLE_BASE_ADDR_LO32 -
		regGCVM_CONTEXT0_PAGE_TABLE_BASE_ADDR_LO32;
	hub->eng_distance = regGCVM_INVALIDATE_ENG1_REQ -
		regGCVM_INVALIDATE_ENG0_REQ;
	hub->eng_addr_distance = regGCVM_INVALIDATE_ENG1_ADDR_RANGE_LO32 -
		regGCVM_INVALIDATE_ENG0_ADDR_RANGE_LO32;

	hub->vm_cntx_cntl_vm_fault = GCVM_CONTEXT1_CNTL__RANGE_PROTECTION_FAULT_ENABLE_INTERRUPT_MASK |
		GCVM_CONTEXT1_CNTL__DUMMY_PAGE_PROTECTION_FAULT_ENABLE_INTERRUPT_MASK |
		GCVM_CONTEXT1_CNTL__PDE0_PROTECTION_FAULT_ENABLE_INTERRUPT_MASK |
		GCVM_CONTEXT1_CNTL__VALID_PROTECTION_FAULT_ENABLE_INTERRUPT_MASK |
		GCVM_CONTEXT1_CNTL__READ_PROTECTION_FAULT_ENABLE_INTERRUPT_MASK |
		GCVM_CONTEXT1_CNTL__WRITE_PROTECTION_FAULT_ENABLE_INTERRUPT_MASK |
		GCVM_CONTEXT1_CNTL__EXECUTE_PROTECTION_FAULT_ENABLE_INTERRUPT_MASK;

	hub->vmhub_funcs = &gfxhub_v3_0_vmhub_funcs;
}

const struct amdgpu_gfxhub_funcs gfxhub_v3_0_funcs = {
	.get_fb_location = gfxhub_v3_0_get_fb_location,
	.get_mc_fb_offset = gfxhub_v3_0_get_mc_fb_offset,
	.setup_vm_pt_regs = gfxhub_v3_0_setup_vm_pt_regs,
	.gart_enable = gfxhub_v3_0_gart_enable,
	.gart_disable = gfxhub_v3_0_gart_disable,
	.set_fault_enable_default = gfxhub_v3_0_set_fault_enable_default,
	.init = gfxhub_v3_0_init,
};<|MERGE_RESOLUTION|>--- conflicted
+++ resolved
@@ -340,11 +340,7 @@
 static void gfxhub_v3_0_program_invalidation(struct amdgpu_device *adev)
 {
 	struct amdgpu_vmhub *hub = &adev->vmhub[AMDGPU_GFXHUB(0)];
-<<<<<<< HEAD
-	unsigned i;
-=======
 	unsigned int i;
->>>>>>> da8103da
 
 	for (i = 0 ; i < 18; ++i) {
 		WREG32_SOC15_OFFSET(GC, 0, regGCVM_INVALIDATE_ENG0_ADDR_RANGE_LO32,
