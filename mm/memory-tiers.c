// SPDX-License-Identifier: GPL-2.0
#include <linux/slab.h>
#include <linux/lockdep.h>
#include <linux/sysfs.h>
#include <linux/kobject.h>
#include <linux/memory.h>
#include <linux/memory-tiers.h>

#include "internal.h"

struct memory_tier {
	/* hierarchy of memory tiers */
	struct list_head list;
	/* list of all memory types part of this tier */
	struct list_head memory_types;
	/*
	 * start value of abstract distance. memory tier maps
	 * an abstract distance  range,
	 * adistance_start .. adistance_start + MEMTIER_CHUNK_SIZE
	 */
	int adistance_start;
	struct device dev;
	/* All the nodes that are part of all the lower memory tiers. */
	nodemask_t lower_tier_mask;
};

struct demotion_nodes {
	nodemask_t preferred;
};

struct node_memory_type_map {
	struct memory_dev_type *memtype;
	int map_count;
};

static DEFINE_MUTEX(memory_tier_lock);
static LIST_HEAD(memory_tiers);
static struct node_memory_type_map node_memory_types[MAX_NUMNODES];
static struct memory_dev_type *default_dram_type;

static struct bus_type memory_tier_subsys = {
	.name = "memory_tiering",
	.dev_name = "memory_tier",
};

#ifdef CONFIG_MIGRATION
static int top_tier_adistance;
/*
 * node_demotion[] examples:
 *
 * Example 1:
 *
 * Node 0 & 1 are CPU + DRAM nodes, node 2 & 3 are PMEM nodes.
 *
 * node distances:
 * node   0    1    2    3
 *    0  10   20   30   40
 *    1  20   10   40   30
 *    2  30   40   10   40
 *    3  40   30   40   10
 *
 * memory_tiers0 = 0-1
 * memory_tiers1 = 2-3
 *
 * node_demotion[0].preferred = 2
 * node_demotion[1].preferred = 3
 * node_demotion[2].preferred = <empty>
 * node_demotion[3].preferred = <empty>
 *
 * Example 2:
 *
 * Node 0 & 1 are CPU + DRAM nodes, node 2 is memory-only DRAM node.
 *
 * node distances:
 * node   0    1    2
 *    0  10   20   30
 *    1  20   10   30
 *    2  30   30   10
 *
 * memory_tiers0 = 0-2
 *
 * node_demotion[0].preferred = <empty>
 * node_demotion[1].preferred = <empty>
 * node_demotion[2].preferred = <empty>
 *
 * Example 3:
 *
 * Node 0 is CPU + DRAM nodes, Node 1 is HBM node, node 2 is PMEM node.
 *
 * node distances:
 * node   0    1    2
 *    0  10   20   30
 *    1  20   10   40
 *    2  30   40   10
 *
 * memory_tiers0 = 1
 * memory_tiers1 = 0
 * memory_tiers2 = 2
 *
 * node_demotion[0].preferred = 2
 * node_demotion[1].preferred = 0
 * node_demotion[2].preferred = <empty>
 *
 */
static struct demotion_nodes *node_demotion __read_mostly;
#endif /* CONFIG_MIGRATION */

static inline struct memory_tier *to_memory_tier(struct device *device)
{
	return container_of(device, struct memory_tier, dev);
}

static __always_inline nodemask_t get_memtier_nodemask(struct memory_tier *memtier)
{
	nodemask_t nodes = NODE_MASK_NONE;
	struct memory_dev_type *memtype;

	list_for_each_entry(memtype, &memtier->memory_types, tier_sibiling)
		nodes_or(nodes, nodes, memtype->nodes);

	return nodes;
}

static void memory_tier_device_release(struct device *dev)
{
	struct memory_tier *tier = to_memory_tier(dev);
	/*
	 * synchronize_rcu in clear_node_memory_tier makes sure
	 * we don't have rcu access to this memory tier.
	 */
	kfree(tier);
}

static ssize_t nodelist_show(struct device *dev,
			     struct device_attribute *attr, char *buf)
{
	int ret;
	nodemask_t nmask;

	mutex_lock(&memory_tier_lock);
	nmask = get_memtier_nodemask(to_memory_tier(dev));
	ret = sysfs_emit(buf, "%*pbl\n", nodemask_pr_args(&nmask));
	mutex_unlock(&memory_tier_lock);
	return ret;
}
static DEVICE_ATTR_RO(nodelist);

static struct attribute *memtier_dev_attrs[] = {
	&dev_attr_nodelist.attr,
	NULL
};

static const struct attribute_group memtier_dev_group = {
	.attrs = memtier_dev_attrs,
};

static const struct attribute_group *memtier_dev_groups[] = {
	&memtier_dev_group,
	NULL
};

static struct memory_tier *find_create_memory_tier(struct memory_dev_type *memtype)
{
	int ret;
	bool found_slot = false;
	struct memory_tier *memtier, *new_memtier;
	int adistance = memtype->adistance;
	unsigned int memtier_adistance_chunk_size = MEMTIER_CHUNK_SIZE;

	lockdep_assert_held_once(&memory_tier_lock);

	adistance = round_down(adistance, memtier_adistance_chunk_size);
	/*
	 * If the memtype is already part of a memory tier,
	 * just return that.
	 */
	if (!list_empty(&memtype->tier_sibiling)) {
		list_for_each_entry(memtier, &memory_tiers, list) {
			if (adistance == memtier->adistance_start)
				return memtier;
		}
		WARN_ON(1);
		return ERR_PTR(-EINVAL);
	}

	list_for_each_entry(memtier, &memory_tiers, list) {
		if (adistance == memtier->adistance_start) {
			goto link_memtype;
		} else if (adistance < memtier->adistance_start) {
			found_slot = true;
			break;
		}
	}

	new_memtier = kzalloc(sizeof(struct memory_tier), GFP_KERNEL);
	if (!new_memtier)
		return ERR_PTR(-ENOMEM);

	new_memtier->adistance_start = adistance;
	INIT_LIST_HEAD(&new_memtier->list);
	INIT_LIST_HEAD(&new_memtier->memory_types);
	if (found_slot)
		list_add_tail(&new_memtier->list, &memtier->list);
	else
		list_add_tail(&new_memtier->list, &memory_tiers);

	new_memtier->dev.id = adistance >> MEMTIER_CHUNK_BITS;
	new_memtier->dev.bus = &memory_tier_subsys;
	new_memtier->dev.release = memory_tier_device_release;
	new_memtier->dev.groups = memtier_dev_groups;

	ret = device_register(&new_memtier->dev);
	if (ret) {
		list_del(&new_memtier->list);
		put_device(&new_memtier->dev);
		return ERR_PTR(ret);
	}
	memtier = new_memtier;

link_memtype:
	list_add(&memtype->tier_sibiling, &memtier->memory_types);
	return memtier;
}

static struct memory_tier *__node_get_memory_tier(int node)
{
	pg_data_t *pgdat;

	pgdat = NODE_DATA(node);
	if (!pgdat)
		return NULL;
	/*
	 * Since we hold memory_tier_lock, we can avoid
	 * RCU read locks when accessing the details. No
	 * parallel updates are possible here.
	 */
	return rcu_dereference_check(pgdat->memtier,
				     lockdep_is_held(&memory_tier_lock));
}

#ifdef CONFIG_MIGRATION
bool node_is_toptier(int node)
{
	bool toptier;
	pg_data_t *pgdat;
	struct memory_tier *memtier;

	pgdat = NODE_DATA(node);
	if (!pgdat)
		return false;

	rcu_read_lock();
	memtier = rcu_dereference(pgdat->memtier);
	if (!memtier) {
		toptier = true;
		goto out;
	}
	if (memtier->adistance_start <= top_tier_adistance)
		toptier = true;
	else
		toptier = false;
out:
	rcu_read_unlock();
	return toptier;
}

void node_get_allowed_targets(pg_data_t *pgdat, nodemask_t *targets)
{
	struct memory_tier *memtier;

	/*
	 * pg_data_t.memtier updates includes a synchronize_rcu()
	 * which ensures that we either find NULL or a valid memtier
	 * in NODE_DATA. protect the access via rcu_read_lock();
	 */
	rcu_read_lock();
	memtier = rcu_dereference(pgdat->memtier);
	if (memtier)
		*targets = memtier->lower_tier_mask;
	else
		*targets = NODE_MASK_NONE;
	rcu_read_unlock();
}

/**
 * next_demotion_node() - Get the next node in the demotion path
 * @node: The starting node to lookup the next node
 *
 * Return: node id for next memory node in the demotion path hierarchy
 * from @node; NUMA_NO_NODE if @node is terminal.  This does not keep
 * @node online or guarantee that it *continues* to be the next demotion
 * target.
 */
int next_demotion_node(int node)
{
	struct demotion_nodes *nd;
	int target;

	if (!node_demotion)
		return NUMA_NO_NODE;

	nd = &node_demotion[node];

	/*
	 * node_demotion[] is updated without excluding this
	 * function from running.
	 *
	 * Make sure to use RCU over entire code blocks if
	 * node_demotion[] reads need to be consistent.
	 */
	rcu_read_lock();
	/*
	 * If there are multiple target nodes, just select one
	 * target node randomly.
	 *
	 * In addition, we can also use round-robin to select
	 * target node, but we should introduce another variable
	 * for node_demotion[] to record last selected target node,
	 * that may cause cache ping-pong due to the changing of
	 * last target node. Or introducing per-cpu data to avoid
	 * caching issue, which seems more complicated. So selecting
	 * target node randomly seems better until now.
	 */
	target = node_random(&nd->preferred);
	rcu_read_unlock();

	return target;
}

static void disable_all_demotion_targets(void)
{
	struct memory_tier *memtier;
	int node;

	for_each_node_state(node, N_MEMORY) {
		node_demotion[node].preferred = NODE_MASK_NONE;
		/*
		 * We are holding memory_tier_lock, it is safe
		 * to access pgda->memtier.
		 */
		memtier = __node_get_memory_tier(node);
		if (memtier)
			memtier->lower_tier_mask = NODE_MASK_NONE;
	}
	/*
	 * Ensure that the "disable" is visible across the system.
	 * Readers will see either a combination of before+disable
	 * state or disable+after.  They will never see before and
	 * after state together.
	 */
	synchronize_rcu();
}

/*
 * Find an automatic demotion target for all memory
 * nodes. Failing here is OK.  It might just indicate
 * being at the end of a chain.
 */
static void establish_demotion_targets(void)
{
	struct memory_tier *memtier;
	struct demotion_nodes *nd;
	int target = NUMA_NO_NODE, node;
	int distance, best_distance;
	nodemask_t tier_nodes, lower_tier;

	lockdep_assert_held_once(&memory_tier_lock);

	if (!node_demotion)
		return;

	disable_all_demotion_targets();

	for_each_node_state(node, N_MEMORY) {
		best_distance = -1;
		nd = &node_demotion[node];

		memtier = __node_get_memory_tier(node);
		if (!memtier || list_is_last(&memtier->list, &memory_tiers))
			continue;
		/*
		 * Get the lower memtier to find the  demotion node list.
		 */
		memtier = list_next_entry(memtier, list);
		tier_nodes = get_memtier_nodemask(memtier);
		/*
		 * find_next_best_node, use 'used' nodemask as a skip list.
		 * Add all memory nodes except the selected memory tier
		 * nodelist to skip list so that we find the best node from the
		 * memtier nodelist.
		 */
		nodes_andnot(tier_nodes, node_states[N_MEMORY], tier_nodes);

		/*
		 * Find all the nodes in the memory tier node list of same best distance.
		 * add them to the preferred mask. We randomly select between nodes
		 * in the preferred mask when allocating pages during demotion.
		 */
		do {
			target = find_next_best_node(node, &tier_nodes);
			if (target == NUMA_NO_NODE)
				break;

			distance = node_distance(node, target);
			if (distance == best_distance || best_distance == -1) {
				best_distance = distance;
				node_set(target, nd->preferred);
			} else {
				break;
			}
		} while (1);
	}
	/*
	 * Promotion is allowed from a memory tier to higher
	 * memory tier only if the memory tier doesn't include
	 * compute. We want to skip promotion from a memory tier,
	 * if any node that is part of the memory tier have CPUs.
	 * Once we detect such a memory tier, we consider that tier
	 * as top tiper from which promotion is not allowed.
	 */
	list_for_each_entry_reverse(memtier, &memory_tiers, list) {
		tier_nodes = get_memtier_nodemask(memtier);
		nodes_and(tier_nodes, node_states[N_CPU], tier_nodes);
		if (!nodes_empty(tier_nodes)) {
			/*
			 * abstract distance below the max value of this memtier
			 * is considered toptier.
			 */
			top_tier_adistance = memtier->adistance_start +
						MEMTIER_CHUNK_SIZE - 1;
			break;
		}
	}
	/*
	 * Now build the lower_tier mask for each node collecting node mask from
	 * all memory tier below it. This allows us to fallback demotion page
	 * allocation to a set of nodes that is closer the above selected
	 * perferred node.
	 */
	lower_tier = node_states[N_MEMORY];
	list_for_each_entry(memtier, &memory_tiers, list) {
		/*
		 * Keep removing current tier from lower_tier nodes,
		 * This will remove all nodes in current and above
		 * memory tier from the lower_tier mask.
		 */
		tier_nodes = get_memtier_nodemask(memtier);
		nodes_andnot(lower_tier, lower_tier, tier_nodes);
		memtier->lower_tier_mask = lower_tier;
	}
}

#else
static inline void establish_demotion_targets(void) {}
#endif /* CONFIG_MIGRATION */

static inline void __init_node_memory_type(int node, struct memory_dev_type *memtype)
{
	if (!node_memory_types[node].memtype)
		node_memory_types[node].memtype = memtype;
	/*
	 * for each device getting added in the same NUMA node
	 * with this specific memtype, bump the map count. We
	 * Only take memtype device reference once, so that
	 * changing a node memtype can be done by droping the
	 * only reference count taken here.
	 */

	if (node_memory_types[node].memtype == memtype) {
		if (!node_memory_types[node].map_count++)
			kref_get(&memtype->kref);
	}
}

static struct memory_tier *set_node_memory_tier(int node)
{
	struct memory_tier *memtier;
	struct memory_dev_type *memtype;
	pg_data_t *pgdat = NODE_DATA(node);


	lockdep_assert_held_once(&memory_tier_lock);

	if (!node_state(node, N_MEMORY))
		return ERR_PTR(-EINVAL);

	__init_node_memory_type(node, default_dram_type);

	memtype = node_memory_types[node].memtype;
	node_set(node, memtype->nodes);
	memtier = find_create_memory_tier(memtype);
	if (!IS_ERR(memtier))
		rcu_assign_pointer(pgdat->memtier, memtier);
	return memtier;
}

static void destroy_memory_tier(struct memory_tier *memtier)
{
	list_del(&memtier->list);
	device_unregister(&memtier->dev);
}

static bool clear_node_memory_tier(int node)
{
	bool cleared = false;
	pg_data_t *pgdat;
	struct memory_tier *memtier;

	pgdat = NODE_DATA(node);
	if (!pgdat)
		return false;

	/*
	 * Make sure that anybody looking at NODE_DATA who finds
	 * a valid memtier finds memory_dev_types with nodes still
	 * linked to the memtier. We achieve this by waiting for
	 * rcu read section to finish using synchronize_rcu.
	 * This also enables us to free the destroyed memory tier
	 * with kfree instead of kfree_rcu
	 */
	memtier = __node_get_memory_tier(node);
	if (memtier) {
		struct memory_dev_type *memtype;

		rcu_assign_pointer(pgdat->memtier, NULL);
		synchronize_rcu();
		memtype = node_memory_types[node].memtype;
		node_clear(node, memtype->nodes);
		if (nodes_empty(memtype->nodes)) {
			list_del_init(&memtype->tier_sibiling);
			if (list_empty(&memtier->memory_types))
				destroy_memory_tier(memtier);
		}
		cleared = true;
	}
	return cleared;
}

static void release_memtype(struct kref *kref)
{
	struct memory_dev_type *memtype;

	memtype = container_of(kref, struct memory_dev_type, kref);
	kfree(memtype);
}

struct memory_dev_type *alloc_memory_type(int adistance)
{
	struct memory_dev_type *memtype;

	memtype = kmalloc(sizeof(*memtype), GFP_KERNEL);
	if (!memtype)
		return ERR_PTR(-ENOMEM);

	memtype->adistance = adistance;
	INIT_LIST_HEAD(&memtype->tier_sibiling);
	memtype->nodes  = NODE_MASK_NONE;
	kref_init(&memtype->kref);
	return memtype;
}
EXPORT_SYMBOL_GPL(alloc_memory_type);

void put_memory_type(struct memory_dev_type *memtype)
{
	kref_put(&memtype->kref, release_memtype);
}
EXPORT_SYMBOL_GPL(put_memory_type);

void init_node_memory_type(int node, struct memory_dev_type *memtype)
{

	mutex_lock(&memory_tier_lock);
	__init_node_memory_type(node, memtype);
	mutex_unlock(&memory_tier_lock);
}
EXPORT_SYMBOL_GPL(init_node_memory_type);

void clear_node_memory_type(int node, struct memory_dev_type *memtype)
{
	mutex_lock(&memory_tier_lock);
	if (node_memory_types[node].memtype == memtype)
		node_memory_types[node].map_count--;
	/*
	 * If we umapped all the attached devices to this node,
	 * clear the node memory type.
	 */
	if (!node_memory_types[node].map_count) {
		node_memory_types[node].memtype = NULL;
<<<<<<< HEAD
		destroy_memory_type(memtype);
=======
		put_memory_type(memtype);
>>>>>>> df50e6bf
	}
	mutex_unlock(&memory_tier_lock);
}
EXPORT_SYMBOL_GPL(clear_node_memory_type);

static int __meminit memtier_hotplug_callback(struct notifier_block *self,
					      unsigned long action, void *_arg)
{
	struct memory_tier *memtier;
	struct memory_notify *arg = _arg;

	/*
	 * Only update the node migration order when a node is
	 * changing status, like online->offline.
	 */
	if (arg->status_change_nid < 0)
		return notifier_from_errno(0);

	switch (action) {
	case MEM_OFFLINE:
		mutex_lock(&memory_tier_lock);
		if (clear_node_memory_tier(arg->status_change_nid))
			establish_demotion_targets();
		mutex_unlock(&memory_tier_lock);
		break;
	case MEM_ONLINE:
		mutex_lock(&memory_tier_lock);
		memtier = set_node_memory_tier(arg->status_change_nid);
		if (!IS_ERR(memtier))
			establish_demotion_targets();
		mutex_unlock(&memory_tier_lock);
		break;
	}

	return notifier_from_errno(0);
}

static int __init memory_tier_init(void)
{
	int ret, node;
	struct memory_tier *memtier;

	ret = subsys_virtual_register(&memory_tier_subsys, NULL);
	if (ret)
		panic("%s() failed to register memory tier subsystem\n", __func__);

#ifdef CONFIG_MIGRATION
	node_demotion = kcalloc(nr_node_ids, sizeof(struct demotion_nodes),
				GFP_KERNEL);
	WARN_ON(!node_demotion);
#endif
	mutex_lock(&memory_tier_lock);
	/*
	 * For now we can have 4 faster memory tiers with smaller adistance
	 * than default DRAM tier.
	 */
	default_dram_type = alloc_memory_type(MEMTIER_ADISTANCE_DRAM);
	if (IS_ERR(default_dram_type))
		panic("%s() failed to allocate default DRAM tier\n", __func__);

	/*
	 * Look at all the existing N_MEMORY nodes and add them to
	 * default memory tier or to a tier if we already have memory
	 * types assigned.
	 */
	for_each_node_state(node, N_MEMORY) {
		memtier = set_node_memory_tier(node);
		if (IS_ERR(memtier))
			/*
			 * Continue with memtiers we are able to setup
			 */
			break;
	}
	establish_demotion_targets();
	mutex_unlock(&memory_tier_lock);

	hotplug_memory_notifier(memtier_hotplug_callback, MEMTIER_HOTPLUG_PRI);
	return 0;
}
subsys_initcall(memory_tier_init);

bool numa_demotion_enabled = false;

#ifdef CONFIG_MIGRATION
#ifdef CONFIG_SYSFS
static ssize_t numa_demotion_enabled_show(struct kobject *kobj,
					  struct kobj_attribute *attr, char *buf)
{
	return sysfs_emit(buf, "%s\n",
			  numa_demotion_enabled ? "true" : "false");
}

static ssize_t numa_demotion_enabled_store(struct kobject *kobj,
					   struct kobj_attribute *attr,
					   const char *buf, size_t count)
{
	ssize_t ret;

	ret = kstrtobool(buf, &numa_demotion_enabled);
	if (ret)
		return ret;

	return count;
}

static struct kobj_attribute numa_demotion_enabled_attr =
	__ATTR(demotion_enabled, 0644, numa_demotion_enabled_show,
	       numa_demotion_enabled_store);

static struct attribute *numa_attrs[] = {
	&numa_demotion_enabled_attr.attr,
	NULL,
};

static const struct attribute_group numa_attr_group = {
	.attrs = numa_attrs,
};

static int __init numa_init_sysfs(void)
{
	int err;
	struct kobject *numa_kobj;

	numa_kobj = kobject_create_and_add("numa", mm_kobj);
	if (!numa_kobj) {
		pr_err("failed to create numa kobject\n");
		return -ENOMEM;
	}
	err = sysfs_create_group(numa_kobj, &numa_attr_group);
	if (err) {
		pr_err("failed to register numa group\n");
		goto delete_obj;
	}
	return 0;

delete_obj:
	kobject_put(numa_kobj);
	return err;
}
subsys_initcall(numa_init_sysfs);
#endif /* CONFIG_SYSFS */
#endif<|MERGE_RESOLUTION|>--- conflicted
+++ resolved
@@ -586,11 +586,7 @@
 	 */
 	if (!node_memory_types[node].map_count) {
 		node_memory_types[node].memtype = NULL;
-<<<<<<< HEAD
-		destroy_memory_type(memtype);
-=======
 		put_memory_type(memtype);
->>>>>>> df50e6bf
 	}
 	mutex_unlock(&memory_tier_lock);
 }
