--- conflicted
+++ resolved
@@ -1051,11 +1051,7 @@
 	if (pte)
 		pte_unmap(pte);
 
-<<<<<<< HEAD
-	/* Drain LRU add pagevec to remove extra pin on the swapped in pages */
-=======
 	/* Drain LRU cache to remove extra pin on the swapped in pages */
->>>>>>> 606106f4
 	if (swapped_in)
 		lru_add_drain();
 
