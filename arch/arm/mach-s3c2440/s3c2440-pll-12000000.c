/* arch/arm/mach-s3c2440/s3c2440-pll-12000000.c
 *
 * Copyright (c) 2006-2007 Simtec Electronics
 *	http://armlinux.simtec.co.uk/
 *	Ben Dooks <ben@simtec.co.uk>
 *	Vincent Sanders <vince@arm.linux.org.uk>
 *
 * S3C2440/S3C2442 CPU PLL tables (12MHz Crystal)
 *
 * This program is free software; you can redistribute it and/or modify
 * it under the terms of the GNU General Public License version 2 as
 * published by the Free Software Foundation.
*/

#include <linux/types.h>
#include <linux/kernel.h>
#include <linux/device.h>
#include <linux/clk.h>
#include <linux/err.h>

#include <plat/cpu.h>
#include <plat/cpu-freq-core.h>

static struct cpufreq_frequency_table s3c2440_plls_12[] __initdata = {
	{ .frequency = 75000000,	.index = PLLVAL(0x75, 3, 3),  }, 	/* FVco 600.000000 */
	{ .frequency = 80000000,	.index = PLLVAL(0x98, 4, 3),  }, 	/* FVco 640.000000 */
	{ .frequency = 90000000,	.index = PLLVAL(0x70, 2, 3),  }, 	/* FVco 720.000000 */
	{ .frequency = 100000000,	.index = PLLVAL(0x5c, 1, 3),  }, 	/* FVco 800.000000 */
	{ .frequency = 110000000,	.index = PLLVAL(0x66, 1, 3),  }, 	/* FVco 880.000000 */
	{ .frequency = 120000000,	.index = PLLVAL(0x70, 1, 3),  }, 	/* FVco 960.000000 */
	{ .frequency = 150000000,	.index = PLLVAL(0x75, 3, 2),  }, 	/* FVco 600.000000 */
	{ .frequency = 160000000,	.index = PLLVAL(0x98, 4, 2),  }, 	/* FVco 640.000000 */
	{ .frequency = 170000000,	.index = PLLVAL(0x4d, 1, 2),  }, 	/* FVco 680.000000 */
	{ .frequency = 180000000,	.index = PLLVAL(0x70, 2, 2),  }, 	/* FVco 720.000000 */
	{ .frequency = 190000000,	.index = PLLVAL(0x57, 1, 2),  }, 	/* FVco 760.000000 */
	{ .frequency = 200000000,	.index = PLLVAL(0x5c, 1, 2),  }, 	/* FVco 800.000000 */
	{ .frequency = 210000000,	.index = PLLVAL(0x84, 2, 2),  }, 	/* FVco 840.000000 */
	{ .frequency = 220000000,	.index = PLLVAL(0x66, 1, 2),  }, 	/* FVco 880.000000 */
	{ .frequency = 230000000,	.index = PLLVAL(0x6b, 1, 2),  }, 	/* FVco 920.000000 */
	{ .frequency = 240000000,	.index = PLLVAL(0x70, 1, 2),  }, 	/* FVco 960.000000 */
	{ .frequency = 300000000,	.index = PLLVAL(0x75, 3, 1),  }, 	/* FVco 600.000000 */
	{ .frequency = 310000000,	.index = PLLVAL(0x93, 4, 1),  }, 	/* FVco 620.000000 */
	{ .frequency = 320000000,	.index = PLLVAL(0x98, 4, 1),  }, 	/* FVco 640.000000 */
	{ .frequency = 330000000,	.index = PLLVAL(0x66, 2, 1),  }, 	/* FVco 660.000000 */
	{ .frequency = 340000000,	.index = PLLVAL(0x4d, 1, 1),  }, 	/* FVco 680.000000 */
	{ .frequency = 350000000,	.index = PLLVAL(0xa7, 4, 1),  }, 	/* FVco 700.000000 */
	{ .frequency = 360000000,	.index = PLLVAL(0x70, 2, 1),  }, 	/* FVco 720.000000 */
	{ .frequency = 370000000,	.index = PLLVAL(0xb1, 4, 1),  }, 	/* FVco 740.000000 */
	{ .frequency = 380000000,	.index = PLLVAL(0x57, 1, 1),  }, 	/* FVco 760.000000 */
	{ .frequency = 390000000,	.index = PLLVAL(0x7a, 2, 1),  }, 	/* FVco 780.000000 */
	{ .frequency = 400000000,	.index = PLLVAL(0x5c, 1, 1),  }, 	/* FVco 800.000000 */
};

<<<<<<< HEAD
static int s3c2440_plls12_add(struct device *dev)
=======
static int s3c2440_plls12_add(struct device *dev, struct subsys_interface *sif)
>>>>>>> e2920638
{
	struct clk *xtal_clk;
	unsigned long xtal;

	xtal_clk = clk_get(NULL, "xtal");
	if (IS_ERR(xtal_clk))
		return PTR_ERR(xtal_clk);

	xtal = clk_get_rate(xtal_clk);
	clk_put(xtal_clk);

	if (xtal == 12000000) {
		printk(KERN_INFO "Using PLL table for 12MHz crystal\n");
		return s3c_plltab_register(s3c2440_plls_12,
					   ARRAY_SIZE(s3c2440_plls_12));
	}

	return 0;
}

static struct subsys_interface s3c2440_plls12_interface = {
	.name		= "s3c2440_plls12",
	.subsys		= &s3c2440_subsys,
	.add_dev	= s3c2440_plls12_add,
};

static int __init s3c2440_pll_12mhz(void)
{
	return subsys_interface_register(&s3c2440_plls12_interface);

}

arch_initcall(s3c2440_pll_12mhz);

static struct subsys_interface s3c2442_plls12_interface = {
	.name		= "s3c2442_plls12",
	.subsys		= &s3c2442_subsys,
	.add_dev	= s3c2440_plls12_add,
};

static int __init s3c2442_pll_12mhz(void)
{
	return subsys_interface_register(&s3c2442_plls12_interface);

}

arch_initcall(s3c2442_pll_12mhz);<|MERGE_RESOLUTION|>--- conflicted
+++ resolved
@@ -51,11 +51,7 @@
 	{ .frequency = 400000000,	.index = PLLVAL(0x5c, 1, 1),  }, 	/* FVco 800.000000 */
 };
 
-<<<<<<< HEAD
-static int s3c2440_plls12_add(struct device *dev)
-=======
 static int s3c2440_plls12_add(struct device *dev, struct subsys_interface *sif)
->>>>>>> e2920638
 {
 	struct clk *xtal_clk;
 	unsigned long xtal;
