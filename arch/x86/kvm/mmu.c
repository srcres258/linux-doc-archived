/*
 * Kernel-based Virtual Machine driver for Linux
 *
 * This module enables machines with Intel VT-x extensions to run virtual
 * machines without emulation or binary translation.
 *
 * MMU support
 *
 * Copyright (C) 2006 Qumranet, Inc.
 * Copyright 2010 Red Hat, Inc. and/or its affiliates.
 *
 * Authors:
 *   Yaniv Kamay  <yaniv@qumranet.com>
 *   Avi Kivity   <avi@qumranet.com>
 *
 * This work is licensed under the terms of the GNU GPL, version 2.  See
 * the COPYING file in the top-level directory.
 *
 */

#include "irq.h"
#include "mmu.h"
#include "x86.h"
#include "kvm_cache_regs.h"
#include "cpuid.h"

#include <linux/kvm_host.h>
#include <linux/types.h>
#include <linux/string.h>
#include <linux/mm.h>
#include <linux/highmem.h>
#include <linux/moduleparam.h>
#include <linux/export.h>
#include <linux/swap.h>
#include <linux/hugetlb.h>
#include <linux/compiler.h>
#include <linux/srcu.h>
#include <linux/slab.h>
#include <linux/uaccess.h>

#include <asm/page.h>
#include <asm/cmpxchg.h>
#include <asm/io.h>
#include <asm/vmx.h>
#include <asm/kvm_page_track.h>

/*
 * When setting this variable to true it enables Two-Dimensional-Paging
 * where the hardware walks 2 page tables:
 * 1. the guest-virtual to guest-physical
 * 2. while doing 1. it walks guest-physical to host-physical
 * If the hardware supports that we don't need to do shadow paging.
 */
bool tdp_enabled = false;

enum {
	AUDIT_PRE_PAGE_FAULT,
	AUDIT_POST_PAGE_FAULT,
	AUDIT_PRE_PTE_WRITE,
	AUDIT_POST_PTE_WRITE,
	AUDIT_PRE_SYNC,
	AUDIT_POST_SYNC
};

#undef MMU_DEBUG

#ifdef MMU_DEBUG
static bool dbg = 0;
module_param(dbg, bool, 0644);

#define pgprintk(x...) do { if (dbg) printk(x); } while (0)
#define rmap_printk(x...) do { if (dbg) printk(x); } while (0)
#define MMU_WARN_ON(x) WARN_ON(x)
#else
#define pgprintk(x...) do { } while (0)
#define rmap_printk(x...) do { } while (0)
#define MMU_WARN_ON(x) do { } while (0)
#endif

#define PTE_PREFETCH_NUM		8

#define PT_FIRST_AVAIL_BITS_SHIFT 10
#define PT64_SECOND_AVAIL_BITS_SHIFT 52

#define PT64_LEVEL_BITS 9

#define PT64_LEVEL_SHIFT(level) \
		(PAGE_SHIFT + (level - 1) * PT64_LEVEL_BITS)

#define PT64_INDEX(address, level)\
	(((address) >> PT64_LEVEL_SHIFT(level)) & ((1 << PT64_LEVEL_BITS) - 1))


#define PT32_LEVEL_BITS 10

#define PT32_LEVEL_SHIFT(level) \
		(PAGE_SHIFT + (level - 1) * PT32_LEVEL_BITS)

#define PT32_LVL_OFFSET_MASK(level) \
	(PT32_BASE_ADDR_MASK & ((1ULL << (PAGE_SHIFT + (((level) - 1) \
						* PT32_LEVEL_BITS))) - 1))

#define PT32_INDEX(address, level)\
	(((address) >> PT32_LEVEL_SHIFT(level)) & ((1 << PT32_LEVEL_BITS) - 1))


#define PT64_BASE_ADDR_MASK (((1ULL << 52) - 1) & ~(u64)(PAGE_SIZE-1))
#define PT64_DIR_BASE_ADDR_MASK \
	(PT64_BASE_ADDR_MASK & ~((1ULL << (PAGE_SHIFT + PT64_LEVEL_BITS)) - 1))
#define PT64_LVL_ADDR_MASK(level) \
	(PT64_BASE_ADDR_MASK & ~((1ULL << (PAGE_SHIFT + (((level) - 1) \
						* PT64_LEVEL_BITS))) - 1))
#define PT64_LVL_OFFSET_MASK(level) \
	(PT64_BASE_ADDR_MASK & ((1ULL << (PAGE_SHIFT + (((level) - 1) \
						* PT64_LEVEL_BITS))) - 1))

#define PT32_BASE_ADDR_MASK PAGE_MASK
#define PT32_DIR_BASE_ADDR_MASK \
	(PAGE_MASK & ~((1ULL << (PAGE_SHIFT + PT32_LEVEL_BITS)) - 1))
#define PT32_LVL_ADDR_MASK(level) \
	(PAGE_MASK & ~((1ULL << (PAGE_SHIFT + (((level) - 1) \
					    * PT32_LEVEL_BITS))) - 1))

#define PT64_PERM_MASK (PT_PRESENT_MASK | PT_WRITABLE_MASK | shadow_user_mask \
			| shadow_x_mask | shadow_nx_mask)

#define ACC_EXEC_MASK    1
#define ACC_WRITE_MASK   PT_WRITABLE_MASK
#define ACC_USER_MASK    PT_USER_MASK
#define ACC_ALL          (ACC_EXEC_MASK | ACC_WRITE_MASK | ACC_USER_MASK)

#include <trace/events/kvm.h>

#define CREATE_TRACE_POINTS
#include "mmutrace.h"

#define SPTE_HOST_WRITEABLE	(1ULL << PT_FIRST_AVAIL_BITS_SHIFT)
#define SPTE_MMU_WRITEABLE	(1ULL << (PT_FIRST_AVAIL_BITS_SHIFT + 1))

#define SHADOW_PT_INDEX(addr, level) PT64_INDEX(addr, level)

/* make pte_list_desc fit well in cache line */
#define PTE_LIST_EXT 3

struct pte_list_desc {
	u64 *sptes[PTE_LIST_EXT];
	struct pte_list_desc *more;
};

struct kvm_shadow_walk_iterator {
	u64 addr;
	hpa_t shadow_addr;
	u64 *sptep;
	int level;
	unsigned index;
};

#define for_each_shadow_entry(_vcpu, _addr, _walker)    \
	for (shadow_walk_init(&(_walker), _vcpu, _addr);	\
	     shadow_walk_okay(&(_walker));			\
	     shadow_walk_next(&(_walker)))

#define for_each_shadow_entry_lockless(_vcpu, _addr, _walker, spte)	\
	for (shadow_walk_init(&(_walker), _vcpu, _addr);		\
	     shadow_walk_okay(&(_walker)) &&				\
		({ spte = mmu_spte_get_lockless(_walker.sptep); 1; });	\
	     __shadow_walk_next(&(_walker), spte))

static struct kmem_cache *pte_list_desc_cache;
static struct kmem_cache *mmu_page_header_cache;
static struct percpu_counter kvm_total_used_mmu_pages;

static u64 __read_mostly shadow_nx_mask;
static u64 __read_mostly shadow_x_mask;	/* mutual exclusive with nx_mask */
static u64 __read_mostly shadow_user_mask;
static u64 __read_mostly shadow_accessed_mask;
static u64 __read_mostly shadow_dirty_mask;
static u64 __read_mostly shadow_mmio_mask;
static u64 __read_mostly shadow_present_mask;

static void mmu_spte_set(u64 *sptep, u64 spte);
static void mmu_free_roots(struct kvm_vcpu *vcpu);

void kvm_mmu_set_mmio_spte_mask(u64 mmio_mask)
{
	shadow_mmio_mask = mmio_mask;
}
EXPORT_SYMBOL_GPL(kvm_mmu_set_mmio_spte_mask);

/*
 * the low bit of the generation number is always presumed to be zero.
 * This disables mmio caching during memslot updates.  The concept is
 * similar to a seqcount but instead of retrying the access we just punt
 * and ignore the cache.
 *
 * spte bits 3-11 are used as bits 1-9 of the generation number,
 * the bits 52-61 are used as bits 10-19 of the generation number.
 */
#define MMIO_SPTE_GEN_LOW_SHIFT		2
#define MMIO_SPTE_GEN_HIGH_SHIFT	52

#define MMIO_GEN_SHIFT			20
#define MMIO_GEN_LOW_SHIFT		10
#define MMIO_GEN_LOW_MASK		((1 << MMIO_GEN_LOW_SHIFT) - 2)
#define MMIO_GEN_MASK			((1 << MMIO_GEN_SHIFT) - 1)

static u64 generation_mmio_spte_mask(unsigned int gen)
{
	u64 mask;

	WARN_ON(gen & ~MMIO_GEN_MASK);

	mask = (gen & MMIO_GEN_LOW_MASK) << MMIO_SPTE_GEN_LOW_SHIFT;
	mask |= ((u64)gen >> MMIO_GEN_LOW_SHIFT) << MMIO_SPTE_GEN_HIGH_SHIFT;
	return mask;
}

static unsigned int get_mmio_spte_generation(u64 spte)
{
	unsigned int gen;

	spte &= ~shadow_mmio_mask;

	gen = (spte >> MMIO_SPTE_GEN_LOW_SHIFT) & MMIO_GEN_LOW_MASK;
	gen |= (spte >> MMIO_SPTE_GEN_HIGH_SHIFT) << MMIO_GEN_LOW_SHIFT;
	return gen;
}

static unsigned int kvm_current_mmio_generation(struct kvm_vcpu *vcpu)
{
	return kvm_vcpu_memslots(vcpu)->generation & MMIO_GEN_MASK;
}

static void mark_mmio_spte(struct kvm_vcpu *vcpu, u64 *sptep, u64 gfn,
			   unsigned access)
{
	unsigned int gen = kvm_current_mmio_generation(vcpu);
	u64 mask = generation_mmio_spte_mask(gen);

	access &= ACC_WRITE_MASK | ACC_USER_MASK;
	mask |= shadow_mmio_mask | access | gfn << PAGE_SHIFT;

	trace_mark_mmio_spte(sptep, gfn, access, gen);
	mmu_spte_set(sptep, mask);
}

static bool is_mmio_spte(u64 spte)
{
	return (spte & shadow_mmio_mask) == shadow_mmio_mask;
}

static gfn_t get_mmio_spte_gfn(u64 spte)
{
	u64 mask = generation_mmio_spte_mask(MMIO_GEN_MASK) | shadow_mmio_mask;
	return (spte & ~mask) >> PAGE_SHIFT;
}

static unsigned get_mmio_spte_access(u64 spte)
{
	u64 mask = generation_mmio_spte_mask(MMIO_GEN_MASK) | shadow_mmio_mask;
	return (spte & ~mask) & ~PAGE_MASK;
}

static bool set_mmio_spte(struct kvm_vcpu *vcpu, u64 *sptep, gfn_t gfn,
			  kvm_pfn_t pfn, unsigned access)
{
	if (unlikely(is_noslot_pfn(pfn))) {
		mark_mmio_spte(vcpu, sptep, gfn, access);
		return true;
	}

	return false;
}

static bool check_mmio_spte(struct kvm_vcpu *vcpu, u64 spte)
{
	unsigned int kvm_gen, spte_gen;

	kvm_gen = kvm_current_mmio_generation(vcpu);
	spte_gen = get_mmio_spte_generation(spte);

	trace_check_mmio_spte(spte, kvm_gen, spte_gen);
	return likely(kvm_gen == spte_gen);
}

void kvm_mmu_set_mask_ptes(u64 user_mask, u64 accessed_mask,
		u64 dirty_mask, u64 nx_mask, u64 x_mask, u64 p_mask)
{
	shadow_user_mask = user_mask;
	shadow_accessed_mask = accessed_mask;
	shadow_dirty_mask = dirty_mask;
	shadow_nx_mask = nx_mask;
	shadow_x_mask = x_mask;
	shadow_present_mask = p_mask;
}
EXPORT_SYMBOL_GPL(kvm_mmu_set_mask_ptes);

static int is_cpuid_PSE36(void)
{
	return 1;
}

static int is_nx(struct kvm_vcpu *vcpu)
{
	return vcpu->arch.efer & EFER_NX;
}

static int is_shadow_present_pte(u64 pte)
{
	return (pte & 0xFFFFFFFFull) && !is_mmio_spte(pte);
}

static int is_large_pte(u64 pte)
{
	return pte & PT_PAGE_SIZE_MASK;
}

static int is_last_spte(u64 pte, int level)
{
	if (level == PT_PAGE_TABLE_LEVEL)
		return 1;
	if (is_large_pte(pte))
		return 1;
	return 0;
}

static kvm_pfn_t spte_to_pfn(u64 pte)
{
	return (pte & PT64_BASE_ADDR_MASK) >> PAGE_SHIFT;
}

static gfn_t pse36_gfn_delta(u32 gpte)
{
	int shift = 32 - PT32_DIR_PSE36_SHIFT - PAGE_SHIFT;

	return (gpte & PT32_DIR_PSE36_MASK) << shift;
}

#ifdef CONFIG_X86_64
static void __set_spte(u64 *sptep, u64 spte)
{
	WRITE_ONCE(*sptep, spte);
}

static void __update_clear_spte_fast(u64 *sptep, u64 spte)
{
	WRITE_ONCE(*sptep, spte);
}

static u64 __update_clear_spte_slow(u64 *sptep, u64 spte)
{
	return xchg(sptep, spte);
}

static u64 __get_spte_lockless(u64 *sptep)
{
	return ACCESS_ONCE(*sptep);
}
#else
union split_spte {
	struct {
		u32 spte_low;
		u32 spte_high;
	};
	u64 spte;
};

static void count_spte_clear(u64 *sptep, u64 spte)
{
	struct kvm_mmu_page *sp =  page_header(__pa(sptep));

	if (is_shadow_present_pte(spte))
		return;

	/* Ensure the spte is completely set before we increase the count */
	smp_wmb();
	sp->clear_spte_count++;
}

static void __set_spte(u64 *sptep, u64 spte)
{
	union split_spte *ssptep, sspte;

	ssptep = (union split_spte *)sptep;
	sspte = (union split_spte)spte;

	ssptep->spte_high = sspte.spte_high;

	/*
	 * If we map the spte from nonpresent to present, We should store
	 * the high bits firstly, then set present bit, so cpu can not
	 * fetch this spte while we are setting the spte.
	 */
	smp_wmb();

	WRITE_ONCE(ssptep->spte_low, sspte.spte_low);
}

static void __update_clear_spte_fast(u64 *sptep, u64 spte)
{
	union split_spte *ssptep, sspte;

	ssptep = (union split_spte *)sptep;
	sspte = (union split_spte)spte;

	WRITE_ONCE(ssptep->spte_low, sspte.spte_low);

	/*
	 * If we map the spte from present to nonpresent, we should clear
	 * present bit firstly to avoid vcpu fetch the old high bits.
	 */
	smp_wmb();

	ssptep->spte_high = sspte.spte_high;
	count_spte_clear(sptep, spte);
}

static u64 __update_clear_spte_slow(u64 *sptep, u64 spte)
{
	union split_spte *ssptep, sspte, orig;

	ssptep = (union split_spte *)sptep;
	sspte = (union split_spte)spte;

	/* xchg acts as a barrier before the setting of the high bits */
	orig.spte_low = xchg(&ssptep->spte_low, sspte.spte_low);
	orig.spte_high = ssptep->spte_high;
	ssptep->spte_high = sspte.spte_high;
	count_spte_clear(sptep, spte);

	return orig.spte;
}

/*
 * The idea using the light way get the spte on x86_32 guest is from
 * gup_get_pte(arch/x86/mm/gup.c).
 *
 * An spte tlb flush may be pending, because kvm_set_pte_rmapp
 * coalesces them and we are running out of the MMU lock.  Therefore
 * we need to protect against in-progress updates of the spte.
 *
 * Reading the spte while an update is in progress may get the old value
 * for the high part of the spte.  The race is fine for a present->non-present
 * change (because the high part of the spte is ignored for non-present spte),
 * but for a present->present change we must reread the spte.
 *
 * All such changes are done in two steps (present->non-present and
 * non-present->present), hence it is enough to count the number of
 * present->non-present updates: if it changed while reading the spte,
 * we might have hit the race.  This is done using clear_spte_count.
 */
static u64 __get_spte_lockless(u64 *sptep)
{
	struct kvm_mmu_page *sp =  page_header(__pa(sptep));
	union split_spte spte, *orig = (union split_spte *)sptep;
	int count;

retry:
	count = sp->clear_spte_count;
	smp_rmb();

	spte.spte_low = orig->spte_low;
	smp_rmb();

	spte.spte_high = orig->spte_high;
	smp_rmb();

	if (unlikely(spte.spte_low != orig->spte_low ||
	      count != sp->clear_spte_count))
		goto retry;

	return spte.spte;
}
#endif

static bool spte_is_locklessly_modifiable(u64 spte)
{
	return (spte & (SPTE_HOST_WRITEABLE | SPTE_MMU_WRITEABLE)) ==
		(SPTE_HOST_WRITEABLE | SPTE_MMU_WRITEABLE);
}

static bool spte_has_volatile_bits(u64 spte)
{
	/*
	 * Always atomically update spte if it can be updated
	 * out of mmu-lock, it can ensure dirty bit is not lost,
	 * also, it can help us to get a stable is_writable_pte()
	 * to ensure tlb flush is not missed.
	 */
	if (spte_is_locklessly_modifiable(spte))
		return true;

	if (!shadow_accessed_mask)
		return false;

	if (!is_shadow_present_pte(spte))
		return false;

	if ((spte & shadow_accessed_mask) &&
	      (!is_writable_pte(spte) || (spte & shadow_dirty_mask)))
		return false;

	return true;
}

static bool spte_is_bit_cleared(u64 old_spte, u64 new_spte, u64 bit_mask)
{
	return (old_spte & bit_mask) && !(new_spte & bit_mask);
}

static bool spte_is_bit_changed(u64 old_spte, u64 new_spte, u64 bit_mask)
{
	return (old_spte & bit_mask) != (new_spte & bit_mask);
}

/* Rules for using mmu_spte_set:
 * Set the sptep from nonpresent to present.
 * Note: the sptep being assigned *must* be either not present
 * or in a state where the hardware will not attempt to update
 * the spte.
 */
static void mmu_spte_set(u64 *sptep, u64 new_spte)
{
	WARN_ON(is_shadow_present_pte(*sptep));
	__set_spte(sptep, new_spte);
}

/* Rules for using mmu_spte_update:
 * Update the state bits, it means the mapped pfn is not changed.
 *
 * Whenever we overwrite a writable spte with a read-only one we
 * should flush remote TLBs. Otherwise rmap_write_protect
 * will find a read-only spte, even though the writable spte
 * might be cached on a CPU's TLB, the return value indicates this
 * case.
 */
static bool mmu_spte_update(u64 *sptep, u64 new_spte)
{
	u64 old_spte = *sptep;
	bool ret = false;

	WARN_ON(!is_shadow_present_pte(new_spte));

	if (!is_shadow_present_pte(old_spte)) {
		mmu_spte_set(sptep, new_spte);
		return ret;
	}

	if (!spte_has_volatile_bits(old_spte))
		__update_clear_spte_fast(sptep, new_spte);
	else
		old_spte = __update_clear_spte_slow(sptep, new_spte);

	/*
	 * For the spte updated out of mmu-lock is safe, since
	 * we always atomically update it, see the comments in
	 * spte_has_volatile_bits().
	 */
	if (spte_is_locklessly_modifiable(old_spte) &&
	      !is_writable_pte(new_spte))
		ret = true;

	if (!shadow_accessed_mask) {
		/*
		 * We don't set page dirty when dropping non-writable spte.
		 * So do it now if the new spte is becoming non-writable.
		 */
		if (ret)
			kvm_set_pfn_dirty(spte_to_pfn(old_spte));
		return ret;
	}

	/*
	 * Flush TLB when accessed/dirty bits are changed in the page tables,
	 * to guarantee consistency between TLB and page tables.
	 */
	if (spte_is_bit_changed(old_spte, new_spte,
                                shadow_accessed_mask | shadow_dirty_mask))
		ret = true;

	if (spte_is_bit_cleared(old_spte, new_spte, shadow_accessed_mask))
		kvm_set_pfn_accessed(spte_to_pfn(old_spte));
	if (spte_is_bit_cleared(old_spte, new_spte, shadow_dirty_mask))
		kvm_set_pfn_dirty(spte_to_pfn(old_spte));

	return ret;
}

/*
 * Rules for using mmu_spte_clear_track_bits:
 * It sets the sptep from present to nonpresent, and track the
 * state bits, it is used to clear the last level sptep.
 */
static int mmu_spte_clear_track_bits(u64 *sptep)
{
	kvm_pfn_t pfn;
	u64 old_spte = *sptep;

	if (!spte_has_volatile_bits(old_spte))
		__update_clear_spte_fast(sptep, 0ull);
	else
		old_spte = __update_clear_spte_slow(sptep, 0ull);

	if (!is_shadow_present_pte(old_spte))
		return 0;

	pfn = spte_to_pfn(old_spte);

	/*
	 * KVM does not hold the refcount of the page used by
	 * kvm mmu, before reclaiming the page, we should
	 * unmap it from mmu first.
	 */
	WARN_ON(!kvm_is_reserved_pfn(pfn) && !page_count(pfn_to_page(pfn)));

	if (!shadow_accessed_mask || old_spte & shadow_accessed_mask)
		kvm_set_pfn_accessed(pfn);
	if (old_spte & (shadow_dirty_mask ? shadow_dirty_mask :
					    PT_WRITABLE_MASK))
		kvm_set_pfn_dirty(pfn);
	return 1;
}

/*
 * Rules for using mmu_spte_clear_no_track:
 * Directly clear spte without caring the state bits of sptep,
 * it is used to set the upper level spte.
 */
static void mmu_spte_clear_no_track(u64 *sptep)
{
	__update_clear_spte_fast(sptep, 0ull);
}

static u64 mmu_spte_get_lockless(u64 *sptep)
{
	return __get_spte_lockless(sptep);
}

static void walk_shadow_page_lockless_begin(struct kvm_vcpu *vcpu)
{
	/*
	 * Prevent page table teardown by making any free-er wait during
	 * kvm_flush_remote_tlbs() IPI to all active vcpus.
	 */
	local_irq_disable();

	/*
	 * Make sure a following spte read is not reordered ahead of the write
	 * to vcpu->mode.
	 */
	smp_store_mb(vcpu->mode, READING_SHADOW_PAGE_TABLES);
}

static void walk_shadow_page_lockless_end(struct kvm_vcpu *vcpu)
{
	/*
	 * Make sure the write to vcpu->mode is not reordered in front of
	 * reads to sptes.  If it does, kvm_commit_zap_page() can see us
	 * OUTSIDE_GUEST_MODE and proceed to free the shadow page table.
	 */
	smp_store_release(&vcpu->mode, OUTSIDE_GUEST_MODE);
	local_irq_enable();
}

static int mmu_topup_memory_cache(struct kvm_mmu_memory_cache *cache,
				  struct kmem_cache *base_cache, int min)
{
	void *obj;

	if (cache->nobjs >= min)
		return 0;
	while (cache->nobjs < ARRAY_SIZE(cache->objects)) {
		obj = kmem_cache_zalloc(base_cache, GFP_KERNEL);
		if (!obj)
			return -ENOMEM;
		cache->objects[cache->nobjs++] = obj;
	}
	return 0;
}

static int mmu_memory_cache_free_objects(struct kvm_mmu_memory_cache *cache)
{
	return cache->nobjs;
}

static void mmu_free_memory_cache(struct kvm_mmu_memory_cache *mc,
				  struct kmem_cache *cache)
{
	while (mc->nobjs)
		kmem_cache_free(cache, mc->objects[--mc->nobjs]);
}

static int mmu_topup_memory_cache_page(struct kvm_mmu_memory_cache *cache,
				       int min)
{
	void *page;

	if (cache->nobjs >= min)
		return 0;
	while (cache->nobjs < ARRAY_SIZE(cache->objects)) {
		page = (void *)__get_free_page(GFP_KERNEL);
		if (!page)
			return -ENOMEM;
		cache->objects[cache->nobjs++] = page;
	}
	return 0;
}

static void mmu_free_memory_cache_page(struct kvm_mmu_memory_cache *mc)
{
	while (mc->nobjs)
		free_page((unsigned long)mc->objects[--mc->nobjs]);
}

static int mmu_topup_memory_caches(struct kvm_vcpu *vcpu)
{
	int r;

	r = mmu_topup_memory_cache(&vcpu->arch.mmu_pte_list_desc_cache,
				   pte_list_desc_cache, 8 + PTE_PREFETCH_NUM);
	if (r)
		goto out;
	r = mmu_topup_memory_cache_page(&vcpu->arch.mmu_page_cache, 8);
	if (r)
		goto out;
	r = mmu_topup_memory_cache(&vcpu->arch.mmu_page_header_cache,
				   mmu_page_header_cache, 4);
out:
	return r;
}

static void mmu_free_memory_caches(struct kvm_vcpu *vcpu)
{
	mmu_free_memory_cache(&vcpu->arch.mmu_pte_list_desc_cache,
				pte_list_desc_cache);
	mmu_free_memory_cache_page(&vcpu->arch.mmu_page_cache);
	mmu_free_memory_cache(&vcpu->arch.mmu_page_header_cache,
				mmu_page_header_cache);
}

static void *mmu_memory_cache_alloc(struct kvm_mmu_memory_cache *mc)
{
	void *p;

	BUG_ON(!mc->nobjs);
	p = mc->objects[--mc->nobjs];
	return p;
}

static struct pte_list_desc *mmu_alloc_pte_list_desc(struct kvm_vcpu *vcpu)
{
	return mmu_memory_cache_alloc(&vcpu->arch.mmu_pte_list_desc_cache);
}

static void mmu_free_pte_list_desc(struct pte_list_desc *pte_list_desc)
{
	kmem_cache_free(pte_list_desc_cache, pte_list_desc);
}

static gfn_t kvm_mmu_page_get_gfn(struct kvm_mmu_page *sp, int index)
{
	if (!sp->role.direct)
		return sp->gfns[index];

	return sp->gfn + (index << ((sp->role.level - 1) * PT64_LEVEL_BITS));
}

static void kvm_mmu_page_set_gfn(struct kvm_mmu_page *sp, int index, gfn_t gfn)
{
	if (sp->role.direct)
		BUG_ON(gfn != kvm_mmu_page_get_gfn(sp, index));
	else
		sp->gfns[index] = gfn;
}

/*
 * Return the pointer to the large page information for a given gfn,
 * handling slots that are not large page aligned.
 */
static struct kvm_lpage_info *lpage_info_slot(gfn_t gfn,
					      struct kvm_memory_slot *slot,
					      int level)
{
	unsigned long idx;

	idx = gfn_to_index(gfn, slot->base_gfn, level);
	return &slot->arch.lpage_info[level - 2][idx];
}

static void update_gfn_disallow_lpage_count(struct kvm_memory_slot *slot,
					    gfn_t gfn, int count)
{
	struct kvm_lpage_info *linfo;
	int i;

	for (i = PT_DIRECTORY_LEVEL; i <= PT_MAX_HUGEPAGE_LEVEL; ++i) {
		linfo = lpage_info_slot(gfn, slot, i);
		linfo->disallow_lpage += count;
		WARN_ON(linfo->disallow_lpage < 0);
	}
}

void kvm_mmu_gfn_disallow_lpage(struct kvm_memory_slot *slot, gfn_t gfn)
{
	update_gfn_disallow_lpage_count(slot, gfn, 1);
}

void kvm_mmu_gfn_allow_lpage(struct kvm_memory_slot *slot, gfn_t gfn)
{
	update_gfn_disallow_lpage_count(slot, gfn, -1);
}

static void account_shadowed(struct kvm *kvm, struct kvm_mmu_page *sp)
{
	struct kvm_memslots *slots;
	struct kvm_memory_slot *slot;
	gfn_t gfn;

	kvm->arch.indirect_shadow_pages++;
	gfn = sp->gfn;
	slots = kvm_memslots_for_spte_role(kvm, sp->role);
	slot = __gfn_to_memslot(slots, gfn);

	/* the non-leaf shadow pages are keeping readonly. */
	if (sp->role.level > PT_PAGE_TABLE_LEVEL)
		return kvm_slot_page_track_add_page(kvm, slot, gfn,
						    KVM_PAGE_TRACK_WRITE);

	kvm_mmu_gfn_disallow_lpage(slot, gfn);
}

static void unaccount_shadowed(struct kvm *kvm, struct kvm_mmu_page *sp)
{
	struct kvm_memslots *slots;
	struct kvm_memory_slot *slot;
	gfn_t gfn;

	kvm->arch.indirect_shadow_pages--;
	gfn = sp->gfn;
	slots = kvm_memslots_for_spte_role(kvm, sp->role);
	slot = __gfn_to_memslot(slots, gfn);
	if (sp->role.level > PT_PAGE_TABLE_LEVEL)
		return kvm_slot_page_track_remove_page(kvm, slot, gfn,
						       KVM_PAGE_TRACK_WRITE);

	kvm_mmu_gfn_allow_lpage(slot, gfn);
}

static bool __mmu_gfn_lpage_is_disallowed(gfn_t gfn, int level,
					  struct kvm_memory_slot *slot)
{
	struct kvm_lpage_info *linfo;

	if (slot) {
		linfo = lpage_info_slot(gfn, slot, level);
		return !!linfo->disallow_lpage;
	}

	return true;
}

static bool mmu_gfn_lpage_is_disallowed(struct kvm_vcpu *vcpu, gfn_t gfn,
					int level)
{
	struct kvm_memory_slot *slot;

	slot = kvm_vcpu_gfn_to_memslot(vcpu, gfn);
	return __mmu_gfn_lpage_is_disallowed(gfn, level, slot);
}

static int host_mapping_level(struct kvm *kvm, gfn_t gfn)
{
	unsigned long page_size;
	int i, ret = 0;

	page_size = kvm_host_page_size(kvm, gfn);

	for (i = PT_PAGE_TABLE_LEVEL; i <= PT_MAX_HUGEPAGE_LEVEL; ++i) {
		if (page_size >= KVM_HPAGE_SIZE(i))
			ret = i;
		else
			break;
	}

	return ret;
}

static inline bool memslot_valid_for_gpte(struct kvm_memory_slot *slot,
					  bool no_dirty_log)
{
	if (!slot || slot->flags & KVM_MEMSLOT_INVALID)
		return false;
	if (no_dirty_log && slot->dirty_bitmap)
		return false;

	return true;
}

static struct kvm_memory_slot *
gfn_to_memslot_dirty_bitmap(struct kvm_vcpu *vcpu, gfn_t gfn,
			    bool no_dirty_log)
{
	struct kvm_memory_slot *slot;

	slot = kvm_vcpu_gfn_to_memslot(vcpu, gfn);
	if (!memslot_valid_for_gpte(slot, no_dirty_log))
		slot = NULL;

	return slot;
}

static int mapping_level(struct kvm_vcpu *vcpu, gfn_t large_gfn,
			 bool *force_pt_level)
{
	int host_level, level, max_level;
	struct kvm_memory_slot *slot;

	if (unlikely(*force_pt_level))
		return PT_PAGE_TABLE_LEVEL;

	slot = kvm_vcpu_gfn_to_memslot(vcpu, large_gfn);
	*force_pt_level = !memslot_valid_for_gpte(slot, true);
	if (unlikely(*force_pt_level))
		return PT_PAGE_TABLE_LEVEL;

	host_level = host_mapping_level(vcpu->kvm, large_gfn);

	if (host_level == PT_PAGE_TABLE_LEVEL)
		return host_level;

	max_level = min(kvm_x86_ops->get_lpage_level(), host_level);

	for (level = PT_DIRECTORY_LEVEL; level <= max_level; ++level)
		if (__mmu_gfn_lpage_is_disallowed(large_gfn, level, slot))
			break;

	return level - 1;
}

/*
 * About rmap_head encoding:
 *
 * If the bit zero of rmap_head->val is clear, then it points to the only spte
 * in this rmap chain. Otherwise, (rmap_head->val & ~1) points to a struct
 * pte_list_desc containing more mappings.
 */

/*
 * Returns the number of pointers in the rmap chain, not counting the new one.
 */
static int pte_list_add(struct kvm_vcpu *vcpu, u64 *spte,
			struct kvm_rmap_head *rmap_head)
{
	struct pte_list_desc *desc;
	int i, count = 0;

	if (!rmap_head->val) {
		rmap_printk("pte_list_add: %p %llx 0->1\n", spte, *spte);
		rmap_head->val = (unsigned long)spte;
	} else if (!(rmap_head->val & 1)) {
		rmap_printk("pte_list_add: %p %llx 1->many\n", spte, *spte);
		desc = mmu_alloc_pte_list_desc(vcpu);
		desc->sptes[0] = (u64 *)rmap_head->val;
		desc->sptes[1] = spte;
		rmap_head->val = (unsigned long)desc | 1;
		++count;
	} else {
		rmap_printk("pte_list_add: %p %llx many->many\n", spte, *spte);
		desc = (struct pte_list_desc *)(rmap_head->val & ~1ul);
		while (desc->sptes[PTE_LIST_EXT-1] && desc->more) {
			desc = desc->more;
			count += PTE_LIST_EXT;
		}
		if (desc->sptes[PTE_LIST_EXT-1]) {
			desc->more = mmu_alloc_pte_list_desc(vcpu);
			desc = desc->more;
		}
		for (i = 0; desc->sptes[i]; ++i)
			++count;
		desc->sptes[i] = spte;
	}
	return count;
}

static void
pte_list_desc_remove_entry(struct kvm_rmap_head *rmap_head,
			   struct pte_list_desc *desc, int i,
			   struct pte_list_desc *prev_desc)
{
	int j;

	for (j = PTE_LIST_EXT - 1; !desc->sptes[j] && j > i; --j)
		;
	desc->sptes[i] = desc->sptes[j];
	desc->sptes[j] = NULL;
	if (j != 0)
		return;
	if (!prev_desc && !desc->more)
		rmap_head->val = (unsigned long)desc->sptes[0];
	else
		if (prev_desc)
			prev_desc->more = desc->more;
		else
			rmap_head->val = (unsigned long)desc->more | 1;
	mmu_free_pte_list_desc(desc);
}

static void pte_list_remove(u64 *spte, struct kvm_rmap_head *rmap_head)
{
	struct pte_list_desc *desc;
	struct pte_list_desc *prev_desc;
	int i;

	if (!rmap_head->val) {
		printk(KERN_ERR "pte_list_remove: %p 0->BUG\n", spte);
		BUG();
	} else if (!(rmap_head->val & 1)) {
		rmap_printk("pte_list_remove:  %p 1->0\n", spte);
		if ((u64 *)rmap_head->val != spte) {
			printk(KERN_ERR "pte_list_remove:  %p 1->BUG\n", spte);
			BUG();
		}
		rmap_head->val = 0;
	} else {
		rmap_printk("pte_list_remove:  %p many->many\n", spte);
		desc = (struct pte_list_desc *)(rmap_head->val & ~1ul);
		prev_desc = NULL;
		while (desc) {
			for (i = 0; i < PTE_LIST_EXT && desc->sptes[i]; ++i) {
				if (desc->sptes[i] == spte) {
					pte_list_desc_remove_entry(rmap_head,
							desc, i, prev_desc);
					return;
				}
			}
			prev_desc = desc;
			desc = desc->more;
		}
		pr_err("pte_list_remove: %p many->many\n", spte);
		BUG();
	}
}

static struct kvm_rmap_head *__gfn_to_rmap(gfn_t gfn, int level,
					   struct kvm_memory_slot *slot)
{
	unsigned long idx;

	idx = gfn_to_index(gfn, slot->base_gfn, level);
	return &slot->arch.rmap[level - PT_PAGE_TABLE_LEVEL][idx];
}

static struct kvm_rmap_head *gfn_to_rmap(struct kvm *kvm, gfn_t gfn,
					 struct kvm_mmu_page *sp)
{
	struct kvm_memslots *slots;
	struct kvm_memory_slot *slot;

	slots = kvm_memslots_for_spte_role(kvm, sp->role);
	slot = __gfn_to_memslot(slots, gfn);
	return __gfn_to_rmap(gfn, sp->role.level, slot);
}

static bool rmap_can_add(struct kvm_vcpu *vcpu)
{
	struct kvm_mmu_memory_cache *cache;

	cache = &vcpu->arch.mmu_pte_list_desc_cache;
	return mmu_memory_cache_free_objects(cache);
}

static int rmap_add(struct kvm_vcpu *vcpu, u64 *spte, gfn_t gfn)
{
	struct kvm_mmu_page *sp;
	struct kvm_rmap_head *rmap_head;

	sp = page_header(__pa(spte));
	kvm_mmu_page_set_gfn(sp, spte - sp->spt, gfn);
	rmap_head = gfn_to_rmap(vcpu->kvm, gfn, sp);
	return pte_list_add(vcpu, spte, rmap_head);
}

static void rmap_remove(struct kvm *kvm, u64 *spte)
{
	struct kvm_mmu_page *sp;
	gfn_t gfn;
	struct kvm_rmap_head *rmap_head;

	sp = page_header(__pa(spte));
	gfn = kvm_mmu_page_get_gfn(sp, spte - sp->spt);
	rmap_head = gfn_to_rmap(kvm, gfn, sp);
	pte_list_remove(spte, rmap_head);
}

/*
 * Used by the following functions to iterate through the sptes linked by a
 * rmap.  All fields are private and not assumed to be used outside.
 */
struct rmap_iterator {
	/* private fields */
	struct pte_list_desc *desc;	/* holds the sptep if not NULL */
	int pos;			/* index of the sptep */
};

/*
 * Iteration must be started by this function.  This should also be used after
 * removing/dropping sptes from the rmap link because in such cases the
 * information in the itererator may not be valid.
 *
 * Returns sptep if found, NULL otherwise.
 */
static u64 *rmap_get_first(struct kvm_rmap_head *rmap_head,
			   struct rmap_iterator *iter)
{
	u64 *sptep;

	if (!rmap_head->val)
		return NULL;

	if (!(rmap_head->val & 1)) {
		iter->desc = NULL;
		sptep = (u64 *)rmap_head->val;
		goto out;
	}

	iter->desc = (struct pte_list_desc *)(rmap_head->val & ~1ul);
	iter->pos = 0;
	sptep = iter->desc->sptes[iter->pos];
out:
	BUG_ON(!is_shadow_present_pte(*sptep));
	return sptep;
}

/*
 * Must be used with a valid iterator: e.g. after rmap_get_first().
 *
 * Returns sptep if found, NULL otherwise.
 */
static u64 *rmap_get_next(struct rmap_iterator *iter)
{
	u64 *sptep;

	if (iter->desc) {
		if (iter->pos < PTE_LIST_EXT - 1) {
			++iter->pos;
			sptep = iter->desc->sptes[iter->pos];
			if (sptep)
				goto out;
		}

		iter->desc = iter->desc->more;

		if (iter->desc) {
			iter->pos = 0;
			/* desc->sptes[0] cannot be NULL */
			sptep = iter->desc->sptes[iter->pos];
			goto out;
		}
	}

	return NULL;
out:
	BUG_ON(!is_shadow_present_pte(*sptep));
	return sptep;
}

#define for_each_rmap_spte(_rmap_head_, _iter_, _spte_)			\
	for (_spte_ = rmap_get_first(_rmap_head_, _iter_);		\
	     _spte_; _spte_ = rmap_get_next(_iter_))

static void drop_spte(struct kvm *kvm, u64 *sptep)
{
	if (mmu_spte_clear_track_bits(sptep))
		rmap_remove(kvm, sptep);
}


static bool __drop_large_spte(struct kvm *kvm, u64 *sptep)
{
	if (is_large_pte(*sptep)) {
		WARN_ON(page_header(__pa(sptep))->role.level ==
			PT_PAGE_TABLE_LEVEL);
		drop_spte(kvm, sptep);
		--kvm->stat.lpages;
		return true;
	}

	return false;
}

static void drop_large_spte(struct kvm_vcpu *vcpu, u64 *sptep)
{
	if (__drop_large_spte(vcpu->kvm, sptep))
		kvm_flush_remote_tlbs(vcpu->kvm);
}

/*
 * Write-protect on the specified @sptep, @pt_protect indicates whether
 * spte write-protection is caused by protecting shadow page table.
 *
 * Note: write protection is difference between dirty logging and spte
 * protection:
 * - for dirty logging, the spte can be set to writable at anytime if
 *   its dirty bitmap is properly set.
 * - for spte protection, the spte can be writable only after unsync-ing
 *   shadow page.
 *
 * Return true if tlb need be flushed.
 */
static bool spte_write_protect(u64 *sptep, bool pt_protect)
{
	u64 spte = *sptep;

	if (!is_writable_pte(spte) &&
	      !(pt_protect && spte_is_locklessly_modifiable(spte)))
		return false;

	rmap_printk("rmap_write_protect: spte %p %llx\n", sptep, *sptep);

	if (pt_protect)
		spte &= ~SPTE_MMU_WRITEABLE;
	spte = spte & ~PT_WRITABLE_MASK;

	return mmu_spte_update(sptep, spte);
}

static bool __rmap_write_protect(struct kvm *kvm,
				 struct kvm_rmap_head *rmap_head,
				 bool pt_protect)
{
	u64 *sptep;
	struct rmap_iterator iter;
	bool flush = false;

	for_each_rmap_spte(rmap_head, &iter, sptep)
		flush |= spte_write_protect(sptep, pt_protect);

	return flush;
}

static bool spte_clear_dirty(u64 *sptep)
{
	u64 spte = *sptep;

	rmap_printk("rmap_clear_dirty: spte %p %llx\n", sptep, *sptep);

	spte &= ~shadow_dirty_mask;

	return mmu_spte_update(sptep, spte);
}

static bool __rmap_clear_dirty(struct kvm *kvm, struct kvm_rmap_head *rmap_head)
{
	u64 *sptep;
	struct rmap_iterator iter;
	bool flush = false;

	for_each_rmap_spte(rmap_head, &iter, sptep)
		flush |= spte_clear_dirty(sptep);

	return flush;
}

static bool spte_set_dirty(u64 *sptep)
{
	u64 spte = *sptep;

	rmap_printk("rmap_set_dirty: spte %p %llx\n", sptep, *sptep);

	spte |= shadow_dirty_mask;

	return mmu_spte_update(sptep, spte);
}

static bool __rmap_set_dirty(struct kvm *kvm, struct kvm_rmap_head *rmap_head)
{
	u64 *sptep;
	struct rmap_iterator iter;
	bool flush = false;

	for_each_rmap_spte(rmap_head, &iter, sptep)
		flush |= spte_set_dirty(sptep);

	return flush;
}

/**
 * kvm_mmu_write_protect_pt_masked - write protect selected PT level pages
 * @kvm: kvm instance
 * @slot: slot to protect
 * @gfn_offset: start of the BITS_PER_LONG pages we care about
 * @mask: indicates which pages we should protect
 *
 * Used when we do not need to care about huge page mappings: e.g. during dirty
 * logging we do not have any such mappings.
 */
static void kvm_mmu_write_protect_pt_masked(struct kvm *kvm,
				     struct kvm_memory_slot *slot,
				     gfn_t gfn_offset, unsigned long mask)
{
	struct kvm_rmap_head *rmap_head;

	while (mask) {
		rmap_head = __gfn_to_rmap(slot->base_gfn + gfn_offset + __ffs(mask),
					  PT_PAGE_TABLE_LEVEL, slot);
		__rmap_write_protect(kvm, rmap_head, false);

		/* clear the first set bit */
		mask &= mask - 1;
	}
}

/**
 * kvm_mmu_clear_dirty_pt_masked - clear MMU D-bit for PT level pages
 * @kvm: kvm instance
 * @slot: slot to clear D-bit
 * @gfn_offset: start of the BITS_PER_LONG pages we care about
 * @mask: indicates which pages we should clear D-bit
 *
 * Used for PML to re-log the dirty GPAs after userspace querying dirty_bitmap.
 */
void kvm_mmu_clear_dirty_pt_masked(struct kvm *kvm,
				     struct kvm_memory_slot *slot,
				     gfn_t gfn_offset, unsigned long mask)
{
	struct kvm_rmap_head *rmap_head;

	while (mask) {
		rmap_head = __gfn_to_rmap(slot->base_gfn + gfn_offset + __ffs(mask),
					  PT_PAGE_TABLE_LEVEL, slot);
		__rmap_clear_dirty(kvm, rmap_head);

		/* clear the first set bit */
		mask &= mask - 1;
	}
}
EXPORT_SYMBOL_GPL(kvm_mmu_clear_dirty_pt_masked);

/**
 * kvm_arch_mmu_enable_log_dirty_pt_masked - enable dirty logging for selected
 * PT level pages.
 *
 * It calls kvm_mmu_write_protect_pt_masked to write protect selected pages to
 * enable dirty logging for them.
 *
 * Used when we do not need to care about huge page mappings: e.g. during dirty
 * logging we do not have any such mappings.
 */
void kvm_arch_mmu_enable_log_dirty_pt_masked(struct kvm *kvm,
				struct kvm_memory_slot *slot,
				gfn_t gfn_offset, unsigned long mask)
{
	if (kvm_x86_ops->enable_log_dirty_pt_masked)
		kvm_x86_ops->enable_log_dirty_pt_masked(kvm, slot, gfn_offset,
				mask);
	else
		kvm_mmu_write_protect_pt_masked(kvm, slot, gfn_offset, mask);
}

bool kvm_mmu_slot_gfn_write_protect(struct kvm *kvm,
				    struct kvm_memory_slot *slot, u64 gfn)
{
	struct kvm_rmap_head *rmap_head;
	int i;
	bool write_protected = false;

	for (i = PT_PAGE_TABLE_LEVEL; i <= PT_MAX_HUGEPAGE_LEVEL; ++i) {
		rmap_head = __gfn_to_rmap(gfn, i, slot);
		write_protected |= __rmap_write_protect(kvm, rmap_head, true);
	}

	return write_protected;
}

static bool rmap_write_protect(struct kvm_vcpu *vcpu, u64 gfn)
{
	struct kvm_memory_slot *slot;

	slot = kvm_vcpu_gfn_to_memslot(vcpu, gfn);
	return kvm_mmu_slot_gfn_write_protect(vcpu->kvm, slot, gfn);
}

static bool kvm_zap_rmapp(struct kvm *kvm, struct kvm_rmap_head *rmap_head)
{
	u64 *sptep;
	struct rmap_iterator iter;
	bool flush = false;

	while ((sptep = rmap_get_first(rmap_head, &iter))) {
		rmap_printk("%s: spte %p %llx.\n", __func__, sptep, *sptep);

		drop_spte(kvm, sptep);
		flush = true;
	}

	return flush;
}

static int kvm_unmap_rmapp(struct kvm *kvm, struct kvm_rmap_head *rmap_head,
			   struct kvm_memory_slot *slot, gfn_t gfn, int level,
			   unsigned long data)
{
	return kvm_zap_rmapp(kvm, rmap_head);
}

static int kvm_set_pte_rmapp(struct kvm *kvm, struct kvm_rmap_head *rmap_head,
			     struct kvm_memory_slot *slot, gfn_t gfn, int level,
			     unsigned long data)
{
	u64 *sptep;
	struct rmap_iterator iter;
	int need_flush = 0;
	u64 new_spte;
	pte_t *ptep = (pte_t *)data;
	kvm_pfn_t new_pfn;

	WARN_ON(pte_huge(*ptep));
	new_pfn = pte_pfn(*ptep);

restart:
	for_each_rmap_spte(rmap_head, &iter, sptep) {
		rmap_printk("kvm_set_pte_rmapp: spte %p %llx gfn %llx (%d)\n",
			     sptep, *sptep, gfn, level);

		need_flush = 1;

		if (pte_write(*ptep)) {
			drop_spte(kvm, sptep);
			goto restart;
		} else {
			new_spte = *sptep & ~PT64_BASE_ADDR_MASK;
			new_spte |= (u64)new_pfn << PAGE_SHIFT;

			new_spte &= ~PT_WRITABLE_MASK;
			new_spte &= ~SPTE_HOST_WRITEABLE;
			new_spte &= ~shadow_accessed_mask;

			mmu_spte_clear_track_bits(sptep);
			mmu_spte_set(sptep, new_spte);
		}
	}

	if (need_flush)
		kvm_flush_remote_tlbs(kvm);

	return 0;
}

struct slot_rmap_walk_iterator {
	/* input fields. */
	struct kvm_memory_slot *slot;
	gfn_t start_gfn;
	gfn_t end_gfn;
	int start_level;
	int end_level;

	/* output fields. */
	gfn_t gfn;
	struct kvm_rmap_head *rmap;
	int level;

	/* private field. */
	struct kvm_rmap_head *end_rmap;
};

static void
rmap_walk_init_level(struct slot_rmap_walk_iterator *iterator, int level)
{
	iterator->level = level;
	iterator->gfn = iterator->start_gfn;
	iterator->rmap = __gfn_to_rmap(iterator->gfn, level, iterator->slot);
	iterator->end_rmap = __gfn_to_rmap(iterator->end_gfn, level,
					   iterator->slot);
}

static void
slot_rmap_walk_init(struct slot_rmap_walk_iterator *iterator,
		    struct kvm_memory_slot *slot, int start_level,
		    int end_level, gfn_t start_gfn, gfn_t end_gfn)
{
	iterator->slot = slot;
	iterator->start_level = start_level;
	iterator->end_level = end_level;
	iterator->start_gfn = start_gfn;
	iterator->end_gfn = end_gfn;

	rmap_walk_init_level(iterator, iterator->start_level);
}

static bool slot_rmap_walk_okay(struct slot_rmap_walk_iterator *iterator)
{
	return !!iterator->rmap;
}

static void slot_rmap_walk_next(struct slot_rmap_walk_iterator *iterator)
{
	if (++iterator->rmap <= iterator->end_rmap) {
		iterator->gfn += (1UL << KVM_HPAGE_GFN_SHIFT(iterator->level));
		return;
	}

	if (++iterator->level > iterator->end_level) {
		iterator->rmap = NULL;
		return;
	}

	rmap_walk_init_level(iterator, iterator->level);
}

#define for_each_slot_rmap_range(_slot_, _start_level_, _end_level_,	\
	   _start_gfn, _end_gfn, _iter_)				\
	for (slot_rmap_walk_init(_iter_, _slot_, _start_level_,		\
				 _end_level_, _start_gfn, _end_gfn);	\
	     slot_rmap_walk_okay(_iter_);				\
	     slot_rmap_walk_next(_iter_))

static int kvm_handle_hva_range(struct kvm *kvm,
				unsigned long start,
				unsigned long end,
				unsigned long data,
				int (*handler)(struct kvm *kvm,
					       struct kvm_rmap_head *rmap_head,
					       struct kvm_memory_slot *slot,
					       gfn_t gfn,
					       int level,
					       unsigned long data))
{
	struct kvm_memslots *slots;
	struct kvm_memory_slot *memslot;
	struct slot_rmap_walk_iterator iterator;
	int ret = 0;
	int i;

	for (i = 0; i < KVM_ADDRESS_SPACE_NUM; i++) {
		slots = __kvm_memslots(kvm, i);
		kvm_for_each_memslot(memslot, slots) {
			unsigned long hva_start, hva_end;
			gfn_t gfn_start, gfn_end;

			hva_start = max(start, memslot->userspace_addr);
			hva_end = min(end, memslot->userspace_addr +
				      (memslot->npages << PAGE_SHIFT));
			if (hva_start >= hva_end)
				continue;
			/*
			 * {gfn(page) | page intersects with [hva_start, hva_end)} =
			 * {gfn_start, gfn_start+1, ..., gfn_end-1}.
			 */
			gfn_start = hva_to_gfn_memslot(hva_start, memslot);
			gfn_end = hva_to_gfn_memslot(hva_end + PAGE_SIZE - 1, memslot);

			for_each_slot_rmap_range(memslot, PT_PAGE_TABLE_LEVEL,
						 PT_MAX_HUGEPAGE_LEVEL,
						 gfn_start, gfn_end - 1,
						 &iterator)
				ret |= handler(kvm, iterator.rmap, memslot,
					       iterator.gfn, iterator.level, data);
		}
	}

	return ret;
}

static int kvm_handle_hva(struct kvm *kvm, unsigned long hva,
			  unsigned long data,
			  int (*handler)(struct kvm *kvm,
					 struct kvm_rmap_head *rmap_head,
					 struct kvm_memory_slot *slot,
					 gfn_t gfn, int level,
					 unsigned long data))
{
	return kvm_handle_hva_range(kvm, hva, hva + 1, data, handler);
}

int kvm_unmap_hva(struct kvm *kvm, unsigned long hva)
{
	return kvm_handle_hva(kvm, hva, 0, kvm_unmap_rmapp);
}

int kvm_unmap_hva_range(struct kvm *kvm, unsigned long start, unsigned long end)
{
	return kvm_handle_hva_range(kvm, start, end, 0, kvm_unmap_rmapp);
}

void kvm_set_spte_hva(struct kvm *kvm, unsigned long hva, pte_t pte)
{
	kvm_handle_hva(kvm, hva, (unsigned long)&pte, kvm_set_pte_rmapp);
}

static int kvm_age_rmapp(struct kvm *kvm, struct kvm_rmap_head *rmap_head,
			 struct kvm_memory_slot *slot, gfn_t gfn, int level,
			 unsigned long data)
{
	u64 *sptep;
	struct rmap_iterator uninitialized_var(iter);
	int young = 0;

	BUG_ON(!shadow_accessed_mask);

	for_each_rmap_spte(rmap_head, &iter, sptep) {
		if (*sptep & shadow_accessed_mask) {
			young = 1;
			clear_bit((ffs(shadow_accessed_mask) - 1),
				 (unsigned long *)sptep);
		}
	}

	trace_kvm_age_page(gfn, level, slot, young);
	return young;
}

static int kvm_test_age_rmapp(struct kvm *kvm, struct kvm_rmap_head *rmap_head,
			      struct kvm_memory_slot *slot, gfn_t gfn,
			      int level, unsigned long data)
{
	u64 *sptep;
	struct rmap_iterator iter;
	int young = 0;

	/*
	 * If there's no access bit in the secondary pte set by the
	 * hardware it's up to gup-fast/gup to set the access bit in
	 * the primary pte or in the page structure.
	 */
	if (!shadow_accessed_mask)
		goto out;

	for_each_rmap_spte(rmap_head, &iter, sptep) {
		if (*sptep & shadow_accessed_mask) {
			young = 1;
			break;
		}
	}
out:
	return young;
}

#define RMAP_RECYCLE_THRESHOLD 1000

static void rmap_recycle(struct kvm_vcpu *vcpu, u64 *spte, gfn_t gfn)
{
	struct kvm_rmap_head *rmap_head;
	struct kvm_mmu_page *sp;

	sp = page_header(__pa(spte));

	rmap_head = gfn_to_rmap(vcpu->kvm, gfn, sp);

	kvm_unmap_rmapp(vcpu->kvm, rmap_head, NULL, gfn, sp->role.level, 0);
	kvm_flush_remote_tlbs(vcpu->kvm);
}

int kvm_age_hva(struct kvm *kvm, unsigned long start, unsigned long end)
{
	/*
	 * In case of absence of EPT Access and Dirty Bits supports,
	 * emulate the accessed bit for EPT, by checking if this page has
	 * an EPT mapping, and clearing it if it does. On the next access,
	 * a new EPT mapping will be established.
	 * This has some overhead, but not as much as the cost of swapping
	 * out actively used pages or breaking up actively used hugepages.
	 */
	if (!shadow_accessed_mask)
		return kvm_handle_hva_range(kvm, start, end, 0,
					    kvm_unmap_rmapp);

	return kvm_handle_hva_range(kvm, start, end, 0, kvm_age_rmapp);
}

int kvm_test_age_hva(struct kvm *kvm, unsigned long hva)
{
	return kvm_handle_hva(kvm, hva, 0, kvm_test_age_rmapp);
}

#ifdef MMU_DEBUG
static int is_empty_shadow_page(u64 *spt)
{
	u64 *pos;
	u64 *end;

	for (pos = spt, end = pos + PAGE_SIZE / sizeof(u64); pos != end; pos++)
		if (is_shadow_present_pte(*pos)) {
			printk(KERN_ERR "%s: %p %llx\n", __func__,
			       pos, *pos);
			return 0;
		}
	return 1;
}
#endif

/*
 * This value is the sum of all of the kvm instances's
 * kvm->arch.n_used_mmu_pages values.  We need a global,
 * aggregate version in order to make the slab shrinker
 * faster
 */
static inline void kvm_mod_used_mmu_pages(struct kvm *kvm, int nr)
{
	kvm->arch.n_used_mmu_pages += nr;
	percpu_counter_add(&kvm_total_used_mmu_pages, nr);
}

static void kvm_mmu_free_page(struct kvm_mmu_page *sp)
{
	MMU_WARN_ON(!is_empty_shadow_page(sp->spt));
	hlist_del(&sp->hash_link);
	list_del(&sp->link);
	free_page((unsigned long)sp->spt);
	if (!sp->role.direct)
		free_page((unsigned long)sp->gfns);
	kmem_cache_free(mmu_page_header_cache, sp);
}

static unsigned kvm_page_table_hashfn(gfn_t gfn)
{
	return gfn & ((1 << KVM_MMU_HASH_SHIFT) - 1);
}

static void mmu_page_add_parent_pte(struct kvm_vcpu *vcpu,
				    struct kvm_mmu_page *sp, u64 *parent_pte)
{
	if (!parent_pte)
		return;

	pte_list_add(vcpu, parent_pte, &sp->parent_ptes);
}

static void mmu_page_remove_parent_pte(struct kvm_mmu_page *sp,
				       u64 *parent_pte)
{
	pte_list_remove(parent_pte, &sp->parent_ptes);
}

static void drop_parent_pte(struct kvm_mmu_page *sp,
			    u64 *parent_pte)
{
	mmu_page_remove_parent_pte(sp, parent_pte);
	mmu_spte_clear_no_track(parent_pte);
}

static struct kvm_mmu_page *kvm_mmu_alloc_page(struct kvm_vcpu *vcpu, int direct)
{
	struct kvm_mmu_page *sp;

	sp = mmu_memory_cache_alloc(&vcpu->arch.mmu_page_header_cache);
	sp->spt = mmu_memory_cache_alloc(&vcpu->arch.mmu_page_cache);
	if (!direct)
		sp->gfns = mmu_memory_cache_alloc(&vcpu->arch.mmu_page_cache);
	set_page_private(virt_to_page(sp->spt), (unsigned long)sp);

	/*
	 * The active_mmu_pages list is the FIFO list, do not move the
	 * page until it is zapped. kvm_zap_obsolete_pages depends on
	 * this feature. See the comments in kvm_zap_obsolete_pages().
	 */
	list_add(&sp->link, &vcpu->kvm->arch.active_mmu_pages);
	kvm_mod_used_mmu_pages(vcpu->kvm, +1);
	return sp;
}

static void mark_unsync(u64 *spte);
static void kvm_mmu_mark_parents_unsync(struct kvm_mmu_page *sp)
{
	u64 *sptep;
	struct rmap_iterator iter;

	for_each_rmap_spte(&sp->parent_ptes, &iter, sptep) {
		mark_unsync(sptep);
	}
}

static void mark_unsync(u64 *spte)
{
	struct kvm_mmu_page *sp;
	unsigned int index;

	sp = page_header(__pa(spte));
	index = spte - sp->spt;
	if (__test_and_set_bit(index, sp->unsync_child_bitmap))
		return;
	if (sp->unsync_children++)
		return;
	kvm_mmu_mark_parents_unsync(sp);
}

static int nonpaging_sync_page(struct kvm_vcpu *vcpu,
			       struct kvm_mmu_page *sp)
{
	return 0;
}

static void nonpaging_invlpg(struct kvm_vcpu *vcpu, gva_t gva)
{
}

static void nonpaging_update_pte(struct kvm_vcpu *vcpu,
				 struct kvm_mmu_page *sp, u64 *spte,
				 const void *pte)
{
	WARN_ON(1);
}

#define KVM_PAGE_ARRAY_NR 16

struct kvm_mmu_pages {
	struct mmu_page_and_offset {
		struct kvm_mmu_page *sp;
		unsigned int idx;
	} page[KVM_PAGE_ARRAY_NR];
	unsigned int nr;
};

static int mmu_pages_add(struct kvm_mmu_pages *pvec, struct kvm_mmu_page *sp,
			 int idx)
{
	int i;

	if (sp->unsync)
		for (i=0; i < pvec->nr; i++)
			if (pvec->page[i].sp == sp)
				return 0;

	pvec->page[pvec->nr].sp = sp;
	pvec->page[pvec->nr].idx = idx;
	pvec->nr++;
	return (pvec->nr == KVM_PAGE_ARRAY_NR);
}

static inline void clear_unsync_child_bit(struct kvm_mmu_page *sp, int idx)
{
	--sp->unsync_children;
	WARN_ON((int)sp->unsync_children < 0);
	__clear_bit(idx, sp->unsync_child_bitmap);
}

static int __mmu_unsync_walk(struct kvm_mmu_page *sp,
			   struct kvm_mmu_pages *pvec)
{
	int i, ret, nr_unsync_leaf = 0;

	for_each_set_bit(i, sp->unsync_child_bitmap, 512) {
		struct kvm_mmu_page *child;
		u64 ent = sp->spt[i];

		if (!is_shadow_present_pte(ent) || is_large_pte(ent)) {
			clear_unsync_child_bit(sp, i);
			continue;
		}

		child = page_header(ent & PT64_BASE_ADDR_MASK);

		if (child->unsync_children) {
			if (mmu_pages_add(pvec, child, i))
				return -ENOSPC;

			ret = __mmu_unsync_walk(child, pvec);
			if (!ret) {
				clear_unsync_child_bit(sp, i);
				continue;
			} else if (ret > 0) {
				nr_unsync_leaf += ret;
			} else
				return ret;
		} else if (child->unsync) {
			nr_unsync_leaf++;
			if (mmu_pages_add(pvec, child, i))
				return -ENOSPC;
		} else
			clear_unsync_child_bit(sp, i);
	}

	return nr_unsync_leaf;
}

#define INVALID_INDEX (-1)

static int mmu_unsync_walk(struct kvm_mmu_page *sp,
			   struct kvm_mmu_pages *pvec)
{
	pvec->nr = 0;
	if (!sp->unsync_children)
		return 0;

	mmu_pages_add(pvec, sp, INVALID_INDEX);
	return __mmu_unsync_walk(sp, pvec);
}

static void kvm_unlink_unsync_page(struct kvm *kvm, struct kvm_mmu_page *sp)
{
	WARN_ON(!sp->unsync);
	trace_kvm_mmu_sync_page(sp);
	sp->unsync = 0;
	--kvm->stat.mmu_unsync;
}

static int kvm_mmu_prepare_zap_page(struct kvm *kvm, struct kvm_mmu_page *sp,
				    struct list_head *invalid_list);
static void kvm_mmu_commit_zap_page(struct kvm *kvm,
				    struct list_head *invalid_list);

/*
 * NOTE: we should pay more attention on the zapped-obsolete page
 * (is_obsolete_sp(sp) && sp->role.invalid) when you do hash list walk
 * since it has been deleted from active_mmu_pages but still can be found
 * at hast list.
 *
 * for_each_gfn_valid_sp() has skipped that kind of pages.
 */
#define for_each_gfn_valid_sp(_kvm, _sp, _gfn)				\
	hlist_for_each_entry(_sp,					\
	  &(_kvm)->arch.mmu_page_hash[kvm_page_table_hashfn(_gfn)], hash_link) \
		if ((_sp)->gfn != (_gfn) || is_obsolete_sp((_kvm), (_sp)) \
			|| (_sp)->role.invalid) {} else

#define for_each_gfn_indirect_valid_sp(_kvm, _sp, _gfn)			\
	for_each_gfn_valid_sp(_kvm, _sp, _gfn)				\
		if ((_sp)->role.direct) {} else

/* @sp->gfn should be write-protected at the call site */
static bool __kvm_sync_page(struct kvm_vcpu *vcpu, struct kvm_mmu_page *sp,
			    struct list_head *invalid_list)
{
	if (sp->role.cr4_pae != !!is_pae(vcpu)) {
		kvm_mmu_prepare_zap_page(vcpu->kvm, sp, invalid_list);
		return false;
	}

	if (vcpu->arch.mmu.sync_page(vcpu, sp) == 0) {
		kvm_mmu_prepare_zap_page(vcpu->kvm, sp, invalid_list);
		return false;
	}

	return true;
}

static void kvm_mmu_flush_or_zap(struct kvm_vcpu *vcpu,
				 struct list_head *invalid_list,
				 bool remote_flush, bool local_flush)
{
	if (!list_empty(invalid_list)) {
		kvm_mmu_commit_zap_page(vcpu->kvm, invalid_list);
		return;
	}

	if (remote_flush)
		kvm_flush_remote_tlbs(vcpu->kvm);
	else if (local_flush)
		kvm_make_request(KVM_REQ_TLB_FLUSH, vcpu);
}

#ifdef CONFIG_KVM_MMU_AUDIT
#include "mmu_audit.c"
#else
static void kvm_mmu_audit(struct kvm_vcpu *vcpu, int point) { }
static void mmu_audit_disable(void) { }
#endif

static bool is_obsolete_sp(struct kvm *kvm, struct kvm_mmu_page *sp)
{
	return unlikely(sp->mmu_valid_gen != kvm->arch.mmu_valid_gen);
}

static bool kvm_sync_page(struct kvm_vcpu *vcpu, struct kvm_mmu_page *sp,
			 struct list_head *invalid_list)
{
	kvm_unlink_unsync_page(vcpu->kvm, sp);
	return __kvm_sync_page(vcpu, sp, invalid_list);
}

/* @gfn should be write-protected at the call site */
static bool kvm_sync_pages(struct kvm_vcpu *vcpu, gfn_t gfn,
			   struct list_head *invalid_list)
{
	struct kvm_mmu_page *s;
	bool ret = false;

	for_each_gfn_indirect_valid_sp(vcpu->kvm, s, gfn) {
		if (!s->unsync)
			continue;

		WARN_ON(s->role.level != PT_PAGE_TABLE_LEVEL);
		ret |= kvm_sync_page(vcpu, s, invalid_list);
	}

	return ret;
}

struct mmu_page_path {
	struct kvm_mmu_page *parent[PT64_ROOT_LEVEL];
	unsigned int idx[PT64_ROOT_LEVEL];
};

#define for_each_sp(pvec, sp, parents, i)			\
		for (i = mmu_pages_first(&pvec, &parents);	\
			i < pvec.nr && ({ sp = pvec.page[i].sp; 1;});	\
			i = mmu_pages_next(&pvec, &parents, i))

static int mmu_pages_next(struct kvm_mmu_pages *pvec,
			  struct mmu_page_path *parents,
			  int i)
{
	int n;

	for (n = i+1; n < pvec->nr; n++) {
		struct kvm_mmu_page *sp = pvec->page[n].sp;
		unsigned idx = pvec->page[n].idx;
		int level = sp->role.level;

		parents->idx[level-1] = idx;
		if (level == PT_PAGE_TABLE_LEVEL)
			break;

		parents->parent[level-2] = sp;
	}

	return n;
}

static int mmu_pages_first(struct kvm_mmu_pages *pvec,
			   struct mmu_page_path *parents)
{
	struct kvm_mmu_page *sp;
	int level;

	if (pvec->nr == 0)
		return 0;

	WARN_ON(pvec->page[0].idx != INVALID_INDEX);

	sp = pvec->page[0].sp;
	level = sp->role.level;
	WARN_ON(level == PT_PAGE_TABLE_LEVEL);

	parents->parent[level-2] = sp;

	/* Also set up a sentinel.  Further entries in pvec are all
	 * children of sp, so this element is never overwritten.
	 */
	parents->parent[level-1] = NULL;
	return mmu_pages_next(pvec, parents, 0);
}

static void mmu_pages_clear_parents(struct mmu_page_path *parents)
{
	struct kvm_mmu_page *sp;
	unsigned int level = 0;

	do {
		unsigned int idx = parents->idx[level];
		sp = parents->parent[level];
		if (!sp)
			return;

		WARN_ON(idx == INVALID_INDEX);
		clear_unsync_child_bit(sp, idx);
		level++;
	} while (!sp->unsync_children);
}

static void mmu_sync_children(struct kvm_vcpu *vcpu,
			      struct kvm_mmu_page *parent)
{
	int i;
	struct kvm_mmu_page *sp;
	struct mmu_page_path parents;
	struct kvm_mmu_pages pages;
	LIST_HEAD(invalid_list);
	bool flush = false;

	while (mmu_unsync_walk(parent, &pages)) {
		bool protected = false;

		for_each_sp(pages, sp, parents, i)
			protected |= rmap_write_protect(vcpu, sp->gfn);

		if (protected) {
			kvm_flush_remote_tlbs(vcpu->kvm);
			flush = false;
		}

		for_each_sp(pages, sp, parents, i) {
			flush |= kvm_sync_page(vcpu, sp, &invalid_list);
			mmu_pages_clear_parents(&parents);
		}
		if (need_resched() || spin_needbreak(&vcpu->kvm->mmu_lock)) {
			kvm_mmu_flush_or_zap(vcpu, &invalid_list, false, flush);
			cond_resched_lock(&vcpu->kvm->mmu_lock);
			flush = false;
		}
	}

	kvm_mmu_flush_or_zap(vcpu, &invalid_list, false, flush);
}

static void __clear_sp_write_flooding_count(struct kvm_mmu_page *sp)
{
	atomic_set(&sp->write_flooding_count,  0);
}

static void clear_sp_write_flooding_count(u64 *spte)
{
	struct kvm_mmu_page *sp =  page_header(__pa(spte));

	__clear_sp_write_flooding_count(sp);
}

static struct kvm_mmu_page *kvm_mmu_get_page(struct kvm_vcpu *vcpu,
					     gfn_t gfn,
					     gva_t gaddr,
					     unsigned level,
					     int direct,
					     unsigned access)
{
	union kvm_mmu_page_role role;
	unsigned quadrant;
	struct kvm_mmu_page *sp;
	bool need_sync = false;
	bool flush = false;
	LIST_HEAD(invalid_list);

	role = vcpu->arch.mmu.base_role;
	role.level = level;
	role.direct = direct;
	if (role.direct)
		role.cr4_pae = 0;
	role.access = access;
	if (!vcpu->arch.mmu.direct_map
	    && vcpu->arch.mmu.root_level <= PT32_ROOT_LEVEL) {
		quadrant = gaddr >> (PAGE_SHIFT + (PT64_PT_BITS * level));
		quadrant &= (1 << ((PT32_PT_BITS - PT64_PT_BITS) * level)) - 1;
		role.quadrant = quadrant;
	}
	for_each_gfn_valid_sp(vcpu->kvm, sp, gfn) {
		if (!need_sync && sp->unsync)
			need_sync = true;

		if (sp->role.word != role.word)
			continue;

		if (sp->unsync) {
			/* The page is good, but __kvm_sync_page might still end
			 * up zapping it.  If so, break in order to rebuild it.
			 */
			if (!__kvm_sync_page(vcpu, sp, &invalid_list))
				break;

			WARN_ON(!list_empty(&invalid_list));
			kvm_make_request(KVM_REQ_TLB_FLUSH, vcpu);
		}

		if (sp->unsync_children)
			kvm_make_request(KVM_REQ_MMU_SYNC, vcpu);

		__clear_sp_write_flooding_count(sp);
		trace_kvm_mmu_get_page(sp, false);
		return sp;
	}

	++vcpu->kvm->stat.mmu_cache_miss;

	sp = kvm_mmu_alloc_page(vcpu, direct);

	sp->gfn = gfn;
	sp->role = role;
	hlist_add_head(&sp->hash_link,
		&vcpu->kvm->arch.mmu_page_hash[kvm_page_table_hashfn(gfn)]);
	if (!direct) {
		/*
		 * we should do write protection before syncing pages
		 * otherwise the content of the synced shadow page may
		 * be inconsistent with guest page table.
		 */
		account_shadowed(vcpu->kvm, sp);
		if (level == PT_PAGE_TABLE_LEVEL &&
		      rmap_write_protect(vcpu, gfn))
			kvm_flush_remote_tlbs(vcpu->kvm);

		if (level > PT_PAGE_TABLE_LEVEL && need_sync)
			flush |= kvm_sync_pages(vcpu, gfn, &invalid_list);
	}
	sp->mmu_valid_gen = vcpu->kvm->arch.mmu_valid_gen;
	clear_page(sp->spt);
	trace_kvm_mmu_get_page(sp, true);

	kvm_mmu_flush_or_zap(vcpu, &invalid_list, false, flush);
	return sp;
}

static void shadow_walk_init(struct kvm_shadow_walk_iterator *iterator,
			     struct kvm_vcpu *vcpu, u64 addr)
{
	iterator->addr = addr;
	iterator->shadow_addr = vcpu->arch.mmu.root_hpa;
	iterator->level = vcpu->arch.mmu.shadow_root_level;

	if (iterator->level == PT64_ROOT_LEVEL &&
	    vcpu->arch.mmu.root_level < PT64_ROOT_LEVEL &&
	    !vcpu->arch.mmu.direct_map)
		--iterator->level;

	if (iterator->level == PT32E_ROOT_LEVEL) {
		iterator->shadow_addr
			= vcpu->arch.mmu.pae_root[(addr >> 30) & 3];
		iterator->shadow_addr &= PT64_BASE_ADDR_MASK;
		--iterator->level;
		if (!iterator->shadow_addr)
			iterator->level = 0;
	}
}

static bool shadow_walk_okay(struct kvm_shadow_walk_iterator *iterator)
{
	if (iterator->level < PT_PAGE_TABLE_LEVEL)
		return false;

	iterator->index = SHADOW_PT_INDEX(iterator->addr, iterator->level);
	iterator->sptep	= ((u64 *)__va(iterator->shadow_addr)) + iterator->index;
	return true;
}

static void __shadow_walk_next(struct kvm_shadow_walk_iterator *iterator,
			       u64 spte)
{
	if (is_last_spte(spte, iterator->level)) {
		iterator->level = 0;
		return;
	}

	iterator->shadow_addr = spte & PT64_BASE_ADDR_MASK;
	--iterator->level;
}

static void shadow_walk_next(struct kvm_shadow_walk_iterator *iterator)
{
	return __shadow_walk_next(iterator, *iterator->sptep);
}

static void link_shadow_page(struct kvm_vcpu *vcpu, u64 *sptep,
			     struct kvm_mmu_page *sp)
{
	u64 spte;

	BUILD_BUG_ON(VMX_EPT_WRITABLE_MASK != PT_WRITABLE_MASK);

	spte = __pa(sp->spt) | shadow_present_mask | PT_WRITABLE_MASK |
	       shadow_user_mask | shadow_x_mask | shadow_accessed_mask;

	mmu_spte_set(sptep, spte);

	mmu_page_add_parent_pte(vcpu, sp, sptep);

	if (sp->unsync_children || sp->unsync)
		mark_unsync(sptep);
}

static void validate_direct_spte(struct kvm_vcpu *vcpu, u64 *sptep,
				   unsigned direct_access)
{
	if (is_shadow_present_pte(*sptep) && !is_large_pte(*sptep)) {
		struct kvm_mmu_page *child;

		/*
		 * For the direct sp, if the guest pte's dirty bit
		 * changed form clean to dirty, it will corrupt the
		 * sp's access: allow writable in the read-only sp,
		 * so we should update the spte at this point to get
		 * a new sp with the correct access.
		 */
		child = page_header(*sptep & PT64_BASE_ADDR_MASK);
		if (child->role.access == direct_access)
			return;

		drop_parent_pte(child, sptep);
		kvm_flush_remote_tlbs(vcpu->kvm);
	}
}

static bool mmu_page_zap_pte(struct kvm *kvm, struct kvm_mmu_page *sp,
			     u64 *spte)
{
	u64 pte;
	struct kvm_mmu_page *child;

	pte = *spte;
	if (is_shadow_present_pte(pte)) {
		if (is_last_spte(pte, sp->role.level)) {
			drop_spte(kvm, spte);
			if (is_large_pte(pte))
				--kvm->stat.lpages;
		} else {
			child = page_header(pte & PT64_BASE_ADDR_MASK);
			drop_parent_pte(child, spte);
		}
		return true;
	}

	if (is_mmio_spte(pte))
		mmu_spte_clear_no_track(spte);

	return false;
}

static void kvm_mmu_page_unlink_children(struct kvm *kvm,
					 struct kvm_mmu_page *sp)
{
	unsigned i;

	for (i = 0; i < PT64_ENT_PER_PAGE; ++i)
		mmu_page_zap_pte(kvm, sp, sp->spt + i);
}

static void kvm_mmu_unlink_parents(struct kvm *kvm, struct kvm_mmu_page *sp)
{
	u64 *sptep;
	struct rmap_iterator iter;

	while ((sptep = rmap_get_first(&sp->parent_ptes, &iter)))
		drop_parent_pte(sp, sptep);
}

static int mmu_zap_unsync_children(struct kvm *kvm,
				   struct kvm_mmu_page *parent,
				   struct list_head *invalid_list)
{
	int i, zapped = 0;
	struct mmu_page_path parents;
	struct kvm_mmu_pages pages;

	if (parent->role.level == PT_PAGE_TABLE_LEVEL)
		return 0;

	while (mmu_unsync_walk(parent, &pages)) {
		struct kvm_mmu_page *sp;

		for_each_sp(pages, sp, parents, i) {
			kvm_mmu_prepare_zap_page(kvm, sp, invalid_list);
			mmu_pages_clear_parents(&parents);
			zapped++;
		}
	}

	return zapped;
}

static int kvm_mmu_prepare_zap_page(struct kvm *kvm, struct kvm_mmu_page *sp,
				    struct list_head *invalid_list)
{
	int ret;

	trace_kvm_mmu_prepare_zap_page(sp);
	++kvm->stat.mmu_shadow_zapped;
	ret = mmu_zap_unsync_children(kvm, sp, invalid_list);
	kvm_mmu_page_unlink_children(kvm, sp);
	kvm_mmu_unlink_parents(kvm, sp);

	if (!sp->role.invalid && !sp->role.direct)
		unaccount_shadowed(kvm, sp);

	if (sp->unsync)
		kvm_unlink_unsync_page(kvm, sp);
	if (!sp->root_count) {
		/* Count self */
		ret++;
		list_move(&sp->link, invalid_list);
		kvm_mod_used_mmu_pages(kvm, -1);
	} else {
		list_move(&sp->link, &kvm->arch.active_mmu_pages);

		/*
		 * The obsolete pages can not be used on any vcpus.
		 * See the comments in kvm_mmu_invalidate_zap_all_pages().
		 */
		if (!sp->role.invalid && !is_obsolete_sp(kvm, sp))
			kvm_reload_remote_mmus(kvm);
	}

	sp->role.invalid = 1;
	return ret;
}

static void kvm_mmu_commit_zap_page(struct kvm *kvm,
				    struct list_head *invalid_list)
{
	struct kvm_mmu_page *sp, *nsp;

	if (list_empty(invalid_list))
		return;

	/*
	 * We need to make sure everyone sees our modifications to
	 * the page tables and see changes to vcpu->mode here. The barrier
	 * in the kvm_flush_remote_tlbs() achieves this. This pairs
	 * with vcpu_enter_guest and walk_shadow_page_lockless_begin/end.
	 *
	 * In addition, kvm_flush_remote_tlbs waits for all vcpus to exit
	 * guest mode and/or lockless shadow page table walks.
	 */
	kvm_flush_remote_tlbs(kvm);

	list_for_each_entry_safe(sp, nsp, invalid_list, link) {
		WARN_ON(!sp->role.invalid || sp->root_count);
		kvm_mmu_free_page(sp);
	}
}

static bool prepare_zap_oldest_mmu_page(struct kvm *kvm,
					struct list_head *invalid_list)
{
	struct kvm_mmu_page *sp;

	if (list_empty(&kvm->arch.active_mmu_pages))
		return false;

	sp = list_last_entry(&kvm->arch.active_mmu_pages,
			     struct kvm_mmu_page, link);
	kvm_mmu_prepare_zap_page(kvm, sp, invalid_list);

	return true;
}

/*
 * Changing the number of mmu pages allocated to the vm
 * Note: if goal_nr_mmu_pages is too small, you will get dead lock
 */
void kvm_mmu_change_mmu_pages(struct kvm *kvm, unsigned int goal_nr_mmu_pages)
{
	LIST_HEAD(invalid_list);

	spin_lock(&kvm->mmu_lock);

	if (kvm->arch.n_used_mmu_pages > goal_nr_mmu_pages) {
		/* Need to free some mmu pages to achieve the goal. */
		while (kvm->arch.n_used_mmu_pages > goal_nr_mmu_pages)
			if (!prepare_zap_oldest_mmu_page(kvm, &invalid_list))
				break;

		kvm_mmu_commit_zap_page(kvm, &invalid_list);
		goal_nr_mmu_pages = kvm->arch.n_used_mmu_pages;
	}

	kvm->arch.n_max_mmu_pages = goal_nr_mmu_pages;

	spin_unlock(&kvm->mmu_lock);
}

int kvm_mmu_unprotect_page(struct kvm *kvm, gfn_t gfn)
{
	struct kvm_mmu_page *sp;
	LIST_HEAD(invalid_list);
	int r;

	pgprintk("%s: looking for gfn %llx\n", __func__, gfn);
	r = 0;
	spin_lock(&kvm->mmu_lock);
	for_each_gfn_indirect_valid_sp(kvm, sp, gfn) {
		pgprintk("%s: gfn %llx role %x\n", __func__, gfn,
			 sp->role.word);
		r = 1;
		kvm_mmu_prepare_zap_page(kvm, sp, &invalid_list);
	}
	kvm_mmu_commit_zap_page(kvm, &invalid_list);
	spin_unlock(&kvm->mmu_lock);

	return r;
}
EXPORT_SYMBOL_GPL(kvm_mmu_unprotect_page);

static void kvm_unsync_page(struct kvm_vcpu *vcpu, struct kvm_mmu_page *sp)
{
	trace_kvm_mmu_unsync_page(sp);
	++vcpu->kvm->stat.mmu_unsync;
	sp->unsync = 1;

	kvm_mmu_mark_parents_unsync(sp);
}

static bool mmu_need_write_protect(struct kvm_vcpu *vcpu, gfn_t gfn,
				   bool can_unsync)
{
	struct kvm_mmu_page *sp;

	if (kvm_page_track_is_active(vcpu, gfn, KVM_PAGE_TRACK_WRITE))
		return true;

	for_each_gfn_indirect_valid_sp(vcpu->kvm, sp, gfn) {
		if (!can_unsync)
			return true;

		if (sp->unsync)
			continue;

		WARN_ON(sp->role.level != PT_PAGE_TABLE_LEVEL);
		kvm_unsync_page(vcpu, sp);
	}

	return false;
}

static bool kvm_is_mmio_pfn(kvm_pfn_t pfn)
{
	if (pfn_valid(pfn))
		return !is_zero_pfn(pfn) && PageReserved(pfn_to_page(pfn));

	return true;
}

static int set_spte(struct kvm_vcpu *vcpu, u64 *sptep,
		    unsigned pte_access, int level,
		    gfn_t gfn, kvm_pfn_t pfn, bool speculative,
		    bool can_unsync, bool host_writable)
{
	u64 spte = 0;
	int ret = 0;

	if (set_mmio_spte(vcpu, sptep, gfn, pfn, pte_access))
		return 0;

	/*
	 * For the EPT case, shadow_present_mask is 0 if hardware
	 * supports exec-only page table entries.  In that case,
	 * ACC_USER_MASK and shadow_user_mask are used to represent
	 * read access.  See FNAME(gpte_access) in paging_tmpl.h.
	 */
	spte |= shadow_present_mask;
	if (!speculative)
		spte |= shadow_accessed_mask;

	if (pte_access & ACC_EXEC_MASK)
		spte |= shadow_x_mask;
	else
		spte |= shadow_nx_mask;

	if (pte_access & ACC_USER_MASK)
		spte |= shadow_user_mask;

	if (level > PT_PAGE_TABLE_LEVEL)
		spte |= PT_PAGE_SIZE_MASK;
	if (tdp_enabled)
		spte |= kvm_x86_ops->get_mt_mask(vcpu, gfn,
			kvm_is_mmio_pfn(pfn));

	if (host_writable)
		spte |= SPTE_HOST_WRITEABLE;
	else
		pte_access &= ~ACC_WRITE_MASK;

	spte |= (u64)pfn << PAGE_SHIFT;

	if (pte_access & ACC_WRITE_MASK) {

		/*
		 * Other vcpu creates new sp in the window between
		 * mapping_level() and acquiring mmu-lock. We can
		 * allow guest to retry the access, the mapping can
		 * be fixed if guest refault.
		 */
		if (level > PT_PAGE_TABLE_LEVEL &&
		    mmu_gfn_lpage_is_disallowed(vcpu, gfn, level))
			goto done;

		spte |= PT_WRITABLE_MASK | SPTE_MMU_WRITEABLE;

		/*
		 * Optimization: for pte sync, if spte was writable the hash
		 * lookup is unnecessary (and expensive). Write protection
		 * is responsibility of mmu_get_page / kvm_sync_page.
		 * Same reasoning can be applied to dirty page accounting.
		 */
		if (!can_unsync && is_writable_pte(*sptep))
			goto set_pte;

		if (mmu_need_write_protect(vcpu, gfn, can_unsync)) {
			pgprintk("%s: found shadow page for %llx, marking ro\n",
				 __func__, gfn);
			ret = 1;
			pte_access &= ~ACC_WRITE_MASK;
			spte &= ~(PT_WRITABLE_MASK | SPTE_MMU_WRITEABLE);
		}
	}

	if (pte_access & ACC_WRITE_MASK) {
		kvm_vcpu_mark_page_dirty(vcpu, gfn);
		spte |= shadow_dirty_mask;
	}

set_pte:
	if (mmu_spte_update(sptep, spte))
		kvm_flush_remote_tlbs(vcpu->kvm);
done:
	return ret;
}

static bool mmu_set_spte(struct kvm_vcpu *vcpu, u64 *sptep, unsigned pte_access,
			 int write_fault, int level, gfn_t gfn, kvm_pfn_t pfn,
			 bool speculative, bool host_writable)
{
	int was_rmapped = 0;
	int rmap_count;
	bool emulate = false;

	pgprintk("%s: spte %llx write_fault %d gfn %llx\n", __func__,
		 *sptep, write_fault, gfn);

	if (is_shadow_present_pte(*sptep)) {
		/*
		 * If we overwrite a PTE page pointer with a 2MB PMD, unlink
		 * the parent of the now unreachable PTE.
		 */
		if (level > PT_PAGE_TABLE_LEVEL &&
		    !is_large_pte(*sptep)) {
			struct kvm_mmu_page *child;
			u64 pte = *sptep;

			child = page_header(pte & PT64_BASE_ADDR_MASK);
			drop_parent_pte(child, sptep);
			kvm_flush_remote_tlbs(vcpu->kvm);
		} else if (pfn != spte_to_pfn(*sptep)) {
			pgprintk("hfn old %llx new %llx\n",
				 spte_to_pfn(*sptep), pfn);
			drop_spte(vcpu->kvm, sptep);
			kvm_flush_remote_tlbs(vcpu->kvm);
		} else
			was_rmapped = 1;
	}

	if (set_spte(vcpu, sptep, pte_access, level, gfn, pfn, speculative,
	      true, host_writable)) {
		if (write_fault)
			emulate = true;
		kvm_make_request(KVM_REQ_TLB_FLUSH, vcpu);
	}

	if (unlikely(is_mmio_spte(*sptep)))
		emulate = true;

	pgprintk("%s: setting spte %llx\n", __func__, *sptep);
	pgprintk("instantiating %s PTE (%s) at %llx (%llx) addr %p\n",
		 is_large_pte(*sptep)? "2MB" : "4kB",
		 *sptep & PT_PRESENT_MASK ?"RW":"R", gfn,
		 *sptep, sptep);
	if (!was_rmapped && is_large_pte(*sptep))
		++vcpu->kvm->stat.lpages;

	if (is_shadow_present_pte(*sptep)) {
		if (!was_rmapped) {
			rmap_count = rmap_add(vcpu, sptep, gfn);
			if (rmap_count > RMAP_RECYCLE_THRESHOLD)
				rmap_recycle(vcpu, sptep, gfn);
		}
	}

	kvm_release_pfn_clean(pfn);

	return emulate;
}

static kvm_pfn_t pte_prefetch_gfn_to_pfn(struct kvm_vcpu *vcpu, gfn_t gfn,
				     bool no_dirty_log)
{
	struct kvm_memory_slot *slot;

	slot = gfn_to_memslot_dirty_bitmap(vcpu, gfn, no_dirty_log);
	if (!slot)
		return KVM_PFN_ERR_FAULT;

	return gfn_to_pfn_memslot_atomic(slot, gfn);
}

static int direct_pte_prefetch_many(struct kvm_vcpu *vcpu,
				    struct kvm_mmu_page *sp,
				    u64 *start, u64 *end)
{
	struct page *pages[PTE_PREFETCH_NUM];
	struct kvm_memory_slot *slot;
	unsigned access = sp->role.access;
	int i, ret;
	gfn_t gfn;

	gfn = kvm_mmu_page_get_gfn(sp, start - sp->spt);
	slot = gfn_to_memslot_dirty_bitmap(vcpu, gfn, access & ACC_WRITE_MASK);
	if (!slot)
		return -1;

	ret = gfn_to_page_many_atomic(slot, gfn, pages, end - start);
	if (ret <= 0)
		return -1;

	for (i = 0; i < ret; i++, gfn++, start++)
		mmu_set_spte(vcpu, start, access, 0, sp->role.level, gfn,
			     page_to_pfn(pages[i]), true, true);

	return 0;
}

static void __direct_pte_prefetch(struct kvm_vcpu *vcpu,
				  struct kvm_mmu_page *sp, u64 *sptep)
{
	u64 *spte, *start = NULL;
	int i;

	WARN_ON(!sp->role.direct);

	i = (sptep - sp->spt) & ~(PTE_PREFETCH_NUM - 1);
	spte = sp->spt + i;

	for (i = 0; i < PTE_PREFETCH_NUM; i++, spte++) {
		if (is_shadow_present_pte(*spte) || spte == sptep) {
			if (!start)
				continue;
			if (direct_pte_prefetch_many(vcpu, sp, start, spte) < 0)
				break;
			start = NULL;
		} else if (!start)
			start = spte;
	}
}

static void direct_pte_prefetch(struct kvm_vcpu *vcpu, u64 *sptep)
{
	struct kvm_mmu_page *sp;

	/*
	 * Since it's no accessed bit on EPT, it's no way to
	 * distinguish between actually accessed translations
	 * and prefetched, so disable pte prefetch if EPT is
	 * enabled.
	 */
	if (!shadow_accessed_mask)
		return;

	sp = page_header(__pa(sptep));
	if (sp->role.level > PT_PAGE_TABLE_LEVEL)
		return;

	__direct_pte_prefetch(vcpu, sp, sptep);
}

static int __direct_map(struct kvm_vcpu *vcpu, int write, int map_writable,
			int level, gfn_t gfn, kvm_pfn_t pfn, bool prefault)
{
	struct kvm_shadow_walk_iterator iterator;
	struct kvm_mmu_page *sp;
	int emulate = 0;
	gfn_t pseudo_gfn;

	if (!VALID_PAGE(vcpu->arch.mmu.root_hpa))
		return 0;

	for_each_shadow_entry(vcpu, (u64)gfn << PAGE_SHIFT, iterator) {
		if (iterator.level == level) {
			emulate = mmu_set_spte(vcpu, iterator.sptep, ACC_ALL,
					       write, level, gfn, pfn, prefault,
					       map_writable);
			direct_pte_prefetch(vcpu, iterator.sptep);
			++vcpu->stat.pf_fixed;
			break;
		}

		drop_large_spte(vcpu, iterator.sptep);
		if (!is_shadow_present_pte(*iterator.sptep)) {
			u64 base_addr = iterator.addr;

			base_addr &= PT64_LVL_ADDR_MASK(iterator.level);
			pseudo_gfn = base_addr >> PAGE_SHIFT;
			sp = kvm_mmu_get_page(vcpu, pseudo_gfn, iterator.addr,
					      iterator.level - 1, 1, ACC_ALL);

			link_shadow_page(vcpu, iterator.sptep, sp);
		}
	}
	return emulate;
}

static void kvm_send_hwpoison_signal(unsigned long address, struct task_struct *tsk)
{
	siginfo_t info;

	info.si_signo	= SIGBUS;
	info.si_errno	= 0;
	info.si_code	= BUS_MCEERR_AR;
	info.si_addr	= (void __user *)address;
	info.si_addr_lsb = PAGE_SHIFT;

	send_sig_info(SIGBUS, &info, tsk);
}

static int kvm_handle_bad_page(struct kvm_vcpu *vcpu, gfn_t gfn, kvm_pfn_t pfn)
{
	/*
	 * Do not cache the mmio info caused by writing the readonly gfn
	 * into the spte otherwise read access on readonly gfn also can
	 * caused mmio page fault and treat it as mmio access.
	 * Return 1 to tell kvm to emulate it.
	 */
	if (pfn == KVM_PFN_ERR_RO_FAULT)
		return 1;

	if (pfn == KVM_PFN_ERR_HWPOISON) {
		kvm_send_hwpoison_signal(kvm_vcpu_gfn_to_hva(vcpu, gfn), current);
		return 0;
	}

	return -EFAULT;
}

static void transparent_hugepage_adjust(struct kvm_vcpu *vcpu,
					gfn_t *gfnp, kvm_pfn_t *pfnp,
					int *levelp)
{
	kvm_pfn_t pfn = *pfnp;
	gfn_t gfn = *gfnp;
	int level = *levelp;

	/*
	 * Check if it's a transparent hugepage. If this would be an
	 * hugetlbfs page, level wouldn't be set to
	 * PT_PAGE_TABLE_LEVEL and there would be no adjustment done
	 * here.
	 */
	if (!is_error_noslot_pfn(pfn) && !kvm_is_reserved_pfn(pfn) &&
	    level == PT_PAGE_TABLE_LEVEL &&
	    PageTransCompoundMap(pfn_to_page(pfn)) &&
	    !mmu_gfn_lpage_is_disallowed(vcpu, gfn, PT_DIRECTORY_LEVEL)) {
		unsigned long mask;
		/*
		 * mmu_notifier_retry was successful and we hold the
		 * mmu_lock here, so the pmd can't become splitting
		 * from under us, and in turn
		 * __split_huge_page_refcount() can't run from under
		 * us and we can safely transfer the refcount from
		 * PG_tail to PG_head as we switch the pfn to tail to
		 * head.
		 */
		*levelp = level = PT_DIRECTORY_LEVEL;
		mask = KVM_PAGES_PER_HPAGE(level) - 1;
		VM_BUG_ON((gfn & mask) != (pfn & mask));
		if (pfn & mask) {
			gfn &= ~mask;
			*gfnp = gfn;
			kvm_release_pfn_clean(pfn);
			pfn &= ~mask;
			kvm_get_pfn(pfn);
			*pfnp = pfn;
		}
	}
}

static bool handle_abnormal_pfn(struct kvm_vcpu *vcpu, gva_t gva, gfn_t gfn,
				kvm_pfn_t pfn, unsigned access, int *ret_val)
{
	/* The pfn is invalid, report the error! */
	if (unlikely(is_error_pfn(pfn))) {
		*ret_val = kvm_handle_bad_page(vcpu, gfn, pfn);
		return true;
	}

	if (unlikely(is_noslot_pfn(pfn)))
		vcpu_cache_mmio_info(vcpu, gva, gfn, access);

	return false;
}

static bool page_fault_can_be_fast(u32 error_code)
{
	/*
	 * Do not fix the mmio spte with invalid generation number which
	 * need to be updated by slow page fault path.
	 */
	if (unlikely(error_code & PFERR_RSVD_MASK))
		return false;

	/*
	 * #PF can be fast only if the shadow page table is present and it
	 * is caused by write-protect, that means we just need change the
	 * W bit of the spte which can be done out of mmu-lock.
	 */
	if (!(error_code & PFERR_PRESENT_MASK) ||
	      !(error_code & PFERR_WRITE_MASK))
		return false;

	return true;
}

static bool
fast_pf_fix_direct_spte(struct kvm_vcpu *vcpu, struct kvm_mmu_page *sp,
			u64 *sptep, u64 spte)
{
	gfn_t gfn;

	WARN_ON(!sp->role.direct);

	/*
	 * The gfn of direct spte is stable since it is calculated
	 * by sp->gfn.
	 */
	gfn = kvm_mmu_page_get_gfn(sp, sptep - sp->spt);

	/*
	 * Theoretically we could also set dirty bit (and flush TLB) here in
	 * order to eliminate unnecessary PML logging. See comments in
	 * set_spte. But fast_page_fault is very unlikely to happen with PML
	 * enabled, so we do not do this. This might result in the same GPA
	 * to be logged in PML buffer again when the write really happens, and
	 * eventually to be called by mark_page_dirty twice. But it's also no
	 * harm. This also avoids the TLB flush needed after setting dirty bit
	 * so non-PML cases won't be impacted.
	 *
	 * Compare with set_spte where instead shadow_dirty_mask is set.
	 */
	if (cmpxchg64(sptep, spte, spte | PT_WRITABLE_MASK) == spte)
		kvm_vcpu_mark_page_dirty(vcpu, gfn);

	return true;
}

/*
 * Return value:
 * - true: let the vcpu to access on the same address again.
 * - false: let the real page fault path to fix it.
 */
static bool fast_page_fault(struct kvm_vcpu *vcpu, gva_t gva, int level,
			    u32 error_code)
{
	struct kvm_shadow_walk_iterator iterator;
	struct kvm_mmu_page *sp;
	bool ret = false;
	u64 spte = 0ull;

	if (!VALID_PAGE(vcpu->arch.mmu.root_hpa))
		return false;

	if (!page_fault_can_be_fast(error_code))
		return false;

	walk_shadow_page_lockless_begin(vcpu);
	for_each_shadow_entry_lockless(vcpu, gva, iterator, spte)
		if (!is_shadow_present_pte(spte) || iterator.level < level)
			break;

	/*
	 * If the mapping has been changed, let the vcpu fault on the
	 * same address again.
	 */
	if (!is_shadow_present_pte(spte)) {
		ret = true;
		goto exit;
	}

	sp = page_header(__pa(iterator.sptep));
	if (!is_last_spte(spte, sp->role.level))
		goto exit;

	/*
	 * Check if it is a spurious fault caused by TLB lazily flushed.
	 *
	 * Need not check the access of upper level table entries since
	 * they are always ACC_ALL.
	 */
	 if (is_writable_pte(spte)) {
		ret = true;
		goto exit;
	}

	/*
	 * Currently, to simplify the code, only the spte write-protected
	 * by dirty-log can be fast fixed.
	 */
	if (!spte_is_locklessly_modifiable(spte))
		goto exit;

	/*
	 * Do not fix write-permission on the large spte since we only dirty
	 * the first page into the dirty-bitmap in fast_pf_fix_direct_spte()
	 * that means other pages are missed if its slot is dirty-logged.
	 *
	 * Instead, we let the slow page fault path create a normal spte to
	 * fix the access.
	 *
	 * See the comments in kvm_arch_commit_memory_region().
	 */
	if (sp->role.level > PT_PAGE_TABLE_LEVEL)
		goto exit;

	/*
	 * Currently, fast page fault only works for direct mapping since
	 * the gfn is not stable for indirect shadow page.
	 * See Documentation/virtual/kvm/locking.txt to get more detail.
	 */
	ret = fast_pf_fix_direct_spte(vcpu, sp, iterator.sptep, spte);
exit:
	trace_fast_page_fault(vcpu, gva, error_code, iterator.sptep,
			      spte, ret);
	walk_shadow_page_lockless_end(vcpu);

	return ret;
}

static bool try_async_pf(struct kvm_vcpu *vcpu, bool prefault, gfn_t gfn,
			 gva_t gva, kvm_pfn_t *pfn, bool write, bool *writable);
static void make_mmu_pages_available(struct kvm_vcpu *vcpu);

static int nonpaging_map(struct kvm_vcpu *vcpu, gva_t v, u32 error_code,
			 gfn_t gfn, bool prefault)
{
	int r;
	int level;
	bool force_pt_level = false;
	kvm_pfn_t pfn;
	unsigned long mmu_seq;
	bool map_writable, write = error_code & PFERR_WRITE_MASK;

	level = mapping_level(vcpu, gfn, &force_pt_level);
	if (likely(!force_pt_level)) {
		/*
		 * This path builds a PAE pagetable - so we can map
		 * 2mb pages at maximum. Therefore check if the level
		 * is larger than that.
		 */
		if (level > PT_DIRECTORY_LEVEL)
			level = PT_DIRECTORY_LEVEL;

		gfn &= ~(KVM_PAGES_PER_HPAGE(level) - 1);
	}

	if (fast_page_fault(vcpu, v, level, error_code))
		return 0;

	mmu_seq = vcpu->kvm->mmu_notifier_seq;
	smp_rmb();

	if (try_async_pf(vcpu, prefault, gfn, v, &pfn, write, &map_writable))
		return 0;

	if (handle_abnormal_pfn(vcpu, v, gfn, pfn, ACC_ALL, &r))
		return r;

	spin_lock(&vcpu->kvm->mmu_lock);
	if (mmu_notifier_retry(vcpu->kvm, mmu_seq))
		goto out_unlock;
	make_mmu_pages_available(vcpu);
	if (likely(!force_pt_level))
		transparent_hugepage_adjust(vcpu, &gfn, &pfn, &level);
	r = __direct_map(vcpu, write, map_writable, level, gfn, pfn, prefault);
	spin_unlock(&vcpu->kvm->mmu_lock);

	return r;

out_unlock:
	spin_unlock(&vcpu->kvm->mmu_lock);
	kvm_release_pfn_clean(pfn);
	return 0;
}


static void mmu_free_roots(struct kvm_vcpu *vcpu)
{
	int i;
	struct kvm_mmu_page *sp;
	LIST_HEAD(invalid_list);

	if (!VALID_PAGE(vcpu->arch.mmu.root_hpa))
		return;

	if (vcpu->arch.mmu.shadow_root_level == PT64_ROOT_LEVEL &&
	    (vcpu->arch.mmu.root_level == PT64_ROOT_LEVEL ||
	     vcpu->arch.mmu.direct_map)) {
		hpa_t root = vcpu->arch.mmu.root_hpa;

		spin_lock(&vcpu->kvm->mmu_lock);
		sp = page_header(root);
		--sp->root_count;
		if (!sp->root_count && sp->role.invalid) {
			kvm_mmu_prepare_zap_page(vcpu->kvm, sp, &invalid_list);
			kvm_mmu_commit_zap_page(vcpu->kvm, &invalid_list);
		}
		spin_unlock(&vcpu->kvm->mmu_lock);
		vcpu->arch.mmu.root_hpa = INVALID_PAGE;
		return;
	}

	spin_lock(&vcpu->kvm->mmu_lock);
	for (i = 0; i < 4; ++i) {
		hpa_t root = vcpu->arch.mmu.pae_root[i];

		if (root) {
			root &= PT64_BASE_ADDR_MASK;
			sp = page_header(root);
			--sp->root_count;
			if (!sp->root_count && sp->role.invalid)
				kvm_mmu_prepare_zap_page(vcpu->kvm, sp,
							 &invalid_list);
		}
		vcpu->arch.mmu.pae_root[i] = INVALID_PAGE;
	}
	kvm_mmu_commit_zap_page(vcpu->kvm, &invalid_list);
	spin_unlock(&vcpu->kvm->mmu_lock);
	vcpu->arch.mmu.root_hpa = INVALID_PAGE;
}

static int mmu_check_root(struct kvm_vcpu *vcpu, gfn_t root_gfn)
{
	int ret = 0;

	if (!kvm_is_visible_gfn(vcpu->kvm, root_gfn)) {
		kvm_make_request(KVM_REQ_TRIPLE_FAULT, vcpu);
		ret = 1;
	}

	return ret;
}

static int mmu_alloc_direct_roots(struct kvm_vcpu *vcpu)
{
	struct kvm_mmu_page *sp;
	unsigned i;

	if (vcpu->arch.mmu.shadow_root_level == PT64_ROOT_LEVEL) {
		spin_lock(&vcpu->kvm->mmu_lock);
		make_mmu_pages_available(vcpu);
		sp = kvm_mmu_get_page(vcpu, 0, 0, PT64_ROOT_LEVEL, 1, ACC_ALL);
		++sp->root_count;
		spin_unlock(&vcpu->kvm->mmu_lock);
		vcpu->arch.mmu.root_hpa = __pa(sp->spt);
	} else if (vcpu->arch.mmu.shadow_root_level == PT32E_ROOT_LEVEL) {
		for (i = 0; i < 4; ++i) {
			hpa_t root = vcpu->arch.mmu.pae_root[i];

			MMU_WARN_ON(VALID_PAGE(root));
			spin_lock(&vcpu->kvm->mmu_lock);
			make_mmu_pages_available(vcpu);
			sp = kvm_mmu_get_page(vcpu, i << (30 - PAGE_SHIFT),
					i << 30, PT32_ROOT_LEVEL, 1, ACC_ALL);
			root = __pa(sp->spt);
			++sp->root_count;
			spin_unlock(&vcpu->kvm->mmu_lock);
			vcpu->arch.mmu.pae_root[i] = root | PT_PRESENT_MASK;
		}
		vcpu->arch.mmu.root_hpa = __pa(vcpu->arch.mmu.pae_root);
	} else
		BUG();

	return 0;
}

static int mmu_alloc_shadow_roots(struct kvm_vcpu *vcpu)
{
	struct kvm_mmu_page *sp;
	u64 pdptr, pm_mask;
	gfn_t root_gfn;
	int i;

	root_gfn = vcpu->arch.mmu.get_cr3(vcpu) >> PAGE_SHIFT;

	if (mmu_check_root(vcpu, root_gfn))
		return 1;

	/*
	 * Do we shadow a long mode page table? If so we need to
	 * write-protect the guests page table root.
	 */
	if (vcpu->arch.mmu.root_level == PT64_ROOT_LEVEL) {
		hpa_t root = vcpu->arch.mmu.root_hpa;

		MMU_WARN_ON(VALID_PAGE(root));

		spin_lock(&vcpu->kvm->mmu_lock);
		make_mmu_pages_available(vcpu);
		sp = kvm_mmu_get_page(vcpu, root_gfn, 0, PT64_ROOT_LEVEL,
				      0, ACC_ALL);
		root = __pa(sp->spt);
		++sp->root_count;
		spin_unlock(&vcpu->kvm->mmu_lock);
		vcpu->arch.mmu.root_hpa = root;
		return 0;
	}

	/*
	 * We shadow a 32 bit page table. This may be a legacy 2-level
	 * or a PAE 3-level page table. In either case we need to be aware that
	 * the shadow page table may be a PAE or a long mode page table.
	 */
	pm_mask = PT_PRESENT_MASK;
	if (vcpu->arch.mmu.shadow_root_level == PT64_ROOT_LEVEL)
		pm_mask |= PT_ACCESSED_MASK | PT_WRITABLE_MASK | PT_USER_MASK;

	for (i = 0; i < 4; ++i) {
		hpa_t root = vcpu->arch.mmu.pae_root[i];

		MMU_WARN_ON(VALID_PAGE(root));
		if (vcpu->arch.mmu.root_level == PT32E_ROOT_LEVEL) {
			pdptr = vcpu->arch.mmu.get_pdptr(vcpu, i);
			if (!(pdptr & PT_PRESENT_MASK)) {
				vcpu->arch.mmu.pae_root[i] = 0;
				continue;
			}
			root_gfn = pdptr >> PAGE_SHIFT;
			if (mmu_check_root(vcpu, root_gfn))
				return 1;
		}
		spin_lock(&vcpu->kvm->mmu_lock);
		make_mmu_pages_available(vcpu);
		sp = kvm_mmu_get_page(vcpu, root_gfn, i << 30, PT32_ROOT_LEVEL,
				      0, ACC_ALL);
		root = __pa(sp->spt);
		++sp->root_count;
		spin_unlock(&vcpu->kvm->mmu_lock);

		vcpu->arch.mmu.pae_root[i] = root | pm_mask;
	}
	vcpu->arch.mmu.root_hpa = __pa(vcpu->arch.mmu.pae_root);

	/*
	 * If we shadow a 32 bit page table with a long mode page
	 * table we enter this path.
	 */
	if (vcpu->arch.mmu.shadow_root_level == PT64_ROOT_LEVEL) {
		if (vcpu->arch.mmu.lm_root == NULL) {
			/*
			 * The additional page necessary for this is only
			 * allocated on demand.
			 */

			u64 *lm_root;

			lm_root = (void*)get_zeroed_page(GFP_KERNEL);
			if (lm_root == NULL)
				return 1;

			lm_root[0] = __pa(vcpu->arch.mmu.pae_root) | pm_mask;

			vcpu->arch.mmu.lm_root = lm_root;
		}

		vcpu->arch.mmu.root_hpa = __pa(vcpu->arch.mmu.lm_root);
	}

	return 0;
}

static int mmu_alloc_roots(struct kvm_vcpu *vcpu)
{
	if (vcpu->arch.mmu.direct_map)
		return mmu_alloc_direct_roots(vcpu);
	else
		return mmu_alloc_shadow_roots(vcpu);
}

static void mmu_sync_roots(struct kvm_vcpu *vcpu)
{
	int i;
	struct kvm_mmu_page *sp;

	if (vcpu->arch.mmu.direct_map)
		return;

	if (!VALID_PAGE(vcpu->arch.mmu.root_hpa))
		return;

	vcpu_clear_mmio_info(vcpu, MMIO_GVA_ANY);
	kvm_mmu_audit(vcpu, AUDIT_PRE_SYNC);
	if (vcpu->arch.mmu.root_level == PT64_ROOT_LEVEL) {
		hpa_t root = vcpu->arch.mmu.root_hpa;
		sp = page_header(root);
		mmu_sync_children(vcpu, sp);
		kvm_mmu_audit(vcpu, AUDIT_POST_SYNC);
		return;
	}
	for (i = 0; i < 4; ++i) {
		hpa_t root = vcpu->arch.mmu.pae_root[i];

		if (root && VALID_PAGE(root)) {
			root &= PT64_BASE_ADDR_MASK;
			sp = page_header(root);
			mmu_sync_children(vcpu, sp);
		}
	}
	kvm_mmu_audit(vcpu, AUDIT_POST_SYNC);
}

void kvm_mmu_sync_roots(struct kvm_vcpu *vcpu)
{
	spin_lock(&vcpu->kvm->mmu_lock);
	mmu_sync_roots(vcpu);
	spin_unlock(&vcpu->kvm->mmu_lock);
}
EXPORT_SYMBOL_GPL(kvm_mmu_sync_roots);

static gpa_t nonpaging_gva_to_gpa(struct kvm_vcpu *vcpu, gva_t vaddr,
				  u32 access, struct x86_exception *exception)
{
	if (exception)
		exception->error_code = 0;
	return vaddr;
}

static gpa_t nonpaging_gva_to_gpa_nested(struct kvm_vcpu *vcpu, gva_t vaddr,
					 u32 access,
					 struct x86_exception *exception)
{
	if (exception)
		exception->error_code = 0;
	return vcpu->arch.nested_mmu.translate_gpa(vcpu, vaddr, access, exception);
}

static bool
__is_rsvd_bits_set(struct rsvd_bits_validate *rsvd_check, u64 pte, int level)
{
	int bit7 = (pte >> 7) & 1, low6 = pte & 0x3f;

	return (pte & rsvd_check->rsvd_bits_mask[bit7][level-1]) |
		((rsvd_check->bad_mt_xwr & (1ull << low6)) != 0);
}

static bool is_rsvd_bits_set(struct kvm_mmu *mmu, u64 gpte, int level)
{
	return __is_rsvd_bits_set(&mmu->guest_rsvd_check, gpte, level);
}

static bool is_shadow_zero_bits_set(struct kvm_mmu *mmu, u64 spte, int level)
{
	return __is_rsvd_bits_set(&mmu->shadow_zero_check, spte, level);
}

static bool mmio_info_in_cache(struct kvm_vcpu *vcpu, u64 addr, bool direct)
{
	if (direct)
		return vcpu_match_mmio_gpa(vcpu, addr);

	return vcpu_match_mmio_gva(vcpu, addr);
}

/* return true if reserved bit is detected on spte. */
static bool
walk_shadow_page_get_mmio_spte(struct kvm_vcpu *vcpu, u64 addr, u64 *sptep)
{
	struct kvm_shadow_walk_iterator iterator;
	u64 sptes[PT64_ROOT_LEVEL], spte = 0ull;
	int root, leaf;
	bool reserved = false;

	if (!VALID_PAGE(vcpu->arch.mmu.root_hpa))
		goto exit;

	walk_shadow_page_lockless_begin(vcpu);

	for (shadow_walk_init(&iterator, vcpu, addr),
		 leaf = root = iterator.level;
	     shadow_walk_okay(&iterator);
	     __shadow_walk_next(&iterator, spte)) {
		spte = mmu_spte_get_lockless(iterator.sptep);

		sptes[leaf - 1] = spte;
		leaf--;

		if (!is_shadow_present_pte(spte))
			break;

		reserved |= is_shadow_zero_bits_set(&vcpu->arch.mmu, spte,
						    iterator.level);
	}

	walk_shadow_page_lockless_end(vcpu);

	if (reserved) {
		pr_err("%s: detect reserved bits on spte, addr 0x%llx, dump hierarchy:\n",
		       __func__, addr);
		while (root > leaf) {
			pr_err("------ spte 0x%llx level %d.\n",
			       sptes[root - 1], root);
			root--;
		}
	}
exit:
	*sptep = spte;
	return reserved;
}

int handle_mmio_page_fault(struct kvm_vcpu *vcpu, u64 addr, bool direct)
{
	u64 spte;
	bool reserved;

	if (mmio_info_in_cache(vcpu, addr, direct))
		return RET_MMIO_PF_EMULATE;

	reserved = walk_shadow_page_get_mmio_spte(vcpu, addr, &spte);
	if (WARN_ON(reserved))
		return RET_MMIO_PF_BUG;

	if (is_mmio_spte(spte)) {
		gfn_t gfn = get_mmio_spte_gfn(spte);
		unsigned access = get_mmio_spte_access(spte);

		if (!check_mmio_spte(vcpu, spte))
			return RET_MMIO_PF_INVALID;

		if (direct)
			addr = 0;

		trace_handle_mmio_page_fault(addr, gfn, access);
		vcpu_cache_mmio_info(vcpu, addr, gfn, access);
		return RET_MMIO_PF_EMULATE;
	}

	/*
	 * If the page table is zapped by other cpus, let CPU fault again on
	 * the address.
	 */
	return RET_MMIO_PF_RETRY;
}
EXPORT_SYMBOL_GPL(handle_mmio_page_fault);

static bool page_fault_handle_page_track(struct kvm_vcpu *vcpu,
					 u32 error_code, gfn_t gfn)
{
	if (unlikely(error_code & PFERR_RSVD_MASK))
		return false;

	if (!(error_code & PFERR_PRESENT_MASK) ||
	      !(error_code & PFERR_WRITE_MASK))
		return false;

	/*
	 * guest is writing the page which is write tracked which can
	 * not be fixed by page fault handler.
	 */
	if (kvm_page_track_is_active(vcpu, gfn, KVM_PAGE_TRACK_WRITE))
		return true;

	return false;
}

static void shadow_page_table_clear_flood(struct kvm_vcpu *vcpu, gva_t addr)
{
	struct kvm_shadow_walk_iterator iterator;
	u64 spte;

	if (!VALID_PAGE(vcpu->arch.mmu.root_hpa))
		return;

	walk_shadow_page_lockless_begin(vcpu);
	for_each_shadow_entry_lockless(vcpu, addr, iterator, spte) {
		clear_sp_write_flooding_count(iterator.sptep);
		if (!is_shadow_present_pte(spte))
			break;
	}
	walk_shadow_page_lockless_end(vcpu);
}

static int nonpaging_page_fault(struct kvm_vcpu *vcpu, gva_t gva,
				u32 error_code, bool prefault)
{
	gfn_t gfn = gva >> PAGE_SHIFT;
	int r;

	pgprintk("%s: gva %lx error %x\n", __func__, gva, error_code);

	if (page_fault_handle_page_track(vcpu, error_code, gfn))
		return 1;

	r = mmu_topup_memory_caches(vcpu);
	if (r)
		return r;

	MMU_WARN_ON(!VALID_PAGE(vcpu->arch.mmu.root_hpa));


	return nonpaging_map(vcpu, gva & PAGE_MASK,
			     error_code, gfn, prefault);
}

static int kvm_arch_setup_async_pf(struct kvm_vcpu *vcpu, gva_t gva, gfn_t gfn)
{
	struct kvm_arch_async_pf arch;

	arch.token = (vcpu->arch.apf.id++ << 12) | vcpu->vcpu_id;
	arch.gfn = gfn;
	arch.direct_map = vcpu->arch.mmu.direct_map;
	arch.cr3 = vcpu->arch.mmu.get_cr3(vcpu);

	return kvm_setup_async_pf(vcpu, gva, kvm_vcpu_gfn_to_hva(vcpu, gfn), &arch);
}

static bool can_do_async_pf(struct kvm_vcpu *vcpu)
{
	if (unlikely(!lapic_in_kernel(vcpu) ||
		     kvm_event_needs_reinjection(vcpu)))
		return false;

	return kvm_x86_ops->interrupt_allowed(vcpu);
}

static bool try_async_pf(struct kvm_vcpu *vcpu, bool prefault, gfn_t gfn,
			 gva_t gva, kvm_pfn_t *pfn, bool write, bool *writable)
{
	struct kvm_memory_slot *slot;
	bool async;

	slot = kvm_vcpu_gfn_to_memslot(vcpu, gfn);
	async = false;
	*pfn = __gfn_to_pfn_memslot(slot, gfn, false, &async, write, writable);
	if (!async)
		return false; /* *pfn has correct page already */

	if (!prefault && can_do_async_pf(vcpu)) {
		trace_kvm_try_async_get_page(gva, gfn);
		if (kvm_find_async_pf_gfn(vcpu, gfn)) {
			trace_kvm_async_pf_doublefault(gva, gfn);
			kvm_make_request(KVM_REQ_APF_HALT, vcpu);
			return true;
		} else if (kvm_arch_setup_async_pf(vcpu, gva, gfn))
			return true;
	}

	*pfn = __gfn_to_pfn_memslot(slot, gfn, false, NULL, write, writable);
	return false;
}

static bool
check_hugepage_cache_consistency(struct kvm_vcpu *vcpu, gfn_t gfn, int level)
{
	int page_num = KVM_PAGES_PER_HPAGE(level);

	gfn &= ~(page_num - 1);

	return kvm_mtrr_check_gfn_range_consistency(vcpu, gfn, page_num);
}

static int tdp_page_fault(struct kvm_vcpu *vcpu, gva_t gpa, u32 error_code,
			  bool prefault)
{
	kvm_pfn_t pfn;
	int r;
	int level;
	bool force_pt_level;
	gfn_t gfn = gpa >> PAGE_SHIFT;
	unsigned long mmu_seq;
	int write = error_code & PFERR_WRITE_MASK;
	bool map_writable;

	MMU_WARN_ON(!VALID_PAGE(vcpu->arch.mmu.root_hpa));

	if (page_fault_handle_page_track(vcpu, error_code, gfn))
		return 1;

	r = mmu_topup_memory_caches(vcpu);
	if (r)
		return r;

	force_pt_level = !check_hugepage_cache_consistency(vcpu, gfn,
							   PT_DIRECTORY_LEVEL);
	level = mapping_level(vcpu, gfn, &force_pt_level);
	if (likely(!force_pt_level)) {
		if (level > PT_DIRECTORY_LEVEL &&
		    !check_hugepage_cache_consistency(vcpu, gfn, level))
			level = PT_DIRECTORY_LEVEL;
		gfn &= ~(KVM_PAGES_PER_HPAGE(level) - 1);
	}

	if (fast_page_fault(vcpu, gpa, level, error_code))
		return 0;

	mmu_seq = vcpu->kvm->mmu_notifier_seq;
	smp_rmb();

	if (try_async_pf(vcpu, prefault, gfn, gpa, &pfn, write, &map_writable))
		return 0;

	if (handle_abnormal_pfn(vcpu, 0, gfn, pfn, ACC_ALL, &r))
		return r;

	spin_lock(&vcpu->kvm->mmu_lock);
	if (mmu_notifier_retry(vcpu->kvm, mmu_seq))
		goto out_unlock;
	make_mmu_pages_available(vcpu);
	if (likely(!force_pt_level))
		transparent_hugepage_adjust(vcpu, &gfn, &pfn, &level);
	r = __direct_map(vcpu, write, map_writable, level, gfn, pfn, prefault);
	spin_unlock(&vcpu->kvm->mmu_lock);

	return r;

out_unlock:
	spin_unlock(&vcpu->kvm->mmu_lock);
	kvm_release_pfn_clean(pfn);
	return 0;
}

static void nonpaging_init_context(struct kvm_vcpu *vcpu,
				   struct kvm_mmu *context)
{
	context->page_fault = nonpaging_page_fault;
	context->gva_to_gpa = nonpaging_gva_to_gpa;
	context->sync_page = nonpaging_sync_page;
	context->invlpg = nonpaging_invlpg;
	context->update_pte = nonpaging_update_pte;
	context->root_level = 0;
	context->shadow_root_level = PT32E_ROOT_LEVEL;
	context->root_hpa = INVALID_PAGE;
	context->direct_map = true;
	context->nx = false;
}

void kvm_mmu_new_cr3(struct kvm_vcpu *vcpu)
{
	mmu_free_roots(vcpu);
}

static unsigned long get_cr3(struct kvm_vcpu *vcpu)
{
	return kvm_read_cr3(vcpu);
}

static void inject_page_fault(struct kvm_vcpu *vcpu,
			      struct x86_exception *fault)
{
	vcpu->arch.mmu.inject_page_fault(vcpu, fault);
}

static bool sync_mmio_spte(struct kvm_vcpu *vcpu, u64 *sptep, gfn_t gfn,
			   unsigned access, int *nr_present)
{
	if (unlikely(is_mmio_spte(*sptep))) {
		if (gfn != get_mmio_spte_gfn(*sptep)) {
			mmu_spte_clear_no_track(sptep);
			return true;
		}

		(*nr_present)++;
		mark_mmio_spte(vcpu, sptep, gfn, access);
		return true;
	}

	return false;
}

static inline bool is_last_gpte(struct kvm_mmu *mmu,
				unsigned level, unsigned gpte)
{
	/*
	 * PT_PAGE_TABLE_LEVEL always terminates.  The RHS has bit 7 set
	 * iff level <= PT_PAGE_TABLE_LEVEL, which for our purpose means
	 * level == PT_PAGE_TABLE_LEVEL; set PT_PAGE_SIZE_MASK in gpte then.
	 */
	gpte |= level - PT_PAGE_TABLE_LEVEL - 1;

	/*
	 * The RHS has bit 7 set iff level < mmu->last_nonleaf_level.
	 * If it is clear, there are no large pages at this level, so clear
	 * PT_PAGE_SIZE_MASK in gpte if that is the case.
	 */
	gpte &= level - mmu->last_nonleaf_level;

	return gpte & PT_PAGE_SIZE_MASK;
}

#define PTTYPE_EPT 18 /* arbitrary */
#define PTTYPE PTTYPE_EPT
#include "paging_tmpl.h"
#undef PTTYPE

#define PTTYPE 64
#include "paging_tmpl.h"
#undef PTTYPE

#define PTTYPE 32
#include "paging_tmpl.h"
#undef PTTYPE

static void
__reset_rsvds_bits_mask(struct kvm_vcpu *vcpu,
			struct rsvd_bits_validate *rsvd_check,
			int maxphyaddr, int level, bool nx, bool gbpages,
			bool pse, bool amd)
{
	u64 exb_bit_rsvd = 0;
	u64 gbpages_bit_rsvd = 0;
	u64 nonleaf_bit8_rsvd = 0;

	rsvd_check->bad_mt_xwr = 0;

	if (!nx)
		exb_bit_rsvd = rsvd_bits(63, 63);
	if (!gbpages)
		gbpages_bit_rsvd = rsvd_bits(7, 7);

	/*
	 * Non-leaf PML4Es and PDPEs reserve bit 8 (which would be the G bit for
	 * leaf entries) on AMD CPUs only.
	 */
	if (amd)
		nonleaf_bit8_rsvd = rsvd_bits(8, 8);

	switch (level) {
	case PT32_ROOT_LEVEL:
		/* no rsvd bits for 2 level 4K page table entries */
		rsvd_check->rsvd_bits_mask[0][1] = 0;
		rsvd_check->rsvd_bits_mask[0][0] = 0;
		rsvd_check->rsvd_bits_mask[1][0] =
			rsvd_check->rsvd_bits_mask[0][0];

		if (!pse) {
			rsvd_check->rsvd_bits_mask[1][1] = 0;
			break;
		}

		if (is_cpuid_PSE36())
			/* 36bits PSE 4MB page */
			rsvd_check->rsvd_bits_mask[1][1] = rsvd_bits(17, 21);
		else
			/* 32 bits PSE 4MB page */
			rsvd_check->rsvd_bits_mask[1][1] = rsvd_bits(13, 21);
		break;
	case PT32E_ROOT_LEVEL:
		rsvd_check->rsvd_bits_mask[0][2] =
			rsvd_bits(maxphyaddr, 63) |
			rsvd_bits(5, 8) | rsvd_bits(1, 2);	/* PDPTE */
		rsvd_check->rsvd_bits_mask[0][1] = exb_bit_rsvd |
			rsvd_bits(maxphyaddr, 62);	/* PDE */
		rsvd_check->rsvd_bits_mask[0][0] = exb_bit_rsvd |
			rsvd_bits(maxphyaddr, 62); 	/* PTE */
		rsvd_check->rsvd_bits_mask[1][1] = exb_bit_rsvd |
			rsvd_bits(maxphyaddr, 62) |
			rsvd_bits(13, 20);		/* large page */
		rsvd_check->rsvd_bits_mask[1][0] =
			rsvd_check->rsvd_bits_mask[0][0];
		break;
	case PT64_ROOT_LEVEL:
		rsvd_check->rsvd_bits_mask[0][3] = exb_bit_rsvd |
			nonleaf_bit8_rsvd | rsvd_bits(7, 7) |
			rsvd_bits(maxphyaddr, 51);
		rsvd_check->rsvd_bits_mask[0][2] = exb_bit_rsvd |
			nonleaf_bit8_rsvd | gbpages_bit_rsvd |
			rsvd_bits(maxphyaddr, 51);
		rsvd_check->rsvd_bits_mask[0][1] = exb_bit_rsvd |
			rsvd_bits(maxphyaddr, 51);
		rsvd_check->rsvd_bits_mask[0][0] = exb_bit_rsvd |
			rsvd_bits(maxphyaddr, 51);
		rsvd_check->rsvd_bits_mask[1][3] =
			rsvd_check->rsvd_bits_mask[0][3];
		rsvd_check->rsvd_bits_mask[1][2] = exb_bit_rsvd |
			gbpages_bit_rsvd | rsvd_bits(maxphyaddr, 51) |
			rsvd_bits(13, 29);
		rsvd_check->rsvd_bits_mask[1][1] = exb_bit_rsvd |
			rsvd_bits(maxphyaddr, 51) |
			rsvd_bits(13, 20);		/* large page */
		rsvd_check->rsvd_bits_mask[1][0] =
			rsvd_check->rsvd_bits_mask[0][0];
		break;
	}
}

static void reset_rsvds_bits_mask(struct kvm_vcpu *vcpu,
				  struct kvm_mmu *context)
{
	__reset_rsvds_bits_mask(vcpu, &context->guest_rsvd_check,
				cpuid_maxphyaddr(vcpu), context->root_level,
				context->nx, guest_cpuid_has_gbpages(vcpu),
				is_pse(vcpu), guest_cpuid_is_amd(vcpu));
}

static void
__reset_rsvds_bits_mask_ept(struct rsvd_bits_validate *rsvd_check,
			    int maxphyaddr, bool execonly)
{
	u64 bad_mt_xwr;

	rsvd_check->rsvd_bits_mask[0][3] =
		rsvd_bits(maxphyaddr, 51) | rsvd_bits(3, 7);
	rsvd_check->rsvd_bits_mask[0][2] =
		rsvd_bits(maxphyaddr, 51) | rsvd_bits(3, 6);
	rsvd_check->rsvd_bits_mask[0][1] =
		rsvd_bits(maxphyaddr, 51) | rsvd_bits(3, 6);
	rsvd_check->rsvd_bits_mask[0][0] = rsvd_bits(maxphyaddr, 51);

	/* large page */
	rsvd_check->rsvd_bits_mask[1][3] = rsvd_check->rsvd_bits_mask[0][3];
	rsvd_check->rsvd_bits_mask[1][2] =
		rsvd_bits(maxphyaddr, 51) | rsvd_bits(12, 29);
	rsvd_check->rsvd_bits_mask[1][1] =
		rsvd_bits(maxphyaddr, 51) | rsvd_bits(12, 20);
	rsvd_check->rsvd_bits_mask[1][0] = rsvd_check->rsvd_bits_mask[0][0];

	bad_mt_xwr = 0xFFull << (2 * 8);	/* bits 3..5 must not be 2 */
	bad_mt_xwr |= 0xFFull << (3 * 8);	/* bits 3..5 must not be 3 */
	bad_mt_xwr |= 0xFFull << (7 * 8);	/* bits 3..5 must not be 7 */
	bad_mt_xwr |= REPEAT_BYTE(1ull << 2);	/* bits 0..2 must not be 010 */
	bad_mt_xwr |= REPEAT_BYTE(1ull << 6);	/* bits 0..2 must not be 110 */
	if (!execonly) {
		/* bits 0..2 must not be 100 unless VMX capabilities allow it */
		bad_mt_xwr |= REPEAT_BYTE(1ull << 4);
	}
	rsvd_check->bad_mt_xwr = bad_mt_xwr;
}

static void reset_rsvds_bits_mask_ept(struct kvm_vcpu *vcpu,
		struct kvm_mmu *context, bool execonly)
{
	__reset_rsvds_bits_mask_ept(&context->guest_rsvd_check,
				    cpuid_maxphyaddr(vcpu), execonly);
}

/*
 * the page table on host is the shadow page table for the page
 * table in guest or amd nested guest, its mmu features completely
 * follow the features in guest.
 */
void
reset_shadow_zero_bits_mask(struct kvm_vcpu *vcpu, struct kvm_mmu *context)
{
	bool uses_nx = context->nx || context->base_role.smep_andnot_wp;

	/*
	 * Passing "true" to the last argument is okay; it adds a check
	 * on bit 8 of the SPTEs which KVM doesn't use anyway.
	 */
	__reset_rsvds_bits_mask(vcpu, &context->shadow_zero_check,
				boot_cpu_data.x86_phys_bits,
				context->shadow_root_level, uses_nx,
				guest_cpuid_has_gbpages(vcpu), is_pse(vcpu),
				true);
}
EXPORT_SYMBOL_GPL(reset_shadow_zero_bits_mask);

static inline bool boot_cpu_is_amd(void)
{
	WARN_ON_ONCE(!tdp_enabled);
	return shadow_x_mask == 0;
}

/*
 * the direct page table on host, use as much mmu features as
 * possible, however, kvm currently does not do execution-protection.
 */
static void
reset_tdp_shadow_zero_bits_mask(struct kvm_vcpu *vcpu,
				struct kvm_mmu *context)
{
	if (boot_cpu_is_amd())
		__reset_rsvds_bits_mask(vcpu, &context->shadow_zero_check,
					boot_cpu_data.x86_phys_bits,
					context->shadow_root_level, false,
					boot_cpu_has(X86_FEATURE_GBPAGES),
					true, true);
	else
		__reset_rsvds_bits_mask_ept(&context->shadow_zero_check,
					    boot_cpu_data.x86_phys_bits,
					    false);

}

/*
 * as the comments in reset_shadow_zero_bits_mask() except it
 * is the shadow page table for intel nested guest.
 */
static void
reset_ept_shadow_zero_bits_mask(struct kvm_vcpu *vcpu,
				struct kvm_mmu *context, bool execonly)
{
	__reset_rsvds_bits_mask_ept(&context->shadow_zero_check,
				    boot_cpu_data.x86_phys_bits, execonly);
}

static void update_permission_bitmask(struct kvm_vcpu *vcpu,
				      struct kvm_mmu *mmu, bool ept)
{
	unsigned bit, byte, pfec;
	u8 map;
	bool fault, x, w, u, wf, uf, ff, smapf, cr4_smap, cr4_smep, smap = 0;

	cr4_smep = kvm_read_cr4_bits(vcpu, X86_CR4_SMEP);
	cr4_smap = kvm_read_cr4_bits(vcpu, X86_CR4_SMAP);
	for (byte = 0; byte < ARRAY_SIZE(mmu->permissions); ++byte) {
		pfec = byte << 1;
		map = 0;
		wf = pfec & PFERR_WRITE_MASK;
		uf = pfec & PFERR_USER_MASK;
		ff = pfec & PFERR_FETCH_MASK;
		/*
		 * PFERR_RSVD_MASK bit is set in PFEC if the access is not
		 * subject to SMAP restrictions, and cleared otherwise. The
		 * bit is only meaningful if the SMAP bit is set in CR4.
		 */
		smapf = !(pfec & PFERR_RSVD_MASK);
		for (bit = 0; bit < 8; ++bit) {
			x = bit & ACC_EXEC_MASK;
			w = bit & ACC_WRITE_MASK;
			u = bit & ACC_USER_MASK;

			if (!ept) {
				/* Not really needed: !nx will cause pte.nx to fault */
				x |= !mmu->nx;
				/* Allow supervisor writes if !cr0.wp */
				w |= !is_write_protection(vcpu) && !uf;
				/* Disallow supervisor fetches of user code if cr4.smep */
				x &= !(cr4_smep && u && !uf);

				/*
				 * SMAP:kernel-mode data accesses from user-mode
				 * mappings should fault. A fault is considered
				 * as a SMAP violation if all of the following
				 * conditions are ture:
				 *   - X86_CR4_SMAP is set in CR4
				 *   - An user page is accessed
				 *   - Page fault in kernel mode
				 *   - if CPL = 3 or X86_EFLAGS_AC is clear
				 *
				 *   Here, we cover the first three conditions.
				 *   The fourth is computed dynamically in
				 *   permission_fault() and is in smapf.
				 *
				 *   Also, SMAP does not affect instruction
				 *   fetches, add the !ff check here to make it
				 *   clearer.
				 */
				smap = cr4_smap && u && !uf && !ff;
			}

			fault = (ff && !x) || (uf && !u) || (wf && !w) ||
				(smapf && smap);
			map |= fault << bit;
		}
		mmu->permissions[byte] = map;
	}
}

/*
* PKU is an additional mechanism by which the paging controls access to
* user-mode addresses based on the value in the PKRU register.  Protection
* key violations are reported through a bit in the page fault error code.
* Unlike other bits of the error code, the PK bit is not known at the
* call site of e.g. gva_to_gpa; it must be computed directly in
* permission_fault based on two bits of PKRU, on some machine state (CR4,
* CR0, EFER, CPL), and on other bits of the error code and the page tables.
*
* In particular the following conditions come from the error code, the
* page tables and the machine state:
* - PK is always zero unless CR4.PKE=1 and EFER.LMA=1
* - PK is always zero if RSVD=1 (reserved bit set) or F=1 (instruction fetch)
* - PK is always zero if U=0 in the page tables
* - PKRU.WD is ignored if CR0.WP=0 and the access is a supervisor access.
*
* The PKRU bitmask caches the result of these four conditions.  The error
* code (minus the P bit) and the page table's U bit form an index into the
* PKRU bitmask.  Two bits of the PKRU bitmask are then extracted and ANDed
* with the two bits of the PKRU register corresponding to the protection key.
* For the first three conditions above the bits will be 00, thus masking
* away both AD and WD.  For all reads or if the last condition holds, WD
* only will be masked away.
*/
static void update_pkru_bitmask(struct kvm_vcpu *vcpu, struct kvm_mmu *mmu,
				bool ept)
{
	unsigned bit;
	bool wp;

	if (ept) {
		mmu->pkru_mask = 0;
		return;
	}

	/* PKEY is enabled only if CR4.PKE and EFER.LMA are both set. */
	if (!kvm_read_cr4_bits(vcpu, X86_CR4_PKE) || !is_long_mode(vcpu)) {
		mmu->pkru_mask = 0;
		return;
	}

	wp = is_write_protection(vcpu);

	for (bit = 0; bit < ARRAY_SIZE(mmu->permissions); ++bit) {
		unsigned pfec, pkey_bits;
		bool check_pkey, check_write, ff, uf, wf, pte_user;

		pfec = bit << 1;
		ff = pfec & PFERR_FETCH_MASK;
		uf = pfec & PFERR_USER_MASK;
		wf = pfec & PFERR_WRITE_MASK;

		/* PFEC.RSVD is replaced by ACC_USER_MASK. */
		pte_user = pfec & PFERR_RSVD_MASK;

		/*
		 * Only need to check the access which is not an
		 * instruction fetch and is to a user page.
		 */
		check_pkey = (!ff && pte_user);
		/*
		 * write access is controlled by PKRU if it is a
		 * user access or CR0.WP = 1.
		 */
		check_write = check_pkey && wf && (uf || wp);

		/* PKRU.AD stops both read and write access. */
		pkey_bits = !!check_pkey;
		/* PKRU.WD stops write access. */
		pkey_bits |= (!!check_write) << 1;

		mmu->pkru_mask |= (pkey_bits & 3) << pfec;
	}
}

static void update_last_nonleaf_level(struct kvm_vcpu *vcpu, struct kvm_mmu *mmu)
{
	unsigned root_level = mmu->root_level;

	mmu->last_nonleaf_level = root_level;
	if (root_level == PT32_ROOT_LEVEL && is_pse(vcpu))
		mmu->last_nonleaf_level++;
}

static void paging64_init_context_common(struct kvm_vcpu *vcpu,
					 struct kvm_mmu *context,
					 int level)
{
	context->nx = is_nx(vcpu);
	context->root_level = level;

	reset_rsvds_bits_mask(vcpu, context);
	update_permission_bitmask(vcpu, context, false);
	update_pkru_bitmask(vcpu, context, false);
	update_last_nonleaf_level(vcpu, context);

	MMU_WARN_ON(!is_pae(vcpu));
	context->page_fault = paging64_page_fault;
	context->gva_to_gpa = paging64_gva_to_gpa;
	context->sync_page = paging64_sync_page;
	context->invlpg = paging64_invlpg;
	context->update_pte = paging64_update_pte;
	context->shadow_root_level = level;
	context->root_hpa = INVALID_PAGE;
	context->direct_map = false;
}

static void paging64_init_context(struct kvm_vcpu *vcpu,
				  struct kvm_mmu *context)
{
	paging64_init_context_common(vcpu, context, PT64_ROOT_LEVEL);
}

static void paging32_init_context(struct kvm_vcpu *vcpu,
				  struct kvm_mmu *context)
{
	context->nx = false;
	context->root_level = PT32_ROOT_LEVEL;

	reset_rsvds_bits_mask(vcpu, context);
	update_permission_bitmask(vcpu, context, false);
	update_pkru_bitmask(vcpu, context, false);
	update_last_nonleaf_level(vcpu, context);

	context->page_fault = paging32_page_fault;
	context->gva_to_gpa = paging32_gva_to_gpa;
	context->sync_page = paging32_sync_page;
	context->invlpg = paging32_invlpg;
	context->update_pte = paging32_update_pte;
	context->shadow_root_level = PT32E_ROOT_LEVEL;
	context->root_hpa = INVALID_PAGE;
	context->direct_map = false;
}

static void paging32E_init_context(struct kvm_vcpu *vcpu,
				   struct kvm_mmu *context)
{
	paging64_init_context_common(vcpu, context, PT32E_ROOT_LEVEL);
}

static void init_kvm_tdp_mmu(struct kvm_vcpu *vcpu)
{
	struct kvm_mmu *context = &vcpu->arch.mmu;

	context->base_role.word = 0;
	context->base_role.smm = is_smm(vcpu);
	context->page_fault = tdp_page_fault;
	context->sync_page = nonpaging_sync_page;
	context->invlpg = nonpaging_invlpg;
	context->update_pte = nonpaging_update_pte;
	context->shadow_root_level = kvm_x86_ops->get_tdp_level();
	context->root_hpa = INVALID_PAGE;
	context->direct_map = true;
	context->set_cr3 = kvm_x86_ops->set_tdp_cr3;
	context->get_cr3 = get_cr3;
	context->get_pdptr = kvm_pdptr_read;
	context->inject_page_fault = kvm_inject_page_fault;

	if (!is_paging(vcpu)) {
		context->nx = false;
		context->gva_to_gpa = nonpaging_gva_to_gpa;
		context->root_level = 0;
	} else if (is_long_mode(vcpu)) {
		context->nx = is_nx(vcpu);
		context->root_level = PT64_ROOT_LEVEL;
		reset_rsvds_bits_mask(vcpu, context);
		context->gva_to_gpa = paging64_gva_to_gpa;
	} else if (is_pae(vcpu)) {
		context->nx = is_nx(vcpu);
		context->root_level = PT32E_ROOT_LEVEL;
		reset_rsvds_bits_mask(vcpu, context);
		context->gva_to_gpa = paging64_gva_to_gpa;
	} else {
		context->nx = false;
		context->root_level = PT32_ROOT_LEVEL;
		reset_rsvds_bits_mask(vcpu, context);
		context->gva_to_gpa = paging32_gva_to_gpa;
	}

	update_permission_bitmask(vcpu, context, false);
	update_pkru_bitmask(vcpu, context, false);
	update_last_nonleaf_level(vcpu, context);
	reset_tdp_shadow_zero_bits_mask(vcpu, context);
}

void kvm_init_shadow_mmu(struct kvm_vcpu *vcpu)
{
	bool smep = kvm_read_cr4_bits(vcpu, X86_CR4_SMEP);
	bool smap = kvm_read_cr4_bits(vcpu, X86_CR4_SMAP);
	struct kvm_mmu *context = &vcpu->arch.mmu;

	MMU_WARN_ON(VALID_PAGE(context->root_hpa));

	if (!is_paging(vcpu))
		nonpaging_init_context(vcpu, context);
	else if (is_long_mode(vcpu))
		paging64_init_context(vcpu, context);
	else if (is_pae(vcpu))
		paging32E_init_context(vcpu, context);
	else
		paging32_init_context(vcpu, context);

	context->base_role.nxe = is_nx(vcpu);
	context->base_role.cr4_pae = !!is_pae(vcpu);
	context->base_role.cr0_wp  = is_write_protection(vcpu);
	context->base_role.smep_andnot_wp
		= smep && !is_write_protection(vcpu);
	context->base_role.smap_andnot_wp
		= smap && !is_write_protection(vcpu);
	context->base_role.smm = is_smm(vcpu);
	reset_shadow_zero_bits_mask(vcpu, context);
}
EXPORT_SYMBOL_GPL(kvm_init_shadow_mmu);

void kvm_init_shadow_ept_mmu(struct kvm_vcpu *vcpu, bool execonly)
{
	struct kvm_mmu *context = &vcpu->arch.mmu;

	MMU_WARN_ON(VALID_PAGE(context->root_hpa));

	context->shadow_root_level = kvm_x86_ops->get_tdp_level();

	context->nx = true;
	context->page_fault = ept_page_fault;
	context->gva_to_gpa = ept_gva_to_gpa;
	context->sync_page = ept_sync_page;
	context->invlpg = ept_invlpg;
	context->update_pte = ept_update_pte;
	context->root_level = context->shadow_root_level;
	context->root_hpa = INVALID_PAGE;
	context->direct_map = false;

	update_permission_bitmask(vcpu, context, true);
	update_pkru_bitmask(vcpu, context, true);
	reset_rsvds_bits_mask_ept(vcpu, context, execonly);
	reset_ept_shadow_zero_bits_mask(vcpu, context, execonly);
}
EXPORT_SYMBOL_GPL(kvm_init_shadow_ept_mmu);

static void init_kvm_softmmu(struct kvm_vcpu *vcpu)
{
	struct kvm_mmu *context = &vcpu->arch.mmu;

	kvm_init_shadow_mmu(vcpu);
	context->set_cr3           = kvm_x86_ops->set_cr3;
	context->get_cr3           = get_cr3;
	context->get_pdptr         = kvm_pdptr_read;
	context->inject_page_fault = kvm_inject_page_fault;
}

static void init_kvm_nested_mmu(struct kvm_vcpu *vcpu)
{
	struct kvm_mmu *g_context = &vcpu->arch.nested_mmu;

	g_context->get_cr3           = get_cr3;
	g_context->get_pdptr         = kvm_pdptr_read;
	g_context->inject_page_fault = kvm_inject_page_fault;

	/*
	 * Note that arch.mmu.gva_to_gpa translates l2_gpa to l1_gpa using
	 * L1's nested page tables (e.g. EPT12). The nested translation
	 * of l2_gva to l1_gpa is done by arch.nested_mmu.gva_to_gpa using
	 * L2's page tables as the first level of translation and L1's
	 * nested page tables as the second level of translation. Basically
	 * the gva_to_gpa functions between mmu and nested_mmu are swapped.
	 */
	if (!is_paging(vcpu)) {
		g_context->nx = false;
		g_context->root_level = 0;
		g_context->gva_to_gpa = nonpaging_gva_to_gpa_nested;
	} else if (is_long_mode(vcpu)) {
		g_context->nx = is_nx(vcpu);
		g_context->root_level = PT64_ROOT_LEVEL;
		reset_rsvds_bits_mask(vcpu, g_context);
		g_context->gva_to_gpa = paging64_gva_to_gpa_nested;
	} else if (is_pae(vcpu)) {
		g_context->nx = is_nx(vcpu);
		g_context->root_level = PT32E_ROOT_LEVEL;
		reset_rsvds_bits_mask(vcpu, g_context);
		g_context->gva_to_gpa = paging64_gva_to_gpa_nested;
	} else {
		g_context->nx = false;
		g_context->root_level = PT32_ROOT_LEVEL;
		reset_rsvds_bits_mask(vcpu, g_context);
		g_context->gva_to_gpa = paging32_gva_to_gpa_nested;
	}

	update_permission_bitmask(vcpu, g_context, false);
	update_pkru_bitmask(vcpu, g_context, false);
	update_last_nonleaf_level(vcpu, g_context);
}

static void init_kvm_mmu(struct kvm_vcpu *vcpu)
{
	if (mmu_is_nested(vcpu))
		init_kvm_nested_mmu(vcpu);
	else if (tdp_enabled)
		init_kvm_tdp_mmu(vcpu);
	else
		init_kvm_softmmu(vcpu);
}

void kvm_mmu_reset_context(struct kvm_vcpu *vcpu)
{
	kvm_mmu_unload(vcpu);
	init_kvm_mmu(vcpu);
}
EXPORT_SYMBOL_GPL(kvm_mmu_reset_context);

int kvm_mmu_load(struct kvm_vcpu *vcpu)
{
	int r;

	r = mmu_topup_memory_caches(vcpu);
	if (r)
		goto out;
	r = mmu_alloc_roots(vcpu);
	kvm_mmu_sync_roots(vcpu);
	if (r)
		goto out;
	/* set_cr3() should ensure TLB has been flushed */
	vcpu->arch.mmu.set_cr3(vcpu, vcpu->arch.mmu.root_hpa);
out:
	return r;
}
EXPORT_SYMBOL_GPL(kvm_mmu_load);

void kvm_mmu_unload(struct kvm_vcpu *vcpu)
{
	mmu_free_roots(vcpu);
	WARN_ON(VALID_PAGE(vcpu->arch.mmu.root_hpa));
}
EXPORT_SYMBOL_GPL(kvm_mmu_unload);

static void mmu_pte_write_new_pte(struct kvm_vcpu *vcpu,
				  struct kvm_mmu_page *sp, u64 *spte,
				  const void *new)
{
	if (sp->role.level != PT_PAGE_TABLE_LEVEL) {
		++vcpu->kvm->stat.mmu_pde_zapped;
		return;
        }

	++vcpu->kvm->stat.mmu_pte_updated;
	vcpu->arch.mmu.update_pte(vcpu, sp, spte, new);
}

static bool need_remote_flush(u64 old, u64 new)
{
	if (!is_shadow_present_pte(old))
		return false;
	if (!is_shadow_present_pte(new))
		return true;
	if ((old ^ new) & PT64_BASE_ADDR_MASK)
		return true;
	old ^= shadow_nx_mask;
	new ^= shadow_nx_mask;
	return (old & ~new & PT64_PERM_MASK) != 0;
}

static u64 mmu_pte_write_fetch_gpte(struct kvm_vcpu *vcpu, gpa_t *gpa,
				    const u8 *new, int *bytes)
{
	u64 gentry;
	int r;

	/*
	 * Assume that the pte write on a page table of the same type
	 * as the current vcpu paging mode since we update the sptes only
	 * when they have the same mode.
	 */
	if (is_pae(vcpu) && *bytes == 4) {
		/* Handle a 32-bit guest writing two halves of a 64-bit gpte */
		*gpa &= ~(gpa_t)7;
		*bytes = 8;
		r = kvm_vcpu_read_guest(vcpu, *gpa, &gentry, 8);
		if (r)
			gentry = 0;
		new = (const u8 *)&gentry;
	}

	switch (*bytes) {
	case 4:
		gentry = *(const u32 *)new;
		break;
	case 8:
		gentry = *(const u64 *)new;
		break;
	default:
		gentry = 0;
		break;
	}

	return gentry;
}

/*
 * If we're seeing too many writes to a page, it may no longer be a page table,
 * or we may be forking, in which case it is better to unmap the page.
 */
static bool detect_write_flooding(struct kvm_mmu_page *sp)
{
	/*
	 * Skip write-flooding detected for the sp whose level is 1, because
	 * it can become unsync, then the guest page is not write-protected.
	 */
	if (sp->role.level == PT_PAGE_TABLE_LEVEL)
		return false;

	atomic_inc(&sp->write_flooding_count);
	return atomic_read(&sp->write_flooding_count) >= 3;
}

/*
 * Misaligned accesses are too much trouble to fix up; also, they usually
 * indicate a page is not used as a page table.
 */
static bool detect_write_misaligned(struct kvm_mmu_page *sp, gpa_t gpa,
				    int bytes)
{
	unsigned offset, pte_size, misaligned;

	pgprintk("misaligned: gpa %llx bytes %d role %x\n",
		 gpa, bytes, sp->role.word);

	offset = offset_in_page(gpa);
	pte_size = sp->role.cr4_pae ? 8 : 4;

	/*
	 * Sometimes, the OS only writes the last one bytes to update status
	 * bits, for example, in linux, andb instruction is used in clear_bit().
	 */
	if (!(offset & (pte_size - 1)) && bytes == 1)
		return false;

	misaligned = (offset ^ (offset + bytes - 1)) & ~(pte_size - 1);
	misaligned |= bytes < 4;

	return misaligned;
}

static u64 *get_written_sptes(struct kvm_mmu_page *sp, gpa_t gpa, int *nspte)
{
	unsigned page_offset, quadrant;
	u64 *spte;
	int level;

	page_offset = offset_in_page(gpa);
	level = sp->role.level;
	*nspte = 1;
	if (!sp->role.cr4_pae) {
		page_offset <<= 1;	/* 32->64 */
		/*
		 * A 32-bit pde maps 4MB while the shadow pdes map
		 * only 2MB.  So we need to double the offset again
		 * and zap two pdes instead of one.
		 */
		if (level == PT32_ROOT_LEVEL) {
			page_offset &= ~7; /* kill rounding error */
			page_offset <<= 1;
			*nspte = 2;
		}
		quadrant = page_offset >> PAGE_SHIFT;
		page_offset &= ~PAGE_MASK;
		if (quadrant != sp->role.quadrant)
			return NULL;
	}

	spte = &sp->spt[page_offset / sizeof(*spte)];
	return spte;
}

static void kvm_mmu_pte_write(struct kvm_vcpu *vcpu, gpa_t gpa,
			      const u8 *new, int bytes,
			      struct kvm_page_track_notifier_node *node)
{
	gfn_t gfn = gpa >> PAGE_SHIFT;
	struct kvm_mmu_page *sp;
	LIST_HEAD(invalid_list);
	u64 entry, gentry, *spte;
	int npte;
	bool remote_flush, local_flush;
	union kvm_mmu_page_role mask = { };

	mask.cr0_wp = 1;
	mask.cr4_pae = 1;
	mask.nxe = 1;
	mask.smep_andnot_wp = 1;
	mask.smap_andnot_wp = 1;
	mask.smm = 1;

	/*
	 * If we don't have indirect shadow pages, it means no page is
	 * write-protected, so we can exit simply.
	 */
	if (!ACCESS_ONCE(vcpu->kvm->arch.indirect_shadow_pages))
		return;

	remote_flush = local_flush = false;

	pgprintk("%s: gpa %llx bytes %d\n", __func__, gpa, bytes);

	gentry = mmu_pte_write_fetch_gpte(vcpu, &gpa, new, &bytes);

	/*
	 * No need to care whether allocation memory is successful
	 * or not since pte prefetch is skiped if it does not have
	 * enough objects in the cache.
	 */
	mmu_topup_memory_caches(vcpu);

	spin_lock(&vcpu->kvm->mmu_lock);
	++vcpu->kvm->stat.mmu_pte_write;
	kvm_mmu_audit(vcpu, AUDIT_PRE_PTE_WRITE);

	for_each_gfn_indirect_valid_sp(vcpu->kvm, sp, gfn) {
		if (detect_write_misaligned(sp, gpa, bytes) ||
		      detect_write_flooding(sp)) {
			kvm_mmu_prepare_zap_page(vcpu->kvm, sp, &invalid_list);
			++vcpu->kvm->stat.mmu_flooded;
			continue;
		}

		spte = get_written_sptes(sp, gpa, &npte);
		if (!spte)
			continue;

		local_flush = true;
		while (npte--) {
			entry = *spte;
			mmu_page_zap_pte(vcpu->kvm, sp, spte);
			if (gentry &&
			      !((sp->role.word ^ vcpu->arch.mmu.base_role.word)
			      & mask.word) && rmap_can_add(vcpu))
				mmu_pte_write_new_pte(vcpu, sp, spte, &gentry);
			if (need_remote_flush(entry, *spte))
				remote_flush = true;
			++spte;
		}
	}
	kvm_mmu_flush_or_zap(vcpu, &invalid_list, remote_flush, local_flush);
	kvm_mmu_audit(vcpu, AUDIT_POST_PTE_WRITE);
	spin_unlock(&vcpu->kvm->mmu_lock);
}

int kvm_mmu_unprotect_page_virt(struct kvm_vcpu *vcpu, gva_t gva)
{
	gpa_t gpa;
	int r;

	if (vcpu->arch.mmu.direct_map)
		return 0;

	gpa = kvm_mmu_gva_to_gpa_read(vcpu, gva, NULL);

	r = kvm_mmu_unprotect_page(vcpu->kvm, gpa >> PAGE_SHIFT);

	return r;
}
EXPORT_SYMBOL_GPL(kvm_mmu_unprotect_page_virt);

static void make_mmu_pages_available(struct kvm_vcpu *vcpu)
{
	LIST_HEAD(invalid_list);

	if (likely(kvm_mmu_available_pages(vcpu->kvm) >= KVM_MIN_FREE_MMU_PAGES))
		return;

	while (kvm_mmu_available_pages(vcpu->kvm) < KVM_REFILL_PAGES) {
		if (!prepare_zap_oldest_mmu_page(vcpu->kvm, &invalid_list))
			break;

		++vcpu->kvm->stat.mmu_recycled;
	}
	kvm_mmu_commit_zap_page(vcpu->kvm, &invalid_list);
}

int kvm_mmu_page_fault(struct kvm_vcpu *vcpu, gva_t cr2, u32 error_code,
		       void *insn, int insn_len)
{
	int r, emulation_type = EMULTYPE_RETRY;
	enum emulation_result er;
	bool direct = vcpu->arch.mmu.direct_map || mmu_is_nested(vcpu);

	if (unlikely(error_code & PFERR_RSVD_MASK)) {
		r = handle_mmio_page_fault(vcpu, cr2, direct);
		if (r == RET_MMIO_PF_EMULATE) {
			emulation_type = 0;
			goto emulate;
		}
		if (r == RET_MMIO_PF_RETRY)
			return 1;
		if (r < 0)
			return r;
	}

	r = vcpu->arch.mmu.page_fault(vcpu, cr2, error_code, false);
	if (r < 0)
		return r;
	if (!r)
		return 1;

	if (mmio_info_in_cache(vcpu, cr2, direct))
		emulation_type = 0;
emulate:
	er = x86_emulate_instruction(vcpu, cr2, emulation_type, insn, insn_len);

	switch (er) {
	case EMULATE_DONE:
		return 1;
	case EMULATE_USER_EXIT:
		++vcpu->stat.mmio_exits;
		/* fall through */
	case EMULATE_FAIL:
		return 0;
	default:
		BUG();
	}
}
EXPORT_SYMBOL_GPL(kvm_mmu_page_fault);

void kvm_mmu_invlpg(struct kvm_vcpu *vcpu, gva_t gva)
{
	vcpu->arch.mmu.invlpg(vcpu, gva);
	kvm_make_request(KVM_REQ_TLB_FLUSH, vcpu);
	++vcpu->stat.invlpg;
}
EXPORT_SYMBOL_GPL(kvm_mmu_invlpg);

void kvm_enable_tdp(void)
{
	tdp_enabled = true;
}
EXPORT_SYMBOL_GPL(kvm_enable_tdp);

void kvm_disable_tdp(void)
{
	tdp_enabled = false;
}
EXPORT_SYMBOL_GPL(kvm_disable_tdp);

static void free_mmu_pages(struct kvm_vcpu *vcpu)
{
	free_page((unsigned long)vcpu->arch.mmu.pae_root);
	if (vcpu->arch.mmu.lm_root != NULL)
		free_page((unsigned long)vcpu->arch.mmu.lm_root);
}

static int alloc_mmu_pages(struct kvm_vcpu *vcpu)
{
	struct page *page;
	int i;

	/*
	 * When emulating 32-bit mode, cr3 is only 32 bits even on x86_64.
	 * Therefore we need to allocate shadow page tables in the first
	 * 4GB of memory, which happens to fit the DMA32 zone.
	 */
	page = alloc_page(GFP_KERNEL | __GFP_DMA32);
	if (!page)
		return -ENOMEM;

	vcpu->arch.mmu.pae_root = page_address(page);
	for (i = 0; i < 4; ++i)
		vcpu->arch.mmu.pae_root[i] = INVALID_PAGE;

	return 0;
}

int kvm_mmu_create(struct kvm_vcpu *vcpu)
{
	vcpu->arch.walk_mmu = &vcpu->arch.mmu;
	vcpu->arch.mmu.root_hpa = INVALID_PAGE;
	vcpu->arch.mmu.translate_gpa = translate_gpa;
	vcpu->arch.nested_mmu.translate_gpa = translate_nested_gpa;

	return alloc_mmu_pages(vcpu);
}

void kvm_mmu_setup(struct kvm_vcpu *vcpu)
{
	MMU_WARN_ON(VALID_PAGE(vcpu->arch.mmu.root_hpa));

	init_kvm_mmu(vcpu);
}

static void kvm_mmu_invalidate_zap_pages_in_memslot(struct kvm *kvm,
<<<<<<< HEAD
			struct kvm_memory_slot *slot)
=======
			struct kvm_memory_slot *slot,
			struct kvm_page_track_notifier_node *node)
>>>>>>> 871b7ef2
{
	kvm_mmu_invalidate_zap_all_pages(kvm);
}

void kvm_mmu_init_vm(struct kvm *kvm)
{
	struct kvm_page_track_notifier_node *node = &kvm->arch.mmu_sp_tracker;

	node->track_write = kvm_mmu_pte_write;
	node->track_flush_slot = kvm_mmu_invalidate_zap_pages_in_memslot;
	kvm_page_track_register_notifier(kvm, node);
}

void kvm_mmu_uninit_vm(struct kvm *kvm)
{
	struct kvm_page_track_notifier_node *node = &kvm->arch.mmu_sp_tracker;

	kvm_page_track_unregister_notifier(kvm, node);
}

/* The return value indicates if tlb flush on all vcpus is needed. */
typedef bool (*slot_level_handler) (struct kvm *kvm, struct kvm_rmap_head *rmap_head);

/* The caller should hold mmu-lock before calling this function. */
static bool
slot_handle_level_range(struct kvm *kvm, struct kvm_memory_slot *memslot,
			slot_level_handler fn, int start_level, int end_level,
			gfn_t start_gfn, gfn_t end_gfn, bool lock_flush_tlb)
{
	struct slot_rmap_walk_iterator iterator;
	bool flush = false;

	for_each_slot_rmap_range(memslot, start_level, end_level, start_gfn,
			end_gfn, &iterator) {
		if (iterator.rmap)
			flush |= fn(kvm, iterator.rmap);

		if (need_resched() || spin_needbreak(&kvm->mmu_lock)) {
			if (flush && lock_flush_tlb) {
				kvm_flush_remote_tlbs(kvm);
				flush = false;
			}
			cond_resched_lock(&kvm->mmu_lock);
		}
	}

	if (flush && lock_flush_tlb) {
		kvm_flush_remote_tlbs(kvm);
		flush = false;
	}

	return flush;
}

static bool
slot_handle_level(struct kvm *kvm, struct kvm_memory_slot *memslot,
		  slot_level_handler fn, int start_level, int end_level,
		  bool lock_flush_tlb)
{
	return slot_handle_level_range(kvm, memslot, fn, start_level,
			end_level, memslot->base_gfn,
			memslot->base_gfn + memslot->npages - 1,
			lock_flush_tlb);
}

static bool
slot_handle_all_level(struct kvm *kvm, struct kvm_memory_slot *memslot,
		      slot_level_handler fn, bool lock_flush_tlb)
{
	return slot_handle_level(kvm, memslot, fn, PT_PAGE_TABLE_LEVEL,
				 PT_MAX_HUGEPAGE_LEVEL, lock_flush_tlb);
}

static bool
slot_handle_large_level(struct kvm *kvm, struct kvm_memory_slot *memslot,
			slot_level_handler fn, bool lock_flush_tlb)
{
	return slot_handle_level(kvm, memslot, fn, PT_PAGE_TABLE_LEVEL + 1,
				 PT_MAX_HUGEPAGE_LEVEL, lock_flush_tlb);
}

static bool
slot_handle_leaf(struct kvm *kvm, struct kvm_memory_slot *memslot,
		 slot_level_handler fn, bool lock_flush_tlb)
{
	return slot_handle_level(kvm, memslot, fn, PT_PAGE_TABLE_LEVEL,
				 PT_PAGE_TABLE_LEVEL, lock_flush_tlb);
}

void kvm_zap_gfn_range(struct kvm *kvm, gfn_t gfn_start, gfn_t gfn_end)
{
	struct kvm_memslots *slots;
	struct kvm_memory_slot *memslot;
	int i;

	spin_lock(&kvm->mmu_lock);
	for (i = 0; i < KVM_ADDRESS_SPACE_NUM; i++) {
		slots = __kvm_memslots(kvm, i);
		kvm_for_each_memslot(memslot, slots) {
			gfn_t start, end;

			start = max(gfn_start, memslot->base_gfn);
			end = min(gfn_end, memslot->base_gfn + memslot->npages);
			if (start >= end)
				continue;

			slot_handle_level_range(kvm, memslot, kvm_zap_rmapp,
						PT_PAGE_TABLE_LEVEL, PT_MAX_HUGEPAGE_LEVEL,
						start, end - 1, true);
		}
	}

	spin_unlock(&kvm->mmu_lock);
}

static bool slot_rmap_write_protect(struct kvm *kvm,
				    struct kvm_rmap_head *rmap_head)
{
	return __rmap_write_protect(kvm, rmap_head, false);
}

void kvm_mmu_slot_remove_write_access(struct kvm *kvm,
				      struct kvm_memory_slot *memslot)
{
	bool flush;

	spin_lock(&kvm->mmu_lock);
	flush = slot_handle_all_level(kvm, memslot, slot_rmap_write_protect,
				      false);
	spin_unlock(&kvm->mmu_lock);

	/*
	 * kvm_mmu_slot_remove_write_access() and kvm_vm_ioctl_get_dirty_log()
	 * which do tlb flush out of mmu-lock should be serialized by
	 * kvm->slots_lock otherwise tlb flush would be missed.
	 */
	lockdep_assert_held(&kvm->slots_lock);

	/*
	 * We can flush all the TLBs out of the mmu lock without TLB
	 * corruption since we just change the spte from writable to
	 * readonly so that we only need to care the case of changing
	 * spte from present to present (changing the spte from present
	 * to nonpresent will flush all the TLBs immediately), in other
	 * words, the only case we care is mmu_spte_update() where we
	 * haved checked SPTE_HOST_WRITEABLE | SPTE_MMU_WRITEABLE
	 * instead of PT_WRITABLE_MASK, that means it does not depend
	 * on PT_WRITABLE_MASK anymore.
	 */
	if (flush)
		kvm_flush_remote_tlbs(kvm);
}

static bool kvm_mmu_zap_collapsible_spte(struct kvm *kvm,
					 struct kvm_rmap_head *rmap_head)
{
	u64 *sptep;
	struct rmap_iterator iter;
	int need_tlb_flush = 0;
	kvm_pfn_t pfn;
	struct kvm_mmu_page *sp;

restart:
	for_each_rmap_spte(rmap_head, &iter, sptep) {
		sp = page_header(__pa(sptep));
		pfn = spte_to_pfn(*sptep);

		/*
		 * We cannot do huge page mapping for indirect shadow pages,
		 * which are found on the last rmap (level = 1) when not using
		 * tdp; such shadow pages are synced with the page table in
		 * the guest, and the guest page table is using 4K page size
		 * mapping if the indirect sp has level = 1.
		 */
		if (sp->role.direct &&
			!kvm_is_reserved_pfn(pfn) &&
			PageTransCompoundMap(pfn_to_page(pfn))) {
			drop_spte(kvm, sptep);
			need_tlb_flush = 1;
			goto restart;
		}
	}

	return need_tlb_flush;
}

void kvm_mmu_zap_collapsible_sptes(struct kvm *kvm,
				   const struct kvm_memory_slot *memslot)
{
	/* FIXME: const-ify all uses of struct kvm_memory_slot.  */
	spin_lock(&kvm->mmu_lock);
	slot_handle_leaf(kvm, (struct kvm_memory_slot *)memslot,
			 kvm_mmu_zap_collapsible_spte, true);
	spin_unlock(&kvm->mmu_lock);
}

void kvm_mmu_slot_leaf_clear_dirty(struct kvm *kvm,
				   struct kvm_memory_slot *memslot)
{
	bool flush;

	spin_lock(&kvm->mmu_lock);
	flush = slot_handle_leaf(kvm, memslot, __rmap_clear_dirty, false);
	spin_unlock(&kvm->mmu_lock);

	lockdep_assert_held(&kvm->slots_lock);

	/*
	 * It's also safe to flush TLBs out of mmu lock here as currently this
	 * function is only used for dirty logging, in which case flushing TLB
	 * out of mmu lock also guarantees no dirty pages will be lost in
	 * dirty_bitmap.
	 */
	if (flush)
		kvm_flush_remote_tlbs(kvm);
}
EXPORT_SYMBOL_GPL(kvm_mmu_slot_leaf_clear_dirty);

void kvm_mmu_slot_largepage_remove_write_access(struct kvm *kvm,
					struct kvm_memory_slot *memslot)
{
	bool flush;

	spin_lock(&kvm->mmu_lock);
	flush = slot_handle_large_level(kvm, memslot, slot_rmap_write_protect,
					false);
	spin_unlock(&kvm->mmu_lock);

	/* see kvm_mmu_slot_remove_write_access */
	lockdep_assert_held(&kvm->slots_lock);

	if (flush)
		kvm_flush_remote_tlbs(kvm);
}
EXPORT_SYMBOL_GPL(kvm_mmu_slot_largepage_remove_write_access);

void kvm_mmu_slot_set_dirty(struct kvm *kvm,
			    struct kvm_memory_slot *memslot)
{
	bool flush;

	spin_lock(&kvm->mmu_lock);
	flush = slot_handle_all_level(kvm, memslot, __rmap_set_dirty, false);
	spin_unlock(&kvm->mmu_lock);

	lockdep_assert_held(&kvm->slots_lock);

	/* see kvm_mmu_slot_leaf_clear_dirty */
	if (flush)
		kvm_flush_remote_tlbs(kvm);
}
EXPORT_SYMBOL_GPL(kvm_mmu_slot_set_dirty);

#define BATCH_ZAP_PAGES	10
static void kvm_zap_obsolete_pages(struct kvm *kvm)
{
	struct kvm_mmu_page *sp, *node;
	int batch = 0;

restart:
	list_for_each_entry_safe_reverse(sp, node,
	      &kvm->arch.active_mmu_pages, link) {
		int ret;

		/*
		 * No obsolete page exists before new created page since
		 * active_mmu_pages is the FIFO list.
		 */
		if (!is_obsolete_sp(kvm, sp))
			break;

		/*
		 * Since we are reversely walking the list and the invalid
		 * list will be moved to the head, skip the invalid page
		 * can help us to avoid the infinity list walking.
		 */
		if (sp->role.invalid)
			continue;

		/*
		 * Need not flush tlb since we only zap the sp with invalid
		 * generation number.
		 */
		if (batch >= BATCH_ZAP_PAGES &&
		      cond_resched_lock(&kvm->mmu_lock)) {
			batch = 0;
			goto restart;
		}

		ret = kvm_mmu_prepare_zap_page(kvm, sp,
				&kvm->arch.zapped_obsolete_pages);
		batch += ret;

		if (ret)
			goto restart;
	}

	/*
	 * Should flush tlb before free page tables since lockless-walking
	 * may use the pages.
	 */
	kvm_mmu_commit_zap_page(kvm, &kvm->arch.zapped_obsolete_pages);
}

/*
 * Fast invalidate all shadow pages and use lock-break technique
 * to zap obsolete pages.
 *
 * It's required when memslot is being deleted or VM is being
 * destroyed, in these cases, we should ensure that KVM MMU does
 * not use any resource of the being-deleted slot or all slots
 * after calling the function.
 */
void kvm_mmu_invalidate_zap_all_pages(struct kvm *kvm)
{
	spin_lock(&kvm->mmu_lock);
	trace_kvm_mmu_invalidate_zap_all_pages(kvm);
	kvm->arch.mmu_valid_gen++;

	/*
	 * Notify all vcpus to reload its shadow page table
	 * and flush TLB. Then all vcpus will switch to new
	 * shadow page table with the new mmu_valid_gen.
	 *
	 * Note: we should do this under the protection of
	 * mmu-lock, otherwise, vcpu would purge shadow page
	 * but miss tlb flush.
	 */
	kvm_reload_remote_mmus(kvm);

	kvm_zap_obsolete_pages(kvm);
	spin_unlock(&kvm->mmu_lock);
}

static bool kvm_has_zapped_obsolete_pages(struct kvm *kvm)
{
	return unlikely(!list_empty_careful(&kvm->arch.zapped_obsolete_pages));
}

void kvm_mmu_invalidate_mmio_sptes(struct kvm *kvm, struct kvm_memslots *slots)
{
	/*
	 * The very rare case: if the generation-number is round,
	 * zap all shadow pages.
	 */
	if (unlikely((slots->generation & MMIO_GEN_MASK) == 0)) {
		printk_ratelimited(KERN_DEBUG "kvm: zapping shadow pages for mmio generation wraparound\n");
		kvm_mmu_invalidate_zap_all_pages(kvm);
	}
}

static unsigned long
mmu_shrink_scan(struct shrinker *shrink, struct shrink_control *sc)
{
	struct kvm *kvm;
	int nr_to_scan = sc->nr_to_scan;
	unsigned long freed = 0;

	spin_lock(&kvm_lock);

	list_for_each_entry(kvm, &vm_list, vm_list) {
		int idx;
		LIST_HEAD(invalid_list);

		/*
		 * Never scan more than sc->nr_to_scan VM instances.
		 * Will not hit this condition practically since we do not try
		 * to shrink more than one VM and it is very unlikely to see
		 * !n_used_mmu_pages so many times.
		 */
		if (!nr_to_scan--)
			break;
		/*
		 * n_used_mmu_pages is accessed without holding kvm->mmu_lock
		 * here. We may skip a VM instance errorneosly, but we do not
		 * want to shrink a VM that only started to populate its MMU
		 * anyway.
		 */
		if (!kvm->arch.n_used_mmu_pages &&
		      !kvm_has_zapped_obsolete_pages(kvm))
			continue;

		idx = srcu_read_lock(&kvm->srcu);
		spin_lock(&kvm->mmu_lock);

		if (kvm_has_zapped_obsolete_pages(kvm)) {
			kvm_mmu_commit_zap_page(kvm,
			      &kvm->arch.zapped_obsolete_pages);
			goto unlock;
		}

		if (prepare_zap_oldest_mmu_page(kvm, &invalid_list))
			freed++;
		kvm_mmu_commit_zap_page(kvm, &invalid_list);

unlock:
		spin_unlock(&kvm->mmu_lock);
		srcu_read_unlock(&kvm->srcu, idx);

		/*
		 * unfair on small ones
		 * per-vm shrinkers cry out
		 * sadness comes quickly
		 */
		list_move_tail(&kvm->vm_list, &vm_list);
		break;
	}

	spin_unlock(&kvm_lock);
	return freed;
}

static unsigned long
mmu_shrink_count(struct shrinker *shrink, struct shrink_control *sc)
{
	return percpu_counter_read_positive(&kvm_total_used_mmu_pages);
}

static struct shrinker mmu_shrinker = {
	.count_objects = mmu_shrink_count,
	.scan_objects = mmu_shrink_scan,
	.seeks = DEFAULT_SEEKS * 10,
};

static void mmu_destroy_caches(void)
{
	if (pte_list_desc_cache)
		kmem_cache_destroy(pte_list_desc_cache);
	if (mmu_page_header_cache)
		kmem_cache_destroy(mmu_page_header_cache);
}

int kvm_mmu_module_init(void)
{
	pte_list_desc_cache = kmem_cache_create("pte_list_desc",
					    sizeof(struct pte_list_desc),
					    0, 0, NULL);
	if (!pte_list_desc_cache)
		goto nomem;

	mmu_page_header_cache = kmem_cache_create("kvm_mmu_page_header",
						  sizeof(struct kvm_mmu_page),
						  0, 0, NULL);
	if (!mmu_page_header_cache)
		goto nomem;

	if (percpu_counter_init(&kvm_total_used_mmu_pages, 0, GFP_KERNEL))
		goto nomem;

	register_shrinker(&mmu_shrinker);

	return 0;

nomem:
	mmu_destroy_caches();
	return -ENOMEM;
}

/*
 * Caculate mmu pages needed for kvm.
 */
unsigned int kvm_mmu_calculate_mmu_pages(struct kvm *kvm)
{
	unsigned int nr_mmu_pages;
	unsigned int  nr_pages = 0;
	struct kvm_memslots *slots;
	struct kvm_memory_slot *memslot;
	int i;

	for (i = 0; i < KVM_ADDRESS_SPACE_NUM; i++) {
		slots = __kvm_memslots(kvm, i);

		kvm_for_each_memslot(memslot, slots)
			nr_pages += memslot->npages;
	}

	nr_mmu_pages = nr_pages * KVM_PERMILLE_MMU_PAGES / 1000;
	nr_mmu_pages = max(nr_mmu_pages,
			   (unsigned int) KVM_MIN_ALLOC_MMU_PAGES);

	return nr_mmu_pages;
}

void kvm_mmu_destroy(struct kvm_vcpu *vcpu)
{
	kvm_mmu_unload(vcpu);
	free_mmu_pages(vcpu);
	mmu_free_memory_caches(vcpu);
}

void kvm_mmu_module_exit(void)
{
	mmu_destroy_caches();
	percpu_counter_destroy(&kvm_total_used_mmu_pages);
	unregister_shrinker(&mmu_shrinker);
	mmu_audit_disable();
}<|MERGE_RESOLUTION|>--- conflicted
+++ resolved
@@ -4611,12 +4611,8 @@
 }
 
 static void kvm_mmu_invalidate_zap_pages_in_memslot(struct kvm *kvm,
-<<<<<<< HEAD
-			struct kvm_memory_slot *slot)
-=======
 			struct kvm_memory_slot *slot,
 			struct kvm_page_track_notifier_node *node)
->>>>>>> 871b7ef2
 {
 	kvm_mmu_invalidate_zap_all_pages(kvm);
 }
