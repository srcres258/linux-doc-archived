--- conflicted
+++ resolved
@@ -503,21 +503,12 @@
 	rxe_sched_task(&qp->req.task);
 	spin_unlock_irqrestore(&qp->state_lock, flags);
 }
-<<<<<<< HEAD
 
 static void rxe_qp_sqd(struct rxe_qp *qp, struct ib_qp_attr *attr,
 		       int mask)
 {
 	unsigned long flags;
 
-=======
-
-static void rxe_qp_sqd(struct rxe_qp *qp, struct ib_qp_attr *attr,
-		       int mask)
-{
-	unsigned long flags;
-
->>>>>>> 2d3c95f4
 	spin_lock_irqsave(&qp->state_lock, flags);
 	qp->attr.sq_draining = 1;
 	rxe_sched_task(&qp->comp.task);
