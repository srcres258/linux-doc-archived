// SPDX-License-Identifier: GPL-2.0-or-later
/*
 *	Routines having to do with the 'struct sk_buff' memory handlers.
 *
 *	Authors:	Alan Cox <alan@lxorguk.ukuu.org.uk>
 *			Florian La Roche <rzsfl@rz.uni-sb.de>
 *
 *	Fixes:
 *		Alan Cox	:	Fixed the worst of the load
 *					balancer bugs.
 *		Dave Platt	:	Interrupt stacking fix.
 *	Richard Kooijman	:	Timestamp fixes.
 *		Alan Cox	:	Changed buffer format.
 *		Alan Cox	:	destructor hook for AF_UNIX etc.
 *		Linus Torvalds	:	Better skb_clone.
 *		Alan Cox	:	Added skb_copy.
 *		Alan Cox	:	Added all the changed routines Linus
 *					only put in the headers
 *		Ray VanTassle	:	Fixed --skb->lock in free
 *		Alan Cox	:	skb_copy copy arp field
 *		Andi Kleen	:	slabified it.
 *		Robert Olsson	:	Removed skb_head_pool
 *
 *	NOTE:
 *		The __skb_ routines should be called with interrupts
 *	disabled, or you better be *real* sure that the operation is atomic
 *	with respect to whatever list is being frobbed (e.g. via lock_sock()
 *	or via disabling bottom half handlers, etc).
 */

/*
 *	The functions in this file will not compile correctly with gcc 2.4.x
 */

#define pr_fmt(fmt) KBUILD_MODNAME ": " fmt

#include <linux/module.h>
#include <linux/types.h>
#include <linux/kernel.h>
#include <linux/mm.h>
#include <linux/interrupt.h>
#include <linux/in.h>
#include <linux/inet.h>
#include <linux/slab.h>
#include <linux/tcp.h>
#include <linux/udp.h>
#include <linux/sctp.h>
#include <linux/netdevice.h>
#ifdef CONFIG_NET_CLS_ACT
#include <net/pkt_sched.h>
#endif
#include <linux/string.h>
#include <linux/skbuff.h>
#include <linux/splice.h>
#include <linux/cache.h>
#include <linux/rtnetlink.h>
#include <linux/init.h>
#include <linux/scatterlist.h>
#include <linux/errqueue.h>
#include <linux/prefetch.h>
#include <linux/bitfield.h>
#include <linux/if_vlan.h>
#include <linux/mpls.h>
#include <linux/kcov.h>

#include <net/protocol.h>
#include <net/dst.h>
#include <net/sock.h>
#include <net/checksum.h>
#include <net/ip6_checksum.h>
#include <net/xfrm.h>
#include <net/mpls.h>
#include <net/mptcp.h>
#include <net/mctp.h>
#include <net/page_pool.h>
#include <net/dropreason.h>

#include <linux/uaccess.h>
#include <trace/events/skb.h>
#include <linux/highmem.h>
#include <linux/capability.h>
#include <linux/user_namespace.h>
#include <linux/indirect_call_wrapper.h>
#include <linux/textsearch.h>

#include "dev.h"
#include "sock_destructor.h"

struct kmem_cache *skbuff_cache __ro_after_init;
static struct kmem_cache *skbuff_fclone_cache __ro_after_init;
#ifdef CONFIG_SKB_EXTENSIONS
static struct kmem_cache *skbuff_ext_cache __ro_after_init;
#endif

/* skb_small_head_cache and related code is only supported
 * for CONFIG_SLAB and CONFIG_SLUB.
 * As soon as SLOB is removed from the kernel, we can clean up this.
 */
#if !defined(CONFIG_SLOB)
# define HAVE_SKB_SMALL_HEAD_CACHE 1
#endif

#ifdef HAVE_SKB_SMALL_HEAD_CACHE
static struct kmem_cache *skb_small_head_cache __ro_after_init;

#define SKB_SMALL_HEAD_SIZE SKB_HEAD_ALIGN(MAX_TCP_HEADER)

/* We want SKB_SMALL_HEAD_CACHE_SIZE to not be a power of two.
 * This should ensure that SKB_SMALL_HEAD_HEADROOM is a unique
 * size, and we can differentiate heads from skb_small_head_cache
 * vs system slabs by looking at their size (skb_end_offset()).
 */
#define SKB_SMALL_HEAD_CACHE_SIZE					\
	(is_power_of_2(SKB_SMALL_HEAD_SIZE) ?			\
		(SKB_SMALL_HEAD_SIZE + L1_CACHE_BYTES) :	\
		SKB_SMALL_HEAD_SIZE)

#define SKB_SMALL_HEAD_HEADROOM						\
	SKB_WITH_OVERHEAD(SKB_SMALL_HEAD_CACHE_SIZE)
#endif /* HAVE_SKB_SMALL_HEAD_CACHE */

int sysctl_max_skb_frags __read_mostly = MAX_SKB_FRAGS;
EXPORT_SYMBOL(sysctl_max_skb_frags);

#undef FN
#define FN(reason) [SKB_DROP_REASON_##reason] = #reason,
static const char * const drop_reasons[] = {
	[SKB_CONSUMED] = "CONSUMED",
	DEFINE_DROP_REASON(FN, FN)
};

static const struct drop_reason_list drop_reasons_core = {
	.reasons = drop_reasons,
	.n_reasons = ARRAY_SIZE(drop_reasons),
};

const struct drop_reason_list __rcu *
drop_reasons_by_subsys[SKB_DROP_REASON_SUBSYS_NUM] = {
	[SKB_DROP_REASON_SUBSYS_CORE] = RCU_INITIALIZER(&drop_reasons_core),
};
EXPORT_SYMBOL(drop_reasons_by_subsys);

/**
 * drop_reasons_register_subsys - register another drop reason subsystem
 * @subsys: the subsystem to register, must not be the core
 * @list: the list of drop reasons within the subsystem, must point to
 *	a statically initialized list
 */
void drop_reasons_register_subsys(enum skb_drop_reason_subsys subsys,
				  const struct drop_reason_list *list)
{
	if (WARN(subsys <= SKB_DROP_REASON_SUBSYS_CORE ||
		 subsys >= ARRAY_SIZE(drop_reasons_by_subsys),
		 "invalid subsystem %d\n", subsys))
		return;

	/* must point to statically allocated memory, so INIT is OK */
	RCU_INIT_POINTER(drop_reasons_by_subsys[subsys], list);
}
EXPORT_SYMBOL_GPL(drop_reasons_register_subsys);

/**
 * drop_reasons_unregister_subsys - unregister a drop reason subsystem
 * @subsys: the subsystem to remove, must not be the core
 *
 * Note: This will synchronize_rcu() to ensure no users when it returns.
 */
void drop_reasons_unregister_subsys(enum skb_drop_reason_subsys subsys)
{
	if (WARN(subsys <= SKB_DROP_REASON_SUBSYS_CORE ||
		 subsys >= ARRAY_SIZE(drop_reasons_by_subsys),
		 "invalid subsystem %d\n", subsys))
		return;

	RCU_INIT_POINTER(drop_reasons_by_subsys[subsys], NULL);

	synchronize_rcu();
}
EXPORT_SYMBOL_GPL(drop_reasons_unregister_subsys);

/**
 *	skb_panic - private function for out-of-line support
 *	@skb:	buffer
 *	@sz:	size
 *	@addr:	address
 *	@msg:	skb_over_panic or skb_under_panic
 *
 *	Out-of-line support for skb_put() and skb_push().
 *	Called via the wrapper skb_over_panic() or skb_under_panic().
 *	Keep out of line to prevent kernel bloat.
 *	__builtin_return_address is not used because it is not always reliable.
 */
static void skb_panic(struct sk_buff *skb, unsigned int sz, void *addr,
		      const char msg[])
{
	pr_emerg("%s: text:%px len:%d put:%d head:%px data:%px tail:%#lx end:%#lx dev:%s\n",
		 msg, addr, skb->len, sz, skb->head, skb->data,
		 (unsigned long)skb->tail, (unsigned long)skb->end,
		 skb->dev ? skb->dev->name : "<NULL>");
	BUG();
}

static void skb_over_panic(struct sk_buff *skb, unsigned int sz, void *addr)
{
	skb_panic(skb, sz, addr, __func__);
}

static void skb_under_panic(struct sk_buff *skb, unsigned int sz, void *addr)
{
	skb_panic(skb, sz, addr, __func__);
}

#define NAPI_SKB_CACHE_SIZE	64
#define NAPI_SKB_CACHE_BULK	16
#define NAPI_SKB_CACHE_HALF	(NAPI_SKB_CACHE_SIZE / 2)

#if PAGE_SIZE == SZ_4K

#define NAPI_HAS_SMALL_PAGE_FRAG	1
#define NAPI_SMALL_PAGE_PFMEMALLOC(nc)	((nc).pfmemalloc)

/* specialized page frag allocator using a single order 0 page
 * and slicing it into 1K sized fragment. Constrained to systems
 * with a very limited amount of 1K fragments fitting a single
 * page - to avoid excessive truesize underestimation
 */

struct page_frag_1k {
	void *va;
	u16 offset;
	bool pfmemalloc;
};

static void *page_frag_alloc_1k(struct page_frag_1k *nc, gfp_t gfp)
{
	struct page *page;
	int offset;

	offset = nc->offset - SZ_1K;
	if (likely(offset >= 0))
		goto use_frag;

	page = alloc_pages_node(NUMA_NO_NODE, gfp, 0);
	if (!page)
		return NULL;

	nc->va = page_address(page);
	nc->pfmemalloc = page_is_pfmemalloc(page);
	offset = PAGE_SIZE - SZ_1K;
	page_ref_add(page, offset / SZ_1K);

use_frag:
	nc->offset = offset;
	return nc->va + offset;
}
#else

/* the small page is actually unused in this build; add dummy helpers
 * to please the compiler and avoid later preprocessor's conditionals
 */
#define NAPI_HAS_SMALL_PAGE_FRAG	0
#define NAPI_SMALL_PAGE_PFMEMALLOC(nc)	false

struct page_frag_1k {
};

static void *page_frag_alloc_1k(struct page_frag_1k *nc, gfp_t gfp_mask)
{
	return NULL;
}

#endif

struct napi_alloc_cache {
	struct page_frag_cache page;
	struct page_frag_1k page_small;
	unsigned int skb_count;
	void *skb_cache[NAPI_SKB_CACHE_SIZE];
};

static DEFINE_PER_CPU(struct page_frag_cache, netdev_alloc_cache);
static DEFINE_PER_CPU(struct napi_alloc_cache, napi_alloc_cache);

/* Double check that napi_get_frags() allocates skbs with
 * skb->head being backed by slab, not a page fragment.
 * This is to make sure bug fixed in 3226b158e67c
 * ("net: avoid 32 x truesize under-estimation for tiny skbs")
 * does not accidentally come back.
 */
void napi_get_frags_check(struct napi_struct *napi)
{
	struct sk_buff *skb;

	local_bh_disable();
	skb = napi_get_frags(napi);
	WARN_ON_ONCE(!NAPI_HAS_SMALL_PAGE_FRAG && skb && skb->head_frag);
	napi_free_frags(napi);
	local_bh_enable();
}

void *__napi_alloc_frag_align(unsigned int fragsz, unsigned int align_mask)
{
	struct napi_alloc_cache *nc = this_cpu_ptr(&napi_alloc_cache);

	fragsz = SKB_DATA_ALIGN(fragsz);

	return page_frag_alloc_align(&nc->page, fragsz, GFP_ATOMIC, align_mask);
}
EXPORT_SYMBOL(__napi_alloc_frag_align);

void *__netdev_alloc_frag_align(unsigned int fragsz, unsigned int align_mask)
{
	void *data;

	fragsz = SKB_DATA_ALIGN(fragsz);
	if (in_hardirq() || irqs_disabled()) {
		struct page_frag_cache *nc = this_cpu_ptr(&netdev_alloc_cache);

		data = page_frag_alloc_align(nc, fragsz, GFP_ATOMIC, align_mask);
	} else {
		struct napi_alloc_cache *nc;

		local_bh_disable();
		nc = this_cpu_ptr(&napi_alloc_cache);
		data = page_frag_alloc_align(&nc->page, fragsz, GFP_ATOMIC, align_mask);
		local_bh_enable();
	}
	return data;
}
EXPORT_SYMBOL(__netdev_alloc_frag_align);

static struct sk_buff *napi_skb_cache_get(void)
{
	struct napi_alloc_cache *nc = this_cpu_ptr(&napi_alloc_cache);
	struct sk_buff *skb;

	if (unlikely(!nc->skb_count)) {
		nc->skb_count = kmem_cache_alloc_bulk(skbuff_cache,
						      GFP_ATOMIC,
						      NAPI_SKB_CACHE_BULK,
						      nc->skb_cache);
		if (unlikely(!nc->skb_count))
			return NULL;
	}

	skb = nc->skb_cache[--nc->skb_count];
	kasan_unpoison_object_data(skbuff_cache, skb);

	return skb;
}

static inline void __finalize_skb_around(struct sk_buff *skb, void *data,
					 unsigned int size)
{
	struct skb_shared_info *shinfo;

	size -= SKB_DATA_ALIGN(sizeof(struct skb_shared_info));

	/* Assumes caller memset cleared SKB */
	skb->truesize = SKB_TRUESIZE(size);
	refcount_set(&skb->users, 1);
	skb->head = data;
	skb->data = data;
	skb_reset_tail_pointer(skb);
	skb_set_end_offset(skb, size);
	skb->mac_header = (typeof(skb->mac_header))~0U;
	skb->transport_header = (typeof(skb->transport_header))~0U;
	skb->alloc_cpu = raw_smp_processor_id();
	/* make sure we initialize shinfo sequentially */
	shinfo = skb_shinfo(skb);
	memset(shinfo, 0, offsetof(struct skb_shared_info, dataref));
	atomic_set(&shinfo->dataref, 1);

	skb_set_kcov_handle(skb, kcov_common_handle());
}

static inline void *__slab_build_skb(struct sk_buff *skb, void *data,
				     unsigned int *size)
{
	void *resized;

	/* Must find the allocation size (and grow it to match). */
	*size = ksize(data);
	/* krealloc() will immediately return "data" when
	 * "ksize(data)" is requested: it is the existing upper
	 * bounds. As a result, GFP_ATOMIC will be ignored. Note
	 * that this "new" pointer needs to be passed back to the
	 * caller for use so the __alloc_size hinting will be
	 * tracked correctly.
	 */
	resized = krealloc(data, *size, GFP_ATOMIC);
	WARN_ON_ONCE(resized != data);
	return resized;
}

/* build_skb() variant which can operate on slab buffers.
 * Note that this should be used sparingly as slab buffers
 * cannot be combined efficiently by GRO!
 */
struct sk_buff *slab_build_skb(void *data)
{
	struct sk_buff *skb;
	unsigned int size;

	skb = kmem_cache_alloc(skbuff_cache, GFP_ATOMIC);
	if (unlikely(!skb))
		return NULL;

	memset(skb, 0, offsetof(struct sk_buff, tail));
	data = __slab_build_skb(skb, data, &size);
	__finalize_skb_around(skb, data, size);

	return skb;
}
EXPORT_SYMBOL(slab_build_skb);

/* Caller must provide SKB that is memset cleared */
static void __build_skb_around(struct sk_buff *skb, void *data,
			       unsigned int frag_size)
{
	unsigned int size = frag_size;

	/* frag_size == 0 is considered deprecated now. Callers
	 * using slab buffer should use slab_build_skb() instead.
	 */
	if (WARN_ONCE(size == 0, "Use slab_build_skb() instead"))
		data = __slab_build_skb(skb, data, &size);

	__finalize_skb_around(skb, data, size);
}

/**
 * __build_skb - build a network buffer
 * @data: data buffer provided by caller
 * @frag_size: size of data (must not be 0)
 *
 * Allocate a new &sk_buff. Caller provides space holding head and
 * skb_shared_info. @data must have been allocated from the page
 * allocator or vmalloc(). (A @frag_size of 0 to indicate a kmalloc()
 * allocation is deprecated, and callers should use slab_build_skb()
 * instead.)
 * The return is the new skb buffer.
 * On a failure the return is %NULL, and @data is not freed.
 * Notes :
 *  Before IO, driver allocates only data buffer where NIC put incoming frame
 *  Driver should add room at head (NET_SKB_PAD) and
 *  MUST add room at tail (SKB_DATA_ALIGN(skb_shared_info))
 *  After IO, driver calls build_skb(), to allocate sk_buff and populate it
 *  before giving packet to stack.
 *  RX rings only contains data buffers, not full skbs.
 */
struct sk_buff *__build_skb(void *data, unsigned int frag_size)
{
	struct sk_buff *skb;

	skb = kmem_cache_alloc(skbuff_cache, GFP_ATOMIC);
	if (unlikely(!skb))
		return NULL;

	memset(skb, 0, offsetof(struct sk_buff, tail));
	__build_skb_around(skb, data, frag_size);

	return skb;
}

/* build_skb() is wrapper over __build_skb(), that specifically
 * takes care of skb->head and skb->pfmemalloc
 */
struct sk_buff *build_skb(void *data, unsigned int frag_size)
{
	struct sk_buff *skb = __build_skb(data, frag_size);

	if (likely(skb && frag_size)) {
		skb->head_frag = 1;
		skb_propagate_pfmemalloc(virt_to_head_page(data), skb);
	}
	return skb;
}
EXPORT_SYMBOL(build_skb);

/**
 * build_skb_around - build a network buffer around provided skb
 * @skb: sk_buff provide by caller, must be memset cleared
 * @data: data buffer provided by caller
 * @frag_size: size of data
 */
struct sk_buff *build_skb_around(struct sk_buff *skb,
				 void *data, unsigned int frag_size)
{
	if (unlikely(!skb))
		return NULL;

	__build_skb_around(skb, data, frag_size);

	if (frag_size) {
		skb->head_frag = 1;
		skb_propagate_pfmemalloc(virt_to_head_page(data), skb);
	}
	return skb;
}
EXPORT_SYMBOL(build_skb_around);

/**
 * __napi_build_skb - build a network buffer
 * @data: data buffer provided by caller
 * @frag_size: size of data
 *
 * Version of __build_skb() that uses NAPI percpu caches to obtain
 * skbuff_head instead of inplace allocation.
 *
 * Returns a new &sk_buff on success, %NULL on allocation failure.
 */
static struct sk_buff *__napi_build_skb(void *data, unsigned int frag_size)
{
	struct sk_buff *skb;

	skb = napi_skb_cache_get();
	if (unlikely(!skb))
		return NULL;

	memset(skb, 0, offsetof(struct sk_buff, tail));
	__build_skb_around(skb, data, frag_size);

	return skb;
}

/**
 * napi_build_skb - build a network buffer
 * @data: data buffer provided by caller
 * @frag_size: size of data
 *
 * Version of __napi_build_skb() that takes care of skb->head_frag
 * and skb->pfmemalloc when the data is a page or page fragment.
 *
 * Returns a new &sk_buff on success, %NULL on allocation failure.
 */
struct sk_buff *napi_build_skb(void *data, unsigned int frag_size)
{
	struct sk_buff *skb = __napi_build_skb(data, frag_size);

	if (likely(skb) && frag_size) {
		skb->head_frag = 1;
		skb_propagate_pfmemalloc(virt_to_head_page(data), skb);
	}

	return skb;
}
EXPORT_SYMBOL(napi_build_skb);

/*
 * kmalloc_reserve is a wrapper around kmalloc_node_track_caller that tells
 * the caller if emergency pfmemalloc reserves are being used. If it is and
 * the socket is later found to be SOCK_MEMALLOC then PFMEMALLOC reserves
 * may be used. Otherwise, the packet data may be discarded until enough
 * memory is free
 */
static void *kmalloc_reserve(unsigned int *size, gfp_t flags, int node,
			     bool *pfmemalloc)
{
	bool ret_pfmemalloc = false;
	unsigned int obj_size;
	void *obj;

	obj_size = SKB_HEAD_ALIGN(*size);
#ifdef HAVE_SKB_SMALL_HEAD_CACHE
	if (obj_size <= SKB_SMALL_HEAD_CACHE_SIZE &&
	    !(flags & KMALLOC_NOT_NORMAL_BITS)) {
		obj = kmem_cache_alloc_node(skb_small_head_cache,
				flags | __GFP_NOMEMALLOC | __GFP_NOWARN,
				node);
		*size = SKB_SMALL_HEAD_CACHE_SIZE;
		if (obj || !(gfp_pfmemalloc_allowed(flags)))
			goto out;
		/* Try again but now we are using pfmemalloc reserves */
		ret_pfmemalloc = true;
		obj = kmem_cache_alloc_node(skb_small_head_cache, flags, node);
		goto out;
	}
#endif
	*size = obj_size = kmalloc_size_roundup(obj_size);
	/*
	 * Try a regular allocation, when that fails and we're not entitled
	 * to the reserves, fail.
	 */
	obj = kmalloc_node_track_caller(obj_size,
					flags | __GFP_NOMEMALLOC | __GFP_NOWARN,
					node);
	if (obj || !(gfp_pfmemalloc_allowed(flags)))
		goto out;

	/* Try again but now we are using pfmemalloc reserves */
	ret_pfmemalloc = true;
	obj = kmalloc_node_track_caller(obj_size, flags, node);

out:
	if (pfmemalloc)
		*pfmemalloc = ret_pfmemalloc;

	return obj;
}

/* 	Allocate a new skbuff. We do this ourselves so we can fill in a few
 *	'private' fields and also do memory statistics to find all the
 *	[BEEP] leaks.
 *
 */

/**
 *	__alloc_skb	-	allocate a network buffer
 *	@size: size to allocate
 *	@gfp_mask: allocation mask
 *	@flags: If SKB_ALLOC_FCLONE is set, allocate from fclone cache
 *		instead of head cache and allocate a cloned (child) skb.
 *		If SKB_ALLOC_RX is set, __GFP_MEMALLOC will be used for
 *		allocations in case the data is required for writeback
 *	@node: numa node to allocate memory on
 *
 *	Allocate a new &sk_buff. The returned buffer has no headroom and a
 *	tail room of at least size bytes. The object has a reference count
 *	of one. The return is the buffer. On a failure the return is %NULL.
 *
 *	Buffers may only be allocated from interrupts using a @gfp_mask of
 *	%GFP_ATOMIC.
 */
struct sk_buff *__alloc_skb(unsigned int size, gfp_t gfp_mask,
			    int flags, int node)
{
	struct kmem_cache *cache;
	struct sk_buff *skb;
	bool pfmemalloc;
	u8 *data;

	cache = (flags & SKB_ALLOC_FCLONE)
		? skbuff_fclone_cache : skbuff_cache;

	if (sk_memalloc_socks() && (flags & SKB_ALLOC_RX))
		gfp_mask |= __GFP_MEMALLOC;

	/* Get the HEAD */
	if ((flags & (SKB_ALLOC_FCLONE | SKB_ALLOC_NAPI)) == SKB_ALLOC_NAPI &&
	    likely(node == NUMA_NO_NODE || node == numa_mem_id()))
		skb = napi_skb_cache_get();
	else
		skb = kmem_cache_alloc_node(cache, gfp_mask & ~GFP_DMA, node);
	if (unlikely(!skb))
		return NULL;
	prefetchw(skb);

	/* We do our best to align skb_shared_info on a separate cache
	 * line. It usually works because kmalloc(X > SMP_CACHE_BYTES) gives
	 * aligned memory blocks, unless SLUB/SLAB debug is enabled.
	 * Both skb->head and skb_shared_info are cache line aligned.
	 */
	data = kmalloc_reserve(&size, gfp_mask, node, &pfmemalloc);
	if (unlikely(!data))
		goto nodata;
	/* kmalloc_size_roundup() might give us more room than requested.
	 * Put skb_shared_info exactly at the end of allocated zone,
	 * to allow max possible filling before reallocation.
	 */
	prefetchw(data + SKB_WITH_OVERHEAD(size));

	/*
	 * Only clear those fields we need to clear, not those that we will
	 * actually initialise below. Hence, don't put any more fields after
	 * the tail pointer in struct sk_buff!
	 */
	memset(skb, 0, offsetof(struct sk_buff, tail));
	__build_skb_around(skb, data, size);
	skb->pfmemalloc = pfmemalloc;

	if (flags & SKB_ALLOC_FCLONE) {
		struct sk_buff_fclones *fclones;

		fclones = container_of(skb, struct sk_buff_fclones, skb1);

		skb->fclone = SKB_FCLONE_ORIG;
		refcount_set(&fclones->fclone_ref, 1);
	}

	return skb;

nodata:
	kmem_cache_free(cache, skb);
	return NULL;
}
EXPORT_SYMBOL(__alloc_skb);

/**
 *	__netdev_alloc_skb - allocate an skbuff for rx on a specific device
 *	@dev: network device to receive on
 *	@len: length to allocate
 *	@gfp_mask: get_free_pages mask, passed to alloc_skb
 *
 *	Allocate a new &sk_buff and assign it a usage count of one. The
 *	buffer has NET_SKB_PAD headroom built in. Users should allocate
 *	the headroom they think they need without accounting for the
 *	built in space. The built in space is used for optimisations.
 *
 *	%NULL is returned if there is no free memory.
 */
struct sk_buff *__netdev_alloc_skb(struct net_device *dev, unsigned int len,
				   gfp_t gfp_mask)
{
	struct page_frag_cache *nc;
	struct sk_buff *skb;
	bool pfmemalloc;
	void *data;

	len += NET_SKB_PAD;

	/* If requested length is either too small or too big,
	 * we use kmalloc() for skb->head allocation.
	 */
	if (len <= SKB_WITH_OVERHEAD(1024) ||
	    len > SKB_WITH_OVERHEAD(PAGE_SIZE) ||
	    (gfp_mask & (__GFP_DIRECT_RECLAIM | GFP_DMA))) {
		skb = __alloc_skb(len, gfp_mask, SKB_ALLOC_RX, NUMA_NO_NODE);
		if (!skb)
			goto skb_fail;
		goto skb_success;
	}

	len = SKB_HEAD_ALIGN(len);

	if (sk_memalloc_socks())
		gfp_mask |= __GFP_MEMALLOC;

	if (in_hardirq() || irqs_disabled()) {
		nc = this_cpu_ptr(&netdev_alloc_cache);
		data = page_frag_alloc(nc, len, gfp_mask);
		pfmemalloc = nc->pfmemalloc;
	} else {
		local_bh_disable();
		nc = this_cpu_ptr(&napi_alloc_cache.page);
		data = page_frag_alloc(nc, len, gfp_mask);
		pfmemalloc = nc->pfmemalloc;
		local_bh_enable();
	}

	if (unlikely(!data))
		return NULL;

	skb = __build_skb(data, len);
	if (unlikely(!skb)) {
		skb_free_frag(data);
		return NULL;
	}

	if (pfmemalloc)
		skb->pfmemalloc = 1;
	skb->head_frag = 1;

skb_success:
	skb_reserve(skb, NET_SKB_PAD);
	skb->dev = dev;

skb_fail:
	return skb;
}
EXPORT_SYMBOL(__netdev_alloc_skb);

/**
 *	__napi_alloc_skb - allocate skbuff for rx in a specific NAPI instance
 *	@napi: napi instance this buffer was allocated for
 *	@len: length to allocate
 *	@gfp_mask: get_free_pages mask, passed to alloc_skb and alloc_pages
 *
 *	Allocate a new sk_buff for use in NAPI receive.  This buffer will
 *	attempt to allocate the head from a special reserved region used
 *	only for NAPI Rx allocation.  By doing this we can save several
 *	CPU cycles by avoiding having to disable and re-enable IRQs.
 *
 *	%NULL is returned if there is no free memory.
 */
struct sk_buff *__napi_alloc_skb(struct napi_struct *napi, unsigned int len,
				 gfp_t gfp_mask)
{
	struct napi_alloc_cache *nc;
	struct sk_buff *skb;
	bool pfmemalloc;
	void *data;

	DEBUG_NET_WARN_ON_ONCE(!in_softirq());
	len += NET_SKB_PAD + NET_IP_ALIGN;

	/* If requested length is either too small or too big,
	 * we use kmalloc() for skb->head allocation.
	 * When the small frag allocator is available, prefer it over kmalloc
	 * for small fragments
	 */
	if ((!NAPI_HAS_SMALL_PAGE_FRAG && len <= SKB_WITH_OVERHEAD(1024)) ||
	    len > SKB_WITH_OVERHEAD(PAGE_SIZE) ||
	    (gfp_mask & (__GFP_DIRECT_RECLAIM | GFP_DMA))) {
		skb = __alloc_skb(len, gfp_mask, SKB_ALLOC_RX | SKB_ALLOC_NAPI,
				  NUMA_NO_NODE);
		if (!skb)
			goto skb_fail;
		goto skb_success;
	}

	nc = this_cpu_ptr(&napi_alloc_cache);

	if (sk_memalloc_socks())
		gfp_mask |= __GFP_MEMALLOC;

	if (NAPI_HAS_SMALL_PAGE_FRAG && len <= SKB_WITH_OVERHEAD(1024)) {
		/* we are artificially inflating the allocation size, but
		 * that is not as bad as it may look like, as:
		 * - 'len' less than GRO_MAX_HEAD makes little sense
		 * - On most systems, larger 'len' values lead to fragment
		 *   size above 512 bytes
		 * - kmalloc would use the kmalloc-1k slab for such values
		 * - Builds with smaller GRO_MAX_HEAD will very likely do
		 *   little networking, as that implies no WiFi and no
		 *   tunnels support, and 32 bits arches.
		 */
		len = SZ_1K;

		data = page_frag_alloc_1k(&nc->page_small, gfp_mask);
		pfmemalloc = NAPI_SMALL_PAGE_PFMEMALLOC(nc->page_small);
	} else {
		len = SKB_HEAD_ALIGN(len);

		data = page_frag_alloc(&nc->page, len, gfp_mask);
		pfmemalloc = nc->page.pfmemalloc;
	}

	if (unlikely(!data))
		return NULL;

	skb = __napi_build_skb(data, len);
	if (unlikely(!skb)) {
		skb_free_frag(data);
		return NULL;
	}

	if (pfmemalloc)
		skb->pfmemalloc = 1;
	skb->head_frag = 1;

skb_success:
	skb_reserve(skb, NET_SKB_PAD + NET_IP_ALIGN);
	skb->dev = napi->dev;

skb_fail:
	return skb;
}
EXPORT_SYMBOL(__napi_alloc_skb);

void skb_add_rx_frag(struct sk_buff *skb, int i, struct page *page, int off,
		     int size, unsigned int truesize)
{
	skb_fill_page_desc(skb, i, page, off, size);
	skb->len += size;
	skb->data_len += size;
	skb->truesize += truesize;
}
EXPORT_SYMBOL(skb_add_rx_frag);

void skb_coalesce_rx_frag(struct sk_buff *skb, int i, int size,
			  unsigned int truesize)
{
	skb_frag_t *frag = &skb_shinfo(skb)->frags[i];

	skb_frag_size_add(frag, size);
	skb->len += size;
	skb->data_len += size;
	skb->truesize += truesize;
}
EXPORT_SYMBOL(skb_coalesce_rx_frag);

static void skb_drop_list(struct sk_buff **listp)
{
	kfree_skb_list(*listp);
	*listp = NULL;
}

static inline void skb_drop_fraglist(struct sk_buff *skb)
{
	skb_drop_list(&skb_shinfo(skb)->frag_list);
}

static void skb_clone_fraglist(struct sk_buff *skb)
{
	struct sk_buff *list;

	skb_walk_frags(skb, list)
		skb_get(list);
}

static bool skb_pp_recycle(struct sk_buff *skb, void *data, bool napi_safe)
{
	if (!IS_ENABLED(CONFIG_PAGE_POOL) || !skb->pp_recycle)
		return false;
	return page_pool_return_skb_page(virt_to_page(data), napi_safe);
}

static void skb_kfree_head(void *head, unsigned int end_offset)
{
#ifdef HAVE_SKB_SMALL_HEAD_CACHE
	if (end_offset == SKB_SMALL_HEAD_HEADROOM)
		kmem_cache_free(skb_small_head_cache, head);
	else
#endif
		kfree(head);
}

static void skb_free_head(struct sk_buff *skb, bool napi_safe)
{
	unsigned char *head = skb->head;

	if (skb->head_frag) {
		if (skb_pp_recycle(skb, head, napi_safe))
			return;
		skb_free_frag(head);
	} else {
		skb_kfree_head(head, skb_end_offset(skb));
	}
}

static void skb_release_data(struct sk_buff *skb, enum skb_drop_reason reason,
			     bool napi_safe)
{
	struct skb_shared_info *shinfo = skb_shinfo(skb);
	int i;

	if (skb->cloned &&
	    atomic_sub_return(skb->nohdr ? (1 << SKB_DATAREF_SHIFT) + 1 : 1,
			      &shinfo->dataref))
		goto exit;

	if (skb_zcopy(skb)) {
		bool skip_unref = shinfo->flags & SKBFL_MANAGED_FRAG_REFS;

		skb_zcopy_clear(skb, true);
		if (skip_unref)
			goto free_head;
	}

	for (i = 0; i < shinfo->nr_frags; i++)
		napi_frag_unref(&shinfo->frags[i], skb->pp_recycle, napi_safe);

free_head:
	if (shinfo->frag_list)
		kfree_skb_list_reason(shinfo->frag_list, reason);

	skb_free_head(skb, napi_safe);
exit:
	/* When we clone an SKB we copy the reycling bit. The pp_recycle
	 * bit is only set on the head though, so in order to avoid races
	 * while trying to recycle fragments on __skb_frag_unref() we need
	 * to make one SKB responsible for triggering the recycle path.
	 * So disable the recycling bit if an SKB is cloned and we have
	 * additional references to the fragmented part of the SKB.
	 * Eventually the last SKB will have the recycling bit set and it's
	 * dataref set to 0, which will trigger the recycling
	 */
	skb->pp_recycle = 0;
}

/*
 *	Free an skbuff by memory without cleaning the state.
 */
static void kfree_skbmem(struct sk_buff *skb)
{
	struct sk_buff_fclones *fclones;

	switch (skb->fclone) {
	case SKB_FCLONE_UNAVAILABLE:
		kmem_cache_free(skbuff_cache, skb);
		return;

	case SKB_FCLONE_ORIG:
		fclones = container_of(skb, struct sk_buff_fclones, skb1);

		/* We usually free the clone (TX completion) before original skb
		 * This test would have no chance to be true for the clone,
		 * while here, branch prediction will be good.
		 */
		if (refcount_read(&fclones->fclone_ref) == 1)
			goto fastpath;
		break;

	default: /* SKB_FCLONE_CLONE */
		fclones = container_of(skb, struct sk_buff_fclones, skb2);
		break;
	}
	if (!refcount_dec_and_test(&fclones->fclone_ref))
		return;
fastpath:
	kmem_cache_free(skbuff_fclone_cache, fclones);
}

void skb_release_head_state(struct sk_buff *skb)
{
	skb_dst_drop(skb);
	if (skb->destructor) {
		DEBUG_NET_WARN_ON_ONCE(in_hardirq());
		skb->destructor(skb);
	}
#if IS_ENABLED(CONFIG_NF_CONNTRACK)
	nf_conntrack_put(skb_nfct(skb));
#endif
	skb_ext_put(skb);
}

/* Free everything but the sk_buff shell. */
static void skb_release_all(struct sk_buff *skb, enum skb_drop_reason reason,
			    bool napi_safe)
{
	skb_release_head_state(skb);
	if (likely(skb->head))
		skb_release_data(skb, reason, napi_safe);
}

/**
 *	__kfree_skb - private function
 *	@skb: buffer
 *
 *	Free an sk_buff. Release anything attached to the buffer.
 *	Clean the state. This is an internal helper function. Users should
 *	always call kfree_skb
 */

void __kfree_skb(struct sk_buff *skb)
{
	skb_release_all(skb, SKB_DROP_REASON_NOT_SPECIFIED, false);
	kfree_skbmem(skb);
}
EXPORT_SYMBOL(__kfree_skb);

static __always_inline
bool __kfree_skb_reason(struct sk_buff *skb, enum skb_drop_reason reason)
{
	if (unlikely(!skb_unref(skb)))
		return false;

	DEBUG_NET_WARN_ON_ONCE(reason == SKB_NOT_DROPPED_YET ||
			       u32_get_bits(reason,
					    SKB_DROP_REASON_SUBSYS_MASK) >=
				SKB_DROP_REASON_SUBSYS_NUM);

	if (reason == SKB_CONSUMED)
		trace_consume_skb(skb, __builtin_return_address(0));
	else
		trace_kfree_skb(skb, __builtin_return_address(0), reason);
	return true;
}

/**
 *	kfree_skb_reason - free an sk_buff with special reason
 *	@skb: buffer to free
 *	@reason: reason why this skb is dropped
 *
 *	Drop a reference to the buffer and free it if the usage count has
 *	hit zero. Meanwhile, pass the drop reason to 'kfree_skb'
 *	tracepoint.
 */
void __fix_address
kfree_skb_reason(struct sk_buff *skb, enum skb_drop_reason reason)
{
	if (__kfree_skb_reason(skb, reason))
		__kfree_skb(skb);
}
EXPORT_SYMBOL(kfree_skb_reason);

#define KFREE_SKB_BULK_SIZE	16

struct skb_free_array {
	unsigned int skb_count;
	void *skb_array[KFREE_SKB_BULK_SIZE];
};

static void kfree_skb_add_bulk(struct sk_buff *skb,
			       struct skb_free_array *sa,
			       enum skb_drop_reason reason)
{
	/* if SKB is a clone, don't handle this case */
	if (unlikely(skb->fclone != SKB_FCLONE_UNAVAILABLE)) {
		__kfree_skb(skb);
		return;
	}

	skb_release_all(skb, reason, false);
	sa->skb_array[sa->skb_count++] = skb;

	if (unlikely(sa->skb_count == KFREE_SKB_BULK_SIZE)) {
		kmem_cache_free_bulk(skbuff_cache, KFREE_SKB_BULK_SIZE,
				     sa->skb_array);
		sa->skb_count = 0;
	}
}

void __fix_address
kfree_skb_list_reason(struct sk_buff *segs, enum skb_drop_reason reason)
{
	struct skb_free_array sa;

	sa.skb_count = 0;

	while (segs) {
		struct sk_buff *next = segs->next;

		if (__kfree_skb_reason(segs, reason)) {
			skb_poison_list(segs);
			kfree_skb_add_bulk(segs, &sa, reason);
		}

		segs = next;
	}

	if (sa.skb_count)
		kmem_cache_free_bulk(skbuff_cache, sa.skb_count, sa.skb_array);
}
EXPORT_SYMBOL(kfree_skb_list_reason);

/* Dump skb information and contents.
 *
 * Must only be called from net_ratelimit()-ed paths.
 *
 * Dumps whole packets if full_pkt, only headers otherwise.
 */
void skb_dump(const char *level, const struct sk_buff *skb, bool full_pkt)
{
	struct skb_shared_info *sh = skb_shinfo(skb);
	struct net_device *dev = skb->dev;
	struct sock *sk = skb->sk;
	struct sk_buff *list_skb;
	bool has_mac, has_trans;
	int headroom, tailroom;
	int i, len, seg_len;

	if (full_pkt)
		len = skb->len;
	else
		len = min_t(int, skb->len, MAX_HEADER + 128);

	headroom = skb_headroom(skb);
	tailroom = skb_tailroom(skb);

	has_mac = skb_mac_header_was_set(skb);
	has_trans = skb_transport_header_was_set(skb);

	printk("%sskb len=%u headroom=%u headlen=%u tailroom=%u\n"
	       "mac=(%d,%d) net=(%d,%d) trans=%d\n"
	       "shinfo(txflags=%u nr_frags=%u gso(size=%hu type=%u segs=%hu))\n"
	       "csum(0x%x ip_summed=%u complete_sw=%u valid=%u level=%u)\n"
	       "hash(0x%x sw=%u l4=%u) proto=0x%04x pkttype=%u iif=%d\n",
	       level, skb->len, headroom, skb_headlen(skb), tailroom,
	       has_mac ? skb->mac_header : -1,
	       has_mac ? skb_mac_header_len(skb) : -1,
	       skb->network_header,
	       has_trans ? skb_network_header_len(skb) : -1,
	       has_trans ? skb->transport_header : -1,
	       sh->tx_flags, sh->nr_frags,
	       sh->gso_size, sh->gso_type, sh->gso_segs,
	       skb->csum, skb->ip_summed, skb->csum_complete_sw,
	       skb->csum_valid, skb->csum_level,
	       skb->hash, skb->sw_hash, skb->l4_hash,
	       ntohs(skb->protocol), skb->pkt_type, skb->skb_iif);

	if (dev)
		printk("%sdev name=%s feat=%pNF\n",
		       level, dev->name, &dev->features);
	if (sk)
		printk("%ssk family=%hu type=%u proto=%u\n",
		       level, sk->sk_family, sk->sk_type, sk->sk_protocol);

	if (full_pkt && headroom)
		print_hex_dump(level, "skb headroom: ", DUMP_PREFIX_OFFSET,
			       16, 1, skb->head, headroom, false);

	seg_len = min_t(int, skb_headlen(skb), len);
	if (seg_len)
		print_hex_dump(level, "skb linear:   ", DUMP_PREFIX_OFFSET,
			       16, 1, skb->data, seg_len, false);
	len -= seg_len;

	if (full_pkt && tailroom)
		print_hex_dump(level, "skb tailroom: ", DUMP_PREFIX_OFFSET,
			       16, 1, skb_tail_pointer(skb), tailroom, false);

	for (i = 0; len && i < skb_shinfo(skb)->nr_frags; i++) {
		skb_frag_t *frag = &skb_shinfo(skb)->frags[i];
		u32 p_off, p_len, copied;
		struct page *p;
		u8 *vaddr;

		skb_frag_foreach_page(frag, skb_frag_off(frag),
				      skb_frag_size(frag), p, p_off, p_len,
				      copied) {
			seg_len = min_t(int, p_len, len);
			vaddr = kmap_atomic(p);
			print_hex_dump(level, "skb frag:     ",
				       DUMP_PREFIX_OFFSET,
				       16, 1, vaddr + p_off, seg_len, false);
			kunmap_atomic(vaddr);
			len -= seg_len;
			if (!len)
				break;
		}
	}

	if (full_pkt && skb_has_frag_list(skb)) {
		printk("skb fraglist:\n");
		skb_walk_frags(skb, list_skb)
			skb_dump(level, list_skb, true);
	}
}
EXPORT_SYMBOL(skb_dump);

/**
 *	skb_tx_error - report an sk_buff xmit error
 *	@skb: buffer that triggered an error
 *
 *	Report xmit error if a device callback is tracking this skb.
 *	skb must be freed afterwards.
 */
void skb_tx_error(struct sk_buff *skb)
{
	if (skb) {
		skb_zcopy_downgrade_managed(skb);
		skb_zcopy_clear(skb, true);
	}
}
EXPORT_SYMBOL(skb_tx_error);

#ifdef CONFIG_TRACEPOINTS
/**
 *	consume_skb - free an skbuff
 *	@skb: buffer to free
 *
 *	Drop a ref to the buffer and free it if the usage count has hit zero
 *	Functions identically to kfree_skb, but kfree_skb assumes that the frame
 *	is being dropped after a failure and notes that
 */
void consume_skb(struct sk_buff *skb)
{
	if (!skb_unref(skb))
		return;

	trace_consume_skb(skb, __builtin_return_address(0));
	__kfree_skb(skb);
}
EXPORT_SYMBOL(consume_skb);
#endif

/**
 *	__consume_stateless_skb - free an skbuff, assuming it is stateless
 *	@skb: buffer to free
 *
 *	Alike consume_skb(), but this variant assumes that this is the last
 *	skb reference and all the head states have been already dropped
 */
void __consume_stateless_skb(struct sk_buff *skb)
{
	trace_consume_skb(skb, __builtin_return_address(0));
	skb_release_data(skb, SKB_CONSUMED, false);
	kfree_skbmem(skb);
}

static void napi_skb_cache_put(struct sk_buff *skb)
{
	struct napi_alloc_cache *nc = this_cpu_ptr(&napi_alloc_cache);
	u32 i;

	kasan_poison_object_data(skbuff_cache, skb);
	nc->skb_cache[nc->skb_count++] = skb;

	if (unlikely(nc->skb_count == NAPI_SKB_CACHE_SIZE)) {
		for (i = NAPI_SKB_CACHE_HALF; i < NAPI_SKB_CACHE_SIZE; i++)
			kasan_unpoison_object_data(skbuff_cache,
						   nc->skb_cache[i]);

		kmem_cache_free_bulk(skbuff_cache, NAPI_SKB_CACHE_HALF,
				     nc->skb_cache + NAPI_SKB_CACHE_HALF);
		nc->skb_count = NAPI_SKB_CACHE_HALF;
	}
}

void __napi_kfree_skb(struct sk_buff *skb, enum skb_drop_reason reason)
{
<<<<<<< HEAD
	skb_release_all(skb, SKB_DROP_REASON_NOT_SPECIFIED, true);
=======
	skb_release_all(skb, reason, true);
>>>>>>> 156c9398
	napi_skb_cache_put(skb);
}

void napi_skb_free_stolen_head(struct sk_buff *skb)
{
	if (unlikely(skb->slow_gro)) {
		nf_reset_ct(skb);
		skb_dst_drop(skb);
		skb_ext_put(skb);
		skb_orphan(skb);
		skb->slow_gro = 0;
	}
	napi_skb_cache_put(skb);
}

void napi_consume_skb(struct sk_buff *skb, int budget)
{
	/* Zero budget indicate non-NAPI context called us, like netpoll */
	if (unlikely(!budget)) {
		dev_consume_skb_any(skb);
		return;
	}

	DEBUG_NET_WARN_ON_ONCE(!in_softirq());

	if (!skb_unref(skb))
		return;

	/* if reaching here SKB is ready to free */
	trace_consume_skb(skb, __builtin_return_address(0));

	/* if SKB is a clone, don't handle this case */
	if (skb->fclone != SKB_FCLONE_UNAVAILABLE) {
		__kfree_skb(skb);
		return;
	}

	skb_release_all(skb, SKB_CONSUMED, !!budget);
	napi_skb_cache_put(skb);
}
EXPORT_SYMBOL(napi_consume_skb);

/* Make sure a field is contained by headers group */
#define CHECK_SKB_FIELD(field) \
	BUILD_BUG_ON(offsetof(struct sk_buff, field) !=		\
		     offsetof(struct sk_buff, headers.field));	\

static void __copy_skb_header(struct sk_buff *new, const struct sk_buff *old)
{
	new->tstamp		= old->tstamp;
	/* We do not copy old->sk */
	new->dev		= old->dev;
	memcpy(new->cb, old->cb, sizeof(old->cb));
	skb_dst_copy(new, old);
	__skb_ext_copy(new, old);
	__nf_copy(new, old, false);

	/* Note : this field could be in the headers group.
	 * It is not yet because we do not want to have a 16 bit hole
	 */
	new->queue_mapping = old->queue_mapping;

	memcpy(&new->headers, &old->headers, sizeof(new->headers));
	CHECK_SKB_FIELD(protocol);
	CHECK_SKB_FIELD(csum);
	CHECK_SKB_FIELD(hash);
	CHECK_SKB_FIELD(priority);
	CHECK_SKB_FIELD(skb_iif);
	CHECK_SKB_FIELD(vlan_proto);
	CHECK_SKB_FIELD(vlan_tci);
	CHECK_SKB_FIELD(transport_header);
	CHECK_SKB_FIELD(network_header);
	CHECK_SKB_FIELD(mac_header);
	CHECK_SKB_FIELD(inner_protocol);
	CHECK_SKB_FIELD(inner_transport_header);
	CHECK_SKB_FIELD(inner_network_header);
	CHECK_SKB_FIELD(inner_mac_header);
	CHECK_SKB_FIELD(mark);
#ifdef CONFIG_NETWORK_SECMARK
	CHECK_SKB_FIELD(secmark);
#endif
#ifdef CONFIG_NET_RX_BUSY_POLL
	CHECK_SKB_FIELD(napi_id);
#endif
	CHECK_SKB_FIELD(alloc_cpu);
#ifdef CONFIG_XPS
	CHECK_SKB_FIELD(sender_cpu);
#endif
#ifdef CONFIG_NET_SCHED
	CHECK_SKB_FIELD(tc_index);
#endif

}

/*
 * You should not add any new code to this function.  Add it to
 * __copy_skb_header above instead.
 */
static struct sk_buff *__skb_clone(struct sk_buff *n, struct sk_buff *skb)
{
#define C(x) n->x = skb->x

	n->next = n->prev = NULL;
	n->sk = NULL;
	__copy_skb_header(n, skb);

	C(len);
	C(data_len);
	C(mac_len);
	n->hdr_len = skb->nohdr ? skb_headroom(skb) : skb->hdr_len;
	n->cloned = 1;
	n->nohdr = 0;
	n->peeked = 0;
	C(pfmemalloc);
	C(pp_recycle);
	n->destructor = NULL;
	C(tail);
	C(end);
	C(head);
	C(head_frag);
	C(data);
	C(truesize);
	refcount_set(&n->users, 1);

	atomic_inc(&(skb_shinfo(skb)->dataref));
	skb->cloned = 1;

	return n;
#undef C
}

/**
 * alloc_skb_for_msg() - allocate sk_buff to wrap frag list forming a msg
 * @first: first sk_buff of the msg
 */
struct sk_buff *alloc_skb_for_msg(struct sk_buff *first)
{
	struct sk_buff *n;

	n = alloc_skb(0, GFP_ATOMIC);
	if (!n)
		return NULL;

	n->len = first->len;
	n->data_len = first->len;
	n->truesize = first->truesize;

	skb_shinfo(n)->frag_list = first;

	__copy_skb_header(n, first);
	n->destructor = NULL;

	return n;
}
EXPORT_SYMBOL_GPL(alloc_skb_for_msg);

/**
 *	skb_morph	-	morph one skb into another
 *	@dst: the skb to receive the contents
 *	@src: the skb to supply the contents
 *
 *	This is identical to skb_clone except that the target skb is
 *	supplied by the user.
 *
 *	The target skb is returned upon exit.
 */
struct sk_buff *skb_morph(struct sk_buff *dst, struct sk_buff *src)
{
	skb_release_all(dst, SKB_CONSUMED, false);
	return __skb_clone(dst, src);
}
EXPORT_SYMBOL_GPL(skb_morph);

int mm_account_pinned_pages(struct mmpin *mmp, size_t size)
{
	unsigned long max_pg, num_pg, new_pg, old_pg, rlim;
	struct user_struct *user;

	if (capable(CAP_IPC_LOCK) || !size)
		return 0;

	rlim = rlimit(RLIMIT_MEMLOCK);
	if (rlim == RLIM_INFINITY)
		return 0;

	num_pg = (size >> PAGE_SHIFT) + 2;	/* worst case */
	max_pg = rlim >> PAGE_SHIFT;
	user = mmp->user ? : current_user();

	old_pg = atomic_long_read(&user->locked_vm);
	do {
		new_pg = old_pg + num_pg;
		if (new_pg > max_pg)
			return -ENOBUFS;
	} while (!atomic_long_try_cmpxchg(&user->locked_vm, &old_pg, new_pg));

	if (!mmp->user) {
		mmp->user = get_uid(user);
		mmp->num_pg = num_pg;
	} else {
		mmp->num_pg += num_pg;
	}

	return 0;
}
EXPORT_SYMBOL_GPL(mm_account_pinned_pages);

void mm_unaccount_pinned_pages(struct mmpin *mmp)
{
	if (mmp->user) {
		atomic_long_sub(mmp->num_pg, &mmp->user->locked_vm);
		free_uid(mmp->user);
	}
}
EXPORT_SYMBOL_GPL(mm_unaccount_pinned_pages);

static struct ubuf_info *msg_zerocopy_alloc(struct sock *sk, size_t size)
{
	struct ubuf_info_msgzc *uarg;
	struct sk_buff *skb;

	WARN_ON_ONCE(!in_task());

	skb = sock_omalloc(sk, 0, GFP_KERNEL);
	if (!skb)
		return NULL;

	BUILD_BUG_ON(sizeof(*uarg) > sizeof(skb->cb));
	uarg = (void *)skb->cb;
	uarg->mmp.user = NULL;

	if (mm_account_pinned_pages(&uarg->mmp, size)) {
		kfree_skb(skb);
		return NULL;
	}

	uarg->ubuf.callback = msg_zerocopy_callback;
	uarg->id = ((u32)atomic_inc_return(&sk->sk_zckey)) - 1;
	uarg->len = 1;
	uarg->bytelen = size;
	uarg->zerocopy = 1;
	uarg->ubuf.flags = SKBFL_ZEROCOPY_FRAG | SKBFL_DONT_ORPHAN;
	refcount_set(&uarg->ubuf.refcnt, 1);
	sock_hold(sk);

	return &uarg->ubuf;
}

static inline struct sk_buff *skb_from_uarg(struct ubuf_info_msgzc *uarg)
{
	return container_of((void *)uarg, struct sk_buff, cb);
}

struct ubuf_info *msg_zerocopy_realloc(struct sock *sk, size_t size,
				       struct ubuf_info *uarg)
{
	if (uarg) {
		struct ubuf_info_msgzc *uarg_zc;
		const u32 byte_limit = 1 << 19;		/* limit to a few TSO */
		u32 bytelen, next;

		/* there might be non MSG_ZEROCOPY users */
		if (uarg->callback != msg_zerocopy_callback)
			return NULL;

		/* realloc only when socket is locked (TCP, UDP cork),
		 * so uarg->len and sk_zckey access is serialized
		 */
		if (!sock_owned_by_user(sk)) {
			WARN_ON_ONCE(1);
			return NULL;
		}

		uarg_zc = uarg_to_msgzc(uarg);
		bytelen = uarg_zc->bytelen + size;
		if (uarg_zc->len == USHRT_MAX - 1 || bytelen > byte_limit) {
			/* TCP can create new skb to attach new uarg */
			if (sk->sk_type == SOCK_STREAM)
				goto new_alloc;
			return NULL;
		}

		next = (u32)atomic_read(&sk->sk_zckey);
		if ((u32)(uarg_zc->id + uarg_zc->len) == next) {
			if (mm_account_pinned_pages(&uarg_zc->mmp, size))
				return NULL;
			uarg_zc->len++;
			uarg_zc->bytelen = bytelen;
			atomic_set(&sk->sk_zckey, ++next);

			/* no extra ref when appending to datagram (MSG_MORE) */
			if (sk->sk_type == SOCK_STREAM)
				net_zcopy_get(uarg);

			return uarg;
		}
	}

new_alloc:
	return msg_zerocopy_alloc(sk, size);
}
EXPORT_SYMBOL_GPL(msg_zerocopy_realloc);

static bool skb_zerocopy_notify_extend(struct sk_buff *skb, u32 lo, u16 len)
{
	struct sock_exterr_skb *serr = SKB_EXT_ERR(skb);
	u32 old_lo, old_hi;
	u64 sum_len;

	old_lo = serr->ee.ee_info;
	old_hi = serr->ee.ee_data;
	sum_len = old_hi - old_lo + 1ULL + len;

	if (sum_len >= (1ULL << 32))
		return false;

	if (lo != old_hi + 1)
		return false;

	serr->ee.ee_data += len;
	return true;
}

static void __msg_zerocopy_callback(struct ubuf_info_msgzc *uarg)
{
	struct sk_buff *tail, *skb = skb_from_uarg(uarg);
	struct sock_exterr_skb *serr;
	struct sock *sk = skb->sk;
	struct sk_buff_head *q;
	unsigned long flags;
	bool is_zerocopy;
	u32 lo, hi;
	u16 len;

	mm_unaccount_pinned_pages(&uarg->mmp);

	/* if !len, there was only 1 call, and it was aborted
	 * so do not queue a completion notification
	 */
	if (!uarg->len || sock_flag(sk, SOCK_DEAD))
		goto release;

	len = uarg->len;
	lo = uarg->id;
	hi = uarg->id + len - 1;
	is_zerocopy = uarg->zerocopy;

	serr = SKB_EXT_ERR(skb);
	memset(serr, 0, sizeof(*serr));
	serr->ee.ee_errno = 0;
	serr->ee.ee_origin = SO_EE_ORIGIN_ZEROCOPY;
	serr->ee.ee_data = hi;
	serr->ee.ee_info = lo;
	if (!is_zerocopy)
		serr->ee.ee_code |= SO_EE_CODE_ZEROCOPY_COPIED;

	q = &sk->sk_error_queue;
	spin_lock_irqsave(&q->lock, flags);
	tail = skb_peek_tail(q);
	if (!tail || SKB_EXT_ERR(tail)->ee.ee_origin != SO_EE_ORIGIN_ZEROCOPY ||
	    !skb_zerocopy_notify_extend(tail, lo, len)) {
		__skb_queue_tail(q, skb);
		skb = NULL;
	}
	spin_unlock_irqrestore(&q->lock, flags);

	sk_error_report(sk);

release:
	consume_skb(skb);
	sock_put(sk);
}

void msg_zerocopy_callback(struct sk_buff *skb, struct ubuf_info *uarg,
			   bool success)
{
	struct ubuf_info_msgzc *uarg_zc = uarg_to_msgzc(uarg);

	uarg_zc->zerocopy = uarg_zc->zerocopy & success;

	if (refcount_dec_and_test(&uarg->refcnt))
		__msg_zerocopy_callback(uarg_zc);
}
EXPORT_SYMBOL_GPL(msg_zerocopy_callback);

void msg_zerocopy_put_abort(struct ubuf_info *uarg, bool have_uref)
{
	struct sock *sk = skb_from_uarg(uarg_to_msgzc(uarg))->sk;

	atomic_dec(&sk->sk_zckey);
	uarg_to_msgzc(uarg)->len--;

	if (have_uref)
		msg_zerocopy_callback(NULL, uarg, true);
}
EXPORT_SYMBOL_GPL(msg_zerocopy_put_abort);

int skb_zerocopy_iter_stream(struct sock *sk, struct sk_buff *skb,
			     struct msghdr *msg, int len,
			     struct ubuf_info *uarg)
{
	struct ubuf_info *orig_uarg = skb_zcopy(skb);
	int err, orig_len = skb->len;

	/* An skb can only point to one uarg. This edge case happens when
	 * TCP appends to an skb, but zerocopy_realloc triggered a new alloc.
	 */
	if (orig_uarg && uarg != orig_uarg)
		return -EEXIST;

	err = __zerocopy_sg_from_iter(msg, sk, skb, &msg->msg_iter, len);
	if (err == -EFAULT || (err == -EMSGSIZE && skb->len == orig_len)) {
		struct sock *save_sk = skb->sk;

		/* Streams do not free skb on error. Reset to prev state. */
		iov_iter_revert(&msg->msg_iter, skb->len - orig_len);
		skb->sk = sk;
		___pskb_trim(skb, orig_len);
		skb->sk = save_sk;
		return err;
	}

	skb_zcopy_set(skb, uarg, NULL);
	return skb->len - orig_len;
}
EXPORT_SYMBOL_GPL(skb_zerocopy_iter_stream);

void __skb_zcopy_downgrade_managed(struct sk_buff *skb)
{
	int i;

	skb_shinfo(skb)->flags &= ~SKBFL_MANAGED_FRAG_REFS;
	for (i = 0; i < skb_shinfo(skb)->nr_frags; i++)
		skb_frag_ref(skb, i);
}
EXPORT_SYMBOL_GPL(__skb_zcopy_downgrade_managed);

static int skb_zerocopy_clone(struct sk_buff *nskb, struct sk_buff *orig,
			      gfp_t gfp_mask)
{
	if (skb_zcopy(orig)) {
		if (skb_zcopy(nskb)) {
			/* !gfp_mask callers are verified to !skb_zcopy(nskb) */
			if (!gfp_mask) {
				WARN_ON_ONCE(1);
				return -ENOMEM;
			}
			if (skb_uarg(nskb) == skb_uarg(orig))
				return 0;
			if (skb_copy_ubufs(nskb, GFP_ATOMIC))
				return -EIO;
		}
		skb_zcopy_set(nskb, skb_uarg(orig), NULL);
	}
	return 0;
}

/**
 *	skb_copy_ubufs	-	copy userspace skb frags buffers to kernel
 *	@skb: the skb to modify
 *	@gfp_mask: allocation priority
 *
 *	This must be called on skb with SKBFL_ZEROCOPY_ENABLE.
 *	It will copy all frags into kernel and drop the reference
 *	to userspace pages.
 *
 *	If this function is called from an interrupt gfp_mask() must be
 *	%GFP_ATOMIC.
 *
 *	Returns 0 on success or a negative error code on failure
 *	to allocate kernel memory to copy to.
 */
int skb_copy_ubufs(struct sk_buff *skb, gfp_t gfp_mask)
{
	int num_frags = skb_shinfo(skb)->nr_frags;
	struct page *page, *head = NULL;
	int i, new_frags;
	u32 d_off;

	if (skb_shared(skb) || skb_unclone(skb, gfp_mask))
		return -EINVAL;

	if (!num_frags)
		goto release;

	new_frags = (__skb_pagelen(skb) + PAGE_SIZE - 1) >> PAGE_SHIFT;
	for (i = 0; i < new_frags; i++) {
		page = alloc_page(gfp_mask);
		if (!page) {
			while (head) {
				struct page *next = (struct page *)page_private(head);
				put_page(head);
				head = next;
			}
			return -ENOMEM;
		}
		set_page_private(page, (unsigned long)head);
		head = page;
	}

	page = head;
	d_off = 0;
	for (i = 0; i < num_frags; i++) {
		skb_frag_t *f = &skb_shinfo(skb)->frags[i];
		u32 p_off, p_len, copied;
		struct page *p;
		u8 *vaddr;

		skb_frag_foreach_page(f, skb_frag_off(f), skb_frag_size(f),
				      p, p_off, p_len, copied) {
			u32 copy, done = 0;
			vaddr = kmap_atomic(p);

			while (done < p_len) {
				if (d_off == PAGE_SIZE) {
					d_off = 0;
					page = (struct page *)page_private(page);
				}
				copy = min_t(u32, PAGE_SIZE - d_off, p_len - done);
				memcpy(page_address(page) + d_off,
				       vaddr + p_off + done, copy);
				done += copy;
				d_off += copy;
			}
			kunmap_atomic(vaddr);
		}
	}

	/* skb frags release userspace buffers */
	for (i = 0; i < num_frags; i++)
		skb_frag_unref(skb, i);

	/* skb frags point to kernel buffers */
	for (i = 0; i < new_frags - 1; i++) {
		__skb_fill_page_desc(skb, i, head, 0, PAGE_SIZE);
		head = (struct page *)page_private(head);
	}
	__skb_fill_page_desc(skb, new_frags - 1, head, 0, d_off);
	skb_shinfo(skb)->nr_frags = new_frags;

release:
	skb_zcopy_clear(skb, false);
	return 0;
}
EXPORT_SYMBOL_GPL(skb_copy_ubufs);

/**
 *	skb_clone	-	duplicate an sk_buff
 *	@skb: buffer to clone
 *	@gfp_mask: allocation priority
 *
 *	Duplicate an &sk_buff. The new one is not owned by a socket. Both
 *	copies share the same packet data but not structure. The new
 *	buffer has a reference count of 1. If the allocation fails the
 *	function returns %NULL otherwise the new buffer is returned.
 *
 *	If this function is called from an interrupt gfp_mask() must be
 *	%GFP_ATOMIC.
 */

struct sk_buff *skb_clone(struct sk_buff *skb, gfp_t gfp_mask)
{
	struct sk_buff_fclones *fclones = container_of(skb,
						       struct sk_buff_fclones,
						       skb1);
	struct sk_buff *n;

	if (skb_orphan_frags(skb, gfp_mask))
		return NULL;

	if (skb->fclone == SKB_FCLONE_ORIG &&
	    refcount_read(&fclones->fclone_ref) == 1) {
		n = &fclones->skb2;
		refcount_set(&fclones->fclone_ref, 2);
		n->fclone = SKB_FCLONE_CLONE;
	} else {
		if (skb_pfmemalloc(skb))
			gfp_mask |= __GFP_MEMALLOC;

		n = kmem_cache_alloc(skbuff_cache, gfp_mask);
		if (!n)
			return NULL;

		n->fclone = SKB_FCLONE_UNAVAILABLE;
	}

	return __skb_clone(n, skb);
}
EXPORT_SYMBOL(skb_clone);

void skb_headers_offset_update(struct sk_buff *skb, int off)
{
	/* Only adjust this if it actually is csum_start rather than csum */
	if (skb->ip_summed == CHECKSUM_PARTIAL)
		skb->csum_start += off;
	/* {transport,network,mac}_header and tail are relative to skb->head */
	skb->transport_header += off;
	skb->network_header   += off;
	if (skb_mac_header_was_set(skb))
		skb->mac_header += off;
	skb->inner_transport_header += off;
	skb->inner_network_header += off;
	skb->inner_mac_header += off;
}
EXPORT_SYMBOL(skb_headers_offset_update);

void skb_copy_header(struct sk_buff *new, const struct sk_buff *old)
{
	__copy_skb_header(new, old);

	skb_shinfo(new)->gso_size = skb_shinfo(old)->gso_size;
	skb_shinfo(new)->gso_segs = skb_shinfo(old)->gso_segs;
	skb_shinfo(new)->gso_type = skb_shinfo(old)->gso_type;
}
EXPORT_SYMBOL(skb_copy_header);

static inline int skb_alloc_rx_flag(const struct sk_buff *skb)
{
	if (skb_pfmemalloc(skb))
		return SKB_ALLOC_RX;
	return 0;
}

/**
 *	skb_copy	-	create private copy of an sk_buff
 *	@skb: buffer to copy
 *	@gfp_mask: allocation priority
 *
 *	Make a copy of both an &sk_buff and its data. This is used when the
 *	caller wishes to modify the data and needs a private copy of the
 *	data to alter. Returns %NULL on failure or the pointer to the buffer
 *	on success. The returned buffer has a reference count of 1.
 *
 *	As by-product this function converts non-linear &sk_buff to linear
 *	one, so that &sk_buff becomes completely private and caller is allowed
 *	to modify all the data of returned buffer. This means that this
 *	function is not recommended for use in circumstances when only
 *	header is going to be modified. Use pskb_copy() instead.
 */

struct sk_buff *skb_copy(const struct sk_buff *skb, gfp_t gfp_mask)
{
	int headerlen = skb_headroom(skb);
	unsigned int size = skb_end_offset(skb) + skb->data_len;
	struct sk_buff *n = __alloc_skb(size, gfp_mask,
					skb_alloc_rx_flag(skb), NUMA_NO_NODE);

	if (!n)
		return NULL;

	/* Set the data pointer */
	skb_reserve(n, headerlen);
	/* Set the tail pointer and length */
	skb_put(n, skb->len);

	BUG_ON(skb_copy_bits(skb, -headerlen, n->head, headerlen + skb->len));

	skb_copy_header(n, skb);
	return n;
}
EXPORT_SYMBOL(skb_copy);

/**
 *	__pskb_copy_fclone	-  create copy of an sk_buff with private head.
 *	@skb: buffer to copy
 *	@headroom: headroom of new skb
 *	@gfp_mask: allocation priority
 *	@fclone: if true allocate the copy of the skb from the fclone
 *	cache instead of the head cache; it is recommended to set this
 *	to true for the cases where the copy will likely be cloned
 *
 *	Make a copy of both an &sk_buff and part of its data, located
 *	in header. Fragmented data remain shared. This is used when
 *	the caller wishes to modify only header of &sk_buff and needs
 *	private copy of the header to alter. Returns %NULL on failure
 *	or the pointer to the buffer on success.
 *	The returned buffer has a reference count of 1.
 */

struct sk_buff *__pskb_copy_fclone(struct sk_buff *skb, int headroom,
				   gfp_t gfp_mask, bool fclone)
{
	unsigned int size = skb_headlen(skb) + headroom;
	int flags = skb_alloc_rx_flag(skb) | (fclone ? SKB_ALLOC_FCLONE : 0);
	struct sk_buff *n = __alloc_skb(size, gfp_mask, flags, NUMA_NO_NODE);

	if (!n)
		goto out;

	/* Set the data pointer */
	skb_reserve(n, headroom);
	/* Set the tail pointer and length */
	skb_put(n, skb_headlen(skb));
	/* Copy the bytes */
	skb_copy_from_linear_data(skb, n->data, n->len);

	n->truesize += skb->data_len;
	n->data_len  = skb->data_len;
	n->len	     = skb->len;

	if (skb_shinfo(skb)->nr_frags) {
		int i;

		if (skb_orphan_frags(skb, gfp_mask) ||
		    skb_zerocopy_clone(n, skb, gfp_mask)) {
			kfree_skb(n);
			n = NULL;
			goto out;
		}
		for (i = 0; i < skb_shinfo(skb)->nr_frags; i++) {
			skb_shinfo(n)->frags[i] = skb_shinfo(skb)->frags[i];
			skb_frag_ref(skb, i);
		}
		skb_shinfo(n)->nr_frags = i;
	}

	if (skb_has_frag_list(skb)) {
		skb_shinfo(n)->frag_list = skb_shinfo(skb)->frag_list;
		skb_clone_fraglist(n);
	}

	skb_copy_header(n, skb);
out:
	return n;
}
EXPORT_SYMBOL(__pskb_copy_fclone);

/**
 *	pskb_expand_head - reallocate header of &sk_buff
 *	@skb: buffer to reallocate
 *	@nhead: room to add at head
 *	@ntail: room to add at tail
 *	@gfp_mask: allocation priority
 *
 *	Expands (or creates identical copy, if @nhead and @ntail are zero)
 *	header of @skb. &sk_buff itself is not changed. &sk_buff MUST have
 *	reference count of 1. Returns zero in the case of success or error,
 *	if expansion failed. In the last case, &sk_buff is not changed.
 *
 *	All the pointers pointing into skb header may change and must be
 *	reloaded after call to this function.
 */

int pskb_expand_head(struct sk_buff *skb, int nhead, int ntail,
		     gfp_t gfp_mask)
{
	unsigned int osize = skb_end_offset(skb);
	unsigned int size = osize + nhead + ntail;
	long off;
	u8 *data;
	int i;

	BUG_ON(nhead < 0);

	BUG_ON(skb_shared(skb));

	skb_zcopy_downgrade_managed(skb);

	if (skb_pfmemalloc(skb))
		gfp_mask |= __GFP_MEMALLOC;

	data = kmalloc_reserve(&size, gfp_mask, NUMA_NO_NODE, NULL);
	if (!data)
		goto nodata;
	size = SKB_WITH_OVERHEAD(size);

	/* Copy only real data... and, alas, header. This should be
	 * optimized for the cases when header is void.
	 */
	memcpy(data + nhead, skb->head, skb_tail_pointer(skb) - skb->head);

	memcpy((struct skb_shared_info *)(data + size),
	       skb_shinfo(skb),
	       offsetof(struct skb_shared_info, frags[skb_shinfo(skb)->nr_frags]));

	/*
	 * if shinfo is shared we must drop the old head gracefully, but if it
	 * is not we can just drop the old head and let the existing refcount
	 * be since all we did is relocate the values
	 */
	if (skb_cloned(skb)) {
		if (skb_orphan_frags(skb, gfp_mask))
			goto nofrags;
		if (skb_zcopy(skb))
			refcount_inc(&skb_uarg(skb)->refcnt);
		for (i = 0; i < skb_shinfo(skb)->nr_frags; i++)
			skb_frag_ref(skb, i);

		if (skb_has_frag_list(skb))
			skb_clone_fraglist(skb);

		skb_release_data(skb, SKB_CONSUMED, false);
	} else {
		skb_free_head(skb, false);
	}
	off = (data + nhead) - skb->head;

	skb->head     = data;
	skb->head_frag = 0;
	skb->data    += off;

	skb_set_end_offset(skb, size);
#ifdef NET_SKBUFF_DATA_USES_OFFSET
	off           = nhead;
#endif
	skb->tail	      += off;
	skb_headers_offset_update(skb, nhead);
	skb->cloned   = 0;
	skb->hdr_len  = 0;
	skb->nohdr    = 0;
	atomic_set(&skb_shinfo(skb)->dataref, 1);

	skb_metadata_clear(skb);

	/* It is not generally safe to change skb->truesize.
	 * For the moment, we really care of rx path, or
	 * when skb is orphaned (not attached to a socket).
	 */
	if (!skb->sk || skb->destructor == sock_edemux)
		skb->truesize += size - osize;

	return 0;

nofrags:
	skb_kfree_head(data, size);
nodata:
	return -ENOMEM;
}
EXPORT_SYMBOL(pskb_expand_head);

/* Make private copy of skb with writable head and some headroom */

struct sk_buff *skb_realloc_headroom(struct sk_buff *skb, unsigned int headroom)
{
	struct sk_buff *skb2;
	int delta = headroom - skb_headroom(skb);

	if (delta <= 0)
		skb2 = pskb_copy(skb, GFP_ATOMIC);
	else {
		skb2 = skb_clone(skb, GFP_ATOMIC);
		if (skb2 && pskb_expand_head(skb2, SKB_DATA_ALIGN(delta), 0,
					     GFP_ATOMIC)) {
			kfree_skb(skb2);
			skb2 = NULL;
		}
	}
	return skb2;
}
EXPORT_SYMBOL(skb_realloc_headroom);

/* Note: We plan to rework this in linux-6.4 */
int __skb_unclone_keeptruesize(struct sk_buff *skb, gfp_t pri)
{
	unsigned int saved_end_offset, saved_truesize;
	struct skb_shared_info *shinfo;
	int res;

	saved_end_offset = skb_end_offset(skb);
	saved_truesize = skb->truesize;

	res = pskb_expand_head(skb, 0, 0, pri);
	if (res)
		return res;

	skb->truesize = saved_truesize;

	if (likely(skb_end_offset(skb) == saved_end_offset))
		return 0;

#ifdef HAVE_SKB_SMALL_HEAD_CACHE
	/* We can not change skb->end if the original or new value
	 * is SKB_SMALL_HEAD_HEADROOM, as it might break skb_kfree_head().
	 */
	if (saved_end_offset == SKB_SMALL_HEAD_HEADROOM ||
	    skb_end_offset(skb) == SKB_SMALL_HEAD_HEADROOM) {
		/* We think this path should not be taken.
		 * Add a temporary trace to warn us just in case.
		 */
		pr_err_once("__skb_unclone_keeptruesize() skb_end_offset() %u -> %u\n",
			    saved_end_offset, skb_end_offset(skb));
		WARN_ON_ONCE(1);
		return 0;
	}
#endif

	shinfo = skb_shinfo(skb);

	/* We are about to change back skb->end,
	 * we need to move skb_shinfo() to its new location.
	 */
	memmove(skb->head + saved_end_offset,
		shinfo,
		offsetof(struct skb_shared_info, frags[shinfo->nr_frags]));

	skb_set_end_offset(skb, saved_end_offset);

	return 0;
}

/**
 *	skb_expand_head - reallocate header of &sk_buff
 *	@skb: buffer to reallocate
 *	@headroom: needed headroom
 *
 *	Unlike skb_realloc_headroom, this one does not allocate a new skb
 *	if possible; copies skb->sk to new skb as needed
 *	and frees original skb in case of failures.
 *
 *	It expect increased headroom and generates warning otherwise.
 */

struct sk_buff *skb_expand_head(struct sk_buff *skb, unsigned int headroom)
{
	int delta = headroom - skb_headroom(skb);
	int osize = skb_end_offset(skb);
	struct sock *sk = skb->sk;

	if (WARN_ONCE(delta <= 0,
		      "%s is expecting an increase in the headroom", __func__))
		return skb;

	delta = SKB_DATA_ALIGN(delta);
	/* pskb_expand_head() might crash, if skb is shared. */
	if (skb_shared(skb) || !is_skb_wmem(skb)) {
		struct sk_buff *nskb = skb_clone(skb, GFP_ATOMIC);

		if (unlikely(!nskb))
			goto fail;

		if (sk)
			skb_set_owner_w(nskb, sk);
		consume_skb(skb);
		skb = nskb;
	}
	if (pskb_expand_head(skb, delta, 0, GFP_ATOMIC))
		goto fail;

	if (sk && is_skb_wmem(skb)) {
		delta = skb_end_offset(skb) - osize;
		refcount_add(delta, &sk->sk_wmem_alloc);
		skb->truesize += delta;
	}
	return skb;

fail:
	kfree_skb(skb);
	return NULL;
}
EXPORT_SYMBOL(skb_expand_head);

/**
 *	skb_copy_expand	-	copy and expand sk_buff
 *	@skb: buffer to copy
 *	@newheadroom: new free bytes at head
 *	@newtailroom: new free bytes at tail
 *	@gfp_mask: allocation priority
 *
 *	Make a copy of both an &sk_buff and its data and while doing so
 *	allocate additional space.
 *
 *	This is used when the caller wishes to modify the data and needs a
 *	private copy of the data to alter as well as more space for new fields.
 *	Returns %NULL on failure or the pointer to the buffer
 *	on success. The returned buffer has a reference count of 1.
 *
 *	You must pass %GFP_ATOMIC as the allocation priority if this function
 *	is called from an interrupt.
 */
struct sk_buff *skb_copy_expand(const struct sk_buff *skb,
				int newheadroom, int newtailroom,
				gfp_t gfp_mask)
{
	/*
	 *	Allocate the copy buffer
	 */
	struct sk_buff *n = __alloc_skb(newheadroom + skb->len + newtailroom,
					gfp_mask, skb_alloc_rx_flag(skb),
					NUMA_NO_NODE);
	int oldheadroom = skb_headroom(skb);
	int head_copy_len, head_copy_off;

	if (!n)
		return NULL;

	skb_reserve(n, newheadroom);

	/* Set the tail pointer and length */
	skb_put(n, skb->len);

	head_copy_len = oldheadroom;
	head_copy_off = 0;
	if (newheadroom <= head_copy_len)
		head_copy_len = newheadroom;
	else
		head_copy_off = newheadroom - head_copy_len;

	/* Copy the linear header and data. */
	BUG_ON(skb_copy_bits(skb, -head_copy_len, n->head + head_copy_off,
			     skb->len + head_copy_len));

	skb_copy_header(n, skb);

	skb_headers_offset_update(n, newheadroom - oldheadroom);

	return n;
}
EXPORT_SYMBOL(skb_copy_expand);

/**
 *	__skb_pad		-	zero pad the tail of an skb
 *	@skb: buffer to pad
 *	@pad: space to pad
 *	@free_on_error: free buffer on error
 *
 *	Ensure that a buffer is followed by a padding area that is zero
 *	filled. Used by network drivers which may DMA or transfer data
 *	beyond the buffer end onto the wire.
 *
 *	May return error in out of memory cases. The skb is freed on error
 *	if @free_on_error is true.
 */

int __skb_pad(struct sk_buff *skb, int pad, bool free_on_error)
{
	int err;
	int ntail;

	/* If the skbuff is non linear tailroom is always zero.. */
	if (!skb_cloned(skb) && skb_tailroom(skb) >= pad) {
		memset(skb->data+skb->len, 0, pad);
		return 0;
	}

	ntail = skb->data_len + pad - (skb->end - skb->tail);
	if (likely(skb_cloned(skb) || ntail > 0)) {
		err = pskb_expand_head(skb, 0, ntail, GFP_ATOMIC);
		if (unlikely(err))
			goto free_skb;
	}

	/* FIXME: The use of this function with non-linear skb's really needs
	 * to be audited.
	 */
	err = skb_linearize(skb);
	if (unlikely(err))
		goto free_skb;

	memset(skb->data + skb->len, 0, pad);
	return 0;

free_skb:
	if (free_on_error)
		kfree_skb(skb);
	return err;
}
EXPORT_SYMBOL(__skb_pad);

/**
 *	pskb_put - add data to the tail of a potentially fragmented buffer
 *	@skb: start of the buffer to use
 *	@tail: tail fragment of the buffer to use
 *	@len: amount of data to add
 *
 *	This function extends the used data area of the potentially
 *	fragmented buffer. @tail must be the last fragment of @skb -- or
 *	@skb itself. If this would exceed the total buffer size the kernel
 *	will panic. A pointer to the first byte of the extra data is
 *	returned.
 */

void *pskb_put(struct sk_buff *skb, struct sk_buff *tail, int len)
{
	if (tail != skb) {
		skb->data_len += len;
		skb->len += len;
	}
	return skb_put(tail, len);
}
EXPORT_SYMBOL_GPL(pskb_put);

/**
 *	skb_put - add data to a buffer
 *	@skb: buffer to use
 *	@len: amount of data to add
 *
 *	This function extends the used data area of the buffer. If this would
 *	exceed the total buffer size the kernel will panic. A pointer to the
 *	first byte of the extra data is returned.
 */
void *skb_put(struct sk_buff *skb, unsigned int len)
{
	void *tmp = skb_tail_pointer(skb);
	SKB_LINEAR_ASSERT(skb);
	skb->tail += len;
	skb->len  += len;
	if (unlikely(skb->tail > skb->end))
		skb_over_panic(skb, len, __builtin_return_address(0));
	return tmp;
}
EXPORT_SYMBOL(skb_put);

/**
 *	skb_push - add data to the start of a buffer
 *	@skb: buffer to use
 *	@len: amount of data to add
 *
 *	This function extends the used data area of the buffer at the buffer
 *	start. If this would exceed the total buffer headroom the kernel will
 *	panic. A pointer to the first byte of the extra data is returned.
 */
void *skb_push(struct sk_buff *skb, unsigned int len)
{
	skb->data -= len;
	skb->len  += len;
	if (unlikely(skb->data < skb->head))
		skb_under_panic(skb, len, __builtin_return_address(0));
	return skb->data;
}
EXPORT_SYMBOL(skb_push);

/**
 *	skb_pull - remove data from the start of a buffer
 *	@skb: buffer to use
 *	@len: amount of data to remove
 *
 *	This function removes data from the start of a buffer, returning
 *	the memory to the headroom. A pointer to the next data in the buffer
 *	is returned. Once the data has been pulled future pushes will overwrite
 *	the old data.
 */
void *skb_pull(struct sk_buff *skb, unsigned int len)
{
	return skb_pull_inline(skb, len);
}
EXPORT_SYMBOL(skb_pull);

/**
 *	skb_pull_data - remove data from the start of a buffer returning its
 *	original position.
 *	@skb: buffer to use
 *	@len: amount of data to remove
 *
 *	This function removes data from the start of a buffer, returning
 *	the memory to the headroom. A pointer to the original data in the buffer
 *	is returned after checking if there is enough data to pull. Once the
 *	data has been pulled future pushes will overwrite the old data.
 */
void *skb_pull_data(struct sk_buff *skb, size_t len)
{
	void *data = skb->data;

	if (skb->len < len)
		return NULL;

	skb_pull(skb, len);

	return data;
}
EXPORT_SYMBOL(skb_pull_data);

/**
 *	skb_trim - remove end from a buffer
 *	@skb: buffer to alter
 *	@len: new length
 *
 *	Cut the length of a buffer down by removing data from the tail. If
 *	the buffer is already under the length specified it is not modified.
 *	The skb must be linear.
 */
void skb_trim(struct sk_buff *skb, unsigned int len)
{
	if (skb->len > len)
		__skb_trim(skb, len);
}
EXPORT_SYMBOL(skb_trim);

/* Trims skb to length len. It can change skb pointers.
 */

int ___pskb_trim(struct sk_buff *skb, unsigned int len)
{
	struct sk_buff **fragp;
	struct sk_buff *frag;
	int offset = skb_headlen(skb);
	int nfrags = skb_shinfo(skb)->nr_frags;
	int i;
	int err;

	if (skb_cloned(skb) &&
	    unlikely((err = pskb_expand_head(skb, 0, 0, GFP_ATOMIC))))
		return err;

	i = 0;
	if (offset >= len)
		goto drop_pages;

	for (; i < nfrags; i++) {
		int end = offset + skb_frag_size(&skb_shinfo(skb)->frags[i]);

		if (end < len) {
			offset = end;
			continue;
		}

		skb_frag_size_set(&skb_shinfo(skb)->frags[i++], len - offset);

drop_pages:
		skb_shinfo(skb)->nr_frags = i;

		for (; i < nfrags; i++)
			skb_frag_unref(skb, i);

		if (skb_has_frag_list(skb))
			skb_drop_fraglist(skb);
		goto done;
	}

	for (fragp = &skb_shinfo(skb)->frag_list; (frag = *fragp);
	     fragp = &frag->next) {
		int end = offset + frag->len;

		if (skb_shared(frag)) {
			struct sk_buff *nfrag;

			nfrag = skb_clone(frag, GFP_ATOMIC);
			if (unlikely(!nfrag))
				return -ENOMEM;

			nfrag->next = frag->next;
			consume_skb(frag);
			frag = nfrag;
			*fragp = frag;
		}

		if (end < len) {
			offset = end;
			continue;
		}

		if (end > len &&
		    unlikely((err = pskb_trim(frag, len - offset))))
			return err;

		if (frag->next)
			skb_drop_list(&frag->next);
		break;
	}

done:
	if (len > skb_headlen(skb)) {
		skb->data_len -= skb->len - len;
		skb->len       = len;
	} else {
		skb->len       = len;
		skb->data_len  = 0;
		skb_set_tail_pointer(skb, len);
	}

	if (!skb->sk || skb->destructor == sock_edemux)
		skb_condense(skb);
	return 0;
}
EXPORT_SYMBOL(___pskb_trim);

/* Note : use pskb_trim_rcsum() instead of calling this directly
 */
int pskb_trim_rcsum_slow(struct sk_buff *skb, unsigned int len)
{
	if (skb->ip_summed == CHECKSUM_COMPLETE) {
		int delta = skb->len - len;

		skb->csum = csum_block_sub(skb->csum,
					   skb_checksum(skb, len, delta, 0),
					   len);
	} else if (skb->ip_summed == CHECKSUM_PARTIAL) {
		int hdlen = (len > skb_headlen(skb)) ? skb_headlen(skb) : len;
		int offset = skb_checksum_start_offset(skb) + skb->csum_offset;

		if (offset + sizeof(__sum16) > hdlen)
			return -EINVAL;
	}
	return __pskb_trim(skb, len);
}
EXPORT_SYMBOL(pskb_trim_rcsum_slow);

/**
 *	__pskb_pull_tail - advance tail of skb header
 *	@skb: buffer to reallocate
 *	@delta: number of bytes to advance tail
 *
 *	The function makes a sense only on a fragmented &sk_buff,
 *	it expands header moving its tail forward and copying necessary
 *	data from fragmented part.
 *
 *	&sk_buff MUST have reference count of 1.
 *
 *	Returns %NULL (and &sk_buff does not change) if pull failed
 *	or value of new tail of skb in the case of success.
 *
 *	All the pointers pointing into skb header may change and must be
 *	reloaded after call to this function.
 */

/* Moves tail of skb head forward, copying data from fragmented part,
 * when it is necessary.
 * 1. It may fail due to malloc failure.
 * 2. It may change skb pointers.
 *
 * It is pretty complicated. Luckily, it is called only in exceptional cases.
 */
void *__pskb_pull_tail(struct sk_buff *skb, int delta)
{
	/* If skb has not enough free space at tail, get new one
	 * plus 128 bytes for future expansions. If we have enough
	 * room at tail, reallocate without expansion only if skb is cloned.
	 */
	int i, k, eat = (skb->tail + delta) - skb->end;

	if (eat > 0 || skb_cloned(skb)) {
		if (pskb_expand_head(skb, 0, eat > 0 ? eat + 128 : 0,
				     GFP_ATOMIC))
			return NULL;
	}

	BUG_ON(skb_copy_bits(skb, skb_headlen(skb),
			     skb_tail_pointer(skb), delta));

	/* Optimization: no fragments, no reasons to preestimate
	 * size of pulled pages. Superb.
	 */
	if (!skb_has_frag_list(skb))
		goto pull_pages;

	/* Estimate size of pulled pages. */
	eat = delta;
	for (i = 0; i < skb_shinfo(skb)->nr_frags; i++) {
		int size = skb_frag_size(&skb_shinfo(skb)->frags[i]);

		if (size >= eat)
			goto pull_pages;
		eat -= size;
	}

	/* If we need update frag list, we are in troubles.
	 * Certainly, it is possible to add an offset to skb data,
	 * but taking into account that pulling is expected to
	 * be very rare operation, it is worth to fight against
	 * further bloating skb head and crucify ourselves here instead.
	 * Pure masohism, indeed. 8)8)
	 */
	if (eat) {
		struct sk_buff *list = skb_shinfo(skb)->frag_list;
		struct sk_buff *clone = NULL;
		struct sk_buff *insp = NULL;

		do {
			if (list->len <= eat) {
				/* Eaten as whole. */
				eat -= list->len;
				list = list->next;
				insp = list;
			} else {
				/* Eaten partially. */
				if (skb_is_gso(skb) && !list->head_frag &&
				    skb_headlen(list))
					skb_shinfo(skb)->gso_type |= SKB_GSO_DODGY;

				if (skb_shared(list)) {
					/* Sucks! We need to fork list. :-( */
					clone = skb_clone(list, GFP_ATOMIC);
					if (!clone)
						return NULL;
					insp = list->next;
					list = clone;
				} else {
					/* This may be pulled without
					 * problems. */
					insp = list;
				}
				if (!pskb_pull(list, eat)) {
					kfree_skb(clone);
					return NULL;
				}
				break;
			}
		} while (eat);

		/* Free pulled out fragments. */
		while ((list = skb_shinfo(skb)->frag_list) != insp) {
			skb_shinfo(skb)->frag_list = list->next;
			consume_skb(list);
		}
		/* And insert new clone at head. */
		if (clone) {
			clone->next = list;
			skb_shinfo(skb)->frag_list = clone;
		}
	}
	/* Success! Now we may commit changes to skb data. */

pull_pages:
	eat = delta;
	k = 0;
	for (i = 0; i < skb_shinfo(skb)->nr_frags; i++) {
		int size = skb_frag_size(&skb_shinfo(skb)->frags[i]);

		if (size <= eat) {
			skb_frag_unref(skb, i);
			eat -= size;
		} else {
			skb_frag_t *frag = &skb_shinfo(skb)->frags[k];

			*frag = skb_shinfo(skb)->frags[i];
			if (eat) {
				skb_frag_off_add(frag, eat);
				skb_frag_size_sub(frag, eat);
				if (!i)
					goto end;
				eat = 0;
			}
			k++;
		}
	}
	skb_shinfo(skb)->nr_frags = k;

end:
	skb->tail     += delta;
	skb->data_len -= delta;

	if (!skb->data_len)
		skb_zcopy_clear(skb, false);

	return skb_tail_pointer(skb);
}
EXPORT_SYMBOL(__pskb_pull_tail);

/**
 *	skb_copy_bits - copy bits from skb to kernel buffer
 *	@skb: source skb
 *	@offset: offset in source
 *	@to: destination buffer
 *	@len: number of bytes to copy
 *
 *	Copy the specified number of bytes from the source skb to the
 *	destination buffer.
 *
 *	CAUTION ! :
 *		If its prototype is ever changed,
 *		check arch/{*}/net/{*}.S files,
 *		since it is called from BPF assembly code.
 */
int skb_copy_bits(const struct sk_buff *skb, int offset, void *to, int len)
{
	int start = skb_headlen(skb);
	struct sk_buff *frag_iter;
	int i, copy;

	if (offset > (int)skb->len - len)
		goto fault;

	/* Copy header. */
	if ((copy = start - offset) > 0) {
		if (copy > len)
			copy = len;
		skb_copy_from_linear_data_offset(skb, offset, to, copy);
		if ((len -= copy) == 0)
			return 0;
		offset += copy;
		to     += copy;
	}

	for (i = 0; i < skb_shinfo(skb)->nr_frags; i++) {
		int end;
		skb_frag_t *f = &skb_shinfo(skb)->frags[i];

		WARN_ON(start > offset + len);

		end = start + skb_frag_size(f);
		if ((copy = end - offset) > 0) {
			u32 p_off, p_len, copied;
			struct page *p;
			u8 *vaddr;

			if (copy > len)
				copy = len;

			skb_frag_foreach_page(f,
					      skb_frag_off(f) + offset - start,
					      copy, p, p_off, p_len, copied) {
				vaddr = kmap_atomic(p);
				memcpy(to + copied, vaddr + p_off, p_len);
				kunmap_atomic(vaddr);
			}

			if ((len -= copy) == 0)
				return 0;
			offset += copy;
			to     += copy;
		}
		start = end;
	}

	skb_walk_frags(skb, frag_iter) {
		int end;

		WARN_ON(start > offset + len);

		end = start + frag_iter->len;
		if ((copy = end - offset) > 0) {
			if (copy > len)
				copy = len;
			if (skb_copy_bits(frag_iter, offset - start, to, copy))
				goto fault;
			if ((len -= copy) == 0)
				return 0;
			offset += copy;
			to     += copy;
		}
		start = end;
	}

	if (!len)
		return 0;

fault:
	return -EFAULT;
}
EXPORT_SYMBOL(skb_copy_bits);

/*
 * Callback from splice_to_pipe(), if we need to release some pages
 * at the end of the spd in case we error'ed out in filling the pipe.
 */
static void sock_spd_release(struct splice_pipe_desc *spd, unsigned int i)
{
	put_page(spd->pages[i]);
}

static struct page *linear_to_page(struct page *page, unsigned int *len,
				   unsigned int *offset,
				   struct sock *sk)
{
	struct page_frag *pfrag = sk_page_frag(sk);

	if (!sk_page_frag_refill(sk, pfrag))
		return NULL;

	*len = min_t(unsigned int, *len, pfrag->size - pfrag->offset);

	memcpy(page_address(pfrag->page) + pfrag->offset,
	       page_address(page) + *offset, *len);
	*offset = pfrag->offset;
	pfrag->offset += *len;

	return pfrag->page;
}

static bool spd_can_coalesce(const struct splice_pipe_desc *spd,
			     struct page *page,
			     unsigned int offset)
{
	return	spd->nr_pages &&
		spd->pages[spd->nr_pages - 1] == page &&
		(spd->partial[spd->nr_pages - 1].offset +
		 spd->partial[spd->nr_pages - 1].len == offset);
}

/*
 * Fill page/offset/length into spd, if it can hold more pages.
 */
static bool spd_fill_page(struct splice_pipe_desc *spd,
			  struct pipe_inode_info *pipe, struct page *page,
			  unsigned int *len, unsigned int offset,
			  bool linear,
			  struct sock *sk)
{
	if (unlikely(spd->nr_pages == MAX_SKB_FRAGS))
		return true;

	if (linear) {
		page = linear_to_page(page, len, &offset, sk);
		if (!page)
			return true;
	}
	if (spd_can_coalesce(spd, page, offset)) {
		spd->partial[spd->nr_pages - 1].len += *len;
		return false;
	}
	get_page(page);
	spd->pages[spd->nr_pages] = page;
	spd->partial[spd->nr_pages].len = *len;
	spd->partial[spd->nr_pages].offset = offset;
	spd->nr_pages++;

	return false;
}

static bool __splice_segment(struct page *page, unsigned int poff,
			     unsigned int plen, unsigned int *off,
			     unsigned int *len,
			     struct splice_pipe_desc *spd, bool linear,
			     struct sock *sk,
			     struct pipe_inode_info *pipe)
{
	if (!*len)
		return true;

	/* skip this segment if already processed */
	if (*off >= plen) {
		*off -= plen;
		return false;
	}

	/* ignore any bits we already processed */
	poff += *off;
	plen -= *off;
	*off = 0;

	do {
		unsigned int flen = min(*len, plen);

		if (spd_fill_page(spd, pipe, page, &flen, poff,
				  linear, sk))
			return true;
		poff += flen;
		plen -= flen;
		*len -= flen;
	} while (*len && plen);

	return false;
}

/*
 * Map linear and fragment data from the skb to spd. It reports true if the
 * pipe is full or if we already spliced the requested length.
 */
static bool __skb_splice_bits(struct sk_buff *skb, struct pipe_inode_info *pipe,
			      unsigned int *offset, unsigned int *len,
			      struct splice_pipe_desc *spd, struct sock *sk)
{
	int seg;
	struct sk_buff *iter;

	/* map the linear part :
	 * If skb->head_frag is set, this 'linear' part is backed by a
	 * fragment, and if the head is not shared with any clones then
	 * we can avoid a copy since we own the head portion of this page.
	 */
	if (__splice_segment(virt_to_page(skb->data),
			     (unsigned long) skb->data & (PAGE_SIZE - 1),
			     skb_headlen(skb),
			     offset, len, spd,
			     skb_head_is_locked(skb),
			     sk, pipe))
		return true;

	/*
	 * then map the fragments
	 */
	for (seg = 0; seg < skb_shinfo(skb)->nr_frags; seg++) {
		const skb_frag_t *f = &skb_shinfo(skb)->frags[seg];

		if (__splice_segment(skb_frag_page(f),
				     skb_frag_off(f), skb_frag_size(f),
				     offset, len, spd, false, sk, pipe))
			return true;
	}

	skb_walk_frags(skb, iter) {
		if (*offset >= iter->len) {
			*offset -= iter->len;
			continue;
		}
		/* __skb_splice_bits() only fails if the output has no room
		 * left, so no point in going over the frag_list for the error
		 * case.
		 */
		if (__skb_splice_bits(iter, pipe, offset, len, spd, sk))
			return true;
	}

	return false;
}

/*
 * Map data from the skb to a pipe. Should handle both the linear part,
 * the fragments, and the frag list.
 */
int skb_splice_bits(struct sk_buff *skb, struct sock *sk, unsigned int offset,
		    struct pipe_inode_info *pipe, unsigned int tlen,
		    unsigned int flags)
{
	struct partial_page partial[MAX_SKB_FRAGS];
	struct page *pages[MAX_SKB_FRAGS];
	struct splice_pipe_desc spd = {
		.pages = pages,
		.partial = partial,
		.nr_pages_max = MAX_SKB_FRAGS,
		.ops = &nosteal_pipe_buf_ops,
		.spd_release = sock_spd_release,
	};
	int ret = 0;

	__skb_splice_bits(skb, pipe, &offset, &tlen, &spd, sk);

	if (spd.nr_pages)
		ret = splice_to_pipe(pipe, &spd);

	return ret;
}
EXPORT_SYMBOL_GPL(skb_splice_bits);

static int sendmsg_unlocked(struct sock *sk, struct msghdr *msg,
			    struct kvec *vec, size_t num, size_t size)
{
	struct socket *sock = sk->sk_socket;

	if (!sock)
		return -EINVAL;
	return kernel_sendmsg(sock, msg, vec, num, size);
}

static int sendpage_unlocked(struct sock *sk, struct page *page, int offset,
			     size_t size, int flags)
{
	struct socket *sock = sk->sk_socket;

	if (!sock)
		return -EINVAL;
	return kernel_sendpage(sock, page, offset, size, flags);
}

typedef int (*sendmsg_func)(struct sock *sk, struct msghdr *msg,
			    struct kvec *vec, size_t num, size_t size);
typedef int (*sendpage_func)(struct sock *sk, struct page *page, int offset,
			     size_t size, int flags);
static int __skb_send_sock(struct sock *sk, struct sk_buff *skb, int offset,
			   int len, sendmsg_func sendmsg, sendpage_func sendpage)
{
	unsigned int orig_len = len;
	struct sk_buff *head = skb;
	unsigned short fragidx;
	int slen, ret;

do_frag_list:

	/* Deal with head data */
	while (offset < skb_headlen(skb) && len) {
		struct kvec kv;
		struct msghdr msg;

		slen = min_t(int, len, skb_headlen(skb) - offset);
		kv.iov_base = skb->data + offset;
		kv.iov_len = slen;
		memset(&msg, 0, sizeof(msg));
		msg.msg_flags = MSG_DONTWAIT;

		ret = INDIRECT_CALL_2(sendmsg, kernel_sendmsg_locked,
				      sendmsg_unlocked, sk, &msg, &kv, 1, slen);
		if (ret <= 0)
			goto error;

		offset += ret;
		len -= ret;
	}

	/* All the data was skb head? */
	if (!len)
		goto out;

	/* Make offset relative to start of frags */
	offset -= skb_headlen(skb);

	/* Find where we are in frag list */
	for (fragidx = 0; fragidx < skb_shinfo(skb)->nr_frags; fragidx++) {
		skb_frag_t *frag  = &skb_shinfo(skb)->frags[fragidx];

		if (offset < skb_frag_size(frag))
			break;

		offset -= skb_frag_size(frag);
	}

	for (; len && fragidx < skb_shinfo(skb)->nr_frags; fragidx++) {
		skb_frag_t *frag  = &skb_shinfo(skb)->frags[fragidx];

		slen = min_t(size_t, len, skb_frag_size(frag) - offset);

		while (slen) {
			ret = INDIRECT_CALL_2(sendpage, kernel_sendpage_locked,
					      sendpage_unlocked, sk,
					      skb_frag_page(frag),
					      skb_frag_off(frag) + offset,
					      slen, MSG_DONTWAIT);
			if (ret <= 0)
				goto error;

			len -= ret;
			offset += ret;
			slen -= ret;
		}

		offset = 0;
	}

	if (len) {
		/* Process any frag lists */

		if (skb == head) {
			if (skb_has_frag_list(skb)) {
				skb = skb_shinfo(skb)->frag_list;
				goto do_frag_list;
			}
		} else if (skb->next) {
			skb = skb->next;
			goto do_frag_list;
		}
	}

out:
	return orig_len - len;

error:
	return orig_len == len ? ret : orig_len - len;
}

/* Send skb data on a socket. Socket must be locked. */
int skb_send_sock_locked(struct sock *sk, struct sk_buff *skb, int offset,
			 int len)
{
	return __skb_send_sock(sk, skb, offset, len, kernel_sendmsg_locked,
			       kernel_sendpage_locked);
}
EXPORT_SYMBOL_GPL(skb_send_sock_locked);

/* Send skb data on a socket. Socket must be unlocked. */
int skb_send_sock(struct sock *sk, struct sk_buff *skb, int offset, int len)
{
	return __skb_send_sock(sk, skb, offset, len, sendmsg_unlocked,
			       sendpage_unlocked);
}

/**
 *	skb_store_bits - store bits from kernel buffer to skb
 *	@skb: destination buffer
 *	@offset: offset in destination
 *	@from: source buffer
 *	@len: number of bytes to copy
 *
 *	Copy the specified number of bytes from the source buffer to the
 *	destination skb.  This function handles all the messy bits of
 *	traversing fragment lists and such.
 */

int skb_store_bits(struct sk_buff *skb, int offset, const void *from, int len)
{
	int start = skb_headlen(skb);
	struct sk_buff *frag_iter;
	int i, copy;

	if (offset > (int)skb->len - len)
		goto fault;

	if ((copy = start - offset) > 0) {
		if (copy > len)
			copy = len;
		skb_copy_to_linear_data_offset(skb, offset, from, copy);
		if ((len -= copy) == 0)
			return 0;
		offset += copy;
		from += copy;
	}

	for (i = 0; i < skb_shinfo(skb)->nr_frags; i++) {
		skb_frag_t *frag = &skb_shinfo(skb)->frags[i];
		int end;

		WARN_ON(start > offset + len);

		end = start + skb_frag_size(frag);
		if ((copy = end - offset) > 0) {
			u32 p_off, p_len, copied;
			struct page *p;
			u8 *vaddr;

			if (copy > len)
				copy = len;

			skb_frag_foreach_page(frag,
					      skb_frag_off(frag) + offset - start,
					      copy, p, p_off, p_len, copied) {
				vaddr = kmap_atomic(p);
				memcpy(vaddr + p_off, from + copied, p_len);
				kunmap_atomic(vaddr);
			}

			if ((len -= copy) == 0)
				return 0;
			offset += copy;
			from += copy;
		}
		start = end;
	}

	skb_walk_frags(skb, frag_iter) {
		int end;

		WARN_ON(start > offset + len);

		end = start + frag_iter->len;
		if ((copy = end - offset) > 0) {
			if (copy > len)
				copy = len;
			if (skb_store_bits(frag_iter, offset - start,
					   from, copy))
				goto fault;
			if ((len -= copy) == 0)
				return 0;
			offset += copy;
			from += copy;
		}
		start = end;
	}
	if (!len)
		return 0;

fault:
	return -EFAULT;
}
EXPORT_SYMBOL(skb_store_bits);

/* Checksum skb data. */
__wsum __skb_checksum(const struct sk_buff *skb, int offset, int len,
		      __wsum csum, const struct skb_checksum_ops *ops)
{
	int start = skb_headlen(skb);
	int i, copy = start - offset;
	struct sk_buff *frag_iter;
	int pos = 0;

	/* Checksum header. */
	if (copy > 0) {
		if (copy > len)
			copy = len;
		csum = INDIRECT_CALL_1(ops->update, csum_partial_ext,
				       skb->data + offset, copy, csum);
		if ((len -= copy) == 0)
			return csum;
		offset += copy;
		pos	= copy;
	}

	for (i = 0; i < skb_shinfo(skb)->nr_frags; i++) {
		int end;
		skb_frag_t *frag = &skb_shinfo(skb)->frags[i];

		WARN_ON(start > offset + len);

		end = start + skb_frag_size(frag);
		if ((copy = end - offset) > 0) {
			u32 p_off, p_len, copied;
			struct page *p;
			__wsum csum2;
			u8 *vaddr;

			if (copy > len)
				copy = len;

			skb_frag_foreach_page(frag,
					      skb_frag_off(frag) + offset - start,
					      copy, p, p_off, p_len, copied) {
				vaddr = kmap_atomic(p);
				csum2 = INDIRECT_CALL_1(ops->update,
							csum_partial_ext,
							vaddr + p_off, p_len, 0);
				kunmap_atomic(vaddr);
				csum = INDIRECT_CALL_1(ops->combine,
						       csum_block_add_ext, csum,
						       csum2, pos, p_len);
				pos += p_len;
			}

			if (!(len -= copy))
				return csum;
			offset += copy;
		}
		start = end;
	}

	skb_walk_frags(skb, frag_iter) {
		int end;

		WARN_ON(start > offset + len);

		end = start + frag_iter->len;
		if ((copy = end - offset) > 0) {
			__wsum csum2;
			if (copy > len)
				copy = len;
			csum2 = __skb_checksum(frag_iter, offset - start,
					       copy, 0, ops);
			csum = INDIRECT_CALL_1(ops->combine, csum_block_add_ext,
					       csum, csum2, pos, copy);
			if ((len -= copy) == 0)
				return csum;
			offset += copy;
			pos    += copy;
		}
		start = end;
	}
	BUG_ON(len);

	return csum;
}
EXPORT_SYMBOL(__skb_checksum);

__wsum skb_checksum(const struct sk_buff *skb, int offset,
		    int len, __wsum csum)
{
	const struct skb_checksum_ops ops = {
		.update  = csum_partial_ext,
		.combine = csum_block_add_ext,
	};

	return __skb_checksum(skb, offset, len, csum, &ops);
}
EXPORT_SYMBOL(skb_checksum);

/* Both of above in one bottle. */

__wsum skb_copy_and_csum_bits(const struct sk_buff *skb, int offset,
				    u8 *to, int len)
{
	int start = skb_headlen(skb);
	int i, copy = start - offset;
	struct sk_buff *frag_iter;
	int pos = 0;
	__wsum csum = 0;

	/* Copy header. */
	if (copy > 0) {
		if (copy > len)
			copy = len;
		csum = csum_partial_copy_nocheck(skb->data + offset, to,
						 copy);
		if ((len -= copy) == 0)
			return csum;
		offset += copy;
		to     += copy;
		pos	= copy;
	}

	for (i = 0; i < skb_shinfo(skb)->nr_frags; i++) {
		int end;

		WARN_ON(start > offset + len);

		end = start + skb_frag_size(&skb_shinfo(skb)->frags[i]);
		if ((copy = end - offset) > 0) {
			skb_frag_t *frag = &skb_shinfo(skb)->frags[i];
			u32 p_off, p_len, copied;
			struct page *p;
			__wsum csum2;
			u8 *vaddr;

			if (copy > len)
				copy = len;

			skb_frag_foreach_page(frag,
					      skb_frag_off(frag) + offset - start,
					      copy, p, p_off, p_len, copied) {
				vaddr = kmap_atomic(p);
				csum2 = csum_partial_copy_nocheck(vaddr + p_off,
								  to + copied,
								  p_len);
				kunmap_atomic(vaddr);
				csum = csum_block_add(csum, csum2, pos);
				pos += p_len;
			}

			if (!(len -= copy))
				return csum;
			offset += copy;
			to     += copy;
		}
		start = end;
	}

	skb_walk_frags(skb, frag_iter) {
		__wsum csum2;
		int end;

		WARN_ON(start > offset + len);

		end = start + frag_iter->len;
		if ((copy = end - offset) > 0) {
			if (copy > len)
				copy = len;
			csum2 = skb_copy_and_csum_bits(frag_iter,
						       offset - start,
						       to, copy);
			csum = csum_block_add(csum, csum2, pos);
			if ((len -= copy) == 0)
				return csum;
			offset += copy;
			to     += copy;
			pos    += copy;
		}
		start = end;
	}
	BUG_ON(len);
	return csum;
}
EXPORT_SYMBOL(skb_copy_and_csum_bits);

__sum16 __skb_checksum_complete_head(struct sk_buff *skb, int len)
{
	__sum16 sum;

	sum = csum_fold(skb_checksum(skb, 0, len, skb->csum));
	/* See comments in __skb_checksum_complete(). */
	if (likely(!sum)) {
		if (unlikely(skb->ip_summed == CHECKSUM_COMPLETE) &&
		    !skb->csum_complete_sw)
			netdev_rx_csum_fault(skb->dev, skb);
	}
	if (!skb_shared(skb))
		skb->csum_valid = !sum;
	return sum;
}
EXPORT_SYMBOL(__skb_checksum_complete_head);

/* This function assumes skb->csum already holds pseudo header's checksum,
 * which has been changed from the hardware checksum, for example, by
 * __skb_checksum_validate_complete(). And, the original skb->csum must
 * have been validated unsuccessfully for CHECKSUM_COMPLETE case.
 *
 * It returns non-zero if the recomputed checksum is still invalid, otherwise
 * zero. The new checksum is stored back into skb->csum unless the skb is
 * shared.
 */
__sum16 __skb_checksum_complete(struct sk_buff *skb)
{
	__wsum csum;
	__sum16 sum;

	csum = skb_checksum(skb, 0, skb->len, 0);

	sum = csum_fold(csum_add(skb->csum, csum));
	/* This check is inverted, because we already knew the hardware
	 * checksum is invalid before calling this function. So, if the
	 * re-computed checksum is valid instead, then we have a mismatch
	 * between the original skb->csum and skb_checksum(). This means either
	 * the original hardware checksum is incorrect or we screw up skb->csum
	 * when moving skb->data around.
	 */
	if (likely(!sum)) {
		if (unlikely(skb->ip_summed == CHECKSUM_COMPLETE) &&
		    !skb->csum_complete_sw)
			netdev_rx_csum_fault(skb->dev, skb);
	}

	if (!skb_shared(skb)) {
		/* Save full packet checksum */
		skb->csum = csum;
		skb->ip_summed = CHECKSUM_COMPLETE;
		skb->csum_complete_sw = 1;
		skb->csum_valid = !sum;
	}

	return sum;
}
EXPORT_SYMBOL(__skb_checksum_complete);

static __wsum warn_crc32c_csum_update(const void *buff, int len, __wsum sum)
{
	net_warn_ratelimited(
		"%s: attempt to compute crc32c without libcrc32c.ko\n",
		__func__);
	return 0;
}

static __wsum warn_crc32c_csum_combine(__wsum csum, __wsum csum2,
				       int offset, int len)
{
	net_warn_ratelimited(
		"%s: attempt to compute crc32c without libcrc32c.ko\n",
		__func__);
	return 0;
}

static const struct skb_checksum_ops default_crc32c_ops = {
	.update  = warn_crc32c_csum_update,
	.combine = warn_crc32c_csum_combine,
};

const struct skb_checksum_ops *crc32c_csum_stub __read_mostly =
	&default_crc32c_ops;
EXPORT_SYMBOL(crc32c_csum_stub);

 /**
 *	skb_zerocopy_headlen - Calculate headroom needed for skb_zerocopy()
 *	@from: source buffer
 *
 *	Calculates the amount of linear headroom needed in the 'to' skb passed
 *	into skb_zerocopy().
 */
unsigned int
skb_zerocopy_headlen(const struct sk_buff *from)
{
	unsigned int hlen = 0;

	if (!from->head_frag ||
	    skb_headlen(from) < L1_CACHE_BYTES ||
	    skb_shinfo(from)->nr_frags >= MAX_SKB_FRAGS) {
		hlen = skb_headlen(from);
		if (!hlen)
			hlen = from->len;
	}

	if (skb_has_frag_list(from))
		hlen = from->len;

	return hlen;
}
EXPORT_SYMBOL_GPL(skb_zerocopy_headlen);

/**
 *	skb_zerocopy - Zero copy skb to skb
 *	@to: destination buffer
 *	@from: source buffer
 *	@len: number of bytes to copy from source buffer
 *	@hlen: size of linear headroom in destination buffer
 *
 *	Copies up to `len` bytes from `from` to `to` by creating references
 *	to the frags in the source buffer.
 *
 *	The `hlen` as calculated by skb_zerocopy_headlen() specifies the
 *	headroom in the `to` buffer.
 *
 *	Return value:
 *	0: everything is OK
 *	-ENOMEM: couldn't orphan frags of @from due to lack of memory
 *	-EFAULT: skb_copy_bits() found some problem with skb geometry
 */
int
skb_zerocopy(struct sk_buff *to, struct sk_buff *from, int len, int hlen)
{
	int i, j = 0;
	int plen = 0; /* length of skb->head fragment */
	int ret;
	struct page *page;
	unsigned int offset;

	BUG_ON(!from->head_frag && !hlen);

	/* dont bother with small payloads */
	if (len <= skb_tailroom(to))
		return skb_copy_bits(from, 0, skb_put(to, len), len);

	if (hlen) {
		ret = skb_copy_bits(from, 0, skb_put(to, hlen), hlen);
		if (unlikely(ret))
			return ret;
		len -= hlen;
	} else {
		plen = min_t(int, skb_headlen(from), len);
		if (plen) {
			page = virt_to_head_page(from->head);
			offset = from->data - (unsigned char *)page_address(page);
			__skb_fill_page_desc(to, 0, page, offset, plen);
			get_page(page);
			j = 1;
			len -= plen;
		}
	}

	skb_len_add(to, len + plen);

	if (unlikely(skb_orphan_frags(from, GFP_ATOMIC))) {
		skb_tx_error(from);
		return -ENOMEM;
	}
	skb_zerocopy_clone(to, from, GFP_ATOMIC);

	for (i = 0; i < skb_shinfo(from)->nr_frags; i++) {
		int size;

		if (!len)
			break;
		skb_shinfo(to)->frags[j] = skb_shinfo(from)->frags[i];
		size = min_t(int, skb_frag_size(&skb_shinfo(to)->frags[j]),
					len);
		skb_frag_size_set(&skb_shinfo(to)->frags[j], size);
		len -= size;
		skb_frag_ref(to, j);
		j++;
	}
	skb_shinfo(to)->nr_frags = j;

	return 0;
}
EXPORT_SYMBOL_GPL(skb_zerocopy);

void skb_copy_and_csum_dev(const struct sk_buff *skb, u8 *to)
{
	__wsum csum;
	long csstart;

	if (skb->ip_summed == CHECKSUM_PARTIAL)
		csstart = skb_checksum_start_offset(skb);
	else
		csstart = skb_headlen(skb);

	BUG_ON(csstart > skb_headlen(skb));

	skb_copy_from_linear_data(skb, to, csstart);

	csum = 0;
	if (csstart != skb->len)
		csum = skb_copy_and_csum_bits(skb, csstart, to + csstart,
					      skb->len - csstart);

	if (skb->ip_summed == CHECKSUM_PARTIAL) {
		long csstuff = csstart + skb->csum_offset;

		*((__sum16 *)(to + csstuff)) = csum_fold(csum);
	}
}
EXPORT_SYMBOL(skb_copy_and_csum_dev);

/**
 *	skb_dequeue - remove from the head of the queue
 *	@list: list to dequeue from
 *
 *	Remove the head of the list. The list lock is taken so the function
 *	may be used safely with other locking list functions. The head item is
 *	returned or %NULL if the list is empty.
 */

struct sk_buff *skb_dequeue(struct sk_buff_head *list)
{
	unsigned long flags;
	struct sk_buff *result;

	spin_lock_irqsave(&list->lock, flags);
	result = __skb_dequeue(list);
	spin_unlock_irqrestore(&list->lock, flags);
	return result;
}
EXPORT_SYMBOL(skb_dequeue);

/**
 *	skb_dequeue_tail - remove from the tail of the queue
 *	@list: list to dequeue from
 *
 *	Remove the tail of the list. The list lock is taken so the function
 *	may be used safely with other locking list functions. The tail item is
 *	returned or %NULL if the list is empty.
 */
struct sk_buff *skb_dequeue_tail(struct sk_buff_head *list)
{
	unsigned long flags;
	struct sk_buff *result;

	spin_lock_irqsave(&list->lock, flags);
	result = __skb_dequeue_tail(list);
	spin_unlock_irqrestore(&list->lock, flags);
	return result;
}
EXPORT_SYMBOL(skb_dequeue_tail);

/**
 *	skb_queue_purge - empty a list
 *	@list: list to empty
 *
 *	Delete all buffers on an &sk_buff list. Each buffer is removed from
 *	the list and one reference dropped. This function takes the list
 *	lock and is atomic with respect to other list locking functions.
 */
void skb_queue_purge(struct sk_buff_head *list)
{
	struct sk_buff *skb;
	while ((skb = skb_dequeue(list)) != NULL)
		kfree_skb(skb);
}
EXPORT_SYMBOL(skb_queue_purge);

/**
 *	skb_rbtree_purge - empty a skb rbtree
 *	@root: root of the rbtree to empty
 *	Return value: the sum of truesizes of all purged skbs.
 *
 *	Delete all buffers on an &sk_buff rbtree. Each buffer is removed from
 *	the list and one reference dropped. This function does not take
 *	any lock. Synchronization should be handled by the caller (e.g., TCP
 *	out-of-order queue is protected by the socket lock).
 */
unsigned int skb_rbtree_purge(struct rb_root *root)
{
	struct rb_node *p = rb_first(root);
	unsigned int sum = 0;

	while (p) {
		struct sk_buff *skb = rb_entry(p, struct sk_buff, rbnode);

		p = rb_next(p);
		rb_erase(&skb->rbnode, root);
		sum += skb->truesize;
		kfree_skb(skb);
	}
	return sum;
}

/**
 *	skb_queue_head - queue a buffer at the list head
 *	@list: list to use
 *	@newsk: buffer to queue
 *
 *	Queue a buffer at the start of the list. This function takes the
 *	list lock and can be used safely with other locking &sk_buff functions
 *	safely.
 *
 *	A buffer cannot be placed on two lists at the same time.
 */
void skb_queue_head(struct sk_buff_head *list, struct sk_buff *newsk)
{
	unsigned long flags;

	spin_lock_irqsave(&list->lock, flags);
	__skb_queue_head(list, newsk);
	spin_unlock_irqrestore(&list->lock, flags);
}
EXPORT_SYMBOL(skb_queue_head);

/**
 *	skb_queue_tail - queue a buffer at the list tail
 *	@list: list to use
 *	@newsk: buffer to queue
 *
 *	Queue a buffer at the tail of the list. This function takes the
 *	list lock and can be used safely with other locking &sk_buff functions
 *	safely.
 *
 *	A buffer cannot be placed on two lists at the same time.
 */
void skb_queue_tail(struct sk_buff_head *list, struct sk_buff *newsk)
{
	unsigned long flags;

	spin_lock_irqsave(&list->lock, flags);
	__skb_queue_tail(list, newsk);
	spin_unlock_irqrestore(&list->lock, flags);
}
EXPORT_SYMBOL(skb_queue_tail);

/**
 *	skb_unlink	-	remove a buffer from a list
 *	@skb: buffer to remove
 *	@list: list to use
 *
 *	Remove a packet from a list. The list locks are taken and this
 *	function is atomic with respect to other list locked calls
 *
 *	You must know what list the SKB is on.
 */
void skb_unlink(struct sk_buff *skb, struct sk_buff_head *list)
{
	unsigned long flags;

	spin_lock_irqsave(&list->lock, flags);
	__skb_unlink(skb, list);
	spin_unlock_irqrestore(&list->lock, flags);
}
EXPORT_SYMBOL(skb_unlink);

/**
 *	skb_append	-	append a buffer
 *	@old: buffer to insert after
 *	@newsk: buffer to insert
 *	@list: list to use
 *
 *	Place a packet after a given packet in a list. The list locks are taken
 *	and this function is atomic with respect to other list locked calls.
 *	A buffer cannot be placed on two lists at the same time.
 */
void skb_append(struct sk_buff *old, struct sk_buff *newsk, struct sk_buff_head *list)
{
	unsigned long flags;

	spin_lock_irqsave(&list->lock, flags);
	__skb_queue_after(list, old, newsk);
	spin_unlock_irqrestore(&list->lock, flags);
}
EXPORT_SYMBOL(skb_append);

static inline void skb_split_inside_header(struct sk_buff *skb,
					   struct sk_buff* skb1,
					   const u32 len, const int pos)
{
	int i;

	skb_copy_from_linear_data_offset(skb, len, skb_put(skb1, pos - len),
					 pos - len);
	/* And move data appendix as is. */
	for (i = 0; i < skb_shinfo(skb)->nr_frags; i++)
		skb_shinfo(skb1)->frags[i] = skb_shinfo(skb)->frags[i];

	skb_shinfo(skb1)->nr_frags = skb_shinfo(skb)->nr_frags;
	skb_shinfo(skb)->nr_frags  = 0;
	skb1->data_len		   = skb->data_len;
	skb1->len		   += skb1->data_len;
	skb->data_len		   = 0;
	skb->len		   = len;
	skb_set_tail_pointer(skb, len);
}

static inline void skb_split_no_header(struct sk_buff *skb,
				       struct sk_buff* skb1,
				       const u32 len, int pos)
{
	int i, k = 0;
	const int nfrags = skb_shinfo(skb)->nr_frags;

	skb_shinfo(skb)->nr_frags = 0;
	skb1->len		  = skb1->data_len = skb->len - len;
	skb->len		  = len;
	skb->data_len		  = len - pos;

	for (i = 0; i < nfrags; i++) {
		int size = skb_frag_size(&skb_shinfo(skb)->frags[i]);

		if (pos + size > len) {
			skb_shinfo(skb1)->frags[k] = skb_shinfo(skb)->frags[i];

			if (pos < len) {
				/* Split frag.
				 * We have two variants in this case:
				 * 1. Move all the frag to the second
				 *    part, if it is possible. F.e.
				 *    this approach is mandatory for TUX,
				 *    where splitting is expensive.
				 * 2. Split is accurately. We make this.
				 */
				skb_frag_ref(skb, i);
				skb_frag_off_add(&skb_shinfo(skb1)->frags[0], len - pos);
				skb_frag_size_sub(&skb_shinfo(skb1)->frags[0], len - pos);
				skb_frag_size_set(&skb_shinfo(skb)->frags[i], len - pos);
				skb_shinfo(skb)->nr_frags++;
			}
			k++;
		} else
			skb_shinfo(skb)->nr_frags++;
		pos += size;
	}
	skb_shinfo(skb1)->nr_frags = k;
}

/**
 * skb_split - Split fragmented skb to two parts at length len.
 * @skb: the buffer to split
 * @skb1: the buffer to receive the second part
 * @len: new length for skb
 */
void skb_split(struct sk_buff *skb, struct sk_buff *skb1, const u32 len)
{
	int pos = skb_headlen(skb);
	const int zc_flags = SKBFL_SHARED_FRAG | SKBFL_PURE_ZEROCOPY;

	skb_zcopy_downgrade_managed(skb);

	skb_shinfo(skb1)->flags |= skb_shinfo(skb)->flags & zc_flags;
	skb_zerocopy_clone(skb1, skb, 0);
	if (len < pos)	/* Split line is inside header. */
		skb_split_inside_header(skb, skb1, len, pos);
	else		/* Second chunk has no header, nothing to copy. */
		skb_split_no_header(skb, skb1, len, pos);
}
EXPORT_SYMBOL(skb_split);

/* Shifting from/to a cloned skb is a no-go.
 *
 * Caller cannot keep skb_shinfo related pointers past calling here!
 */
static int skb_prepare_for_shift(struct sk_buff *skb)
{
	return skb_unclone_keeptruesize(skb, GFP_ATOMIC);
}

/**
 * skb_shift - Shifts paged data partially from skb to another
 * @tgt: buffer into which tail data gets added
 * @skb: buffer from which the paged data comes from
 * @shiftlen: shift up to this many bytes
 *
 * Attempts to shift up to shiftlen worth of bytes, which may be less than
 * the length of the skb, from skb to tgt. Returns number bytes shifted.
 * It's up to caller to free skb if everything was shifted.
 *
 * If @tgt runs out of frags, the whole operation is aborted.
 *
 * Skb cannot include anything else but paged data while tgt is allowed
 * to have non-paged data as well.
 *
 * TODO: full sized shift could be optimized but that would need
 * specialized skb free'er to handle frags without up-to-date nr_frags.
 */
int skb_shift(struct sk_buff *tgt, struct sk_buff *skb, int shiftlen)
{
	int from, to, merge, todo;
	skb_frag_t *fragfrom, *fragto;

	BUG_ON(shiftlen > skb->len);

	if (skb_headlen(skb))
		return 0;
	if (skb_zcopy(tgt) || skb_zcopy(skb))
		return 0;

	todo = shiftlen;
	from = 0;
	to = skb_shinfo(tgt)->nr_frags;
	fragfrom = &skb_shinfo(skb)->frags[from];

	/* Actual merge is delayed until the point when we know we can
	 * commit all, so that we don't have to undo partial changes
	 */
	if (!to ||
	    !skb_can_coalesce(tgt, to, skb_frag_page(fragfrom),
			      skb_frag_off(fragfrom))) {
		merge = -1;
	} else {
		merge = to - 1;

		todo -= skb_frag_size(fragfrom);
		if (todo < 0) {
			if (skb_prepare_for_shift(skb) ||
			    skb_prepare_for_shift(tgt))
				return 0;

			/* All previous frag pointers might be stale! */
			fragfrom = &skb_shinfo(skb)->frags[from];
			fragto = &skb_shinfo(tgt)->frags[merge];

			skb_frag_size_add(fragto, shiftlen);
			skb_frag_size_sub(fragfrom, shiftlen);
			skb_frag_off_add(fragfrom, shiftlen);

			goto onlymerged;
		}

		from++;
	}

	/* Skip full, not-fitting skb to avoid expensive operations */
	if ((shiftlen == skb->len) &&
	    (skb_shinfo(skb)->nr_frags - from) > (MAX_SKB_FRAGS - to))
		return 0;

	if (skb_prepare_for_shift(skb) || skb_prepare_for_shift(tgt))
		return 0;

	while ((todo > 0) && (from < skb_shinfo(skb)->nr_frags)) {
		if (to == MAX_SKB_FRAGS)
			return 0;

		fragfrom = &skb_shinfo(skb)->frags[from];
		fragto = &skb_shinfo(tgt)->frags[to];

		if (todo >= skb_frag_size(fragfrom)) {
			*fragto = *fragfrom;
			todo -= skb_frag_size(fragfrom);
			from++;
			to++;

		} else {
			__skb_frag_ref(fragfrom);
			skb_frag_page_copy(fragto, fragfrom);
			skb_frag_off_copy(fragto, fragfrom);
			skb_frag_size_set(fragto, todo);

			skb_frag_off_add(fragfrom, todo);
			skb_frag_size_sub(fragfrom, todo);
			todo = 0;

			to++;
			break;
		}
	}

	/* Ready to "commit" this state change to tgt */
	skb_shinfo(tgt)->nr_frags = to;

	if (merge >= 0) {
		fragfrom = &skb_shinfo(skb)->frags[0];
		fragto = &skb_shinfo(tgt)->frags[merge];

		skb_frag_size_add(fragto, skb_frag_size(fragfrom));
		__skb_frag_unref(fragfrom, skb->pp_recycle);
	}

	/* Reposition in the original skb */
	to = 0;
	while (from < skb_shinfo(skb)->nr_frags)
		skb_shinfo(skb)->frags[to++] = skb_shinfo(skb)->frags[from++];
	skb_shinfo(skb)->nr_frags = to;

	BUG_ON(todo > 0 && !skb_shinfo(skb)->nr_frags);

onlymerged:
	/* Most likely the tgt won't ever need its checksum anymore, skb on
	 * the other hand might need it if it needs to be resent
	 */
	tgt->ip_summed = CHECKSUM_PARTIAL;
	skb->ip_summed = CHECKSUM_PARTIAL;

	skb_len_add(skb, -shiftlen);
	skb_len_add(tgt, shiftlen);

	return shiftlen;
}

/**
 * skb_prepare_seq_read - Prepare a sequential read of skb data
 * @skb: the buffer to read
 * @from: lower offset of data to be read
 * @to: upper offset of data to be read
 * @st: state variable
 *
 * Initializes the specified state variable. Must be called before
 * invoking skb_seq_read() for the first time.
 */
void skb_prepare_seq_read(struct sk_buff *skb, unsigned int from,
			  unsigned int to, struct skb_seq_state *st)
{
	st->lower_offset = from;
	st->upper_offset = to;
	st->root_skb = st->cur_skb = skb;
	st->frag_idx = st->stepped_offset = 0;
	st->frag_data = NULL;
	st->frag_off = 0;
}
EXPORT_SYMBOL(skb_prepare_seq_read);

/**
 * skb_seq_read - Sequentially read skb data
 * @consumed: number of bytes consumed by the caller so far
 * @data: destination pointer for data to be returned
 * @st: state variable
 *
 * Reads a block of skb data at @consumed relative to the
 * lower offset specified to skb_prepare_seq_read(). Assigns
 * the head of the data block to @data and returns the length
 * of the block or 0 if the end of the skb data or the upper
 * offset has been reached.
 *
 * The caller is not required to consume all of the data
 * returned, i.e. @consumed is typically set to the number
 * of bytes already consumed and the next call to
 * skb_seq_read() will return the remaining part of the block.
 *
 * Note 1: The size of each block of data returned can be arbitrary,
 *       this limitation is the cost for zerocopy sequential
 *       reads of potentially non linear data.
 *
 * Note 2: Fragment lists within fragments are not implemented
 *       at the moment, state->root_skb could be replaced with
 *       a stack for this purpose.
 */
unsigned int skb_seq_read(unsigned int consumed, const u8 **data,
			  struct skb_seq_state *st)
{
	unsigned int block_limit, abs_offset = consumed + st->lower_offset;
	skb_frag_t *frag;

	if (unlikely(abs_offset >= st->upper_offset)) {
		if (st->frag_data) {
			kunmap_atomic(st->frag_data);
			st->frag_data = NULL;
		}
		return 0;
	}

next_skb:
	block_limit = skb_headlen(st->cur_skb) + st->stepped_offset;

	if (abs_offset < block_limit && !st->frag_data) {
		*data = st->cur_skb->data + (abs_offset - st->stepped_offset);
		return block_limit - abs_offset;
	}

	if (st->frag_idx == 0 && !st->frag_data)
		st->stepped_offset += skb_headlen(st->cur_skb);

	while (st->frag_idx < skb_shinfo(st->cur_skb)->nr_frags) {
		unsigned int pg_idx, pg_off, pg_sz;

		frag = &skb_shinfo(st->cur_skb)->frags[st->frag_idx];

		pg_idx = 0;
		pg_off = skb_frag_off(frag);
		pg_sz = skb_frag_size(frag);

		if (skb_frag_must_loop(skb_frag_page(frag))) {
			pg_idx = (pg_off + st->frag_off) >> PAGE_SHIFT;
			pg_off = offset_in_page(pg_off + st->frag_off);
			pg_sz = min_t(unsigned int, pg_sz - st->frag_off,
						    PAGE_SIZE - pg_off);
		}

		block_limit = pg_sz + st->stepped_offset;
		if (abs_offset < block_limit) {
			if (!st->frag_data)
				st->frag_data = kmap_atomic(skb_frag_page(frag) + pg_idx);

			*data = (u8 *)st->frag_data + pg_off +
				(abs_offset - st->stepped_offset);

			return block_limit - abs_offset;
		}

		if (st->frag_data) {
			kunmap_atomic(st->frag_data);
			st->frag_data = NULL;
		}

		st->stepped_offset += pg_sz;
		st->frag_off += pg_sz;
		if (st->frag_off == skb_frag_size(frag)) {
			st->frag_off = 0;
			st->frag_idx++;
		}
	}

	if (st->frag_data) {
		kunmap_atomic(st->frag_data);
		st->frag_data = NULL;
	}

	if (st->root_skb == st->cur_skb && skb_has_frag_list(st->root_skb)) {
		st->cur_skb = skb_shinfo(st->root_skb)->frag_list;
		st->frag_idx = 0;
		goto next_skb;
	} else if (st->cur_skb->next) {
		st->cur_skb = st->cur_skb->next;
		st->frag_idx = 0;
		goto next_skb;
	}

	return 0;
}
EXPORT_SYMBOL(skb_seq_read);

/**
 * skb_abort_seq_read - Abort a sequential read of skb data
 * @st: state variable
 *
 * Must be called if skb_seq_read() was not called until it
 * returned 0.
 */
void skb_abort_seq_read(struct skb_seq_state *st)
{
	if (st->frag_data)
		kunmap_atomic(st->frag_data);
}
EXPORT_SYMBOL(skb_abort_seq_read);

#define TS_SKB_CB(state)	((struct skb_seq_state *) &((state)->cb))

static unsigned int skb_ts_get_next_block(unsigned int offset, const u8 **text,
					  struct ts_config *conf,
					  struct ts_state *state)
{
	return skb_seq_read(offset, text, TS_SKB_CB(state));
}

static void skb_ts_finish(struct ts_config *conf, struct ts_state *state)
{
	skb_abort_seq_read(TS_SKB_CB(state));
}

/**
 * skb_find_text - Find a text pattern in skb data
 * @skb: the buffer to look in
 * @from: search offset
 * @to: search limit
 * @config: textsearch configuration
 *
 * Finds a pattern in the skb data according to the specified
 * textsearch configuration. Use textsearch_next() to retrieve
 * subsequent occurrences of the pattern. Returns the offset
 * to the first occurrence or UINT_MAX if no match was found.
 */
unsigned int skb_find_text(struct sk_buff *skb, unsigned int from,
			   unsigned int to, struct ts_config *config)
{
	struct ts_state state;
	unsigned int ret;

	BUILD_BUG_ON(sizeof(struct skb_seq_state) > sizeof(state.cb));

	config->get_next_block = skb_ts_get_next_block;
	config->finish = skb_ts_finish;

	skb_prepare_seq_read(skb, from, to, TS_SKB_CB(&state));

	ret = textsearch_find(config, &state);
	return (ret <= to - from ? ret : UINT_MAX);
}
EXPORT_SYMBOL(skb_find_text);

int skb_append_pagefrags(struct sk_buff *skb, struct page *page,
			 int offset, size_t size)
{
	int i = skb_shinfo(skb)->nr_frags;

	if (skb_can_coalesce(skb, i, page, offset)) {
		skb_frag_size_add(&skb_shinfo(skb)->frags[i - 1], size);
	} else if (i < MAX_SKB_FRAGS) {
		skb_zcopy_downgrade_managed(skb);
		get_page(page);
		skb_fill_page_desc_noacc(skb, i, page, offset, size);
	} else {
		return -EMSGSIZE;
	}

	return 0;
}
EXPORT_SYMBOL_GPL(skb_append_pagefrags);

/**
 *	skb_pull_rcsum - pull skb and update receive checksum
 *	@skb: buffer to update
 *	@len: length of data pulled
 *
 *	This function performs an skb_pull on the packet and updates
 *	the CHECKSUM_COMPLETE checksum.  It should be used on
 *	receive path processing instead of skb_pull unless you know
 *	that the checksum difference is zero (e.g., a valid IP header)
 *	or you are setting ip_summed to CHECKSUM_NONE.
 */
void *skb_pull_rcsum(struct sk_buff *skb, unsigned int len)
{
	unsigned char *data = skb->data;

	BUG_ON(len > skb->len);
	__skb_pull(skb, len);
	skb_postpull_rcsum(skb, data, len);
	return skb->data;
}
EXPORT_SYMBOL_GPL(skb_pull_rcsum);

static inline skb_frag_t skb_head_frag_to_page_desc(struct sk_buff *frag_skb)
{
	skb_frag_t head_frag;
	struct page *page;

	page = virt_to_head_page(frag_skb->head);
	__skb_frag_set_page(&head_frag, page);
	skb_frag_off_set(&head_frag, frag_skb->data -
			 (unsigned char *)page_address(page));
	skb_frag_size_set(&head_frag, skb_headlen(frag_skb));
	return head_frag;
}

struct sk_buff *skb_segment_list(struct sk_buff *skb,
				 netdev_features_t features,
				 unsigned int offset)
{
	struct sk_buff *list_skb = skb_shinfo(skb)->frag_list;
	unsigned int tnl_hlen = skb_tnl_header_len(skb);
	unsigned int delta_truesize = 0;
	unsigned int delta_len = 0;
	struct sk_buff *tail = NULL;
	struct sk_buff *nskb, *tmp;
	int len_diff, err;

	skb_push(skb, -skb_network_offset(skb) + offset);

	skb_shinfo(skb)->frag_list = NULL;

	while (list_skb) {
		nskb = list_skb;
		list_skb = list_skb->next;

		err = 0;
		delta_truesize += nskb->truesize;
		if (skb_shared(nskb)) {
			tmp = skb_clone(nskb, GFP_ATOMIC);
			if (tmp) {
				consume_skb(nskb);
				nskb = tmp;
				err = skb_unclone(nskb, GFP_ATOMIC);
			} else {
				err = -ENOMEM;
			}
		}

		if (!tail)
			skb->next = nskb;
		else
			tail->next = nskb;

		if (unlikely(err)) {
			nskb->next = list_skb;
			goto err_linearize;
		}

		tail = nskb;

		delta_len += nskb->len;

		skb_push(nskb, -skb_network_offset(nskb) + offset);

		skb_release_head_state(nskb);
		len_diff = skb_network_header_len(nskb) - skb_network_header_len(skb);
		__copy_skb_header(nskb, skb);

		skb_headers_offset_update(nskb, skb_headroom(nskb) - skb_headroom(skb));
		nskb->transport_header += len_diff;
		skb_copy_from_linear_data_offset(skb, -tnl_hlen,
						 nskb->data - tnl_hlen,
						 offset + tnl_hlen);

		if (skb_needs_linearize(nskb, features) &&
		    __skb_linearize(nskb))
			goto err_linearize;
	}

	skb->truesize = skb->truesize - delta_truesize;
	skb->data_len = skb->data_len - delta_len;
	skb->len = skb->len - delta_len;

	skb_gso_reset(skb);

	skb->prev = tail;

	if (skb_needs_linearize(skb, features) &&
	    __skb_linearize(skb))
		goto err_linearize;

	skb_get(skb);

	return skb;

err_linearize:
	kfree_skb_list(skb->next);
	skb->next = NULL;
	return ERR_PTR(-ENOMEM);
}
EXPORT_SYMBOL_GPL(skb_segment_list);

/**
 *	skb_segment - Perform protocol segmentation on skb.
 *	@head_skb: buffer to segment
 *	@features: features for the output path (see dev->features)
 *
 *	This function performs segmentation on the given skb.  It returns
 *	a pointer to the first in a list of new skbs for the segments.
 *	In case of error it returns ERR_PTR(err).
 */
struct sk_buff *skb_segment(struct sk_buff *head_skb,
			    netdev_features_t features)
{
	struct sk_buff *segs = NULL;
	struct sk_buff *tail = NULL;
	struct sk_buff *list_skb = skb_shinfo(head_skb)->frag_list;
	skb_frag_t *frag = skb_shinfo(head_skb)->frags;
	unsigned int mss = skb_shinfo(head_skb)->gso_size;
	unsigned int doffset = head_skb->data - skb_mac_header(head_skb);
	struct sk_buff *frag_skb = head_skb;
	unsigned int offset = doffset;
	unsigned int tnl_hlen = skb_tnl_header_len(head_skb);
	unsigned int partial_segs = 0;
	unsigned int headroom;
	unsigned int len = head_skb->len;
	__be16 proto;
	bool csum, sg;
	int nfrags = skb_shinfo(head_skb)->nr_frags;
	int err = -ENOMEM;
	int i = 0;
	int pos;

	if ((skb_shinfo(head_skb)->gso_type & SKB_GSO_DODGY) &&
	    mss != GSO_BY_FRAGS && mss != skb_headlen(head_skb)) {
		struct sk_buff *check_skb;

		for (check_skb = list_skb; check_skb; check_skb = check_skb->next) {
			if (skb_headlen(check_skb) && !check_skb->head_frag) {
				/* gso_size is untrusted, and we have a frag_list with
				 * a linear non head_frag item.
				 *
				 * If head_skb's headlen does not fit requested gso_size,
				 * it means that the frag_list members do NOT terminate
				 * on exact gso_size boundaries. Hence we cannot perform
				 * skb_frag_t page sharing. Therefore we must fallback to
				 * copying the frag_list skbs; we do so by disabling SG.
				 */
				features &= ~NETIF_F_SG;
				break;
			}
		}
	}

	__skb_push(head_skb, doffset);
	proto = skb_network_protocol(head_skb, NULL);
	if (unlikely(!proto))
		return ERR_PTR(-EINVAL);

	sg = !!(features & NETIF_F_SG);
	csum = !!can_checksum_protocol(features, proto);

	if (sg && csum && (mss != GSO_BY_FRAGS))  {
		if (!(features & NETIF_F_GSO_PARTIAL)) {
			struct sk_buff *iter;
			unsigned int frag_len;

			if (!list_skb ||
			    !net_gso_ok(features, skb_shinfo(head_skb)->gso_type))
				goto normal;

			/* If we get here then all the required
			 * GSO features except frag_list are supported.
			 * Try to split the SKB to multiple GSO SKBs
			 * with no frag_list.
			 * Currently we can do that only when the buffers don't
			 * have a linear part and all the buffers except
			 * the last are of the same length.
			 */
			frag_len = list_skb->len;
			skb_walk_frags(head_skb, iter) {
				if (frag_len != iter->len && iter->next)
					goto normal;
				if (skb_headlen(iter) && !iter->head_frag)
					goto normal;

				len -= iter->len;
			}

			if (len != frag_len)
				goto normal;
		}

		/* GSO partial only requires that we trim off any excess that
		 * doesn't fit into an MSS sized block, so take care of that
		 * now.
		 */
		partial_segs = len / mss;
		if (partial_segs > 1)
			mss *= partial_segs;
		else
			partial_segs = 0;
	}

normal:
	headroom = skb_headroom(head_skb);
	pos = skb_headlen(head_skb);

	do {
		struct sk_buff *nskb;
		skb_frag_t *nskb_frag;
		int hsize;
		int size;

		if (unlikely(mss == GSO_BY_FRAGS)) {
			len = list_skb->len;
		} else {
			len = head_skb->len - offset;
			if (len > mss)
				len = mss;
		}

		hsize = skb_headlen(head_skb) - offset;

		if (hsize <= 0 && i >= nfrags && skb_headlen(list_skb) &&
		    (skb_headlen(list_skb) == len || sg)) {
			BUG_ON(skb_headlen(list_skb) > len);

			i = 0;
			nfrags = skb_shinfo(list_skb)->nr_frags;
			frag = skb_shinfo(list_skb)->frags;
			frag_skb = list_skb;
			pos += skb_headlen(list_skb);

			while (pos < offset + len) {
				BUG_ON(i >= nfrags);

				size = skb_frag_size(frag);
				if (pos + size > offset + len)
					break;

				i++;
				pos += size;
				frag++;
			}

			nskb = skb_clone(list_skb, GFP_ATOMIC);
			list_skb = list_skb->next;

			if (unlikely(!nskb))
				goto err;

			if (unlikely(pskb_trim(nskb, len))) {
				kfree_skb(nskb);
				goto err;
			}

			hsize = skb_end_offset(nskb);
			if (skb_cow_head(nskb, doffset + headroom)) {
				kfree_skb(nskb);
				goto err;
			}

			nskb->truesize += skb_end_offset(nskb) - hsize;
			skb_release_head_state(nskb);
			__skb_push(nskb, doffset);
		} else {
			if (hsize < 0)
				hsize = 0;
			if (hsize > len || !sg)
				hsize = len;

			nskb = __alloc_skb(hsize + doffset + headroom,
					   GFP_ATOMIC, skb_alloc_rx_flag(head_skb),
					   NUMA_NO_NODE);

			if (unlikely(!nskb))
				goto err;

			skb_reserve(nskb, headroom);
			__skb_put(nskb, doffset);
		}

		if (segs)
			tail->next = nskb;
		else
			segs = nskb;
		tail = nskb;

		__copy_skb_header(nskb, head_skb);

		skb_headers_offset_update(nskb, skb_headroom(nskb) - headroom);
		skb_reset_mac_len(nskb);

		skb_copy_from_linear_data_offset(head_skb, -tnl_hlen,
						 nskb->data - tnl_hlen,
						 doffset + tnl_hlen);

		if (nskb->len == len + doffset)
			goto perform_csum_check;

		if (!sg) {
			if (!csum) {
				if (!nskb->remcsum_offload)
					nskb->ip_summed = CHECKSUM_NONE;
				SKB_GSO_CB(nskb)->csum =
					skb_copy_and_csum_bits(head_skb, offset,
							       skb_put(nskb,
								       len),
							       len);
				SKB_GSO_CB(nskb)->csum_start =
					skb_headroom(nskb) + doffset;
			} else {
				if (skb_copy_bits(head_skb, offset, skb_put(nskb, len), len))
					goto err;
			}
			continue;
		}

		nskb_frag = skb_shinfo(nskb)->frags;

		skb_copy_from_linear_data_offset(head_skb, offset,
						 skb_put(nskb, hsize), hsize);

		skb_shinfo(nskb)->flags |= skb_shinfo(head_skb)->flags &
					   SKBFL_SHARED_FRAG;

		if (skb_orphan_frags(frag_skb, GFP_ATOMIC) ||
		    skb_zerocopy_clone(nskb, frag_skb, GFP_ATOMIC))
			goto err;

		while (pos < offset + len) {
			if (i >= nfrags) {
				i = 0;
				nfrags = skb_shinfo(list_skb)->nr_frags;
				frag = skb_shinfo(list_skb)->frags;
				frag_skb = list_skb;
				if (!skb_headlen(list_skb)) {
					BUG_ON(!nfrags);
				} else {
					BUG_ON(!list_skb->head_frag);

					/* to make room for head_frag. */
					i--;
					frag--;
				}
				if (skb_orphan_frags(frag_skb, GFP_ATOMIC) ||
				    skb_zerocopy_clone(nskb, frag_skb,
						       GFP_ATOMIC))
					goto err;

				list_skb = list_skb->next;
			}

			if (unlikely(skb_shinfo(nskb)->nr_frags >=
				     MAX_SKB_FRAGS)) {
				net_warn_ratelimited(
					"skb_segment: too many frags: %u %u\n",
					pos, mss);
				err = -EINVAL;
				goto err;
			}

			*nskb_frag = (i < 0) ? skb_head_frag_to_page_desc(frag_skb) : *frag;
			__skb_frag_ref(nskb_frag);
			size = skb_frag_size(nskb_frag);

			if (pos < offset) {
				skb_frag_off_add(nskb_frag, offset - pos);
				skb_frag_size_sub(nskb_frag, offset - pos);
			}

			skb_shinfo(nskb)->nr_frags++;

			if (pos + size <= offset + len) {
				i++;
				frag++;
				pos += size;
			} else {
				skb_frag_size_sub(nskb_frag, pos + size - (offset + len));
				goto skip_fraglist;
			}

			nskb_frag++;
		}

skip_fraglist:
		nskb->data_len = len - hsize;
		nskb->len += nskb->data_len;
		nskb->truesize += nskb->data_len;

perform_csum_check:
		if (!csum) {
			if (skb_has_shared_frag(nskb) &&
			    __skb_linearize(nskb))
				goto err;

			if (!nskb->remcsum_offload)
				nskb->ip_summed = CHECKSUM_NONE;
			SKB_GSO_CB(nskb)->csum =
				skb_checksum(nskb, doffset,
					     nskb->len - doffset, 0);
			SKB_GSO_CB(nskb)->csum_start =
				skb_headroom(nskb) + doffset;
		}
	} while ((offset += len) < head_skb->len);

	/* Some callers want to get the end of the list.
	 * Put it in segs->prev to avoid walking the list.
	 * (see validate_xmit_skb_list() for example)
	 */
	segs->prev = tail;

	if (partial_segs) {
		struct sk_buff *iter;
		int type = skb_shinfo(head_skb)->gso_type;
		unsigned short gso_size = skb_shinfo(head_skb)->gso_size;

		/* Update type to add partial and then remove dodgy if set */
		type |= (features & NETIF_F_GSO_PARTIAL) / NETIF_F_GSO_PARTIAL * SKB_GSO_PARTIAL;
		type &= ~SKB_GSO_DODGY;

		/* Update GSO info and prepare to start updating headers on
		 * our way back down the stack of protocols.
		 */
		for (iter = segs; iter; iter = iter->next) {
			skb_shinfo(iter)->gso_size = gso_size;
			skb_shinfo(iter)->gso_segs = partial_segs;
			skb_shinfo(iter)->gso_type = type;
			SKB_GSO_CB(iter)->data_offset = skb_headroom(iter) + doffset;
		}

		if (tail->len - doffset <= gso_size)
			skb_shinfo(tail)->gso_size = 0;
		else if (tail != segs)
			skb_shinfo(tail)->gso_segs = DIV_ROUND_UP(tail->len - doffset, gso_size);
	}

	/* Following permits correct backpressure, for protocols
	 * using skb_set_owner_w().
	 * Idea is to tranfert ownership from head_skb to last segment.
	 */
	if (head_skb->destructor == sock_wfree) {
		swap(tail->truesize, head_skb->truesize);
		swap(tail->destructor, head_skb->destructor);
		swap(tail->sk, head_skb->sk);
	}
	return segs;

err:
	kfree_skb_list(segs);
	return ERR_PTR(err);
}
EXPORT_SYMBOL_GPL(skb_segment);

#ifdef CONFIG_SKB_EXTENSIONS
#define SKB_EXT_ALIGN_VALUE	8
#define SKB_EXT_CHUNKSIZEOF(x)	(ALIGN((sizeof(x)), SKB_EXT_ALIGN_VALUE) / SKB_EXT_ALIGN_VALUE)

static const u8 skb_ext_type_len[] = {
#if IS_ENABLED(CONFIG_BRIDGE_NETFILTER)
	[SKB_EXT_BRIDGE_NF] = SKB_EXT_CHUNKSIZEOF(struct nf_bridge_info),
#endif
#ifdef CONFIG_XFRM
	[SKB_EXT_SEC_PATH] = SKB_EXT_CHUNKSIZEOF(struct sec_path),
#endif
#if IS_ENABLED(CONFIG_NET_TC_SKB_EXT)
	[TC_SKB_EXT] = SKB_EXT_CHUNKSIZEOF(struct tc_skb_ext),
#endif
#if IS_ENABLED(CONFIG_MPTCP)
	[SKB_EXT_MPTCP] = SKB_EXT_CHUNKSIZEOF(struct mptcp_ext),
#endif
#if IS_ENABLED(CONFIG_MCTP_FLOWS)
	[SKB_EXT_MCTP] = SKB_EXT_CHUNKSIZEOF(struct mctp_flow),
#endif
};

static __always_inline unsigned int skb_ext_total_length(void)
{
	return SKB_EXT_CHUNKSIZEOF(struct skb_ext) +
#if IS_ENABLED(CONFIG_BRIDGE_NETFILTER)
		skb_ext_type_len[SKB_EXT_BRIDGE_NF] +
#endif
#ifdef CONFIG_XFRM
		skb_ext_type_len[SKB_EXT_SEC_PATH] +
#endif
#if IS_ENABLED(CONFIG_NET_TC_SKB_EXT)
		skb_ext_type_len[TC_SKB_EXT] +
#endif
#if IS_ENABLED(CONFIG_MPTCP)
		skb_ext_type_len[SKB_EXT_MPTCP] +
#endif
#if IS_ENABLED(CONFIG_MCTP_FLOWS)
		skb_ext_type_len[SKB_EXT_MCTP] +
#endif
		0;
}

static void skb_extensions_init(void)
{
	BUILD_BUG_ON(SKB_EXT_NUM >= 8);
	BUILD_BUG_ON(skb_ext_total_length() > 255);

	skbuff_ext_cache = kmem_cache_create("skbuff_ext_cache",
					     SKB_EXT_ALIGN_VALUE * skb_ext_total_length(),
					     0,
					     SLAB_HWCACHE_ALIGN|SLAB_PANIC,
					     NULL);
}
#else
static void skb_extensions_init(void) {}
#endif

void __init skb_init(void)
{
	skbuff_cache = kmem_cache_create_usercopy("skbuff_head_cache",
					      sizeof(struct sk_buff),
					      0,
					      SLAB_HWCACHE_ALIGN|SLAB_PANIC,
					      offsetof(struct sk_buff, cb),
					      sizeof_field(struct sk_buff, cb),
					      NULL);
	skbuff_fclone_cache = kmem_cache_create("skbuff_fclone_cache",
						sizeof(struct sk_buff_fclones),
						0,
						SLAB_HWCACHE_ALIGN|SLAB_PANIC,
						NULL);
#ifdef HAVE_SKB_SMALL_HEAD_CACHE
	/* usercopy should only access first SKB_SMALL_HEAD_HEADROOM bytes.
	 * struct skb_shared_info is located at the end of skb->head,
	 * and should not be copied to/from user.
	 */
	skb_small_head_cache = kmem_cache_create_usercopy("skbuff_small_head",
						SKB_SMALL_HEAD_CACHE_SIZE,
						0,
						SLAB_HWCACHE_ALIGN | SLAB_PANIC,
						0,
						SKB_SMALL_HEAD_HEADROOM,
						NULL);
#endif
	skb_extensions_init();
}

static int
__skb_to_sgvec(struct sk_buff *skb, struct scatterlist *sg, int offset, int len,
	       unsigned int recursion_level)
{
	int start = skb_headlen(skb);
	int i, copy = start - offset;
	struct sk_buff *frag_iter;
	int elt = 0;

	if (unlikely(recursion_level >= 24))
		return -EMSGSIZE;

	if (copy > 0) {
		if (copy > len)
			copy = len;
		sg_set_buf(sg, skb->data + offset, copy);
		elt++;
		if ((len -= copy) == 0)
			return elt;
		offset += copy;
	}

	for (i = 0; i < skb_shinfo(skb)->nr_frags; i++) {
		int end;

		WARN_ON(start > offset + len);

		end = start + skb_frag_size(&skb_shinfo(skb)->frags[i]);
		if ((copy = end - offset) > 0) {
			skb_frag_t *frag = &skb_shinfo(skb)->frags[i];
			if (unlikely(elt && sg_is_last(&sg[elt - 1])))
				return -EMSGSIZE;

			if (copy > len)
				copy = len;
			sg_set_page(&sg[elt], skb_frag_page(frag), copy,
				    skb_frag_off(frag) + offset - start);
			elt++;
			if (!(len -= copy))
				return elt;
			offset += copy;
		}
		start = end;
	}

	skb_walk_frags(skb, frag_iter) {
		int end, ret;

		WARN_ON(start > offset + len);

		end = start + frag_iter->len;
		if ((copy = end - offset) > 0) {
			if (unlikely(elt && sg_is_last(&sg[elt - 1])))
				return -EMSGSIZE;

			if (copy > len)
				copy = len;
			ret = __skb_to_sgvec(frag_iter, sg+elt, offset - start,
					      copy, recursion_level + 1);
			if (unlikely(ret < 0))
				return ret;
			elt += ret;
			if ((len -= copy) == 0)
				return elt;
			offset += copy;
		}
		start = end;
	}
	BUG_ON(len);
	return elt;
}

/**
 *	skb_to_sgvec - Fill a scatter-gather list from a socket buffer
 *	@skb: Socket buffer containing the buffers to be mapped
 *	@sg: The scatter-gather list to map into
 *	@offset: The offset into the buffer's contents to start mapping
 *	@len: Length of buffer space to be mapped
 *
 *	Fill the specified scatter-gather list with mappings/pointers into a
 *	region of the buffer space attached to a socket buffer. Returns either
 *	the number of scatterlist items used, or -EMSGSIZE if the contents
 *	could not fit.
 */
int skb_to_sgvec(struct sk_buff *skb, struct scatterlist *sg, int offset, int len)
{
	int nsg = __skb_to_sgvec(skb, sg, offset, len, 0);

	if (nsg <= 0)
		return nsg;

	sg_mark_end(&sg[nsg - 1]);

	return nsg;
}
EXPORT_SYMBOL_GPL(skb_to_sgvec);

/* As compared with skb_to_sgvec, skb_to_sgvec_nomark only map skb to given
 * sglist without mark the sg which contain last skb data as the end.
 * So the caller can mannipulate sg list as will when padding new data after
 * the first call without calling sg_unmark_end to expend sg list.
 *
 * Scenario to use skb_to_sgvec_nomark:
 * 1. sg_init_table
 * 2. skb_to_sgvec_nomark(payload1)
 * 3. skb_to_sgvec_nomark(payload2)
 *
 * This is equivalent to:
 * 1. sg_init_table
 * 2. skb_to_sgvec(payload1)
 * 3. sg_unmark_end
 * 4. skb_to_sgvec(payload2)
 *
 * When mapping mutilple payload conditionally, skb_to_sgvec_nomark
 * is more preferable.
 */
int skb_to_sgvec_nomark(struct sk_buff *skb, struct scatterlist *sg,
			int offset, int len)
{
	return __skb_to_sgvec(skb, sg, offset, len, 0);
}
EXPORT_SYMBOL_GPL(skb_to_sgvec_nomark);



/**
 *	skb_cow_data - Check that a socket buffer's data buffers are writable
 *	@skb: The socket buffer to check.
 *	@tailbits: Amount of trailing space to be added
 *	@trailer: Returned pointer to the skb where the @tailbits space begins
 *
 *	Make sure that the data buffers attached to a socket buffer are
 *	writable. If they are not, private copies are made of the data buffers
 *	and the socket buffer is set to use these instead.
 *
 *	If @tailbits is given, make sure that there is space to write @tailbits
 *	bytes of data beyond current end of socket buffer.  @trailer will be
 *	set to point to the skb in which this space begins.
 *
 *	The number of scatterlist elements required to completely map the
 *	COW'd and extended socket buffer will be returned.
 */
int skb_cow_data(struct sk_buff *skb, int tailbits, struct sk_buff **trailer)
{
	int copyflag;
	int elt;
	struct sk_buff *skb1, **skb_p;

	/* If skb is cloned or its head is paged, reallocate
	 * head pulling out all the pages (pages are considered not writable
	 * at the moment even if they are anonymous).
	 */
	if ((skb_cloned(skb) || skb_shinfo(skb)->nr_frags) &&
	    !__pskb_pull_tail(skb, __skb_pagelen(skb)))
		return -ENOMEM;

	/* Easy case. Most of packets will go this way. */
	if (!skb_has_frag_list(skb)) {
		/* A little of trouble, not enough of space for trailer.
		 * This should not happen, when stack is tuned to generate
		 * good frames. OK, on miss we reallocate and reserve even more
		 * space, 128 bytes is fair. */

		if (skb_tailroom(skb) < tailbits &&
		    pskb_expand_head(skb, 0, tailbits-skb_tailroom(skb)+128, GFP_ATOMIC))
			return -ENOMEM;

		/* Voila! */
		*trailer = skb;
		return 1;
	}

	/* Misery. We are in troubles, going to mincer fragments... */

	elt = 1;
	skb_p = &skb_shinfo(skb)->frag_list;
	copyflag = 0;

	while ((skb1 = *skb_p) != NULL) {
		int ntail = 0;

		/* The fragment is partially pulled by someone,
		 * this can happen on input. Copy it and everything
		 * after it. */

		if (skb_shared(skb1))
			copyflag = 1;

		/* If the skb is the last, worry about trailer. */

		if (skb1->next == NULL && tailbits) {
			if (skb_shinfo(skb1)->nr_frags ||
			    skb_has_frag_list(skb1) ||
			    skb_tailroom(skb1) < tailbits)
				ntail = tailbits + 128;
		}

		if (copyflag ||
		    skb_cloned(skb1) ||
		    ntail ||
		    skb_shinfo(skb1)->nr_frags ||
		    skb_has_frag_list(skb1)) {
			struct sk_buff *skb2;

			/* Fuck, we are miserable poor guys... */
			if (ntail == 0)
				skb2 = skb_copy(skb1, GFP_ATOMIC);
			else
				skb2 = skb_copy_expand(skb1,
						       skb_headroom(skb1),
						       ntail,
						       GFP_ATOMIC);
			if (unlikely(skb2 == NULL))
				return -ENOMEM;

			if (skb1->sk)
				skb_set_owner_w(skb2, skb1->sk);

			/* Looking around. Are we still alive?
			 * OK, link new skb, drop old one */

			skb2->next = skb1->next;
			*skb_p = skb2;
			kfree_skb(skb1);
			skb1 = skb2;
		}
		elt++;
		*trailer = skb1;
		skb_p = &skb1->next;
	}

	return elt;
}
EXPORT_SYMBOL_GPL(skb_cow_data);

static void sock_rmem_free(struct sk_buff *skb)
{
	struct sock *sk = skb->sk;

	atomic_sub(skb->truesize, &sk->sk_rmem_alloc);
}

static void skb_set_err_queue(struct sk_buff *skb)
{
	/* pkt_type of skbs received on local sockets is never PACKET_OUTGOING.
	 * So, it is safe to (mis)use it to mark skbs on the error queue.
	 */
	skb->pkt_type = PACKET_OUTGOING;
	BUILD_BUG_ON(PACKET_OUTGOING == 0);
}

/*
 * Note: We dont mem charge error packets (no sk_forward_alloc changes)
 */
int sock_queue_err_skb(struct sock *sk, struct sk_buff *skb)
{
	if (atomic_read(&sk->sk_rmem_alloc) + skb->truesize >=
	    (unsigned int)READ_ONCE(sk->sk_rcvbuf))
		return -ENOMEM;

	skb_orphan(skb);
	skb->sk = sk;
	skb->destructor = sock_rmem_free;
	atomic_add(skb->truesize, &sk->sk_rmem_alloc);
	skb_set_err_queue(skb);

	/* before exiting rcu section, make sure dst is refcounted */
	skb_dst_force(skb);

	skb_queue_tail(&sk->sk_error_queue, skb);
	if (!sock_flag(sk, SOCK_DEAD))
		sk_error_report(sk);
	return 0;
}
EXPORT_SYMBOL(sock_queue_err_skb);

static bool is_icmp_err_skb(const struct sk_buff *skb)
{
	return skb && (SKB_EXT_ERR(skb)->ee.ee_origin == SO_EE_ORIGIN_ICMP ||
		       SKB_EXT_ERR(skb)->ee.ee_origin == SO_EE_ORIGIN_ICMP6);
}

struct sk_buff *sock_dequeue_err_skb(struct sock *sk)
{
	struct sk_buff_head *q = &sk->sk_error_queue;
	struct sk_buff *skb, *skb_next = NULL;
	bool icmp_next = false;
	unsigned long flags;

	spin_lock_irqsave(&q->lock, flags);
	skb = __skb_dequeue(q);
	if (skb && (skb_next = skb_peek(q))) {
		icmp_next = is_icmp_err_skb(skb_next);
		if (icmp_next)
			sk->sk_err = SKB_EXT_ERR(skb_next)->ee.ee_errno;
	}
	spin_unlock_irqrestore(&q->lock, flags);

	if (is_icmp_err_skb(skb) && !icmp_next)
		sk->sk_err = 0;

	if (skb_next)
		sk_error_report(sk);

	return skb;
}
EXPORT_SYMBOL(sock_dequeue_err_skb);

/**
 * skb_clone_sk - create clone of skb, and take reference to socket
 * @skb: the skb to clone
 *
 * This function creates a clone of a buffer that holds a reference on
 * sk_refcnt.  Buffers created via this function are meant to be
 * returned using sock_queue_err_skb, or free via kfree_skb.
 *
 * When passing buffers allocated with this function to sock_queue_err_skb
 * it is necessary to wrap the call with sock_hold/sock_put in order to
 * prevent the socket from being released prior to being enqueued on
 * the sk_error_queue.
 */
struct sk_buff *skb_clone_sk(struct sk_buff *skb)
{
	struct sock *sk = skb->sk;
	struct sk_buff *clone;

	if (!sk || !refcount_inc_not_zero(&sk->sk_refcnt))
		return NULL;

	clone = skb_clone(skb, GFP_ATOMIC);
	if (!clone) {
		sock_put(sk);
		return NULL;
	}

	clone->sk = sk;
	clone->destructor = sock_efree;

	return clone;
}
EXPORT_SYMBOL(skb_clone_sk);

static void __skb_complete_tx_timestamp(struct sk_buff *skb,
					struct sock *sk,
					int tstype,
					bool opt_stats)
{
	struct sock_exterr_skb *serr;
	int err;

	BUILD_BUG_ON(sizeof(struct sock_exterr_skb) > sizeof(skb->cb));

	serr = SKB_EXT_ERR(skb);
	memset(serr, 0, sizeof(*serr));
	serr->ee.ee_errno = ENOMSG;
	serr->ee.ee_origin = SO_EE_ORIGIN_TIMESTAMPING;
	serr->ee.ee_info = tstype;
	serr->opt_stats = opt_stats;
	serr->header.h4.iif = skb->dev ? skb->dev->ifindex : 0;
	if (sk->sk_tsflags & SOF_TIMESTAMPING_OPT_ID) {
		serr->ee.ee_data = skb_shinfo(skb)->tskey;
		if (sk_is_tcp(sk))
			serr->ee.ee_data -= atomic_read(&sk->sk_tskey);
	}

	err = sock_queue_err_skb(sk, skb);

	if (err)
		kfree_skb(skb);
}

static bool skb_may_tx_timestamp(struct sock *sk, bool tsonly)
{
	bool ret;

	if (likely(READ_ONCE(sysctl_tstamp_allow_data) || tsonly))
		return true;

	read_lock_bh(&sk->sk_callback_lock);
	ret = sk->sk_socket && sk->sk_socket->file &&
	      file_ns_capable(sk->sk_socket->file, &init_user_ns, CAP_NET_RAW);
	read_unlock_bh(&sk->sk_callback_lock);
	return ret;
}

void skb_complete_tx_timestamp(struct sk_buff *skb,
			       struct skb_shared_hwtstamps *hwtstamps)
{
	struct sock *sk = skb->sk;

	if (!skb_may_tx_timestamp(sk, false))
		goto err;

	/* Take a reference to prevent skb_orphan() from freeing the socket,
	 * but only if the socket refcount is not zero.
	 */
	if (likely(refcount_inc_not_zero(&sk->sk_refcnt))) {
		*skb_hwtstamps(skb) = *hwtstamps;
		__skb_complete_tx_timestamp(skb, sk, SCM_TSTAMP_SND, false);
		sock_put(sk);
		return;
	}

err:
	kfree_skb(skb);
}
EXPORT_SYMBOL_GPL(skb_complete_tx_timestamp);

void __skb_tstamp_tx(struct sk_buff *orig_skb,
		     const struct sk_buff *ack_skb,
		     struct skb_shared_hwtstamps *hwtstamps,
		     struct sock *sk, int tstype)
{
	struct sk_buff *skb;
	bool tsonly, opt_stats = false;

	if (!sk)
		return;

	if (!hwtstamps && !(sk->sk_tsflags & SOF_TIMESTAMPING_OPT_TX_SWHW) &&
	    skb_shinfo(orig_skb)->tx_flags & SKBTX_IN_PROGRESS)
		return;

	tsonly = sk->sk_tsflags & SOF_TIMESTAMPING_OPT_TSONLY;
	if (!skb_may_tx_timestamp(sk, tsonly))
		return;

	if (tsonly) {
#ifdef CONFIG_INET
		if ((sk->sk_tsflags & SOF_TIMESTAMPING_OPT_STATS) &&
		    sk_is_tcp(sk)) {
			skb = tcp_get_timestamping_opt_stats(sk, orig_skb,
							     ack_skb);
			opt_stats = true;
		} else
#endif
			skb = alloc_skb(0, GFP_ATOMIC);
	} else {
		skb = skb_clone(orig_skb, GFP_ATOMIC);
	}
	if (!skb)
		return;

	if (tsonly) {
		skb_shinfo(skb)->tx_flags |= skb_shinfo(orig_skb)->tx_flags &
					     SKBTX_ANY_TSTAMP;
		skb_shinfo(skb)->tskey = skb_shinfo(orig_skb)->tskey;
	}

	if (hwtstamps)
		*skb_hwtstamps(skb) = *hwtstamps;
	else
		__net_timestamp(skb);

	__skb_complete_tx_timestamp(skb, sk, tstype, opt_stats);
}
EXPORT_SYMBOL_GPL(__skb_tstamp_tx);

void skb_tstamp_tx(struct sk_buff *orig_skb,
		   struct skb_shared_hwtstamps *hwtstamps)
{
	return __skb_tstamp_tx(orig_skb, NULL, hwtstamps, orig_skb->sk,
			       SCM_TSTAMP_SND);
}
EXPORT_SYMBOL_GPL(skb_tstamp_tx);

#ifdef CONFIG_WIRELESS
void skb_complete_wifi_ack(struct sk_buff *skb, bool acked)
{
	struct sock *sk = skb->sk;
	struct sock_exterr_skb *serr;
	int err = 1;

	skb->wifi_acked_valid = 1;
	skb->wifi_acked = acked;

	serr = SKB_EXT_ERR(skb);
	memset(serr, 0, sizeof(*serr));
	serr->ee.ee_errno = ENOMSG;
	serr->ee.ee_origin = SO_EE_ORIGIN_TXSTATUS;

	/* Take a reference to prevent skb_orphan() from freeing the socket,
	 * but only if the socket refcount is not zero.
	 */
	if (likely(refcount_inc_not_zero(&sk->sk_refcnt))) {
		err = sock_queue_err_skb(sk, skb);
		sock_put(sk);
	}
	if (err)
		kfree_skb(skb);
}
EXPORT_SYMBOL_GPL(skb_complete_wifi_ack);
#endif /* CONFIG_WIRELESS */

/**
 * skb_partial_csum_set - set up and verify partial csum values for packet
 * @skb: the skb to set
 * @start: the number of bytes after skb->data to start checksumming.
 * @off: the offset from start to place the checksum.
 *
 * For untrusted partially-checksummed packets, we need to make sure the values
 * for skb->csum_start and skb->csum_offset are valid so we don't oops.
 *
 * This function checks and sets those values and skb->ip_summed: if this
 * returns false you should drop the packet.
 */
bool skb_partial_csum_set(struct sk_buff *skb, u16 start, u16 off)
{
	u32 csum_end = (u32)start + (u32)off + sizeof(__sum16);
	u32 csum_start = skb_headroom(skb) + (u32)start;

	if (unlikely(csum_start > U16_MAX || csum_end > skb_headlen(skb))) {
		net_warn_ratelimited("bad partial csum: csum=%u/%u headroom=%u headlen=%u\n",
				     start, off, skb_headroom(skb), skb_headlen(skb));
		return false;
	}
	skb->ip_summed = CHECKSUM_PARTIAL;
	skb->csum_start = csum_start;
	skb->csum_offset = off;
	skb_set_transport_header(skb, start);
	return true;
}
EXPORT_SYMBOL_GPL(skb_partial_csum_set);

static int skb_maybe_pull_tail(struct sk_buff *skb, unsigned int len,
			       unsigned int max)
{
	if (skb_headlen(skb) >= len)
		return 0;

	/* If we need to pullup then pullup to the max, so we
	 * won't need to do it again.
	 */
	if (max > skb->len)
		max = skb->len;

	if (__pskb_pull_tail(skb, max - skb_headlen(skb)) == NULL)
		return -ENOMEM;

	if (skb_headlen(skb) < len)
		return -EPROTO;

	return 0;
}

#define MAX_TCP_HDR_LEN (15 * 4)

static __sum16 *skb_checksum_setup_ip(struct sk_buff *skb,
				      typeof(IPPROTO_IP) proto,
				      unsigned int off)
{
	int err;

	switch (proto) {
	case IPPROTO_TCP:
		err = skb_maybe_pull_tail(skb, off + sizeof(struct tcphdr),
					  off + MAX_TCP_HDR_LEN);
		if (!err && !skb_partial_csum_set(skb, off,
						  offsetof(struct tcphdr,
							   check)))
			err = -EPROTO;
		return err ? ERR_PTR(err) : &tcp_hdr(skb)->check;

	case IPPROTO_UDP:
		err = skb_maybe_pull_tail(skb, off + sizeof(struct udphdr),
					  off + sizeof(struct udphdr));
		if (!err && !skb_partial_csum_set(skb, off,
						  offsetof(struct udphdr,
							   check)))
			err = -EPROTO;
		return err ? ERR_PTR(err) : &udp_hdr(skb)->check;
	}

	return ERR_PTR(-EPROTO);
}

/* This value should be large enough to cover a tagged ethernet header plus
 * maximally sized IP and TCP or UDP headers.
 */
#define MAX_IP_HDR_LEN 128

static int skb_checksum_setup_ipv4(struct sk_buff *skb, bool recalculate)
{
	unsigned int off;
	bool fragment;
	__sum16 *csum;
	int err;

	fragment = false;

	err = skb_maybe_pull_tail(skb,
				  sizeof(struct iphdr),
				  MAX_IP_HDR_LEN);
	if (err < 0)
		goto out;

	if (ip_is_fragment(ip_hdr(skb)))
		fragment = true;

	off = ip_hdrlen(skb);

	err = -EPROTO;

	if (fragment)
		goto out;

	csum = skb_checksum_setup_ip(skb, ip_hdr(skb)->protocol, off);
	if (IS_ERR(csum))
		return PTR_ERR(csum);

	if (recalculate)
		*csum = ~csum_tcpudp_magic(ip_hdr(skb)->saddr,
					   ip_hdr(skb)->daddr,
					   skb->len - off,
					   ip_hdr(skb)->protocol, 0);
	err = 0;

out:
	return err;
}

/* This value should be large enough to cover a tagged ethernet header plus
 * an IPv6 header, all options, and a maximal TCP or UDP header.
 */
#define MAX_IPV6_HDR_LEN 256

#define OPT_HDR(type, skb, off) \
	(type *)(skb_network_header(skb) + (off))

static int skb_checksum_setup_ipv6(struct sk_buff *skb, bool recalculate)
{
	int err;
	u8 nexthdr;
	unsigned int off;
	unsigned int len;
	bool fragment;
	bool done;
	__sum16 *csum;

	fragment = false;
	done = false;

	off = sizeof(struct ipv6hdr);

	err = skb_maybe_pull_tail(skb, off, MAX_IPV6_HDR_LEN);
	if (err < 0)
		goto out;

	nexthdr = ipv6_hdr(skb)->nexthdr;

	len = sizeof(struct ipv6hdr) + ntohs(ipv6_hdr(skb)->payload_len);
	while (off <= len && !done) {
		switch (nexthdr) {
		case IPPROTO_DSTOPTS:
		case IPPROTO_HOPOPTS:
		case IPPROTO_ROUTING: {
			struct ipv6_opt_hdr *hp;

			err = skb_maybe_pull_tail(skb,
						  off +
						  sizeof(struct ipv6_opt_hdr),
						  MAX_IPV6_HDR_LEN);
			if (err < 0)
				goto out;

			hp = OPT_HDR(struct ipv6_opt_hdr, skb, off);
			nexthdr = hp->nexthdr;
			off += ipv6_optlen(hp);
			break;
		}
		case IPPROTO_AH: {
			struct ip_auth_hdr *hp;

			err = skb_maybe_pull_tail(skb,
						  off +
						  sizeof(struct ip_auth_hdr),
						  MAX_IPV6_HDR_LEN);
			if (err < 0)
				goto out;

			hp = OPT_HDR(struct ip_auth_hdr, skb, off);
			nexthdr = hp->nexthdr;
			off += ipv6_authlen(hp);
			break;
		}
		case IPPROTO_FRAGMENT: {
			struct frag_hdr *hp;

			err = skb_maybe_pull_tail(skb,
						  off +
						  sizeof(struct frag_hdr),
						  MAX_IPV6_HDR_LEN);
			if (err < 0)
				goto out;

			hp = OPT_HDR(struct frag_hdr, skb, off);

			if (hp->frag_off & htons(IP6_OFFSET | IP6_MF))
				fragment = true;

			nexthdr = hp->nexthdr;
			off += sizeof(struct frag_hdr);
			break;
		}
		default:
			done = true;
			break;
		}
	}

	err = -EPROTO;

	if (!done || fragment)
		goto out;

	csum = skb_checksum_setup_ip(skb, nexthdr, off);
	if (IS_ERR(csum))
		return PTR_ERR(csum);

	if (recalculate)
		*csum = ~csum_ipv6_magic(&ipv6_hdr(skb)->saddr,
					 &ipv6_hdr(skb)->daddr,
					 skb->len - off, nexthdr, 0);
	err = 0;

out:
	return err;
}

/**
 * skb_checksum_setup - set up partial checksum offset
 * @skb: the skb to set up
 * @recalculate: if true the pseudo-header checksum will be recalculated
 */
int skb_checksum_setup(struct sk_buff *skb, bool recalculate)
{
	int err;

	switch (skb->protocol) {
	case htons(ETH_P_IP):
		err = skb_checksum_setup_ipv4(skb, recalculate);
		break;

	case htons(ETH_P_IPV6):
		err = skb_checksum_setup_ipv6(skb, recalculate);
		break;

	default:
		err = -EPROTO;
		break;
	}

	return err;
}
EXPORT_SYMBOL(skb_checksum_setup);

/**
 * skb_checksum_maybe_trim - maybe trims the given skb
 * @skb: the skb to check
 * @transport_len: the data length beyond the network header
 *
 * Checks whether the given skb has data beyond the given transport length.
 * If so, returns a cloned skb trimmed to this transport length.
 * Otherwise returns the provided skb. Returns NULL in error cases
 * (e.g. transport_len exceeds skb length or out-of-memory).
 *
 * Caller needs to set the skb transport header and free any returned skb if it
 * differs from the provided skb.
 */
static struct sk_buff *skb_checksum_maybe_trim(struct sk_buff *skb,
					       unsigned int transport_len)
{
	struct sk_buff *skb_chk;
	unsigned int len = skb_transport_offset(skb) + transport_len;
	int ret;

	if (skb->len < len)
		return NULL;
	else if (skb->len == len)
		return skb;

	skb_chk = skb_clone(skb, GFP_ATOMIC);
	if (!skb_chk)
		return NULL;

	ret = pskb_trim_rcsum(skb_chk, len);
	if (ret) {
		kfree_skb(skb_chk);
		return NULL;
	}

	return skb_chk;
}

/**
 * skb_checksum_trimmed - validate checksum of an skb
 * @skb: the skb to check
 * @transport_len: the data length beyond the network header
 * @skb_chkf: checksum function to use
 *
 * Applies the given checksum function skb_chkf to the provided skb.
 * Returns a checked and maybe trimmed skb. Returns NULL on error.
 *
 * If the skb has data beyond the given transport length, then a
 * trimmed & cloned skb is checked and returned.
 *
 * Caller needs to set the skb transport header and free any returned skb if it
 * differs from the provided skb.
 */
struct sk_buff *skb_checksum_trimmed(struct sk_buff *skb,
				     unsigned int transport_len,
				     __sum16(*skb_chkf)(struct sk_buff *skb))
{
	struct sk_buff *skb_chk;
	unsigned int offset = skb_transport_offset(skb);
	__sum16 ret;

	skb_chk = skb_checksum_maybe_trim(skb, transport_len);
	if (!skb_chk)
		goto err;

	if (!pskb_may_pull(skb_chk, offset))
		goto err;

	skb_pull_rcsum(skb_chk, offset);
	ret = skb_chkf(skb_chk);
	skb_push_rcsum(skb_chk, offset);

	if (ret)
		goto err;

	return skb_chk;

err:
	if (skb_chk && skb_chk != skb)
		kfree_skb(skb_chk);

	return NULL;

}
EXPORT_SYMBOL(skb_checksum_trimmed);

void __skb_warn_lro_forwarding(const struct sk_buff *skb)
{
	net_warn_ratelimited("%s: received packets cannot be forwarded while LRO is enabled\n",
			     skb->dev->name);
}
EXPORT_SYMBOL(__skb_warn_lro_forwarding);

void kfree_skb_partial(struct sk_buff *skb, bool head_stolen)
{
	if (head_stolen) {
		skb_release_head_state(skb);
		kmem_cache_free(skbuff_cache, skb);
	} else {
		__kfree_skb(skb);
	}
}
EXPORT_SYMBOL(kfree_skb_partial);

/**
 * skb_try_coalesce - try to merge skb to prior one
 * @to: prior buffer
 * @from: buffer to add
 * @fragstolen: pointer to boolean
 * @delta_truesize: how much more was allocated than was requested
 */
bool skb_try_coalesce(struct sk_buff *to, struct sk_buff *from,
		      bool *fragstolen, int *delta_truesize)
{
	struct skb_shared_info *to_shinfo, *from_shinfo;
	int i, delta, len = from->len;

	*fragstolen = false;

	if (skb_cloned(to))
		return false;

	/* In general, avoid mixing page_pool and non-page_pool allocated
	 * pages within the same SKB. Additionally avoid dealing with clones
	 * with page_pool pages, in case the SKB is using page_pool fragment
	 * references (PP_FLAG_PAGE_FRAG). Since we only take full page
	 * references for cloned SKBs at the moment that would result in
	 * inconsistent reference counts.
	 * In theory we could take full references if @from is cloned and
	 * !@to->pp_recycle but its tricky (due to potential race with
	 * the clone disappearing) and rare, so not worth dealing with.
	 */
	if (to->pp_recycle != from->pp_recycle ||
	    (from->pp_recycle && skb_cloned(from)))
		return false;

	if (len <= skb_tailroom(to)) {
		if (len)
			BUG_ON(skb_copy_bits(from, 0, skb_put(to, len), len));
		*delta_truesize = 0;
		return true;
	}

	to_shinfo = skb_shinfo(to);
	from_shinfo = skb_shinfo(from);
	if (to_shinfo->frag_list || from_shinfo->frag_list)
		return false;
	if (skb_zcopy(to) || skb_zcopy(from))
		return false;

	if (skb_headlen(from) != 0) {
		struct page *page;
		unsigned int offset;

		if (to_shinfo->nr_frags +
		    from_shinfo->nr_frags >= MAX_SKB_FRAGS)
			return false;

		if (skb_head_is_locked(from))
			return false;

		delta = from->truesize - SKB_DATA_ALIGN(sizeof(struct sk_buff));

		page = virt_to_head_page(from->head);
		offset = from->data - (unsigned char *)page_address(page);

		skb_fill_page_desc(to, to_shinfo->nr_frags,
				   page, offset, skb_headlen(from));
		*fragstolen = true;
	} else {
		if (to_shinfo->nr_frags +
		    from_shinfo->nr_frags > MAX_SKB_FRAGS)
			return false;

		delta = from->truesize - SKB_TRUESIZE(skb_end_offset(from));
	}

	WARN_ON_ONCE(delta < len);

	memcpy(to_shinfo->frags + to_shinfo->nr_frags,
	       from_shinfo->frags,
	       from_shinfo->nr_frags * sizeof(skb_frag_t));
	to_shinfo->nr_frags += from_shinfo->nr_frags;

	if (!skb_cloned(from))
		from_shinfo->nr_frags = 0;

	/* if the skb is not cloned this does nothing
	 * since we set nr_frags to 0.
	 */
	for (i = 0; i < from_shinfo->nr_frags; i++)
		__skb_frag_ref(&from_shinfo->frags[i]);

	to->truesize += delta;
	to->len += len;
	to->data_len += len;

	*delta_truesize = delta;
	return true;
}
EXPORT_SYMBOL(skb_try_coalesce);

/**
 * skb_scrub_packet - scrub an skb
 *
 * @skb: buffer to clean
 * @xnet: packet is crossing netns
 *
 * skb_scrub_packet can be used after encapsulating or decapsulting a packet
 * into/from a tunnel. Some information have to be cleared during these
 * operations.
 * skb_scrub_packet can also be used to clean a skb before injecting it in
 * another namespace (@xnet == true). We have to clear all information in the
 * skb that could impact namespace isolation.
 */
void skb_scrub_packet(struct sk_buff *skb, bool xnet)
{
	skb->pkt_type = PACKET_HOST;
	skb->skb_iif = 0;
	skb->ignore_df = 0;
	skb_dst_drop(skb);
	skb_ext_reset(skb);
	nf_reset_ct(skb);
	nf_reset_trace(skb);

#ifdef CONFIG_NET_SWITCHDEV
	skb->offload_fwd_mark = 0;
	skb->offload_l3_fwd_mark = 0;
#endif

	if (!xnet)
		return;

	ipvs_reset(skb);
	skb->mark = 0;
	skb_clear_tstamp(skb);
}
EXPORT_SYMBOL_GPL(skb_scrub_packet);

/**
 * skb_gso_transport_seglen - Return length of individual segments of a gso packet
 *
 * @skb: GSO skb
 *
 * skb_gso_transport_seglen is used to determine the real size of the
 * individual segments, including Layer4 headers (TCP/UDP).
 *
 * The MAC/L2 or network (IP, IPv6) headers are not accounted for.
 */
static unsigned int skb_gso_transport_seglen(const struct sk_buff *skb)
{
	const struct skb_shared_info *shinfo = skb_shinfo(skb);
	unsigned int thlen = 0;

	if (skb->encapsulation) {
		thlen = skb_inner_transport_header(skb) -
			skb_transport_header(skb);

		if (likely(shinfo->gso_type & (SKB_GSO_TCPV4 | SKB_GSO_TCPV6)))
			thlen += inner_tcp_hdrlen(skb);
	} else if (likely(shinfo->gso_type & (SKB_GSO_TCPV4 | SKB_GSO_TCPV6))) {
		thlen = tcp_hdrlen(skb);
	} else if (unlikely(skb_is_gso_sctp(skb))) {
		thlen = sizeof(struct sctphdr);
	} else if (shinfo->gso_type & SKB_GSO_UDP_L4) {
		thlen = sizeof(struct udphdr);
	}
	/* UFO sets gso_size to the size of the fragmentation
	 * payload, i.e. the size of the L4 (UDP) header is already
	 * accounted for.
	 */
	return thlen + shinfo->gso_size;
}

/**
 * skb_gso_network_seglen - Return length of individual segments of a gso packet
 *
 * @skb: GSO skb
 *
 * skb_gso_network_seglen is used to determine the real size of the
 * individual segments, including Layer3 (IP, IPv6) and L4 headers (TCP/UDP).
 *
 * The MAC/L2 header is not accounted for.
 */
static unsigned int skb_gso_network_seglen(const struct sk_buff *skb)
{
	unsigned int hdr_len = skb_transport_header(skb) -
			       skb_network_header(skb);

	return hdr_len + skb_gso_transport_seglen(skb);
}

/**
 * skb_gso_mac_seglen - Return length of individual segments of a gso packet
 *
 * @skb: GSO skb
 *
 * skb_gso_mac_seglen is used to determine the real size of the
 * individual segments, including MAC/L2, Layer3 (IP, IPv6) and L4
 * headers (TCP/UDP).
 */
static unsigned int skb_gso_mac_seglen(const struct sk_buff *skb)
{
	unsigned int hdr_len = skb_transport_header(skb) - skb_mac_header(skb);

	return hdr_len + skb_gso_transport_seglen(skb);
}

/**
 * skb_gso_size_check - check the skb size, considering GSO_BY_FRAGS
 *
 * There are a couple of instances where we have a GSO skb, and we
 * want to determine what size it would be after it is segmented.
 *
 * We might want to check:
 * -    L3+L4+payload size (e.g. IP forwarding)
 * - L2+L3+L4+payload size (e.g. sanity check before passing to driver)
 *
 * This is a helper to do that correctly considering GSO_BY_FRAGS.
 *
 * @skb: GSO skb
 *
 * @seg_len: The segmented length (from skb_gso_*_seglen). In the
 *           GSO_BY_FRAGS case this will be [header sizes + GSO_BY_FRAGS].
 *
 * @max_len: The maximum permissible length.
 *
 * Returns true if the segmented length <= max length.
 */
static inline bool skb_gso_size_check(const struct sk_buff *skb,
				      unsigned int seg_len,
				      unsigned int max_len) {
	const struct skb_shared_info *shinfo = skb_shinfo(skb);
	const struct sk_buff *iter;

	if (shinfo->gso_size != GSO_BY_FRAGS)
		return seg_len <= max_len;

	/* Undo this so we can re-use header sizes */
	seg_len -= GSO_BY_FRAGS;

	skb_walk_frags(skb, iter) {
		if (seg_len + skb_headlen(iter) > max_len)
			return false;
	}

	return true;
}

/**
 * skb_gso_validate_network_len - Will a split GSO skb fit into a given MTU?
 *
 * @skb: GSO skb
 * @mtu: MTU to validate against
 *
 * skb_gso_validate_network_len validates if a given skb will fit a
 * wanted MTU once split. It considers L3 headers, L4 headers, and the
 * payload.
 */
bool skb_gso_validate_network_len(const struct sk_buff *skb, unsigned int mtu)
{
	return skb_gso_size_check(skb, skb_gso_network_seglen(skb), mtu);
}
EXPORT_SYMBOL_GPL(skb_gso_validate_network_len);

/**
 * skb_gso_validate_mac_len - Will a split GSO skb fit in a given length?
 *
 * @skb: GSO skb
 * @len: length to validate against
 *
 * skb_gso_validate_mac_len validates if a given skb will fit a wanted
 * length once split, including L2, L3 and L4 headers and the payload.
 */
bool skb_gso_validate_mac_len(const struct sk_buff *skb, unsigned int len)
{
	return skb_gso_size_check(skb, skb_gso_mac_seglen(skb), len);
}
EXPORT_SYMBOL_GPL(skb_gso_validate_mac_len);

static struct sk_buff *skb_reorder_vlan_header(struct sk_buff *skb)
{
	int mac_len, meta_len;
	void *meta;

	if (skb_cow(skb, skb_headroom(skb)) < 0) {
		kfree_skb(skb);
		return NULL;
	}

	mac_len = skb->data - skb_mac_header(skb);
	if (likely(mac_len > VLAN_HLEN + ETH_TLEN)) {
		memmove(skb_mac_header(skb) + VLAN_HLEN, skb_mac_header(skb),
			mac_len - VLAN_HLEN - ETH_TLEN);
	}

	meta_len = skb_metadata_len(skb);
	if (meta_len) {
		meta = skb_metadata_end(skb) - meta_len;
		memmove(meta + VLAN_HLEN, meta, meta_len);
	}

	skb->mac_header += VLAN_HLEN;
	return skb;
}

struct sk_buff *skb_vlan_untag(struct sk_buff *skb)
{
	struct vlan_hdr *vhdr;
	u16 vlan_tci;

	if (unlikely(skb_vlan_tag_present(skb))) {
		/* vlan_tci is already set-up so leave this for another time */
		return skb;
	}

	skb = skb_share_check(skb, GFP_ATOMIC);
	if (unlikely(!skb))
		goto err_free;
	/* We may access the two bytes after vlan_hdr in vlan_set_encap_proto(). */
	if (unlikely(!pskb_may_pull(skb, VLAN_HLEN + sizeof(unsigned short))))
		goto err_free;

	vhdr = (struct vlan_hdr *)skb->data;
	vlan_tci = ntohs(vhdr->h_vlan_TCI);
	__vlan_hwaccel_put_tag(skb, skb->protocol, vlan_tci);

	skb_pull_rcsum(skb, VLAN_HLEN);
	vlan_set_encap_proto(skb, vhdr);

	skb = skb_reorder_vlan_header(skb);
	if (unlikely(!skb))
		goto err_free;

	skb_reset_network_header(skb);
	if (!skb_transport_header_was_set(skb))
		skb_reset_transport_header(skb);
	skb_reset_mac_len(skb);

	return skb;

err_free:
	kfree_skb(skb);
	return NULL;
}
EXPORT_SYMBOL(skb_vlan_untag);

int skb_ensure_writable(struct sk_buff *skb, unsigned int write_len)
{
	if (!pskb_may_pull(skb, write_len))
		return -ENOMEM;

	if (!skb_cloned(skb) || skb_clone_writable(skb, write_len))
		return 0;

	return pskb_expand_head(skb, 0, 0, GFP_ATOMIC);
}
EXPORT_SYMBOL(skb_ensure_writable);

/* remove VLAN header from packet and update csum accordingly.
 * expects a non skb_vlan_tag_present skb with a vlan tag payload
 */
int __skb_vlan_pop(struct sk_buff *skb, u16 *vlan_tci)
{
	struct vlan_hdr *vhdr;
	int offset = skb->data - skb_mac_header(skb);
	int err;

	if (WARN_ONCE(offset,
		      "__skb_vlan_pop got skb with skb->data not at mac header (offset %d)\n",
		      offset)) {
		return -EINVAL;
	}

	err = skb_ensure_writable(skb, VLAN_ETH_HLEN);
	if (unlikely(err))
		return err;

	skb_postpull_rcsum(skb, skb->data + (2 * ETH_ALEN), VLAN_HLEN);

	vhdr = (struct vlan_hdr *)(skb->data + ETH_HLEN);
	*vlan_tci = ntohs(vhdr->h_vlan_TCI);

	memmove(skb->data + VLAN_HLEN, skb->data, 2 * ETH_ALEN);
	__skb_pull(skb, VLAN_HLEN);

	vlan_set_encap_proto(skb, vhdr);
	skb->mac_header += VLAN_HLEN;

	if (skb_network_offset(skb) < ETH_HLEN)
		skb_set_network_header(skb, ETH_HLEN);

	skb_reset_mac_len(skb);

	return err;
}
EXPORT_SYMBOL(__skb_vlan_pop);

/* Pop a vlan tag either from hwaccel or from payload.
 * Expects skb->data at mac header.
 */
int skb_vlan_pop(struct sk_buff *skb)
{
	u16 vlan_tci;
	__be16 vlan_proto;
	int err;

	if (likely(skb_vlan_tag_present(skb))) {
		__vlan_hwaccel_clear_tag(skb);
	} else {
		if (unlikely(!eth_type_vlan(skb->protocol)))
			return 0;

		err = __skb_vlan_pop(skb, &vlan_tci);
		if (err)
			return err;
	}
	/* move next vlan tag to hw accel tag */
	if (likely(!eth_type_vlan(skb->protocol)))
		return 0;

	vlan_proto = skb->protocol;
	err = __skb_vlan_pop(skb, &vlan_tci);
	if (unlikely(err))
		return err;

	__vlan_hwaccel_put_tag(skb, vlan_proto, vlan_tci);
	return 0;
}
EXPORT_SYMBOL(skb_vlan_pop);

/* Push a vlan tag either into hwaccel or into payload (if hwaccel tag present).
 * Expects skb->data at mac header.
 */
int skb_vlan_push(struct sk_buff *skb, __be16 vlan_proto, u16 vlan_tci)
{
	if (skb_vlan_tag_present(skb)) {
		int offset = skb->data - skb_mac_header(skb);
		int err;

		if (WARN_ONCE(offset,
			      "skb_vlan_push got skb with skb->data not at mac header (offset %d)\n",
			      offset)) {
			return -EINVAL;
		}

		err = __vlan_insert_tag(skb, skb->vlan_proto,
					skb_vlan_tag_get(skb));
		if (err)
			return err;

		skb->protocol = skb->vlan_proto;
		skb->mac_len += VLAN_HLEN;

		skb_postpush_rcsum(skb, skb->data + (2 * ETH_ALEN), VLAN_HLEN);
	}
	__vlan_hwaccel_put_tag(skb, vlan_proto, vlan_tci);
	return 0;
}
EXPORT_SYMBOL(skb_vlan_push);

/**
 * skb_eth_pop() - Drop the Ethernet header at the head of a packet
 *
 * @skb: Socket buffer to modify
 *
 * Drop the Ethernet header of @skb.
 *
 * Expects that skb->data points to the mac header and that no VLAN tags are
 * present.
 *
 * Returns 0 on success, -errno otherwise.
 */
int skb_eth_pop(struct sk_buff *skb)
{
	if (!pskb_may_pull(skb, ETH_HLEN) || skb_vlan_tagged(skb) ||
	    skb_network_offset(skb) < ETH_HLEN)
		return -EPROTO;

	skb_pull_rcsum(skb, ETH_HLEN);
	skb_reset_mac_header(skb);
	skb_reset_mac_len(skb);

	return 0;
}
EXPORT_SYMBOL(skb_eth_pop);

/**
 * skb_eth_push() - Add a new Ethernet header at the head of a packet
 *
 * @skb: Socket buffer to modify
 * @dst: Destination MAC address of the new header
 * @src: Source MAC address of the new header
 *
 * Prepend @skb with a new Ethernet header.
 *
 * Expects that skb->data points to the mac header, which must be empty.
 *
 * Returns 0 on success, -errno otherwise.
 */
int skb_eth_push(struct sk_buff *skb, const unsigned char *dst,
		 const unsigned char *src)
{
	struct ethhdr *eth;
	int err;

	if (skb_network_offset(skb) || skb_vlan_tag_present(skb))
		return -EPROTO;

	err = skb_cow_head(skb, sizeof(*eth));
	if (err < 0)
		return err;

	skb_push(skb, sizeof(*eth));
	skb_reset_mac_header(skb);
	skb_reset_mac_len(skb);

	eth = eth_hdr(skb);
	ether_addr_copy(eth->h_dest, dst);
	ether_addr_copy(eth->h_source, src);
	eth->h_proto = skb->protocol;

	skb_postpush_rcsum(skb, eth, sizeof(*eth));

	return 0;
}
EXPORT_SYMBOL(skb_eth_push);

/* Update the ethertype of hdr and the skb csum value if required. */
static void skb_mod_eth_type(struct sk_buff *skb, struct ethhdr *hdr,
			     __be16 ethertype)
{
	if (skb->ip_summed == CHECKSUM_COMPLETE) {
		__be16 diff[] = { ~hdr->h_proto, ethertype };

		skb->csum = csum_partial((char *)diff, sizeof(diff), skb->csum);
	}

	hdr->h_proto = ethertype;
}

/**
 * skb_mpls_push() - push a new MPLS header after mac_len bytes from start of
 *                   the packet
 *
 * @skb: buffer
 * @mpls_lse: MPLS label stack entry to push
 * @mpls_proto: ethertype of the new MPLS header (expects 0x8847 or 0x8848)
 * @mac_len: length of the MAC header
 * @ethernet: flag to indicate if the resulting packet after skb_mpls_push is
 *            ethernet
 *
 * Expects skb->data at mac header.
 *
 * Returns 0 on success, -errno otherwise.
 */
int skb_mpls_push(struct sk_buff *skb, __be32 mpls_lse, __be16 mpls_proto,
		  int mac_len, bool ethernet)
{
	struct mpls_shim_hdr *lse;
	int err;

	if (unlikely(!eth_p_mpls(mpls_proto)))
		return -EINVAL;

	/* Networking stack does not allow simultaneous Tunnel and MPLS GSO. */
	if (skb->encapsulation)
		return -EINVAL;

	err = skb_cow_head(skb, MPLS_HLEN);
	if (unlikely(err))
		return err;

	if (!skb->inner_protocol) {
		skb_set_inner_network_header(skb, skb_network_offset(skb));
		skb_set_inner_protocol(skb, skb->protocol);
	}

	skb_push(skb, MPLS_HLEN);
	memmove(skb_mac_header(skb) - MPLS_HLEN, skb_mac_header(skb),
		mac_len);
	skb_reset_mac_header(skb);
	skb_set_network_header(skb, mac_len);
	skb_reset_mac_len(skb);

	lse = mpls_hdr(skb);
	lse->label_stack_entry = mpls_lse;
	skb_postpush_rcsum(skb, lse, MPLS_HLEN);

	if (ethernet && mac_len >= ETH_HLEN)
		skb_mod_eth_type(skb, eth_hdr(skb), mpls_proto);
	skb->protocol = mpls_proto;

	return 0;
}
EXPORT_SYMBOL_GPL(skb_mpls_push);

/**
 * skb_mpls_pop() - pop the outermost MPLS header
 *
 * @skb: buffer
 * @next_proto: ethertype of header after popped MPLS header
 * @mac_len: length of the MAC header
 * @ethernet: flag to indicate if the packet is ethernet
 *
 * Expects skb->data at mac header.
 *
 * Returns 0 on success, -errno otherwise.
 */
int skb_mpls_pop(struct sk_buff *skb, __be16 next_proto, int mac_len,
		 bool ethernet)
{
	int err;

	if (unlikely(!eth_p_mpls(skb->protocol)))
		return 0;

	err = skb_ensure_writable(skb, mac_len + MPLS_HLEN);
	if (unlikely(err))
		return err;

	skb_postpull_rcsum(skb, mpls_hdr(skb), MPLS_HLEN);
	memmove(skb_mac_header(skb) + MPLS_HLEN, skb_mac_header(skb),
		mac_len);

	__skb_pull(skb, MPLS_HLEN);
	skb_reset_mac_header(skb);
	skb_set_network_header(skb, mac_len);

	if (ethernet && mac_len >= ETH_HLEN) {
		struct ethhdr *hdr;

		/* use mpls_hdr() to get ethertype to account for VLANs. */
		hdr = (struct ethhdr *)((void *)mpls_hdr(skb) - ETH_HLEN);
		skb_mod_eth_type(skb, hdr, next_proto);
	}
	skb->protocol = next_proto;

	return 0;
}
EXPORT_SYMBOL_GPL(skb_mpls_pop);

/**
 * skb_mpls_update_lse() - modify outermost MPLS header and update csum
 *
 * @skb: buffer
 * @mpls_lse: new MPLS label stack entry to update to
 *
 * Expects skb->data at mac header.
 *
 * Returns 0 on success, -errno otherwise.
 */
int skb_mpls_update_lse(struct sk_buff *skb, __be32 mpls_lse)
{
	int err;

	if (unlikely(!eth_p_mpls(skb->protocol)))
		return -EINVAL;

	err = skb_ensure_writable(skb, skb->mac_len + MPLS_HLEN);
	if (unlikely(err))
		return err;

	if (skb->ip_summed == CHECKSUM_COMPLETE) {
		__be32 diff[] = { ~mpls_hdr(skb)->label_stack_entry, mpls_lse };

		skb->csum = csum_partial((char *)diff, sizeof(diff), skb->csum);
	}

	mpls_hdr(skb)->label_stack_entry = mpls_lse;

	return 0;
}
EXPORT_SYMBOL_GPL(skb_mpls_update_lse);

/**
 * skb_mpls_dec_ttl() - decrement the TTL of the outermost MPLS header
 *
 * @skb: buffer
 *
 * Expects skb->data at mac header.
 *
 * Returns 0 on success, -errno otherwise.
 */
int skb_mpls_dec_ttl(struct sk_buff *skb)
{
	u32 lse;
	u8 ttl;

	if (unlikely(!eth_p_mpls(skb->protocol)))
		return -EINVAL;

	if (!pskb_may_pull(skb, skb_network_offset(skb) + MPLS_HLEN))
		return -ENOMEM;

	lse = be32_to_cpu(mpls_hdr(skb)->label_stack_entry);
	ttl = (lse & MPLS_LS_TTL_MASK) >> MPLS_LS_TTL_SHIFT;
	if (!--ttl)
		return -EINVAL;

	lse &= ~MPLS_LS_TTL_MASK;
	lse |= ttl << MPLS_LS_TTL_SHIFT;

	return skb_mpls_update_lse(skb, cpu_to_be32(lse));
}
EXPORT_SYMBOL_GPL(skb_mpls_dec_ttl);

/**
 * alloc_skb_with_frags - allocate skb with page frags
 *
 * @header_len: size of linear part
 * @data_len: needed length in frags
 * @max_page_order: max page order desired.
 * @errcode: pointer to error code if any
 * @gfp_mask: allocation mask
 *
 * This can be used to allocate a paged skb, given a maximal order for frags.
 */
struct sk_buff *alloc_skb_with_frags(unsigned long header_len,
				     unsigned long data_len,
				     int max_page_order,
				     int *errcode,
				     gfp_t gfp_mask)
{
	int npages = (data_len + (PAGE_SIZE - 1)) >> PAGE_SHIFT;
	unsigned long chunk;
	struct sk_buff *skb;
	struct page *page;
	int i;

	*errcode = -EMSGSIZE;
	/* Note this test could be relaxed, if we succeed to allocate
	 * high order pages...
	 */
	if (npages > MAX_SKB_FRAGS)
		return NULL;

	*errcode = -ENOBUFS;
	skb = alloc_skb(header_len, gfp_mask);
	if (!skb)
		return NULL;

	skb->truesize += npages << PAGE_SHIFT;

	for (i = 0; npages > 0; i++) {
		int order = max_page_order;

		while (order) {
			if (npages >= 1 << order) {
				page = alloc_pages((gfp_mask & ~__GFP_DIRECT_RECLAIM) |
						   __GFP_COMP |
						   __GFP_NOWARN,
						   order);
				if (page)
					goto fill_page;
				/* Do not retry other high order allocations */
				order = 1;
				max_page_order = 0;
			}
			order--;
		}
		page = alloc_page(gfp_mask);
		if (!page)
			goto failure;
fill_page:
		chunk = min_t(unsigned long, data_len,
			      PAGE_SIZE << order);
		skb_fill_page_desc(skb, i, page, 0, chunk);
		data_len -= chunk;
		npages -= 1 << order;
	}
	return skb;

failure:
	kfree_skb(skb);
	return NULL;
}
EXPORT_SYMBOL(alloc_skb_with_frags);

/* carve out the first off bytes from skb when off < headlen */
static int pskb_carve_inside_header(struct sk_buff *skb, const u32 off,
				    const int headlen, gfp_t gfp_mask)
{
	int i;
	unsigned int size = skb_end_offset(skb);
	int new_hlen = headlen - off;
	u8 *data;

	if (skb_pfmemalloc(skb))
		gfp_mask |= __GFP_MEMALLOC;

	data = kmalloc_reserve(&size, gfp_mask, NUMA_NO_NODE, NULL);
	if (!data)
		return -ENOMEM;
	size = SKB_WITH_OVERHEAD(size);

	/* Copy real data, and all frags */
	skb_copy_from_linear_data_offset(skb, off, data, new_hlen);
	skb->len -= off;

	memcpy((struct skb_shared_info *)(data + size),
	       skb_shinfo(skb),
	       offsetof(struct skb_shared_info,
			frags[skb_shinfo(skb)->nr_frags]));
	if (skb_cloned(skb)) {
		/* drop the old head gracefully */
		if (skb_orphan_frags(skb, gfp_mask)) {
			skb_kfree_head(data, size);
			return -ENOMEM;
		}
		for (i = 0; i < skb_shinfo(skb)->nr_frags; i++)
			skb_frag_ref(skb, i);
		if (skb_has_frag_list(skb))
			skb_clone_fraglist(skb);
		skb_release_data(skb, SKB_CONSUMED, false);
	} else {
		/* we can reuse existing recount- all we did was
		 * relocate values
		 */
		skb_free_head(skb, false);
	}

	skb->head = data;
	skb->data = data;
	skb->head_frag = 0;
	skb_set_end_offset(skb, size);
	skb_set_tail_pointer(skb, skb_headlen(skb));
	skb_headers_offset_update(skb, 0);
	skb->cloned = 0;
	skb->hdr_len = 0;
	skb->nohdr = 0;
	atomic_set(&skb_shinfo(skb)->dataref, 1);

	return 0;
}

static int pskb_carve(struct sk_buff *skb, const u32 off, gfp_t gfp);

/* carve out the first eat bytes from skb's frag_list. May recurse into
 * pskb_carve()
 */
static int pskb_carve_frag_list(struct sk_buff *skb,
				struct skb_shared_info *shinfo, int eat,
				gfp_t gfp_mask)
{
	struct sk_buff *list = shinfo->frag_list;
	struct sk_buff *clone = NULL;
	struct sk_buff *insp = NULL;

	do {
		if (!list) {
			pr_err("Not enough bytes to eat. Want %d\n", eat);
			return -EFAULT;
		}
		if (list->len <= eat) {
			/* Eaten as whole. */
			eat -= list->len;
			list = list->next;
			insp = list;
		} else {
			/* Eaten partially. */
			if (skb_shared(list)) {
				clone = skb_clone(list, gfp_mask);
				if (!clone)
					return -ENOMEM;
				insp = list->next;
				list = clone;
			} else {
				/* This may be pulled without problems. */
				insp = list;
			}
			if (pskb_carve(list, eat, gfp_mask) < 0) {
				kfree_skb(clone);
				return -ENOMEM;
			}
			break;
		}
	} while (eat);

	/* Free pulled out fragments. */
	while ((list = shinfo->frag_list) != insp) {
		shinfo->frag_list = list->next;
		consume_skb(list);
	}
	/* And insert new clone at head. */
	if (clone) {
		clone->next = list;
		shinfo->frag_list = clone;
	}
	return 0;
}

/* carve off first len bytes from skb. Split line (off) is in the
 * non-linear part of skb
 */
static int pskb_carve_inside_nonlinear(struct sk_buff *skb, const u32 off,
				       int pos, gfp_t gfp_mask)
{
	int i, k = 0;
	unsigned int size = skb_end_offset(skb);
	u8 *data;
	const int nfrags = skb_shinfo(skb)->nr_frags;
	struct skb_shared_info *shinfo;

	if (skb_pfmemalloc(skb))
		gfp_mask |= __GFP_MEMALLOC;

	data = kmalloc_reserve(&size, gfp_mask, NUMA_NO_NODE, NULL);
	if (!data)
		return -ENOMEM;
	size = SKB_WITH_OVERHEAD(size);

	memcpy((struct skb_shared_info *)(data + size),
	       skb_shinfo(skb), offsetof(struct skb_shared_info, frags[0]));
	if (skb_orphan_frags(skb, gfp_mask)) {
		skb_kfree_head(data, size);
		return -ENOMEM;
	}
	shinfo = (struct skb_shared_info *)(data + size);
	for (i = 0; i < nfrags; i++) {
		int fsize = skb_frag_size(&skb_shinfo(skb)->frags[i]);

		if (pos + fsize > off) {
			shinfo->frags[k] = skb_shinfo(skb)->frags[i];

			if (pos < off) {
				/* Split frag.
				 * We have two variants in this case:
				 * 1. Move all the frag to the second
				 *    part, if it is possible. F.e.
				 *    this approach is mandatory for TUX,
				 *    where splitting is expensive.
				 * 2. Split is accurately. We make this.
				 */
				skb_frag_off_add(&shinfo->frags[0], off - pos);
				skb_frag_size_sub(&shinfo->frags[0], off - pos);
			}
			skb_frag_ref(skb, i);
			k++;
		}
		pos += fsize;
	}
	shinfo->nr_frags = k;
	if (skb_has_frag_list(skb))
		skb_clone_fraglist(skb);

	/* split line is in frag list */
	if (k == 0 && pskb_carve_frag_list(skb, shinfo, off - pos, gfp_mask)) {
		/* skb_frag_unref() is not needed here as shinfo->nr_frags = 0. */
		if (skb_has_frag_list(skb))
			kfree_skb_list(skb_shinfo(skb)->frag_list);
		skb_kfree_head(data, size);
		return -ENOMEM;
	}
	skb_release_data(skb, SKB_CONSUMED, false);

	skb->head = data;
	skb->head_frag = 0;
	skb->data = data;
	skb_set_end_offset(skb, size);
	skb_reset_tail_pointer(skb);
	skb_headers_offset_update(skb, 0);
	skb->cloned   = 0;
	skb->hdr_len  = 0;
	skb->nohdr    = 0;
	skb->len -= off;
	skb->data_len = skb->len;
	atomic_set(&skb_shinfo(skb)->dataref, 1);
	return 0;
}

/* remove len bytes from the beginning of the skb */
static int pskb_carve(struct sk_buff *skb, const u32 len, gfp_t gfp)
{
	int headlen = skb_headlen(skb);

	if (len < headlen)
		return pskb_carve_inside_header(skb, len, headlen, gfp);
	else
		return pskb_carve_inside_nonlinear(skb, len, headlen, gfp);
}

/* Extract to_copy bytes starting at off from skb, and return this in
 * a new skb
 */
struct sk_buff *pskb_extract(struct sk_buff *skb, int off,
			     int to_copy, gfp_t gfp)
{
	struct sk_buff  *clone = skb_clone(skb, gfp);

	if (!clone)
		return NULL;

	if (pskb_carve(clone, off, gfp) < 0 ||
	    pskb_trim(clone, to_copy)) {
		kfree_skb(clone);
		return NULL;
	}
	return clone;
}
EXPORT_SYMBOL(pskb_extract);

/**
 * skb_condense - try to get rid of fragments/frag_list if possible
 * @skb: buffer
 *
 * Can be used to save memory before skb is added to a busy queue.
 * If packet has bytes in frags and enough tail room in skb->head,
 * pull all of them, so that we can free the frags right now and adjust
 * truesize.
 * Notes:
 *	We do not reallocate skb->head thus can not fail.
 *	Caller must re-evaluate skb->truesize if needed.
 */
void skb_condense(struct sk_buff *skb)
{
	if (skb->data_len) {
		if (skb->data_len > skb->end - skb->tail ||
		    skb_cloned(skb))
			return;

		/* Nice, we can free page frag(s) right now */
		__pskb_pull_tail(skb, skb->data_len);
	}
	/* At this point, skb->truesize might be over estimated,
	 * because skb had a fragment, and fragments do not tell
	 * their truesize.
	 * When we pulled its content into skb->head, fragment
	 * was freed, but __pskb_pull_tail() could not possibly
	 * adjust skb->truesize, not knowing the frag truesize.
	 */
	skb->truesize = SKB_TRUESIZE(skb_end_offset(skb));
}
EXPORT_SYMBOL(skb_condense);

#ifdef CONFIG_SKB_EXTENSIONS
static void *skb_ext_get_ptr(struct skb_ext *ext, enum skb_ext_id id)
{
	return (void *)ext + (ext->offset[id] * SKB_EXT_ALIGN_VALUE);
}

/**
 * __skb_ext_alloc - allocate a new skb extensions storage
 *
 * @flags: See kmalloc().
 *
 * Returns the newly allocated pointer. The pointer can later attached to a
 * skb via __skb_ext_set().
 * Note: caller must handle the skb_ext as an opaque data.
 */
struct skb_ext *__skb_ext_alloc(gfp_t flags)
{
	struct skb_ext *new = kmem_cache_alloc(skbuff_ext_cache, flags);

	if (new) {
		memset(new->offset, 0, sizeof(new->offset));
		refcount_set(&new->refcnt, 1);
	}

	return new;
}

static struct skb_ext *skb_ext_maybe_cow(struct skb_ext *old,
					 unsigned int old_active)
{
	struct skb_ext *new;

	if (refcount_read(&old->refcnt) == 1)
		return old;

	new = kmem_cache_alloc(skbuff_ext_cache, GFP_ATOMIC);
	if (!new)
		return NULL;

	memcpy(new, old, old->chunks * SKB_EXT_ALIGN_VALUE);
	refcount_set(&new->refcnt, 1);

#ifdef CONFIG_XFRM
	if (old_active & (1 << SKB_EXT_SEC_PATH)) {
		struct sec_path *sp = skb_ext_get_ptr(old, SKB_EXT_SEC_PATH);
		unsigned int i;

		for (i = 0; i < sp->len; i++)
			xfrm_state_hold(sp->xvec[i]);
	}
#endif
	__skb_ext_put(old);
	return new;
}

/**
 * __skb_ext_set - attach the specified extension storage to this skb
 * @skb: buffer
 * @id: extension id
 * @ext: extension storage previously allocated via __skb_ext_alloc()
 *
 * Existing extensions, if any, are cleared.
 *
 * Returns the pointer to the extension.
 */
void *__skb_ext_set(struct sk_buff *skb, enum skb_ext_id id,
		    struct skb_ext *ext)
{
	unsigned int newlen, newoff = SKB_EXT_CHUNKSIZEOF(*ext);

	skb_ext_put(skb);
	newlen = newoff + skb_ext_type_len[id];
	ext->chunks = newlen;
	ext->offset[id] = newoff;
	skb->extensions = ext;
	skb->active_extensions = 1 << id;
	return skb_ext_get_ptr(ext, id);
}

/**
 * skb_ext_add - allocate space for given extension, COW if needed
 * @skb: buffer
 * @id: extension to allocate space for
 *
 * Allocates enough space for the given extension.
 * If the extension is already present, a pointer to that extension
 * is returned.
 *
 * If the skb was cloned, COW applies and the returned memory can be
 * modified without changing the extension space of clones buffers.
 *
 * Returns pointer to the extension or NULL on allocation failure.
 */
void *skb_ext_add(struct sk_buff *skb, enum skb_ext_id id)
{
	struct skb_ext *new, *old = NULL;
	unsigned int newlen, newoff;

	if (skb->active_extensions) {
		old = skb->extensions;

		new = skb_ext_maybe_cow(old, skb->active_extensions);
		if (!new)
			return NULL;

		if (__skb_ext_exist(new, id))
			goto set_active;

		newoff = new->chunks;
	} else {
		newoff = SKB_EXT_CHUNKSIZEOF(*new);

		new = __skb_ext_alloc(GFP_ATOMIC);
		if (!new)
			return NULL;
	}

	newlen = newoff + skb_ext_type_len[id];
	new->chunks = newlen;
	new->offset[id] = newoff;
set_active:
	skb->slow_gro = 1;
	skb->extensions = new;
	skb->active_extensions |= 1 << id;
	return skb_ext_get_ptr(new, id);
}
EXPORT_SYMBOL(skb_ext_add);

#ifdef CONFIG_XFRM
static void skb_ext_put_sp(struct sec_path *sp)
{
	unsigned int i;

	for (i = 0; i < sp->len; i++)
		xfrm_state_put(sp->xvec[i]);
}
#endif

#ifdef CONFIG_MCTP_FLOWS
static void skb_ext_put_mctp(struct mctp_flow *flow)
{
	if (flow->key)
		mctp_key_unref(flow->key);
}
#endif

void __skb_ext_del(struct sk_buff *skb, enum skb_ext_id id)
{
	struct skb_ext *ext = skb->extensions;

	skb->active_extensions &= ~(1 << id);
	if (skb->active_extensions == 0) {
		skb->extensions = NULL;
		__skb_ext_put(ext);
#ifdef CONFIG_XFRM
	} else if (id == SKB_EXT_SEC_PATH &&
		   refcount_read(&ext->refcnt) == 1) {
		struct sec_path *sp = skb_ext_get_ptr(ext, SKB_EXT_SEC_PATH);

		skb_ext_put_sp(sp);
		sp->len = 0;
#endif
	}
}
EXPORT_SYMBOL(__skb_ext_del);

void __skb_ext_put(struct skb_ext *ext)
{
	/* If this is last clone, nothing can increment
	 * it after check passes.  Avoids one atomic op.
	 */
	if (refcount_read(&ext->refcnt) == 1)
		goto free_now;

	if (!refcount_dec_and_test(&ext->refcnt))
		return;
free_now:
#ifdef CONFIG_XFRM
	if (__skb_ext_exist(ext, SKB_EXT_SEC_PATH))
		skb_ext_put_sp(skb_ext_get_ptr(ext, SKB_EXT_SEC_PATH));
#endif
#ifdef CONFIG_MCTP_FLOWS
	if (__skb_ext_exist(ext, SKB_EXT_MCTP))
		skb_ext_put_mctp(skb_ext_get_ptr(ext, SKB_EXT_MCTP));
#endif

	kmem_cache_free(skbuff_ext_cache, ext);
}
EXPORT_SYMBOL(__skb_ext_put);
#endif /* CONFIG_SKB_EXTENSIONS */

/**
 * skb_attempt_defer_free - queue skb for remote freeing
 * @skb: buffer
 *
 * Put @skb in a per-cpu list, using the cpu which
 * allocated the skb/pages to reduce false sharing
 * and memory zone spinlock contention.
 */
void skb_attempt_defer_free(struct sk_buff *skb)
{
	int cpu = skb->alloc_cpu;
	struct softnet_data *sd;
	unsigned long flags;
	unsigned int defer_max;
	bool kick;

	if (WARN_ON_ONCE(cpu >= nr_cpu_ids) ||
	    !cpu_online(cpu) ||
	    cpu == raw_smp_processor_id()) {
nodefer:	__kfree_skb(skb);
		return;
	}

	sd = &per_cpu(softnet_data, cpu);
	defer_max = READ_ONCE(sysctl_skb_defer_max);
	if (READ_ONCE(sd->defer_count) >= defer_max)
		goto nodefer;

	spin_lock_irqsave(&sd->defer_lock, flags);
	/* Send an IPI every time queue reaches half capacity. */
	kick = sd->defer_count == (defer_max >> 1);
	/* Paired with the READ_ONCE() few lines above */
	WRITE_ONCE(sd->defer_count, sd->defer_count + 1);

	skb->next = sd->defer_list;
	/* Paired with READ_ONCE() in skb_defer_free_flush() */
	WRITE_ONCE(sd->defer_list, skb);
	spin_unlock_irqrestore(&sd->defer_lock, flags);

	/* Make sure to trigger NET_RX_SOFTIRQ on the remote CPU
	 * if we are unlucky enough (this seems very unlikely).
	 */
	if (unlikely(kick) && !cmpxchg(&sd->defer_ipi_scheduled, 0, 1))
		smp_call_function_single_async(cpu, &sd->defer_csd);
}<|MERGE_RESOLUTION|>--- conflicted
+++ resolved
@@ -1281,11 +1281,7 @@
 
 void __napi_kfree_skb(struct sk_buff *skb, enum skb_drop_reason reason)
 {
-<<<<<<< HEAD
-	skb_release_all(skb, SKB_DROP_REASON_NOT_SPECIFIED, true);
-=======
 	skb_release_all(skb, reason, true);
->>>>>>> 156c9398
 	napi_skb_cache_put(skb);
 }
 
