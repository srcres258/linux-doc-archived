/* SPDX-License-Identifier: GPL-2.0-only */
/*
 * Copyright (c) 2022. Qualcomm Innovation Center, Inc. All rights reserved.
 * Copyright (c) 2015-2018, 2020 The Linux Foundation. All rights reserved.
 */

#ifndef _DPU_4_0_SDM845_H
#define _DPU_4_0_SDM845_H

static const struct dpu_caps sdm845_dpu_caps = {
	.max_mixer_width = DEFAULT_DPU_OUTPUT_LINE_WIDTH,
	.max_mixer_blendstages = 0xb,
	.qseed_type = DPU_SSPP_SCALER_QSEED3,
	.has_src_split = true,
	.has_dim_layer = true,
	.has_idle_pc = true,
	.has_3d_merge = true,
	.max_linewidth = DEFAULT_DPU_OUTPUT_LINE_WIDTH,
	.pixel_ram_size = DEFAULT_PIXEL_RAM_SIZE,
	.max_hdeci_exp = MAX_HORZ_DECIMATION,
	.max_vdeci_exp = MAX_VERT_DECIMATION,
};

static const struct dpu_ubwc_cfg sdm845_ubwc_cfg = {
	.ubwc_version = DPU_HW_UBWC_VER_20,
	.highest_bank_bit = 0x2,
};

static const struct dpu_mdp_cfg sdm845_mdp = {
	.name = "top_0",
	.base = 0x0, .len = 0x45c,
	.features = BIT(DPU_MDP_AUDIO_SELECT) | BIT(DPU_MDP_VSYNC_SEL),
<<<<<<< HEAD
	.clk_ctrls[DPU_CLK_CTRL_VIG0] = { .reg_off = 0x2ac, .bit_off = 0 },
	.clk_ctrls[DPU_CLK_CTRL_VIG1] = { .reg_off = 0x2b4, .bit_off = 0 },
	.clk_ctrls[DPU_CLK_CTRL_VIG2] = { .reg_off = 0x2bc, .bit_off = 0 },
	.clk_ctrls[DPU_CLK_CTRL_VIG3] = { .reg_off = 0x2c4, .bit_off = 0 },
	.clk_ctrls[DPU_CLK_CTRL_DMA0] = { .reg_off = 0x2ac, .bit_off = 8 },
	.clk_ctrls[DPU_CLK_CTRL_DMA1] = { .reg_off = 0x2b4, .bit_off = 8 },
	.clk_ctrls[DPU_CLK_CTRL_DMA2] = { .reg_off = 0x2bc, .bit_off = 8 },
	.clk_ctrls[DPU_CLK_CTRL_DMA3] = { .reg_off = 0x2c4, .bit_off = 8 },
=======
	.clk_ctrls = {
		[DPU_CLK_CTRL_VIG0] = { .reg_off = 0x2ac, .bit_off = 0 },
		[DPU_CLK_CTRL_VIG1] = { .reg_off = 0x2b4, .bit_off = 0 },
		[DPU_CLK_CTRL_VIG2] = { .reg_off = 0x2bc, .bit_off = 0 },
		[DPU_CLK_CTRL_VIG3] = { .reg_off = 0x2c4, .bit_off = 0 },
		[DPU_CLK_CTRL_DMA0] = { .reg_off = 0x2ac, .bit_off = 8 },
		[DPU_CLK_CTRL_DMA1] = { .reg_off = 0x2b4, .bit_off = 8 },
		[DPU_CLK_CTRL_DMA2] = { .reg_off = 0x2bc, .bit_off = 8 },
		[DPU_CLK_CTRL_DMA3] = { .reg_off = 0x2c4, .bit_off = 8 },
>>>>>>> da8103da
	},
};

static const struct dpu_ctl_cfg sdm845_ctl[] = {
	{
		.name = "ctl_0", .id = CTL_0,
		.base = 0x1000, .len = 0xe4,
		.features = BIT(DPU_CTL_SPLIT_DISPLAY),
		.intr_start = DPU_IRQ_IDX(MDP_SSPP_TOP0_INTR2, 9),
	}, {
		.name = "ctl_1", .id = CTL_1,
		.base = 0x1200, .len = 0xe4,
		.features = BIT(DPU_CTL_SPLIT_DISPLAY),
		.intr_start = DPU_IRQ_IDX(MDP_SSPP_TOP0_INTR2, 10),
	}, {
		.name = "ctl_2", .id = CTL_2,
		.base = 0x1400, .len = 0xe4,
		.intr_start = DPU_IRQ_IDX(MDP_SSPP_TOP0_INTR2, 11),
	}, {
		.name = "ctl_3", .id = CTL_3,
		.base = 0x1600, .len = 0xe4,
		.intr_start = DPU_IRQ_IDX(MDP_SSPP_TOP0_INTR2, 12),
	}, {
		.name = "ctl_4", .id = CTL_4,
		.base = 0x1800, .len = 0xe4,
		.intr_start = DPU_IRQ_IDX(MDP_SSPP_TOP0_INTR2, 13),
	},
};

static const struct dpu_sspp_cfg sdm845_sspp[] = {
	{
		.name = "sspp_0", .id = SSPP_VIG0,
		.base = 0x4000, .len = 0x1c8,
		.features = VIG_SDM845_MASK_SDMA,
		.sblk = &sdm845_vig_sblk_0,
		.xin_id = 0,
		.type = SSPP_TYPE_VIG,
		.clk_ctrl = DPU_CLK_CTRL_VIG0,
	}, {
		.name = "sspp_1", .id = SSPP_VIG1,
		.base = 0x6000, .len = 0x1c8,
		.features = VIG_SDM845_MASK_SDMA,
		.sblk = &sdm845_vig_sblk_1,
		.xin_id = 4,
		.type = SSPP_TYPE_VIG,
		.clk_ctrl = DPU_CLK_CTRL_VIG1,
	}, {
		.name = "sspp_2", .id = SSPP_VIG2,
		.base = 0x8000, .len = 0x1c8,
		.features = VIG_SDM845_MASK_SDMA,
		.sblk = &sdm845_vig_sblk_2,
		.xin_id = 8,
		.type = SSPP_TYPE_VIG,
		.clk_ctrl = DPU_CLK_CTRL_VIG2,
	}, {
		.name = "sspp_3", .id = SSPP_VIG3,
		.base = 0xa000, .len = 0x1c8,
		.features = VIG_SDM845_MASK_SDMA,
		.sblk = &sdm845_vig_sblk_3,
		.xin_id = 12,
		.type = SSPP_TYPE_VIG,
		.clk_ctrl = DPU_CLK_CTRL_VIG3,
	}, {
		.name = "sspp_8", .id = SSPP_DMA0,
		.base = 0x24000, .len = 0x1c8,
		.features = DMA_SDM845_MASK_SDMA,
		.sblk = &sdm845_dma_sblk_0,
		.xin_id = 1,
		.type = SSPP_TYPE_DMA,
		.clk_ctrl = DPU_CLK_CTRL_DMA0,
	}, {
		.name = "sspp_9", .id = SSPP_DMA1,
		.base = 0x26000, .len = 0x1c8,
		.features = DMA_SDM845_MASK_SDMA,
		.sblk = &sdm845_dma_sblk_1,
		.xin_id = 5,
		.type = SSPP_TYPE_DMA,
		.clk_ctrl = DPU_CLK_CTRL_DMA1,
	}, {
		.name = "sspp_10", .id = SSPP_DMA2,
		.base = 0x28000, .len = 0x1c8,
		.features = DMA_CURSOR_SDM845_MASK_SDMA,
		.sblk = &sdm845_dma_sblk_2,
		.xin_id = 9,
		.type = SSPP_TYPE_DMA,
		.clk_ctrl = DPU_CLK_CTRL_DMA2,
	}, {
		.name = "sspp_11", .id = SSPP_DMA3,
		.base = 0x2a000, .len = 0x1c8,
		.features = DMA_CURSOR_SDM845_MASK_SDMA,
		.sblk = &sdm845_dma_sblk_3,
		.xin_id = 13,
		.type = SSPP_TYPE_DMA,
		.clk_ctrl = DPU_CLK_CTRL_DMA3,
	},
};

static const struct dpu_lm_cfg sdm845_lm[] = {
<<<<<<< HEAD
	LM_BLK("lm_0", LM_0, 0x44000, MIXER_SDM845_MASK,
		&sdm845_lm_sblk, PINGPONG_0, LM_1, DSPP_0),
	LM_BLK("lm_1", LM_1, 0x45000, MIXER_SDM845_MASK,
		&sdm845_lm_sblk, PINGPONG_1, LM_0, DSPP_1),
	LM_BLK("lm_2", LM_2, 0x46000, MIXER_SDM845_MASK,
		&sdm845_lm_sblk, PINGPONG_2, LM_5, DSPP_2),
	LM_BLK("lm_3", LM_3, 0x0, MIXER_SDM845_MASK,
		&sdm845_lm_sblk, PINGPONG_NONE, 0, DSPP_3),
	LM_BLK("lm_4", LM_4, 0x0, MIXER_SDM845_MASK,
		&sdm845_lm_sblk, PINGPONG_NONE, 0, 0),
	LM_BLK("lm_5", LM_5, 0x49000, MIXER_SDM845_MASK,
		&sdm845_lm_sblk, PINGPONG_3, LM_2, 0),
=======
	{
		.name = "lm_0", .id = LM_0,
		.base = 0x44000, .len = 0x320,
		.features = MIXER_SDM845_MASK,
		.sblk = &sdm845_lm_sblk,
		.lm_pair = LM_1,
		.pingpong = PINGPONG_0,
		.dspp = DSPP_0,
	}, {
		.name = "lm_1", .id = LM_1,
		.base = 0x45000, .len = 0x320,
		.features = MIXER_SDM845_MASK,
		.sblk = &sdm845_lm_sblk,
		.lm_pair = LM_0,
		.pingpong = PINGPONG_1,
		.dspp = DSPP_1,
	}, {
		.name = "lm_2", .id = LM_2,
		.base = 0x46000, .len = 0x320,
		.features = MIXER_SDM845_MASK,
		.sblk = &sdm845_lm_sblk,
		.lm_pair = LM_5,
		.pingpong = PINGPONG_2,
		.dspp = DSPP_2,
	}, {
		.name = "lm_3", .id = LM_3,
		.base = 0x0, .len = 0x320,
		.features = MIXER_SDM845_MASK,
		.sblk = &sdm845_lm_sblk,
		.pingpong = PINGPONG_NONE,
		.dspp = DSPP_3,
	}, {
		.name = "lm_4", .id = LM_4,
		.base = 0x0, .len = 0x320,
		.features = MIXER_SDM845_MASK,
		.sblk = &sdm845_lm_sblk,
		.pingpong = PINGPONG_NONE,
	}, {
		.name = "lm_5", .id = LM_5,
		.base = 0x49000, .len = 0x320,
		.features = MIXER_SDM845_MASK,
		.sblk = &sdm845_lm_sblk,
		.lm_pair = LM_2,
		.pingpong = PINGPONG_3,
	},
};

static const struct dpu_dspp_cfg sdm845_dspp[] = {
	{
		.name = "dspp_0", .id = DSPP_0,
		.base = 0x54000, .len = 0x1800,
		.features = DSPP_SC7180_MASK,
		.sblk = &sdm845_dspp_sblk,
	}, {
		.name = "dspp_1", .id = DSPP_1,
		.base = 0x56000, .len = 0x1800,
		.features = DSPP_SC7180_MASK,
		.sblk = &sdm845_dspp_sblk,
	}, {
		.name = "dspp_2", .id = DSPP_2,
		.base = 0x58000, .len = 0x1800,
		.features = DSPP_SC7180_MASK,
		.sblk = &sdm845_dspp_sblk,
	}, {
		.name = "dspp_3", .id = DSPP_3,
		.base = 0x5a000, .len = 0x1800,
		.features = DSPP_SC7180_MASK,
		.sblk = &sdm845_dspp_sblk,
	},
>>>>>>> da8103da
};

static const struct dpu_dspp_cfg sdm845_dspp[] = {
	DSPP_BLK("dspp_0", DSPP_0, 0x54000, DSPP_SC7180_MASK,
		 &sm8150_dspp_sblk),
	DSPP_BLK("dspp_1", DSPP_1, 0x56000, DSPP_SC7180_MASK,
		 &sm8150_dspp_sblk),
	DSPP_BLK("dspp_2", DSPP_2, 0x58000, DSPP_SC7180_MASK,
		 &sm8150_dspp_sblk),
	DSPP_BLK("dspp_3", DSPP_3, 0x5a000, DSPP_SC7180_MASK,
		 &sm8150_dspp_sblk),
};

static const struct dpu_pingpong_cfg sdm845_pp[] = {
<<<<<<< HEAD
	PP_BLK("pingpong_0", PINGPONG_0, 0x70000, PINGPONG_SDM845_TE2_MASK, 0, sdm845_pp_sblk_te,
			DPU_IRQ_IDX(MDP_SSPP_TOP0_INTR, 8),
			DPU_IRQ_IDX(MDP_SSPP_TOP0_INTR, 12)),
	PP_BLK("pingpong_1", PINGPONG_1, 0x70800, PINGPONG_SDM845_TE2_MASK, 0, sdm845_pp_sblk_te,
			DPU_IRQ_IDX(MDP_SSPP_TOP0_INTR, 9),
			DPU_IRQ_IDX(MDP_SSPP_TOP0_INTR, 13)),
	PP_BLK("pingpong_2", PINGPONG_2, 0x71000, PINGPONG_SDM845_MASK, 0, sdm845_pp_sblk,
			DPU_IRQ_IDX(MDP_SSPP_TOP0_INTR, 10),
			DPU_IRQ_IDX(MDP_SSPP_TOP0_INTR, 14)),
	PP_BLK("pingpong_3", PINGPONG_3, 0x71800, PINGPONG_SDM845_MASK, 0, sdm845_pp_sblk,
			DPU_IRQ_IDX(MDP_SSPP_TOP0_INTR, 11),
			DPU_IRQ_IDX(MDP_SSPP_TOP0_INTR, 15)),
=======
	{
		.name = "pingpong_0", .id = PINGPONG_0,
		.base = 0x70000, .len = 0xd4,
		.features = PINGPONG_SDM845_TE2_MASK,
		.sblk = &sdm845_pp_sblk_te,
		.intr_done = DPU_IRQ_IDX(MDP_SSPP_TOP0_INTR, 8),
		.intr_rdptr = DPU_IRQ_IDX(MDP_SSPP_TOP0_INTR, 12),
	}, {
		.name = "pingpong_1", .id = PINGPONG_1,
		.base = 0x70800, .len = 0xd4,
		.features = PINGPONG_SDM845_TE2_MASK,
		.sblk = &sdm845_pp_sblk_te,
		.intr_done = DPU_IRQ_IDX(MDP_SSPP_TOP0_INTR, 9),
		.intr_rdptr = DPU_IRQ_IDX(MDP_SSPP_TOP0_INTR, 13),
	}, {
		.name = "pingpong_2", .id = PINGPONG_2,
		.base = 0x71000, .len = 0xd4,
		.features = PINGPONG_SDM845_MASK,
		.sblk = &sdm845_pp_sblk,
		.intr_done = DPU_IRQ_IDX(MDP_SSPP_TOP0_INTR, 10),
		.intr_rdptr = DPU_IRQ_IDX(MDP_SSPP_TOP0_INTR, 14),
	}, {
		.name = "pingpong_3", .id = PINGPONG_3,
		.base = 0x71800, .len = 0xd4,
		.features = PINGPONG_SDM845_MASK,
		.sblk = &sdm845_pp_sblk,
		.intr_done = DPU_IRQ_IDX(MDP_SSPP_TOP0_INTR, 11),
		.intr_rdptr = DPU_IRQ_IDX(MDP_SSPP_TOP0_INTR, 15),
	},
>>>>>>> da8103da
};

static const struct dpu_dsc_cfg sdm845_dsc[] = {
	{
		.name = "dsc_0", .id = DSC_0,
		.base = 0x80000, .len = 0x140,
	}, {
		.name = "dsc_1", .id = DSC_1,
		.base = 0x80400, .len = 0x140,
	}, {
		.name = "dsc_2", .id = DSC_2,
		.base = 0x80800, .len = 0x140,
	}, {
		.name = "dsc_3", .id = DSC_3,
		.base = 0x80c00, .len = 0x140,
	},
};

static const struct dpu_intf_cfg sdm845_intf[] = {
<<<<<<< HEAD
	INTF_BLK("intf_0", INTF_0, 0x6a000, 0x280, INTF_DP, 0, 24, INTF_SDM845_MASK,
			DPU_IRQ_IDX(MDP_SSPP_TOP0_INTR, 24),
			DPU_IRQ_IDX(MDP_SSPP_TOP0_INTR, 25)),
	INTF_BLK("intf_1", INTF_1, 0x6a800, 0x280, INTF_DSI, 0, 24, INTF_SDM845_MASK,
			DPU_IRQ_IDX(MDP_SSPP_TOP0_INTR, 26),
			DPU_IRQ_IDX(MDP_SSPP_TOP0_INTR, 27)),
	INTF_BLK("intf_2", INTF_2, 0x6b000, 0x280, INTF_DSI, 1, 24, INTF_SDM845_MASK,
			DPU_IRQ_IDX(MDP_SSPP_TOP0_INTR, 28),
			DPU_IRQ_IDX(MDP_SSPP_TOP0_INTR, 29)),
	INTF_BLK("intf_3", INTF_3, 0x6b800, 0x280, INTF_DP, 1, 24, INTF_SDM845_MASK,
			DPU_IRQ_IDX(MDP_SSPP_TOP0_INTR, 30),
			DPU_IRQ_IDX(MDP_SSPP_TOP0_INTR, 31)),
=======
	{
		.name = "intf_0", .id = INTF_0,
		.base = 0x6a000, .len = 0x280,
		.type = INTF_DP,
		.controller_id = MSM_DP_CONTROLLER_0,
		.prog_fetch_lines_worst_case = 24,
		.intr_underrun = DPU_IRQ_IDX(MDP_SSPP_TOP0_INTR, 24),
		.intr_vsync = DPU_IRQ_IDX(MDP_SSPP_TOP0_INTR, 25),
		.intr_tear_rd_ptr = -1,
	}, {
		.name = "intf_1", .id = INTF_1,
		.base = 0x6a800, .len = 0x280,
		.type = INTF_DSI,
		.controller_id = MSM_DSI_CONTROLLER_0,
		.prog_fetch_lines_worst_case = 24,
		.intr_underrun = DPU_IRQ_IDX(MDP_SSPP_TOP0_INTR, 26),
		.intr_vsync = DPU_IRQ_IDX(MDP_SSPP_TOP0_INTR, 27),
		.intr_tear_rd_ptr = -1,
	}, {
		.name = "intf_2", .id = INTF_2,
		.base = 0x6b000, .len = 0x280,
		.type = INTF_DSI,
		.controller_id = MSM_DSI_CONTROLLER_1,
		.prog_fetch_lines_worst_case = 24,
		.intr_underrun = DPU_IRQ_IDX(MDP_SSPP_TOP0_INTR, 28),
		.intr_vsync = DPU_IRQ_IDX(MDP_SSPP_TOP0_INTR, 29),
		.intr_tear_rd_ptr = -1,
	}, {
		.name = "intf_3", .id = INTF_3,
		.base = 0x6b800, .len = 0x280,
		.type = INTF_DP,
		.controller_id = MSM_DP_CONTROLLER_1,
		.prog_fetch_lines_worst_case = 24,
		.intr_underrun = DPU_IRQ_IDX(MDP_SSPP_TOP0_INTR, 30),
		.intr_vsync = DPU_IRQ_IDX(MDP_SSPP_TOP0_INTR, 31),
		.intr_tear_rd_ptr = -1,
	},
>>>>>>> da8103da
};

static const struct dpu_perf_cfg sdm845_perf_data = {
	.max_bw_low = 6800000,
	.max_bw_high = 6800000,
	.min_core_ib = 2400000,
	.min_llcc_ib = 800000,
	.min_dram_ib = 800000,
	.undersized_prefill_lines = 2,
	.xtra_prefill_lines = 2,
	.dest_scale_prefill_lines = 3,
	.macrotile_prefill_lines = 4,
	.yuv_nv12_prefill_lines = 8,
	.linear_prefill_lines = 1,
	.downscaling_prefill_lines = 1,
	.amortizable_threshold = 25,
	.min_prefill_lines = 24,
	.danger_lut_tbl = {0xf, 0xffff, 0x0},
	.safe_lut_tbl = {0xfff0, 0xf000, 0xffff},
	.qos_lut_tbl = {
		{.nentry = ARRAY_SIZE(sdm845_qos_linear),
		.entries = sdm845_qos_linear
		},
		{.nentry = ARRAY_SIZE(sdm845_qos_macrotile),
		.entries = sdm845_qos_macrotile
		},
		{.nentry = ARRAY_SIZE(sdm845_qos_nrt),
		.entries = sdm845_qos_nrt
		},
	},
	.cdp_cfg = {
		{.rd_enable = 1, .wr_enable = 1},
		{.rd_enable = 1, .wr_enable = 0}
	},
	.clk_inefficiency_factor = 105,
	.bw_inefficiency_factor = 120,
};

const struct dpu_mdss_cfg dpu_sdm845_cfg = {
	.caps = &sdm845_dpu_caps,
	.ubwc = &sdm845_ubwc_cfg,
	.mdp = &sdm845_mdp,
	.ctl_count = ARRAY_SIZE(sdm845_ctl),
	.ctl = sdm845_ctl,
	.sspp_count = ARRAY_SIZE(sdm845_sspp),
	.sspp = sdm845_sspp,
	.mixer_count = ARRAY_SIZE(sdm845_lm),
	.mixer = sdm845_lm,
	.dspp_count = ARRAY_SIZE(sdm845_dspp),
	.dspp = sdm845_dspp,
	.pingpong_count = ARRAY_SIZE(sdm845_pp),
	.pingpong = sdm845_pp,
	.dsc_count = ARRAY_SIZE(sdm845_dsc),
	.dsc = sdm845_dsc,
	.intf_count = ARRAY_SIZE(sdm845_intf),
	.intf = sdm845_intf,
	.vbif_count = ARRAY_SIZE(sdm845_vbif),
	.vbif = sdm845_vbif,
	.perf = &sdm845_perf_data,
	.mdss_irqs = BIT(MDP_SSPP_TOP0_INTR) | \
		     BIT(MDP_SSPP_TOP0_INTR2) | \
		     BIT(MDP_SSPP_TOP0_HIST_INTR) | \
		     BIT(MDP_INTF0_INTR) | \
		     BIT(MDP_INTF1_INTR) | \
		     BIT(MDP_INTF2_INTR) | \
		     BIT(MDP_INTF3_INTR) | \
		     BIT(MDP_AD4_0_INTR) | \
		     BIT(MDP_AD4_1_INTR),
};

#endif<|MERGE_RESOLUTION|>--- conflicted
+++ resolved
@@ -30,16 +30,6 @@
 	.name = "top_0",
 	.base = 0x0, .len = 0x45c,
 	.features = BIT(DPU_MDP_AUDIO_SELECT) | BIT(DPU_MDP_VSYNC_SEL),
-<<<<<<< HEAD
-	.clk_ctrls[DPU_CLK_CTRL_VIG0] = { .reg_off = 0x2ac, .bit_off = 0 },
-	.clk_ctrls[DPU_CLK_CTRL_VIG1] = { .reg_off = 0x2b4, .bit_off = 0 },
-	.clk_ctrls[DPU_CLK_CTRL_VIG2] = { .reg_off = 0x2bc, .bit_off = 0 },
-	.clk_ctrls[DPU_CLK_CTRL_VIG3] = { .reg_off = 0x2c4, .bit_off = 0 },
-	.clk_ctrls[DPU_CLK_CTRL_DMA0] = { .reg_off = 0x2ac, .bit_off = 8 },
-	.clk_ctrls[DPU_CLK_CTRL_DMA1] = { .reg_off = 0x2b4, .bit_off = 8 },
-	.clk_ctrls[DPU_CLK_CTRL_DMA2] = { .reg_off = 0x2bc, .bit_off = 8 },
-	.clk_ctrls[DPU_CLK_CTRL_DMA3] = { .reg_off = 0x2c4, .bit_off = 8 },
-=======
 	.clk_ctrls = {
 		[DPU_CLK_CTRL_VIG0] = { .reg_off = 0x2ac, .bit_off = 0 },
 		[DPU_CLK_CTRL_VIG1] = { .reg_off = 0x2b4, .bit_off = 0 },
@@ -49,7 +39,6 @@
 		[DPU_CLK_CTRL_DMA1] = { .reg_off = 0x2b4, .bit_off = 8 },
 		[DPU_CLK_CTRL_DMA2] = { .reg_off = 0x2bc, .bit_off = 8 },
 		[DPU_CLK_CTRL_DMA3] = { .reg_off = 0x2c4, .bit_off = 8 },
->>>>>>> da8103da
 	},
 };
 
@@ -148,20 +137,6 @@
 };
 
 static const struct dpu_lm_cfg sdm845_lm[] = {
-<<<<<<< HEAD
-	LM_BLK("lm_0", LM_0, 0x44000, MIXER_SDM845_MASK,
-		&sdm845_lm_sblk, PINGPONG_0, LM_1, DSPP_0),
-	LM_BLK("lm_1", LM_1, 0x45000, MIXER_SDM845_MASK,
-		&sdm845_lm_sblk, PINGPONG_1, LM_0, DSPP_1),
-	LM_BLK("lm_2", LM_2, 0x46000, MIXER_SDM845_MASK,
-		&sdm845_lm_sblk, PINGPONG_2, LM_5, DSPP_2),
-	LM_BLK("lm_3", LM_3, 0x0, MIXER_SDM845_MASK,
-		&sdm845_lm_sblk, PINGPONG_NONE, 0, DSPP_3),
-	LM_BLK("lm_4", LM_4, 0x0, MIXER_SDM845_MASK,
-		&sdm845_lm_sblk, PINGPONG_NONE, 0, 0),
-	LM_BLK("lm_5", LM_5, 0x49000, MIXER_SDM845_MASK,
-		&sdm845_lm_sblk, PINGPONG_3, LM_2, 0),
-=======
 	{
 		.name = "lm_0", .id = LM_0,
 		.base = 0x44000, .len = 0x320,
@@ -231,35 +206,9 @@
 		.features = DSPP_SC7180_MASK,
 		.sblk = &sdm845_dspp_sblk,
 	},
->>>>>>> da8103da
-};
-
-static const struct dpu_dspp_cfg sdm845_dspp[] = {
-	DSPP_BLK("dspp_0", DSPP_0, 0x54000, DSPP_SC7180_MASK,
-		 &sm8150_dspp_sblk),
-	DSPP_BLK("dspp_1", DSPP_1, 0x56000, DSPP_SC7180_MASK,
-		 &sm8150_dspp_sblk),
-	DSPP_BLK("dspp_2", DSPP_2, 0x58000, DSPP_SC7180_MASK,
-		 &sm8150_dspp_sblk),
-	DSPP_BLK("dspp_3", DSPP_3, 0x5a000, DSPP_SC7180_MASK,
-		 &sm8150_dspp_sblk),
 };
 
 static const struct dpu_pingpong_cfg sdm845_pp[] = {
-<<<<<<< HEAD
-	PP_BLK("pingpong_0", PINGPONG_0, 0x70000, PINGPONG_SDM845_TE2_MASK, 0, sdm845_pp_sblk_te,
-			DPU_IRQ_IDX(MDP_SSPP_TOP0_INTR, 8),
-			DPU_IRQ_IDX(MDP_SSPP_TOP0_INTR, 12)),
-	PP_BLK("pingpong_1", PINGPONG_1, 0x70800, PINGPONG_SDM845_TE2_MASK, 0, sdm845_pp_sblk_te,
-			DPU_IRQ_IDX(MDP_SSPP_TOP0_INTR, 9),
-			DPU_IRQ_IDX(MDP_SSPP_TOP0_INTR, 13)),
-	PP_BLK("pingpong_2", PINGPONG_2, 0x71000, PINGPONG_SDM845_MASK, 0, sdm845_pp_sblk,
-			DPU_IRQ_IDX(MDP_SSPP_TOP0_INTR, 10),
-			DPU_IRQ_IDX(MDP_SSPP_TOP0_INTR, 14)),
-	PP_BLK("pingpong_3", PINGPONG_3, 0x71800, PINGPONG_SDM845_MASK, 0, sdm845_pp_sblk,
-			DPU_IRQ_IDX(MDP_SSPP_TOP0_INTR, 11),
-			DPU_IRQ_IDX(MDP_SSPP_TOP0_INTR, 15)),
-=======
 	{
 		.name = "pingpong_0", .id = PINGPONG_0,
 		.base = 0x70000, .len = 0xd4,
@@ -289,7 +238,6 @@
 		.intr_done = DPU_IRQ_IDX(MDP_SSPP_TOP0_INTR, 11),
 		.intr_rdptr = DPU_IRQ_IDX(MDP_SSPP_TOP0_INTR, 15),
 	},
->>>>>>> da8103da
 };
 
 static const struct dpu_dsc_cfg sdm845_dsc[] = {
@@ -309,20 +257,6 @@
 };
 
 static const struct dpu_intf_cfg sdm845_intf[] = {
-<<<<<<< HEAD
-	INTF_BLK("intf_0", INTF_0, 0x6a000, 0x280, INTF_DP, 0, 24, INTF_SDM845_MASK,
-			DPU_IRQ_IDX(MDP_SSPP_TOP0_INTR, 24),
-			DPU_IRQ_IDX(MDP_SSPP_TOP0_INTR, 25)),
-	INTF_BLK("intf_1", INTF_1, 0x6a800, 0x280, INTF_DSI, 0, 24, INTF_SDM845_MASK,
-			DPU_IRQ_IDX(MDP_SSPP_TOP0_INTR, 26),
-			DPU_IRQ_IDX(MDP_SSPP_TOP0_INTR, 27)),
-	INTF_BLK("intf_2", INTF_2, 0x6b000, 0x280, INTF_DSI, 1, 24, INTF_SDM845_MASK,
-			DPU_IRQ_IDX(MDP_SSPP_TOP0_INTR, 28),
-			DPU_IRQ_IDX(MDP_SSPP_TOP0_INTR, 29)),
-	INTF_BLK("intf_3", INTF_3, 0x6b800, 0x280, INTF_DP, 1, 24, INTF_SDM845_MASK,
-			DPU_IRQ_IDX(MDP_SSPP_TOP0_INTR, 30),
-			DPU_IRQ_IDX(MDP_SSPP_TOP0_INTR, 31)),
-=======
 	{
 		.name = "intf_0", .id = INTF_0,
 		.base = 0x6a000, .len = 0x280,
@@ -360,7 +294,6 @@
 		.intr_vsync = DPU_IRQ_IDX(MDP_SSPP_TOP0_INTR, 31),
 		.intr_tear_rd_ptr = -1,
 	},
->>>>>>> da8103da
 };
 
 static const struct dpu_perf_cfg sdm845_perf_data = {
