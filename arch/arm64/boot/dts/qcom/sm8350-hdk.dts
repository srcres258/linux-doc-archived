--- conflicted
+++ resolved
@@ -349,25 +349,10 @@
 		vcc-supply = <&vreg_bob>;
 		mode-switch;
 		orientation-switch;
-<<<<<<< HEAD
-		svid = /bits/ 16 <0xff01>;
-
-		ports {
-			#address-cells = <1>;
-			#size-cells = <0>;
-
-			port@0 {
-				reg = <0>;
-
-				fsa4480_sbu_mux: endpoint {
-					remote-endpoint = <&pmic_glink_sbu>;
-				};
-=======
 
 		port {
 			fsa4480_sbu_mux: endpoint {
 				remote-endpoint = <&pmic_glink_sbu>;
->>>>>>> da8103da
 			};
 		};
 	};
