--- conflicted
+++ resolved
@@ -130,8 +130,6 @@
 					};
 				};
 
-<<<<<<< HEAD
-=======
 			};
 		};
 	};
@@ -246,7 +244,6 @@
 					hysteresis = <4000>;
 					type = "passive";
 				};
->>>>>>> da8103da
 			};
 		};
 	};
@@ -638,25 +635,10 @@
 		vcc-supply = <&vreg_bob>;
 		mode-switch;
 		orientation-switch;
-<<<<<<< HEAD
-		svid = /bits/ 16 <0xff01>;
-
-		ports {
-			#address-cells = <1>;
-			#size-cells = <0>;
-
-			port@0 {
-				reg = <0>;
-
-				fsa4480_sbu_mux: endpoint {
-					remote-endpoint = <&pmic_glink_sbu>;
-				};
-=======
 
 		port {
 			fsa4480_sbu_mux: endpoint {
 				remote-endpoint = <&pmic_glink_sbu>;
->>>>>>> da8103da
 			};
 		};
 	};
