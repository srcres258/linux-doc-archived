--- conflicted
+++ resolved
@@ -6823,10 +6823,7 @@
 	struct hci_evt_le_cis_established *ev = data;
 	struct hci_conn *conn;
 	struct bt_iso_qos *qos;
-<<<<<<< HEAD
-=======
 	bool pending = false;
->>>>>>> fd859b4a
 	u16 handle = __le16_to_cpu(ev->handle);
 
 	bt_dev_dbg(hdev, "status 0x%2.2x", ev->status);
@@ -6848,11 +6845,8 @@
 		goto unlock;
 	}
 
-<<<<<<< HEAD
-=======
 	pending = test_and_clear_bit(HCI_CONN_CREATE_CIS, &conn->flags);
 
->>>>>>> fd859b4a
 	qos = &conn->iso_qos;
 
 	/* Convert ISO Interval (1.25 ms slots) to SDU Interval (us) */
