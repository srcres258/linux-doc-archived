// SPDX-License-Identifier: GPL-2.0 OR MIT
/*
 * Copyright 2016-2022 Advanced Micro Devices, Inc.
 *
 * Permission is hereby granted, free of charge, to any person obtaining a
 * copy of this software and associated documentation files (the "Software"),
 * to deal in the Software without restriction, including without limitation
 * the rights to use, copy, modify, merge, publish, distribute, sublicense,
 * and/or sell copies of the Software, and to permit persons to whom the
 * Software is furnished to do so, subject to the following conditions:
 *
 * The above copyright notice and this permission notice shall be included in
 * all copies or substantial portions of the Software.
 *
 * THE SOFTWARE IS PROVIDED "AS IS", WITHOUT WARRANTY OF ANY KIND, EXPRESS OR
 * IMPLIED, INCLUDING BUT NOT LIMITED TO THE WARRANTIES OF MERCHANTABILITY,
 * FITNESS FOR A PARTICULAR PURPOSE AND NONINFRINGEMENT.  IN NO EVENT SHALL
 * THE COPYRIGHT HOLDER(S) OR AUTHOR(S) BE LIABLE FOR ANY CLAIM, DAMAGES OR
 * OTHER LIABILITY, WHETHER IN AN ACTION OF CONTRACT, TORT OR OTHERWISE,
 * ARISING FROM, OUT OF OR IN CONNECTION WITH THE SOFTWARE OR THE USE OR
 * OTHER DEALINGS IN THE SOFTWARE.
 *
 */

#include <linux/printk.h>
#include <linux/slab.h>
#include <linux/uaccess.h>
#include "kfd_priv.h"
#include "kfd_mqd_manager.h"
#include "v9_structs.h"
#include "gc/gc_9_0_offset.h"
#include "gc/gc_9_0_sh_mask.h"
#include "sdma0/sdma0_4_0_sh_mask.h"
#include "amdgpu_amdkfd.h"
#include "kfd_device_queue_manager.h"

static void update_mqd(struct mqd_manager *mm, void *mqd,
		       struct queue_properties *q,
		       struct mqd_update_info *minfo);

static uint64_t mqd_stride_v9(struct mqd_manager *mm,
				struct queue_properties *q)
{
	if (mm->dev->kfd->cwsr_enabled &&
	    q->type == KFD_QUEUE_TYPE_COMPUTE)
		return ALIGN(q->ctl_stack_size, PAGE_SIZE) +
			ALIGN(sizeof(struct v9_mqd), PAGE_SIZE);

	return mm->mqd_size;
}

static inline struct v9_mqd *get_mqd(void *mqd)
{
	return (struct v9_mqd *)mqd;
}

static inline struct v9_sdma_mqd *get_sdma_mqd(void *mqd)
{
	return (struct v9_sdma_mqd *)mqd;
}

static void update_cu_mask(struct mqd_manager *mm, void *mqd,
			struct mqd_update_info *minfo)
{
	struct v9_mqd *m;
	uint32_t se_mask[KFD_MAX_NUM_SE] = {0};

	if (!minfo || !minfo->cu_mask.ptr)
		return;

	mqd_symmetrically_map_cu_mask(mm,
		minfo->cu_mask.ptr, minfo->cu_mask.count, se_mask);

	m = get_mqd(mqd);
	m->compute_static_thread_mgmt_se0 = se_mask[0];
	m->compute_static_thread_mgmt_se1 = se_mask[1];
	m->compute_static_thread_mgmt_se2 = se_mask[2];
	m->compute_static_thread_mgmt_se3 = se_mask[3];
	m->compute_static_thread_mgmt_se4 = se_mask[4];
	m->compute_static_thread_mgmt_se5 = se_mask[5];
	m->compute_static_thread_mgmt_se6 = se_mask[6];
	m->compute_static_thread_mgmt_se7 = se_mask[7];

	pr_debug("update cu mask to %#x %#x %#x %#x %#x %#x %#x %#x\n",
		m->compute_static_thread_mgmt_se0,
		m->compute_static_thread_mgmt_se1,
		m->compute_static_thread_mgmt_se2,
		m->compute_static_thread_mgmt_se3,
		m->compute_static_thread_mgmt_se4,
		m->compute_static_thread_mgmt_se5,
		m->compute_static_thread_mgmt_se6,
		m->compute_static_thread_mgmt_se7);
}

static void set_priority(struct v9_mqd *m, struct queue_properties *q)
{
	m->cp_hqd_pipe_priority = pipe_priority_map[q->priority];
	m->cp_hqd_queue_priority = q->priority;
}

static struct kfd_mem_obj *allocate_mqd(struct kfd_node *node,
		struct queue_properties *q)
{
	int retval;
	struct kfd_mem_obj *mqd_mem_obj = NULL;

	/* For V9 only, due to a HW bug, the control stack of a user mode
	 * compute queue needs to be allocated just behind the page boundary
	 * of its regular MQD buffer. So we allocate an enlarged MQD buffer:
	 * the first page of the buffer serves as the regular MQD buffer
	 * purpose and the remaining is for control stack. Although the two
	 * parts are in the same buffer object, they need different memory
	 * types: MQD part needs UC (uncached) as usual, while control stack
	 * needs NC (non coherent), which is different from the UC type which
	 * is used when control stack is allocated in user space.
	 *
	 * Because of all those, we use the gtt allocation function instead
	 * of sub-allocation function for this enlarged MQD buffer. Moreover,
	 * in order to achieve two memory types in a single buffer object, we
	 * pass a special bo flag AMDGPU_GEM_CREATE_CP_MQD_GFX9 to instruct
	 * amdgpu memory functions to do so.
	 */
	if (node->kfd->cwsr_enabled && (q->type == KFD_QUEUE_TYPE_COMPUTE)) {
		mqd_mem_obj = kzalloc(sizeof(struct kfd_mem_obj), GFP_KERNEL);
		if (!mqd_mem_obj)
			return NULL;
		retval = amdgpu_amdkfd_alloc_gtt_mem(node->adev,
			(ALIGN(q->ctl_stack_size, PAGE_SIZE) +
			ALIGN(sizeof(struct v9_mqd), PAGE_SIZE)) *
			NUM_XCC(node->xcc_mask),
			&(mqd_mem_obj->gtt_mem),
			&(mqd_mem_obj->gpu_addr),
			(void *)&(mqd_mem_obj->cpu_ptr), true);

		if (retval) {
			kfree(mqd_mem_obj);
			return NULL;
		}
	} else {
		retval = kfd_gtt_sa_allocate(node, sizeof(struct v9_mqd),
				&mqd_mem_obj);
		if (retval)
			return NULL;
	}

	return mqd_mem_obj;
}

static void init_mqd(struct mqd_manager *mm, void **mqd,
			struct kfd_mem_obj *mqd_mem_obj, uint64_t *gart_addr,
			struct queue_properties *q)
{
	uint64_t addr;
	struct v9_mqd *m;

	m = (struct v9_mqd *) mqd_mem_obj->cpu_ptr;
	addr = mqd_mem_obj->gpu_addr;

	memset(m, 0, sizeof(struct v9_mqd));

	m->header = 0xC0310800;
	m->compute_pipelinestat_enable = 1;
	m->compute_static_thread_mgmt_se0 = 0xFFFFFFFF;
	m->compute_static_thread_mgmt_se1 = 0xFFFFFFFF;
	m->compute_static_thread_mgmt_se2 = 0xFFFFFFFF;
	m->compute_static_thread_mgmt_se3 = 0xFFFFFFFF;
	m->compute_static_thread_mgmt_se4 = 0xFFFFFFFF;
	m->compute_static_thread_mgmt_se5 = 0xFFFFFFFF;
	m->compute_static_thread_mgmt_se6 = 0xFFFFFFFF;
	m->compute_static_thread_mgmt_se7 = 0xFFFFFFFF;

	m->cp_hqd_persistent_state = CP_HQD_PERSISTENT_STATE__PRELOAD_REQ_MASK |
			0x53 << CP_HQD_PERSISTENT_STATE__PRELOAD_SIZE__SHIFT;

	m->cp_mqd_control = 1 << CP_MQD_CONTROL__PRIV_STATE__SHIFT;

	m->cp_mqd_base_addr_lo        = lower_32_bits(addr);
	m->cp_mqd_base_addr_hi        = upper_32_bits(addr);

	m->cp_hqd_quantum = 1 << CP_HQD_QUANTUM__QUANTUM_EN__SHIFT |
			1 << CP_HQD_QUANTUM__QUANTUM_SCALE__SHIFT |
			1 << CP_HQD_QUANTUM__QUANTUM_DURATION__SHIFT;

	/* Set cp_hqd_hq_scheduler0 bit 14 to 1 to have the CP set up the
	 * DISPATCH_PTR.  This is required for the kfd debugger
	 */
	m->cp_hqd_hq_status0 = 1 << 14;

	if (q->format == KFD_QUEUE_FORMAT_AQL)
		m->cp_hqd_aql_control =
			1 << CP_HQD_AQL_CONTROL__CONTROL0__SHIFT;

	if (q->tba_addr) {
		m->compute_pgm_rsrc2 |=
			(1 << COMPUTE_PGM_RSRC2__TRAP_PRESENT__SHIFT);
	}

	if (mm->dev->kfd->cwsr_enabled && q->ctx_save_restore_area_address) {
		m->cp_hqd_persistent_state |=
			(1 << CP_HQD_PERSISTENT_STATE__QSWITCH_MODE__SHIFT);
		m->cp_hqd_ctx_save_base_addr_lo =
			lower_32_bits(q->ctx_save_restore_area_address);
		m->cp_hqd_ctx_save_base_addr_hi =
			upper_32_bits(q->ctx_save_restore_area_address);
		m->cp_hqd_ctx_save_size = q->ctx_save_restore_area_size;
		m->cp_hqd_cntl_stack_size = q->ctl_stack_size;
		m->cp_hqd_cntl_stack_offset = q->ctl_stack_size;
		m->cp_hqd_wg_state_offset = q->ctl_stack_size;
	}

	*mqd = m;
	if (gart_addr)
		*gart_addr = addr;
	update_mqd(mm, m, q, NULL);
}

static int load_mqd(struct mqd_manager *mm, void *mqd,
			uint32_t pipe_id, uint32_t queue_id,
			struct queue_properties *p, struct mm_struct *mms)
{
	/* AQL write pointer counts in 64B packets, PM4/CP counts in dwords. */
	uint32_t wptr_shift = (p->format == KFD_QUEUE_FORMAT_AQL ? 4 : 0);

	return mm->dev->kfd2kgd->hqd_load(mm->dev->adev, mqd, pipe_id, queue_id,
					  (uint32_t __user *)p->write_ptr,
					  wptr_shift, 0, mms, 0);
}

static void update_mqd(struct mqd_manager *mm, void *mqd,
			struct queue_properties *q,
			struct mqd_update_info *minfo)
{
	struct v9_mqd *m;

	m = get_mqd(mqd);

	m->cp_hqd_pq_control = 5 << CP_HQD_PQ_CONTROL__RPTR_BLOCK_SIZE__SHIFT;
	m->cp_hqd_pq_control |= order_base_2(q->queue_size / 4) - 1;
	pr_debug("cp_hqd_pq_control 0x%x\n", m->cp_hqd_pq_control);

	m->cp_hqd_pq_base_lo = lower_32_bits((uint64_t)q->queue_address >> 8);
	m->cp_hqd_pq_base_hi = upper_32_bits((uint64_t)q->queue_address >> 8);

	m->cp_hqd_pq_rptr_report_addr_lo = lower_32_bits((uint64_t)q->read_ptr);
	m->cp_hqd_pq_rptr_report_addr_hi = upper_32_bits((uint64_t)q->read_ptr);
	m->cp_hqd_pq_wptr_poll_addr_lo = lower_32_bits((uint64_t)q->write_ptr);
	m->cp_hqd_pq_wptr_poll_addr_hi = upper_32_bits((uint64_t)q->write_ptr);

	m->cp_hqd_pq_doorbell_control =
		q->doorbell_off <<
			CP_HQD_PQ_DOORBELL_CONTROL__DOORBELL_OFFSET__SHIFT;
	pr_debug("cp_hqd_pq_doorbell_control 0x%x\n",
			m->cp_hqd_pq_doorbell_control);

	m->cp_hqd_ib_control =
		3 << CP_HQD_IB_CONTROL__MIN_IB_AVAIL_SIZE__SHIFT |
		1 << CP_HQD_IB_CONTROL__IB_EXE_DISABLE__SHIFT;

	/*
	 * HW does not clamp this field correctly. Maximum EOP queue size
	 * is constrained by per-SE EOP done signal count, which is 8-bit.
	 * Limit is 0xFF EOP entries (= 0x7F8 dwords). CP will not submit
	 * more than (EOP entry count - 1) so a queue size of 0x800 dwords
	 * is safe, giving a maximum field value of 0xA.
	 *
	 * Also, do calculation only if EOP is used (size > 0), otherwise
	 * the order_base_2 calculation provides incorrect result.
	 *
	 */
	m->cp_hqd_eop_control = q->eop_ring_buffer_size ?
		min(0xA, order_base_2(q->eop_ring_buffer_size / 4) - 1) : 0;

	m->cp_hqd_eop_base_addr_lo =
			lower_32_bits(q->eop_ring_buffer_address >> 8);
	m->cp_hqd_eop_base_addr_hi =
			upper_32_bits(q->eop_ring_buffer_address >> 8);

	m->cp_hqd_iq_timer = 0;

	m->cp_hqd_vmid = q->vmid;

	if (q->format == KFD_QUEUE_FORMAT_AQL) {
		m->cp_hqd_pq_control |= CP_HQD_PQ_CONTROL__NO_UPDATE_RPTR_MASK |
				2 << CP_HQD_PQ_CONTROL__SLOT_BASED_WPTR__SHIFT |
				1 << CP_HQD_PQ_CONTROL__QUEUE_FULL_EN__SHIFT |
				1 << CP_HQD_PQ_CONTROL__WPP_CLAMP_EN__SHIFT;
		m->cp_hqd_pq_doorbell_control |= 1 <<
			CP_HQD_PQ_DOORBELL_CONTROL__DOORBELL_BIF_DROP__SHIFT;
	}
	if (mm->dev->kfd->cwsr_enabled && q->ctx_save_restore_area_address)
		m->cp_hqd_ctx_save_control = 0;

	update_cu_mask(mm, mqd, minfo);
	set_priority(m, q);

	q->is_active = QUEUE_IS_ACTIVE(*q);
}


static uint32_t read_doorbell_id(void *mqd)
{
	struct v9_mqd *m = (struct v9_mqd *)mqd;

	return m->queue_doorbell_id0;
}

static int get_wave_state(struct mqd_manager *mm, void *mqd,
			  struct queue_properties *q,
			  void __user *ctl_stack,
			  u32 *ctl_stack_used_size,
			  u32 *save_area_used_size)
{
	struct v9_mqd *m;
	struct kfd_context_save_area_header header;

	/* Control stack is located one page after MQD. */
	void *mqd_ctl_stack = (void *)((uintptr_t)mqd + PAGE_SIZE);

	m = get_mqd(mqd);

	*ctl_stack_used_size = m->cp_hqd_cntl_stack_size -
		m->cp_hqd_cntl_stack_offset;
	*save_area_used_size = m->cp_hqd_wg_state_offset -
		m->cp_hqd_cntl_stack_size;

	header.wave_state.control_stack_size = *ctl_stack_used_size;
	header.wave_state.wave_state_size = *save_area_used_size;

	header.wave_state.wave_state_offset = m->cp_hqd_wg_state_offset;
	header.wave_state.control_stack_offset = m->cp_hqd_cntl_stack_offset;

	if (copy_to_user(ctl_stack, &header, sizeof(header.wave_state)))
		return -EFAULT;

	if (copy_to_user(ctl_stack + m->cp_hqd_cntl_stack_offset,
				mqd_ctl_stack + m->cp_hqd_cntl_stack_offset,
				*ctl_stack_used_size))
		return -EFAULT;

	return 0;
}

static void get_checkpoint_info(struct mqd_manager *mm, void *mqd, u32 *ctl_stack_size)
{
	struct v9_mqd *m = get_mqd(mqd);

	*ctl_stack_size = m->cp_hqd_cntl_stack_size;
}

static void checkpoint_mqd(struct mqd_manager *mm, void *mqd, void *mqd_dst, void *ctl_stack_dst)
{
	struct v9_mqd *m;
	/* Control stack is located one page after MQD. */
	void *ctl_stack = (void *)((uintptr_t)mqd + PAGE_SIZE);

	m = get_mqd(mqd);

	memcpy(mqd_dst, m, sizeof(struct v9_mqd));
	memcpy(ctl_stack_dst, ctl_stack, m->cp_hqd_cntl_stack_size);
}

static void restore_mqd(struct mqd_manager *mm, void **mqd,
			struct kfd_mem_obj *mqd_mem_obj, uint64_t *gart_addr,
			struct queue_properties *qp,
			const void *mqd_src,
			const void *ctl_stack_src, u32 ctl_stack_size)
{
	uint64_t addr;
	struct v9_mqd *m;
	void *ctl_stack;

	m = (struct v9_mqd *) mqd_mem_obj->cpu_ptr;
	addr = mqd_mem_obj->gpu_addr;

	memcpy(m, mqd_src, sizeof(*m));

	*mqd = m;
	if (gart_addr)
		*gart_addr = addr;

	/* Control stack is located one page after MQD. */
	ctl_stack = (void *)((uintptr_t)*mqd + PAGE_SIZE);
	memcpy(ctl_stack, ctl_stack_src, ctl_stack_size);

	m->cp_hqd_pq_doorbell_control =
		qp->doorbell_off <<
			CP_HQD_PQ_DOORBELL_CONTROL__DOORBELL_OFFSET__SHIFT;
	pr_debug("cp_hqd_pq_doorbell_control 0x%x\n",
				m->cp_hqd_pq_doorbell_control);

	qp->is_active = 0;
}

static void init_mqd_hiq(struct mqd_manager *mm, void **mqd,
			struct kfd_mem_obj *mqd_mem_obj, uint64_t *gart_addr,
			struct queue_properties *q)
{
	struct v9_mqd *m;

	init_mqd(mm, mqd, mqd_mem_obj, gart_addr, q);

	m = get_mqd(*mqd);

	m->cp_hqd_pq_control |= 1 << CP_HQD_PQ_CONTROL__PRIV_STATE__SHIFT |
			1 << CP_HQD_PQ_CONTROL__KMD_QUEUE__SHIFT;
}

static int destroy_hiq_mqd(struct mqd_manager *mm, void *mqd,
			enum kfd_preempt_type type, unsigned int timeout,
			uint32_t pipe_id, uint32_t queue_id)
{
	int err;
	struct v9_mqd *m;
	u32 doorbell_off;

	m = get_mqd(mqd);

	doorbell_off = m->cp_hqd_pq_doorbell_control >>
			CP_HQD_PQ_DOORBELL_CONTROL__DOORBELL_OFFSET__SHIFT;
	err = amdgpu_amdkfd_unmap_hiq(mm->dev->adev, doorbell_off, 0);
	if (err)
		pr_debug("Destroy HIQ MQD failed: %d\n", err);

	return err;
}

static void init_mqd_sdma(struct mqd_manager *mm, void **mqd,
		struct kfd_mem_obj *mqd_mem_obj, uint64_t *gart_addr,
		struct queue_properties *q)
{
	struct v9_sdma_mqd *m;

	m = (struct v9_sdma_mqd *) mqd_mem_obj->cpu_ptr;

	memset(m, 0, sizeof(struct v9_sdma_mqd));

	*mqd = m;
	if (gart_addr)
		*gart_addr = mqd_mem_obj->gpu_addr;

	mm->update_mqd(mm, m, q, NULL);
}

#define SDMA_RLC_DUMMY_DEFAULT 0xf

static void update_mqd_sdma(struct mqd_manager *mm, void *mqd,
			struct queue_properties *q,
			struct mqd_update_info *minfo)
{
	struct v9_sdma_mqd *m;

	m = get_sdma_mqd(mqd);
	m->sdmax_rlcx_rb_cntl = order_base_2(q->queue_size / 4)
		<< SDMA0_RLC0_RB_CNTL__RB_SIZE__SHIFT |
		q->vmid << SDMA0_RLC0_RB_CNTL__RB_VMID__SHIFT |
		1 << SDMA0_RLC0_RB_CNTL__RPTR_WRITEBACK_ENABLE__SHIFT |
		6 << SDMA0_RLC0_RB_CNTL__RPTR_WRITEBACK_TIMER__SHIFT;

	m->sdmax_rlcx_rb_base = lower_32_bits(q->queue_address >> 8);
	m->sdmax_rlcx_rb_base_hi = upper_32_bits(q->queue_address >> 8);
	m->sdmax_rlcx_rb_rptr_addr_lo = lower_32_bits((uint64_t)q->read_ptr);
	m->sdmax_rlcx_rb_rptr_addr_hi = upper_32_bits((uint64_t)q->read_ptr);
	m->sdmax_rlcx_doorbell_offset =
		q->doorbell_off << SDMA0_RLC0_DOORBELL_OFFSET__OFFSET__SHIFT;

	m->sdma_engine_id = q->sdma_engine_id;
	m->sdma_queue_id = q->sdma_queue_id;
	m->sdmax_rlcx_dummy_reg = SDMA_RLC_DUMMY_DEFAULT;

	q->is_active = QUEUE_IS_ACTIVE(*q);
}

static void checkpoint_mqd_sdma(struct mqd_manager *mm,
				void *mqd,
				void *mqd_dst,
				void *ctl_stack_dst)
{
	struct v9_sdma_mqd *m;

	m = get_sdma_mqd(mqd);

	memcpy(mqd_dst, m, sizeof(struct v9_sdma_mqd));
}

static void restore_mqd_sdma(struct mqd_manager *mm, void **mqd,
			     struct kfd_mem_obj *mqd_mem_obj, uint64_t *gart_addr,
			     struct queue_properties *qp,
			     const void *mqd_src,
			     const void *ctl_stack_src, const u32 ctl_stack_size)
{
	uint64_t addr;
	struct v9_sdma_mqd *m;

	m = (struct v9_sdma_mqd *) mqd_mem_obj->cpu_ptr;
	addr = mqd_mem_obj->gpu_addr;

	memcpy(m, mqd_src, sizeof(*m));

	m->sdmax_rlcx_doorbell_offset =
		qp->doorbell_off << SDMA0_RLC0_DOORBELL_OFFSET__OFFSET__SHIFT;

	*mqd = m;
	if (gart_addr)
		*gart_addr = addr;

	qp->is_active = 0;
}

static void init_mqd_hiq_v9_4_3(struct mqd_manager *mm, void **mqd,
			struct kfd_mem_obj *mqd_mem_obj, uint64_t *gart_addr,
			struct queue_properties *q)
{
	struct v9_mqd *m;
	int xcc = 0;
	struct kfd_mem_obj xcc_mqd_mem_obj;
	uint64_t xcc_gart_addr = 0;

	memset(&xcc_mqd_mem_obj, 0x0, sizeof(struct kfd_mem_obj));

	for (xcc = 0; xcc < NUM_XCC(mm->dev->xcc_mask); xcc++) {
		kfd_get_hiq_xcc_mqd(mm->dev, &xcc_mqd_mem_obj, xcc);

		init_mqd(mm, (void **)&m, &xcc_mqd_mem_obj, &xcc_gart_addr, q);

		m->cp_hqd_pq_control |= CP_HQD_PQ_CONTROL__NO_UPDATE_RPTR_MASK |
					1 << CP_HQD_PQ_CONTROL__PRIV_STATE__SHIFT |
					1 << CP_HQD_PQ_CONTROL__KMD_QUEUE__SHIFT;
		m->cp_mqd_stride_size = kfd_hiq_mqd_stride(mm->dev);
		if (xcc == 0) {
			/* Set no_update_rptr = 0 in Master XCC */
			m->cp_hqd_pq_control &= ~CP_HQD_PQ_CONTROL__NO_UPDATE_RPTR_MASK;

			/* Set the MQD pointer and gart address to XCC0 MQD */
			*mqd = m;
			*gart_addr = xcc_gart_addr;
		}
	}
}

static int hiq_load_mqd_kiq_v9_4_3(struct mqd_manager *mm, void *mqd,
			uint32_t pipe_id, uint32_t queue_id,
			struct queue_properties *p, struct mm_struct *mms)
{
	uint32_t xcc_mask = mm->dev->xcc_mask;
	int xcc_id, err, inst = 0;
	void *xcc_mqd;
	uint64_t hiq_mqd_size = kfd_hiq_mqd_stride(mm->dev);

	for_each_inst(xcc_id, xcc_mask) {
		xcc_mqd = mqd + hiq_mqd_size * inst;
		err = mm->dev->kfd2kgd->hiq_mqd_load(mm->dev->adev, xcc_mqd,
						     pipe_id, queue_id,
						     p->doorbell_off, xcc_id);
		if (err) {
			pr_debug("Failed to load HIQ MQD for XCC: %d\n", inst);
			break;
		}
		++inst;
	}

	return err;
}

static int destroy_hiq_mqd_v9_4_3(struct mqd_manager *mm, void *mqd,
			enum kfd_preempt_type type, unsigned int timeout,
			uint32_t pipe_id, uint32_t queue_id)
{
	uint32_t xcc_mask = mm->dev->xcc_mask;
	int xcc_id, err, inst = 0;
<<<<<<< HEAD
	void *xcc_mqd;
	uint64_t hiq_mqd_size = kfd_hiq_mqd_stride(mm->dev);

	for_each_inst(xcc_id, xcc_mask) {
		xcc_mqd = mqd + hiq_mqd_size * inst;
		err = mm->dev->kfd2kgd->hqd_destroy(mm->dev->adev, xcc_mqd,
						    type, timeout, pipe_id,
						    queue_id, xcc_id);
		if (err) {
			pr_debug("Destroy MQD failed for xcc: %d\n", inst);
=======
	uint64_t hiq_mqd_size = kfd_hiq_mqd_stride(mm->dev);
	struct v9_mqd *m;
	u32 doorbell_off;

	for_each_inst(xcc_id, xcc_mask) {
		m = get_mqd(mqd + hiq_mqd_size * inst);

		doorbell_off = m->cp_hqd_pq_doorbell_control >>
				CP_HQD_PQ_DOORBELL_CONTROL__DOORBELL_OFFSET__SHIFT;

		err = amdgpu_amdkfd_unmap_hiq(mm->dev->adev, doorbell_off, xcc_id);
		if (err) {
			pr_debug("Destroy HIQ MQD failed for xcc: %d\n", inst);
>>>>>>> da8103da
			break;
		}
		++inst;
	}

	return err;
}

static void get_xcc_mqd(struct kfd_mem_obj *mqd_mem_obj,
			       struct kfd_mem_obj *xcc_mqd_mem_obj,
			       uint64_t offset)
{
	xcc_mqd_mem_obj->gtt_mem = (offset == 0) ?
					mqd_mem_obj->gtt_mem : NULL;
	xcc_mqd_mem_obj->gpu_addr = mqd_mem_obj->gpu_addr + offset;
	xcc_mqd_mem_obj->cpu_ptr = (uint32_t *)((uintptr_t)mqd_mem_obj->cpu_ptr
						+ offset);
}

static void init_mqd_v9_4_3(struct mqd_manager *mm, void **mqd,
			struct kfd_mem_obj *mqd_mem_obj, uint64_t *gart_addr,
			struct queue_properties *q)
{
	struct v9_mqd *m;
	int xcc = 0;
	struct kfd_mem_obj xcc_mqd_mem_obj;
	uint64_t xcc_gart_addr = 0;
	uint64_t xcc_ctx_save_restore_area_address;
	uint64_t offset = mm->mqd_stride(mm, q);
	uint32_t local_xcc_start = mm->dev->dqm->current_logical_xcc_start++;

	memset(&xcc_mqd_mem_obj, 0x0, sizeof(struct kfd_mem_obj));
	for (xcc = 0; xcc < NUM_XCC(mm->dev->xcc_mask); xcc++) {
		get_xcc_mqd(mqd_mem_obj, &xcc_mqd_mem_obj, offset*xcc);

		init_mqd(mm, (void **)&m, &xcc_mqd_mem_obj, &xcc_gart_addr, q);

		m->cp_mqd_stride_size = offset;

		/*
		 * Update the CWSR address for each XCC if CWSR is enabled
		 * and CWSR area is allocated in thunk
		 */
		if (mm->dev->kfd->cwsr_enabled &&
		    q->ctx_save_restore_area_address) {
			xcc_ctx_save_restore_area_address =
				q->ctx_save_restore_area_address +
				(xcc * q->ctx_save_restore_area_size);

			m->cp_hqd_ctx_save_base_addr_lo =
				lower_32_bits(xcc_ctx_save_restore_area_address);
			m->cp_hqd_ctx_save_base_addr_hi =
				upper_32_bits(xcc_ctx_save_restore_area_address);
		}

		if (q->format == KFD_QUEUE_FORMAT_AQL) {
			m->compute_tg_chunk_size = 1;
			m->compute_current_logic_xcc_id =
					(local_xcc_start + xcc) %
					NUM_XCC(mm->dev->xcc_mask);

			switch (xcc) {
			case 0:
				/* Master XCC */
				m->cp_hqd_pq_control &=
					~CP_HQD_PQ_CONTROL__NO_UPDATE_RPTR_MASK;
				break;
			default:
				break;
			}
		} else {
			/* PM4 Queue */
			m->compute_current_logic_xcc_id = 0;
			m->compute_tg_chunk_size = 0;
			m->pm4_target_xcc_in_xcp = q->pm4_target_xcc;
		}

		if (xcc == 0) {
			/* Set the MQD pointer and gart address to XCC0 MQD */
			*mqd = m;
			*gart_addr = xcc_gart_addr;
		}
	}
}

static void update_mqd_v9_4_3(struct mqd_manager *mm, void *mqd,
		      struct queue_properties *q, struct mqd_update_info *minfo)
{
	struct v9_mqd *m;
	int xcc = 0;
	uint64_t size = mm->mqd_stride(mm, q);

	for (xcc = 0; xcc < NUM_XCC(mm->dev->xcc_mask); xcc++) {
		m = get_mqd(mqd + size * xcc);
		update_mqd(mm, m, q, minfo);

		if (q->format == KFD_QUEUE_FORMAT_AQL) {
			switch (xcc) {
			case 0:
				/* Master XCC */
				m->cp_hqd_pq_control &=
					~CP_HQD_PQ_CONTROL__NO_UPDATE_RPTR_MASK;
				break;
			default:
				break;
			}
			m->compute_tg_chunk_size = 1;
		} else {
			/* PM4 Queue */
			m->compute_current_logic_xcc_id = 0;
			m->compute_tg_chunk_size = 0;
			m->pm4_target_xcc_in_xcp = q->pm4_target_xcc;
		}
	}
}

static int destroy_mqd_v9_4_3(struct mqd_manager *mm, void *mqd,
		   enum kfd_preempt_type type, unsigned int timeout,
		   uint32_t pipe_id, uint32_t queue_id)
{
	uint32_t xcc_mask = mm->dev->xcc_mask;
	int xcc_id, err, inst = 0;
	void *xcc_mqd;
	struct v9_mqd *m;
	uint64_t mqd_offset;

	m = get_mqd(mqd);
	mqd_offset = m->cp_mqd_stride_size;

	for_each_inst(xcc_id, xcc_mask) {
		xcc_mqd = mqd + mqd_offset * inst;
		err = mm->dev->kfd2kgd->hqd_destroy(mm->dev->adev, xcc_mqd,
						    type, timeout, pipe_id,
						    queue_id, xcc_id);
		if (err) {
			pr_debug("Destroy MQD failed for xcc: %d\n", inst);
			break;
		}
		++inst;
	}

	return err;
}

static int load_mqd_v9_4_3(struct mqd_manager *mm, void *mqd,
			uint32_t pipe_id, uint32_t queue_id,
			struct queue_properties *p, struct mm_struct *mms)
{
	/* AQL write pointer counts in 64B packets, PM4/CP counts in dwords. */
	uint32_t wptr_shift = (p->format == KFD_QUEUE_FORMAT_AQL ? 4 : 0);
	uint32_t xcc_mask = mm->dev->xcc_mask;
	int xcc_id, err, inst = 0;
	void *xcc_mqd;
	uint64_t mqd_stride_size = mm->mqd_stride(mm, p);

	for_each_inst(xcc_id, xcc_mask) {
		xcc_mqd = mqd + mqd_stride_size * inst;
		err = mm->dev->kfd2kgd->hqd_load(
			mm->dev->adev, xcc_mqd, pipe_id, queue_id,
			(uint32_t __user *)p->write_ptr, wptr_shift, 0, mms,
			xcc_id);
		if (err) {
			pr_debug("Load MQD failed for xcc: %d\n", inst);
			break;
		}
		++inst;
	}

	return err;
}

static int get_wave_state_v9_4_3(struct mqd_manager *mm, void *mqd,
				 struct queue_properties *q,
				 void __user *ctl_stack,
				 u32 *ctl_stack_used_size,
				 u32 *save_area_used_size)
{
	int xcc, err = 0;
	void *xcc_mqd;
	void __user *xcc_ctl_stack;
	uint64_t mqd_stride_size = mm->mqd_stride(mm, q);
	u32 tmp_ctl_stack_used_size = 0, tmp_save_area_used_size = 0;

	for (xcc = 0; xcc < NUM_XCC(mm->dev->xcc_mask); xcc++) {
		xcc_mqd = mqd + mqd_stride_size * xcc;
		xcc_ctl_stack = (void __user *)((uintptr_t)ctl_stack +
					q->ctx_save_restore_area_size * xcc);

		err = get_wave_state(mm, xcc_mqd, q, xcc_ctl_stack,
				     &tmp_ctl_stack_used_size,
				     &tmp_save_area_used_size);
		if (err)
			break;

		/*
		 * Set the ctl_stack_used_size and save_area_used_size to
		 * ctl_stack_used_size and save_area_used_size of XCC 0 when
		 * passing the info the user-space.
		 * For multi XCC, user-space would have to look at the header
		 * info of each Control stack area to determine the control
		 * stack size and save area used.
		 */
		if (xcc == 0) {
			*ctl_stack_used_size = tmp_ctl_stack_used_size;
			*save_area_used_size = tmp_save_area_used_size;
		}
	}

	return err;
}

#if defined(CONFIG_DEBUG_FS)

static int debugfs_show_mqd(struct seq_file *m, void *data)
{
	seq_hex_dump(m, "    ", DUMP_PREFIX_OFFSET, 32, 4,
		     data, sizeof(struct v9_mqd), false);
	return 0;
}

static int debugfs_show_mqd_sdma(struct seq_file *m, void *data)
{
	seq_hex_dump(m, "    ", DUMP_PREFIX_OFFSET, 32, 4,
		     data, sizeof(struct v9_sdma_mqd), false);
	return 0;
}

#endif

struct mqd_manager *mqd_manager_init_v9(enum KFD_MQD_TYPE type,
		struct kfd_node *dev)
{
	struct mqd_manager *mqd;

	if (WARN_ON(type >= KFD_MQD_TYPE_MAX))
		return NULL;

	mqd = kzalloc(sizeof(*mqd), GFP_KERNEL);
	if (!mqd)
		return NULL;

	mqd->dev = dev;

	switch (type) {
	case KFD_MQD_TYPE_CP:
		mqd->allocate_mqd = allocate_mqd;
		mqd->free_mqd = kfd_free_mqd_cp;
		mqd->is_occupied = kfd_is_occupied_cp;
		mqd->get_checkpoint_info = get_checkpoint_info;
		mqd->checkpoint_mqd = checkpoint_mqd;
		mqd->restore_mqd = restore_mqd;
		mqd->mqd_size = sizeof(struct v9_mqd);
		mqd->mqd_stride = mqd_stride_v9;
#if defined(CONFIG_DEBUG_FS)
		mqd->debugfs_show_mqd = debugfs_show_mqd;
#endif
		if (KFD_GC_VERSION(dev) == IP_VERSION(9, 4, 3)) {
			mqd->init_mqd = init_mqd_v9_4_3;
			mqd->load_mqd = load_mqd_v9_4_3;
			mqd->update_mqd = update_mqd_v9_4_3;
			mqd->destroy_mqd = destroy_mqd_v9_4_3;
			mqd->get_wave_state = get_wave_state_v9_4_3;
		} else {
			mqd->init_mqd = init_mqd;
			mqd->load_mqd = load_mqd;
			mqd->update_mqd = update_mqd;
			mqd->destroy_mqd = kfd_destroy_mqd_cp;
			mqd->get_wave_state = get_wave_state;
		}
		break;
	case KFD_MQD_TYPE_HIQ:
		mqd->allocate_mqd = allocate_hiq_mqd;
		mqd->free_mqd = free_mqd_hiq_sdma;
		mqd->update_mqd = update_mqd;
		mqd->is_occupied = kfd_is_occupied_cp;
		mqd->mqd_size = sizeof(struct v9_mqd);
		mqd->mqd_stride = kfd_mqd_stride;
#if defined(CONFIG_DEBUG_FS)
		mqd->debugfs_show_mqd = debugfs_show_mqd;
#endif
		mqd->read_doorbell_id = read_doorbell_id;
		if (KFD_GC_VERSION(dev) == IP_VERSION(9, 4, 3)) {
			mqd->init_mqd = init_mqd_hiq_v9_4_3;
			mqd->load_mqd = hiq_load_mqd_kiq_v9_4_3;
			mqd->destroy_mqd = destroy_hiq_mqd_v9_4_3;
		} else {
			mqd->init_mqd = init_mqd_hiq;
			mqd->load_mqd = kfd_hiq_load_mqd_kiq;
<<<<<<< HEAD
			mqd->destroy_mqd = kfd_destroy_mqd_cp;
=======
			mqd->destroy_mqd = destroy_hiq_mqd;
>>>>>>> da8103da
		}
		break;
	case KFD_MQD_TYPE_DIQ:
		mqd->allocate_mqd = allocate_mqd;
		mqd->init_mqd = init_mqd_hiq;
		mqd->free_mqd = kfd_free_mqd_cp;
		mqd->load_mqd = load_mqd;
		mqd->update_mqd = update_mqd;
		mqd->destroy_mqd = kfd_destroy_mqd_cp;
		mqd->is_occupied = kfd_is_occupied_cp;
		mqd->mqd_size = sizeof(struct v9_mqd);
#if defined(CONFIG_DEBUG_FS)
		mqd->debugfs_show_mqd = debugfs_show_mqd;
#endif
		break;
	case KFD_MQD_TYPE_SDMA:
		mqd->allocate_mqd = allocate_sdma_mqd;
		mqd->init_mqd = init_mqd_sdma;
		mqd->free_mqd = free_mqd_hiq_sdma;
		mqd->load_mqd = kfd_load_mqd_sdma;
		mqd->update_mqd = update_mqd_sdma;
		mqd->destroy_mqd = kfd_destroy_mqd_sdma;
		mqd->is_occupied = kfd_is_occupied_sdma;
		mqd->checkpoint_mqd = checkpoint_mqd_sdma;
		mqd->restore_mqd = restore_mqd_sdma;
		mqd->mqd_size = sizeof(struct v9_sdma_mqd);
		mqd->mqd_stride = kfd_mqd_stride;
#if defined(CONFIG_DEBUG_FS)
		mqd->debugfs_show_mqd = debugfs_show_mqd_sdma;
#endif
		break;
	default:
		kfree(mqd);
		return NULL;
	}

	return mqd;
}<|MERGE_RESOLUTION|>--- conflicted
+++ resolved
@@ -567,18 +567,6 @@
 {
 	uint32_t xcc_mask = mm->dev->xcc_mask;
 	int xcc_id, err, inst = 0;
-<<<<<<< HEAD
-	void *xcc_mqd;
-	uint64_t hiq_mqd_size = kfd_hiq_mqd_stride(mm->dev);
-
-	for_each_inst(xcc_id, xcc_mask) {
-		xcc_mqd = mqd + hiq_mqd_size * inst;
-		err = mm->dev->kfd2kgd->hqd_destroy(mm->dev->adev, xcc_mqd,
-						    type, timeout, pipe_id,
-						    queue_id, xcc_id);
-		if (err) {
-			pr_debug("Destroy MQD failed for xcc: %d\n", inst);
-=======
 	uint64_t hiq_mqd_size = kfd_hiq_mqd_stride(mm->dev);
 	struct v9_mqd *m;
 	u32 doorbell_off;
@@ -592,7 +580,6 @@
 		err = amdgpu_amdkfd_unmap_hiq(mm->dev->adev, doorbell_off, xcc_id);
 		if (err) {
 			pr_debug("Destroy HIQ MQD failed for xcc: %d\n", inst);
->>>>>>> da8103da
 			break;
 		}
 		++inst;
@@ -881,11 +868,7 @@
 		} else {
 			mqd->init_mqd = init_mqd_hiq;
 			mqd->load_mqd = kfd_hiq_load_mqd_kiq;
-<<<<<<< HEAD
-			mqd->destroy_mqd = kfd_destroy_mqd_cp;
-=======
 			mqd->destroy_mqd = destroy_hiq_mqd;
->>>>>>> da8103da
 		}
 		break;
 	case KFD_MQD_TYPE_DIQ:
