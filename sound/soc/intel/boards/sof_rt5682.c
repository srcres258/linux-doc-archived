--- conflicted
+++ resolved
@@ -668,8 +668,6 @@
 	}
 };
 
-<<<<<<< HEAD
-=======
 static struct snd_soc_dai_link_component dmic_component[] = {
 	{
 		.name = "dmic-codec",
@@ -677,7 +675,6 @@
 	}
 };
 
->>>>>>> da8103da
 #define IDISP_CODEC_MASK	0x4
 
 static struct snd_soc_dai_link *sof_card_dai_links_create(struct device *dev,
@@ -1242,20 +1239,12 @@
 	},
 	{
 		.name = "mtl_rt1019_rt5682",
-<<<<<<< HEAD
 		.driver_data = (kernel_ulong_t)(SOF_RT5682_MCLK_EN |
 					SOF_RT5682_SSP_CODEC(2) |
 					SOF_SPEAKER_AMP_PRESENT |
 					SOF_RT1019_SPEAKER_AMP_PRESENT |
 					SOF_RT5682_SSP_AMP(0) |
 					SOF_RT5682_NUM_HDMIDEV(3)),
-=======
-		.driver_data = (kernel_ulong_t)(SOF_RT5682_MCLK_EN |
-					SOF_RT5682_SSP_CODEC(2) |
-					SOF_SPEAKER_AMP_PRESENT |
-					SOF_RT1019_SPEAKER_AMP_PRESENT |
-					SOF_RT5682_SSP_AMP(0) |
-					SOF_RT5682_NUM_HDMIDEV(3)),
 	},
 	{
 		.name = "jsl_rt5650",
@@ -1264,7 +1253,6 @@
 					SOF_RT5682_SSP_CODEC(0) |
 					SOF_SPEAKER_AMP_PRESENT |
 					SOF_RT5682_SSP_AMP(1)),
->>>>>>> da8103da
 	},
 	{ }
 };
