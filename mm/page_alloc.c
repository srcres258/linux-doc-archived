--- conflicted
+++ resolved
@@ -1276,15 +1276,9 @@
 			ClearPageHasHWPoisoned(page);
 		for (i = 1; i < (1 << order); i++) {
 			if (compound)
-<<<<<<< HEAD
-				bad += free_tail_pages_check(page, page + i);
-			if (is_check_pages_enabled()) {
-				if (unlikely(free_page_is_bad(page + i))) {
-=======
 				bad += free_tail_page_prepare(page, page + i);
 			if (is_check_pages_enabled()) {
 				if (free_page_is_bad(page + i)) {
->>>>>>> 32ed3874
 					bad++;
 					continue;
 				}
@@ -1633,11 +1627,7 @@
 		for (int i = 0; i < (1 << order); i++) {
 			struct page *p = page + i;
 
-<<<<<<< HEAD
-			if (unlikely(check_new_page(p)))
-=======
 			if (check_new_page(p))
->>>>>>> 32ed3874
 				return true;
 		}
 	}
