// SPDX-License-Identifier: GPL-2.0
/* Kernel module help for sparc64.
 *
 * Copyright (C) 2001 Rusty Russell.
 * Copyright (C) 2002 David S. Miller.
 */

#include <linux/moduleloader.h>
#include <linux/kernel.h>
#include <linux/elf.h>
#include <linux/vmalloc.h>
#include <linux/fs.h>
#include <linux/gfp.h>
#include <linux/string.h>
#include <linux/ctype.h>
#include <linux/mm.h>
<<<<<<< HEAD
#include <linux/execmem.h>
=======
>>>>>>> 154d9c60
#ifdef CONFIG_SPARC64
#include <linux/jump_label.h>
#endif

#include <asm/processor.h>
#include <asm/spitfire.h>
#include <asm/cacheflush.h>

#include "entry.h"

<<<<<<< HEAD
static struct execmem_params execmem_params __ro_after_init = {
	.ranges = {
		[EXECMEM_DEFAULT] = {
#ifdef CONFIG_SPARC64
			.start = MODULES_VADDR,
			.end = MODULES_END,
#else
			.start = VMALLOC_START,
			.end = VMALLOC_END,
#endif
			.alignment = 1,
		},
	},
};

struct execmem_params __init *execmem_arch_params(void)
{
	execmem_params.ranges[EXECMEM_DEFAULT].pgprot = PAGE_KERNEL;

	return &execmem_params;
}

=======
>>>>>>> 154d9c60
/* Make generic code ignore STT_REGISTER dummy undefined symbols.  */
int module_frob_arch_sections(Elf_Ehdr *hdr,
			      Elf_Shdr *sechdrs,
			      char *secstrings,
			      struct module *mod)
{
	unsigned int symidx;
	Elf_Sym *sym;
	char *strtab;
	int i;

	for (symidx = 0; sechdrs[symidx].sh_type != SHT_SYMTAB; symidx++) {
		if (symidx == hdr->e_shnum-1) {
			printk("%s: no symtab found.\n", mod->name);
			return -ENOEXEC;
		}
	}
	sym = (Elf_Sym *)sechdrs[symidx].sh_addr;
	strtab = (char *)sechdrs[sechdrs[symidx].sh_link].sh_addr;

	for (i = 1; i < sechdrs[symidx].sh_size / sizeof(Elf_Sym); i++) {
		if (sym[i].st_shndx == SHN_UNDEF) {
			if (ELF_ST_TYPE(sym[i].st_info) == STT_REGISTER)
				sym[i].st_shndx = SHN_ABS;
		}
	}
	return 0;
}

int apply_relocate_add(Elf_Shdr *sechdrs,
		       const char *strtab,
		       unsigned int symindex,
		       unsigned int relsec,
		       struct module *me)
{
	unsigned int i;
	Elf_Rela *rel = (void *)sechdrs[relsec].sh_addr;
	Elf_Sym *sym;
	u8 *location;
	u32 *loc32;

	for (i = 0; i < sechdrs[relsec].sh_size / sizeof(*rel); i++) {
		Elf_Addr v;

		/* This is where to make the change */
		location = (u8 *)sechdrs[sechdrs[relsec].sh_info].sh_addr
			+ rel[i].r_offset;
		loc32 = (u32 *) location;

#ifdef CONFIG_SPARC64
		BUG_ON(((u64)location >> (u64)32) != (u64)0);
#endif /* CONFIG_SPARC64 */

		/* This is the symbol it is referring to.  Note that all
		   undefined symbols have been resolved.  */
		sym = (Elf_Sym *)sechdrs[symindex].sh_addr
			+ ELF_R_SYM(rel[i].r_info);
		v = sym->st_value + rel[i].r_addend;

		switch (ELF_R_TYPE(rel[i].r_info) & 0xff) {
		case R_SPARC_DISP32:
			v -= (Elf_Addr) location;
			*loc32 = v;
			break;
#ifdef CONFIG_SPARC64
		case R_SPARC_64:
			location[0] = v >> 56;
			location[1] = v >> 48;
			location[2] = v >> 40;
			location[3] = v >> 32;
			location[4] = v >> 24;
			location[5] = v >> 16;
			location[6] = v >>  8;
			location[7] = v >>  0;
			break;

		case R_SPARC_WDISP19:
			v -= (Elf_Addr) location;
			*loc32 = (*loc32 & ~0x7ffff) |
				((v >> 2) & 0x7ffff);
			break;

		case R_SPARC_OLO10:
			*loc32 = (*loc32 & ~0x1fff) |
				(((v & 0x3ff) +
				  (ELF_R_TYPE(rel[i].r_info) >> 8))
				 & 0x1fff);
			break;
#endif /* CONFIG_SPARC64 */

		case R_SPARC_32:
		case R_SPARC_UA32:
			location[0] = v >> 24;
			location[1] = v >> 16;
			location[2] = v >>  8;
			location[3] = v >>  0;
			break;

		case R_SPARC_WDISP30:
			v -= (Elf_Addr) location;
			*loc32 = (*loc32 & ~0x3fffffff) |
				((v >> 2) & 0x3fffffff);
			break;

		case R_SPARC_WDISP22:
			v -= (Elf_Addr) location;
			*loc32 = (*loc32 & ~0x3fffff) |
				((v >> 2) & 0x3fffff);
			break;

		case R_SPARC_LO10:
			*loc32 = (*loc32 & ~0x3ff) | (v & 0x3ff);
			break;

		case R_SPARC_HI22:
			*loc32 = (*loc32 & ~0x3fffff) |
				((v >> 10) & 0x3fffff);
			break;

		default:
			printk(KERN_ERR "module %s: Unknown relocation: %x\n",
			       me->name,
			       (int) (ELF_R_TYPE(rel[i].r_info) & 0xff));
			return -ENOEXEC;
		}
	}
	return 0;
}

#ifdef CONFIG_SPARC64
static void do_patch_sections(const Elf_Ehdr *hdr,
			      const Elf_Shdr *sechdrs)
{
	const Elf_Shdr *s, *sun4v_1insn = NULL, *sun4v_2insn = NULL;
	char *secstrings = (void *)hdr + sechdrs[hdr->e_shstrndx].sh_offset;

	for (s = sechdrs; s < sechdrs + hdr->e_shnum; s++) {
		if (!strcmp(".sun4v_1insn_patch", secstrings + s->sh_name))
			sun4v_1insn = s;
		if (!strcmp(".sun4v_2insn_patch", secstrings + s->sh_name))
			sun4v_2insn = s;
	}

	if (sun4v_1insn && tlb_type == hypervisor) {
		void *p = (void *) sun4v_1insn->sh_addr;
		sun4v_patch_1insn_range(p, p + sun4v_1insn->sh_size);
	}
	if (sun4v_2insn && tlb_type == hypervisor) {
		void *p = (void *) sun4v_2insn->sh_addr;
		sun4v_patch_2insn_range(p, p + sun4v_2insn->sh_size);
	}
}

int module_finalize(const Elf_Ehdr *hdr,
		    const Elf_Shdr *sechdrs,
		    struct module *me)
{
	do_patch_sections(hdr, sechdrs);

	/* Cheetah's I-cache is fully coherent.  */
	if (tlb_type == spitfire) {
		unsigned long va;

		flushw_all();
		for (va =  0; va < (PAGE_SIZE << 1); va += 32)
			spitfire_put_icache_tag(va, 0x0);
		__asm__ __volatile__("flush %g6");
	}

	return 0;
}
#endif /* CONFIG_SPARC64 */<|MERGE_RESOLUTION|>--- conflicted
+++ resolved
@@ -14,10 +14,6 @@
 #include <linux/string.h>
 #include <linux/ctype.h>
 #include <linux/mm.h>
-<<<<<<< HEAD
-#include <linux/execmem.h>
-=======
->>>>>>> 154d9c60
 #ifdef CONFIG_SPARC64
 #include <linux/jump_label.h>
 #endif
@@ -28,31 +24,6 @@
 
 #include "entry.h"
 
-<<<<<<< HEAD
-static struct execmem_params execmem_params __ro_after_init = {
-	.ranges = {
-		[EXECMEM_DEFAULT] = {
-#ifdef CONFIG_SPARC64
-			.start = MODULES_VADDR,
-			.end = MODULES_END,
-#else
-			.start = VMALLOC_START,
-			.end = VMALLOC_END,
-#endif
-			.alignment = 1,
-		},
-	},
-};
-
-struct execmem_params __init *execmem_arch_params(void)
-{
-	execmem_params.ranges[EXECMEM_DEFAULT].pgprot = PAGE_KERNEL;
-
-	return &execmem_params;
-}
-
-=======
->>>>>>> 154d9c60
 /* Make generic code ignore STT_REGISTER dummy undefined symbols.  */
 int module_frob_arch_sections(Elf_Ehdr *hdr,
 			      Elf_Shdr *sechdrs,
