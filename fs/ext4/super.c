--- conflicted
+++ resolved
@@ -6575,11 +6575,7 @@
 			if (err)
 				goto restore_opts;
 
-<<<<<<< HEAD
-			sb->s_flags &= ~SB_RDONLY;
-=======
 			enable_rw = 1;
->>>>>>> d99948b7
 			if (ext4_has_feature_mmp(sb)) {
 				err = ext4_multi_mount_protect(sb,
 						le64_to_cpu(es->s_mmp_block));
