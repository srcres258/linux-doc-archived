// SPDX-License-Identifier: GPL-2.0-or-later
/* memcontrol.c - Memory Controller
 *
 * Copyright IBM Corporation, 2007
 * Author Balbir Singh <balbir@linux.vnet.ibm.com>
 *
 * Copyright 2007 OpenVZ SWsoft Inc
 * Author: Pavel Emelianov <xemul@openvz.org>
 *
 * Memory thresholds
 * Copyright (C) 2009 Nokia Corporation
 * Author: Kirill A. Shutemov
 *
 * Kernel Memory Controller
 * Copyright (C) 2012 Parallels Inc. and Google Inc.
 * Authors: Glauber Costa and Suleiman Souhlal
 *
 * Native page reclaim
 * Charge lifetime sanitation
 * Lockless page tracking & accounting
 * Unified hierarchy configuration model
 * Copyright (C) 2015 Red Hat, Inc., Johannes Weiner
 *
 * Per memcg lru locking
 * Copyright (C) 2020 Alibaba, Inc, Alex Shi
 */

#include <linux/page_counter.h>
#include <linux/memcontrol.h>
#include <linux/cgroup.h>
#include <linux/pagewalk.h>
#include <linux/sched/mm.h>
#include <linux/shmem_fs.h>
#include <linux/hugetlb.h>
#include <linux/pagemap.h>
#include <linux/vm_event_item.h>
#include <linux/smp.h>
#include <linux/page-flags.h>
#include <linux/backing-dev.h>
#include <linux/bit_spinlock.h>
#include <linux/rcupdate.h>
#include <linux/limits.h>
#include <linux/export.h>
#include <linux/mutex.h>
#include <linux/rbtree.h>
#include <linux/slab.h>
#include <linux/swap.h>
#include <linux/swapops.h>
#include <linux/spinlock.h>
#include <linux/eventfd.h>
#include <linux/poll.h>
#include <linux/sort.h>
#include <linux/fs.h>
#include <linux/seq_file.h>
#include <linux/vmpressure.h>
#include <linux/memremap.h>
#include <linux/mm_inline.h>
#include <linux/swap_cgroup.h>
#include <linux/cpu.h>
#include <linux/oom.h>
#include <linux/lockdep.h>
#include <linux/file.h>
#include <linux/resume_user_mode.h>
#include <linux/psi.h>
#include <linux/seq_buf.h>
#include <linux/sched/isolation.h>
#include "internal.h"
#include <net/sock.h>
#include <net/ip.h>
#include "slab.h"
#include "swap.h"

#include <linux/uaccess.h>

#include <trace/events/vmscan.h>

struct cgroup_subsys memory_cgrp_subsys __read_mostly;
EXPORT_SYMBOL(memory_cgrp_subsys);

struct mem_cgroup *root_mem_cgroup __read_mostly;

/* Active memory cgroup to use from an interrupt context */
DEFINE_PER_CPU(struct mem_cgroup *, int_active_memcg);
EXPORT_PER_CPU_SYMBOL_GPL(int_active_memcg);

/* Socket memory accounting disabled? */
static bool cgroup_memory_nosocket __ro_after_init;

/* Kernel memory accounting disabled? */
static bool cgroup_memory_nokmem __ro_after_init;

/* BPF memory accounting disabled? */
static bool cgroup_memory_nobpf __ro_after_init;

#ifdef CONFIG_CGROUP_WRITEBACK
static DECLARE_WAIT_QUEUE_HEAD(memcg_cgwb_frn_waitq);
#endif

/* Whether legacy memory+swap accounting is active */
static bool do_memsw_account(void)
{
	return !cgroup_subsys_on_dfl(memory_cgrp_subsys);
}

#define THRESHOLDS_EVENTS_TARGET 128
#define SOFTLIMIT_EVENTS_TARGET 1024

/*
 * Cgroups above their limits are maintained in a RB-Tree, independent of
 * their hierarchy representation
 */

struct mem_cgroup_tree_per_node {
	struct rb_root rb_root;
	struct rb_node *rb_rightmost;
	spinlock_t lock;
};

struct mem_cgroup_tree {
	struct mem_cgroup_tree_per_node *rb_tree_per_node[MAX_NUMNODES];
};

static struct mem_cgroup_tree soft_limit_tree __read_mostly;

/* for OOM */
struct mem_cgroup_eventfd_list {
	struct list_head list;
	struct eventfd_ctx *eventfd;
};

/*
 * cgroup_event represents events which userspace want to receive.
 */
struct mem_cgroup_event {
	/*
	 * memcg which the event belongs to.
	 */
	struct mem_cgroup *memcg;
	/*
	 * eventfd to signal userspace about the event.
	 */
	struct eventfd_ctx *eventfd;
	/*
	 * Each of these stored in a list by the cgroup.
	 */
	struct list_head list;
	/*
	 * register_event() callback will be used to add new userspace
	 * waiter for changes related to this event.  Use eventfd_signal()
	 * on eventfd to send notification to userspace.
	 */
	int (*register_event)(struct mem_cgroup *memcg,
			      struct eventfd_ctx *eventfd, const char *args);
	/*
	 * unregister_event() callback will be called when userspace closes
	 * the eventfd or on cgroup removing.  This callback must be set,
	 * if you want provide notification functionality.
	 */
	void (*unregister_event)(struct mem_cgroup *memcg,
				 struct eventfd_ctx *eventfd);
	/*
	 * All fields below needed to unregister event when
	 * userspace closes eventfd.
	 */
	poll_table pt;
	wait_queue_head_t *wqh;
	wait_queue_entry_t wait;
	struct work_struct remove;
};

static void mem_cgroup_threshold(struct mem_cgroup *memcg);
static void mem_cgroup_oom_notify(struct mem_cgroup *memcg);

/* Stuffs for move charges at task migration. */
/*
 * Types of charges to be moved.
 */
#define MOVE_ANON	0x1U
#define MOVE_FILE	0x2U
#define MOVE_MASK	(MOVE_ANON | MOVE_FILE)

/* "mc" and its members are protected by cgroup_mutex */
static struct move_charge_struct {
	spinlock_t	  lock; /* for from, to */
	struct mm_struct  *mm;
	struct mem_cgroup *from;
	struct mem_cgroup *to;
	unsigned long flags;
	unsigned long precharge;
	unsigned long moved_charge;
	unsigned long moved_swap;
	struct task_struct *moving_task;	/* a task moving charges */
	wait_queue_head_t waitq;		/* a waitq for other context */
} mc = {
	.lock = __SPIN_LOCK_UNLOCKED(mc.lock),
	.waitq = __WAIT_QUEUE_HEAD_INITIALIZER(mc.waitq),
};

/*
 * Maximum loops in mem_cgroup_hierarchical_reclaim(), used for soft
 * limit reclaim to prevent infinite loops, if they ever occur.
 */
#define	MEM_CGROUP_MAX_RECLAIM_LOOPS		100
#define	MEM_CGROUP_MAX_SOFT_LIMIT_RECLAIM_LOOPS	2

/* for encoding cft->private value on file */
enum res_type {
	_MEM,
	_MEMSWAP,
	_KMEM,
	_TCP,
};

#define MEMFILE_PRIVATE(x, val)	((x) << 16 | (val))
#define MEMFILE_TYPE(val)	((val) >> 16 & 0xffff)
#define MEMFILE_ATTR(val)	((val) & 0xffff)

/*
 * Iteration constructs for visiting all cgroups (under a tree).  If
 * loops are exited prematurely (break), mem_cgroup_iter_break() must
 * be used for reference counting.
 */
#define for_each_mem_cgroup_tree(iter, root)		\
	for (iter = mem_cgroup_iter(root, NULL, NULL);	\
	     iter != NULL;				\
	     iter = mem_cgroup_iter(root, iter, NULL))

#define for_each_mem_cgroup(iter)			\
	for (iter = mem_cgroup_iter(NULL, NULL, NULL);	\
	     iter != NULL;				\
	     iter = mem_cgroup_iter(NULL, iter, NULL))

static inline bool task_is_dying(void)
{
	return tsk_is_oom_victim(current) || fatal_signal_pending(current) ||
		(current->flags & PF_EXITING);
}

/* Some nice accessors for the vmpressure. */
struct vmpressure *memcg_to_vmpressure(struct mem_cgroup *memcg)
{
	if (!memcg)
		memcg = root_mem_cgroup;
	return &memcg->vmpressure;
}

struct mem_cgroup *vmpressure_to_memcg(struct vmpressure *vmpr)
{
	return container_of(vmpr, struct mem_cgroup, vmpressure);
}

#ifdef CONFIG_MEMCG_KMEM
static DEFINE_SPINLOCK(objcg_lock);

bool mem_cgroup_kmem_disabled(void)
{
	return cgroup_memory_nokmem;
}

static void obj_cgroup_uncharge_pages(struct obj_cgroup *objcg,
				      unsigned int nr_pages);

static void obj_cgroup_release(struct percpu_ref *ref)
{
	struct obj_cgroup *objcg = container_of(ref, struct obj_cgroup, refcnt);
	unsigned int nr_bytes;
	unsigned int nr_pages;
	unsigned long flags;

	/*
	 * At this point all allocated objects are freed, and
	 * objcg->nr_charged_bytes can't have an arbitrary byte value.
	 * However, it can be PAGE_SIZE or (x * PAGE_SIZE).
	 *
	 * The following sequence can lead to it:
	 * 1) CPU0: objcg == stock->cached_objcg
	 * 2) CPU1: we do a small allocation (e.g. 92 bytes),
	 *          PAGE_SIZE bytes are charged
	 * 3) CPU1: a process from another memcg is allocating something,
	 *          the stock if flushed,
	 *          objcg->nr_charged_bytes = PAGE_SIZE - 92
	 * 5) CPU0: we do release this object,
	 *          92 bytes are added to stock->nr_bytes
	 * 6) CPU0: stock is flushed,
	 *          92 bytes are added to objcg->nr_charged_bytes
	 *
	 * In the result, nr_charged_bytes == PAGE_SIZE.
	 * This page will be uncharged in obj_cgroup_release().
	 */
	nr_bytes = atomic_read(&objcg->nr_charged_bytes);
	WARN_ON_ONCE(nr_bytes & (PAGE_SIZE - 1));
	nr_pages = nr_bytes >> PAGE_SHIFT;

	if (nr_pages)
		obj_cgroup_uncharge_pages(objcg, nr_pages);

	spin_lock_irqsave(&objcg_lock, flags);
	list_del(&objcg->list);
	spin_unlock_irqrestore(&objcg_lock, flags);

	percpu_ref_exit(ref);
	kfree_rcu(objcg, rcu);
}

static struct obj_cgroup *obj_cgroup_alloc(void)
{
	struct obj_cgroup *objcg;
	int ret;

	objcg = kzalloc(sizeof(struct obj_cgroup), GFP_KERNEL);
	if (!objcg)
		return NULL;

	ret = percpu_ref_init(&objcg->refcnt, obj_cgroup_release, 0,
			      GFP_KERNEL);
	if (ret) {
		kfree(objcg);
		return NULL;
	}
	INIT_LIST_HEAD(&objcg->list);
	return objcg;
}

static void memcg_reparent_objcgs(struct mem_cgroup *memcg,
				  struct mem_cgroup *parent)
{
	struct obj_cgroup *objcg, *iter;

	objcg = rcu_replace_pointer(memcg->objcg, NULL, true);

	spin_lock_irq(&objcg_lock);

	/* 1) Ready to reparent active objcg. */
	list_add(&objcg->list, &memcg->objcg_list);
	/* 2) Reparent active objcg and already reparented objcgs to parent. */
	list_for_each_entry(iter, &memcg->objcg_list, list)
		WRITE_ONCE(iter->memcg, parent);
	/* 3) Move already reparented objcgs to the parent's list */
	list_splice(&memcg->objcg_list, &parent->objcg_list);

	spin_unlock_irq(&objcg_lock);

	percpu_ref_kill(&objcg->refcnt);
}

/*
 * A lot of the calls to the cache allocation functions are expected to be
 * inlined by the compiler. Since the calls to memcg_slab_pre_alloc_hook() are
 * conditional to this static branch, we'll have to allow modules that does
 * kmem_cache_alloc and the such to see this symbol as well
 */
DEFINE_STATIC_KEY_FALSE(memcg_kmem_online_key);
EXPORT_SYMBOL(memcg_kmem_online_key);

DEFINE_STATIC_KEY_FALSE(memcg_bpf_enabled_key);
EXPORT_SYMBOL(memcg_bpf_enabled_key);
#endif

/**
 * mem_cgroup_css_from_folio - css of the memcg associated with a folio
 * @folio: folio of interest
 *
 * If memcg is bound to the default hierarchy, css of the memcg associated
 * with @folio is returned.  The returned css remains associated with @folio
 * until it is released.
 *
 * If memcg is bound to a traditional hierarchy, the css of root_mem_cgroup
 * is returned.
 */
struct cgroup_subsys_state *mem_cgroup_css_from_folio(struct folio *folio)
{
	struct mem_cgroup *memcg = folio_memcg(folio);

	if (!memcg || !cgroup_subsys_on_dfl(memory_cgrp_subsys))
		memcg = root_mem_cgroup;

	return &memcg->css;
}

/**
 * page_cgroup_ino - return inode number of the memcg a page is charged to
 * @page: the page
 *
 * Look up the closest online ancestor of the memory cgroup @page is charged to
 * and return its inode number or 0 if @page is not charged to any cgroup. It
 * is safe to call this function without holding a reference to @page.
 *
 * Note, this function is inherently racy, because there is nothing to prevent
 * the cgroup inode from getting torn down and potentially reallocated a moment
 * after page_cgroup_ino() returns, so it only should be used by callers that
 * do not care (such as procfs interfaces).
 */
ino_t page_cgroup_ino(struct page *page)
{
	struct mem_cgroup *memcg;
	unsigned long ino = 0;

	rcu_read_lock();
	/* page_folio() is racy here, but the entire function is racy anyway */
	memcg = folio_memcg_check(page_folio(page));

	while (memcg && !(memcg->css.flags & CSS_ONLINE))
		memcg = parent_mem_cgroup(memcg);
	if (memcg)
		ino = cgroup_ino(memcg->css.cgroup);
	rcu_read_unlock();
	return ino;
}

static void __mem_cgroup_insert_exceeded(struct mem_cgroup_per_node *mz,
					 struct mem_cgroup_tree_per_node *mctz,
					 unsigned long new_usage_in_excess)
{
	struct rb_node **p = &mctz->rb_root.rb_node;
	struct rb_node *parent = NULL;
	struct mem_cgroup_per_node *mz_node;
	bool rightmost = true;

	if (mz->on_tree)
		return;

	mz->usage_in_excess = new_usage_in_excess;
	if (!mz->usage_in_excess)
		return;
	while (*p) {
		parent = *p;
		mz_node = rb_entry(parent, struct mem_cgroup_per_node,
					tree_node);
		if (mz->usage_in_excess < mz_node->usage_in_excess) {
			p = &(*p)->rb_left;
			rightmost = false;
		} else {
			p = &(*p)->rb_right;
		}
	}

	if (rightmost)
		mctz->rb_rightmost = &mz->tree_node;

	rb_link_node(&mz->tree_node, parent, p);
	rb_insert_color(&mz->tree_node, &mctz->rb_root);
	mz->on_tree = true;
}

static void __mem_cgroup_remove_exceeded(struct mem_cgroup_per_node *mz,
					 struct mem_cgroup_tree_per_node *mctz)
{
	if (!mz->on_tree)
		return;

	if (&mz->tree_node == mctz->rb_rightmost)
		mctz->rb_rightmost = rb_prev(&mz->tree_node);

	rb_erase(&mz->tree_node, &mctz->rb_root);
	mz->on_tree = false;
}

static void mem_cgroup_remove_exceeded(struct mem_cgroup_per_node *mz,
				       struct mem_cgroup_tree_per_node *mctz)
{
	unsigned long flags;

	spin_lock_irqsave(&mctz->lock, flags);
	__mem_cgroup_remove_exceeded(mz, mctz);
	spin_unlock_irqrestore(&mctz->lock, flags);
}

static unsigned long soft_limit_excess(struct mem_cgroup *memcg)
{
	unsigned long nr_pages = page_counter_read(&memcg->memory);
	unsigned long soft_limit = READ_ONCE(memcg->soft_limit);
	unsigned long excess = 0;

	if (nr_pages > soft_limit)
		excess = nr_pages - soft_limit;

	return excess;
}

static void mem_cgroup_update_tree(struct mem_cgroup *memcg, int nid)
{
	unsigned long excess;
	struct mem_cgroup_per_node *mz;
	struct mem_cgroup_tree_per_node *mctz;

	if (lru_gen_enabled()) {
		if (soft_limit_excess(memcg))
			lru_gen_soft_reclaim(&memcg->nodeinfo[nid]->lruvec);
		return;
	}

	mctz = soft_limit_tree.rb_tree_per_node[nid];
	if (!mctz)
		return;
	/*
	 * Necessary to update all ancestors when hierarchy is used.
	 * because their event counter is not touched.
	 */
	for (; memcg; memcg = parent_mem_cgroup(memcg)) {
		mz = memcg->nodeinfo[nid];
		excess = soft_limit_excess(memcg);
		/*
		 * We have to update the tree if mz is on RB-tree or
		 * mem is over its softlimit.
		 */
		if (excess || mz->on_tree) {
			unsigned long flags;

			spin_lock_irqsave(&mctz->lock, flags);
			/* if on-tree, remove it */
			if (mz->on_tree)
				__mem_cgroup_remove_exceeded(mz, mctz);
			/*
			 * Insert again. mz->usage_in_excess will be updated.
			 * If excess is 0, no tree ops.
			 */
			__mem_cgroup_insert_exceeded(mz, mctz, excess);
			spin_unlock_irqrestore(&mctz->lock, flags);
		}
	}
}

static void mem_cgroup_remove_from_trees(struct mem_cgroup *memcg)
{
	struct mem_cgroup_tree_per_node *mctz;
	struct mem_cgroup_per_node *mz;
	int nid;

	for_each_node(nid) {
		mz = memcg->nodeinfo[nid];
		mctz = soft_limit_tree.rb_tree_per_node[nid];
		if (mctz)
			mem_cgroup_remove_exceeded(mz, mctz);
	}
}

static struct mem_cgroup_per_node *
__mem_cgroup_largest_soft_limit_node(struct mem_cgroup_tree_per_node *mctz)
{
	struct mem_cgroup_per_node *mz;

retry:
	mz = NULL;
	if (!mctz->rb_rightmost)
		goto done;		/* Nothing to reclaim from */

	mz = rb_entry(mctz->rb_rightmost,
		      struct mem_cgroup_per_node, tree_node);
	/*
	 * Remove the node now but someone else can add it back,
	 * we will to add it back at the end of reclaim to its correct
	 * position in the tree.
	 */
	__mem_cgroup_remove_exceeded(mz, mctz);
	if (!soft_limit_excess(mz->memcg) ||
	    !css_tryget(&mz->memcg->css))
		goto retry;
done:
	return mz;
}

static struct mem_cgroup_per_node *
mem_cgroup_largest_soft_limit_node(struct mem_cgroup_tree_per_node *mctz)
{
	struct mem_cgroup_per_node *mz;

	spin_lock_irq(&mctz->lock);
	mz = __mem_cgroup_largest_soft_limit_node(mctz);
	spin_unlock_irq(&mctz->lock);
	return mz;
}

/*
 * memcg and lruvec stats flushing
 *
 * Many codepaths leading to stats update or read are performance sensitive and
 * adding stats flushing in such codepaths is not desirable. So, to optimize the
 * flushing the kernel does:
 *
 * 1) Periodically and asynchronously flush the stats every 2 seconds to not let
 *    rstat update tree grow unbounded.
 *
 * 2) Flush the stats synchronously on reader side only when there are more than
 *    (MEMCG_CHARGE_BATCH * nr_cpus) update events. Though this optimization
 *    will let stats be out of sync by atmost (MEMCG_CHARGE_BATCH * nr_cpus) but
 *    only for 2 seconds due to (1).
 */
static void flush_memcg_stats_dwork(struct work_struct *w);
static DECLARE_DEFERRABLE_WORK(stats_flush_dwork, flush_memcg_stats_dwork);
static DEFINE_PER_CPU(unsigned int, stats_updates);
static atomic_t stats_flush_ongoing = ATOMIC_INIT(0);
static atomic_t stats_flush_threshold = ATOMIC_INIT(0);
static u64 flush_next_time;

#define FLUSH_TIME (2UL*HZ)

/*
 * Accessors to ensure that preemption is disabled on PREEMPT_RT because it can
 * not rely on this as part of an acquired spinlock_t lock. These functions are
 * never used in hardirq context on PREEMPT_RT and therefore disabling preemtion
 * is sufficient.
 */
static void memcg_stats_lock(void)
{
	preempt_disable_nested();
	VM_WARN_ON_IRQS_ENABLED();
}

static void __memcg_stats_lock(void)
{
	preempt_disable_nested();
}

static void memcg_stats_unlock(void)
{
	preempt_enable_nested();
}

static inline void memcg_rstat_updated(struct mem_cgroup *memcg, int val)
{
	unsigned int x;

	if (!val)
		return;

	cgroup_rstat_updated(memcg->css.cgroup, smp_processor_id());

	x = __this_cpu_add_return(stats_updates, abs(val));
	if (x > MEMCG_CHARGE_BATCH) {
		/*
		 * If stats_flush_threshold exceeds the threshold
		 * (>num_online_cpus()), cgroup stats update will be triggered
		 * in __mem_cgroup_flush_stats(). Increasing this var further
		 * is redundant and simply adds overhead in atomic update.
		 */
		if (atomic_read(&stats_flush_threshold) <= num_online_cpus())
			atomic_add(x / MEMCG_CHARGE_BATCH, &stats_flush_threshold);
		__this_cpu_write(stats_updates, 0);
	}
}

static void do_flush_stats(bool atomic)
{
	/*
	 * We always flush the entire tree, so concurrent flushers can just
	 * skip. This avoids a thundering herd problem on the rstat global lock
	 * from memcg flushers (e.g. reclaim, refault, etc).
	 */
	if (atomic_read(&stats_flush_ongoing) ||
	    atomic_xchg(&stats_flush_ongoing, 1))
		return;

	WRITE_ONCE(flush_next_time, jiffies_64 + 2*FLUSH_TIME);

	if (atomic)
		cgroup_rstat_flush_atomic(root_mem_cgroup->css.cgroup);
	else
		cgroup_rstat_flush(root_mem_cgroup->css.cgroup);

	atomic_set(&stats_flush_threshold, 0);
	atomic_set(&stats_flush_ongoing, 0);
}

static bool should_flush_stats(void)
{
	return atomic_read(&stats_flush_threshold) > num_online_cpus();
}

void mem_cgroup_flush_stats(void)
{
	if (should_flush_stats())
		do_flush_stats(false);
<<<<<<< HEAD
}

void mem_cgroup_flush_stats_atomic(void)
{
	if (should_flush_stats())
		do_flush_stats(true);
}

void mem_cgroup_flush_stats_ratelimited(void)
{
=======
}

void mem_cgroup_flush_stats_atomic(void)
{
	if (should_flush_stats())
		do_flush_stats(true);
}

void mem_cgroup_flush_stats_ratelimited(void)
{
>>>>>>> 8de1a994
	if (time_after64(jiffies_64, READ_ONCE(flush_next_time)))
		mem_cgroup_flush_stats();
}

static void flush_memcg_stats_dwork(struct work_struct *w)
{
	/*
	 * Always flush here so that flushing in latency-sensitive paths is
	 * as cheap as possible.
	 */
	do_flush_stats(false);
	queue_delayed_work(system_unbound_wq, &stats_flush_dwork, FLUSH_TIME);
}

/* Subset of vm_event_item to report for memcg event stats */
static const unsigned int memcg_vm_event_stat[] = {
	PGPGIN,
	PGPGOUT,
	PGSCAN_KSWAPD,
	PGSCAN_DIRECT,
	PGSCAN_KHUGEPAGED,
	PGSTEAL_KSWAPD,
	PGSTEAL_DIRECT,
	PGSTEAL_KHUGEPAGED,
	PGFAULT,
	PGMAJFAULT,
	PGREFILL,
	PGACTIVATE,
	PGDEACTIVATE,
	PGLAZYFREE,
	PGLAZYFREED,
#if defined(CONFIG_MEMCG_KMEM) && defined(CONFIG_ZSWAP)
	ZSWPIN,
	ZSWPOUT,
#endif
#ifdef CONFIG_TRANSPARENT_HUGEPAGE
	THP_FAULT_ALLOC,
	THP_COLLAPSE_ALLOC,
#endif
};

#define NR_MEMCG_EVENTS ARRAY_SIZE(memcg_vm_event_stat)
static int mem_cgroup_events_index[NR_VM_EVENT_ITEMS] __read_mostly;

static void init_memcg_events(void)
{
	int i;

	for (i = 0; i < NR_MEMCG_EVENTS; ++i)
		mem_cgroup_events_index[memcg_vm_event_stat[i]] = i + 1;
}

static inline int memcg_events_index(enum vm_event_item idx)
{
	return mem_cgroup_events_index[idx] - 1;
}

struct memcg_vmstats_percpu {
	/* Local (CPU and cgroup) page state & events */
	long			state[MEMCG_NR_STAT];
	unsigned long		events[NR_MEMCG_EVENTS];

	/* Delta calculation for lockless upward propagation */
	long			state_prev[MEMCG_NR_STAT];
	unsigned long		events_prev[NR_MEMCG_EVENTS];

	/* Cgroup1: threshold notifications & softlimit tree updates */
	unsigned long		nr_page_events;
	unsigned long		targets[MEM_CGROUP_NTARGETS];
};

struct memcg_vmstats {
	/* Aggregated (CPU and subtree) page state & events */
	long			state[MEMCG_NR_STAT];
	unsigned long		events[NR_MEMCG_EVENTS];

	/* Pending child counts during tree propagation */
	long			state_pending[MEMCG_NR_STAT];
	unsigned long		events_pending[NR_MEMCG_EVENTS];
};

unsigned long memcg_page_state(struct mem_cgroup *memcg, int idx)
{
	long x = READ_ONCE(memcg->vmstats->state[idx]);
#ifdef CONFIG_SMP
	if (x < 0)
		x = 0;
#endif
	return x;
}

/**
 * __mod_memcg_state - update cgroup memory statistics
 * @memcg: the memory cgroup
 * @idx: the stat item - can be enum memcg_stat_item or enum node_stat_item
 * @val: delta to add to the counter, can be negative
 */
void __mod_memcg_state(struct mem_cgroup *memcg, int idx, int val)
{
	if (mem_cgroup_disabled())
		return;

	__this_cpu_add(memcg->vmstats_percpu->state[idx], val);
	memcg_rstat_updated(memcg, val);
}

/* idx can be of type enum memcg_stat_item or node_stat_item. */
static unsigned long memcg_page_state_local(struct mem_cgroup *memcg, int idx)
{
	long x = 0;
	int cpu;

	for_each_possible_cpu(cpu)
		x += per_cpu(memcg->vmstats_percpu->state[idx], cpu);
#ifdef CONFIG_SMP
	if (x < 0)
		x = 0;
#endif
	return x;
}

void __mod_memcg_lruvec_state(struct lruvec *lruvec, enum node_stat_item idx,
			      int val)
{
	struct mem_cgroup_per_node *pn;
	struct mem_cgroup *memcg;

	pn = container_of(lruvec, struct mem_cgroup_per_node, lruvec);
	memcg = pn->memcg;

	/*
	 * The caller from rmap relay on disabled preemption becase they never
	 * update their counter from in-interrupt context. For these two
	 * counters we check that the update is never performed from an
	 * interrupt context while other caller need to have disabled interrupt.
	 */
	__memcg_stats_lock();
	if (IS_ENABLED(CONFIG_DEBUG_VM)) {
		switch (idx) {
		case NR_ANON_MAPPED:
		case NR_FILE_MAPPED:
		case NR_ANON_THPS:
		case NR_SHMEM_PMDMAPPED:
		case NR_FILE_PMDMAPPED:
			WARN_ON_ONCE(!in_task());
			break;
		default:
			VM_WARN_ON_IRQS_ENABLED();
		}
	}

	/* Update memcg */
	__this_cpu_add(memcg->vmstats_percpu->state[idx], val);

	/* Update lruvec */
	__this_cpu_add(pn->lruvec_stats_percpu->state[idx], val);

	memcg_rstat_updated(memcg, val);
	memcg_stats_unlock();
}

/**
 * __mod_lruvec_state - update lruvec memory statistics
 * @lruvec: the lruvec
 * @idx: the stat item
 * @val: delta to add to the counter, can be negative
 *
 * The lruvec is the intersection of the NUMA node and a cgroup. This
 * function updates the all three counters that are affected by a
 * change of state at this level: per-node, per-cgroup, per-lruvec.
 */
void __mod_lruvec_state(struct lruvec *lruvec, enum node_stat_item idx,
			int val)
{
	/* Update node */
	__mod_node_page_state(lruvec_pgdat(lruvec), idx, val);

	/* Update memcg and lruvec */
	if (!mem_cgroup_disabled())
		__mod_memcg_lruvec_state(lruvec, idx, val);
}

void __mod_lruvec_page_state(struct page *page, enum node_stat_item idx,
			     int val)
{
	struct page *head = compound_head(page); /* rmap on tail pages */
	struct mem_cgroup *memcg;
	pg_data_t *pgdat = page_pgdat(page);
	struct lruvec *lruvec;

	rcu_read_lock();
	memcg = page_memcg(head);
	/* Untracked pages have no memcg, no lruvec. Update only the node */
	if (!memcg) {
		rcu_read_unlock();
		__mod_node_page_state(pgdat, idx, val);
		return;
	}

	lruvec = mem_cgroup_lruvec(memcg, pgdat);
	__mod_lruvec_state(lruvec, idx, val);
	rcu_read_unlock();
}
EXPORT_SYMBOL(__mod_lruvec_page_state);

void __mod_lruvec_kmem_state(void *p, enum node_stat_item idx, int val)
{
	pg_data_t *pgdat = page_pgdat(virt_to_page(p));
	struct mem_cgroup *memcg;
	struct lruvec *lruvec;

	rcu_read_lock();
	memcg = mem_cgroup_from_slab_obj(p);

	/*
	 * Untracked pages have no memcg, no lruvec. Update only the
	 * node. If we reparent the slab objects to the root memcg,
	 * when we free the slab object, we need to update the per-memcg
	 * vmstats to keep it correct for the root memcg.
	 */
	if (!memcg) {
		__mod_node_page_state(pgdat, idx, val);
	} else {
		lruvec = mem_cgroup_lruvec(memcg, pgdat);
		__mod_lruvec_state(lruvec, idx, val);
	}
	rcu_read_unlock();
}

/**
 * __count_memcg_events - account VM events in a cgroup
 * @memcg: the memory cgroup
 * @idx: the event item
 * @count: the number of events that occurred
 */
void __count_memcg_events(struct mem_cgroup *memcg, enum vm_event_item idx,
			  unsigned long count)
{
	int index = memcg_events_index(idx);

	if (mem_cgroup_disabled() || index < 0)
		return;

	memcg_stats_lock();
	__this_cpu_add(memcg->vmstats_percpu->events[index], count);
	memcg_rstat_updated(memcg, count);
	memcg_stats_unlock();
}

static unsigned long memcg_events(struct mem_cgroup *memcg, int event)
{
	int index = memcg_events_index(event);

	if (index < 0)
		return 0;
	return READ_ONCE(memcg->vmstats->events[index]);
}

static unsigned long memcg_events_local(struct mem_cgroup *memcg, int event)
{
	long x = 0;
	int cpu;
	int index = memcg_events_index(event);

	if (index < 0)
		return 0;

	for_each_possible_cpu(cpu)
		x += per_cpu(memcg->vmstats_percpu->events[index], cpu);
	return x;
}

static void mem_cgroup_charge_statistics(struct mem_cgroup *memcg,
					 int nr_pages)
{
	/* pagein of a big page is an event. So, ignore page size */
	if (nr_pages > 0)
		__count_memcg_events(memcg, PGPGIN, 1);
	else {
		__count_memcg_events(memcg, PGPGOUT, 1);
		nr_pages = -nr_pages; /* for event */
	}

	__this_cpu_add(memcg->vmstats_percpu->nr_page_events, nr_pages);
}

static bool mem_cgroup_event_ratelimit(struct mem_cgroup *memcg,
				       enum mem_cgroup_events_target target)
{
	unsigned long val, next;

	val = __this_cpu_read(memcg->vmstats_percpu->nr_page_events);
	next = __this_cpu_read(memcg->vmstats_percpu->targets[target]);
	/* from time_after() in jiffies.h */
	if ((long)(next - val) < 0) {
		switch (target) {
		case MEM_CGROUP_TARGET_THRESH:
			next = val + THRESHOLDS_EVENTS_TARGET;
			break;
		case MEM_CGROUP_TARGET_SOFTLIMIT:
			next = val + SOFTLIMIT_EVENTS_TARGET;
			break;
		default:
			break;
		}
		__this_cpu_write(memcg->vmstats_percpu->targets[target], next);
		return true;
	}
	return false;
}

/*
 * Check events in order.
 *
 */
static void memcg_check_events(struct mem_cgroup *memcg, int nid)
{
	if (IS_ENABLED(CONFIG_PREEMPT_RT))
		return;

	/* threshold event is triggered in finer grain than soft limit */
	if (unlikely(mem_cgroup_event_ratelimit(memcg,
						MEM_CGROUP_TARGET_THRESH))) {
		bool do_softlimit;

		do_softlimit = mem_cgroup_event_ratelimit(memcg,
						MEM_CGROUP_TARGET_SOFTLIMIT);
		mem_cgroup_threshold(memcg);
		if (unlikely(do_softlimit))
			mem_cgroup_update_tree(memcg, nid);
	}
}

struct mem_cgroup *mem_cgroup_from_task(struct task_struct *p)
{
	/*
	 * mm_update_next_owner() may clear mm->owner to NULL
	 * if it races with swapoff, page migration, etc.
	 * So this can be called with p == NULL.
	 */
	if (unlikely(!p))
		return NULL;

	return mem_cgroup_from_css(task_css(p, memory_cgrp_id));
}
EXPORT_SYMBOL(mem_cgroup_from_task);

static __always_inline struct mem_cgroup *active_memcg(void)
{
	if (!in_task())
		return this_cpu_read(int_active_memcg);
	else
		return current->active_memcg;
}

/**
 * get_mem_cgroup_from_mm: Obtain a reference on given mm_struct's memcg.
 * @mm: mm from which memcg should be extracted. It can be NULL.
 *
 * Obtain a reference on mm->memcg and returns it if successful. If mm
 * is NULL, then the memcg is chosen as follows:
 * 1) The active memcg, if set.
 * 2) current->mm->memcg, if available
 * 3) root memcg
 * If mem_cgroup is disabled, NULL is returned.
 */
struct mem_cgroup *get_mem_cgroup_from_mm(struct mm_struct *mm)
{
	struct mem_cgroup *memcg;

	if (mem_cgroup_disabled())
		return NULL;

	/*
	 * Page cache insertions can happen without an
	 * actual mm context, e.g. during disk probing
	 * on boot, loopback IO, acct() writes etc.
	 *
	 * No need to css_get on root memcg as the reference
	 * counting is disabled on the root level in the
	 * cgroup core. See CSS_NO_REF.
	 */
	if (unlikely(!mm)) {
		memcg = active_memcg();
		if (unlikely(memcg)) {
			/* remote memcg must hold a ref */
			css_get(&memcg->css);
			return memcg;
		}
		mm = current->mm;
		if (unlikely(!mm))
			return root_mem_cgroup;
	}

	rcu_read_lock();
	do {
		memcg = mem_cgroup_from_task(rcu_dereference(mm->owner));
		if (unlikely(!memcg))
			memcg = root_mem_cgroup;
	} while (!css_tryget(&memcg->css));
	rcu_read_unlock();
	return memcg;
}
EXPORT_SYMBOL(get_mem_cgroup_from_mm);

static __always_inline bool memcg_kmem_bypass(void)
{
	/* Allow remote memcg charging from any context. */
	if (unlikely(active_memcg()))
		return false;

	/* Memcg to charge can't be determined. */
	if (!in_task() || !current->mm || (current->flags & PF_KTHREAD))
		return true;

	return false;
}

/**
 * mem_cgroup_iter - iterate over memory cgroup hierarchy
 * @root: hierarchy root
 * @prev: previously returned memcg, NULL on first invocation
 * @reclaim: cookie for shared reclaim walks, NULL for full walks
 *
 * Returns references to children of the hierarchy below @root, or
 * @root itself, or %NULL after a full round-trip.
 *
 * Caller must pass the return value in @prev on subsequent
 * invocations for reference counting, or use mem_cgroup_iter_break()
 * to cancel a hierarchy walk before the round-trip is complete.
 *
 * Reclaimers can specify a node in @reclaim to divide up the memcgs
 * in the hierarchy among all concurrent reclaimers operating on the
 * same node.
 */
struct mem_cgroup *mem_cgroup_iter(struct mem_cgroup *root,
				   struct mem_cgroup *prev,
				   struct mem_cgroup_reclaim_cookie *reclaim)
{
	struct mem_cgroup_reclaim_iter *iter;
	struct cgroup_subsys_state *css = NULL;
	struct mem_cgroup *memcg = NULL;
	struct mem_cgroup *pos = NULL;

	if (mem_cgroup_disabled())
		return NULL;

	if (!root)
		root = root_mem_cgroup;

	rcu_read_lock();

	if (reclaim) {
		struct mem_cgroup_per_node *mz;

		mz = root->nodeinfo[reclaim->pgdat->node_id];
		iter = &mz->iter;

		/*
		 * On start, join the current reclaim iteration cycle.
		 * Exit when a concurrent walker completes it.
		 */
		if (!prev)
			reclaim->generation = iter->generation;
		else if (reclaim->generation != iter->generation)
			goto out_unlock;

		while (1) {
			pos = READ_ONCE(iter->position);
			if (!pos || css_tryget(&pos->css))
				break;
			/*
			 * css reference reached zero, so iter->position will
			 * be cleared by ->css_released. However, we should not
			 * rely on this happening soon, because ->css_released
			 * is called from a work queue, and by busy-waiting we
			 * might block it. So we clear iter->position right
			 * away.
			 */
			(void)cmpxchg(&iter->position, pos, NULL);
		}
	} else if (prev) {
		pos = prev;
	}

	if (pos)
		css = &pos->css;

	for (;;) {
		css = css_next_descendant_pre(css, &root->css);
		if (!css) {
			/*
			 * Reclaimers share the hierarchy walk, and a
			 * new one might jump in right at the end of
			 * the hierarchy - make sure they see at least
			 * one group and restart from the beginning.
			 */
			if (!prev)
				continue;
			break;
		}

		/*
		 * Verify the css and acquire a reference.  The root
		 * is provided by the caller, so we know it's alive
		 * and kicking, and don't take an extra reference.
		 */
		if (css == &root->css || css_tryget(css)) {
			memcg = mem_cgroup_from_css(css);
			break;
		}
	}

	if (reclaim) {
		/*
		 * The position could have already been updated by a competing
		 * thread, so check that the value hasn't changed since we read
		 * it to avoid reclaiming from the same cgroup twice.
		 */
		(void)cmpxchg(&iter->position, pos, memcg);

		if (pos)
			css_put(&pos->css);

		if (!memcg)
			iter->generation++;
	}

out_unlock:
	rcu_read_unlock();
	if (prev && prev != root)
		css_put(&prev->css);

	return memcg;
}

/**
 * mem_cgroup_iter_break - abort a hierarchy walk prematurely
 * @root: hierarchy root
 * @prev: last visited hierarchy member as returned by mem_cgroup_iter()
 */
void mem_cgroup_iter_break(struct mem_cgroup *root,
			   struct mem_cgroup *prev)
{
	if (!root)
		root = root_mem_cgroup;
	if (prev && prev != root)
		css_put(&prev->css);
}

static void __invalidate_reclaim_iterators(struct mem_cgroup *from,
					struct mem_cgroup *dead_memcg)
{
	struct mem_cgroup_reclaim_iter *iter;
	struct mem_cgroup_per_node *mz;
	int nid;

	for_each_node(nid) {
		mz = from->nodeinfo[nid];
		iter = &mz->iter;
		cmpxchg(&iter->position, dead_memcg, NULL);
	}
}

static void invalidate_reclaim_iterators(struct mem_cgroup *dead_memcg)
{
	struct mem_cgroup *memcg = dead_memcg;
	struct mem_cgroup *last;

	do {
		__invalidate_reclaim_iterators(memcg, dead_memcg);
		last = memcg;
	} while ((memcg = parent_mem_cgroup(memcg)));

	/*
	 * When cgroup1 non-hierarchy mode is used,
	 * parent_mem_cgroup() does not walk all the way up to the
	 * cgroup root (root_mem_cgroup). So we have to handle
	 * dead_memcg from cgroup root separately.
	 */
	if (!mem_cgroup_is_root(last))
		__invalidate_reclaim_iterators(root_mem_cgroup,
						dead_memcg);
}

/**
 * mem_cgroup_scan_tasks - iterate over tasks of a memory cgroup hierarchy
 * @memcg: hierarchy root
 * @fn: function to call for each task
 * @arg: argument passed to @fn
 *
 * This function iterates over tasks attached to @memcg or to any of its
 * descendants and calls @fn for each task. If @fn returns a non-zero
 * value, the function breaks the iteration loop and returns the value.
 * Otherwise, it will iterate over all tasks and return 0.
 *
 * This function must not be called for the root memory cgroup.
 */
int mem_cgroup_scan_tasks(struct mem_cgroup *memcg,
			  int (*fn)(struct task_struct *, void *), void *arg)
{
	struct mem_cgroup *iter;
	int ret = 0;

	BUG_ON(mem_cgroup_is_root(memcg));

	for_each_mem_cgroup_tree(iter, memcg) {
		struct css_task_iter it;
		struct task_struct *task;

		css_task_iter_start(&iter->css, CSS_TASK_ITER_PROCS, &it);
		while (!ret && (task = css_task_iter_next(&it)))
			ret = fn(task, arg);
		css_task_iter_end(&it);
		if (ret) {
			mem_cgroup_iter_break(memcg, iter);
			break;
		}
	}
	return ret;
}

#ifdef CONFIG_DEBUG_VM
void lruvec_memcg_debug(struct lruvec *lruvec, struct folio *folio)
{
	struct mem_cgroup *memcg;

	if (mem_cgroup_disabled())
		return;

	memcg = folio_memcg(folio);

	if (!memcg)
		VM_BUG_ON_FOLIO(!mem_cgroup_is_root(lruvec_memcg(lruvec)), folio);
	else
		VM_BUG_ON_FOLIO(lruvec_memcg(lruvec) != memcg, folio);
}
#endif

/**
 * folio_lruvec_lock - Lock the lruvec for a folio.
 * @folio: Pointer to the folio.
 *
 * These functions are safe to use under any of the following conditions:
 * - folio locked
 * - folio_test_lru false
 * - folio_memcg_lock()
 * - folio frozen (refcount of 0)
 *
 * Return: The lruvec this folio is on with its lock held.
 */
struct lruvec *folio_lruvec_lock(struct folio *folio)
{
	struct lruvec *lruvec = folio_lruvec(folio);

	spin_lock(&lruvec->lru_lock);
	lruvec_memcg_debug(lruvec, folio);

	return lruvec;
}

/**
 * folio_lruvec_lock_irq - Lock the lruvec for a folio.
 * @folio: Pointer to the folio.
 *
 * These functions are safe to use under any of the following conditions:
 * - folio locked
 * - folio_test_lru false
 * - folio_memcg_lock()
 * - folio frozen (refcount of 0)
 *
 * Return: The lruvec this folio is on with its lock held and interrupts
 * disabled.
 */
struct lruvec *folio_lruvec_lock_irq(struct folio *folio)
{
	struct lruvec *lruvec = folio_lruvec(folio);

	spin_lock_irq(&lruvec->lru_lock);
	lruvec_memcg_debug(lruvec, folio);

	return lruvec;
}

/**
 * folio_lruvec_lock_irqsave - Lock the lruvec for a folio.
 * @folio: Pointer to the folio.
 * @flags: Pointer to irqsave flags.
 *
 * These functions are safe to use under any of the following conditions:
 * - folio locked
 * - folio_test_lru false
 * - folio_memcg_lock()
 * - folio frozen (refcount of 0)
 *
 * Return: The lruvec this folio is on with its lock held and interrupts
 * disabled.
 */
struct lruvec *folio_lruvec_lock_irqsave(struct folio *folio,
		unsigned long *flags)
{
	struct lruvec *lruvec = folio_lruvec(folio);

	spin_lock_irqsave(&lruvec->lru_lock, *flags);
	lruvec_memcg_debug(lruvec, folio);

	return lruvec;
}

/**
 * mem_cgroup_update_lru_size - account for adding or removing an lru page
 * @lruvec: mem_cgroup per zone lru vector
 * @lru: index of lru list the page is sitting on
 * @zid: zone id of the accounted pages
 * @nr_pages: positive when adding or negative when removing
 *
 * This function must be called under lru_lock, just before a page is added
 * to or just after a page is removed from an lru list.
 */
void mem_cgroup_update_lru_size(struct lruvec *lruvec, enum lru_list lru,
				int zid, int nr_pages)
{
	struct mem_cgroup_per_node *mz;
	unsigned long *lru_size;
	long size;

	if (mem_cgroup_disabled())
		return;

	mz = container_of(lruvec, struct mem_cgroup_per_node, lruvec);
	lru_size = &mz->lru_zone_size[zid][lru];

	if (nr_pages < 0)
		*lru_size += nr_pages;

	size = *lru_size;
	if (WARN_ONCE(size < 0,
		"%s(%p, %d, %d): lru_size %ld\n",
		__func__, lruvec, lru, nr_pages, size)) {
		VM_BUG_ON(1);
		*lru_size = 0;
	}

	if (nr_pages > 0)
		*lru_size += nr_pages;
}

/**
 * mem_cgroup_margin - calculate chargeable space of a memory cgroup
 * @memcg: the memory cgroup
 *
 * Returns the maximum amount of memory @mem can be charged with, in
 * pages.
 */
static unsigned long mem_cgroup_margin(struct mem_cgroup *memcg)
{
	unsigned long margin = 0;
	unsigned long count;
	unsigned long limit;

	count = page_counter_read(&memcg->memory);
	limit = READ_ONCE(memcg->memory.max);
	if (count < limit)
		margin = limit - count;

	if (do_memsw_account()) {
		count = page_counter_read(&memcg->memsw);
		limit = READ_ONCE(memcg->memsw.max);
		if (count < limit)
			margin = min(margin, limit - count);
		else
			margin = 0;
	}

	return margin;
}

/*
 * A routine for checking "mem" is under move_account() or not.
 *
 * Checking a cgroup is mc.from or mc.to or under hierarchy of
 * moving cgroups. This is for waiting at high-memory pressure
 * caused by "move".
 */
static bool mem_cgroup_under_move(struct mem_cgroup *memcg)
{
	struct mem_cgroup *from;
	struct mem_cgroup *to;
	bool ret = false;
	/*
	 * Unlike task_move routines, we access mc.to, mc.from not under
	 * mutual exclusion by cgroup_mutex. Here, we take spinlock instead.
	 */
	spin_lock(&mc.lock);
	from = mc.from;
	to = mc.to;
	if (!from)
		goto unlock;

	ret = mem_cgroup_is_descendant(from, memcg) ||
		mem_cgroup_is_descendant(to, memcg);
unlock:
	spin_unlock(&mc.lock);
	return ret;
}

static bool mem_cgroup_wait_acct_move(struct mem_cgroup *memcg)
{
	if (mc.moving_task && current != mc.moving_task) {
		if (mem_cgroup_under_move(memcg)) {
			DEFINE_WAIT(wait);
			prepare_to_wait(&mc.waitq, &wait, TASK_INTERRUPTIBLE);
			/* moving charge context might have finished. */
			if (mc.moving_task)
				schedule();
			finish_wait(&mc.waitq, &wait);
			return true;
		}
	}
	return false;
}

struct memory_stat {
	const char *name;
	unsigned int idx;
};

static const struct memory_stat memory_stats[] = {
	{ "anon",			NR_ANON_MAPPED			},
	{ "file",			NR_FILE_PAGES			},
	{ "kernel",			MEMCG_KMEM			},
	{ "kernel_stack",		NR_KERNEL_STACK_KB		},
	{ "pagetables",			NR_PAGETABLE			},
	{ "sec_pagetables",		NR_SECONDARY_PAGETABLE		},
	{ "percpu",			MEMCG_PERCPU_B			},
	{ "sock",			MEMCG_SOCK			},
	{ "vmalloc",			MEMCG_VMALLOC			},
	{ "shmem",			NR_SHMEM			},
#if defined(CONFIG_MEMCG_KMEM) && defined(CONFIG_ZSWAP)
	{ "zswap",			MEMCG_ZSWAP_B			},
	{ "zswapped",			MEMCG_ZSWAPPED			},
#endif
	{ "file_mapped",		NR_FILE_MAPPED			},
	{ "file_dirty",			NR_FILE_DIRTY			},
	{ "file_writeback",		NR_WRITEBACK			},
#ifdef CONFIG_SWAP
	{ "swapcached",			NR_SWAPCACHE			},
#endif
#ifdef CONFIG_TRANSPARENT_HUGEPAGE
	{ "anon_thp",			NR_ANON_THPS			},
	{ "file_thp",			NR_FILE_THPS			},
	{ "shmem_thp",			NR_SHMEM_THPS			},
#endif
	{ "inactive_anon",		NR_INACTIVE_ANON		},
	{ "active_anon",		NR_ACTIVE_ANON			},
	{ "inactive_file",		NR_INACTIVE_FILE		},
	{ "active_file",		NR_ACTIVE_FILE			},
	{ "unevictable",		NR_UNEVICTABLE			},
	{ "slab_reclaimable",		NR_SLAB_RECLAIMABLE_B		},
	{ "slab_unreclaimable",		NR_SLAB_UNRECLAIMABLE_B		},

	/* The memory events */
	{ "workingset_refault_anon",	WORKINGSET_REFAULT_ANON		},
	{ "workingset_refault_file",	WORKINGSET_REFAULT_FILE		},
	{ "workingset_activate_anon",	WORKINGSET_ACTIVATE_ANON	},
	{ "workingset_activate_file",	WORKINGSET_ACTIVATE_FILE	},
	{ "workingset_restore_anon",	WORKINGSET_RESTORE_ANON		},
	{ "workingset_restore_file",	WORKINGSET_RESTORE_FILE		},
	{ "workingset_nodereclaim",	WORKINGSET_NODERECLAIM		},
};

/* Translate stat items to the correct unit for memory.stat output */
static int memcg_page_state_unit(int item)
{
	switch (item) {
	case MEMCG_PERCPU_B:
	case MEMCG_ZSWAP_B:
	case NR_SLAB_RECLAIMABLE_B:
	case NR_SLAB_UNRECLAIMABLE_B:
	case WORKINGSET_REFAULT_ANON:
	case WORKINGSET_REFAULT_FILE:
	case WORKINGSET_ACTIVATE_ANON:
	case WORKINGSET_ACTIVATE_FILE:
	case WORKINGSET_RESTORE_ANON:
	case WORKINGSET_RESTORE_FILE:
	case WORKINGSET_NODERECLAIM:
		return 1;
	case NR_KERNEL_STACK_KB:
		return SZ_1K;
	default:
		return PAGE_SIZE;
	}
}

static inline unsigned long memcg_page_state_output(struct mem_cgroup *memcg,
						    int item)
{
	return memcg_page_state(memcg, item) * memcg_page_state_unit(item);
}

static void memory_stat_format(struct mem_cgroup *memcg, char *buf, int bufsize)
{
	struct seq_buf s;
	int i;

	seq_buf_init(&s, buf, bufsize);

	/*
	 * Provide statistics on the state of the memory subsystem as
	 * well as cumulative event counters that show past behavior.
	 *
	 * This list is ordered following a combination of these gradients:
	 * 1) generic big picture -> specifics and details
	 * 2) reflecting userspace activity -> reflecting kernel heuristics
	 *
	 * Current memory state:
	 */
	mem_cgroup_flush_stats();

	for (i = 0; i < ARRAY_SIZE(memory_stats); i++) {
		u64 size;

		size = memcg_page_state_output(memcg, memory_stats[i].idx);
		seq_buf_printf(&s, "%s %llu\n", memory_stats[i].name, size);

		if (unlikely(memory_stats[i].idx == NR_SLAB_UNRECLAIMABLE_B)) {
			size += memcg_page_state_output(memcg,
							NR_SLAB_RECLAIMABLE_B);
			seq_buf_printf(&s, "slab %llu\n", size);
		}
	}

	/* Accumulated memory events */
	seq_buf_printf(&s, "pgscan %lu\n",
		       memcg_events(memcg, PGSCAN_KSWAPD) +
		       memcg_events(memcg, PGSCAN_DIRECT) +
		       memcg_events(memcg, PGSCAN_KHUGEPAGED));
	seq_buf_printf(&s, "pgsteal %lu\n",
		       memcg_events(memcg, PGSTEAL_KSWAPD) +
		       memcg_events(memcg, PGSTEAL_DIRECT) +
		       memcg_events(memcg, PGSTEAL_KHUGEPAGED));

	for (i = 0; i < ARRAY_SIZE(memcg_vm_event_stat); i++) {
		if (memcg_vm_event_stat[i] == PGPGIN ||
		    memcg_vm_event_stat[i] == PGPGOUT)
			continue;

		seq_buf_printf(&s, "%s %lu\n",
			       vm_event_name(memcg_vm_event_stat[i]),
			       memcg_events(memcg, memcg_vm_event_stat[i]));
	}

	/* The above should easily fit into one page */
	WARN_ON_ONCE(seq_buf_has_overflowed(&s));
}

#define K(x) ((x) << (PAGE_SHIFT-10))
/**
 * mem_cgroup_print_oom_context: Print OOM information relevant to
 * memory controller.
 * @memcg: The memory cgroup that went over limit
 * @p: Task that is going to be killed
 *
 * NOTE: @memcg and @p's mem_cgroup can be different when hierarchy is
 * enabled
 */
void mem_cgroup_print_oom_context(struct mem_cgroup *memcg, struct task_struct *p)
{
	rcu_read_lock();

	if (memcg) {
		pr_cont(",oom_memcg=");
		pr_cont_cgroup_path(memcg->css.cgroup);
	} else
		pr_cont(",global_oom");
	if (p) {
		pr_cont(",task_memcg=");
		pr_cont_cgroup_path(task_cgroup(p, memory_cgrp_id));
	}
	rcu_read_unlock();
}

/**
 * mem_cgroup_print_oom_meminfo: Print OOM memory information relevant to
 * memory controller.
 * @memcg: The memory cgroup that went over limit
 */
void mem_cgroup_print_oom_meminfo(struct mem_cgroup *memcg)
{
	/* Use static buffer, for the caller is holding oom_lock. */
	static char buf[PAGE_SIZE];

	lockdep_assert_held(&oom_lock);

	pr_info("memory: usage %llukB, limit %llukB, failcnt %lu\n",
		K((u64)page_counter_read(&memcg->memory)),
		K((u64)READ_ONCE(memcg->memory.max)), memcg->memory.failcnt);
	if (cgroup_subsys_on_dfl(memory_cgrp_subsys))
		pr_info("swap: usage %llukB, limit %llukB, failcnt %lu\n",
			K((u64)page_counter_read(&memcg->swap)),
			K((u64)READ_ONCE(memcg->swap.max)), memcg->swap.failcnt);
	else {
		pr_info("memory+swap: usage %llukB, limit %llukB, failcnt %lu\n",
			K((u64)page_counter_read(&memcg->memsw)),
			K((u64)memcg->memsw.max), memcg->memsw.failcnt);
		pr_info("kmem: usage %llukB, limit %llukB, failcnt %lu\n",
			K((u64)page_counter_read(&memcg->kmem)),
			K((u64)memcg->kmem.max), memcg->kmem.failcnt);
	}

	pr_info("Memory cgroup stats for ");
	pr_cont_cgroup_path(memcg->css.cgroup);
	pr_cont(":");
	memory_stat_format(memcg, buf, sizeof(buf));
	pr_info("%s", buf);
}

/*
 * Return the memory (and swap, if configured) limit for a memcg.
 */
unsigned long mem_cgroup_get_max(struct mem_cgroup *memcg)
{
	unsigned long max = READ_ONCE(memcg->memory.max);

	if (do_memsw_account()) {
		if (mem_cgroup_swappiness(memcg)) {
			/* Calculate swap excess capacity from memsw limit */
			unsigned long swap = READ_ONCE(memcg->memsw.max) - max;

			max += min(swap, (unsigned long)total_swap_pages);
		}
	} else {
		if (mem_cgroup_swappiness(memcg))
			max += min(READ_ONCE(memcg->swap.max),
				   (unsigned long)total_swap_pages);
	}
	return max;
}

unsigned long mem_cgroup_size(struct mem_cgroup *memcg)
{
	return page_counter_read(&memcg->memory);
}

static bool mem_cgroup_out_of_memory(struct mem_cgroup *memcg, gfp_t gfp_mask,
				     int order)
{
	struct oom_control oc = {
		.zonelist = NULL,
		.nodemask = NULL,
		.memcg = memcg,
		.gfp_mask = gfp_mask,
		.order = order,
	};
	bool ret = true;

	if (mutex_lock_killable(&oom_lock))
		return true;

	if (mem_cgroup_margin(memcg) >= (1 << order))
		goto unlock;

	/*
	 * A few threads which were not waiting at mutex_lock_killable() can
	 * fail to bail out. Therefore, check again after holding oom_lock.
	 */
	ret = task_is_dying() || out_of_memory(&oc);

unlock:
	mutex_unlock(&oom_lock);
	return ret;
}

static int mem_cgroup_soft_reclaim(struct mem_cgroup *root_memcg,
				   pg_data_t *pgdat,
				   gfp_t gfp_mask,
				   unsigned long *total_scanned)
{
	struct mem_cgroup *victim = NULL;
	int total = 0;
	int loop = 0;
	unsigned long excess;
	unsigned long nr_scanned;
	struct mem_cgroup_reclaim_cookie reclaim = {
		.pgdat = pgdat,
	};

	excess = soft_limit_excess(root_memcg);

	while (1) {
		victim = mem_cgroup_iter(root_memcg, victim, &reclaim);
		if (!victim) {
			loop++;
			if (loop >= 2) {
				/*
				 * If we have not been able to reclaim
				 * anything, it might because there are
				 * no reclaimable pages under this hierarchy
				 */
				if (!total)
					break;
				/*
				 * We want to do more targeted reclaim.
				 * excess >> 2 is not to excessive so as to
				 * reclaim too much, nor too less that we keep
				 * coming back to reclaim from this cgroup
				 */
				if (total >= (excess >> 2) ||
					(loop > MEM_CGROUP_MAX_RECLAIM_LOOPS))
					break;
			}
			continue;
		}
		total += mem_cgroup_shrink_node(victim, gfp_mask, false,
					pgdat, &nr_scanned);
		*total_scanned += nr_scanned;
		if (!soft_limit_excess(root_memcg))
			break;
	}
	mem_cgroup_iter_break(root_memcg, victim);
	return total;
}

#ifdef CONFIG_LOCKDEP
static struct lockdep_map memcg_oom_lock_dep_map = {
	.name = "memcg_oom_lock",
};
#endif

static DEFINE_SPINLOCK(memcg_oom_lock);

/*
 * Check OOM-Killer is already running under our hierarchy.
 * If someone is running, return false.
 */
static bool mem_cgroup_oom_trylock(struct mem_cgroup *memcg)
{
	struct mem_cgroup *iter, *failed = NULL;

	spin_lock(&memcg_oom_lock);

	for_each_mem_cgroup_tree(iter, memcg) {
		if (iter->oom_lock) {
			/*
			 * this subtree of our hierarchy is already locked
			 * so we cannot give a lock.
			 */
			failed = iter;
			mem_cgroup_iter_break(memcg, iter);
			break;
		} else
			iter->oom_lock = true;
	}

	if (failed) {
		/*
		 * OK, we failed to lock the whole subtree so we have
		 * to clean up what we set up to the failing subtree
		 */
		for_each_mem_cgroup_tree(iter, memcg) {
			if (iter == failed) {
				mem_cgroup_iter_break(memcg, iter);
				break;
			}
			iter->oom_lock = false;
		}
	} else
		mutex_acquire(&memcg_oom_lock_dep_map, 0, 1, _RET_IP_);

	spin_unlock(&memcg_oom_lock);

	return !failed;
}

static void mem_cgroup_oom_unlock(struct mem_cgroup *memcg)
{
	struct mem_cgroup *iter;

	spin_lock(&memcg_oom_lock);
	mutex_release(&memcg_oom_lock_dep_map, _RET_IP_);
	for_each_mem_cgroup_tree(iter, memcg)
		iter->oom_lock = false;
	spin_unlock(&memcg_oom_lock);
}

static void mem_cgroup_mark_under_oom(struct mem_cgroup *memcg)
{
	struct mem_cgroup *iter;

	spin_lock(&memcg_oom_lock);
	for_each_mem_cgroup_tree(iter, memcg)
		iter->under_oom++;
	spin_unlock(&memcg_oom_lock);
}

static void mem_cgroup_unmark_under_oom(struct mem_cgroup *memcg)
{
	struct mem_cgroup *iter;

	/*
	 * Be careful about under_oom underflows because a child memcg
	 * could have been added after mem_cgroup_mark_under_oom.
	 */
	spin_lock(&memcg_oom_lock);
	for_each_mem_cgroup_tree(iter, memcg)
		if (iter->under_oom > 0)
			iter->under_oom--;
	spin_unlock(&memcg_oom_lock);
}

static DECLARE_WAIT_QUEUE_HEAD(memcg_oom_waitq);

struct oom_wait_info {
	struct mem_cgroup *memcg;
	wait_queue_entry_t	wait;
};

static int memcg_oom_wake_function(wait_queue_entry_t *wait,
	unsigned mode, int sync, void *arg)
{
	struct mem_cgroup *wake_memcg = (struct mem_cgroup *)arg;
	struct mem_cgroup *oom_wait_memcg;
	struct oom_wait_info *oom_wait_info;

	oom_wait_info = container_of(wait, struct oom_wait_info, wait);
	oom_wait_memcg = oom_wait_info->memcg;

	if (!mem_cgroup_is_descendant(wake_memcg, oom_wait_memcg) &&
	    !mem_cgroup_is_descendant(oom_wait_memcg, wake_memcg))
		return 0;
	return autoremove_wake_function(wait, mode, sync, arg);
}

static void memcg_oom_recover(struct mem_cgroup *memcg)
{
	/*
	 * For the following lockless ->under_oom test, the only required
	 * guarantee is that it must see the state asserted by an OOM when
	 * this function is called as a result of userland actions
	 * triggered by the notification of the OOM.  This is trivially
	 * achieved by invoking mem_cgroup_mark_under_oom() before
	 * triggering notification.
	 */
	if (memcg && memcg->under_oom)
		__wake_up(&memcg_oom_waitq, TASK_NORMAL, 0, memcg);
}

/*
 * Returns true if successfully killed one or more processes. Though in some
 * corner cases it can return true even without killing any process.
 */
static bool mem_cgroup_oom(struct mem_cgroup *memcg, gfp_t mask, int order)
{
	bool locked, ret;

	if (order > PAGE_ALLOC_COSTLY_ORDER)
		return false;

	memcg_memory_event(memcg, MEMCG_OOM);

	/*
	 * We are in the middle of the charge context here, so we
	 * don't want to block when potentially sitting on a callstack
	 * that holds all kinds of filesystem and mm locks.
	 *
	 * cgroup1 allows disabling the OOM killer and waiting for outside
	 * handling until the charge can succeed; remember the context and put
	 * the task to sleep at the end of the page fault when all locks are
	 * released.
	 *
	 * On the other hand, in-kernel OOM killer allows for an async victim
	 * memory reclaim (oom_reaper) and that means that we are not solely
	 * relying on the oom victim to make a forward progress and we can
	 * invoke the oom killer here.
	 *
	 * Please note that mem_cgroup_out_of_memory might fail to find a
	 * victim and then we have to bail out from the charge path.
	 */
	if (READ_ONCE(memcg->oom_kill_disable)) {
		if (current->in_user_fault) {
			css_get(&memcg->css);
			current->memcg_in_oom = memcg;
			current->memcg_oom_gfp_mask = mask;
			current->memcg_oom_order = order;
		}
		return false;
	}

	mem_cgroup_mark_under_oom(memcg);

	locked = mem_cgroup_oom_trylock(memcg);

	if (locked)
		mem_cgroup_oom_notify(memcg);

	mem_cgroup_unmark_under_oom(memcg);
	ret = mem_cgroup_out_of_memory(memcg, mask, order);

	if (locked)
		mem_cgroup_oom_unlock(memcg);

	return ret;
}

/**
 * mem_cgroup_oom_synchronize - complete memcg OOM handling
 * @handle: actually kill/wait or just clean up the OOM state
 *
 * This has to be called at the end of a page fault if the memcg OOM
 * handler was enabled.
 *
 * Memcg supports userspace OOM handling where failed allocations must
 * sleep on a waitqueue until the userspace task resolves the
 * situation.  Sleeping directly in the charge context with all kinds
 * of locks held is not a good idea, instead we remember an OOM state
 * in the task and mem_cgroup_oom_synchronize() has to be called at
 * the end of the page fault to complete the OOM handling.
 *
 * Returns %true if an ongoing memcg OOM situation was detected and
 * completed, %false otherwise.
 */
bool mem_cgroup_oom_synchronize(bool handle)
{
	struct mem_cgroup *memcg = current->memcg_in_oom;
	struct oom_wait_info owait;
	bool locked;

	/* OOM is global, do not handle */
	if (!memcg)
		return false;

	if (!handle)
		goto cleanup;

	owait.memcg = memcg;
	owait.wait.flags = 0;
	owait.wait.func = memcg_oom_wake_function;
	owait.wait.private = current;
	INIT_LIST_HEAD(&owait.wait.entry);

	prepare_to_wait(&memcg_oom_waitq, &owait.wait, TASK_KILLABLE);
	mem_cgroup_mark_under_oom(memcg);

	locked = mem_cgroup_oom_trylock(memcg);

	if (locked)
		mem_cgroup_oom_notify(memcg);

	if (locked && !READ_ONCE(memcg->oom_kill_disable)) {
		mem_cgroup_unmark_under_oom(memcg);
		finish_wait(&memcg_oom_waitq, &owait.wait);
		mem_cgroup_out_of_memory(memcg, current->memcg_oom_gfp_mask,
					 current->memcg_oom_order);
	} else {
		schedule();
		mem_cgroup_unmark_under_oom(memcg);
		finish_wait(&memcg_oom_waitq, &owait.wait);
	}

	if (locked) {
		mem_cgroup_oom_unlock(memcg);
		/*
		 * There is no guarantee that an OOM-lock contender
		 * sees the wakeups triggered by the OOM kill
		 * uncharges.  Wake any sleepers explicitly.
		 */
		memcg_oom_recover(memcg);
	}
cleanup:
	current->memcg_in_oom = NULL;
	css_put(&memcg->css);
	return true;
}

/**
 * mem_cgroup_get_oom_group - get a memory cgroup to clean up after OOM
 * @victim: task to be killed by the OOM killer
 * @oom_domain: memcg in case of memcg OOM, NULL in case of system-wide OOM
 *
 * Returns a pointer to a memory cgroup, which has to be cleaned up
 * by killing all belonging OOM-killable tasks.
 *
 * Caller has to call mem_cgroup_put() on the returned non-NULL memcg.
 */
struct mem_cgroup *mem_cgroup_get_oom_group(struct task_struct *victim,
					    struct mem_cgroup *oom_domain)
{
	struct mem_cgroup *oom_group = NULL;
	struct mem_cgroup *memcg;

	if (!cgroup_subsys_on_dfl(memory_cgrp_subsys))
		return NULL;

	if (!oom_domain)
		oom_domain = root_mem_cgroup;

	rcu_read_lock();

	memcg = mem_cgroup_from_task(victim);
	if (mem_cgroup_is_root(memcg))
		goto out;

	/*
	 * If the victim task has been asynchronously moved to a different
	 * memory cgroup, we might end up killing tasks outside oom_domain.
	 * In this case it's better to ignore memory.group.oom.
	 */
	if (unlikely(!mem_cgroup_is_descendant(memcg, oom_domain)))
		goto out;

	/*
	 * Traverse the memory cgroup hierarchy from the victim task's
	 * cgroup up to the OOMing cgroup (or root) to find the
	 * highest-level memory cgroup with oom.group set.
	 */
	for (; memcg; memcg = parent_mem_cgroup(memcg)) {
		if (READ_ONCE(memcg->oom_group))
			oom_group = memcg;

		if (memcg == oom_domain)
			break;
	}

	if (oom_group)
		css_get(&oom_group->css);
out:
	rcu_read_unlock();

	return oom_group;
}

void mem_cgroup_print_oom_group(struct mem_cgroup *memcg)
{
	pr_info("Tasks in ");
	pr_cont_cgroup_path(memcg->css.cgroup);
	pr_cont(" are going to be killed due to memory.oom.group set\n");
}

/**
 * folio_memcg_lock - Bind a folio to its memcg.
 * @folio: The folio.
 *
 * This function prevents unlocked LRU folios from being moved to
 * another cgroup.
 *
 * It ensures lifetime of the bound memcg.  The caller is responsible
 * for the lifetime of the folio.
 */
void folio_memcg_lock(struct folio *folio)
{
	struct mem_cgroup *memcg;
	unsigned long flags;

	/*
	 * The RCU lock is held throughout the transaction.  The fast
	 * path can get away without acquiring the memcg->move_lock
	 * because page moving starts with an RCU grace period.
         */
	rcu_read_lock();

	if (mem_cgroup_disabled())
		return;
again:
	memcg = folio_memcg(folio);
	if (unlikely(!memcg))
		return;

#ifdef CONFIG_PROVE_LOCKING
	local_irq_save(flags);
	might_lock(&memcg->move_lock);
	local_irq_restore(flags);
#endif

	if (atomic_read(&memcg->moving_account) <= 0)
		return;

	spin_lock_irqsave(&memcg->move_lock, flags);
	if (memcg != folio_memcg(folio)) {
		spin_unlock_irqrestore(&memcg->move_lock, flags);
		goto again;
	}

	/*
	 * When charge migration first begins, we can have multiple
	 * critical sections holding the fast-path RCU lock and one
	 * holding the slowpath move_lock. Track the task who has the
	 * move_lock for unlock_page_memcg().
	 */
	memcg->move_lock_task = current;
	memcg->move_lock_flags = flags;
}

void lock_page_memcg(struct page *page)
{
	folio_memcg_lock(page_folio(page));
}

static void __folio_memcg_unlock(struct mem_cgroup *memcg)
{
	if (memcg && memcg->move_lock_task == current) {
		unsigned long flags = memcg->move_lock_flags;

		memcg->move_lock_task = NULL;
		memcg->move_lock_flags = 0;

		spin_unlock_irqrestore(&memcg->move_lock, flags);
	}

	rcu_read_unlock();
}

/**
 * folio_memcg_unlock - Release the binding between a folio and its memcg.
 * @folio: The folio.
 *
 * This releases the binding created by folio_memcg_lock().  This does
 * not change the accounting of this folio to its memcg, but it does
 * permit others to change it.
 */
void folio_memcg_unlock(struct folio *folio)
{
	__folio_memcg_unlock(folio_memcg(folio));
}

void unlock_page_memcg(struct page *page)
{
	folio_memcg_unlock(page_folio(page));
}

struct memcg_stock_pcp {
	local_lock_t stock_lock;
	struct mem_cgroup *cached; /* this never be root cgroup */
	unsigned int nr_pages;

#ifdef CONFIG_MEMCG_KMEM
	struct obj_cgroup *cached_objcg;
	struct pglist_data *cached_pgdat;
	unsigned int nr_bytes;
	int nr_slab_reclaimable_b;
	int nr_slab_unreclaimable_b;
#endif

	struct work_struct work;
	unsigned long flags;
#define FLUSHING_CACHED_CHARGE	0
};
static DEFINE_PER_CPU(struct memcg_stock_pcp, memcg_stock) = {
	.stock_lock = INIT_LOCAL_LOCK(stock_lock),
};
static DEFINE_MUTEX(percpu_charge_mutex);

#ifdef CONFIG_MEMCG_KMEM
static struct obj_cgroup *drain_obj_stock(struct memcg_stock_pcp *stock);
static bool obj_stock_flush_required(struct memcg_stock_pcp *stock,
				     struct mem_cgroup *root_memcg);
static void memcg_account_kmem(struct mem_cgroup *memcg, int nr_pages);

#else
static inline struct obj_cgroup *drain_obj_stock(struct memcg_stock_pcp *stock)
{
	return NULL;
}
static bool obj_stock_flush_required(struct memcg_stock_pcp *stock,
				     struct mem_cgroup *root_memcg)
{
	return false;
}
static void memcg_account_kmem(struct mem_cgroup *memcg, int nr_pages)
{
}
#endif

/**
 * consume_stock: Try to consume stocked charge on this cpu.
 * @memcg: memcg to consume from.
 * @nr_pages: how many pages to charge.
 *
 * The charges will only happen if @memcg matches the current cpu's memcg
 * stock, and at least @nr_pages are available in that stock.  Failure to
 * service an allocation will refill the stock.
 *
 * returns true if successful, false otherwise.
 */
static bool consume_stock(struct mem_cgroup *memcg, unsigned int nr_pages)
{
	struct memcg_stock_pcp *stock;
	unsigned long flags;
	bool ret = false;

	if (nr_pages > MEMCG_CHARGE_BATCH)
		return ret;

	local_lock_irqsave(&memcg_stock.stock_lock, flags);

	stock = this_cpu_ptr(&memcg_stock);
	if (memcg == stock->cached && stock->nr_pages >= nr_pages) {
		stock->nr_pages -= nr_pages;
		ret = true;
	}

	local_unlock_irqrestore(&memcg_stock.stock_lock, flags);

	return ret;
}

/*
 * Returns stocks cached in percpu and reset cached information.
 */
static void drain_stock(struct memcg_stock_pcp *stock)
{
	struct mem_cgroup *old = stock->cached;

	if (!old)
		return;

	if (stock->nr_pages) {
		page_counter_uncharge(&old->memory, stock->nr_pages);
		if (do_memsw_account())
			page_counter_uncharge(&old->memsw, stock->nr_pages);
		stock->nr_pages = 0;
	}

	css_put(&old->css);
	stock->cached = NULL;
}

static void drain_local_stock(struct work_struct *dummy)
{
	struct memcg_stock_pcp *stock;
	struct obj_cgroup *old = NULL;
	unsigned long flags;

	/*
	 * The only protection from cpu hotplug (memcg_hotplug_cpu_dead) vs.
	 * drain_stock races is that we always operate on local CPU stock
	 * here with IRQ disabled
	 */
	local_lock_irqsave(&memcg_stock.stock_lock, flags);

	stock = this_cpu_ptr(&memcg_stock);
	old = drain_obj_stock(stock);
	drain_stock(stock);
	clear_bit(FLUSHING_CACHED_CHARGE, &stock->flags);

	local_unlock_irqrestore(&memcg_stock.stock_lock, flags);
	if (old)
		obj_cgroup_put(old);
}

/*
 * Cache charges(val) to local per_cpu area.
 * This will be consumed by consume_stock() function, later.
 */
static void __refill_stock(struct mem_cgroup *memcg, unsigned int nr_pages)
{
	struct memcg_stock_pcp *stock;

	stock = this_cpu_ptr(&memcg_stock);
	if (stock->cached != memcg) { /* reset if necessary */
		drain_stock(stock);
		css_get(&memcg->css);
		stock->cached = memcg;
	}
	stock->nr_pages += nr_pages;

	if (stock->nr_pages > MEMCG_CHARGE_BATCH)
		drain_stock(stock);
}

static void refill_stock(struct mem_cgroup *memcg, unsigned int nr_pages)
{
	unsigned long flags;

	local_lock_irqsave(&memcg_stock.stock_lock, flags);
	__refill_stock(memcg, nr_pages);
	local_unlock_irqrestore(&memcg_stock.stock_lock, flags);
}

/*
 * Drains all per-CPU charge caches for given root_memcg resp. subtree
 * of the hierarchy under it.
 */
static void drain_all_stock(struct mem_cgroup *root_memcg)
{
	int cpu, curcpu;

	/* If someone's already draining, avoid adding running more workers. */
	if (!mutex_trylock(&percpu_charge_mutex))
		return;
	/*
	 * Notify other cpus that system-wide "drain" is running
	 * We do not care about races with the cpu hotplug because cpu down
	 * as well as workers from this path always operate on the local
	 * per-cpu data. CPU up doesn't touch memcg_stock at all.
	 */
	migrate_disable();
	curcpu = smp_processor_id();
	for_each_online_cpu(cpu) {
		struct memcg_stock_pcp *stock = &per_cpu(memcg_stock, cpu);
		struct mem_cgroup *memcg;
		bool flush = false;

		rcu_read_lock();
		memcg = stock->cached;
		if (memcg && stock->nr_pages &&
		    mem_cgroup_is_descendant(memcg, root_memcg))
			flush = true;
		else if (obj_stock_flush_required(stock, root_memcg))
			flush = true;
		rcu_read_unlock();

		if (flush &&
		    !test_and_set_bit(FLUSHING_CACHED_CHARGE, &stock->flags)) {
			if (cpu == curcpu)
				drain_local_stock(&stock->work);
			else if (!cpu_is_isolated(cpu))
				schedule_work_on(cpu, &stock->work);
		}
	}
	migrate_enable();
	mutex_unlock(&percpu_charge_mutex);
}

static int memcg_hotplug_cpu_dead(unsigned int cpu)
{
	struct memcg_stock_pcp *stock;

	stock = &per_cpu(memcg_stock, cpu);
	drain_stock(stock);

	return 0;
}

static unsigned long reclaim_high(struct mem_cgroup *memcg,
				  unsigned int nr_pages,
				  gfp_t gfp_mask)
{
	unsigned long nr_reclaimed = 0;

	do {
		unsigned long pflags;

		if (page_counter_read(&memcg->memory) <=
		    READ_ONCE(memcg->memory.high))
			continue;

		memcg_memory_event(memcg, MEMCG_HIGH);

		psi_memstall_enter(&pflags);
		nr_reclaimed += try_to_free_mem_cgroup_pages(memcg, nr_pages,
							gfp_mask,
							MEMCG_RECLAIM_MAY_SWAP);
		psi_memstall_leave(&pflags);
	} while ((memcg = parent_mem_cgroup(memcg)) &&
		 !mem_cgroup_is_root(memcg));

	return nr_reclaimed;
}

static void high_work_func(struct work_struct *work)
{
	struct mem_cgroup *memcg;

	memcg = container_of(work, struct mem_cgroup, high_work);
	reclaim_high(memcg, MEMCG_CHARGE_BATCH, GFP_KERNEL);
}

/*
 * Clamp the maximum sleep time per allocation batch to 2 seconds. This is
 * enough to still cause a significant slowdown in most cases, while still
 * allowing diagnostics and tracing to proceed without becoming stuck.
 */
#define MEMCG_MAX_HIGH_DELAY_JIFFIES (2UL*HZ)

/*
 * When calculating the delay, we use these either side of the exponentiation to
 * maintain precision and scale to a reasonable number of jiffies (see the table
 * below.
 *
 * - MEMCG_DELAY_PRECISION_SHIFT: Extra precision bits while translating the
 *   overage ratio to a delay.
 * - MEMCG_DELAY_SCALING_SHIFT: The number of bits to scale down the
 *   proposed penalty in order to reduce to a reasonable number of jiffies, and
 *   to produce a reasonable delay curve.
 *
 * MEMCG_DELAY_SCALING_SHIFT just happens to be a number that produces a
 * reasonable delay curve compared to precision-adjusted overage, not
 * penalising heavily at first, but still making sure that growth beyond the
 * limit penalises misbehaviour cgroups by slowing them down exponentially. For
 * example, with a high of 100 megabytes:
 *
 *  +-------+------------------------+
 *  | usage | time to allocate in ms |
 *  +-------+------------------------+
 *  | 100M  |                      0 |
 *  | 101M  |                      6 |
 *  | 102M  |                     25 |
 *  | 103M  |                     57 |
 *  | 104M  |                    102 |
 *  | 105M  |                    159 |
 *  | 106M  |                    230 |
 *  | 107M  |                    313 |
 *  | 108M  |                    409 |
 *  | 109M  |                    518 |
 *  | 110M  |                    639 |
 *  | 111M  |                    774 |
 *  | 112M  |                    921 |
 *  | 113M  |                   1081 |
 *  | 114M  |                   1254 |
 *  | 115M  |                   1439 |
 *  | 116M  |                   1638 |
 *  | 117M  |                   1849 |
 *  | 118M  |                   2000 |
 *  | 119M  |                   2000 |
 *  | 120M  |                   2000 |
 *  +-------+------------------------+
 */
 #define MEMCG_DELAY_PRECISION_SHIFT 20
 #define MEMCG_DELAY_SCALING_SHIFT 14

static u64 calculate_overage(unsigned long usage, unsigned long high)
{
	u64 overage;

	if (usage <= high)
		return 0;

	/*
	 * Prevent division by 0 in overage calculation by acting as if
	 * it was a threshold of 1 page
	 */
	high = max(high, 1UL);

	overage = usage - high;
	overage <<= MEMCG_DELAY_PRECISION_SHIFT;
	return div64_u64(overage, high);
}

static u64 mem_find_max_overage(struct mem_cgroup *memcg)
{
	u64 overage, max_overage = 0;

	do {
		overage = calculate_overage(page_counter_read(&memcg->memory),
					    READ_ONCE(memcg->memory.high));
		max_overage = max(overage, max_overage);
	} while ((memcg = parent_mem_cgroup(memcg)) &&
		 !mem_cgroup_is_root(memcg));

	return max_overage;
}

static u64 swap_find_max_overage(struct mem_cgroup *memcg)
{
	u64 overage, max_overage = 0;

	do {
		overage = calculate_overage(page_counter_read(&memcg->swap),
					    READ_ONCE(memcg->swap.high));
		if (overage)
			memcg_memory_event(memcg, MEMCG_SWAP_HIGH);
		max_overage = max(overage, max_overage);
	} while ((memcg = parent_mem_cgroup(memcg)) &&
		 !mem_cgroup_is_root(memcg));

	return max_overage;
}

/*
 * Get the number of jiffies that we should penalise a mischievous cgroup which
 * is exceeding its memory.high by checking both it and its ancestors.
 */
static unsigned long calculate_high_delay(struct mem_cgroup *memcg,
					  unsigned int nr_pages,
					  u64 max_overage)
{
	unsigned long penalty_jiffies;

	if (!max_overage)
		return 0;

	/*
	 * We use overage compared to memory.high to calculate the number of
	 * jiffies to sleep (penalty_jiffies). Ideally this value should be
	 * fairly lenient on small overages, and increasingly harsh when the
	 * memcg in question makes it clear that it has no intention of stopping
	 * its crazy behaviour, so we exponentially increase the delay based on
	 * overage amount.
	 */
	penalty_jiffies = max_overage * max_overage * HZ;
	penalty_jiffies >>= MEMCG_DELAY_PRECISION_SHIFT;
	penalty_jiffies >>= MEMCG_DELAY_SCALING_SHIFT;

	/*
	 * Factor in the task's own contribution to the overage, such that four
	 * N-sized allocations are throttled approximately the same as one
	 * 4N-sized allocation.
	 *
	 * MEMCG_CHARGE_BATCH pages is nominal, so work out how much smaller or
	 * larger the current charge patch is than that.
	 */
	return penalty_jiffies * nr_pages / MEMCG_CHARGE_BATCH;
}

/*
 * Scheduled by try_charge() to be executed from the userland return path
 * and reclaims memory over the high limit.
 */
void mem_cgroup_handle_over_high(void)
{
	unsigned long penalty_jiffies;
	unsigned long pflags;
	unsigned long nr_reclaimed;
	unsigned int nr_pages = current->memcg_nr_pages_over_high;
	int nr_retries = MAX_RECLAIM_RETRIES;
	struct mem_cgroup *memcg;
	bool in_retry = false;

	if (likely(!nr_pages))
		return;

	memcg = get_mem_cgroup_from_mm(current->mm);
	current->memcg_nr_pages_over_high = 0;

retry_reclaim:
	/*
	 * The allocating task should reclaim at least the batch size, but for
	 * subsequent retries we only want to do what's necessary to prevent oom
	 * or breaching resource isolation.
	 *
	 * This is distinct from memory.max or page allocator behaviour because
	 * memory.high is currently batched, whereas memory.max and the page
	 * allocator run every time an allocation is made.
	 */
	nr_reclaimed = reclaim_high(memcg,
				    in_retry ? SWAP_CLUSTER_MAX : nr_pages,
				    GFP_KERNEL);

	/*
	 * memory.high is breached and reclaim is unable to keep up. Throttle
	 * allocators proactively to slow down excessive growth.
	 */
	penalty_jiffies = calculate_high_delay(memcg, nr_pages,
					       mem_find_max_overage(memcg));

	penalty_jiffies += calculate_high_delay(memcg, nr_pages,
						swap_find_max_overage(memcg));

	/*
	 * Clamp the max delay per usermode return so as to still keep the
	 * application moving forwards and also permit diagnostics, albeit
	 * extremely slowly.
	 */
	penalty_jiffies = min(penalty_jiffies, MEMCG_MAX_HIGH_DELAY_JIFFIES);

	/*
	 * Don't sleep if the amount of jiffies this memcg owes us is so low
	 * that it's not even worth doing, in an attempt to be nice to those who
	 * go only a small amount over their memory.high value and maybe haven't
	 * been aggressively reclaimed enough yet.
	 */
	if (penalty_jiffies <= HZ / 100)
		goto out;

	/*
	 * If reclaim is making forward progress but we're still over
	 * memory.high, we want to encourage that rather than doing allocator
	 * throttling.
	 */
	if (nr_reclaimed || nr_retries--) {
		in_retry = true;
		goto retry_reclaim;
	}

	/*
	 * If we exit early, we're guaranteed to die (since
	 * schedule_timeout_killable sets TASK_KILLABLE). This means we don't
	 * need to account for any ill-begotten jiffies to pay them off later.
	 */
	psi_memstall_enter(&pflags);
	schedule_timeout_killable(penalty_jiffies);
	psi_memstall_leave(&pflags);

out:
	css_put(&memcg->css);
}

static int try_charge_memcg(struct mem_cgroup *memcg, gfp_t gfp_mask,
			unsigned int nr_pages)
{
	unsigned int batch = max(MEMCG_CHARGE_BATCH, nr_pages);
	int nr_retries = MAX_RECLAIM_RETRIES;
	struct mem_cgroup *mem_over_limit;
	struct page_counter *counter;
	unsigned long nr_reclaimed;
	bool passed_oom = false;
	unsigned int reclaim_options = MEMCG_RECLAIM_MAY_SWAP;
	bool drained = false;
	bool raised_max_event = false;
	unsigned long pflags;

retry:
	if (consume_stock(memcg, nr_pages))
		return 0;

	if (!do_memsw_account() ||
	    page_counter_try_charge(&memcg->memsw, batch, &counter)) {
		if (page_counter_try_charge(&memcg->memory, batch, &counter))
			goto done_restock;
		if (do_memsw_account())
			page_counter_uncharge(&memcg->memsw, batch);
		mem_over_limit = mem_cgroup_from_counter(counter, memory);
	} else {
		mem_over_limit = mem_cgroup_from_counter(counter, memsw);
		reclaim_options &= ~MEMCG_RECLAIM_MAY_SWAP;
	}

	if (batch > nr_pages) {
		batch = nr_pages;
		goto retry;
	}

	/*
	 * Prevent unbounded recursion when reclaim operations need to
	 * allocate memory. This might exceed the limits temporarily,
	 * but we prefer facilitating memory reclaim and getting back
	 * under the limit over triggering OOM kills in these cases.
	 */
	if (unlikely(current->flags & PF_MEMALLOC))
		goto force;

	if (unlikely(task_in_memcg_oom(current)))
		goto nomem;

	if (!gfpflags_allow_blocking(gfp_mask))
		goto nomem;

	memcg_memory_event(mem_over_limit, MEMCG_MAX);
	raised_max_event = true;

	psi_memstall_enter(&pflags);
	nr_reclaimed = try_to_free_mem_cgroup_pages(mem_over_limit, nr_pages,
						    gfp_mask, reclaim_options);
	psi_memstall_leave(&pflags);

	if (mem_cgroup_margin(mem_over_limit) >= nr_pages)
		goto retry;

	if (!drained) {
		drain_all_stock(mem_over_limit);
		drained = true;
		goto retry;
	}

	if (gfp_mask & __GFP_NORETRY)
		goto nomem;
	/*
	 * Even though the limit is exceeded at this point, reclaim
	 * may have been able to free some pages.  Retry the charge
	 * before killing the task.
	 *
	 * Only for regular pages, though: huge pages are rather
	 * unlikely to succeed so close to the limit, and we fall back
	 * to regular pages anyway in case of failure.
	 */
	if (nr_reclaimed && nr_pages <= (1 << PAGE_ALLOC_COSTLY_ORDER))
		goto retry;
	/*
	 * At task move, charge accounts can be doubly counted. So, it's
	 * better to wait until the end of task_move if something is going on.
	 */
	if (mem_cgroup_wait_acct_move(mem_over_limit))
		goto retry;

	if (nr_retries--)
		goto retry;

	if (gfp_mask & __GFP_RETRY_MAYFAIL)
		goto nomem;

	/* Avoid endless loop for tasks bypassed by the oom killer */
	if (passed_oom && task_is_dying())
		goto nomem;

	/*
	 * keep retrying as long as the memcg oom killer is able to make
	 * a forward progress or bypass the charge if the oom killer
	 * couldn't make any progress.
	 */
	if (mem_cgroup_oom(mem_over_limit, gfp_mask,
			   get_order(nr_pages * PAGE_SIZE))) {
		passed_oom = true;
		nr_retries = MAX_RECLAIM_RETRIES;
		goto retry;
	}
nomem:
	/*
	 * Memcg doesn't have a dedicated reserve for atomic
	 * allocations. But like the global atomic pool, we need to
	 * put the burden of reclaim on regular allocation requests
	 * and let these go through as privileged allocations.
	 */
	if (!(gfp_mask & (__GFP_NOFAIL | __GFP_HIGH)))
		return -ENOMEM;
force:
	/*
	 * If the allocation has to be enforced, don't forget to raise
	 * a MEMCG_MAX event.
	 */
	if (!raised_max_event)
		memcg_memory_event(mem_over_limit, MEMCG_MAX);

	/*
	 * The allocation either can't fail or will lead to more memory
	 * being freed very soon.  Allow memory usage go over the limit
	 * temporarily by force charging it.
	 */
	page_counter_charge(&memcg->memory, nr_pages);
	if (do_memsw_account())
		page_counter_charge(&memcg->memsw, nr_pages);

	return 0;

done_restock:
	if (batch > nr_pages)
		refill_stock(memcg, batch - nr_pages);

	/*
	 * If the hierarchy is above the normal consumption range, schedule
	 * reclaim on returning to userland.  We can perform reclaim here
	 * if __GFP_RECLAIM but let's always punt for simplicity and so that
	 * GFP_KERNEL can consistently be used during reclaim.  @memcg is
	 * not recorded as it most likely matches current's and won't
	 * change in the meantime.  As high limit is checked again before
	 * reclaim, the cost of mismatch is negligible.
	 */
	do {
		bool mem_high, swap_high;

		mem_high = page_counter_read(&memcg->memory) >
			READ_ONCE(memcg->memory.high);
		swap_high = page_counter_read(&memcg->swap) >
			READ_ONCE(memcg->swap.high);

		/* Don't bother a random interrupted task */
		if (!in_task()) {
			if (mem_high) {
				schedule_work(&memcg->high_work);
				break;
			}
			continue;
		}

		if (mem_high || swap_high) {
			/*
			 * The allocating tasks in this cgroup will need to do
			 * reclaim or be throttled to prevent further growth
			 * of the memory or swap footprints.
			 *
			 * Target some best-effort fairness between the tasks,
			 * and distribute reclaim work and delay penalties
			 * based on how much each task is actually allocating.
			 */
			current->memcg_nr_pages_over_high += batch;
			set_notify_resume(current);
			break;
		}
	} while ((memcg = parent_mem_cgroup(memcg)));

	if (current->memcg_nr_pages_over_high > MEMCG_CHARGE_BATCH &&
	    !(current->flags & PF_MEMALLOC) &&
	    gfpflags_allow_blocking(gfp_mask)) {
		mem_cgroup_handle_over_high();
	}
	return 0;
}

static inline int try_charge(struct mem_cgroup *memcg, gfp_t gfp_mask,
			     unsigned int nr_pages)
{
	if (mem_cgroup_is_root(memcg))
		return 0;

	return try_charge_memcg(memcg, gfp_mask, nr_pages);
}

static inline void cancel_charge(struct mem_cgroup *memcg, unsigned int nr_pages)
{
	if (mem_cgroup_is_root(memcg))
		return;

	page_counter_uncharge(&memcg->memory, nr_pages);
	if (do_memsw_account())
		page_counter_uncharge(&memcg->memsw, nr_pages);
}

static void commit_charge(struct folio *folio, struct mem_cgroup *memcg)
{
	VM_BUG_ON_FOLIO(folio_memcg(folio), folio);
	/*
	 * Any of the following ensures page's memcg stability:
	 *
	 * - the page lock
	 * - LRU isolation
	 * - lock_page_memcg()
	 * - exclusive reference
	 * - mem_cgroup_trylock_pages()
	 */
	folio->memcg_data = (unsigned long)memcg;
}

#ifdef CONFIG_MEMCG_KMEM
/*
 * The allocated objcg pointers array is not accounted directly.
 * Moreover, it should not come from DMA buffer and is not readily
 * reclaimable. So those GFP bits should be masked off.
 */
#define OBJCGS_CLEAR_MASK	(__GFP_DMA | __GFP_RECLAIMABLE | __GFP_ACCOUNT)

/*
 * mod_objcg_mlstate() may be called with irq enabled, so
 * mod_memcg_lruvec_state() should be used.
 */
static inline void mod_objcg_mlstate(struct obj_cgroup *objcg,
				     struct pglist_data *pgdat,
				     enum node_stat_item idx, int nr)
{
	struct mem_cgroup *memcg;
	struct lruvec *lruvec;

	rcu_read_lock();
	memcg = obj_cgroup_memcg(objcg);
	lruvec = mem_cgroup_lruvec(memcg, pgdat);
	mod_memcg_lruvec_state(lruvec, idx, nr);
	rcu_read_unlock();
}

int memcg_alloc_slab_cgroups(struct slab *slab, struct kmem_cache *s,
				 gfp_t gfp, bool new_slab)
{
	unsigned int objects = objs_per_slab(s, slab);
	unsigned long memcg_data;
	void *vec;

	gfp &= ~OBJCGS_CLEAR_MASK;
	vec = kcalloc_node(objects, sizeof(struct obj_cgroup *), gfp,
			   slab_nid(slab));
	if (!vec)
		return -ENOMEM;

	memcg_data = (unsigned long) vec | MEMCG_DATA_OBJCGS;
	if (new_slab) {
		/*
		 * If the slab is brand new and nobody can yet access its
		 * memcg_data, no synchronization is required and memcg_data can
		 * be simply assigned.
		 */
		slab->memcg_data = memcg_data;
	} else if (cmpxchg(&slab->memcg_data, 0, memcg_data)) {
		/*
		 * If the slab is already in use, somebody can allocate and
		 * assign obj_cgroups in parallel. In this case the existing
		 * objcg vector should be reused.
		 */
		kfree(vec);
		return 0;
	}

	kmemleak_not_leak(vec);
	return 0;
}

static __always_inline
struct mem_cgroup *mem_cgroup_from_obj_folio(struct folio *folio, void *p)
{
	/*
	 * Slab objects are accounted individually, not per-page.
	 * Memcg membership data for each individual object is saved in
	 * slab->memcg_data.
	 */
	if (folio_test_slab(folio)) {
		struct obj_cgroup **objcgs;
		struct slab *slab;
		unsigned int off;

		slab = folio_slab(folio);
		objcgs = slab_objcgs(slab);
		if (!objcgs)
			return NULL;

		off = obj_to_index(slab->slab_cache, slab, p);
		if (objcgs[off])
			return obj_cgroup_memcg(objcgs[off]);

		return NULL;
	}

	/*
	 * folio_memcg_check() is used here, because in theory we can encounter
	 * a folio where the slab flag has been cleared already, but
	 * slab->memcg_data has not been freed yet
	 * folio_memcg_check() will guarantee that a proper memory
	 * cgroup pointer or NULL will be returned.
	 */
	return folio_memcg_check(folio);
}

/*
 * Returns a pointer to the memory cgroup to which the kernel object is charged.
 *
 * A passed kernel object can be a slab object, vmalloc object or a generic
 * kernel page, so different mechanisms for getting the memory cgroup pointer
 * should be used.
 *
 * In certain cases (e.g. kernel stacks or large kmallocs with SLUB) the caller
 * can not know for sure how the kernel object is implemented.
 * mem_cgroup_from_obj() can be safely used in such cases.
 *
 * The caller must ensure the memcg lifetime, e.g. by taking rcu_read_lock(),
 * cgroup_mutex, etc.
 */
struct mem_cgroup *mem_cgroup_from_obj(void *p)
{
	struct folio *folio;

	if (mem_cgroup_disabled())
		return NULL;

	if (unlikely(is_vmalloc_addr(p)))
		folio = page_folio(vmalloc_to_page(p));
	else
		folio = virt_to_folio(p);

	return mem_cgroup_from_obj_folio(folio, p);
}

/*
 * Returns a pointer to the memory cgroup to which the kernel object is charged.
 * Similar to mem_cgroup_from_obj(), but faster and not suitable for objects,
 * allocated using vmalloc().
 *
 * A passed kernel object must be a slab object or a generic kernel page.
 *
 * The caller must ensure the memcg lifetime, e.g. by taking rcu_read_lock(),
 * cgroup_mutex, etc.
 */
struct mem_cgroup *mem_cgroup_from_slab_obj(void *p)
{
	if (mem_cgroup_disabled())
		return NULL;

	return mem_cgroup_from_obj_folio(virt_to_folio(p), p);
}

static struct obj_cgroup *__get_obj_cgroup_from_memcg(struct mem_cgroup *memcg)
{
	struct obj_cgroup *objcg = NULL;

	for (; !mem_cgroup_is_root(memcg); memcg = parent_mem_cgroup(memcg)) {
		objcg = rcu_dereference(memcg->objcg);
		if (objcg && obj_cgroup_tryget(objcg))
			break;
		objcg = NULL;
	}
	return objcg;
}

__always_inline struct obj_cgroup *get_obj_cgroup_from_current(void)
{
	struct obj_cgroup *objcg = NULL;
	struct mem_cgroup *memcg;

	if (memcg_kmem_bypass())
		return NULL;

	rcu_read_lock();
	if (unlikely(active_memcg()))
		memcg = active_memcg();
	else
		memcg = mem_cgroup_from_task(current);
	objcg = __get_obj_cgroup_from_memcg(memcg);
	rcu_read_unlock();
	return objcg;
}

struct obj_cgroup *get_obj_cgroup_from_page(struct page *page)
{
	struct obj_cgroup *objcg;

	if (!memcg_kmem_online())
		return NULL;

	if (PageMemcgKmem(page)) {
		objcg = __folio_objcg(page_folio(page));
		obj_cgroup_get(objcg);
	} else {
		struct mem_cgroup *memcg;

		rcu_read_lock();
		memcg = __folio_memcg(page_folio(page));
		if (memcg)
			objcg = __get_obj_cgroup_from_memcg(memcg);
		else
			objcg = NULL;
		rcu_read_unlock();
	}
	return objcg;
}

static void memcg_account_kmem(struct mem_cgroup *memcg, int nr_pages)
{
	mod_memcg_state(memcg, MEMCG_KMEM, nr_pages);
	if (!cgroup_subsys_on_dfl(memory_cgrp_subsys)) {
		if (nr_pages > 0)
			page_counter_charge(&memcg->kmem, nr_pages);
		else
			page_counter_uncharge(&memcg->kmem, -nr_pages);
	}
}


/*
 * obj_cgroup_uncharge_pages: uncharge a number of kernel pages from a objcg
 * @objcg: object cgroup to uncharge
 * @nr_pages: number of pages to uncharge
 */
static void obj_cgroup_uncharge_pages(struct obj_cgroup *objcg,
				      unsigned int nr_pages)
{
	struct mem_cgroup *memcg;

	memcg = get_mem_cgroup_from_objcg(objcg);

	memcg_account_kmem(memcg, -nr_pages);
	refill_stock(memcg, nr_pages);

	css_put(&memcg->css);
}

/*
 * obj_cgroup_charge_pages: charge a number of kernel pages to a objcg
 * @objcg: object cgroup to charge
 * @gfp: reclaim mode
 * @nr_pages: number of pages to charge
 *
 * Returns 0 on success, an error code on failure.
 */
static int obj_cgroup_charge_pages(struct obj_cgroup *objcg, gfp_t gfp,
				   unsigned int nr_pages)
{
	struct mem_cgroup *memcg;
	int ret;

	memcg = get_mem_cgroup_from_objcg(objcg);

	ret = try_charge_memcg(memcg, gfp, nr_pages);
	if (ret)
		goto out;

	memcg_account_kmem(memcg, nr_pages);
out:
	css_put(&memcg->css);

	return ret;
}

/**
 * __memcg_kmem_charge_page: charge a kmem page to the current memory cgroup
 * @page: page to charge
 * @gfp: reclaim mode
 * @order: allocation order
 *
 * Returns 0 on success, an error code on failure.
 */
int __memcg_kmem_charge_page(struct page *page, gfp_t gfp, int order)
{
	struct obj_cgroup *objcg;
	int ret = 0;

	objcg = get_obj_cgroup_from_current();
	if (objcg) {
		ret = obj_cgroup_charge_pages(objcg, gfp, 1 << order);
		if (!ret) {
			page->memcg_data = (unsigned long)objcg |
				MEMCG_DATA_KMEM;
			return 0;
		}
		obj_cgroup_put(objcg);
	}
	return ret;
}

/**
 * __memcg_kmem_uncharge_page: uncharge a kmem page
 * @page: page to uncharge
 * @order: allocation order
 */
void __memcg_kmem_uncharge_page(struct page *page, int order)
{
	struct folio *folio = page_folio(page);
	struct obj_cgroup *objcg;
	unsigned int nr_pages = 1 << order;

	if (!folio_memcg_kmem(folio))
		return;

	objcg = __folio_objcg(folio);
	obj_cgroup_uncharge_pages(objcg, nr_pages);
	folio->memcg_data = 0;
	obj_cgroup_put(objcg);
}

void mod_objcg_state(struct obj_cgroup *objcg, struct pglist_data *pgdat,
		     enum node_stat_item idx, int nr)
{
	struct memcg_stock_pcp *stock;
	struct obj_cgroup *old = NULL;
	unsigned long flags;
	int *bytes;

	local_lock_irqsave(&memcg_stock.stock_lock, flags);
	stock = this_cpu_ptr(&memcg_stock);

	/*
	 * Save vmstat data in stock and skip vmstat array update unless
	 * accumulating over a page of vmstat data or when pgdat or idx
	 * changes.
	 */
	if (stock->cached_objcg != objcg) {
		old = drain_obj_stock(stock);
		obj_cgroup_get(objcg);
		stock->nr_bytes = atomic_read(&objcg->nr_charged_bytes)
				? atomic_xchg(&objcg->nr_charged_bytes, 0) : 0;
		stock->cached_objcg = objcg;
		stock->cached_pgdat = pgdat;
	} else if (stock->cached_pgdat != pgdat) {
		/* Flush the existing cached vmstat data */
		struct pglist_data *oldpg = stock->cached_pgdat;

		if (stock->nr_slab_reclaimable_b) {
			mod_objcg_mlstate(objcg, oldpg, NR_SLAB_RECLAIMABLE_B,
					  stock->nr_slab_reclaimable_b);
			stock->nr_slab_reclaimable_b = 0;
		}
		if (stock->nr_slab_unreclaimable_b) {
			mod_objcg_mlstate(objcg, oldpg, NR_SLAB_UNRECLAIMABLE_B,
					  stock->nr_slab_unreclaimable_b);
			stock->nr_slab_unreclaimable_b = 0;
		}
		stock->cached_pgdat = pgdat;
	}

	bytes = (idx == NR_SLAB_RECLAIMABLE_B) ? &stock->nr_slab_reclaimable_b
					       : &stock->nr_slab_unreclaimable_b;
	/*
	 * Even for large object >= PAGE_SIZE, the vmstat data will still be
	 * cached locally at least once before pushing it out.
	 */
	if (!*bytes) {
		*bytes = nr;
		nr = 0;
	} else {
		*bytes += nr;
		if (abs(*bytes) > PAGE_SIZE) {
			nr = *bytes;
			*bytes = 0;
		} else {
			nr = 0;
		}
	}
	if (nr)
		mod_objcg_mlstate(objcg, pgdat, idx, nr);

	local_unlock_irqrestore(&memcg_stock.stock_lock, flags);
	if (old)
		obj_cgroup_put(old);
}

static bool consume_obj_stock(struct obj_cgroup *objcg, unsigned int nr_bytes)
{
	struct memcg_stock_pcp *stock;
	unsigned long flags;
	bool ret = false;

	local_lock_irqsave(&memcg_stock.stock_lock, flags);

	stock = this_cpu_ptr(&memcg_stock);
	if (objcg == stock->cached_objcg && stock->nr_bytes >= nr_bytes) {
		stock->nr_bytes -= nr_bytes;
		ret = true;
	}

	local_unlock_irqrestore(&memcg_stock.stock_lock, flags);

	return ret;
}

static struct obj_cgroup *drain_obj_stock(struct memcg_stock_pcp *stock)
{
	struct obj_cgroup *old = stock->cached_objcg;

	if (!old)
		return NULL;

	if (stock->nr_bytes) {
		unsigned int nr_pages = stock->nr_bytes >> PAGE_SHIFT;
		unsigned int nr_bytes = stock->nr_bytes & (PAGE_SIZE - 1);

		if (nr_pages) {
			struct mem_cgroup *memcg;

			memcg = get_mem_cgroup_from_objcg(old);

			memcg_account_kmem(memcg, -nr_pages);
			__refill_stock(memcg, nr_pages);

			css_put(&memcg->css);
		}

		/*
		 * The leftover is flushed to the centralized per-memcg value.
		 * On the next attempt to refill obj stock it will be moved
		 * to a per-cpu stock (probably, on an other CPU), see
		 * refill_obj_stock().
		 *
		 * How often it's flushed is a trade-off between the memory
		 * limit enforcement accuracy and potential CPU contention,
		 * so it might be changed in the future.
		 */
		atomic_add(nr_bytes, &old->nr_charged_bytes);
		stock->nr_bytes = 0;
	}

	/*
	 * Flush the vmstat data in current stock
	 */
	if (stock->nr_slab_reclaimable_b || stock->nr_slab_unreclaimable_b) {
		if (stock->nr_slab_reclaimable_b) {
			mod_objcg_mlstate(old, stock->cached_pgdat,
					  NR_SLAB_RECLAIMABLE_B,
					  stock->nr_slab_reclaimable_b);
			stock->nr_slab_reclaimable_b = 0;
		}
		if (stock->nr_slab_unreclaimable_b) {
			mod_objcg_mlstate(old, stock->cached_pgdat,
					  NR_SLAB_UNRECLAIMABLE_B,
					  stock->nr_slab_unreclaimable_b);
			stock->nr_slab_unreclaimable_b = 0;
		}
		stock->cached_pgdat = NULL;
	}

	stock->cached_objcg = NULL;
	/*
	 * The `old' objects needs to be released by the caller via
	 * obj_cgroup_put() outside of memcg_stock_pcp::stock_lock.
	 */
	return old;
}

static bool obj_stock_flush_required(struct memcg_stock_pcp *stock,
				     struct mem_cgroup *root_memcg)
{
	struct obj_cgroup *objcg = READ_ONCE(stock->cached_objcg);
	struct mem_cgroup *memcg;

	if (objcg) {
		memcg = obj_cgroup_memcg(objcg);
		if (memcg && mem_cgroup_is_descendant(memcg, root_memcg))
			return true;
	}

	return false;
}

static void refill_obj_stock(struct obj_cgroup *objcg, unsigned int nr_bytes,
			     bool allow_uncharge)
{
	struct memcg_stock_pcp *stock;
	struct obj_cgroup *old = NULL;
	unsigned long flags;
	unsigned int nr_pages = 0;

	local_lock_irqsave(&memcg_stock.stock_lock, flags);

	stock = this_cpu_ptr(&memcg_stock);
	if (stock->cached_objcg != objcg) { /* reset if necessary */
		old = drain_obj_stock(stock);
		obj_cgroup_get(objcg);
		stock->cached_objcg = objcg;
		stock->nr_bytes = atomic_read(&objcg->nr_charged_bytes)
				? atomic_xchg(&objcg->nr_charged_bytes, 0) : 0;
		allow_uncharge = true;	/* Allow uncharge when objcg changes */
	}
	stock->nr_bytes += nr_bytes;

	if (allow_uncharge && (stock->nr_bytes > PAGE_SIZE)) {
		nr_pages = stock->nr_bytes >> PAGE_SHIFT;
		stock->nr_bytes &= (PAGE_SIZE - 1);
	}

	local_unlock_irqrestore(&memcg_stock.stock_lock, flags);
	if (old)
		obj_cgroup_put(old);

	if (nr_pages)
		obj_cgroup_uncharge_pages(objcg, nr_pages);
}

int obj_cgroup_charge(struct obj_cgroup *objcg, gfp_t gfp, size_t size)
{
	unsigned int nr_pages, nr_bytes;
	int ret;

	if (consume_obj_stock(objcg, size))
		return 0;

	/*
	 * In theory, objcg->nr_charged_bytes can have enough
	 * pre-charged bytes to satisfy the allocation. However,
	 * flushing objcg->nr_charged_bytes requires two atomic
	 * operations, and objcg->nr_charged_bytes can't be big.
	 * The shared objcg->nr_charged_bytes can also become a
	 * performance bottleneck if all tasks of the same memcg are
	 * trying to update it. So it's better to ignore it and try
	 * grab some new pages. The stock's nr_bytes will be flushed to
	 * objcg->nr_charged_bytes later on when objcg changes.
	 *
	 * The stock's nr_bytes may contain enough pre-charged bytes
	 * to allow one less page from being charged, but we can't rely
	 * on the pre-charged bytes not being changed outside of
	 * consume_obj_stock() or refill_obj_stock(). So ignore those
	 * pre-charged bytes as well when charging pages. To avoid a
	 * page uncharge right after a page charge, we set the
	 * allow_uncharge flag to false when calling refill_obj_stock()
	 * to temporarily allow the pre-charged bytes to exceed the page
	 * size limit. The maximum reachable value of the pre-charged
	 * bytes is (sizeof(object) + PAGE_SIZE - 2) if there is no data
	 * race.
	 */
	nr_pages = size >> PAGE_SHIFT;
	nr_bytes = size & (PAGE_SIZE - 1);

	if (nr_bytes)
		nr_pages += 1;

	ret = obj_cgroup_charge_pages(objcg, gfp, nr_pages);
	if (!ret && nr_bytes)
		refill_obj_stock(objcg, PAGE_SIZE - nr_bytes, false);

	return ret;
}

void obj_cgroup_uncharge(struct obj_cgroup *objcg, size_t size)
{
	refill_obj_stock(objcg, size, true);
}

#endif /* CONFIG_MEMCG_KMEM */

/*
 * Because page_memcg(head) is not set on tails, set it now.
 */
void split_page_memcg(struct page *head, unsigned int nr)
{
	struct folio *folio = page_folio(head);
	struct mem_cgroup *memcg = folio_memcg(folio);
	int i;

	if (mem_cgroup_disabled() || !memcg)
		return;

	for (i = 1; i < nr; i++)
		folio_page(folio, i)->memcg_data = folio->memcg_data;

	if (folio_memcg_kmem(folio))
		obj_cgroup_get_many(__folio_objcg(folio), nr - 1);
	else
		css_get_many(&memcg->css, nr - 1);
}

#ifdef CONFIG_SWAP
/**
 * mem_cgroup_move_swap_account - move swap charge and swap_cgroup's record.
 * @entry: swap entry to be moved
 * @from:  mem_cgroup which the entry is moved from
 * @to:  mem_cgroup which the entry is moved to
 *
 * It succeeds only when the swap_cgroup's record for this entry is the same
 * as the mem_cgroup's id of @from.
 *
 * Returns 0 on success, -EINVAL on failure.
 *
 * The caller must have charged to @to, IOW, called page_counter_charge() about
 * both res and memsw, and called css_get().
 */
static int mem_cgroup_move_swap_account(swp_entry_t entry,
				struct mem_cgroup *from, struct mem_cgroup *to)
{
	unsigned short old_id, new_id;

	old_id = mem_cgroup_id(from);
	new_id = mem_cgroup_id(to);

	if (swap_cgroup_cmpxchg(entry, old_id, new_id) == old_id) {
		mod_memcg_state(from, MEMCG_SWAP, -1);
		mod_memcg_state(to, MEMCG_SWAP, 1);
		return 0;
	}
	return -EINVAL;
}
#else
static inline int mem_cgroup_move_swap_account(swp_entry_t entry,
				struct mem_cgroup *from, struct mem_cgroup *to)
{
	return -EINVAL;
}
#endif

static DEFINE_MUTEX(memcg_max_mutex);

static int mem_cgroup_resize_max(struct mem_cgroup *memcg,
				 unsigned long max, bool memsw)
{
	bool enlarge = false;
	bool drained = false;
	int ret;
	bool limits_invariant;
	struct page_counter *counter = memsw ? &memcg->memsw : &memcg->memory;

	do {
		if (signal_pending(current)) {
			ret = -EINTR;
			break;
		}

		mutex_lock(&memcg_max_mutex);
		/*
		 * Make sure that the new limit (memsw or memory limit) doesn't
		 * break our basic invariant rule memory.max <= memsw.max.
		 */
		limits_invariant = memsw ? max >= READ_ONCE(memcg->memory.max) :
					   max <= memcg->memsw.max;
		if (!limits_invariant) {
			mutex_unlock(&memcg_max_mutex);
			ret = -EINVAL;
			break;
		}
		if (max > counter->max)
			enlarge = true;
		ret = page_counter_set_max(counter, max);
		mutex_unlock(&memcg_max_mutex);

		if (!ret)
			break;

		if (!drained) {
			drain_all_stock(memcg);
			drained = true;
			continue;
		}

		if (!try_to_free_mem_cgroup_pages(memcg, 1, GFP_KERNEL,
					memsw ? 0 : MEMCG_RECLAIM_MAY_SWAP)) {
			ret = -EBUSY;
			break;
		}
	} while (true);

	if (!ret && enlarge)
		memcg_oom_recover(memcg);

	return ret;
}

unsigned long mem_cgroup_soft_limit_reclaim(pg_data_t *pgdat, int order,
					    gfp_t gfp_mask,
					    unsigned long *total_scanned)
{
	unsigned long nr_reclaimed = 0;
	struct mem_cgroup_per_node *mz, *next_mz = NULL;
	unsigned long reclaimed;
	int loop = 0;
	struct mem_cgroup_tree_per_node *mctz;
	unsigned long excess;

	if (lru_gen_enabled())
		return 0;

	if (order > 0)
		return 0;

	mctz = soft_limit_tree.rb_tree_per_node[pgdat->node_id];

	/*
	 * Do not even bother to check the largest node if the root
	 * is empty. Do it lockless to prevent lock bouncing. Races
	 * are acceptable as soft limit is best effort anyway.
	 */
	if (!mctz || RB_EMPTY_ROOT(&mctz->rb_root))
		return 0;

	/*
	 * This loop can run a while, specially if mem_cgroup's continuously
	 * keep exceeding their soft limit and putting the system under
	 * pressure
	 */
	do {
		if (next_mz)
			mz = next_mz;
		else
			mz = mem_cgroup_largest_soft_limit_node(mctz);
		if (!mz)
			break;

		reclaimed = mem_cgroup_soft_reclaim(mz->memcg, pgdat,
						    gfp_mask, total_scanned);
		nr_reclaimed += reclaimed;
		spin_lock_irq(&mctz->lock);

		/*
		 * If we failed to reclaim anything from this memory cgroup
		 * it is time to move on to the next cgroup
		 */
		next_mz = NULL;
		if (!reclaimed)
			next_mz = __mem_cgroup_largest_soft_limit_node(mctz);

		excess = soft_limit_excess(mz->memcg);
		/*
		 * One school of thought says that we should not add
		 * back the node to the tree if reclaim returns 0.
		 * But our reclaim could return 0, simply because due
		 * to priority we are exposing a smaller subset of
		 * memory to reclaim from. Consider this as a longer
		 * term TODO.
		 */
		/* If excess == 0, no tree ops */
		__mem_cgroup_insert_exceeded(mz, mctz, excess);
		spin_unlock_irq(&mctz->lock);
		css_put(&mz->memcg->css);
		loop++;
		/*
		 * Could not reclaim anything and there are no more
		 * mem cgroups to try or we seem to be looping without
		 * reclaiming anything.
		 */
		if (!nr_reclaimed &&
			(next_mz == NULL ||
			loop > MEM_CGROUP_MAX_SOFT_LIMIT_RECLAIM_LOOPS))
			break;
	} while (!nr_reclaimed);
	if (next_mz)
		css_put(&next_mz->memcg->css);
	return nr_reclaimed;
}

/*
 * Reclaims as many pages from the given memcg as possible.
 *
 * Caller is responsible for holding css reference for memcg.
 */
static int mem_cgroup_force_empty(struct mem_cgroup *memcg)
{
	int nr_retries = MAX_RECLAIM_RETRIES;

	/* we call try-to-free pages for make this cgroup empty */
	lru_add_drain_all();

	drain_all_stock(memcg);

	/* try to free all pages in this cgroup */
	while (nr_retries && page_counter_read(&memcg->memory)) {
		if (signal_pending(current))
			return -EINTR;

		if (!try_to_free_mem_cgroup_pages(memcg, 1, GFP_KERNEL,
						  MEMCG_RECLAIM_MAY_SWAP))
			nr_retries--;
	}

	return 0;
}

static ssize_t mem_cgroup_force_empty_write(struct kernfs_open_file *of,
					    char *buf, size_t nbytes,
					    loff_t off)
{
	struct mem_cgroup *memcg = mem_cgroup_from_css(of_css(of));

	if (mem_cgroup_is_root(memcg))
		return -EINVAL;
	return mem_cgroup_force_empty(memcg) ?: nbytes;
}

static u64 mem_cgroup_hierarchy_read(struct cgroup_subsys_state *css,
				     struct cftype *cft)
{
	return 1;
}

static int mem_cgroup_hierarchy_write(struct cgroup_subsys_state *css,
				      struct cftype *cft, u64 val)
{
	if (val == 1)
		return 0;

	pr_warn_once("Non-hierarchical mode is deprecated. "
		     "Please report your usecase to linux-mm@kvack.org if you "
		     "depend on this functionality.\n");

	return -EINVAL;
}

static unsigned long mem_cgroup_usage(struct mem_cgroup *memcg, bool swap)
{
	unsigned long val;

	if (mem_cgroup_is_root(memcg)) {
		/*
		 * We can reach here from irq context through:
		 * uncharge_batch()
		 * |--memcg_check_events()
		 *    |--mem_cgroup_threshold()
		 *       |--__mem_cgroup_threshold()
		 *          |--mem_cgroup_usage
		 *
		 * rstat flushing is an expensive operation that should not be
		 * done from irq context; use stale stats in this case.
		 * Arguably, usage threshold events are not reliable on the root
		 * memcg anyway since its usage is ill-defined.
		 *
		 * Additionally, other call paths through memcg_check_events()
		 * disable irqs, so make sure we are flushing stats atomically.
		 */
		if (in_task())
			mem_cgroup_flush_stats_atomic();
		val = memcg_page_state(memcg, NR_FILE_PAGES) +
			memcg_page_state(memcg, NR_ANON_MAPPED);
		if (swap)
			val += memcg_page_state(memcg, MEMCG_SWAP);
	} else {
		if (!swap)
			val = page_counter_read(&memcg->memory);
		else
			val = page_counter_read(&memcg->memsw);
	}
	return val;
}

enum {
	RES_USAGE,
	RES_LIMIT,
	RES_MAX_USAGE,
	RES_FAILCNT,
	RES_SOFT_LIMIT,
};

static u64 mem_cgroup_read_u64(struct cgroup_subsys_state *css,
			       struct cftype *cft)
{
	struct mem_cgroup *memcg = mem_cgroup_from_css(css);
	struct page_counter *counter;

	switch (MEMFILE_TYPE(cft->private)) {
	case _MEM:
		counter = &memcg->memory;
		break;
	case _MEMSWAP:
		counter = &memcg->memsw;
		break;
	case _KMEM:
		counter = &memcg->kmem;
		break;
	case _TCP:
		counter = &memcg->tcpmem;
		break;
	default:
		BUG();
	}

	switch (MEMFILE_ATTR(cft->private)) {
	case RES_USAGE:
		if (counter == &memcg->memory)
			return (u64)mem_cgroup_usage(memcg, false) * PAGE_SIZE;
		if (counter == &memcg->memsw)
			return (u64)mem_cgroup_usage(memcg, true) * PAGE_SIZE;
		return (u64)page_counter_read(counter) * PAGE_SIZE;
	case RES_LIMIT:
		return (u64)counter->max * PAGE_SIZE;
	case RES_MAX_USAGE:
		return (u64)counter->watermark * PAGE_SIZE;
	case RES_FAILCNT:
		return counter->failcnt;
	case RES_SOFT_LIMIT:
		return (u64)READ_ONCE(memcg->soft_limit) * PAGE_SIZE;
	default:
		BUG();
	}
}

/*
 * This function doesn't do anything useful. Its only job is to provide a read
 * handler for a file so that cgroup_file_mode() will add read permissions.
 */
static int mem_cgroup_dummy_seq_show(__always_unused struct seq_file *m,
				     __always_unused void *v)
{
	return -EINVAL;
}

#ifdef CONFIG_MEMCG_KMEM
static int memcg_online_kmem(struct mem_cgroup *memcg)
{
	struct obj_cgroup *objcg;

	if (mem_cgroup_kmem_disabled())
		return 0;

	if (unlikely(mem_cgroup_is_root(memcg)))
		return 0;

	objcg = obj_cgroup_alloc();
	if (!objcg)
		return -ENOMEM;

	objcg->memcg = memcg;
	rcu_assign_pointer(memcg->objcg, objcg);

	static_branch_enable(&memcg_kmem_online_key);

	memcg->kmemcg_id = memcg->id.id;

	return 0;
}

static void memcg_offline_kmem(struct mem_cgroup *memcg)
{
	struct mem_cgroup *parent;

	if (mem_cgroup_kmem_disabled())
		return;

	if (unlikely(mem_cgroup_is_root(memcg)))
		return;

	parent = parent_mem_cgroup(memcg);
	if (!parent)
		parent = root_mem_cgroup;

	memcg_reparent_objcgs(memcg, parent);

	/*
	 * After we have finished memcg_reparent_objcgs(), all list_lrus
	 * corresponding to this cgroup are guaranteed to remain empty.
	 * The ordering is imposed by list_lru_node->lock taken by
	 * memcg_reparent_list_lrus().
	 */
	memcg_reparent_list_lrus(memcg, parent);
}
#else
static int memcg_online_kmem(struct mem_cgroup *memcg)
{
	return 0;
}
static void memcg_offline_kmem(struct mem_cgroup *memcg)
{
}
#endif /* CONFIG_MEMCG_KMEM */

static int memcg_update_tcp_max(struct mem_cgroup *memcg, unsigned long max)
{
	int ret;

	mutex_lock(&memcg_max_mutex);

	ret = page_counter_set_max(&memcg->tcpmem, max);
	if (ret)
		goto out;

	if (!memcg->tcpmem_active) {
		/*
		 * The active flag needs to be written after the static_key
		 * update. This is what guarantees that the socket activation
		 * function is the last one to run. See mem_cgroup_sk_alloc()
		 * for details, and note that we don't mark any socket as
		 * belonging to this memcg until that flag is up.
		 *
		 * We need to do this, because static_keys will span multiple
		 * sites, but we can't control their order. If we mark a socket
		 * as accounted, but the accounting functions are not patched in
		 * yet, we'll lose accounting.
		 *
		 * We never race with the readers in mem_cgroup_sk_alloc(),
		 * because when this value change, the code to process it is not
		 * patched in yet.
		 */
		static_branch_inc(&memcg_sockets_enabled_key);
		memcg->tcpmem_active = true;
	}
out:
	mutex_unlock(&memcg_max_mutex);
	return ret;
}

/*
 * The user of this function is...
 * RES_LIMIT.
 */
static ssize_t mem_cgroup_write(struct kernfs_open_file *of,
				char *buf, size_t nbytes, loff_t off)
{
	struct mem_cgroup *memcg = mem_cgroup_from_css(of_css(of));
	unsigned long nr_pages;
	int ret;

	buf = strstrip(buf);
	ret = page_counter_memparse(buf, "-1", &nr_pages);
	if (ret)
		return ret;

	switch (MEMFILE_ATTR(of_cft(of)->private)) {
	case RES_LIMIT:
		if (mem_cgroup_is_root(memcg)) { /* Can't set limit on root */
			ret = -EINVAL;
			break;
		}
		switch (MEMFILE_TYPE(of_cft(of)->private)) {
		case _MEM:
			ret = mem_cgroup_resize_max(memcg, nr_pages, false);
			break;
		case _MEMSWAP:
			ret = mem_cgroup_resize_max(memcg, nr_pages, true);
			break;
		case _KMEM:
			/* kmem.limit_in_bytes is deprecated. */
			ret = -EOPNOTSUPP;
			break;
		case _TCP:
			ret = memcg_update_tcp_max(memcg, nr_pages);
			break;
		}
		break;
	case RES_SOFT_LIMIT:
		if (IS_ENABLED(CONFIG_PREEMPT_RT)) {
			ret = -EOPNOTSUPP;
		} else {
			WRITE_ONCE(memcg->soft_limit, nr_pages);
			ret = 0;
		}
		break;
	}
	return ret ?: nbytes;
}

static ssize_t mem_cgroup_reset(struct kernfs_open_file *of, char *buf,
				size_t nbytes, loff_t off)
{
	struct mem_cgroup *memcg = mem_cgroup_from_css(of_css(of));
	struct page_counter *counter;

	switch (MEMFILE_TYPE(of_cft(of)->private)) {
	case _MEM:
		counter = &memcg->memory;
		break;
	case _MEMSWAP:
		counter = &memcg->memsw;
		break;
	case _KMEM:
		counter = &memcg->kmem;
		break;
	case _TCP:
		counter = &memcg->tcpmem;
		break;
	default:
		BUG();
	}

	switch (MEMFILE_ATTR(of_cft(of)->private)) {
	case RES_MAX_USAGE:
		page_counter_reset_watermark(counter);
		break;
	case RES_FAILCNT:
		counter->failcnt = 0;
		break;
	default:
		BUG();
	}

	return nbytes;
}

static u64 mem_cgroup_move_charge_read(struct cgroup_subsys_state *css,
					struct cftype *cft)
{
	return mem_cgroup_from_css(css)->move_charge_at_immigrate;
}

#ifdef CONFIG_MMU
static int mem_cgroup_move_charge_write(struct cgroup_subsys_state *css,
					struct cftype *cft, u64 val)
{
	struct mem_cgroup *memcg = mem_cgroup_from_css(css);

	pr_warn_once("Cgroup memory moving (move_charge_at_immigrate) is deprecated. "
		     "Please report your usecase to linux-mm@kvack.org if you "
		     "depend on this functionality.\n");

	if (val & ~MOVE_MASK)
		return -EINVAL;

	/*
	 * No kind of locking is needed in here, because ->can_attach() will
	 * check this value once in the beginning of the process, and then carry
	 * on with stale data. This means that changes to this value will only
	 * affect task migrations starting after the change.
	 */
	memcg->move_charge_at_immigrate = val;
	return 0;
}
#else
static int mem_cgroup_move_charge_write(struct cgroup_subsys_state *css,
					struct cftype *cft, u64 val)
{
	return -ENOSYS;
}
#endif

#ifdef CONFIG_NUMA

#define LRU_ALL_FILE (BIT(LRU_INACTIVE_FILE) | BIT(LRU_ACTIVE_FILE))
#define LRU_ALL_ANON (BIT(LRU_INACTIVE_ANON) | BIT(LRU_ACTIVE_ANON))
#define LRU_ALL	     ((1 << NR_LRU_LISTS) - 1)

static unsigned long mem_cgroup_node_nr_lru_pages(struct mem_cgroup *memcg,
				int nid, unsigned int lru_mask, bool tree)
{
	struct lruvec *lruvec = mem_cgroup_lruvec(memcg, NODE_DATA(nid));
	unsigned long nr = 0;
	enum lru_list lru;

	VM_BUG_ON((unsigned)nid >= nr_node_ids);

	for_each_lru(lru) {
		if (!(BIT(lru) & lru_mask))
			continue;
		if (tree)
			nr += lruvec_page_state(lruvec, NR_LRU_BASE + lru);
		else
			nr += lruvec_page_state_local(lruvec, NR_LRU_BASE + lru);
	}
	return nr;
}

static unsigned long mem_cgroup_nr_lru_pages(struct mem_cgroup *memcg,
					     unsigned int lru_mask,
					     bool tree)
{
	unsigned long nr = 0;
	enum lru_list lru;

	for_each_lru(lru) {
		if (!(BIT(lru) & lru_mask))
			continue;
		if (tree)
			nr += memcg_page_state(memcg, NR_LRU_BASE + lru);
		else
			nr += memcg_page_state_local(memcg, NR_LRU_BASE + lru);
	}
	return nr;
}

static int memcg_numa_stat_show(struct seq_file *m, void *v)
{
	struct numa_stat {
		const char *name;
		unsigned int lru_mask;
	};

	static const struct numa_stat stats[] = {
		{ "total", LRU_ALL },
		{ "file", LRU_ALL_FILE },
		{ "anon", LRU_ALL_ANON },
		{ "unevictable", BIT(LRU_UNEVICTABLE) },
	};
	const struct numa_stat *stat;
	int nid;
	struct mem_cgroup *memcg = mem_cgroup_from_seq(m);

	mem_cgroup_flush_stats();

	for (stat = stats; stat < stats + ARRAY_SIZE(stats); stat++) {
		seq_printf(m, "%s=%lu", stat->name,
			   mem_cgroup_nr_lru_pages(memcg, stat->lru_mask,
						   false));
		for_each_node_state(nid, N_MEMORY)
			seq_printf(m, " N%d=%lu", nid,
				   mem_cgroup_node_nr_lru_pages(memcg, nid,
							stat->lru_mask, false));
		seq_putc(m, '\n');
	}

	for (stat = stats; stat < stats + ARRAY_SIZE(stats); stat++) {

		seq_printf(m, "hierarchical_%s=%lu", stat->name,
			   mem_cgroup_nr_lru_pages(memcg, stat->lru_mask,
						   true));
		for_each_node_state(nid, N_MEMORY)
			seq_printf(m, " N%d=%lu", nid,
				   mem_cgroup_node_nr_lru_pages(memcg, nid,
							stat->lru_mask, true));
		seq_putc(m, '\n');
	}

	return 0;
}
#endif /* CONFIG_NUMA */

static const unsigned int memcg1_stats[] = {
	NR_FILE_PAGES,
	NR_ANON_MAPPED,
#ifdef CONFIG_TRANSPARENT_HUGEPAGE
	NR_ANON_THPS,
#endif
	NR_SHMEM,
	NR_FILE_MAPPED,
	NR_FILE_DIRTY,
	NR_WRITEBACK,
	WORKINGSET_REFAULT_ANON,
	WORKINGSET_REFAULT_FILE,
	MEMCG_SWAP,
};

static const char *const memcg1_stat_names[] = {
	"cache",
	"rss",
#ifdef CONFIG_TRANSPARENT_HUGEPAGE
	"rss_huge",
#endif
	"shmem",
	"mapped_file",
	"dirty",
	"writeback",
	"workingset_refault_anon",
	"workingset_refault_file",
	"swap",
};

/* Universal VM events cgroup1 shows, original sort order */
static const unsigned int memcg1_events[] = {
	PGPGIN,
	PGPGOUT,
	PGFAULT,
	PGMAJFAULT,
};

static int memcg_stat_show(struct seq_file *m, void *v)
{
	struct mem_cgroup *memcg = mem_cgroup_from_seq(m);
	unsigned long memory, memsw;
	struct mem_cgroup *mi;
	unsigned int i;

	BUILD_BUG_ON(ARRAY_SIZE(memcg1_stat_names) != ARRAY_SIZE(memcg1_stats));

	mem_cgroup_flush_stats();

	for (i = 0; i < ARRAY_SIZE(memcg1_stats); i++) {
		unsigned long nr;

		if (memcg1_stats[i] == MEMCG_SWAP && !do_memsw_account())
			continue;
		nr = memcg_page_state_local(memcg, memcg1_stats[i]);
		seq_printf(m, "%s %lu\n", memcg1_stat_names[i],
			   nr * memcg_page_state_unit(memcg1_stats[i]));
	}

	for (i = 0; i < ARRAY_SIZE(memcg1_events); i++)
		seq_printf(m, "%s %lu\n", vm_event_name(memcg1_events[i]),
			   memcg_events_local(memcg, memcg1_events[i]));

	for (i = 0; i < NR_LRU_LISTS; i++)
		seq_printf(m, "%s %lu\n", lru_list_name(i),
			   memcg_page_state_local(memcg, NR_LRU_BASE + i) *
			   PAGE_SIZE);

	/* Hierarchical information */
	memory = memsw = PAGE_COUNTER_MAX;
	for (mi = memcg; mi; mi = parent_mem_cgroup(mi)) {
		memory = min(memory, READ_ONCE(mi->memory.max));
		memsw = min(memsw, READ_ONCE(mi->memsw.max));
	}
	seq_printf(m, "hierarchical_memory_limit %llu\n",
		   (u64)memory * PAGE_SIZE);
	if (do_memsw_account())
		seq_printf(m, "hierarchical_memsw_limit %llu\n",
			   (u64)memsw * PAGE_SIZE);

	for (i = 0; i < ARRAY_SIZE(memcg1_stats); i++) {
		unsigned long nr;

		if (memcg1_stats[i] == MEMCG_SWAP && !do_memsw_account())
			continue;
		nr = memcg_page_state(memcg, memcg1_stats[i]);
		seq_printf(m, "total_%s %llu\n", memcg1_stat_names[i],
			   (u64)nr * memcg_page_state_unit(memcg1_stats[i]));
	}

	for (i = 0; i < ARRAY_SIZE(memcg1_events); i++)
		seq_printf(m, "total_%s %llu\n",
			   vm_event_name(memcg1_events[i]),
			   (u64)memcg_events(memcg, memcg1_events[i]));

	for (i = 0; i < NR_LRU_LISTS; i++)
		seq_printf(m, "total_%s %llu\n", lru_list_name(i),
			   (u64)memcg_page_state(memcg, NR_LRU_BASE + i) *
			   PAGE_SIZE);

#ifdef CONFIG_DEBUG_VM
	{
		pg_data_t *pgdat;
		struct mem_cgroup_per_node *mz;
		unsigned long anon_cost = 0;
		unsigned long file_cost = 0;

		for_each_online_pgdat(pgdat) {
			mz = memcg->nodeinfo[pgdat->node_id];

			anon_cost += mz->lruvec.anon_cost;
			file_cost += mz->lruvec.file_cost;
		}
		seq_printf(m, "anon_cost %lu\n", anon_cost);
		seq_printf(m, "file_cost %lu\n", file_cost);
	}
#endif

	return 0;
}

static u64 mem_cgroup_swappiness_read(struct cgroup_subsys_state *css,
				      struct cftype *cft)
{
	struct mem_cgroup *memcg = mem_cgroup_from_css(css);

	return mem_cgroup_swappiness(memcg);
}

static int mem_cgroup_swappiness_write(struct cgroup_subsys_state *css,
				       struct cftype *cft, u64 val)
{
	struct mem_cgroup *memcg = mem_cgroup_from_css(css);

	if (val > 200)
		return -EINVAL;

	if (!mem_cgroup_is_root(memcg))
		WRITE_ONCE(memcg->swappiness, val);
	else
		WRITE_ONCE(vm_swappiness, val);

	return 0;
}

static void __mem_cgroup_threshold(struct mem_cgroup *memcg, bool swap)
{
	struct mem_cgroup_threshold_ary *t;
	unsigned long usage;
	int i;

	rcu_read_lock();
	if (!swap)
		t = rcu_dereference(memcg->thresholds.primary);
	else
		t = rcu_dereference(memcg->memsw_thresholds.primary);

	if (!t)
		goto unlock;

	usage = mem_cgroup_usage(memcg, swap);

	/*
	 * current_threshold points to threshold just below or equal to usage.
	 * If it's not true, a threshold was crossed after last
	 * call of __mem_cgroup_threshold().
	 */
	i = t->current_threshold;

	/*
	 * Iterate backward over array of thresholds starting from
	 * current_threshold and check if a threshold is crossed.
	 * If none of thresholds below usage is crossed, we read
	 * only one element of the array here.
	 */
	for (; i >= 0 && unlikely(t->entries[i].threshold > usage); i--)
		eventfd_signal(t->entries[i].eventfd, 1);

	/* i = current_threshold + 1 */
	i++;

	/*
	 * Iterate forward over array of thresholds starting from
	 * current_threshold+1 and check if a threshold is crossed.
	 * If none of thresholds above usage is crossed, we read
	 * only one element of the array here.
	 */
	for (; i < t->size && unlikely(t->entries[i].threshold <= usage); i++)
		eventfd_signal(t->entries[i].eventfd, 1);

	/* Update current_threshold */
	t->current_threshold = i - 1;
unlock:
	rcu_read_unlock();
}

static void mem_cgroup_threshold(struct mem_cgroup *memcg)
{
	while (memcg) {
		__mem_cgroup_threshold(memcg, false);
		if (do_memsw_account())
			__mem_cgroup_threshold(memcg, true);

		memcg = parent_mem_cgroup(memcg);
	}
}

static int compare_thresholds(const void *a, const void *b)
{
	const struct mem_cgroup_threshold *_a = a;
	const struct mem_cgroup_threshold *_b = b;

	if (_a->threshold > _b->threshold)
		return 1;

	if (_a->threshold < _b->threshold)
		return -1;

	return 0;
}

static int mem_cgroup_oom_notify_cb(struct mem_cgroup *memcg)
{
	struct mem_cgroup_eventfd_list *ev;

	spin_lock(&memcg_oom_lock);

	list_for_each_entry(ev, &memcg->oom_notify, list)
		eventfd_signal(ev->eventfd, 1);

	spin_unlock(&memcg_oom_lock);
	return 0;
}

static void mem_cgroup_oom_notify(struct mem_cgroup *memcg)
{
	struct mem_cgroup *iter;

	for_each_mem_cgroup_tree(iter, memcg)
		mem_cgroup_oom_notify_cb(iter);
}

static int __mem_cgroup_usage_register_event(struct mem_cgroup *memcg,
	struct eventfd_ctx *eventfd, const char *args, enum res_type type)
{
	struct mem_cgroup_thresholds *thresholds;
	struct mem_cgroup_threshold_ary *new;
	unsigned long threshold;
	unsigned long usage;
	int i, size, ret;

	ret = page_counter_memparse(args, "-1", &threshold);
	if (ret)
		return ret;

	mutex_lock(&memcg->thresholds_lock);

	if (type == _MEM) {
		thresholds = &memcg->thresholds;
		usage = mem_cgroup_usage(memcg, false);
	} else if (type == _MEMSWAP) {
		thresholds = &memcg->memsw_thresholds;
		usage = mem_cgroup_usage(memcg, true);
	} else
		BUG();

	/* Check if a threshold crossed before adding a new one */
	if (thresholds->primary)
		__mem_cgroup_threshold(memcg, type == _MEMSWAP);

	size = thresholds->primary ? thresholds->primary->size + 1 : 1;

	/* Allocate memory for new array of thresholds */
	new = kmalloc(struct_size(new, entries, size), GFP_KERNEL);
	if (!new) {
		ret = -ENOMEM;
		goto unlock;
	}
	new->size = size;

	/* Copy thresholds (if any) to new array */
	if (thresholds->primary)
		memcpy(new->entries, thresholds->primary->entries,
		       flex_array_size(new, entries, size - 1));

	/* Add new threshold */
	new->entries[size - 1].eventfd = eventfd;
	new->entries[size - 1].threshold = threshold;

	/* Sort thresholds. Registering of new threshold isn't time-critical */
	sort(new->entries, size, sizeof(*new->entries),
			compare_thresholds, NULL);

	/* Find current threshold */
	new->current_threshold = -1;
	for (i = 0; i < size; i++) {
		if (new->entries[i].threshold <= usage) {
			/*
			 * new->current_threshold will not be used until
			 * rcu_assign_pointer(), so it's safe to increment
			 * it here.
			 */
			++new->current_threshold;
		} else
			break;
	}

	/* Free old spare buffer and save old primary buffer as spare */
	kfree(thresholds->spare);
	thresholds->spare = thresholds->primary;

	rcu_assign_pointer(thresholds->primary, new);

	/* To be sure that nobody uses thresholds */
	synchronize_rcu();

unlock:
	mutex_unlock(&memcg->thresholds_lock);

	return ret;
}

static int mem_cgroup_usage_register_event(struct mem_cgroup *memcg,
	struct eventfd_ctx *eventfd, const char *args)
{
	return __mem_cgroup_usage_register_event(memcg, eventfd, args, _MEM);
}

static int memsw_cgroup_usage_register_event(struct mem_cgroup *memcg,
	struct eventfd_ctx *eventfd, const char *args)
{
	return __mem_cgroup_usage_register_event(memcg, eventfd, args, _MEMSWAP);
}

static void __mem_cgroup_usage_unregister_event(struct mem_cgroup *memcg,
	struct eventfd_ctx *eventfd, enum res_type type)
{
	struct mem_cgroup_thresholds *thresholds;
	struct mem_cgroup_threshold_ary *new;
	unsigned long usage;
	int i, j, size, entries;

	mutex_lock(&memcg->thresholds_lock);

	if (type == _MEM) {
		thresholds = &memcg->thresholds;
		usage = mem_cgroup_usage(memcg, false);
	} else if (type == _MEMSWAP) {
		thresholds = &memcg->memsw_thresholds;
		usage = mem_cgroup_usage(memcg, true);
	} else
		BUG();

	if (!thresholds->primary)
		goto unlock;

	/* Check if a threshold crossed before removing */
	__mem_cgroup_threshold(memcg, type == _MEMSWAP);

	/* Calculate new number of threshold */
	size = entries = 0;
	for (i = 0; i < thresholds->primary->size; i++) {
		if (thresholds->primary->entries[i].eventfd != eventfd)
			size++;
		else
			entries++;
	}

	new = thresholds->spare;

	/* If no items related to eventfd have been cleared, nothing to do */
	if (!entries)
		goto unlock;

	/* Set thresholds array to NULL if we don't have thresholds */
	if (!size) {
		kfree(new);
		new = NULL;
		goto swap_buffers;
	}

	new->size = size;

	/* Copy thresholds and find current threshold */
	new->current_threshold = -1;
	for (i = 0, j = 0; i < thresholds->primary->size; i++) {
		if (thresholds->primary->entries[i].eventfd == eventfd)
			continue;

		new->entries[j] = thresholds->primary->entries[i];
		if (new->entries[j].threshold <= usage) {
			/*
			 * new->current_threshold will not be used
			 * until rcu_assign_pointer(), so it's safe to increment
			 * it here.
			 */
			++new->current_threshold;
		}
		j++;
	}

swap_buffers:
	/* Swap primary and spare array */
	thresholds->spare = thresholds->primary;

	rcu_assign_pointer(thresholds->primary, new);

	/* To be sure that nobody uses thresholds */
	synchronize_rcu();

	/* If all events are unregistered, free the spare array */
	if (!new) {
		kfree(thresholds->spare);
		thresholds->spare = NULL;
	}
unlock:
	mutex_unlock(&memcg->thresholds_lock);
}

static void mem_cgroup_usage_unregister_event(struct mem_cgroup *memcg,
	struct eventfd_ctx *eventfd)
{
	return __mem_cgroup_usage_unregister_event(memcg, eventfd, _MEM);
}

static void memsw_cgroup_usage_unregister_event(struct mem_cgroup *memcg,
	struct eventfd_ctx *eventfd)
{
	return __mem_cgroup_usage_unregister_event(memcg, eventfd, _MEMSWAP);
}

static int mem_cgroup_oom_register_event(struct mem_cgroup *memcg,
	struct eventfd_ctx *eventfd, const char *args)
{
	struct mem_cgroup_eventfd_list *event;

	event = kmalloc(sizeof(*event),	GFP_KERNEL);
	if (!event)
		return -ENOMEM;

	spin_lock(&memcg_oom_lock);

	event->eventfd = eventfd;
	list_add(&event->list, &memcg->oom_notify);

	/* already in OOM ? */
	if (memcg->under_oom)
		eventfd_signal(eventfd, 1);
	spin_unlock(&memcg_oom_lock);

	return 0;
}

static void mem_cgroup_oom_unregister_event(struct mem_cgroup *memcg,
	struct eventfd_ctx *eventfd)
{
	struct mem_cgroup_eventfd_list *ev, *tmp;

	spin_lock(&memcg_oom_lock);

	list_for_each_entry_safe(ev, tmp, &memcg->oom_notify, list) {
		if (ev->eventfd == eventfd) {
			list_del(&ev->list);
			kfree(ev);
		}
	}

	spin_unlock(&memcg_oom_lock);
}

static int mem_cgroup_oom_control_read(struct seq_file *sf, void *v)
{
	struct mem_cgroup *memcg = mem_cgroup_from_seq(sf);

	seq_printf(sf, "oom_kill_disable %d\n", READ_ONCE(memcg->oom_kill_disable));
	seq_printf(sf, "under_oom %d\n", (bool)memcg->under_oom);
	seq_printf(sf, "oom_kill %lu\n",
		   atomic_long_read(&memcg->memory_events[MEMCG_OOM_KILL]));
	return 0;
}

static int mem_cgroup_oom_control_write(struct cgroup_subsys_state *css,
	struct cftype *cft, u64 val)
{
	struct mem_cgroup *memcg = mem_cgroup_from_css(css);

	/* cannot set to root cgroup and only 0 and 1 are allowed */
	if (mem_cgroup_is_root(memcg) || !((val == 0) || (val == 1)))
		return -EINVAL;

	WRITE_ONCE(memcg->oom_kill_disable, val);
	if (!val)
		memcg_oom_recover(memcg);

	return 0;
}

#ifdef CONFIG_CGROUP_WRITEBACK

#include <trace/events/writeback.h>

static int memcg_wb_domain_init(struct mem_cgroup *memcg, gfp_t gfp)
{
	return wb_domain_init(&memcg->cgwb_domain, gfp);
}

static void memcg_wb_domain_exit(struct mem_cgroup *memcg)
{
	wb_domain_exit(&memcg->cgwb_domain);
}

static void memcg_wb_domain_size_changed(struct mem_cgroup *memcg)
{
	wb_domain_size_changed(&memcg->cgwb_domain);
}

struct wb_domain *mem_cgroup_wb_domain(struct bdi_writeback *wb)
{
	struct mem_cgroup *memcg = mem_cgroup_from_css(wb->memcg_css);

	if (!memcg->css.parent)
		return NULL;

	return &memcg->cgwb_domain;
}

/**
 * mem_cgroup_wb_stats - retrieve writeback related stats from its memcg
 * @wb: bdi_writeback in question
 * @pfilepages: out parameter for number of file pages
 * @pheadroom: out parameter for number of allocatable pages according to memcg
 * @pdirty: out parameter for number of dirty pages
 * @pwriteback: out parameter for number of pages under writeback
 *
 * Determine the numbers of file, headroom, dirty, and writeback pages in
 * @wb's memcg.  File, dirty and writeback are self-explanatory.  Headroom
 * is a bit more involved.
 *
 * A memcg's headroom is "min(max, high) - used".  In the hierarchy, the
 * headroom is calculated as the lowest headroom of itself and the
 * ancestors.  Note that this doesn't consider the actual amount of
 * available memory in the system.  The caller should further cap
 * *@pheadroom accordingly.
 */
void mem_cgroup_wb_stats(struct bdi_writeback *wb, unsigned long *pfilepages,
			 unsigned long *pheadroom, unsigned long *pdirty,
			 unsigned long *pwriteback)
{
	struct mem_cgroup *memcg = mem_cgroup_from_css(wb->memcg_css);
	struct mem_cgroup *parent;

	/*
	 * wb_writeback() takes a spinlock and calls
	 * wb_over_bg_thresh()->mem_cgroup_wb_stats(). Do not sleep.
	 */
	mem_cgroup_flush_stats_atomic();

	*pdirty = memcg_page_state(memcg, NR_FILE_DIRTY);
	*pwriteback = memcg_page_state(memcg, NR_WRITEBACK);
	*pfilepages = memcg_page_state(memcg, NR_INACTIVE_FILE) +
			memcg_page_state(memcg, NR_ACTIVE_FILE);

	*pheadroom = PAGE_COUNTER_MAX;
	while ((parent = parent_mem_cgroup(memcg))) {
		unsigned long ceiling = min(READ_ONCE(memcg->memory.max),
					    READ_ONCE(memcg->memory.high));
		unsigned long used = page_counter_read(&memcg->memory);

		*pheadroom = min(*pheadroom, ceiling - min(ceiling, used));
		memcg = parent;
	}
}

/*
 * Foreign dirty flushing
 *
 * There's an inherent mismatch between memcg and writeback.  The former
 * tracks ownership per-page while the latter per-inode.  This was a
 * deliberate design decision because honoring per-page ownership in the
 * writeback path is complicated, may lead to higher CPU and IO overheads
 * and deemed unnecessary given that write-sharing an inode across
 * different cgroups isn't a common use-case.
 *
 * Combined with inode majority-writer ownership switching, this works well
 * enough in most cases but there are some pathological cases.  For
 * example, let's say there are two cgroups A and B which keep writing to
 * different but confined parts of the same inode.  B owns the inode and
 * A's memory is limited far below B's.  A's dirty ratio can rise enough to
 * trigger balance_dirty_pages() sleeps but B's can be low enough to avoid
 * triggering background writeback.  A will be slowed down without a way to
 * make writeback of the dirty pages happen.
 *
 * Conditions like the above can lead to a cgroup getting repeatedly and
 * severely throttled after making some progress after each
 * dirty_expire_interval while the underlying IO device is almost
 * completely idle.
 *
 * Solving this problem completely requires matching the ownership tracking
 * granularities between memcg and writeback in either direction.  However,
 * the more egregious behaviors can be avoided by simply remembering the
 * most recent foreign dirtying events and initiating remote flushes on
 * them when local writeback isn't enough to keep the memory clean enough.
 *
 * The following two functions implement such mechanism.  When a foreign
 * page - a page whose memcg and writeback ownerships don't match - is
 * dirtied, mem_cgroup_track_foreign_dirty() records the inode owning
 * bdi_writeback on the page owning memcg.  When balance_dirty_pages()
 * decides that the memcg needs to sleep due to high dirty ratio, it calls
 * mem_cgroup_flush_foreign() which queues writeback on the recorded
 * foreign bdi_writebacks which haven't expired.  Both the numbers of
 * recorded bdi_writebacks and concurrent in-flight foreign writebacks are
 * limited to MEMCG_CGWB_FRN_CNT.
 *
 * The mechanism only remembers IDs and doesn't hold any object references.
 * As being wrong occasionally doesn't matter, updates and accesses to the
 * records are lockless and racy.
 */
void mem_cgroup_track_foreign_dirty_slowpath(struct folio *folio,
					     struct bdi_writeback *wb)
{
	struct mem_cgroup *memcg = folio_memcg(folio);
	struct memcg_cgwb_frn *frn;
	u64 now = get_jiffies_64();
	u64 oldest_at = now;
	int oldest = -1;
	int i;

	trace_track_foreign_dirty(folio, wb);

	/*
	 * Pick the slot to use.  If there is already a slot for @wb, keep
	 * using it.  If not replace the oldest one which isn't being
	 * written out.
	 */
	for (i = 0; i < MEMCG_CGWB_FRN_CNT; i++) {
		frn = &memcg->cgwb_frn[i];
		if (frn->bdi_id == wb->bdi->id &&
		    frn->memcg_id == wb->memcg_css->id)
			break;
		if (time_before64(frn->at, oldest_at) &&
		    atomic_read(&frn->done.cnt) == 1) {
			oldest = i;
			oldest_at = frn->at;
		}
	}

	if (i < MEMCG_CGWB_FRN_CNT) {
		/*
		 * Re-using an existing one.  Update timestamp lazily to
		 * avoid making the cacheline hot.  We want them to be
		 * reasonably up-to-date and significantly shorter than
		 * dirty_expire_interval as that's what expires the record.
		 * Use the shorter of 1s and dirty_expire_interval / 8.
		 */
		unsigned long update_intv =
			min_t(unsigned long, HZ,
			      msecs_to_jiffies(dirty_expire_interval * 10) / 8);

		if (time_before64(frn->at, now - update_intv))
			frn->at = now;
	} else if (oldest >= 0) {
		/* replace the oldest free one */
		frn = &memcg->cgwb_frn[oldest];
		frn->bdi_id = wb->bdi->id;
		frn->memcg_id = wb->memcg_css->id;
		frn->at = now;
	}
}

/* issue foreign writeback flushes for recorded foreign dirtying events */
void mem_cgroup_flush_foreign(struct bdi_writeback *wb)
{
	struct mem_cgroup *memcg = mem_cgroup_from_css(wb->memcg_css);
	unsigned long intv = msecs_to_jiffies(dirty_expire_interval * 10);
	u64 now = jiffies_64;
	int i;

	for (i = 0; i < MEMCG_CGWB_FRN_CNT; i++) {
		struct memcg_cgwb_frn *frn = &memcg->cgwb_frn[i];

		/*
		 * If the record is older than dirty_expire_interval,
		 * writeback on it has already started.  No need to kick it
		 * off again.  Also, don't start a new one if there's
		 * already one in flight.
		 */
		if (time_after64(frn->at, now - intv) &&
		    atomic_read(&frn->done.cnt) == 1) {
			frn->at = 0;
			trace_flush_foreign(wb, frn->bdi_id, frn->memcg_id);
			cgroup_writeback_by_id(frn->bdi_id, frn->memcg_id,
					       WB_REASON_FOREIGN_FLUSH,
					       &frn->done);
		}
	}
}

#else	/* CONFIG_CGROUP_WRITEBACK */

static int memcg_wb_domain_init(struct mem_cgroup *memcg, gfp_t gfp)
{
	return 0;
}

static void memcg_wb_domain_exit(struct mem_cgroup *memcg)
{
}

static void memcg_wb_domain_size_changed(struct mem_cgroup *memcg)
{
}

#endif	/* CONFIG_CGROUP_WRITEBACK */

/*
 * DO NOT USE IN NEW FILES.
 *
 * "cgroup.event_control" implementation.
 *
 * This is way over-engineered.  It tries to support fully configurable
 * events for each user.  Such level of flexibility is completely
 * unnecessary especially in the light of the planned unified hierarchy.
 *
 * Please deprecate this and replace with something simpler if at all
 * possible.
 */

/*
 * Unregister event and free resources.
 *
 * Gets called from workqueue.
 */
static void memcg_event_remove(struct work_struct *work)
{
	struct mem_cgroup_event *event =
		container_of(work, struct mem_cgroup_event, remove);
	struct mem_cgroup *memcg = event->memcg;

	remove_wait_queue(event->wqh, &event->wait);

	event->unregister_event(memcg, event->eventfd);

	/* Notify userspace the event is going away. */
	eventfd_signal(event->eventfd, 1);

	eventfd_ctx_put(event->eventfd);
	kfree(event);
	css_put(&memcg->css);
}

/*
 * Gets called on EPOLLHUP on eventfd when user closes it.
 *
 * Called with wqh->lock held and interrupts disabled.
 */
static int memcg_event_wake(wait_queue_entry_t *wait, unsigned mode,
			    int sync, void *key)
{
	struct mem_cgroup_event *event =
		container_of(wait, struct mem_cgroup_event, wait);
	struct mem_cgroup *memcg = event->memcg;
	__poll_t flags = key_to_poll(key);

	if (flags & EPOLLHUP) {
		/*
		 * If the event has been detached at cgroup removal, we
		 * can simply return knowing the other side will cleanup
		 * for us.
		 *
		 * We can't race against event freeing since the other
		 * side will require wqh->lock via remove_wait_queue(),
		 * which we hold.
		 */
		spin_lock(&memcg->event_list_lock);
		if (!list_empty(&event->list)) {
			list_del_init(&event->list);
			/*
			 * We are in atomic context, but cgroup_event_remove()
			 * may sleep, so we have to call it in workqueue.
			 */
			schedule_work(&event->remove);
		}
		spin_unlock(&memcg->event_list_lock);
	}

	return 0;
}

static void memcg_event_ptable_queue_proc(struct file *file,
		wait_queue_head_t *wqh, poll_table *pt)
{
	struct mem_cgroup_event *event =
		container_of(pt, struct mem_cgroup_event, pt);

	event->wqh = wqh;
	add_wait_queue(wqh, &event->wait);
}

/*
 * DO NOT USE IN NEW FILES.
 *
 * Parse input and register new cgroup event handler.
 *
 * Input must be in format '<event_fd> <control_fd> <args>'.
 * Interpretation of args is defined by control file implementation.
 */
static ssize_t memcg_write_event_control(struct kernfs_open_file *of,
					 char *buf, size_t nbytes, loff_t off)
{
	struct cgroup_subsys_state *css = of_css(of);
	struct mem_cgroup *memcg = mem_cgroup_from_css(css);
	struct mem_cgroup_event *event;
	struct cgroup_subsys_state *cfile_css;
	unsigned int efd, cfd;
	struct fd efile;
	struct fd cfile;
	struct dentry *cdentry;
	const char *name;
	char *endp;
	int ret;

	if (IS_ENABLED(CONFIG_PREEMPT_RT))
		return -EOPNOTSUPP;

	buf = strstrip(buf);

	efd = simple_strtoul(buf, &endp, 10);
	if (*endp != ' ')
		return -EINVAL;
	buf = endp + 1;

	cfd = simple_strtoul(buf, &endp, 10);
	if ((*endp != ' ') && (*endp != '\0'))
		return -EINVAL;
	buf = endp + 1;

	event = kzalloc(sizeof(*event), GFP_KERNEL);
	if (!event)
		return -ENOMEM;

	event->memcg = memcg;
	INIT_LIST_HEAD(&event->list);
	init_poll_funcptr(&event->pt, memcg_event_ptable_queue_proc);
	init_waitqueue_func_entry(&event->wait, memcg_event_wake);
	INIT_WORK(&event->remove, memcg_event_remove);

	efile = fdget(efd);
	if (!efile.file) {
		ret = -EBADF;
		goto out_kfree;
	}

	event->eventfd = eventfd_ctx_fileget(efile.file);
	if (IS_ERR(event->eventfd)) {
		ret = PTR_ERR(event->eventfd);
		goto out_put_efile;
	}

	cfile = fdget(cfd);
	if (!cfile.file) {
		ret = -EBADF;
		goto out_put_eventfd;
	}

	/* the process need read permission on control file */
	/* AV: shouldn't we check that it's been opened for read instead? */
	ret = file_permission(cfile.file, MAY_READ);
	if (ret < 0)
		goto out_put_cfile;

	/*
	 * The control file must be a regular cgroup1 file. As a regular cgroup
	 * file can't be renamed, it's safe to access its name afterwards.
	 */
	cdentry = cfile.file->f_path.dentry;
	if (cdentry->d_sb->s_type != &cgroup_fs_type || !d_is_reg(cdentry)) {
		ret = -EINVAL;
		goto out_put_cfile;
	}

	/*
	 * Determine the event callbacks and set them in @event.  This used
	 * to be done via struct cftype but cgroup core no longer knows
	 * about these events.  The following is crude but the whole thing
	 * is for compatibility anyway.
	 *
	 * DO NOT ADD NEW FILES.
	 */
	name = cdentry->d_name.name;

	if (!strcmp(name, "memory.usage_in_bytes")) {
		event->register_event = mem_cgroup_usage_register_event;
		event->unregister_event = mem_cgroup_usage_unregister_event;
	} else if (!strcmp(name, "memory.oom_control")) {
		event->register_event = mem_cgroup_oom_register_event;
		event->unregister_event = mem_cgroup_oom_unregister_event;
	} else if (!strcmp(name, "memory.pressure_level")) {
		event->register_event = vmpressure_register_event;
		event->unregister_event = vmpressure_unregister_event;
	} else if (!strcmp(name, "memory.memsw.usage_in_bytes")) {
		event->register_event = memsw_cgroup_usage_register_event;
		event->unregister_event = memsw_cgroup_usage_unregister_event;
	} else {
		ret = -EINVAL;
		goto out_put_cfile;
	}

	/*
	 * Verify @cfile should belong to @css.  Also, remaining events are
	 * automatically removed on cgroup destruction but the removal is
	 * asynchronous, so take an extra ref on @css.
	 */
	cfile_css = css_tryget_online_from_dir(cdentry->d_parent,
					       &memory_cgrp_subsys);
	ret = -EINVAL;
	if (IS_ERR(cfile_css))
		goto out_put_cfile;
	if (cfile_css != css) {
		css_put(cfile_css);
		goto out_put_cfile;
	}

	ret = event->register_event(memcg, event->eventfd, buf);
	if (ret)
		goto out_put_css;

	vfs_poll(efile.file, &event->pt);

	spin_lock_irq(&memcg->event_list_lock);
	list_add(&event->list, &memcg->event_list);
	spin_unlock_irq(&memcg->event_list_lock);

	fdput(cfile);
	fdput(efile);

	return nbytes;

out_put_css:
	css_put(css);
out_put_cfile:
	fdput(cfile);
out_put_eventfd:
	eventfd_ctx_put(event->eventfd);
out_put_efile:
	fdput(efile);
out_kfree:
	kfree(event);

	return ret;
}

#if defined(CONFIG_MEMCG_KMEM) && (defined(CONFIG_SLAB) || defined(CONFIG_SLUB_DEBUG))
static int mem_cgroup_slab_show(struct seq_file *m, void *p)
{
	/*
	 * Deprecated.
	 * Please, take a look at tools/cgroup/memcg_slabinfo.py .
	 */
	return 0;
}
#endif

static struct cftype mem_cgroup_legacy_files[] = {
	{
		.name = "usage_in_bytes",
		.private = MEMFILE_PRIVATE(_MEM, RES_USAGE),
		.read_u64 = mem_cgroup_read_u64,
	},
	{
		.name = "max_usage_in_bytes",
		.private = MEMFILE_PRIVATE(_MEM, RES_MAX_USAGE),
		.write = mem_cgroup_reset,
		.read_u64 = mem_cgroup_read_u64,
	},
	{
		.name = "limit_in_bytes",
		.private = MEMFILE_PRIVATE(_MEM, RES_LIMIT),
		.write = mem_cgroup_write,
		.read_u64 = mem_cgroup_read_u64,
	},
	{
		.name = "soft_limit_in_bytes",
		.private = MEMFILE_PRIVATE(_MEM, RES_SOFT_LIMIT),
		.write = mem_cgroup_write,
		.read_u64 = mem_cgroup_read_u64,
	},
	{
		.name = "failcnt",
		.private = MEMFILE_PRIVATE(_MEM, RES_FAILCNT),
		.write = mem_cgroup_reset,
		.read_u64 = mem_cgroup_read_u64,
	},
	{
		.name = "stat",
		.seq_show = memcg_stat_show,
	},
	{
		.name = "force_empty",
		.write = mem_cgroup_force_empty_write,
	},
	{
		.name = "use_hierarchy",
		.write_u64 = mem_cgroup_hierarchy_write,
		.read_u64 = mem_cgroup_hierarchy_read,
	},
	{
		.name = "cgroup.event_control",		/* XXX: for compat */
		.write = memcg_write_event_control,
		.flags = CFTYPE_NO_PREFIX | CFTYPE_WORLD_WRITABLE,
	},
	{
		.name = "swappiness",
		.read_u64 = mem_cgroup_swappiness_read,
		.write_u64 = mem_cgroup_swappiness_write,
	},
	{
		.name = "move_charge_at_immigrate",
		.read_u64 = mem_cgroup_move_charge_read,
		.write_u64 = mem_cgroup_move_charge_write,
	},
	{
		.name = "oom_control",
		.seq_show = mem_cgroup_oom_control_read,
		.write_u64 = mem_cgroup_oom_control_write,
	},
	{
		.name = "pressure_level",
		.seq_show = mem_cgroup_dummy_seq_show,
	},
#ifdef CONFIG_NUMA
	{
		.name = "numa_stat",
		.seq_show = memcg_numa_stat_show,
	},
#endif
	{
		.name = "kmem.limit_in_bytes",
		.private = MEMFILE_PRIVATE(_KMEM, RES_LIMIT),
		.write = mem_cgroup_write,
		.read_u64 = mem_cgroup_read_u64,
	},
	{
		.name = "kmem.usage_in_bytes",
		.private = MEMFILE_PRIVATE(_KMEM, RES_USAGE),
		.read_u64 = mem_cgroup_read_u64,
	},
	{
		.name = "kmem.failcnt",
		.private = MEMFILE_PRIVATE(_KMEM, RES_FAILCNT),
		.write = mem_cgroup_reset,
		.read_u64 = mem_cgroup_read_u64,
	},
	{
		.name = "kmem.max_usage_in_bytes",
		.private = MEMFILE_PRIVATE(_KMEM, RES_MAX_USAGE),
		.write = mem_cgroup_reset,
		.read_u64 = mem_cgroup_read_u64,
	},
#if defined(CONFIG_MEMCG_KMEM) && \
	(defined(CONFIG_SLAB) || defined(CONFIG_SLUB_DEBUG))
	{
		.name = "kmem.slabinfo",
		.seq_show = mem_cgroup_slab_show,
	},
#endif
	{
		.name = "kmem.tcp.limit_in_bytes",
		.private = MEMFILE_PRIVATE(_TCP, RES_LIMIT),
		.write = mem_cgroup_write,
		.read_u64 = mem_cgroup_read_u64,
	},
	{
		.name = "kmem.tcp.usage_in_bytes",
		.private = MEMFILE_PRIVATE(_TCP, RES_USAGE),
		.read_u64 = mem_cgroup_read_u64,
	},
	{
		.name = "kmem.tcp.failcnt",
		.private = MEMFILE_PRIVATE(_TCP, RES_FAILCNT),
		.write = mem_cgroup_reset,
		.read_u64 = mem_cgroup_read_u64,
	},
	{
		.name = "kmem.tcp.max_usage_in_bytes",
		.private = MEMFILE_PRIVATE(_TCP, RES_MAX_USAGE),
		.write = mem_cgroup_reset,
		.read_u64 = mem_cgroup_read_u64,
	},
	{ },	/* terminate */
};

/*
 * Private memory cgroup IDR
 *
 * Swap-out records and page cache shadow entries need to store memcg
 * references in constrained space, so we maintain an ID space that is
 * limited to 16 bit (MEM_CGROUP_ID_MAX), limiting the total number of
 * memory-controlled cgroups to 64k.
 *
 * However, there usually are many references to the offline CSS after
 * the cgroup has been destroyed, such as page cache or reclaimable
 * slab objects, that don't need to hang on to the ID. We want to keep
 * those dead CSS from occupying IDs, or we might quickly exhaust the
 * relatively small ID space and prevent the creation of new cgroups
 * even when there are much fewer than 64k cgroups - possibly none.
 *
 * Maintain a private 16-bit ID space for memcg, and allow the ID to
 * be freed and recycled when it's no longer needed, which is usually
 * when the CSS is offlined.
 *
 * The only exception to that are records of swapped out tmpfs/shmem
 * pages that need to be attributed to live ancestors on swapin. But
 * those references are manageable from userspace.
 */

static DEFINE_IDR(mem_cgroup_idr);

static void mem_cgroup_id_remove(struct mem_cgroup *memcg)
{
	if (memcg->id.id > 0) {
		idr_remove(&mem_cgroup_idr, memcg->id.id);
		memcg->id.id = 0;
	}
}

static void __maybe_unused mem_cgroup_id_get_many(struct mem_cgroup *memcg,
						  unsigned int n)
{
	refcount_add(n, &memcg->id.ref);
}

static void mem_cgroup_id_put_many(struct mem_cgroup *memcg, unsigned int n)
{
	if (refcount_sub_and_test(n, &memcg->id.ref)) {
		mem_cgroup_id_remove(memcg);

		/* Memcg ID pins CSS */
		css_put(&memcg->css);
	}
}

static inline void mem_cgroup_id_put(struct mem_cgroup *memcg)
{
	mem_cgroup_id_put_many(memcg, 1);
}

/**
 * mem_cgroup_from_id - look up a memcg from a memcg id
 * @id: the memcg id to look up
 *
 * Caller must hold rcu_read_lock().
 */
struct mem_cgroup *mem_cgroup_from_id(unsigned short id)
{
	WARN_ON_ONCE(!rcu_read_lock_held());
	return idr_find(&mem_cgroup_idr, id);
}

#ifdef CONFIG_SHRINKER_DEBUG
struct mem_cgroup *mem_cgroup_get_from_ino(unsigned long ino)
{
	struct cgroup *cgrp;
	struct cgroup_subsys_state *css;
	struct mem_cgroup *memcg;

	cgrp = cgroup_get_from_id(ino);
	if (IS_ERR(cgrp))
		return ERR_CAST(cgrp);

	css = cgroup_get_e_css(cgrp, &memory_cgrp_subsys);
	if (css)
		memcg = container_of(css, struct mem_cgroup, css);
	else
		memcg = ERR_PTR(-ENOENT);

	cgroup_put(cgrp);

	return memcg;
}
#endif

static int alloc_mem_cgroup_per_node_info(struct mem_cgroup *memcg, int node)
{
	struct mem_cgroup_per_node *pn;

	pn = kzalloc_node(sizeof(*pn), GFP_KERNEL, node);
	if (!pn)
		return 1;

	pn->lruvec_stats_percpu = alloc_percpu_gfp(struct lruvec_stats_percpu,
						   GFP_KERNEL_ACCOUNT);
	if (!pn->lruvec_stats_percpu) {
		kfree(pn);
		return 1;
	}

	lruvec_init(&pn->lruvec);
	pn->memcg = memcg;

	memcg->nodeinfo[node] = pn;
	return 0;
}

static void free_mem_cgroup_per_node_info(struct mem_cgroup *memcg, int node)
{
	struct mem_cgroup_per_node *pn = memcg->nodeinfo[node];

	if (!pn)
		return;

	free_percpu(pn->lruvec_stats_percpu);
	kfree(pn);
}

static void __mem_cgroup_free(struct mem_cgroup *memcg)
{
	int node;

	for_each_node(node)
		free_mem_cgroup_per_node_info(memcg, node);
	kfree(memcg->vmstats);
	free_percpu(memcg->vmstats_percpu);
	kfree(memcg);
}

static void mem_cgroup_free(struct mem_cgroup *memcg)
{
	lru_gen_exit_memcg(memcg);
	memcg_wb_domain_exit(memcg);
	__mem_cgroup_free(memcg);
}

static struct mem_cgroup *mem_cgroup_alloc(void)
{
	struct mem_cgroup *memcg;
	int node;
	int __maybe_unused i;
	long error = -ENOMEM;

	memcg = kzalloc(struct_size(memcg, nodeinfo, nr_node_ids), GFP_KERNEL);
	if (!memcg)
		return ERR_PTR(error);

	memcg->id.id = idr_alloc(&mem_cgroup_idr, NULL,
				 1, MEM_CGROUP_ID_MAX + 1, GFP_KERNEL);
	if (memcg->id.id < 0) {
		error = memcg->id.id;
		goto fail;
	}

	memcg->vmstats = kzalloc(sizeof(struct memcg_vmstats), GFP_KERNEL);
	if (!memcg->vmstats)
		goto fail;

	memcg->vmstats_percpu = alloc_percpu_gfp(struct memcg_vmstats_percpu,
						 GFP_KERNEL_ACCOUNT);
	if (!memcg->vmstats_percpu)
		goto fail;

	for_each_node(node)
		if (alloc_mem_cgroup_per_node_info(memcg, node))
			goto fail;

	if (memcg_wb_domain_init(memcg, GFP_KERNEL))
		goto fail;

	INIT_WORK(&memcg->high_work, high_work_func);
	INIT_LIST_HEAD(&memcg->oom_notify);
	mutex_init(&memcg->thresholds_lock);
	spin_lock_init(&memcg->move_lock);
	vmpressure_init(&memcg->vmpressure);
	INIT_LIST_HEAD(&memcg->event_list);
	spin_lock_init(&memcg->event_list_lock);
	memcg->socket_pressure = jiffies;
#ifdef CONFIG_MEMCG_KMEM
	memcg->kmemcg_id = -1;
	INIT_LIST_HEAD(&memcg->objcg_list);
#endif
#ifdef CONFIG_CGROUP_WRITEBACK
	INIT_LIST_HEAD(&memcg->cgwb_list);
	for (i = 0; i < MEMCG_CGWB_FRN_CNT; i++)
		memcg->cgwb_frn[i].done =
			__WB_COMPLETION_INIT(&memcg_cgwb_frn_waitq);
#endif
#ifdef CONFIG_TRANSPARENT_HUGEPAGE
	spin_lock_init(&memcg->deferred_split_queue.split_queue_lock);
	INIT_LIST_HEAD(&memcg->deferred_split_queue.split_queue);
	memcg->deferred_split_queue.split_queue_len = 0;
#endif
	idr_replace(&mem_cgroup_idr, memcg, memcg->id.id);
	lru_gen_init_memcg(memcg);
	return memcg;
fail:
	mem_cgroup_id_remove(memcg);
	__mem_cgroup_free(memcg);
	return ERR_PTR(error);
}

static struct cgroup_subsys_state * __ref
mem_cgroup_css_alloc(struct cgroup_subsys_state *parent_css)
{
	struct mem_cgroup *parent = mem_cgroup_from_css(parent_css);
	struct mem_cgroup *memcg, *old_memcg;

	old_memcg = set_active_memcg(parent);
	memcg = mem_cgroup_alloc();
	set_active_memcg(old_memcg);
	if (IS_ERR(memcg))
		return ERR_CAST(memcg);

	page_counter_set_high(&memcg->memory, PAGE_COUNTER_MAX);
	WRITE_ONCE(memcg->soft_limit, PAGE_COUNTER_MAX);
#if defined(CONFIG_MEMCG_KMEM) && defined(CONFIG_ZSWAP)
	memcg->zswap_max = PAGE_COUNTER_MAX;
#endif
	page_counter_set_high(&memcg->swap, PAGE_COUNTER_MAX);
	if (parent) {
		WRITE_ONCE(memcg->swappiness, mem_cgroup_swappiness(parent));
		WRITE_ONCE(memcg->oom_kill_disable, READ_ONCE(parent->oom_kill_disable));

		page_counter_init(&memcg->memory, &parent->memory);
		page_counter_init(&memcg->swap, &parent->swap);
		page_counter_init(&memcg->kmem, &parent->kmem);
		page_counter_init(&memcg->tcpmem, &parent->tcpmem);
	} else {
		init_memcg_events();
		page_counter_init(&memcg->memory, NULL);
		page_counter_init(&memcg->swap, NULL);
		page_counter_init(&memcg->kmem, NULL);
		page_counter_init(&memcg->tcpmem, NULL);

		root_mem_cgroup = memcg;
		return &memcg->css;
	}

	if (cgroup_subsys_on_dfl(memory_cgrp_subsys) && !cgroup_memory_nosocket)
		static_branch_inc(&memcg_sockets_enabled_key);

#if defined(CONFIG_MEMCG_KMEM)
	if (!cgroup_memory_nobpf)
		static_branch_inc(&memcg_bpf_enabled_key);
#endif

	return &memcg->css;
}

static int mem_cgroup_css_online(struct cgroup_subsys_state *css)
{
	struct mem_cgroup *memcg = mem_cgroup_from_css(css);

	if (memcg_online_kmem(memcg))
		goto remove_id;

	/*
	 * A memcg must be visible for expand_shrinker_info()
	 * by the time the maps are allocated. So, we allocate maps
	 * here, when for_each_mem_cgroup() can't skip it.
	 */
	if (alloc_shrinker_info(memcg))
		goto offline_kmem;

	/* Online state pins memcg ID, memcg ID pins CSS */
	refcount_set(&memcg->id.ref, 1);
	css_get(css);

	if (unlikely(mem_cgroup_is_root(memcg)))
		queue_delayed_work(system_unbound_wq, &stats_flush_dwork,
				   2UL*HZ);
	lru_gen_online_memcg(memcg);
	return 0;
offline_kmem:
	memcg_offline_kmem(memcg);
remove_id:
	mem_cgroup_id_remove(memcg);
	return -ENOMEM;
}

static void mem_cgroup_css_offline(struct cgroup_subsys_state *css)
{
	struct mem_cgroup *memcg = mem_cgroup_from_css(css);
	struct mem_cgroup_event *event, *tmp;

	/*
	 * Unregister events and notify userspace.
	 * Notify userspace about cgroup removing only after rmdir of cgroup
	 * directory to avoid race between userspace and kernelspace.
	 */
	spin_lock_irq(&memcg->event_list_lock);
	list_for_each_entry_safe(event, tmp, &memcg->event_list, list) {
		list_del_init(&event->list);
		schedule_work(&event->remove);
	}
	spin_unlock_irq(&memcg->event_list_lock);

	page_counter_set_min(&memcg->memory, 0);
	page_counter_set_low(&memcg->memory, 0);

	memcg_offline_kmem(memcg);
	reparent_shrinker_deferred(memcg);
	wb_memcg_offline(memcg);
	lru_gen_offline_memcg(memcg);

	drain_all_stock(memcg);

	mem_cgroup_id_put(memcg);
}

static void mem_cgroup_css_released(struct cgroup_subsys_state *css)
{
	struct mem_cgroup *memcg = mem_cgroup_from_css(css);

	invalidate_reclaim_iterators(memcg);
	lru_gen_release_memcg(memcg);
}

static void mem_cgroup_css_free(struct cgroup_subsys_state *css)
{
	struct mem_cgroup *memcg = mem_cgroup_from_css(css);
	int __maybe_unused i;

#ifdef CONFIG_CGROUP_WRITEBACK
	for (i = 0; i < MEMCG_CGWB_FRN_CNT; i++)
		wb_wait_for_completion(&memcg->cgwb_frn[i].done);
#endif
	if (cgroup_subsys_on_dfl(memory_cgrp_subsys) && !cgroup_memory_nosocket)
		static_branch_dec(&memcg_sockets_enabled_key);

	if (!cgroup_subsys_on_dfl(memory_cgrp_subsys) && memcg->tcpmem_active)
		static_branch_dec(&memcg_sockets_enabled_key);

#if defined(CONFIG_MEMCG_KMEM)
	if (!cgroup_memory_nobpf)
		static_branch_dec(&memcg_bpf_enabled_key);
#endif

	vmpressure_cleanup(&memcg->vmpressure);
	cancel_work_sync(&memcg->high_work);
	mem_cgroup_remove_from_trees(memcg);
	free_shrinker_info(memcg);
	mem_cgroup_free(memcg);
}

/**
 * mem_cgroup_css_reset - reset the states of a mem_cgroup
 * @css: the target css
 *
 * Reset the states of the mem_cgroup associated with @css.  This is
 * invoked when the userland requests disabling on the default hierarchy
 * but the memcg is pinned through dependency.  The memcg should stop
 * applying policies and should revert to the vanilla state as it may be
 * made visible again.
 *
 * The current implementation only resets the essential configurations.
 * This needs to be expanded to cover all the visible parts.
 */
static void mem_cgroup_css_reset(struct cgroup_subsys_state *css)
{
	struct mem_cgroup *memcg = mem_cgroup_from_css(css);

	page_counter_set_max(&memcg->memory, PAGE_COUNTER_MAX);
	page_counter_set_max(&memcg->swap, PAGE_COUNTER_MAX);
	page_counter_set_max(&memcg->kmem, PAGE_COUNTER_MAX);
	page_counter_set_max(&memcg->tcpmem, PAGE_COUNTER_MAX);
	page_counter_set_min(&memcg->memory, 0);
	page_counter_set_low(&memcg->memory, 0);
	page_counter_set_high(&memcg->memory, PAGE_COUNTER_MAX);
	WRITE_ONCE(memcg->soft_limit, PAGE_COUNTER_MAX);
	page_counter_set_high(&memcg->swap, PAGE_COUNTER_MAX);
	memcg_wb_domain_size_changed(memcg);
}

static void mem_cgroup_css_rstat_flush(struct cgroup_subsys_state *css, int cpu)
{
	struct mem_cgroup *memcg = mem_cgroup_from_css(css);
	struct mem_cgroup *parent = parent_mem_cgroup(memcg);
	struct memcg_vmstats_percpu *statc;
	long delta, v;
	int i, nid;

	statc = per_cpu_ptr(memcg->vmstats_percpu, cpu);

	for (i = 0; i < MEMCG_NR_STAT; i++) {
		/*
		 * Collect the aggregated propagation counts of groups
		 * below us. We're in a per-cpu loop here and this is
		 * a global counter, so the first cycle will get them.
		 */
		delta = memcg->vmstats->state_pending[i];
		if (delta)
			memcg->vmstats->state_pending[i] = 0;

		/* Add CPU changes on this level since the last flush */
		v = READ_ONCE(statc->state[i]);
		if (v != statc->state_prev[i]) {
			delta += v - statc->state_prev[i];
			statc->state_prev[i] = v;
		}

		if (!delta)
			continue;

		/* Aggregate counts on this level and propagate upwards */
		memcg->vmstats->state[i] += delta;
		if (parent)
			parent->vmstats->state_pending[i] += delta;
	}

	for (i = 0; i < NR_MEMCG_EVENTS; i++) {
		delta = memcg->vmstats->events_pending[i];
		if (delta)
			memcg->vmstats->events_pending[i] = 0;

		v = READ_ONCE(statc->events[i]);
		if (v != statc->events_prev[i]) {
			delta += v - statc->events_prev[i];
			statc->events_prev[i] = v;
		}

		if (!delta)
			continue;

		memcg->vmstats->events[i] += delta;
		if (parent)
			parent->vmstats->events_pending[i] += delta;
	}

	for_each_node_state(nid, N_MEMORY) {
		struct mem_cgroup_per_node *pn = memcg->nodeinfo[nid];
		struct mem_cgroup_per_node *ppn = NULL;
		struct lruvec_stats_percpu *lstatc;

		if (parent)
			ppn = parent->nodeinfo[nid];

		lstatc = per_cpu_ptr(pn->lruvec_stats_percpu, cpu);

		for (i = 0; i < NR_VM_NODE_STAT_ITEMS; i++) {
			delta = pn->lruvec_stats.state_pending[i];
			if (delta)
				pn->lruvec_stats.state_pending[i] = 0;

			v = READ_ONCE(lstatc->state[i]);
			if (v != lstatc->state_prev[i]) {
				delta += v - lstatc->state_prev[i];
				lstatc->state_prev[i] = v;
			}

			if (!delta)
				continue;

			pn->lruvec_stats.state[i] += delta;
			if (ppn)
				ppn->lruvec_stats.state_pending[i] += delta;
		}
	}
}

#ifdef CONFIG_MMU
/* Handlers for move charge at task migration. */
static int mem_cgroup_do_precharge(unsigned long count)
{
	int ret;

	/* Try a single bulk charge without reclaim first, kswapd may wake */
	ret = try_charge(mc.to, GFP_KERNEL & ~__GFP_DIRECT_RECLAIM, count);
	if (!ret) {
		mc.precharge += count;
		return ret;
	}

	/* Try charges one by one with reclaim, but do not retry */
	while (count--) {
		ret = try_charge(mc.to, GFP_KERNEL | __GFP_NORETRY, 1);
		if (ret)
			return ret;
		mc.precharge++;
		cond_resched();
	}
	return 0;
}

union mc_target {
	struct page	*page;
	swp_entry_t	ent;
};

enum mc_target_type {
	MC_TARGET_NONE = 0,
	MC_TARGET_PAGE,
	MC_TARGET_SWAP,
	MC_TARGET_DEVICE,
};

static struct page *mc_handle_present_pte(struct vm_area_struct *vma,
						unsigned long addr, pte_t ptent)
{
	struct page *page = vm_normal_page(vma, addr, ptent);

	if (!page || !page_mapped(page))
		return NULL;
	if (PageAnon(page)) {
		if (!(mc.flags & MOVE_ANON))
			return NULL;
	} else {
		if (!(mc.flags & MOVE_FILE))
			return NULL;
	}
	if (!get_page_unless_zero(page))
		return NULL;

	return page;
}

#if defined(CONFIG_SWAP) || defined(CONFIG_DEVICE_PRIVATE)
static struct page *mc_handle_swap_pte(struct vm_area_struct *vma,
			pte_t ptent, swp_entry_t *entry)
{
	struct page *page = NULL;
	swp_entry_t ent = pte_to_swp_entry(ptent);

	if (!(mc.flags & MOVE_ANON))
		return NULL;

	/*
	 * Handle device private pages that are not accessible by the CPU, but
	 * stored as special swap entries in the page table.
	 */
	if (is_device_private_entry(ent)) {
		page = pfn_swap_entry_to_page(ent);
		if (!get_page_unless_zero(page))
			return NULL;
		return page;
	}

	if (non_swap_entry(ent))
		return NULL;

	/*
	 * Because swap_cache_get_folio() updates some statistics counter,
	 * we call find_get_page() with swapper_space directly.
	 */
	page = find_get_page(swap_address_space(ent), swp_offset(ent));
	entry->val = ent.val;

	return page;
}
#else
static struct page *mc_handle_swap_pte(struct vm_area_struct *vma,
			pte_t ptent, swp_entry_t *entry)
{
	return NULL;
}
#endif

static struct page *mc_handle_file_pte(struct vm_area_struct *vma,
			unsigned long addr, pte_t ptent)
{
	unsigned long index;
	struct folio *folio;

	if (!vma->vm_file) /* anonymous vma */
		return NULL;
	if (!(mc.flags & MOVE_FILE))
		return NULL;

	/* folio is moved even if it's not RSS of this task(page-faulted). */
	/* shmem/tmpfs may report page out on swap: account for that too. */
	index = linear_page_index(vma, addr);
	folio = filemap_get_incore_folio(vma->vm_file->f_mapping, index);
	if (IS_ERR(folio))
		return NULL;
	return folio_file_page(folio, index);
}

/**
 * mem_cgroup_move_account - move account of the page
 * @page: the page
 * @compound: charge the page as compound or small page
 * @from: mem_cgroup which the page is moved from.
 * @to:	mem_cgroup which the page is moved to. @from != @to.
 *
 * The page must be locked and not on the LRU.
 *
 * This function doesn't do "charge" to new cgroup and doesn't do "uncharge"
 * from old cgroup.
 */
static int mem_cgroup_move_account(struct page *page,
				   bool compound,
				   struct mem_cgroup *from,
				   struct mem_cgroup *to)
{
	struct folio *folio = page_folio(page);
	struct lruvec *from_vec, *to_vec;
	struct pglist_data *pgdat;
	unsigned int nr_pages = compound ? folio_nr_pages(folio) : 1;
	int nid, ret;

	VM_BUG_ON(from == to);
	VM_BUG_ON_FOLIO(!folio_test_locked(folio), folio);
	VM_BUG_ON_FOLIO(folio_test_lru(folio), folio);
	VM_BUG_ON(compound && !folio_test_large(folio));

	ret = -EINVAL;
	if (folio_memcg(folio) != from)
		goto out;

	pgdat = folio_pgdat(folio);
	from_vec = mem_cgroup_lruvec(from, pgdat);
	to_vec = mem_cgroup_lruvec(to, pgdat);

	folio_memcg_lock(folio);

	if (folio_test_anon(folio)) {
		if (folio_mapped(folio)) {
			__mod_lruvec_state(from_vec, NR_ANON_MAPPED, -nr_pages);
			__mod_lruvec_state(to_vec, NR_ANON_MAPPED, nr_pages);
			if (folio_test_transhuge(folio)) {
				__mod_lruvec_state(from_vec, NR_ANON_THPS,
						   -nr_pages);
				__mod_lruvec_state(to_vec, NR_ANON_THPS,
						   nr_pages);
			}
		}
	} else {
		__mod_lruvec_state(from_vec, NR_FILE_PAGES, -nr_pages);
		__mod_lruvec_state(to_vec, NR_FILE_PAGES, nr_pages);

		if (folio_test_swapbacked(folio)) {
			__mod_lruvec_state(from_vec, NR_SHMEM, -nr_pages);
			__mod_lruvec_state(to_vec, NR_SHMEM, nr_pages);
		}

		if (folio_mapped(folio)) {
			__mod_lruvec_state(from_vec, NR_FILE_MAPPED, -nr_pages);
			__mod_lruvec_state(to_vec, NR_FILE_MAPPED, nr_pages);
		}

		if (folio_test_dirty(folio)) {
			struct address_space *mapping = folio_mapping(folio);

			if (mapping_can_writeback(mapping)) {
				__mod_lruvec_state(from_vec, NR_FILE_DIRTY,
						   -nr_pages);
				__mod_lruvec_state(to_vec, NR_FILE_DIRTY,
						   nr_pages);
			}
		}
	}

#ifdef CONFIG_SWAP
	if (folio_test_swapcache(folio)) {
		__mod_lruvec_state(from_vec, NR_SWAPCACHE, -nr_pages);
		__mod_lruvec_state(to_vec, NR_SWAPCACHE, nr_pages);
	}
#endif
	if (folio_test_writeback(folio)) {
		__mod_lruvec_state(from_vec, NR_WRITEBACK, -nr_pages);
		__mod_lruvec_state(to_vec, NR_WRITEBACK, nr_pages);
	}

	/*
	 * All state has been migrated, let's switch to the new memcg.
	 *
	 * It is safe to change page's memcg here because the page
	 * is referenced, charged, isolated, and locked: we can't race
	 * with (un)charging, migration, LRU putback, or anything else
	 * that would rely on a stable page's memory cgroup.
	 *
	 * Note that lock_page_memcg is a memcg lock, not a page lock,
	 * to save space. As soon as we switch page's memory cgroup to a
	 * new memcg that isn't locked, the above state can change
	 * concurrently again. Make sure we're truly done with it.
	 */
	smp_mb();

	css_get(&to->css);
	css_put(&from->css);

	folio->memcg_data = (unsigned long)to;

	__folio_memcg_unlock(from);

	ret = 0;
	nid = folio_nid(folio);

	local_irq_disable();
	mem_cgroup_charge_statistics(to, nr_pages);
	memcg_check_events(to, nid);
	mem_cgroup_charge_statistics(from, -nr_pages);
	memcg_check_events(from, nid);
	local_irq_enable();
out:
	return ret;
}

/**
 * get_mctgt_type - get target type of moving charge
 * @vma: the vma the pte to be checked belongs
 * @addr: the address corresponding to the pte to be checked
 * @ptent: the pte to be checked
 * @target: the pointer the target page or swap ent will be stored(can be NULL)
 *
 * Returns
 *   0(MC_TARGET_NONE): if the pte is not a target for move charge.
 *   1(MC_TARGET_PAGE): if the page corresponding to this pte is a target for
 *     move charge. if @target is not NULL, the page is stored in target->page
 *     with extra refcnt got(Callers should handle it).
 *   2(MC_TARGET_SWAP): if the swap entry corresponding to this pte is a
 *     target for charge migration. if @target is not NULL, the entry is stored
 *     in target->ent.
 *   3(MC_TARGET_DEVICE): like MC_TARGET_PAGE  but page is device memory and
 *   thus not on the lru.
 *     For now we such page is charge like a regular page would be as for all
 *     intent and purposes it is just special memory taking the place of a
 *     regular page.
 *
 *     See Documentations/vm/hmm.txt and include/linux/hmm.h
 *
 * Called with pte lock held.
 */

static enum mc_target_type get_mctgt_type(struct vm_area_struct *vma,
		unsigned long addr, pte_t ptent, union mc_target *target)
{
	struct page *page = NULL;
	enum mc_target_type ret = MC_TARGET_NONE;
	swp_entry_t ent = { .val = 0 };

	if (pte_present(ptent))
		page = mc_handle_present_pte(vma, addr, ptent);
	else if (pte_none_mostly(ptent))
		/*
		 * PTE markers should be treated as a none pte here, separated
		 * from other swap handling below.
		 */
		page = mc_handle_file_pte(vma, addr, ptent);
	else if (is_swap_pte(ptent))
		page = mc_handle_swap_pte(vma, ptent, &ent);

	if (target && page) {
		if (!trylock_page(page)) {
			put_page(page);
			return ret;
		}
		/*
		 * page_mapped() must be stable during the move. This
		 * pte is locked, so if it's present, the page cannot
		 * become unmapped. If it isn't, we have only partial
		 * control over the mapped state: the page lock will
		 * prevent new faults against pagecache and swapcache,
		 * so an unmapped page cannot become mapped. However,
		 * if the page is already mapped elsewhere, it can
		 * unmap, and there is nothing we can do about it.
		 * Alas, skip moving the page in this case.
		 */
		if (!pte_present(ptent) && page_mapped(page)) {
			unlock_page(page);
			put_page(page);
			return ret;
		}
	}

	if (!page && !ent.val)
		return ret;
	if (page) {
		/*
		 * Do only loose check w/o serialization.
		 * mem_cgroup_move_account() checks the page is valid or
		 * not under LRU exclusion.
		 */
		if (page_memcg(page) == mc.from) {
			ret = MC_TARGET_PAGE;
			if (is_device_private_page(page) ||
			    is_device_coherent_page(page))
				ret = MC_TARGET_DEVICE;
			if (target)
				target->page = page;
		}
		if (!ret || !target) {
			if (target)
				unlock_page(page);
			put_page(page);
		}
	}
	/*
	 * There is a swap entry and a page doesn't exist or isn't charged.
	 * But we cannot move a tail-page in a THP.
	 */
	if (ent.val && !ret && (!page || !PageTransCompound(page)) &&
	    mem_cgroup_id(mc.from) == lookup_swap_cgroup_id(ent)) {
		ret = MC_TARGET_SWAP;
		if (target)
			target->ent = ent;
	}
	return ret;
}

#ifdef CONFIG_TRANSPARENT_HUGEPAGE
/*
 * We don't consider PMD mapped swapping or file mapped pages because THP does
 * not support them for now.
 * Caller should make sure that pmd_trans_huge(pmd) is true.
 */
static enum mc_target_type get_mctgt_type_thp(struct vm_area_struct *vma,
		unsigned long addr, pmd_t pmd, union mc_target *target)
{
	struct page *page = NULL;
	enum mc_target_type ret = MC_TARGET_NONE;

	if (unlikely(is_swap_pmd(pmd))) {
		VM_BUG_ON(thp_migration_supported() &&
				  !is_pmd_migration_entry(pmd));
		return ret;
	}
	page = pmd_page(pmd);
	VM_BUG_ON_PAGE(!page || !PageHead(page), page);
	if (!(mc.flags & MOVE_ANON))
		return ret;
	if (page_memcg(page) == mc.from) {
		ret = MC_TARGET_PAGE;
		if (target) {
			get_page(page);
			if (!trylock_page(page)) {
				put_page(page);
				return MC_TARGET_NONE;
			}
			target->page = page;
		}
	}
	return ret;
}
#else
static inline enum mc_target_type get_mctgt_type_thp(struct vm_area_struct *vma,
		unsigned long addr, pmd_t pmd, union mc_target *target)
{
	return MC_TARGET_NONE;
}
#endif

static int mem_cgroup_count_precharge_pte_range(pmd_t *pmd,
					unsigned long addr, unsigned long end,
					struct mm_walk *walk)
{
	struct vm_area_struct *vma = walk->vma;
	pte_t *pte;
	spinlock_t *ptl;

	ptl = pmd_trans_huge_lock(pmd, vma);
	if (ptl) {
		/*
		 * Note their can not be MC_TARGET_DEVICE for now as we do not
		 * support transparent huge page with MEMORY_DEVICE_PRIVATE but
		 * this might change.
		 */
		if (get_mctgt_type_thp(vma, addr, *pmd, NULL) == MC_TARGET_PAGE)
			mc.precharge += HPAGE_PMD_NR;
		spin_unlock(ptl);
		return 0;
	}

	if (pmd_trans_unstable(pmd))
		return 0;
	pte = pte_offset_map_lock(vma->vm_mm, pmd, addr, &ptl);
	for (; addr != end; pte++, addr += PAGE_SIZE)
		if (get_mctgt_type(vma, addr, *pte, NULL))
			mc.precharge++;	/* increment precharge temporarily */
	pte_unmap_unlock(pte - 1, ptl);
	cond_resched();

	return 0;
}

static const struct mm_walk_ops precharge_walk_ops = {
	.pmd_entry	= mem_cgroup_count_precharge_pte_range,
};

static unsigned long mem_cgroup_count_precharge(struct mm_struct *mm)
{
	unsigned long precharge;

	mmap_read_lock(mm);
	walk_page_range(mm, 0, ULONG_MAX, &precharge_walk_ops, NULL);
	mmap_read_unlock(mm);

	precharge = mc.precharge;
	mc.precharge = 0;

	return precharge;
}

static int mem_cgroup_precharge_mc(struct mm_struct *mm)
{
	unsigned long precharge = mem_cgroup_count_precharge(mm);

	VM_BUG_ON(mc.moving_task);
	mc.moving_task = current;
	return mem_cgroup_do_precharge(precharge);
}

/* cancels all extra charges on mc.from and mc.to, and wakes up all waiters. */
static void __mem_cgroup_clear_mc(void)
{
	struct mem_cgroup *from = mc.from;
	struct mem_cgroup *to = mc.to;

	/* we must uncharge all the leftover precharges from mc.to */
	if (mc.precharge) {
		cancel_charge(mc.to, mc.precharge);
		mc.precharge = 0;
	}
	/*
	 * we didn't uncharge from mc.from at mem_cgroup_move_account(), so
	 * we must uncharge here.
	 */
	if (mc.moved_charge) {
		cancel_charge(mc.from, mc.moved_charge);
		mc.moved_charge = 0;
	}
	/* we must fixup refcnts and charges */
	if (mc.moved_swap) {
		/* uncharge swap account from the old cgroup */
		if (!mem_cgroup_is_root(mc.from))
			page_counter_uncharge(&mc.from->memsw, mc.moved_swap);

		mem_cgroup_id_put_many(mc.from, mc.moved_swap);

		/*
		 * we charged both to->memory and to->memsw, so we
		 * should uncharge to->memory.
		 */
		if (!mem_cgroup_is_root(mc.to))
			page_counter_uncharge(&mc.to->memory, mc.moved_swap);

		mc.moved_swap = 0;
	}
	memcg_oom_recover(from);
	memcg_oom_recover(to);
	wake_up_all(&mc.waitq);
}

static void mem_cgroup_clear_mc(void)
{
	struct mm_struct *mm = mc.mm;

	/*
	 * we must clear moving_task before waking up waiters at the end of
	 * task migration.
	 */
	mc.moving_task = NULL;
	__mem_cgroup_clear_mc();
	spin_lock(&mc.lock);
	mc.from = NULL;
	mc.to = NULL;
	mc.mm = NULL;
	spin_unlock(&mc.lock);

	mmput(mm);
}

static int mem_cgroup_can_attach(struct cgroup_taskset *tset)
{
	struct cgroup_subsys_state *css;
	struct mem_cgroup *memcg = NULL; /* unneeded init to make gcc happy */
	struct mem_cgroup *from;
	struct task_struct *leader, *p;
	struct mm_struct *mm;
	unsigned long move_flags;
	int ret = 0;

	/* charge immigration isn't supported on the default hierarchy */
	if (cgroup_subsys_on_dfl(memory_cgrp_subsys))
		return 0;

	/*
	 * Multi-process migrations only happen on the default hierarchy
	 * where charge immigration is not used.  Perform charge
	 * immigration if @tset contains a leader and whine if there are
	 * multiple.
	 */
	p = NULL;
	cgroup_taskset_for_each_leader(leader, css, tset) {
		WARN_ON_ONCE(p);
		p = leader;
		memcg = mem_cgroup_from_css(css);
	}
	if (!p)
		return 0;

	/*
	 * We are now committed to this value whatever it is. Changes in this
	 * tunable will only affect upcoming migrations, not the current one.
	 * So we need to save it, and keep it going.
	 */
	move_flags = READ_ONCE(memcg->move_charge_at_immigrate);
	if (!move_flags)
		return 0;

	from = mem_cgroup_from_task(p);

	VM_BUG_ON(from == memcg);

	mm = get_task_mm(p);
	if (!mm)
		return 0;
	/* We move charges only when we move a owner of the mm */
	if (mm->owner == p) {
		VM_BUG_ON(mc.from);
		VM_BUG_ON(mc.to);
		VM_BUG_ON(mc.precharge);
		VM_BUG_ON(mc.moved_charge);
		VM_BUG_ON(mc.moved_swap);

		spin_lock(&mc.lock);
		mc.mm = mm;
		mc.from = from;
		mc.to = memcg;
		mc.flags = move_flags;
		spin_unlock(&mc.lock);
		/* We set mc.moving_task later */

		ret = mem_cgroup_precharge_mc(mm);
		if (ret)
			mem_cgroup_clear_mc();
	} else {
		mmput(mm);
	}
	return ret;
}

static void mem_cgroup_cancel_attach(struct cgroup_taskset *tset)
{
	if (mc.to)
		mem_cgroup_clear_mc();
}

static int mem_cgroup_move_charge_pte_range(pmd_t *pmd,
				unsigned long addr, unsigned long end,
				struct mm_walk *walk)
{
	int ret = 0;
	struct vm_area_struct *vma = walk->vma;
	pte_t *pte;
	spinlock_t *ptl;
	enum mc_target_type target_type;
	union mc_target target;
	struct page *page;

	ptl = pmd_trans_huge_lock(pmd, vma);
	if (ptl) {
		if (mc.precharge < HPAGE_PMD_NR) {
			spin_unlock(ptl);
			return 0;
		}
		target_type = get_mctgt_type_thp(vma, addr, *pmd, &target);
		if (target_type == MC_TARGET_PAGE) {
			page = target.page;
			if (isolate_lru_page(page)) {
				if (!mem_cgroup_move_account(page, true,
							     mc.from, mc.to)) {
					mc.precharge -= HPAGE_PMD_NR;
					mc.moved_charge += HPAGE_PMD_NR;
				}
				putback_lru_page(page);
			}
			unlock_page(page);
			put_page(page);
		} else if (target_type == MC_TARGET_DEVICE) {
			page = target.page;
			if (!mem_cgroup_move_account(page, true,
						     mc.from, mc.to)) {
				mc.precharge -= HPAGE_PMD_NR;
				mc.moved_charge += HPAGE_PMD_NR;
			}
			unlock_page(page);
			put_page(page);
		}
		spin_unlock(ptl);
		return 0;
	}

	if (pmd_trans_unstable(pmd))
		return 0;
retry:
	pte = pte_offset_map_lock(vma->vm_mm, pmd, addr, &ptl);
	for (; addr != end; addr += PAGE_SIZE) {
		pte_t ptent = *(pte++);
		bool device = false;
		swp_entry_t ent;

		if (!mc.precharge)
			break;

		switch (get_mctgt_type(vma, addr, ptent, &target)) {
		case MC_TARGET_DEVICE:
			device = true;
			fallthrough;
		case MC_TARGET_PAGE:
			page = target.page;
			/*
			 * We can have a part of the split pmd here. Moving it
			 * can be done but it would be too convoluted so simply
			 * ignore such a partial THP and keep it in original
			 * memcg. There should be somebody mapping the head.
			 */
			if (PageTransCompound(page))
				goto put;
			if (!device && !isolate_lru_page(page))
				goto put;
			if (!mem_cgroup_move_account(page, false,
						mc.from, mc.to)) {
				mc.precharge--;
				/* we uncharge from mc.from later. */
				mc.moved_charge++;
			}
			if (!device)
				putback_lru_page(page);
put:			/* get_mctgt_type() gets & locks the page */
			unlock_page(page);
			put_page(page);
			break;
		case MC_TARGET_SWAP:
			ent = target.ent;
			if (!mem_cgroup_move_swap_account(ent, mc.from, mc.to)) {
				mc.precharge--;
				mem_cgroup_id_get_many(mc.to, 1);
				/* we fixup other refcnts and charges later. */
				mc.moved_swap++;
			}
			break;
		default:
			break;
		}
	}
	pte_unmap_unlock(pte - 1, ptl);
	cond_resched();

	if (addr != end) {
		/*
		 * We have consumed all precharges we got in can_attach().
		 * We try charge one by one, but don't do any additional
		 * charges to mc.to if we have failed in charge once in attach()
		 * phase.
		 */
		ret = mem_cgroup_do_precharge(1);
		if (!ret)
			goto retry;
	}

	return ret;
}

static const struct mm_walk_ops charge_walk_ops = {
	.pmd_entry	= mem_cgroup_move_charge_pte_range,
};

static void mem_cgroup_move_charge(void)
{
	lru_add_drain_all();
	/*
	 * Signal lock_page_memcg() to take the memcg's move_lock
	 * while we're moving its pages to another memcg. Then wait
	 * for already started RCU-only updates to finish.
	 */
	atomic_inc(&mc.from->moving_account);
	synchronize_rcu();
retry:
	if (unlikely(!mmap_read_trylock(mc.mm))) {
		/*
		 * Someone who are holding the mmap_lock might be waiting in
		 * waitq. So we cancel all extra charges, wake up all waiters,
		 * and retry. Because we cancel precharges, we might not be able
		 * to move enough charges, but moving charge is a best-effort
		 * feature anyway, so it wouldn't be a big problem.
		 */
		__mem_cgroup_clear_mc();
		cond_resched();
		goto retry;
	}
	/*
	 * When we have consumed all precharges and failed in doing
	 * additional charge, the page walk just aborts.
	 */
	walk_page_range(mc.mm, 0, ULONG_MAX, &charge_walk_ops, NULL);
	mmap_read_unlock(mc.mm);
	atomic_dec(&mc.from->moving_account);
}

static void mem_cgroup_move_task(void)
{
	if (mc.to) {
		mem_cgroup_move_charge();
		mem_cgroup_clear_mc();
	}
}
#else	/* !CONFIG_MMU */
static int mem_cgroup_can_attach(struct cgroup_taskset *tset)
{
	return 0;
}
static void mem_cgroup_cancel_attach(struct cgroup_taskset *tset)
{
}
static void mem_cgroup_move_task(void)
{
}
#endif

#ifdef CONFIG_LRU_GEN
static void mem_cgroup_attach(struct cgroup_taskset *tset)
{
	struct task_struct *task;
	struct cgroup_subsys_state *css;

	/* find the first leader if there is any */
	cgroup_taskset_for_each_leader(task, css, tset)
		break;

	if (!task)
		return;

	task_lock(task);
	if (task->mm && READ_ONCE(task->mm->owner) == task)
		lru_gen_migrate_mm(task->mm);
	task_unlock(task);
}
#else
static void mem_cgroup_attach(struct cgroup_taskset *tset)
{
}
#endif /* CONFIG_LRU_GEN */

static int seq_puts_memcg_tunable(struct seq_file *m, unsigned long value)
{
	if (value == PAGE_COUNTER_MAX)
		seq_puts(m, "max\n");
	else
		seq_printf(m, "%llu\n", (u64)value * PAGE_SIZE);

	return 0;
}

static u64 memory_current_read(struct cgroup_subsys_state *css,
			       struct cftype *cft)
{
	struct mem_cgroup *memcg = mem_cgroup_from_css(css);

	return (u64)page_counter_read(&memcg->memory) * PAGE_SIZE;
}

static u64 memory_peak_read(struct cgroup_subsys_state *css,
			    struct cftype *cft)
{
	struct mem_cgroup *memcg = mem_cgroup_from_css(css);

	return (u64)memcg->memory.watermark * PAGE_SIZE;
}

static int memory_min_show(struct seq_file *m, void *v)
{
	return seq_puts_memcg_tunable(m,
		READ_ONCE(mem_cgroup_from_seq(m)->memory.min));
}

static ssize_t memory_min_write(struct kernfs_open_file *of,
				char *buf, size_t nbytes, loff_t off)
{
	struct mem_cgroup *memcg = mem_cgroup_from_css(of_css(of));
	unsigned long min;
	int err;

	buf = strstrip(buf);
	err = page_counter_memparse(buf, "max", &min);
	if (err)
		return err;

	page_counter_set_min(&memcg->memory, min);

	return nbytes;
}

static int memory_low_show(struct seq_file *m, void *v)
{
	return seq_puts_memcg_tunable(m,
		READ_ONCE(mem_cgroup_from_seq(m)->memory.low));
}

static ssize_t memory_low_write(struct kernfs_open_file *of,
				char *buf, size_t nbytes, loff_t off)
{
	struct mem_cgroup *memcg = mem_cgroup_from_css(of_css(of));
	unsigned long low;
	int err;

	buf = strstrip(buf);
	err = page_counter_memparse(buf, "max", &low);
	if (err)
		return err;

	page_counter_set_low(&memcg->memory, low);

	return nbytes;
}

static int memory_high_show(struct seq_file *m, void *v)
{
	return seq_puts_memcg_tunable(m,
		READ_ONCE(mem_cgroup_from_seq(m)->memory.high));
}

static ssize_t memory_high_write(struct kernfs_open_file *of,
				 char *buf, size_t nbytes, loff_t off)
{
	struct mem_cgroup *memcg = mem_cgroup_from_css(of_css(of));
	unsigned int nr_retries = MAX_RECLAIM_RETRIES;
	bool drained = false;
	unsigned long high;
	int err;

	buf = strstrip(buf);
	err = page_counter_memparse(buf, "max", &high);
	if (err)
		return err;

	page_counter_set_high(&memcg->memory, high);

	for (;;) {
		unsigned long nr_pages = page_counter_read(&memcg->memory);
		unsigned long reclaimed;

		if (nr_pages <= high)
			break;

		if (signal_pending(current))
			break;

		if (!drained) {
			drain_all_stock(memcg);
			drained = true;
			continue;
		}

		reclaimed = try_to_free_mem_cgroup_pages(memcg, nr_pages - high,
					GFP_KERNEL, MEMCG_RECLAIM_MAY_SWAP);

		if (!reclaimed && !nr_retries--)
			break;
	}

	memcg_wb_domain_size_changed(memcg);
	return nbytes;
}

static int memory_max_show(struct seq_file *m, void *v)
{
	return seq_puts_memcg_tunable(m,
		READ_ONCE(mem_cgroup_from_seq(m)->memory.max));
}

static ssize_t memory_max_write(struct kernfs_open_file *of,
				char *buf, size_t nbytes, loff_t off)
{
	struct mem_cgroup *memcg = mem_cgroup_from_css(of_css(of));
	unsigned int nr_reclaims = MAX_RECLAIM_RETRIES;
	bool drained = false;
	unsigned long max;
	int err;

	buf = strstrip(buf);
	err = page_counter_memparse(buf, "max", &max);
	if (err)
		return err;

	xchg(&memcg->memory.max, max);

	for (;;) {
		unsigned long nr_pages = page_counter_read(&memcg->memory);

		if (nr_pages <= max)
			break;

		if (signal_pending(current))
			break;

		if (!drained) {
			drain_all_stock(memcg);
			drained = true;
			continue;
		}

		if (nr_reclaims) {
			if (!try_to_free_mem_cgroup_pages(memcg, nr_pages - max,
					GFP_KERNEL, MEMCG_RECLAIM_MAY_SWAP))
				nr_reclaims--;
			continue;
		}

		memcg_memory_event(memcg, MEMCG_OOM);
		if (!mem_cgroup_out_of_memory(memcg, GFP_KERNEL, 0))
			break;
	}

	memcg_wb_domain_size_changed(memcg);
	return nbytes;
}

static void __memory_events_show(struct seq_file *m, atomic_long_t *events)
{
	seq_printf(m, "low %lu\n", atomic_long_read(&events[MEMCG_LOW]));
	seq_printf(m, "high %lu\n", atomic_long_read(&events[MEMCG_HIGH]));
	seq_printf(m, "max %lu\n", atomic_long_read(&events[MEMCG_MAX]));
	seq_printf(m, "oom %lu\n", atomic_long_read(&events[MEMCG_OOM]));
	seq_printf(m, "oom_kill %lu\n",
		   atomic_long_read(&events[MEMCG_OOM_KILL]));
	seq_printf(m, "oom_group_kill %lu\n",
		   atomic_long_read(&events[MEMCG_OOM_GROUP_KILL]));
}

static int memory_events_show(struct seq_file *m, void *v)
{
	struct mem_cgroup *memcg = mem_cgroup_from_seq(m);

	__memory_events_show(m, memcg->memory_events);
	return 0;
}

static int memory_events_local_show(struct seq_file *m, void *v)
{
	struct mem_cgroup *memcg = mem_cgroup_from_seq(m);

	__memory_events_show(m, memcg->memory_events_local);
	return 0;
}

static int memory_stat_show(struct seq_file *m, void *v)
{
	struct mem_cgroup *memcg = mem_cgroup_from_seq(m);
	char *buf = kmalloc(PAGE_SIZE, GFP_KERNEL);

	if (!buf)
		return -ENOMEM;
	memory_stat_format(memcg, buf, PAGE_SIZE);
	seq_puts(m, buf);
	kfree(buf);
	return 0;
}

#ifdef CONFIG_NUMA
static inline unsigned long lruvec_page_state_output(struct lruvec *lruvec,
						     int item)
{
	return lruvec_page_state(lruvec, item) * memcg_page_state_unit(item);
}

static int memory_numa_stat_show(struct seq_file *m, void *v)
{
	int i;
	struct mem_cgroup *memcg = mem_cgroup_from_seq(m);

	mem_cgroup_flush_stats();

	for (i = 0; i < ARRAY_SIZE(memory_stats); i++) {
		int nid;

		if (memory_stats[i].idx >= NR_VM_NODE_STAT_ITEMS)
			continue;

		seq_printf(m, "%s", memory_stats[i].name);
		for_each_node_state(nid, N_MEMORY) {
			u64 size;
			struct lruvec *lruvec;

			lruvec = mem_cgroup_lruvec(memcg, NODE_DATA(nid));
			size = lruvec_page_state_output(lruvec,
							memory_stats[i].idx);
			seq_printf(m, " N%d=%llu", nid, size);
		}
		seq_putc(m, '\n');
	}

	return 0;
}
#endif

static int memory_oom_group_show(struct seq_file *m, void *v)
{
	struct mem_cgroup *memcg = mem_cgroup_from_seq(m);

	seq_printf(m, "%d\n", READ_ONCE(memcg->oom_group));

	return 0;
}

static ssize_t memory_oom_group_write(struct kernfs_open_file *of,
				      char *buf, size_t nbytes, loff_t off)
{
	struct mem_cgroup *memcg = mem_cgroup_from_css(of_css(of));
	int ret, oom_group;

	buf = strstrip(buf);
	if (!buf)
		return -EINVAL;

	ret = kstrtoint(buf, 0, &oom_group);
	if (ret)
		return ret;

	if (oom_group != 0 && oom_group != 1)
		return -EINVAL;

	WRITE_ONCE(memcg->oom_group, oom_group);

	return nbytes;
}

static ssize_t memory_reclaim(struct kernfs_open_file *of, char *buf,
			      size_t nbytes, loff_t off)
{
	struct mem_cgroup *memcg = mem_cgroup_from_css(of_css(of));
	unsigned int nr_retries = MAX_RECLAIM_RETRIES;
	unsigned long nr_to_reclaim, nr_reclaimed = 0;
	unsigned int reclaim_options;
	int err;

	buf = strstrip(buf);
	err = page_counter_memparse(buf, "", &nr_to_reclaim);
	if (err)
		return err;

	reclaim_options	= MEMCG_RECLAIM_MAY_SWAP | MEMCG_RECLAIM_PROACTIVE;
	while (nr_reclaimed < nr_to_reclaim) {
		unsigned long reclaimed;

		if (signal_pending(current))
			return -EINTR;

		/*
		 * This is the final attempt, drain percpu lru caches in the
		 * hope of introducing more evictable pages for
		 * try_to_free_mem_cgroup_pages().
		 */
		if (!nr_retries)
			lru_add_drain_all();

		reclaimed = try_to_free_mem_cgroup_pages(memcg,
						nr_to_reclaim - nr_reclaimed,
						GFP_KERNEL, reclaim_options);

		if (!reclaimed && !nr_retries--)
			return -EAGAIN;

		nr_reclaimed += reclaimed;
	}

	return nbytes;
}

static struct cftype memory_files[] = {
	{
		.name = "current",
		.flags = CFTYPE_NOT_ON_ROOT,
		.read_u64 = memory_current_read,
	},
	{
		.name = "peak",
		.flags = CFTYPE_NOT_ON_ROOT,
		.read_u64 = memory_peak_read,
	},
	{
		.name = "min",
		.flags = CFTYPE_NOT_ON_ROOT,
		.seq_show = memory_min_show,
		.write = memory_min_write,
	},
	{
		.name = "low",
		.flags = CFTYPE_NOT_ON_ROOT,
		.seq_show = memory_low_show,
		.write = memory_low_write,
	},
	{
		.name = "high",
		.flags = CFTYPE_NOT_ON_ROOT,
		.seq_show = memory_high_show,
		.write = memory_high_write,
	},
	{
		.name = "max",
		.flags = CFTYPE_NOT_ON_ROOT,
		.seq_show = memory_max_show,
		.write = memory_max_write,
	},
	{
		.name = "events",
		.flags = CFTYPE_NOT_ON_ROOT,
		.file_offset = offsetof(struct mem_cgroup, events_file),
		.seq_show = memory_events_show,
	},
	{
		.name = "events.local",
		.flags = CFTYPE_NOT_ON_ROOT,
		.file_offset = offsetof(struct mem_cgroup, events_local_file),
		.seq_show = memory_events_local_show,
	},
	{
		.name = "stat",
		.seq_show = memory_stat_show,
	},
#ifdef CONFIG_NUMA
	{
		.name = "numa_stat",
		.seq_show = memory_numa_stat_show,
	},
#endif
	{
		.name = "oom.group",
		.flags = CFTYPE_NOT_ON_ROOT | CFTYPE_NS_DELEGATABLE,
		.seq_show = memory_oom_group_show,
		.write = memory_oom_group_write,
	},
	{
		.name = "reclaim",
		.flags = CFTYPE_NS_DELEGATABLE,
		.write = memory_reclaim,
	},
	{ }	/* terminate */
};

struct cgroup_subsys memory_cgrp_subsys = {
	.css_alloc = mem_cgroup_css_alloc,
	.css_online = mem_cgroup_css_online,
	.css_offline = mem_cgroup_css_offline,
	.css_released = mem_cgroup_css_released,
	.css_free = mem_cgroup_css_free,
	.css_reset = mem_cgroup_css_reset,
	.css_rstat_flush = mem_cgroup_css_rstat_flush,
	.can_attach = mem_cgroup_can_attach,
	.attach = mem_cgroup_attach,
	.cancel_attach = mem_cgroup_cancel_attach,
	.post_attach = mem_cgroup_move_task,
	.dfl_cftypes = memory_files,
	.legacy_cftypes = mem_cgroup_legacy_files,
	.early_init = 0,
};

/*
 * This function calculates an individual cgroup's effective
 * protection which is derived from its own memory.min/low, its
 * parent's and siblings' settings, as well as the actual memory
 * distribution in the tree.
 *
 * The following rules apply to the effective protection values:
 *
 * 1. At the first level of reclaim, effective protection is equal to
 *    the declared protection in memory.min and memory.low.
 *
 * 2. To enable safe delegation of the protection configuration, at
 *    subsequent levels the effective protection is capped to the
 *    parent's effective protection.
 *
 * 3. To make complex and dynamic subtrees easier to configure, the
 *    user is allowed to overcommit the declared protection at a given
 *    level. If that is the case, the parent's effective protection is
 *    distributed to the children in proportion to how much protection
 *    they have declared and how much of it they are utilizing.
 *
 *    This makes distribution proportional, but also work-conserving:
 *    if one cgroup claims much more protection than it uses memory,
 *    the unused remainder is available to its siblings.
 *
 * 4. Conversely, when the declared protection is undercommitted at a
 *    given level, the distribution of the larger parental protection
 *    budget is NOT proportional. A cgroup's protection from a sibling
 *    is capped to its own memory.min/low setting.
 *
 * 5. However, to allow protecting recursive subtrees from each other
 *    without having to declare each individual cgroup's fixed share
 *    of the ancestor's claim to protection, any unutilized -
 *    "floating" - protection from up the tree is distributed in
 *    proportion to each cgroup's *usage*. This makes the protection
 *    neutral wrt sibling cgroups and lets them compete freely over
 *    the shared parental protection budget, but it protects the
 *    subtree as a whole from neighboring subtrees.
 *
 * Note that 4. and 5. are not in conflict: 4. is about protecting
 * against immediate siblings whereas 5. is about protecting against
 * neighboring subtrees.
 */
static unsigned long effective_protection(unsigned long usage,
					  unsigned long parent_usage,
					  unsigned long setting,
					  unsigned long parent_effective,
					  unsigned long siblings_protected)
{
	unsigned long protected;
	unsigned long ep;

	protected = min(usage, setting);
	/*
	 * If all cgroups at this level combined claim and use more
	 * protection then what the parent affords them, distribute
	 * shares in proportion to utilization.
	 *
	 * We are using actual utilization rather than the statically
	 * claimed protection in order to be work-conserving: claimed
	 * but unused protection is available to siblings that would
	 * otherwise get a smaller chunk than what they claimed.
	 */
	if (siblings_protected > parent_effective)
		return protected * parent_effective / siblings_protected;

	/*
	 * Ok, utilized protection of all children is within what the
	 * parent affords them, so we know whatever this child claims
	 * and utilizes is effectively protected.
	 *
	 * If there is unprotected usage beyond this value, reclaim
	 * will apply pressure in proportion to that amount.
	 *
	 * If there is unutilized protection, the cgroup will be fully
	 * shielded from reclaim, but we do return a smaller value for
	 * protection than what the group could enjoy in theory. This
	 * is okay. With the overcommit distribution above, effective
	 * protection is always dependent on how memory is actually
	 * consumed among the siblings anyway.
	 */
	ep = protected;

	/*
	 * If the children aren't claiming (all of) the protection
	 * afforded to them by the parent, distribute the remainder in
	 * proportion to the (unprotected) memory of each cgroup. That
	 * way, cgroups that aren't explicitly prioritized wrt each
	 * other compete freely over the allowance, but they are
	 * collectively protected from neighboring trees.
	 *
	 * We're using unprotected memory for the weight so that if
	 * some cgroups DO claim explicit protection, we don't protect
	 * the same bytes twice.
	 *
	 * Check both usage and parent_usage against the respective
	 * protected values. One should imply the other, but they
	 * aren't read atomically - make sure the division is sane.
	 */
	if (!(cgrp_dfl_root.flags & CGRP_ROOT_MEMORY_RECURSIVE_PROT))
		return ep;
	if (parent_effective > siblings_protected &&
	    parent_usage > siblings_protected &&
	    usage > protected) {
		unsigned long unclaimed;

		unclaimed = parent_effective - siblings_protected;
		unclaimed *= usage - protected;
		unclaimed /= parent_usage - siblings_protected;

		ep += unclaimed;
	}

	return ep;
}

/**
 * mem_cgroup_calculate_protection - check if memory consumption is in the normal range
 * @root: the top ancestor of the sub-tree being checked
 * @memcg: the memory cgroup to check
 *
 * WARNING: This function is not stateless! It can only be used as part
 *          of a top-down tree iteration, not for isolated queries.
 */
void mem_cgroup_calculate_protection(struct mem_cgroup *root,
				     struct mem_cgroup *memcg)
{
	unsigned long usage, parent_usage;
	struct mem_cgroup *parent;

	if (mem_cgroup_disabled())
		return;

	if (!root)
		root = root_mem_cgroup;

	/*
	 * Effective values of the reclaim targets are ignored so they
	 * can be stale. Have a look at mem_cgroup_protection for more
	 * details.
	 * TODO: calculation should be more robust so that we do not need
	 * that special casing.
	 */
	if (memcg == root)
		return;

	usage = page_counter_read(&memcg->memory);
	if (!usage)
		return;

	parent = parent_mem_cgroup(memcg);

	if (parent == root) {
		memcg->memory.emin = READ_ONCE(memcg->memory.min);
		memcg->memory.elow = READ_ONCE(memcg->memory.low);
		return;
	}

	parent_usage = page_counter_read(&parent->memory);

	WRITE_ONCE(memcg->memory.emin, effective_protection(usage, parent_usage,
			READ_ONCE(memcg->memory.min),
			READ_ONCE(parent->memory.emin),
			atomic_long_read(&parent->memory.children_min_usage)));

	WRITE_ONCE(memcg->memory.elow, effective_protection(usage, parent_usage,
			READ_ONCE(memcg->memory.low),
			READ_ONCE(parent->memory.elow),
			atomic_long_read(&parent->memory.children_low_usage)));
}

static int charge_memcg(struct folio *folio, struct mem_cgroup *memcg,
			gfp_t gfp)
{
	long nr_pages = folio_nr_pages(folio);
	int ret;

	ret = try_charge(memcg, gfp, nr_pages);
	if (ret)
		goto out;

	css_get(&memcg->css);
	commit_charge(folio, memcg);

	local_irq_disable();
	mem_cgroup_charge_statistics(memcg, nr_pages);
	memcg_check_events(memcg, folio_nid(folio));
	local_irq_enable();
out:
	return ret;
}

int __mem_cgroup_charge(struct folio *folio, struct mm_struct *mm, gfp_t gfp)
{
	struct mem_cgroup *memcg;
	int ret;

	memcg = get_mem_cgroup_from_mm(mm);
	ret = charge_memcg(folio, memcg, gfp);
	css_put(&memcg->css);

	return ret;
}

/**
 * mem_cgroup_swapin_charge_folio - Charge a newly allocated folio for swapin.
 * @folio: folio to charge.
 * @mm: mm context of the victim
 * @gfp: reclaim mode
 * @entry: swap entry for which the folio is allocated
 *
 * This function charges a folio allocated for swapin. Please call this before
 * adding the folio to the swapcache.
 *
 * Returns 0 on success. Otherwise, an error code is returned.
 */
int mem_cgroup_swapin_charge_folio(struct folio *folio, struct mm_struct *mm,
				  gfp_t gfp, swp_entry_t entry)
{
	struct mem_cgroup *memcg;
	unsigned short id;
	int ret;

	if (mem_cgroup_disabled())
		return 0;

	id = lookup_swap_cgroup_id(entry);
	rcu_read_lock();
	memcg = mem_cgroup_from_id(id);
	if (!memcg || !css_tryget_online(&memcg->css))
		memcg = get_mem_cgroup_from_mm(mm);
	rcu_read_unlock();

	ret = charge_memcg(folio, memcg, gfp);

	css_put(&memcg->css);
	return ret;
}

/*
 * mem_cgroup_swapin_uncharge_swap - uncharge swap slot
 * @entry: swap entry for which the page is charged
 *
 * Call this function after successfully adding the charged page to swapcache.
 *
 * Note: This function assumes the page for which swap slot is being uncharged
 * is order 0 page.
 */
void mem_cgroup_swapin_uncharge_swap(swp_entry_t entry)
{
	/*
	 * Cgroup1's unified memory+swap counter has been charged with the
	 * new swapcache page, finish the transfer by uncharging the swap
	 * slot. The swap slot would also get uncharged when it dies, but
	 * it can stick around indefinitely and we'd count the page twice
	 * the entire time.
	 *
	 * Cgroup2 has separate resource counters for memory and swap,
	 * so this is a non-issue here. Memory and swap charge lifetimes
	 * correspond 1:1 to page and swap slot lifetimes: we charge the
	 * page to memory here, and uncharge swap when the slot is freed.
	 */
	if (!mem_cgroup_disabled() && do_memsw_account()) {
		/*
		 * The swap entry might not get freed for a long time,
		 * let's not wait for it.  The page already received a
		 * memory+swap charge, drop the swap entry duplicate.
		 */
		mem_cgroup_uncharge_swap(entry, 1);
	}
}

struct uncharge_gather {
	struct mem_cgroup *memcg;
	unsigned long nr_memory;
	unsigned long pgpgout;
	unsigned long nr_kmem;
	int nid;
};

static inline void uncharge_gather_clear(struct uncharge_gather *ug)
{
	memset(ug, 0, sizeof(*ug));
}

static void uncharge_batch(const struct uncharge_gather *ug)
{
	unsigned long flags;

	if (ug->nr_memory) {
		page_counter_uncharge(&ug->memcg->memory, ug->nr_memory);
		if (do_memsw_account())
			page_counter_uncharge(&ug->memcg->memsw, ug->nr_memory);
		if (ug->nr_kmem)
			memcg_account_kmem(ug->memcg, -ug->nr_kmem);
		memcg_oom_recover(ug->memcg);
	}

	local_irq_save(flags);
	__count_memcg_events(ug->memcg, PGPGOUT, ug->pgpgout);
	__this_cpu_add(ug->memcg->vmstats_percpu->nr_page_events, ug->nr_memory);
	memcg_check_events(ug->memcg, ug->nid);
	local_irq_restore(flags);

	/* drop reference from uncharge_folio */
	css_put(&ug->memcg->css);
}

static void uncharge_folio(struct folio *folio, struct uncharge_gather *ug)
{
	long nr_pages;
	struct mem_cgroup *memcg;
	struct obj_cgroup *objcg;

	VM_BUG_ON_FOLIO(folio_test_lru(folio), folio);

	/*
	 * Nobody should be changing or seriously looking at
	 * folio memcg or objcg at this point, we have fully
	 * exclusive access to the folio.
	 */
	if (folio_memcg_kmem(folio)) {
		objcg = __folio_objcg(folio);
		/*
		 * This get matches the put at the end of the function and
		 * kmem pages do not hold memcg references anymore.
		 */
		memcg = get_mem_cgroup_from_objcg(objcg);
	} else {
		memcg = __folio_memcg(folio);
	}

	if (!memcg)
		return;

	if (ug->memcg != memcg) {
		if (ug->memcg) {
			uncharge_batch(ug);
			uncharge_gather_clear(ug);
		}
		ug->memcg = memcg;
		ug->nid = folio_nid(folio);

		/* pairs with css_put in uncharge_batch */
		css_get(&memcg->css);
	}

	nr_pages = folio_nr_pages(folio);

	if (folio_memcg_kmem(folio)) {
		ug->nr_memory += nr_pages;
		ug->nr_kmem += nr_pages;

		folio->memcg_data = 0;
		obj_cgroup_put(objcg);
	} else {
		/* LRU pages aren't accounted at the root level */
		if (!mem_cgroup_is_root(memcg))
			ug->nr_memory += nr_pages;
		ug->pgpgout++;

		folio->memcg_data = 0;
	}

	css_put(&memcg->css);
}

void __mem_cgroup_uncharge(struct folio *folio)
{
	struct uncharge_gather ug;

	/* Don't touch folio->lru of any random page, pre-check: */
	if (!folio_memcg(folio))
		return;

	uncharge_gather_clear(&ug);
	uncharge_folio(folio, &ug);
	uncharge_batch(&ug);
}

/**
 * __mem_cgroup_uncharge_list - uncharge a list of page
 * @page_list: list of pages to uncharge
 *
 * Uncharge a list of pages previously charged with
 * __mem_cgroup_charge().
 */
void __mem_cgroup_uncharge_list(struct list_head *page_list)
{
	struct uncharge_gather ug;
	struct folio *folio;

	uncharge_gather_clear(&ug);
	list_for_each_entry(folio, page_list, lru)
		uncharge_folio(folio, &ug);
	if (ug.memcg)
		uncharge_batch(&ug);
}

/**
 * mem_cgroup_migrate - Charge a folio's replacement.
 * @old: Currently circulating folio.
 * @new: Replacement folio.
 *
 * Charge @new as a replacement folio for @old. @old will
 * be uncharged upon free.
 *
 * Both folios must be locked, @new->mapping must be set up.
 */
void mem_cgroup_migrate(struct folio *old, struct folio *new)
{
	struct mem_cgroup *memcg;
	long nr_pages = folio_nr_pages(new);
	unsigned long flags;

	VM_BUG_ON_FOLIO(!folio_test_locked(old), old);
	VM_BUG_ON_FOLIO(!folio_test_locked(new), new);
	VM_BUG_ON_FOLIO(folio_test_anon(old) != folio_test_anon(new), new);
	VM_BUG_ON_FOLIO(folio_nr_pages(old) != nr_pages, new);

	if (mem_cgroup_disabled())
		return;

	/* Page cache replacement: new folio already charged? */
	if (folio_memcg(new))
		return;

	memcg = folio_memcg(old);
	VM_WARN_ON_ONCE_FOLIO(!memcg, old);
	if (!memcg)
		return;

	/* Force-charge the new page. The old one will be freed soon */
	if (!mem_cgroup_is_root(memcg)) {
		page_counter_charge(&memcg->memory, nr_pages);
		if (do_memsw_account())
			page_counter_charge(&memcg->memsw, nr_pages);
	}

	css_get(&memcg->css);
	commit_charge(new, memcg);

	local_irq_save(flags);
	mem_cgroup_charge_statistics(memcg, nr_pages);
	memcg_check_events(memcg, folio_nid(new));
	local_irq_restore(flags);
}

DEFINE_STATIC_KEY_FALSE(memcg_sockets_enabled_key);
EXPORT_SYMBOL(memcg_sockets_enabled_key);

void mem_cgroup_sk_alloc(struct sock *sk)
{
	struct mem_cgroup *memcg;

	if (!mem_cgroup_sockets_enabled)
		return;

	/* Do not associate the sock with unrelated interrupted task's memcg. */
	if (!in_task())
		return;

	rcu_read_lock();
	memcg = mem_cgroup_from_task(current);
	if (mem_cgroup_is_root(memcg))
		goto out;
	if (!cgroup_subsys_on_dfl(memory_cgrp_subsys) && !memcg->tcpmem_active)
		goto out;
	if (css_tryget(&memcg->css))
		sk->sk_memcg = memcg;
out:
	rcu_read_unlock();
}

void mem_cgroup_sk_free(struct sock *sk)
{
	if (sk->sk_memcg)
		css_put(&sk->sk_memcg->css);
}

/**
 * mem_cgroup_charge_skmem - charge socket memory
 * @memcg: memcg to charge
 * @nr_pages: number of pages to charge
 * @gfp_mask: reclaim mode
 *
 * Charges @nr_pages to @memcg. Returns %true if the charge fit within
 * @memcg's configured limit, %false if it doesn't.
 */
bool mem_cgroup_charge_skmem(struct mem_cgroup *memcg, unsigned int nr_pages,
			     gfp_t gfp_mask)
{
	if (!cgroup_subsys_on_dfl(memory_cgrp_subsys)) {
		struct page_counter *fail;

		if (page_counter_try_charge(&memcg->tcpmem, nr_pages, &fail)) {
			memcg->tcpmem_pressure = 0;
			return true;
		}
		memcg->tcpmem_pressure = 1;
		if (gfp_mask & __GFP_NOFAIL) {
			page_counter_charge(&memcg->tcpmem, nr_pages);
			return true;
		}
		return false;
	}

	if (try_charge(memcg, gfp_mask, nr_pages) == 0) {
		mod_memcg_state(memcg, MEMCG_SOCK, nr_pages);
		return true;
	}

	return false;
}

/**
 * mem_cgroup_uncharge_skmem - uncharge socket memory
 * @memcg: memcg to uncharge
 * @nr_pages: number of pages to uncharge
 */
void mem_cgroup_uncharge_skmem(struct mem_cgroup *memcg, unsigned int nr_pages)
{
	if (!cgroup_subsys_on_dfl(memory_cgrp_subsys)) {
		page_counter_uncharge(&memcg->tcpmem, nr_pages);
		return;
	}

	mod_memcg_state(memcg, MEMCG_SOCK, -nr_pages);

	refill_stock(memcg, nr_pages);
}

static int __init cgroup_memory(char *s)
{
	char *token;

	while ((token = strsep(&s, ",")) != NULL) {
		if (!*token)
			continue;
		if (!strcmp(token, "nosocket"))
			cgroup_memory_nosocket = true;
		if (!strcmp(token, "nokmem"))
			cgroup_memory_nokmem = true;
		if (!strcmp(token, "nobpf"))
			cgroup_memory_nobpf = true;
	}
	return 1;
}
__setup("cgroup.memory=", cgroup_memory);

/*
 * subsys_initcall() for memory controller.
 *
 * Some parts like memcg_hotplug_cpu_dead() have to be initialized from this
 * context because of lock dependencies (cgroup_lock -> cpu hotplug) but
 * basically everything that doesn't depend on a specific mem_cgroup structure
 * should be initialized from here.
 */
static int __init mem_cgroup_init(void)
{
	int cpu, node;

	/*
	 * Currently s32 type (can refer to struct batched_lruvec_stat) is
	 * used for per-memcg-per-cpu caching of per-node statistics. In order
	 * to work fine, we should make sure that the overfill threshold can't
	 * exceed S32_MAX / PAGE_SIZE.
	 */
	BUILD_BUG_ON(MEMCG_CHARGE_BATCH > S32_MAX / PAGE_SIZE);

	cpuhp_setup_state_nocalls(CPUHP_MM_MEMCQ_DEAD, "mm/memctrl:dead", NULL,
				  memcg_hotplug_cpu_dead);

	for_each_possible_cpu(cpu)
		INIT_WORK(&per_cpu_ptr(&memcg_stock, cpu)->work,
			  drain_local_stock);

	for_each_node(node) {
		struct mem_cgroup_tree_per_node *rtpn;

		rtpn = kzalloc_node(sizeof(*rtpn), GFP_KERNEL,
				    node_online(node) ? node : NUMA_NO_NODE);

		rtpn->rb_root = RB_ROOT;
		rtpn->rb_rightmost = NULL;
		spin_lock_init(&rtpn->lock);
		soft_limit_tree.rb_tree_per_node[node] = rtpn;
	}

	return 0;
}
subsys_initcall(mem_cgroup_init);

#ifdef CONFIG_SWAP
static struct mem_cgroup *mem_cgroup_id_get_online(struct mem_cgroup *memcg)
{
	while (!refcount_inc_not_zero(&memcg->id.ref)) {
		/*
		 * The root cgroup cannot be destroyed, so it's refcount must
		 * always be >= 1.
		 */
		if (WARN_ON_ONCE(mem_cgroup_is_root(memcg))) {
			VM_BUG_ON(1);
			break;
		}
		memcg = parent_mem_cgroup(memcg);
		if (!memcg)
			memcg = root_mem_cgroup;
	}
	return memcg;
}

/**
 * mem_cgroup_swapout - transfer a memsw charge to swap
 * @folio: folio whose memsw charge to transfer
 * @entry: swap entry to move the charge to
 *
 * Transfer the memsw charge of @folio to @entry.
 */
void mem_cgroup_swapout(struct folio *folio, swp_entry_t entry)
{
	struct mem_cgroup *memcg, *swap_memcg;
	unsigned int nr_entries;
	unsigned short oldid;

	VM_BUG_ON_FOLIO(folio_test_lru(folio), folio);
	VM_BUG_ON_FOLIO(folio_ref_count(folio), folio);

	if (mem_cgroup_disabled())
		return;

	if (!do_memsw_account())
		return;

	memcg = folio_memcg(folio);

	VM_WARN_ON_ONCE_FOLIO(!memcg, folio);
	if (!memcg)
		return;

	/*
	 * In case the memcg owning these pages has been offlined and doesn't
	 * have an ID allocated to it anymore, charge the closest online
	 * ancestor for the swap instead and transfer the memory+swap charge.
	 */
	swap_memcg = mem_cgroup_id_get_online(memcg);
	nr_entries = folio_nr_pages(folio);
	/* Get references for the tail pages, too */
	if (nr_entries > 1)
		mem_cgroup_id_get_many(swap_memcg, nr_entries - 1);
	oldid = swap_cgroup_record(entry, mem_cgroup_id(swap_memcg),
				   nr_entries);
	VM_BUG_ON_FOLIO(oldid, folio);
	mod_memcg_state(swap_memcg, MEMCG_SWAP, nr_entries);

	folio->memcg_data = 0;

	if (!mem_cgroup_is_root(memcg))
		page_counter_uncharge(&memcg->memory, nr_entries);

	if (memcg != swap_memcg) {
		if (!mem_cgroup_is_root(swap_memcg))
			page_counter_charge(&swap_memcg->memsw, nr_entries);
		page_counter_uncharge(&memcg->memsw, nr_entries);
	}

	/*
	 * Interrupts should be disabled here because the caller holds the
	 * i_pages lock which is taken with interrupts-off. It is
	 * important here to have the interrupts disabled because it is the
	 * only synchronisation we have for updating the per-CPU variables.
	 */
	memcg_stats_lock();
	mem_cgroup_charge_statistics(memcg, -nr_entries);
	memcg_stats_unlock();
	memcg_check_events(memcg, folio_nid(folio));

	css_put(&memcg->css);
}

/**
 * __mem_cgroup_try_charge_swap - try charging swap space for a folio
 * @folio: folio being added to swap
 * @entry: swap entry to charge
 *
 * Try to charge @folio's memcg for the swap space at @entry.
 *
 * Returns 0 on success, -ENOMEM on failure.
 */
int __mem_cgroup_try_charge_swap(struct folio *folio, swp_entry_t entry)
{
	unsigned int nr_pages = folio_nr_pages(folio);
	struct page_counter *counter;
	struct mem_cgroup *memcg;
	unsigned short oldid;

	if (do_memsw_account())
		return 0;

	memcg = folio_memcg(folio);

	VM_WARN_ON_ONCE_FOLIO(!memcg, folio);
	if (!memcg)
		return 0;

	if (!entry.val) {
		memcg_memory_event(memcg, MEMCG_SWAP_FAIL);
		return 0;
	}

	memcg = mem_cgroup_id_get_online(memcg);

	if (!mem_cgroup_is_root(memcg) &&
	    !page_counter_try_charge(&memcg->swap, nr_pages, &counter)) {
		memcg_memory_event(memcg, MEMCG_SWAP_MAX);
		memcg_memory_event(memcg, MEMCG_SWAP_FAIL);
		mem_cgroup_id_put(memcg);
		return -ENOMEM;
	}

	/* Get references for the tail pages, too */
	if (nr_pages > 1)
		mem_cgroup_id_get_many(memcg, nr_pages - 1);
	oldid = swap_cgroup_record(entry, mem_cgroup_id(memcg), nr_pages);
	VM_BUG_ON_FOLIO(oldid, folio);
	mod_memcg_state(memcg, MEMCG_SWAP, nr_pages);

	return 0;
}

/**
 * __mem_cgroup_uncharge_swap - uncharge swap space
 * @entry: swap entry to uncharge
 * @nr_pages: the amount of swap space to uncharge
 */
void __mem_cgroup_uncharge_swap(swp_entry_t entry, unsigned int nr_pages)
{
	struct mem_cgroup *memcg;
	unsigned short id;

	if (mem_cgroup_disabled())
		return;

	id = swap_cgroup_record(entry, 0, nr_pages);
	rcu_read_lock();
	memcg = mem_cgroup_from_id(id);
	if (memcg) {
		if (!mem_cgroup_is_root(memcg)) {
			if (do_memsw_account())
				page_counter_uncharge(&memcg->memsw, nr_pages);
			else
				page_counter_uncharge(&memcg->swap, nr_pages);
		}
		mod_memcg_state(memcg, MEMCG_SWAP, -nr_pages);
		mem_cgroup_id_put_many(memcg, nr_pages);
	}
	rcu_read_unlock();
}

long mem_cgroup_get_nr_swap_pages(struct mem_cgroup *memcg)
{
	long nr_swap_pages = get_nr_swap_pages();

	if (mem_cgroup_disabled() || do_memsw_account())
		return nr_swap_pages;
	for (; !mem_cgroup_is_root(memcg); memcg = parent_mem_cgroup(memcg))
		nr_swap_pages = min_t(long, nr_swap_pages,
				      READ_ONCE(memcg->swap.max) -
				      page_counter_read(&memcg->swap));
	return nr_swap_pages;
}

bool mem_cgroup_swap_full(struct folio *folio)
{
	struct mem_cgroup *memcg;

	VM_BUG_ON_FOLIO(!folio_test_locked(folio), folio);

	if (vm_swap_full())
		return true;
	if (do_memsw_account())
		return false;

	memcg = folio_memcg(folio);
	if (!memcg)
		return false;

	for (; !mem_cgroup_is_root(memcg); memcg = parent_mem_cgroup(memcg)) {
		unsigned long usage = page_counter_read(&memcg->swap);

		if (usage * 2 >= READ_ONCE(memcg->swap.high) ||
		    usage * 2 >= READ_ONCE(memcg->swap.max))
			return true;
	}

	return false;
}

static int __init setup_swap_account(char *s)
{
	pr_warn_once("The swapaccount= commandline option is deprecated. "
		     "Please report your usecase to linux-mm@kvack.org if you "
		     "depend on this functionality.\n");
	return 1;
}
__setup("swapaccount=", setup_swap_account);

static u64 swap_current_read(struct cgroup_subsys_state *css,
			     struct cftype *cft)
{
	struct mem_cgroup *memcg = mem_cgroup_from_css(css);

	return (u64)page_counter_read(&memcg->swap) * PAGE_SIZE;
}

static int swap_high_show(struct seq_file *m, void *v)
{
	return seq_puts_memcg_tunable(m,
		READ_ONCE(mem_cgroup_from_seq(m)->swap.high));
}

static ssize_t swap_high_write(struct kernfs_open_file *of,
			       char *buf, size_t nbytes, loff_t off)
{
	struct mem_cgroup *memcg = mem_cgroup_from_css(of_css(of));
	unsigned long high;
	int err;

	buf = strstrip(buf);
	err = page_counter_memparse(buf, "max", &high);
	if (err)
		return err;

	page_counter_set_high(&memcg->swap, high);

	return nbytes;
}

static int swap_max_show(struct seq_file *m, void *v)
{
	return seq_puts_memcg_tunable(m,
		READ_ONCE(mem_cgroup_from_seq(m)->swap.max));
}

static ssize_t swap_max_write(struct kernfs_open_file *of,
			      char *buf, size_t nbytes, loff_t off)
{
	struct mem_cgroup *memcg = mem_cgroup_from_css(of_css(of));
	unsigned long max;
	int err;

	buf = strstrip(buf);
	err = page_counter_memparse(buf, "max", &max);
	if (err)
		return err;

	xchg(&memcg->swap.max, max);

	return nbytes;
}

static int swap_events_show(struct seq_file *m, void *v)
{
	struct mem_cgroup *memcg = mem_cgroup_from_seq(m);

	seq_printf(m, "high %lu\n",
		   atomic_long_read(&memcg->memory_events[MEMCG_SWAP_HIGH]));
	seq_printf(m, "max %lu\n",
		   atomic_long_read(&memcg->memory_events[MEMCG_SWAP_MAX]));
	seq_printf(m, "fail %lu\n",
		   atomic_long_read(&memcg->memory_events[MEMCG_SWAP_FAIL]));

	return 0;
}

static struct cftype swap_files[] = {
	{
		.name = "swap.current",
		.flags = CFTYPE_NOT_ON_ROOT,
		.read_u64 = swap_current_read,
	},
	{
		.name = "swap.high",
		.flags = CFTYPE_NOT_ON_ROOT,
		.seq_show = swap_high_show,
		.write = swap_high_write,
	},
	{
		.name = "swap.max",
		.flags = CFTYPE_NOT_ON_ROOT,
		.seq_show = swap_max_show,
		.write = swap_max_write,
	},
	{
		.name = "swap.events",
		.flags = CFTYPE_NOT_ON_ROOT,
		.file_offset = offsetof(struct mem_cgroup, swap_events_file),
		.seq_show = swap_events_show,
	},
	{ }	/* terminate */
};

static struct cftype memsw_files[] = {
	{
		.name = "memsw.usage_in_bytes",
		.private = MEMFILE_PRIVATE(_MEMSWAP, RES_USAGE),
		.read_u64 = mem_cgroup_read_u64,
	},
	{
		.name = "memsw.max_usage_in_bytes",
		.private = MEMFILE_PRIVATE(_MEMSWAP, RES_MAX_USAGE),
		.write = mem_cgroup_reset,
		.read_u64 = mem_cgroup_read_u64,
	},
	{
		.name = "memsw.limit_in_bytes",
		.private = MEMFILE_PRIVATE(_MEMSWAP, RES_LIMIT),
		.write = mem_cgroup_write,
		.read_u64 = mem_cgroup_read_u64,
	},
	{
		.name = "memsw.failcnt",
		.private = MEMFILE_PRIVATE(_MEMSWAP, RES_FAILCNT),
		.write = mem_cgroup_reset,
		.read_u64 = mem_cgroup_read_u64,
	},
	{ },	/* terminate */
};

#if defined(CONFIG_MEMCG_KMEM) && defined(CONFIG_ZSWAP)
/**
 * obj_cgroup_may_zswap - check if this cgroup can zswap
 * @objcg: the object cgroup
 *
 * Check if the hierarchical zswap limit has been reached.
 *
 * This doesn't check for specific headroom, and it is not atomic
 * either. But with zswap, the size of the allocation is only known
 * once compression has occured, and this optimistic pre-check avoids
 * spending cycles on compression when there is already no room left
 * or zswap is disabled altogether somewhere in the hierarchy.
 */
bool obj_cgroup_may_zswap(struct obj_cgroup *objcg)
{
	struct mem_cgroup *memcg, *original_memcg;
	bool ret = true;

	if (!cgroup_subsys_on_dfl(memory_cgrp_subsys))
		return true;

	original_memcg = get_mem_cgroup_from_objcg(objcg);
	for (memcg = original_memcg; !mem_cgroup_is_root(memcg);
	     memcg = parent_mem_cgroup(memcg)) {
		unsigned long max = READ_ONCE(memcg->zswap_max);
		unsigned long pages;

		if (max == PAGE_COUNTER_MAX)
			continue;
		if (max == 0) {
			ret = false;
			break;
		}

		cgroup_rstat_flush(memcg->css.cgroup);
		pages = memcg_page_state(memcg, MEMCG_ZSWAP_B) / PAGE_SIZE;
		if (pages < max)
			continue;
		ret = false;
		break;
	}
	mem_cgroup_put(original_memcg);
	return ret;
}

/**
 * obj_cgroup_charge_zswap - charge compression backend memory
 * @objcg: the object cgroup
 * @size: size of compressed object
 *
 * This forces the charge after obj_cgroup_may_swap() allowed
 * compression and storage in zwap for this cgroup to go ahead.
 */
void obj_cgroup_charge_zswap(struct obj_cgroup *objcg, size_t size)
{
	struct mem_cgroup *memcg;

	if (!cgroup_subsys_on_dfl(memory_cgrp_subsys))
		return;

	VM_WARN_ON_ONCE(!(current->flags & PF_MEMALLOC));

	/* PF_MEMALLOC context, charging must succeed */
	if (obj_cgroup_charge(objcg, GFP_KERNEL, size))
		VM_WARN_ON_ONCE(1);

	rcu_read_lock();
	memcg = obj_cgroup_memcg(objcg);
	mod_memcg_state(memcg, MEMCG_ZSWAP_B, size);
	mod_memcg_state(memcg, MEMCG_ZSWAPPED, 1);
	rcu_read_unlock();
}

/**
 * obj_cgroup_uncharge_zswap - uncharge compression backend memory
 * @objcg: the object cgroup
 * @size: size of compressed object
 *
 * Uncharges zswap memory on page in.
 */
void obj_cgroup_uncharge_zswap(struct obj_cgroup *objcg, size_t size)
{
	struct mem_cgroup *memcg;

	if (!cgroup_subsys_on_dfl(memory_cgrp_subsys))
		return;

	obj_cgroup_uncharge(objcg, size);

	rcu_read_lock();
	memcg = obj_cgroup_memcg(objcg);
	mod_memcg_state(memcg, MEMCG_ZSWAP_B, -size);
	mod_memcg_state(memcg, MEMCG_ZSWAPPED, -1);
	rcu_read_unlock();
}

static u64 zswap_current_read(struct cgroup_subsys_state *css,
			      struct cftype *cft)
{
	cgroup_rstat_flush(css->cgroup);
	return memcg_page_state(mem_cgroup_from_css(css), MEMCG_ZSWAP_B);
}

static int zswap_max_show(struct seq_file *m, void *v)
{
	return seq_puts_memcg_tunable(m,
		READ_ONCE(mem_cgroup_from_seq(m)->zswap_max));
}

static ssize_t zswap_max_write(struct kernfs_open_file *of,
			       char *buf, size_t nbytes, loff_t off)
{
	struct mem_cgroup *memcg = mem_cgroup_from_css(of_css(of));
	unsigned long max;
	int err;

	buf = strstrip(buf);
	err = page_counter_memparse(buf, "max", &max);
	if (err)
		return err;

	xchg(&memcg->zswap_max, max);

	return nbytes;
}

static struct cftype zswap_files[] = {
	{
		.name = "zswap.current",
		.flags = CFTYPE_NOT_ON_ROOT,
		.read_u64 = zswap_current_read,
	},
	{
		.name = "zswap.max",
		.flags = CFTYPE_NOT_ON_ROOT,
		.seq_show = zswap_max_show,
		.write = zswap_max_write,
	},
	{ }	/* terminate */
};
#endif /* CONFIG_MEMCG_KMEM && CONFIG_ZSWAP */

static int __init mem_cgroup_swap_init(void)
{
	if (mem_cgroup_disabled())
		return 0;

	WARN_ON(cgroup_add_dfl_cftypes(&memory_cgrp_subsys, swap_files));
	WARN_ON(cgroup_add_legacy_cftypes(&memory_cgrp_subsys, memsw_files));
#if defined(CONFIG_MEMCG_KMEM) && defined(CONFIG_ZSWAP)
	WARN_ON(cgroup_add_dfl_cftypes(&memory_cgrp_subsys, zswap_files));
#endif
	return 0;
}
subsys_initcall(mem_cgroup_swap_init);

#endif /* CONFIG_SWAP */<|MERGE_RESOLUTION|>--- conflicted
+++ resolved
@@ -670,7 +670,6 @@
 {
 	if (should_flush_stats())
 		do_flush_stats(false);
-<<<<<<< HEAD
 }
 
 void mem_cgroup_flush_stats_atomic(void)
@@ -681,18 +680,6 @@
 
 void mem_cgroup_flush_stats_ratelimited(void)
 {
-=======
-}
-
-void mem_cgroup_flush_stats_atomic(void)
-{
-	if (should_flush_stats())
-		do_flush_stats(true);
-}
-
-void mem_cgroup_flush_stats_ratelimited(void)
-{
->>>>>>> 8de1a994
 	if (time_after64(jiffies_64, READ_ONCE(flush_next_time)))
 		mem_cgroup_flush_stats();
 }
