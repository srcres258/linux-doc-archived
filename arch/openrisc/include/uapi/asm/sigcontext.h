--- conflicted
+++ resolved
@@ -29,11 +29,7 @@
 struct sigcontext {
 	struct user_regs_struct regs;  /* needs to be first */
 	union {
-<<<<<<< HEAD
-		struct __or1k_fpu_state fpu;
-=======
 		unsigned long fpcsr;
->>>>>>> da8103da
 		unsigned long oldmask;	/* unused */
 	};
 };
