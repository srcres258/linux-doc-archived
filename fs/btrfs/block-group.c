// SPDX-License-Identifier: GPL-2.0

#include <linux/list_sort.h>
#include "misc.h"
#include "ctree.h"
#include "block-group.h"
#include "space-info.h"
#include "disk-io.h"
#include "free-space-cache.h"
#include "free-space-tree.h"
#include "volumes.h"
#include "transaction.h"
#include "ref-verify.h"
#include "sysfs.h"
#include "tree-log.h"
#include "delalloc-space.h"
#include "discard.h"
#include "raid56.h"
#include "zoned.h"

/*
 * Return target flags in extended format or 0 if restripe for this chunk_type
 * is not in progress
 *
 * Should be called with balance_lock held
 */
static u64 get_restripe_target(struct btrfs_fs_info *fs_info, u64 flags)
{
	struct btrfs_balance_control *bctl = fs_info->balance_ctl;
	u64 target = 0;

	if (!bctl)
		return 0;

	if (flags & BTRFS_BLOCK_GROUP_DATA &&
	    bctl->data.flags & BTRFS_BALANCE_ARGS_CONVERT) {
		target = BTRFS_BLOCK_GROUP_DATA | bctl->data.target;
	} else if (flags & BTRFS_BLOCK_GROUP_SYSTEM &&
		   bctl->sys.flags & BTRFS_BALANCE_ARGS_CONVERT) {
		target = BTRFS_BLOCK_GROUP_SYSTEM | bctl->sys.target;
	} else if (flags & BTRFS_BLOCK_GROUP_METADATA &&
		   bctl->meta.flags & BTRFS_BALANCE_ARGS_CONVERT) {
		target = BTRFS_BLOCK_GROUP_METADATA | bctl->meta.target;
	}

	return target;
}

/*
 * @flags: available profiles in extended format (see ctree.h)
 *
 * Return reduced profile in chunk format.  If profile changing is in progress
 * (either running or paused) picks the target profile (if it's already
 * available), otherwise falls back to plain reducing.
 */
static u64 btrfs_reduce_alloc_profile(struct btrfs_fs_info *fs_info, u64 flags)
{
	u64 num_devices = fs_info->fs_devices->rw_devices;
	u64 target;
	u64 raid_type;
	u64 allowed = 0;

	/*
	 * See if restripe for this chunk_type is in progress, if so try to
	 * reduce to the target profile
	 */
	spin_lock(&fs_info->balance_lock);
	target = get_restripe_target(fs_info, flags);
	if (target) {
		spin_unlock(&fs_info->balance_lock);
		return extended_to_chunk(target);
	}
	spin_unlock(&fs_info->balance_lock);

	/* First, mask out the RAID levels which aren't possible */
	for (raid_type = 0; raid_type < BTRFS_NR_RAID_TYPES; raid_type++) {
		if (num_devices >= btrfs_raid_array[raid_type].devs_min)
			allowed |= btrfs_raid_array[raid_type].bg_flag;
	}
	allowed &= flags;

	if (allowed & BTRFS_BLOCK_GROUP_RAID6)
		allowed = BTRFS_BLOCK_GROUP_RAID6;
	else if (allowed & BTRFS_BLOCK_GROUP_RAID5)
		allowed = BTRFS_BLOCK_GROUP_RAID5;
	else if (allowed & BTRFS_BLOCK_GROUP_RAID10)
		allowed = BTRFS_BLOCK_GROUP_RAID10;
	else if (allowed & BTRFS_BLOCK_GROUP_RAID1)
		allowed = BTRFS_BLOCK_GROUP_RAID1;
	else if (allowed & BTRFS_BLOCK_GROUP_RAID0)
		allowed = BTRFS_BLOCK_GROUP_RAID0;

	flags &= ~BTRFS_BLOCK_GROUP_PROFILE_MASK;

	return extended_to_chunk(flags | allowed);
}

u64 btrfs_get_alloc_profile(struct btrfs_fs_info *fs_info, u64 orig_flags)
{
	unsigned seq;
	u64 flags;

	do {
		flags = orig_flags;
		seq = read_seqbegin(&fs_info->profiles_lock);

		if (flags & BTRFS_BLOCK_GROUP_DATA)
			flags |= fs_info->avail_data_alloc_bits;
		else if (flags & BTRFS_BLOCK_GROUP_SYSTEM)
			flags |= fs_info->avail_system_alloc_bits;
		else if (flags & BTRFS_BLOCK_GROUP_METADATA)
			flags |= fs_info->avail_metadata_alloc_bits;
	} while (read_seqretry(&fs_info->profiles_lock, seq));

	return btrfs_reduce_alloc_profile(fs_info, flags);
}

void btrfs_get_block_group(struct btrfs_block_group *cache)
{
	refcount_inc(&cache->refs);
}

void btrfs_put_block_group(struct btrfs_block_group *cache)
{
	if (refcount_dec_and_test(&cache->refs)) {
		WARN_ON(cache->pinned > 0);
		/*
		 * If there was a failure to cleanup a log tree, very likely due
		 * to an IO failure on a writeback attempt of one or more of its
		 * extent buffers, we could not do proper (and cheap) unaccounting
		 * of their reserved space, so don't warn on reserved > 0 in that
		 * case.
		 */
		if (!(cache->flags & BTRFS_BLOCK_GROUP_METADATA) ||
		    !BTRFS_FS_LOG_CLEANUP_ERROR(cache->fs_info))
			WARN_ON(cache->reserved > 0);

		/*
		 * A block_group shouldn't be on the discard_list anymore.
		 * Remove the block_group from the discard_list to prevent us
		 * from causing a panic due to NULL pointer dereference.
		 */
		if (WARN_ON(!list_empty(&cache->discard_list)))
			btrfs_discard_cancel_work(&cache->fs_info->discard_ctl,
						  cache);

		/*
		 * If not empty, someone is still holding mutex of
		 * full_stripe_lock, which can only be released by caller.
		 * And it will definitely cause use-after-free when caller
		 * tries to release full stripe lock.
		 *
		 * No better way to resolve, but only to warn.
		 */
		WARN_ON(!RB_EMPTY_ROOT(&cache->full_stripe_locks_root.root));
		kfree(cache->free_space_ctl);
		kfree(cache->physical_map);
		kfree(cache);
	}
}

/*
 * This adds the block group to the fs_info rb tree for the block group cache
 */
static int btrfs_add_block_group_cache(struct btrfs_fs_info *info,
				       struct btrfs_block_group *block_group)
{
	struct rb_node **p;
	struct rb_node *parent = NULL;
	struct btrfs_block_group *cache;
	bool leftmost = true;

	ASSERT(block_group->length != 0);

	write_lock(&info->block_group_cache_lock);
	p = &info->block_group_cache_tree.rb_root.rb_node;

	while (*p) {
		parent = *p;
		cache = rb_entry(parent, struct btrfs_block_group, cache_node);
		if (block_group->start < cache->start) {
			p = &(*p)->rb_left;
		} else if (block_group->start > cache->start) {
			p = &(*p)->rb_right;
			leftmost = false;
		} else {
			write_unlock(&info->block_group_cache_lock);
			return -EEXIST;
		}
	}

	rb_link_node(&block_group->cache_node, parent, p);
	rb_insert_color_cached(&block_group->cache_node,
			       &info->block_group_cache_tree, leftmost);

	write_unlock(&info->block_group_cache_lock);

	return 0;
}

/*
 * This will return the block group at or after bytenr if contains is 0, else
 * it will return the block group that contains the bytenr
 */
static struct btrfs_block_group *block_group_cache_tree_search(
		struct btrfs_fs_info *info, u64 bytenr, int contains)
{
	struct btrfs_block_group *cache, *ret = NULL;
	struct rb_node *n;
	u64 end, start;

	read_lock(&info->block_group_cache_lock);
	n = info->block_group_cache_tree.rb_root.rb_node;

	while (n) {
		cache = rb_entry(n, struct btrfs_block_group, cache_node);
		end = cache->start + cache->length - 1;
		start = cache->start;

		if (bytenr < start) {
			if (!contains && (!ret || start < ret->start))
				ret = cache;
			n = n->rb_left;
		} else if (bytenr > start) {
			if (contains && bytenr <= end) {
				ret = cache;
				break;
			}
			n = n->rb_right;
		} else {
			ret = cache;
			break;
		}
	}
	if (ret)
		btrfs_get_block_group(ret);
	read_unlock(&info->block_group_cache_lock);

	return ret;
}

/*
 * Return the block group that starts at or after bytenr
 */
struct btrfs_block_group *btrfs_lookup_first_block_group(
		struct btrfs_fs_info *info, u64 bytenr)
{
	return block_group_cache_tree_search(info, bytenr, 0);
}

/*
 * Return the block group that contains the given bytenr
 */
struct btrfs_block_group *btrfs_lookup_block_group(
		struct btrfs_fs_info *info, u64 bytenr)
{
	return block_group_cache_tree_search(info, bytenr, 1);
}

struct btrfs_block_group *btrfs_next_block_group(
		struct btrfs_block_group *cache)
{
	struct btrfs_fs_info *fs_info = cache->fs_info;
	struct rb_node *node;

	read_lock(&fs_info->block_group_cache_lock);

	/* If our block group was removed, we need a full search. */
	if (RB_EMPTY_NODE(&cache->cache_node)) {
		const u64 next_bytenr = cache->start + cache->length;

		read_unlock(&fs_info->block_group_cache_lock);
		btrfs_put_block_group(cache);
		return btrfs_lookup_first_block_group(fs_info, next_bytenr);
	}
	node = rb_next(&cache->cache_node);
	btrfs_put_block_group(cache);
	if (node) {
		cache = rb_entry(node, struct btrfs_block_group, cache_node);
		btrfs_get_block_group(cache);
	} else
		cache = NULL;
	read_unlock(&fs_info->block_group_cache_lock);
	return cache;
}

/**
 * Check if we can do a NOCOW write for a given extent.
 *
 * @fs_info:       The filesystem information object.
 * @bytenr:        Logical start address of the extent.
 *
 * Check if we can do a NOCOW write for the given extent, and increments the
 * number of NOCOW writers in the block group that contains the extent, as long
 * as the block group exists and it's currently not in read-only mode.
 *
 * Returns: A non-NULL block group pointer if we can do a NOCOW write, the caller
 *          is responsible for calling btrfs_dec_nocow_writers() later.
 *
 *          Or NULL if we can not do a NOCOW write
 */
struct btrfs_block_group *btrfs_inc_nocow_writers(struct btrfs_fs_info *fs_info,
						  u64 bytenr)
{
	struct btrfs_block_group *bg;
	bool can_nocow = true;

	bg = btrfs_lookup_block_group(fs_info, bytenr);
	if (!bg)
		return NULL;

	spin_lock(&bg->lock);
	if (bg->ro)
		can_nocow = false;
	else
		atomic_inc(&bg->nocow_writers);
	spin_unlock(&bg->lock);

	if (!can_nocow) {
		btrfs_put_block_group(bg);
		return NULL;
	}

	/* No put on block group, done by btrfs_dec_nocow_writers(). */
	return bg;
}

/**
 * Decrement the number of NOCOW writers in a block group.
 *
 * @bg:       The block group.
 *
 * This is meant to be called after a previous call to btrfs_inc_nocow_writers(),
 * and on the block group returned by that call. Typically this is called after
 * creating an ordered extent for a NOCOW write, to prevent races with scrub and
 * relocation.
 *
 * After this call, the caller should not use the block group anymore. It it wants
 * to use it, then it should get a reference on it before calling this function.
 */
void btrfs_dec_nocow_writers(struct btrfs_block_group *bg)
{
	if (atomic_dec_and_test(&bg->nocow_writers))
		wake_up_var(&bg->nocow_writers);

	/* For the lookup done by a previous call to btrfs_inc_nocow_writers(). */
	btrfs_put_block_group(bg);
}

void btrfs_wait_nocow_writers(struct btrfs_block_group *bg)
{
	wait_var_event(&bg->nocow_writers, !atomic_read(&bg->nocow_writers));
}

void btrfs_dec_block_group_reservations(struct btrfs_fs_info *fs_info,
					const u64 start)
{
	struct btrfs_block_group *bg;

	bg = btrfs_lookup_block_group(fs_info, start);
	ASSERT(bg);
	if (atomic_dec_and_test(&bg->reservations))
		wake_up_var(&bg->reservations);
	btrfs_put_block_group(bg);
}

void btrfs_wait_block_group_reservations(struct btrfs_block_group *bg)
{
	struct btrfs_space_info *space_info = bg->space_info;

	ASSERT(bg->ro);

	if (!(bg->flags & BTRFS_BLOCK_GROUP_DATA))
		return;

	/*
	 * Our block group is read only but before we set it to read only,
	 * some task might have had allocated an extent from it already, but it
	 * has not yet created a respective ordered extent (and added it to a
	 * root's list of ordered extents).
	 * Therefore wait for any task currently allocating extents, since the
	 * block group's reservations counter is incremented while a read lock
	 * on the groups' semaphore is held and decremented after releasing
	 * the read access on that semaphore and creating the ordered extent.
	 */
	down_write(&space_info->groups_sem);
	up_write(&space_info->groups_sem);

	wait_var_event(&bg->reservations, !atomic_read(&bg->reservations));
}

struct btrfs_caching_control *btrfs_get_caching_control(
		struct btrfs_block_group *cache)
{
	struct btrfs_caching_control *ctl;

	spin_lock(&cache->lock);
	if (!cache->caching_ctl) {
		spin_unlock(&cache->lock);
		return NULL;
	}

	ctl = cache->caching_ctl;
	refcount_inc(&ctl->count);
	spin_unlock(&cache->lock);
	return ctl;
}

void btrfs_put_caching_control(struct btrfs_caching_control *ctl)
{
	if (refcount_dec_and_test(&ctl->count))
		kfree(ctl);
}

/*
 * When we wait for progress in the block group caching, its because our
 * allocation attempt failed at least once.  So, we must sleep and let some
 * progress happen before we try again.
 *
 * This function will sleep at least once waiting for new free space to show
 * up, and then it will check the block group free space numbers for our min
 * num_bytes.  Another option is to have it go ahead and look in the rbtree for
 * a free extent of a given size, but this is a good start.
 *
 * Callers of this must check if cache->cached == BTRFS_CACHE_ERROR before using
 * any of the information in this block group.
 */
void btrfs_wait_block_group_cache_progress(struct btrfs_block_group *cache,
					   u64 num_bytes)
{
	struct btrfs_caching_control *caching_ctl;

	caching_ctl = btrfs_get_caching_control(cache);
	if (!caching_ctl)
		return;

	wait_event(caching_ctl->wait, btrfs_block_group_done(cache) ||
		   (cache->free_space_ctl->free_space >= num_bytes));

	btrfs_put_caching_control(caching_ctl);
}

static int btrfs_caching_ctl_wait_done(struct btrfs_block_group *cache,
				       struct btrfs_caching_control *caching_ctl)
{
	wait_event(caching_ctl->wait, btrfs_block_group_done(cache));
	return cache->cached == BTRFS_CACHE_ERROR ? -EIO : 0;
}

static int btrfs_wait_block_group_cache_done(struct btrfs_block_group *cache)
{
	struct btrfs_caching_control *caching_ctl;
	int ret;

	caching_ctl = btrfs_get_caching_control(cache);
	if (!caching_ctl)
		return (cache->cached == BTRFS_CACHE_ERROR) ? -EIO : 0;
	ret = btrfs_caching_ctl_wait_done(cache, caching_ctl);
	btrfs_put_caching_control(caching_ctl);
	return ret;
}

#ifdef CONFIG_BTRFS_DEBUG
static void fragment_free_space(struct btrfs_block_group *block_group)
{
	struct btrfs_fs_info *fs_info = block_group->fs_info;
	u64 start = block_group->start;
	u64 len = block_group->length;
	u64 chunk = block_group->flags & BTRFS_BLOCK_GROUP_METADATA ?
		fs_info->nodesize : fs_info->sectorsize;
	u64 step = chunk << 1;

	while (len > chunk) {
		btrfs_remove_free_space(block_group, start, chunk);
		start += step;
		if (len < step)
			len = 0;
		else
			len -= step;
	}
}
#endif

/*
 * This is only called by btrfs_cache_block_group, since we could have freed
 * extents we need to check the pinned_extents for any extents that can't be
 * used yet since their free space will be released as soon as the transaction
 * commits.
 */
u64 add_new_free_space(struct btrfs_block_group *block_group, u64 start, u64 end)
{
	struct btrfs_fs_info *info = block_group->fs_info;
	u64 extent_start, extent_end, size, total_added = 0;
	int ret;

	while (start < end) {
		ret = find_first_extent_bit(&info->excluded_extents, start,
					    &extent_start, &extent_end,
					    EXTENT_DIRTY | EXTENT_UPTODATE,
					    NULL);
		if (ret)
			break;

		if (extent_start <= start) {
			start = extent_end + 1;
		} else if (extent_start > start && extent_start < end) {
			size = extent_start - start;
			total_added += size;
			ret = btrfs_add_free_space_async_trimmed(block_group,
								 start, size);
			BUG_ON(ret); /* -ENOMEM or logic error */
			start = extent_end + 1;
		} else {
			break;
		}
	}

	if (start < end) {
		size = end - start;
		total_added += size;
		ret = btrfs_add_free_space_async_trimmed(block_group, start,
							 size);
		BUG_ON(ret); /* -ENOMEM or logic error */
	}

	return total_added;
}

static int load_extent_tree_free(struct btrfs_caching_control *caching_ctl)
{
	struct btrfs_block_group *block_group = caching_ctl->block_group;
	struct btrfs_fs_info *fs_info = block_group->fs_info;
	struct btrfs_root *extent_root;
	struct btrfs_path *path;
	struct extent_buffer *leaf;
	struct btrfs_key key;
	u64 total_found = 0;
	u64 last = 0;
	u32 nritems;
	int ret;
	bool wakeup = true;

	path = btrfs_alloc_path();
	if (!path)
		return -ENOMEM;

	last = max_t(u64, block_group->start, BTRFS_SUPER_INFO_OFFSET);
	extent_root = btrfs_extent_root(fs_info, last);

#ifdef CONFIG_BTRFS_DEBUG
	/*
	 * If we're fragmenting we don't want to make anybody think we can
	 * allocate from this block group until we've had a chance to fragment
	 * the free space.
	 */
	if (btrfs_should_fragment_free_space(block_group))
		wakeup = false;
#endif
	/*
	 * We don't want to deadlock with somebody trying to allocate a new
	 * extent for the extent root while also trying to search the extent
	 * root to add free space.  So we skip locking and search the commit
	 * root, since its read-only
	 */
	path->skip_locking = 1;
	path->search_commit_root = 1;
	path->reada = READA_FORWARD;

	key.objectid = last;
	key.offset = 0;
	key.type = BTRFS_EXTENT_ITEM_KEY;

next:
	ret = btrfs_search_slot(NULL, extent_root, &key, path, 0, 0);
	if (ret < 0)
		goto out;

	leaf = path->nodes[0];
	nritems = btrfs_header_nritems(leaf);

	while (1) {
		if (btrfs_fs_closing(fs_info) > 1) {
			last = (u64)-1;
			break;
		}

		if (path->slots[0] < nritems) {
			btrfs_item_key_to_cpu(leaf, &key, path->slots[0]);
		} else {
			ret = btrfs_find_next_key(extent_root, path, &key, 0, 0);
			if (ret)
				break;

			if (need_resched() ||
			    rwsem_is_contended(&fs_info->commit_root_sem)) {
				btrfs_release_path(path);
				up_read(&fs_info->commit_root_sem);
				mutex_unlock(&caching_ctl->mutex);
				cond_resched();
				mutex_lock(&caching_ctl->mutex);
				down_read(&fs_info->commit_root_sem);
				goto next;
			}

			ret = btrfs_next_leaf(extent_root, path);
			if (ret < 0)
				goto out;
			if (ret)
				break;
			leaf = path->nodes[0];
			nritems = btrfs_header_nritems(leaf);
			continue;
		}

		if (key.objectid < last) {
			key.objectid = last;
			key.offset = 0;
			key.type = BTRFS_EXTENT_ITEM_KEY;
			btrfs_release_path(path);
			goto next;
		}

		if (key.objectid < block_group->start) {
			path->slots[0]++;
			continue;
		}

		if (key.objectid >= block_group->start + block_group->length)
			break;

		if (key.type == BTRFS_EXTENT_ITEM_KEY ||
		    key.type == BTRFS_METADATA_ITEM_KEY) {
			total_found += add_new_free_space(block_group, last,
							  key.objectid);
			if (key.type == BTRFS_METADATA_ITEM_KEY)
				last = key.objectid +
					fs_info->nodesize;
			else
				last = key.objectid + key.offset;

			if (total_found > CACHING_CTL_WAKE_UP) {
				total_found = 0;
				if (wakeup)
					wake_up(&caching_ctl->wait);
			}
		}
		path->slots[0]++;
	}
	ret = 0;

	total_found += add_new_free_space(block_group, last,
				block_group->start + block_group->length);

out:
	btrfs_free_path(path);
	return ret;
}

static noinline void caching_thread(struct btrfs_work *work)
{
	struct btrfs_block_group *block_group;
	struct btrfs_fs_info *fs_info;
	struct btrfs_caching_control *caching_ctl;
	int ret;

	caching_ctl = container_of(work, struct btrfs_caching_control, work);
	block_group = caching_ctl->block_group;
	fs_info = block_group->fs_info;

	mutex_lock(&caching_ctl->mutex);
	down_read(&fs_info->commit_root_sem);

	if (btrfs_test_opt(fs_info, SPACE_CACHE)) {
		ret = load_free_space_cache(block_group);
		if (ret == 1) {
			ret = 0;
			goto done;
		}

		/*
		 * We failed to load the space cache, set ourselves to
		 * CACHE_STARTED and carry on.
		 */
		spin_lock(&block_group->lock);
		block_group->cached = BTRFS_CACHE_STARTED;
		spin_unlock(&block_group->lock);
		wake_up(&caching_ctl->wait);
	}

	/*
	 * If we are in the transaction that populated the free space tree we
	 * can't actually cache from the free space tree as our commit root and
	 * real root are the same, so we could change the contents of the blocks
	 * while caching.  Instead do the slow caching in this case, and after
	 * the transaction has committed we will be safe.
	 */
	if (btrfs_fs_compat_ro(fs_info, FREE_SPACE_TREE) &&
	    !(test_bit(BTRFS_FS_FREE_SPACE_TREE_UNTRUSTED, &fs_info->flags)))
		ret = load_free_space_tree(caching_ctl);
	else
		ret = load_extent_tree_free(caching_ctl);
done:
	spin_lock(&block_group->lock);
	block_group->caching_ctl = NULL;
	block_group->cached = ret ? BTRFS_CACHE_ERROR : BTRFS_CACHE_FINISHED;
	spin_unlock(&block_group->lock);

#ifdef CONFIG_BTRFS_DEBUG
	if (btrfs_should_fragment_free_space(block_group)) {
		u64 bytes_used;

		spin_lock(&block_group->space_info->lock);
		spin_lock(&block_group->lock);
		bytes_used = block_group->length - block_group->used;
		block_group->space_info->bytes_used += bytes_used >> 1;
		spin_unlock(&block_group->lock);
		spin_unlock(&block_group->space_info->lock);
		fragment_free_space(block_group);
	}
#endif

	up_read(&fs_info->commit_root_sem);
	btrfs_free_excluded_extents(block_group);
	mutex_unlock(&caching_ctl->mutex);

	wake_up(&caching_ctl->wait);

	btrfs_put_caching_control(caching_ctl);
	btrfs_put_block_group(block_group);
}

int btrfs_cache_block_group(struct btrfs_block_group *cache, bool wait)
{
	struct btrfs_fs_info *fs_info = cache->fs_info;
	struct btrfs_caching_control *caching_ctl = NULL;
	int ret = 0;

	/* Allocator for zoned filesystems does not use the cache at all */
	if (btrfs_is_zoned(fs_info))
		return 0;

	caching_ctl = kzalloc(sizeof(*caching_ctl), GFP_NOFS);
	if (!caching_ctl)
		return -ENOMEM;

	INIT_LIST_HEAD(&caching_ctl->list);
	mutex_init(&caching_ctl->mutex);
	init_waitqueue_head(&caching_ctl->wait);
	caching_ctl->block_group = cache;
	refcount_set(&caching_ctl->count, 2);
	btrfs_init_work(&caching_ctl->work, caching_thread, NULL, NULL);

	spin_lock(&cache->lock);
	if (cache->cached != BTRFS_CACHE_NO) {
		kfree(caching_ctl);

		caching_ctl = cache->caching_ctl;
		if (caching_ctl)
			refcount_inc(&caching_ctl->count);
		spin_unlock(&cache->lock);
		goto out;
	}
	WARN_ON(cache->caching_ctl);
	cache->caching_ctl = caching_ctl;
	cache->cached = BTRFS_CACHE_STARTED;
	spin_unlock(&cache->lock);

	write_lock(&fs_info->block_group_cache_lock);
	refcount_inc(&caching_ctl->count);
	list_add_tail(&caching_ctl->list, &fs_info->caching_block_groups);
	write_unlock(&fs_info->block_group_cache_lock);

	btrfs_get_block_group(cache);

	btrfs_queue_work(fs_info->caching_workers, &caching_ctl->work);
out:
	/* REVIEW */
	if (wait && caching_ctl)
		ret = btrfs_caching_ctl_wait_done(cache, caching_ctl);
		/* wait_event(caching_ctl->wait, space_cache_v1_done(cache)); */
	if (caching_ctl)
		btrfs_put_caching_control(caching_ctl);

	return ret;
}

static void clear_avail_alloc_bits(struct btrfs_fs_info *fs_info, u64 flags)
{
	u64 extra_flags = chunk_to_extended(flags) &
				BTRFS_EXTENDED_PROFILE_MASK;

	write_seqlock(&fs_info->profiles_lock);
	if (flags & BTRFS_BLOCK_GROUP_DATA)
		fs_info->avail_data_alloc_bits &= ~extra_flags;
	if (flags & BTRFS_BLOCK_GROUP_METADATA)
		fs_info->avail_metadata_alloc_bits &= ~extra_flags;
	if (flags & BTRFS_BLOCK_GROUP_SYSTEM)
		fs_info->avail_system_alloc_bits &= ~extra_flags;
	write_sequnlock(&fs_info->profiles_lock);
}

/*
 * Clear incompat bits for the following feature(s):
 *
 * - RAID56 - in case there's neither RAID5 nor RAID6 profile block group
 *            in the whole filesystem
 *
 * - RAID1C34 - same as above for RAID1C3 and RAID1C4 block groups
 */
static void clear_incompat_bg_bits(struct btrfs_fs_info *fs_info, u64 flags)
{
	bool found_raid56 = false;
	bool found_raid1c34 = false;

	if ((flags & BTRFS_BLOCK_GROUP_RAID56_MASK) ||
	    (flags & BTRFS_BLOCK_GROUP_RAID1C3) ||
	    (flags & BTRFS_BLOCK_GROUP_RAID1C4)) {
		struct list_head *head = &fs_info->space_info;
		struct btrfs_space_info *sinfo;

		list_for_each_entry_rcu(sinfo, head, list) {
			down_read(&sinfo->groups_sem);
			if (!list_empty(&sinfo->block_groups[BTRFS_RAID_RAID5]))
				found_raid56 = true;
			if (!list_empty(&sinfo->block_groups[BTRFS_RAID_RAID6]))
				found_raid56 = true;
			if (!list_empty(&sinfo->block_groups[BTRFS_RAID_RAID1C3]))
				found_raid1c34 = true;
			if (!list_empty(&sinfo->block_groups[BTRFS_RAID_RAID1C4]))
				found_raid1c34 = true;
			up_read(&sinfo->groups_sem);
		}
		if (!found_raid56)
			btrfs_clear_fs_incompat(fs_info, RAID56);
		if (!found_raid1c34)
			btrfs_clear_fs_incompat(fs_info, RAID1C34);
	}
}

static int remove_block_group_item(struct btrfs_trans_handle *trans,
				   struct btrfs_path *path,
				   struct btrfs_block_group *block_group)
{
	struct btrfs_fs_info *fs_info = trans->fs_info;
	struct btrfs_root *root;
	struct btrfs_key key;
	int ret;

	root = btrfs_block_group_root(fs_info);
	key.objectid = block_group->start;
	key.type = BTRFS_BLOCK_GROUP_ITEM_KEY;
	key.offset = block_group->length;

	ret = btrfs_search_slot(trans, root, &key, path, -1, 1);
	if (ret > 0)
		ret = -ENOENT;
	if (ret < 0)
		return ret;

	ret = btrfs_del_item(trans, root, path);
	return ret;
}

int btrfs_remove_block_group(struct btrfs_trans_handle *trans,
			     u64 group_start, struct extent_map *em)
{
	struct btrfs_fs_info *fs_info = trans->fs_info;
	struct btrfs_path *path;
	struct btrfs_block_group *block_group;
	struct btrfs_free_cluster *cluster;
	struct inode *inode;
	struct kobject *kobj = NULL;
	int ret;
	int index;
	int factor;
	struct btrfs_caching_control *caching_ctl = NULL;
	bool remove_em;
	bool remove_rsv = false;

	block_group = btrfs_lookup_block_group(fs_info, group_start);
	BUG_ON(!block_group);
	BUG_ON(!block_group->ro);

	trace_btrfs_remove_block_group(block_group);
	/*
	 * Free the reserved super bytes from this block group before
	 * remove it.
	 */
	btrfs_free_excluded_extents(block_group);
	btrfs_free_ref_tree_range(fs_info, block_group->start,
				  block_group->length);

	index = btrfs_bg_flags_to_raid_index(block_group->flags);
	factor = btrfs_bg_type_to_factor(block_group->flags);

	/* make sure this block group isn't part of an allocation cluster */
	cluster = &fs_info->data_alloc_cluster;
	spin_lock(&cluster->refill_lock);
	btrfs_return_cluster_to_free_space(block_group, cluster);
	spin_unlock(&cluster->refill_lock);

	/*
	 * make sure this block group isn't part of a metadata
	 * allocation cluster
	 */
	cluster = &fs_info->meta_alloc_cluster;
	spin_lock(&cluster->refill_lock);
	btrfs_return_cluster_to_free_space(block_group, cluster);
	spin_unlock(&cluster->refill_lock);

	btrfs_clear_treelog_bg(block_group);
	btrfs_clear_data_reloc_bg(block_group);

	path = btrfs_alloc_path();
	if (!path) {
		ret = -ENOMEM;
		goto out;
	}

	/*
	 * get the inode first so any iput calls done for the io_list
	 * aren't the final iput (no unlinks allowed now)
	 */
	inode = lookup_free_space_inode(block_group, path);

	mutex_lock(&trans->transaction->cache_write_mutex);
	/*
	 * Make sure our free space cache IO is done before removing the
	 * free space inode
	 */
	spin_lock(&trans->transaction->dirty_bgs_lock);
	if (!list_empty(&block_group->io_list)) {
		list_del_init(&block_group->io_list);

		WARN_ON(!IS_ERR(inode) && inode != block_group->io_ctl.inode);

		spin_unlock(&trans->transaction->dirty_bgs_lock);
		btrfs_wait_cache_io(trans, block_group, path);
		btrfs_put_block_group(block_group);
		spin_lock(&trans->transaction->dirty_bgs_lock);
	}

	if (!list_empty(&block_group->dirty_list)) {
		list_del_init(&block_group->dirty_list);
		remove_rsv = true;
		btrfs_put_block_group(block_group);
	}
	spin_unlock(&trans->transaction->dirty_bgs_lock);
	mutex_unlock(&trans->transaction->cache_write_mutex);

	ret = btrfs_remove_free_space_inode(trans, inode, block_group);
	if (ret)
		goto out;

	write_lock(&fs_info->block_group_cache_lock);
	rb_erase_cached(&block_group->cache_node,
			&fs_info->block_group_cache_tree);
	RB_CLEAR_NODE(&block_group->cache_node);

	/* Once for the block groups rbtree */
	btrfs_put_block_group(block_group);

	write_unlock(&fs_info->block_group_cache_lock);

	down_write(&block_group->space_info->groups_sem);
	/*
	 * we must use list_del_init so people can check to see if they
	 * are still on the list after taking the semaphore
	 */
	list_del_init(&block_group->list);
	if (list_empty(&block_group->space_info->block_groups[index])) {
		kobj = block_group->space_info->block_group_kobjs[index];
		block_group->space_info->block_group_kobjs[index] = NULL;
		clear_avail_alloc_bits(fs_info, block_group->flags);
	}
	up_write(&block_group->space_info->groups_sem);
	clear_incompat_bg_bits(fs_info, block_group->flags);
	if (kobj) {
		kobject_del(kobj);
		kobject_put(kobj);
	}

	if (block_group->cached == BTRFS_CACHE_STARTED)
		btrfs_wait_block_group_cache_done(block_group);

	write_lock(&fs_info->block_group_cache_lock);
	caching_ctl = btrfs_get_caching_control(block_group);
	if (!caching_ctl) {
		struct btrfs_caching_control *ctl;

		list_for_each_entry(ctl, &fs_info->caching_block_groups, list) {
			if (ctl->block_group == block_group) {
				caching_ctl = ctl;
				refcount_inc(&caching_ctl->count);
				break;
			}
		}
	}
	if (caching_ctl)
		list_del_init(&caching_ctl->list);
	write_unlock(&fs_info->block_group_cache_lock);

	if (caching_ctl) {
		/* Once for the caching bgs list and once for us. */
		btrfs_put_caching_control(caching_ctl);
		btrfs_put_caching_control(caching_ctl);
	}

	spin_lock(&trans->transaction->dirty_bgs_lock);
	WARN_ON(!list_empty(&block_group->dirty_list));
	WARN_ON(!list_empty(&block_group->io_list));
	spin_unlock(&trans->transaction->dirty_bgs_lock);

	btrfs_remove_free_space_cache(block_group);

	spin_lock(&block_group->space_info->lock);
	list_del_init(&block_group->ro_list);

	if (btrfs_test_opt(fs_info, ENOSPC_DEBUG)) {
		WARN_ON(block_group->space_info->total_bytes
			< block_group->length);
		WARN_ON(block_group->space_info->bytes_readonly
			< block_group->length - block_group->zone_unusable);
		WARN_ON(block_group->space_info->bytes_zone_unusable
			< block_group->zone_unusable);
		WARN_ON(block_group->space_info->disk_total
			< block_group->length * factor);
<<<<<<< HEAD
		WARN_ON(block_group->zone_is_active &&
=======
		WARN_ON(test_bit(BLOCK_GROUP_FLAG_ZONE_IS_ACTIVE,
				 &block_group->runtime_flags) &&
>>>>>>> 7365df19
			block_group->space_info->active_total_bytes
			< block_group->length);
	}
	block_group->space_info->total_bytes -= block_group->length;
<<<<<<< HEAD
	if (block_group->zone_is_active)
=======
	if (test_bit(BLOCK_GROUP_FLAG_ZONE_IS_ACTIVE, &block_group->runtime_flags))
>>>>>>> 7365df19
		block_group->space_info->active_total_bytes -= block_group->length;
	block_group->space_info->bytes_readonly -=
		(block_group->length - block_group->zone_unusable);
	block_group->space_info->bytes_zone_unusable -=
		block_group->zone_unusable;
	block_group->space_info->disk_total -= block_group->length * factor;

	spin_unlock(&block_group->space_info->lock);

	/*
	 * Remove the free space for the block group from the free space tree
	 * and the block group's item from the extent tree before marking the
	 * block group as removed. This is to prevent races with tasks that
	 * freeze and unfreeze a block group, this task and another task
	 * allocating a new block group - the unfreeze task ends up removing
	 * the block group's extent map before the task calling this function
	 * deletes the block group item from the extent tree, allowing for
	 * another task to attempt to create another block group with the same
	 * item key (and failing with -EEXIST and a transaction abort).
	 */
	ret = remove_block_group_free_space(trans, block_group);
	if (ret)
		goto out;

	ret = remove_block_group_item(trans, path, block_group);
	if (ret < 0)
		goto out;

	spin_lock(&block_group->lock);
	set_bit(BLOCK_GROUP_FLAG_REMOVED, &block_group->runtime_flags);

	/*
	 * At this point trimming or scrub can't start on this block group,
	 * because we removed the block group from the rbtree
	 * fs_info->block_group_cache_tree so no one can't find it anymore and
	 * even if someone already got this block group before we removed it
	 * from the rbtree, they have already incremented block_group->frozen -
	 * if they didn't, for the trimming case they won't find any free space
	 * entries because we already removed them all when we called
	 * btrfs_remove_free_space_cache().
	 *
	 * And we must not remove the extent map from the fs_info->mapping_tree
	 * to prevent the same logical address range and physical device space
	 * ranges from being reused for a new block group. This is needed to
	 * avoid races with trimming and scrub.
	 *
	 * An fs trim operation (btrfs_trim_fs() / btrfs_ioctl_fitrim()) is
	 * completely transactionless, so while it is trimming a range the
	 * currently running transaction might finish and a new one start,
	 * allowing for new block groups to be created that can reuse the same
	 * physical device locations unless we take this special care.
	 *
	 * There may also be an implicit trim operation if the file system
	 * is mounted with -odiscard. The same protections must remain
	 * in place until the extents have been discarded completely when
	 * the transaction commit has completed.
	 */
	remove_em = (atomic_read(&block_group->frozen) == 0);
	spin_unlock(&block_group->lock);

	if (remove_em) {
		struct extent_map_tree *em_tree;

		em_tree = &fs_info->mapping_tree;
		write_lock(&em_tree->lock);
		remove_extent_mapping(em_tree, em);
		write_unlock(&em_tree->lock);
		/* once for the tree */
		free_extent_map(em);
	}

out:
	/* Once for the lookup reference */
	btrfs_put_block_group(block_group);
	if (remove_rsv)
		btrfs_delayed_refs_rsv_release(fs_info, 1);
	btrfs_free_path(path);
	return ret;
}

struct btrfs_trans_handle *btrfs_start_trans_remove_block_group(
		struct btrfs_fs_info *fs_info, const u64 chunk_offset)
{
	struct btrfs_root *root = btrfs_block_group_root(fs_info);
	struct extent_map_tree *em_tree = &fs_info->mapping_tree;
	struct extent_map *em;
	struct map_lookup *map;
	unsigned int num_items;

	read_lock(&em_tree->lock);
	em = lookup_extent_mapping(em_tree, chunk_offset, 1);
	read_unlock(&em_tree->lock);
	ASSERT(em && em->start == chunk_offset);

	/*
	 * We need to reserve 3 + N units from the metadata space info in order
	 * to remove a block group (done at btrfs_remove_chunk() and at
	 * btrfs_remove_block_group()), which are used for:
	 *
	 * 1 unit for adding the free space inode's orphan (located in the tree
	 * of tree roots).
	 * 1 unit for deleting the block group item (located in the extent
	 * tree).
	 * 1 unit for deleting the free space item (located in tree of tree
	 * roots).
	 * N units for deleting N device extent items corresponding to each
	 * stripe (located in the device tree).
	 *
	 * In order to remove a block group we also need to reserve units in the
	 * system space info in order to update the chunk tree (update one or
	 * more device items and remove one chunk item), but this is done at
	 * btrfs_remove_chunk() through a call to check_system_chunk().
	 */
	map = em->map_lookup;
	num_items = 3 + map->num_stripes;
	free_extent_map(em);

	return btrfs_start_transaction_fallback_global_rsv(root, num_items);
}

/*
 * Mark block group @cache read-only, so later write won't happen to block
 * group @cache.
 *
 * If @force is not set, this function will only mark the block group readonly
 * if we have enough free space (1M) in other metadata/system block groups.
 * If @force is not set, this function will mark the block group readonly
 * without checking free space.
 *
 * NOTE: This function doesn't care if other block groups can contain all the
 * data in this block group. That check should be done by relocation routine,
 * not this function.
 */
static int inc_block_group_ro(struct btrfs_block_group *cache, int force)
{
	struct btrfs_space_info *sinfo = cache->space_info;
	u64 num_bytes;
	int ret = -ENOSPC;

	spin_lock(&sinfo->lock);
	spin_lock(&cache->lock);

	if (cache->swap_extents) {
		ret = -ETXTBSY;
		goto out;
	}

	if (cache->ro) {
		cache->ro++;
		ret = 0;
		goto out;
	}

	num_bytes = cache->length - cache->reserved - cache->pinned -
		    cache->bytes_super - cache->zone_unusable - cache->used;

	/*
	 * Data never overcommits, even in mixed mode, so do just the straight
	 * check of left over space in how much we have allocated.
	 */
	if (force) {
		ret = 0;
	} else if (sinfo->flags & BTRFS_BLOCK_GROUP_DATA) {
		u64 sinfo_used = btrfs_space_info_used(sinfo, true);

		/*
		 * Here we make sure if we mark this bg RO, we still have enough
		 * free space as buffer.
		 */
		if (sinfo_used + num_bytes <= sinfo->total_bytes)
			ret = 0;
	} else {
		/*
		 * We overcommit metadata, so we need to do the
		 * btrfs_can_overcommit check here, and we need to pass in
		 * BTRFS_RESERVE_NO_FLUSH to give ourselves the most amount of
		 * leeway to allow us to mark this block group as read only.
		 */
		if (btrfs_can_overcommit(cache->fs_info, sinfo, num_bytes,
					 BTRFS_RESERVE_NO_FLUSH))
			ret = 0;
	}

	if (!ret) {
		sinfo->bytes_readonly += num_bytes;
		if (btrfs_is_zoned(cache->fs_info)) {
			/* Migrate zone_unusable bytes to readonly */
			sinfo->bytes_readonly += cache->zone_unusable;
			sinfo->bytes_zone_unusable -= cache->zone_unusable;
			cache->zone_unusable = 0;
		}
		cache->ro++;
		list_add_tail(&cache->ro_list, &sinfo->ro_bgs);
	}
out:
	spin_unlock(&cache->lock);
	spin_unlock(&sinfo->lock);
	if (ret == -ENOSPC && btrfs_test_opt(cache->fs_info, ENOSPC_DEBUG)) {
		btrfs_info(cache->fs_info,
			"unable to make block group %llu ro", cache->start);
		btrfs_dump_space_info(cache->fs_info, cache->space_info, 0, 0);
	}
	return ret;
}

static bool clean_pinned_extents(struct btrfs_trans_handle *trans,
				 struct btrfs_block_group *bg)
{
	struct btrfs_fs_info *fs_info = bg->fs_info;
	struct btrfs_transaction *prev_trans = NULL;
	const u64 start = bg->start;
	const u64 end = start + bg->length - 1;
	int ret;

	spin_lock(&fs_info->trans_lock);
	if (trans->transaction->list.prev != &fs_info->trans_list) {
		prev_trans = list_last_entry(&trans->transaction->list,
					     struct btrfs_transaction, list);
		refcount_inc(&prev_trans->use_count);
	}
	spin_unlock(&fs_info->trans_lock);

	/*
	 * Hold the unused_bg_unpin_mutex lock to avoid racing with
	 * btrfs_finish_extent_commit(). If we are at transaction N, another
	 * task might be running finish_extent_commit() for the previous
	 * transaction N - 1, and have seen a range belonging to the block
	 * group in pinned_extents before we were able to clear the whole block
	 * group range from pinned_extents. This means that task can lookup for
	 * the block group after we unpinned it from pinned_extents and removed
	 * it, leading to a BUG_ON() at unpin_extent_range().
	 */
	mutex_lock(&fs_info->unused_bg_unpin_mutex);
	if (prev_trans) {
		ret = clear_extent_bits(&prev_trans->pinned_extents, start, end,
					EXTENT_DIRTY);
		if (ret)
			goto out;
	}

	ret = clear_extent_bits(&trans->transaction->pinned_extents, start, end,
				EXTENT_DIRTY);
out:
	mutex_unlock(&fs_info->unused_bg_unpin_mutex);
	if (prev_trans)
		btrfs_put_transaction(prev_trans);

	return ret == 0;
}

/*
 * Process the unused_bgs list and remove any that don't have any allocated
 * space inside of them.
 */
void btrfs_delete_unused_bgs(struct btrfs_fs_info *fs_info)
{
	struct btrfs_block_group *block_group;
	struct btrfs_space_info *space_info;
	struct btrfs_trans_handle *trans;
	const bool async_trim_enabled = btrfs_test_opt(fs_info, DISCARD_ASYNC);
	int ret = 0;

	if (!test_bit(BTRFS_FS_OPEN, &fs_info->flags))
		return;

	if (btrfs_fs_closing(fs_info))
		return;

	/*
	 * Long running balances can keep us blocked here for eternity, so
	 * simply skip deletion if we're unable to get the mutex.
	 */
	if (!mutex_trylock(&fs_info->reclaim_bgs_lock))
		return;

	spin_lock(&fs_info->unused_bgs_lock);
	while (!list_empty(&fs_info->unused_bgs)) {
		int trimming;

		block_group = list_first_entry(&fs_info->unused_bgs,
					       struct btrfs_block_group,
					       bg_list);
		list_del_init(&block_group->bg_list);

		space_info = block_group->space_info;

		if (ret || btrfs_mixed_space_info(space_info)) {
			btrfs_put_block_group(block_group);
			continue;
		}
		spin_unlock(&fs_info->unused_bgs_lock);

		btrfs_discard_cancel_work(&fs_info->discard_ctl, block_group);

		/* Don't want to race with allocators so take the groups_sem */
		down_write(&space_info->groups_sem);

		/*
		 * Async discard moves the final block group discard to be prior
		 * to the unused_bgs code path.  Therefore, if it's not fully
		 * trimmed, punt it back to the async discard lists.
		 */
		if (btrfs_test_opt(fs_info, DISCARD_ASYNC) &&
		    !btrfs_is_free_space_trimmed(block_group)) {
			trace_btrfs_skip_unused_block_group(block_group);
			up_write(&space_info->groups_sem);
			/* Requeue if we failed because of async discard */
			btrfs_discard_queue_work(&fs_info->discard_ctl,
						 block_group);
			goto next;
		}

		spin_lock(&block_group->lock);
		if (block_group->reserved || block_group->pinned ||
		    block_group->used || block_group->ro ||
		    list_is_singular(&block_group->list)) {
			/*
			 * We want to bail if we made new allocations or have
			 * outstanding allocations in this block group.  We do
			 * the ro check in case balance is currently acting on
			 * this block group.
			 */
			trace_btrfs_skip_unused_block_group(block_group);
			spin_unlock(&block_group->lock);
			up_write(&space_info->groups_sem);
			goto next;
		}
		spin_unlock(&block_group->lock);

		/* We don't want to force the issue, only flip if it's ok. */
		ret = inc_block_group_ro(block_group, 0);
		up_write(&space_info->groups_sem);
		if (ret < 0) {
			ret = 0;
			goto next;
		}

		ret = btrfs_zone_finish(block_group);
		if (ret < 0) {
			btrfs_dec_block_group_ro(block_group);
			if (ret == -EAGAIN)
				ret = 0;
			goto next;
		}

		/*
		 * Want to do this before we do anything else so we can recover
		 * properly if we fail to join the transaction.
		 */
		trans = btrfs_start_trans_remove_block_group(fs_info,
						     block_group->start);
		if (IS_ERR(trans)) {
			btrfs_dec_block_group_ro(block_group);
			ret = PTR_ERR(trans);
			goto next;
		}

		/*
		 * We could have pending pinned extents for this block group,
		 * just delete them, we don't care about them anymore.
		 */
		if (!clean_pinned_extents(trans, block_group)) {
			btrfs_dec_block_group_ro(block_group);
			goto end_trans;
		}

		/*
		 * At this point, the block_group is read only and should fail
		 * new allocations.  However, btrfs_finish_extent_commit() can
		 * cause this block_group to be placed back on the discard
		 * lists because now the block_group isn't fully discarded.
		 * Bail here and try again later after discarding everything.
		 */
		spin_lock(&fs_info->discard_ctl.lock);
		if (!list_empty(&block_group->discard_list)) {
			spin_unlock(&fs_info->discard_ctl.lock);
			btrfs_dec_block_group_ro(block_group);
			btrfs_discard_queue_work(&fs_info->discard_ctl,
						 block_group);
			goto end_trans;
		}
		spin_unlock(&fs_info->discard_ctl.lock);

		/* Reset pinned so btrfs_put_block_group doesn't complain */
		spin_lock(&space_info->lock);
		spin_lock(&block_group->lock);

		btrfs_space_info_update_bytes_pinned(fs_info, space_info,
						     -block_group->pinned);
		space_info->bytes_readonly += block_group->pinned;
		block_group->pinned = 0;

		spin_unlock(&block_group->lock);
		spin_unlock(&space_info->lock);

		/*
		 * The normal path here is an unused block group is passed here,
		 * then trimming is handled in the transaction commit path.
		 * Async discard interposes before this to do the trimming
		 * before coming down the unused block group path as trimming
		 * will no longer be done later in the transaction commit path.
		 */
		if (!async_trim_enabled && btrfs_test_opt(fs_info, DISCARD_ASYNC))
			goto flip_async;

		/*
		 * DISCARD can flip during remount. On zoned filesystems, we
		 * need to reset sequential-required zones.
		 */
		trimming = btrfs_test_opt(fs_info, DISCARD_SYNC) ||
				btrfs_is_zoned(fs_info);

		/* Implicit trim during transaction commit. */
		if (trimming)
			btrfs_freeze_block_group(block_group);

		/*
		 * Btrfs_remove_chunk will abort the transaction if things go
		 * horribly wrong.
		 */
		ret = btrfs_remove_chunk(trans, block_group->start);

		if (ret) {
			if (trimming)
				btrfs_unfreeze_block_group(block_group);
			goto end_trans;
		}

		/*
		 * If we're not mounted with -odiscard, we can just forget
		 * about this block group. Otherwise we'll need to wait
		 * until transaction commit to do the actual discard.
		 */
		if (trimming) {
			spin_lock(&fs_info->unused_bgs_lock);
			/*
			 * A concurrent scrub might have added us to the list
			 * fs_info->unused_bgs, so use a list_move operation
			 * to add the block group to the deleted_bgs list.
			 */
			list_move(&block_group->bg_list,
				  &trans->transaction->deleted_bgs);
			spin_unlock(&fs_info->unused_bgs_lock);
			btrfs_get_block_group(block_group);
		}
end_trans:
		btrfs_end_transaction(trans);
next:
		btrfs_put_block_group(block_group);
		spin_lock(&fs_info->unused_bgs_lock);
	}
	spin_unlock(&fs_info->unused_bgs_lock);
	mutex_unlock(&fs_info->reclaim_bgs_lock);
	return;

flip_async:
	btrfs_end_transaction(trans);
	mutex_unlock(&fs_info->reclaim_bgs_lock);
	btrfs_put_block_group(block_group);
	btrfs_discard_punt_unused_bgs_list(fs_info);
}

void btrfs_mark_bg_unused(struct btrfs_block_group *bg)
{
	struct btrfs_fs_info *fs_info = bg->fs_info;

	spin_lock(&fs_info->unused_bgs_lock);
	if (list_empty(&bg->bg_list)) {
		btrfs_get_block_group(bg);
		trace_btrfs_add_unused_block_group(bg);
		list_add_tail(&bg->bg_list, &fs_info->unused_bgs);
	}
	spin_unlock(&fs_info->unused_bgs_lock);
}

/*
 * We want block groups with a low number of used bytes to be in the beginning
 * of the list, so they will get reclaimed first.
 */
static int reclaim_bgs_cmp(void *unused, const struct list_head *a,
			   const struct list_head *b)
{
	const struct btrfs_block_group *bg1, *bg2;

	bg1 = list_entry(a, struct btrfs_block_group, bg_list);
	bg2 = list_entry(b, struct btrfs_block_group, bg_list);

	return bg1->used > bg2->used;
}

static inline bool btrfs_should_reclaim(struct btrfs_fs_info *fs_info)
{
	if (btrfs_is_zoned(fs_info))
		return btrfs_zoned_should_reclaim(fs_info);
	return true;
}

void btrfs_reclaim_bgs_work(struct work_struct *work)
{
	struct btrfs_fs_info *fs_info =
		container_of(work, struct btrfs_fs_info, reclaim_bgs_work);
	struct btrfs_block_group *bg;
	struct btrfs_space_info *space_info;

	if (!test_bit(BTRFS_FS_OPEN, &fs_info->flags))
		return;

	if (btrfs_fs_closing(fs_info))
		return;

	if (!btrfs_should_reclaim(fs_info))
		return;

	sb_start_write(fs_info->sb);

	if (!btrfs_exclop_start(fs_info, BTRFS_EXCLOP_BALANCE)) {
		sb_end_write(fs_info->sb);
		return;
	}

	/*
	 * Long running balances can keep us blocked here for eternity, so
	 * simply skip reclaim if we're unable to get the mutex.
	 */
	if (!mutex_trylock(&fs_info->reclaim_bgs_lock)) {
		btrfs_exclop_finish(fs_info);
		sb_end_write(fs_info->sb);
		return;
	}

	spin_lock(&fs_info->unused_bgs_lock);
	/*
	 * Sort happens under lock because we can't simply splice it and sort.
	 * The block groups might still be in use and reachable via bg_list,
	 * and their presence in the reclaim_bgs list must be preserved.
	 */
	list_sort(NULL, &fs_info->reclaim_bgs, reclaim_bgs_cmp);
	while (!list_empty(&fs_info->reclaim_bgs)) {
		u64 zone_unusable;
		int ret = 0;

		bg = list_first_entry(&fs_info->reclaim_bgs,
				      struct btrfs_block_group,
				      bg_list);
		list_del_init(&bg->bg_list);

		space_info = bg->space_info;
		spin_unlock(&fs_info->unused_bgs_lock);

		/* Don't race with allocators so take the groups_sem */
		down_write(&space_info->groups_sem);

		spin_lock(&bg->lock);
		if (bg->reserved || bg->pinned || bg->ro) {
			/*
			 * We want to bail if we made new allocations or have
			 * outstanding allocations in this block group.  We do
			 * the ro check in case balance is currently acting on
			 * this block group.
			 */
			spin_unlock(&bg->lock);
			up_write(&space_info->groups_sem);
			goto next;
		}
		spin_unlock(&bg->lock);

		/* Get out fast, in case we're unmounting the filesystem */
		if (btrfs_fs_closing(fs_info)) {
			up_write(&space_info->groups_sem);
			goto next;
		}

		/*
		 * Cache the zone_unusable value before turning the block group
		 * to read only. As soon as the blog group is read only it's
		 * zone_unusable value gets moved to the block group's read-only
		 * bytes and isn't available for calculations anymore.
		 */
		zone_unusable = bg->zone_unusable;
		ret = inc_block_group_ro(bg, 0);
		up_write(&space_info->groups_sem);
		if (ret < 0)
			goto next;

		btrfs_info(fs_info,
			"reclaiming chunk %llu with %llu%% used %llu%% unusable",
				bg->start, div_u64(bg->used * 100, bg->length),
				div64_u64(zone_unusable * 100, bg->length));
		trace_btrfs_reclaim_block_group(bg);
		ret = btrfs_relocate_chunk(fs_info, bg->start);
		if (ret) {
			btrfs_dec_block_group_ro(bg);
			btrfs_err(fs_info, "error relocating chunk %llu",
				  bg->start);
		}

next:
		btrfs_put_block_group(bg);
		spin_lock(&fs_info->unused_bgs_lock);
	}
	spin_unlock(&fs_info->unused_bgs_lock);
	mutex_unlock(&fs_info->reclaim_bgs_lock);
	btrfs_exclop_finish(fs_info);
	sb_end_write(fs_info->sb);
}

void btrfs_reclaim_bgs(struct btrfs_fs_info *fs_info)
{
	spin_lock(&fs_info->unused_bgs_lock);
	if (!list_empty(&fs_info->reclaim_bgs))
		queue_work(system_unbound_wq, &fs_info->reclaim_bgs_work);
	spin_unlock(&fs_info->unused_bgs_lock);
}

void btrfs_mark_bg_to_reclaim(struct btrfs_block_group *bg)
{
	struct btrfs_fs_info *fs_info = bg->fs_info;

	spin_lock(&fs_info->unused_bgs_lock);
	if (list_empty(&bg->bg_list)) {
		btrfs_get_block_group(bg);
		trace_btrfs_add_reclaim_block_group(bg);
		list_add_tail(&bg->bg_list, &fs_info->reclaim_bgs);
	}
	spin_unlock(&fs_info->unused_bgs_lock);
}

static int read_bg_from_eb(struct btrfs_fs_info *fs_info, struct btrfs_key *key,
			   struct btrfs_path *path)
{
	struct extent_map_tree *em_tree;
	struct extent_map *em;
	struct btrfs_block_group_item bg;
	struct extent_buffer *leaf;
	int slot;
	u64 flags;
	int ret = 0;

	slot = path->slots[0];
	leaf = path->nodes[0];

	em_tree = &fs_info->mapping_tree;
	read_lock(&em_tree->lock);
	em = lookup_extent_mapping(em_tree, key->objectid, key->offset);
	read_unlock(&em_tree->lock);
	if (!em) {
		btrfs_err(fs_info,
			  "logical %llu len %llu found bg but no related chunk",
			  key->objectid, key->offset);
		return -ENOENT;
	}

	if (em->start != key->objectid || em->len != key->offset) {
		btrfs_err(fs_info,
			"block group %llu len %llu mismatch with chunk %llu len %llu",
			key->objectid, key->offset, em->start, em->len);
		ret = -EUCLEAN;
		goto out_free_em;
	}

	read_extent_buffer(leaf, &bg, btrfs_item_ptr_offset(leaf, slot),
			   sizeof(bg));
	flags = btrfs_stack_block_group_flags(&bg) &
		BTRFS_BLOCK_GROUP_TYPE_MASK;

	if (flags != (em->map_lookup->type & BTRFS_BLOCK_GROUP_TYPE_MASK)) {
		btrfs_err(fs_info,
"block group %llu len %llu type flags 0x%llx mismatch with chunk type flags 0x%llx",
			  key->objectid, key->offset, flags,
			  (BTRFS_BLOCK_GROUP_TYPE_MASK & em->map_lookup->type));
		ret = -EUCLEAN;
	}

out_free_em:
	free_extent_map(em);
	return ret;
}

static int find_first_block_group(struct btrfs_fs_info *fs_info,
				  struct btrfs_path *path,
				  struct btrfs_key *key)
{
	struct btrfs_root *root = btrfs_block_group_root(fs_info);
	int ret;
	struct btrfs_key found_key;

	btrfs_for_each_slot(root, key, &found_key, path, ret) {
		if (found_key.objectid >= key->objectid &&
		    found_key.type == BTRFS_BLOCK_GROUP_ITEM_KEY) {
			return read_bg_from_eb(fs_info, &found_key, path);
		}
	}
	return ret;
}

static void set_avail_alloc_bits(struct btrfs_fs_info *fs_info, u64 flags)
{
	u64 extra_flags = chunk_to_extended(flags) &
				BTRFS_EXTENDED_PROFILE_MASK;

	write_seqlock(&fs_info->profiles_lock);
	if (flags & BTRFS_BLOCK_GROUP_DATA)
		fs_info->avail_data_alloc_bits |= extra_flags;
	if (flags & BTRFS_BLOCK_GROUP_METADATA)
		fs_info->avail_metadata_alloc_bits |= extra_flags;
	if (flags & BTRFS_BLOCK_GROUP_SYSTEM)
		fs_info->avail_system_alloc_bits |= extra_flags;
	write_sequnlock(&fs_info->profiles_lock);
}

/**
 * Map a physical disk address to a list of logical addresses
 *
 * @fs_info:       the filesystem
 * @chunk_start:   logical address of block group
 * @bdev:	   physical device to resolve, can be NULL to indicate any device
 * @physical:	   physical address to map to logical addresses
 * @logical:	   return array of logical addresses which map to @physical
 * @naddrs:	   length of @logical
 * @stripe_len:    size of IO stripe for the given block group
 *
 * Maps a particular @physical disk address to a list of @logical addresses.
 * Used primarily to exclude those portions of a block group that contain super
 * block copies.
 */
int btrfs_rmap_block(struct btrfs_fs_info *fs_info, u64 chunk_start,
		     struct block_device *bdev, u64 physical, u64 **logical,
		     int *naddrs, int *stripe_len)
{
	struct extent_map *em;
	struct map_lookup *map;
	u64 *buf;
	u64 bytenr;
	u64 data_stripe_length;
	u64 io_stripe_size;
	int i, nr = 0;
	int ret = 0;

	em = btrfs_get_chunk_map(fs_info, chunk_start, 1);
	if (IS_ERR(em))
		return -EIO;

	map = em->map_lookup;
	data_stripe_length = em->orig_block_len;
	io_stripe_size = map->stripe_len;
	chunk_start = em->start;

	/* For RAID5/6 adjust to a full IO stripe length */
	if (map->type & BTRFS_BLOCK_GROUP_RAID56_MASK)
		io_stripe_size = map->stripe_len * nr_data_stripes(map);

	buf = kcalloc(map->num_stripes, sizeof(u64), GFP_NOFS);
	if (!buf) {
		ret = -ENOMEM;
		goto out;
	}

	for (i = 0; i < map->num_stripes; i++) {
		bool already_inserted = false;
		u64 stripe_nr;
		u64 offset;
		int j;

		if (!in_range(physical, map->stripes[i].physical,
			      data_stripe_length))
			continue;

		if (bdev && map->stripes[i].dev->bdev != bdev)
			continue;

		stripe_nr = physical - map->stripes[i].physical;
		stripe_nr = div64_u64_rem(stripe_nr, map->stripe_len, &offset);

		if (map->type & (BTRFS_BLOCK_GROUP_RAID0 |
				 BTRFS_BLOCK_GROUP_RAID10)) {
			stripe_nr = stripe_nr * map->num_stripes + i;
			stripe_nr = div_u64(stripe_nr, map->sub_stripes);
		}
		/*
		 * The remaining case would be for RAID56, multiply by
		 * nr_data_stripes().  Alternatively, just use rmap_len below
		 * instead of map->stripe_len
		 */

		bytenr = chunk_start + stripe_nr * io_stripe_size + offset;

		/* Ensure we don't add duplicate addresses */
		for (j = 0; j < nr; j++) {
			if (buf[j] == bytenr) {
				already_inserted = true;
				break;
			}
		}

		if (!already_inserted)
			buf[nr++] = bytenr;
	}

	*logical = buf;
	*naddrs = nr;
	*stripe_len = io_stripe_size;
out:
	free_extent_map(em);
	return ret;
}

static int exclude_super_stripes(struct btrfs_block_group *cache)
{
	struct btrfs_fs_info *fs_info = cache->fs_info;
	const bool zoned = btrfs_is_zoned(fs_info);
	u64 bytenr;
	u64 *logical;
	int stripe_len;
	int i, nr, ret;

	if (cache->start < BTRFS_SUPER_INFO_OFFSET) {
		stripe_len = BTRFS_SUPER_INFO_OFFSET - cache->start;
		cache->bytes_super += stripe_len;
		ret = btrfs_add_excluded_extent(fs_info, cache->start,
						stripe_len);
		if (ret)
			return ret;
	}

	for (i = 0; i < BTRFS_SUPER_MIRROR_MAX; i++) {
		bytenr = btrfs_sb_offset(i);
		ret = btrfs_rmap_block(fs_info, cache->start, NULL,
				       bytenr, &logical, &nr, &stripe_len);
		if (ret)
			return ret;

		/* Shouldn't have super stripes in sequential zones */
		if (zoned && nr) {
			btrfs_err(fs_info,
			"zoned: block group %llu must not contain super block",
				  cache->start);
			return -EUCLEAN;
		}

		while (nr--) {
			u64 len = min_t(u64, stripe_len,
				cache->start + cache->length - logical[nr]);

			cache->bytes_super += len;
			ret = btrfs_add_excluded_extent(fs_info, logical[nr],
							len);
			if (ret) {
				kfree(logical);
				return ret;
			}
		}

		kfree(logical);
	}
	return 0;
}

static struct btrfs_block_group *btrfs_create_block_group_cache(
		struct btrfs_fs_info *fs_info, u64 start)
{
	struct btrfs_block_group *cache;

	cache = kzalloc(sizeof(*cache), GFP_NOFS);
	if (!cache)
		return NULL;

	cache->free_space_ctl = kzalloc(sizeof(*cache->free_space_ctl),
					GFP_NOFS);
	if (!cache->free_space_ctl) {
		kfree(cache);
		return NULL;
	}

	cache->start = start;

	cache->fs_info = fs_info;
	cache->full_stripe_len = btrfs_full_stripe_len(fs_info, start);

	cache->discard_index = BTRFS_DISCARD_INDEX_UNUSED;

	refcount_set(&cache->refs, 1);
	spin_lock_init(&cache->lock);
	init_rwsem(&cache->data_rwsem);
	INIT_LIST_HEAD(&cache->list);
	INIT_LIST_HEAD(&cache->cluster_list);
	INIT_LIST_HEAD(&cache->bg_list);
	INIT_LIST_HEAD(&cache->ro_list);
	INIT_LIST_HEAD(&cache->discard_list);
	INIT_LIST_HEAD(&cache->dirty_list);
	INIT_LIST_HEAD(&cache->io_list);
	INIT_LIST_HEAD(&cache->active_bg_list);
	btrfs_init_free_space_ctl(cache, cache->free_space_ctl);
	atomic_set(&cache->frozen, 0);
	mutex_init(&cache->free_space_lock);
	cache->full_stripe_locks_root.root = RB_ROOT;
	mutex_init(&cache->full_stripe_locks_root.lock);

	return cache;
}

/*
 * Iterate all chunks and verify that each of them has the corresponding block
 * group
 */
static int check_chunk_block_group_mappings(struct btrfs_fs_info *fs_info)
{
	struct extent_map_tree *map_tree = &fs_info->mapping_tree;
	struct extent_map *em;
	struct btrfs_block_group *bg;
	u64 start = 0;
	int ret = 0;

	while (1) {
		read_lock(&map_tree->lock);
		/*
		 * lookup_extent_mapping will return the first extent map
		 * intersecting the range, so setting @len to 1 is enough to
		 * get the first chunk.
		 */
		em = lookup_extent_mapping(map_tree, start, 1);
		read_unlock(&map_tree->lock);
		if (!em)
			break;

		bg = btrfs_lookup_block_group(fs_info, em->start);
		if (!bg) {
			btrfs_err(fs_info,
	"chunk start=%llu len=%llu doesn't have corresponding block group",
				     em->start, em->len);
			ret = -EUCLEAN;
			free_extent_map(em);
			break;
		}
		if (bg->start != em->start || bg->length != em->len ||
		    (bg->flags & BTRFS_BLOCK_GROUP_TYPE_MASK) !=
		    (em->map_lookup->type & BTRFS_BLOCK_GROUP_TYPE_MASK)) {
			btrfs_err(fs_info,
"chunk start=%llu len=%llu flags=0x%llx doesn't match block group start=%llu len=%llu flags=0x%llx",
				em->start, em->len,
				em->map_lookup->type & BTRFS_BLOCK_GROUP_TYPE_MASK,
				bg->start, bg->length,
				bg->flags & BTRFS_BLOCK_GROUP_TYPE_MASK);
			ret = -EUCLEAN;
			free_extent_map(em);
			btrfs_put_block_group(bg);
			break;
		}
		start = em->start + em->len;
		free_extent_map(em);
		btrfs_put_block_group(bg);
	}
	return ret;
}

static int read_one_block_group(struct btrfs_fs_info *info,
				struct btrfs_block_group_item *bgi,
				const struct btrfs_key *key,
				int need_clear)
{
	struct btrfs_block_group *cache;
	const bool mixed = btrfs_fs_incompat(info, MIXED_GROUPS);
	int ret;

	ASSERT(key->type == BTRFS_BLOCK_GROUP_ITEM_KEY);

	cache = btrfs_create_block_group_cache(info, key->objectid);
	if (!cache)
		return -ENOMEM;

	cache->length = key->offset;
	cache->used = btrfs_stack_block_group_used(bgi);
	cache->flags = btrfs_stack_block_group_flags(bgi);
	cache->global_root_id = btrfs_stack_block_group_chunk_objectid(bgi);

	set_free_space_tree_thresholds(cache);

	if (need_clear) {
		/*
		 * When we mount with old space cache, we need to
		 * set BTRFS_DC_CLEAR and set dirty flag.
		 *
		 * a) Setting 'BTRFS_DC_CLEAR' makes sure that we
		 *    truncate the old free space cache inode and
		 *    setup a new one.
		 * b) Setting 'dirty flag' makes sure that we flush
		 *    the new space cache info onto disk.
		 */
		if (btrfs_test_opt(info, SPACE_CACHE))
			cache->disk_cache_state = BTRFS_DC_CLEAR;
	}
	if (!mixed && ((cache->flags & BTRFS_BLOCK_GROUP_METADATA) &&
	    (cache->flags & BTRFS_BLOCK_GROUP_DATA))) {
			btrfs_err(info,
"bg %llu is a mixed block group but filesystem hasn't enabled mixed block groups",
				  cache->start);
			ret = -EINVAL;
			goto error;
	}

	ret = btrfs_load_block_group_zone_info(cache, false);
	if (ret) {
		btrfs_err(info, "zoned: failed to load zone info of bg %llu",
			  cache->start);
		goto error;
	}

	/*
	 * We need to exclude the super stripes now so that the space info has
	 * super bytes accounted for, otherwise we'll think we have more space
	 * than we actually do.
	 */
	ret = exclude_super_stripes(cache);
	if (ret) {
		/* We may have excluded something, so call this just in case. */
		btrfs_free_excluded_extents(cache);
		goto error;
	}

	/*
	 * For zoned filesystem, space after the allocation offset is the only
	 * free space for a block group. So, we don't need any caching work.
	 * btrfs_calc_zone_unusable() will set the amount of free space and
	 * zone_unusable space.
	 *
	 * For regular filesystem, check for two cases, either we are full, and
	 * therefore don't need to bother with the caching work since we won't
	 * find any space, or we are empty, and we can just add all the space
	 * in and be done with it.  This saves us _a_lot_ of time, particularly
	 * in the full case.
	 */
	if (btrfs_is_zoned(info)) {
		btrfs_calc_zone_unusable(cache);
		/* Should not have any excluded extents. Just in case, though. */
		btrfs_free_excluded_extents(cache);
	} else if (cache->length == cache->used) {
		cache->cached = BTRFS_CACHE_FINISHED;
		btrfs_free_excluded_extents(cache);
	} else if (cache->used == 0) {
		cache->cached = BTRFS_CACHE_FINISHED;
		add_new_free_space(cache, cache->start,
				   cache->start + cache->length);
		btrfs_free_excluded_extents(cache);
	}

	ret = btrfs_add_block_group_cache(info, cache);
	if (ret) {
		btrfs_remove_free_space_cache(cache);
		goto error;
	}
	trace_btrfs_add_block_group(info, cache, 0);
<<<<<<< HEAD
	btrfs_update_space_info(info, cache->flags, cache->length,
				cache->used, cache->bytes_super,
				cache->zone_unusable, cache->zone_is_active,
				&space_info);

	cache->space_info = space_info;

	link_block_group(cache);
=======
	btrfs_add_bg_to_space_info(info, cache);
>>>>>>> 7365df19

	set_avail_alloc_bits(info, cache->flags);
	if (btrfs_chunk_writeable(info, cache->start)) {
		if (cache->used == 0) {
			ASSERT(list_empty(&cache->bg_list));
			if (btrfs_test_opt(info, DISCARD_ASYNC))
				btrfs_discard_queue_work(&info->discard_ctl, cache);
			else
				btrfs_mark_bg_unused(cache);
		}
	} else {
		inc_block_group_ro(cache, 1);
	}

	return 0;
error:
	btrfs_put_block_group(cache);
	return ret;
}

static int fill_dummy_bgs(struct btrfs_fs_info *fs_info)
{
	struct extent_map_tree *em_tree = &fs_info->mapping_tree;
	struct rb_node *node;
	int ret = 0;

	for (node = rb_first_cached(&em_tree->map); node; node = rb_next(node)) {
		struct extent_map *em;
		struct map_lookup *map;
		struct btrfs_block_group *bg;

		em = rb_entry(node, struct extent_map, rb_node);
		map = em->map_lookup;
		bg = btrfs_create_block_group_cache(fs_info, em->start);
		if (!bg) {
			ret = -ENOMEM;
			break;
		}

		/* Fill dummy cache as FULL */
		bg->length = em->len;
		bg->flags = map->type;
		bg->cached = BTRFS_CACHE_FINISHED;
		bg->used = em->len;
		bg->flags = map->type;
		ret = btrfs_add_block_group_cache(fs_info, bg);
		/*
		 * We may have some valid block group cache added already, in
		 * that case we skip to the next one.
		 */
		if (ret == -EEXIST) {
			ret = 0;
			btrfs_put_block_group(bg);
			continue;
		}

		if (ret) {
			btrfs_remove_free_space_cache(bg);
			btrfs_put_block_group(bg);
			break;
		}

<<<<<<< HEAD
		btrfs_update_space_info(fs_info, bg->flags, em->len, em->len,
					0, 0, false, &space_info);
		bg->space_info = space_info;
		link_block_group(bg);
=======
		btrfs_add_bg_to_space_info(fs_info, bg);
>>>>>>> 7365df19

		set_avail_alloc_bits(fs_info, bg->flags);
	}
	if (!ret)
		btrfs_init_global_block_rsv(fs_info);
	return ret;
}

int btrfs_read_block_groups(struct btrfs_fs_info *info)
{
	struct btrfs_root *root = btrfs_block_group_root(info);
	struct btrfs_path *path;
	int ret;
	struct btrfs_block_group *cache;
	struct btrfs_space_info *space_info;
	struct btrfs_key key;
	int need_clear = 0;
	u64 cache_gen;

	/*
	 * Either no extent root (with ibadroots rescue option) or we have
	 * unsupported RO options. The fs can never be mounted read-write, so no
	 * need to waste time searching block group items.
	 *
	 * This also allows new extent tree related changes to be RO compat,
	 * no need for a full incompat flag.
	 */
	if (!root || (btrfs_super_compat_ro_flags(info->super_copy) &
		      ~BTRFS_FEATURE_COMPAT_RO_SUPP))
		return fill_dummy_bgs(info);

	key.objectid = 0;
	key.offset = 0;
	key.type = BTRFS_BLOCK_GROUP_ITEM_KEY;
	path = btrfs_alloc_path();
	if (!path)
		return -ENOMEM;

	cache_gen = btrfs_super_cache_generation(info->super_copy);
	if (btrfs_test_opt(info, SPACE_CACHE) &&
	    btrfs_super_generation(info->super_copy) != cache_gen)
		need_clear = 1;
	if (btrfs_test_opt(info, CLEAR_CACHE))
		need_clear = 1;

	while (1) {
		struct btrfs_block_group_item bgi;
		struct extent_buffer *leaf;
		int slot;

		ret = find_first_block_group(info, path, &key);
		if (ret > 0)
			break;
		if (ret != 0)
			goto error;

		leaf = path->nodes[0];
		slot = path->slots[0];

		read_extent_buffer(leaf, &bgi, btrfs_item_ptr_offset(leaf, slot),
				   sizeof(bgi));

		btrfs_item_key_to_cpu(leaf, &key, slot);
		btrfs_release_path(path);
		ret = read_one_block_group(info, &bgi, &key, need_clear);
		if (ret < 0)
			goto error;
		key.objectid += key.offset;
		key.offset = 0;
	}
	btrfs_release_path(path);

	list_for_each_entry(space_info, &info->space_info, list) {
		int i;

		for (i = 0; i < BTRFS_NR_RAID_TYPES; i++) {
			if (list_empty(&space_info->block_groups[i]))
				continue;
			cache = list_first_entry(&space_info->block_groups[i],
						 struct btrfs_block_group,
						 list);
			btrfs_sysfs_add_block_group_type(cache);
		}

		if (!(btrfs_get_alloc_profile(info, space_info->flags) &
		      (BTRFS_BLOCK_GROUP_RAID10 |
		       BTRFS_BLOCK_GROUP_RAID1_MASK |
		       BTRFS_BLOCK_GROUP_RAID56_MASK |
		       BTRFS_BLOCK_GROUP_DUP)))
			continue;
		/*
		 * Avoid allocating from un-mirrored block group if there are
		 * mirrored block groups.
		 */
		list_for_each_entry(cache,
				&space_info->block_groups[BTRFS_RAID_RAID0],
				list)
			inc_block_group_ro(cache, 1);
		list_for_each_entry(cache,
				&space_info->block_groups[BTRFS_RAID_SINGLE],
				list)
			inc_block_group_ro(cache, 1);
	}

	btrfs_init_global_block_rsv(info);
	ret = check_chunk_block_group_mappings(info);
error:
	btrfs_free_path(path);
	/*
	 * We've hit some error while reading the extent tree, and have
	 * rescue=ibadroots mount option.
	 * Try to fill the tree using dummy block groups so that the user can
	 * continue to mount and grab their data.
	 */
	if (ret && btrfs_test_opt(info, IGNOREBADROOTS))
		ret = fill_dummy_bgs(info);
	return ret;
}

/*
 * This function, insert_block_group_item(), belongs to the phase 2 of chunk
 * allocation.
 *
 * See the comment at btrfs_chunk_alloc() for details about the chunk allocation
 * phases.
 */
static int insert_block_group_item(struct btrfs_trans_handle *trans,
				   struct btrfs_block_group *block_group)
{
	struct btrfs_fs_info *fs_info = trans->fs_info;
	struct btrfs_block_group_item bgi;
	struct btrfs_root *root = btrfs_block_group_root(fs_info);
	struct btrfs_key key;

	spin_lock(&block_group->lock);
	btrfs_set_stack_block_group_used(&bgi, block_group->used);
	btrfs_set_stack_block_group_chunk_objectid(&bgi,
						   block_group->global_root_id);
	btrfs_set_stack_block_group_flags(&bgi, block_group->flags);
	key.objectid = block_group->start;
	key.type = BTRFS_BLOCK_GROUP_ITEM_KEY;
	key.offset = block_group->length;
	spin_unlock(&block_group->lock);

	return btrfs_insert_item(trans, root, &key, &bgi, sizeof(bgi));
}

static int insert_dev_extent(struct btrfs_trans_handle *trans,
			    struct btrfs_device *device, u64 chunk_offset,
			    u64 start, u64 num_bytes)
{
	struct btrfs_fs_info *fs_info = device->fs_info;
	struct btrfs_root *root = fs_info->dev_root;
	struct btrfs_path *path;
	struct btrfs_dev_extent *extent;
	struct extent_buffer *leaf;
	struct btrfs_key key;
	int ret;

	WARN_ON(!test_bit(BTRFS_DEV_STATE_IN_FS_METADATA, &device->dev_state));
	WARN_ON(test_bit(BTRFS_DEV_STATE_REPLACE_TGT, &device->dev_state));
	path = btrfs_alloc_path();
	if (!path)
		return -ENOMEM;

	key.objectid = device->devid;
	key.type = BTRFS_DEV_EXTENT_KEY;
	key.offset = start;
	ret = btrfs_insert_empty_item(trans, root, path, &key, sizeof(*extent));
	if (ret)
		goto out;

	leaf = path->nodes[0];
	extent = btrfs_item_ptr(leaf, path->slots[0], struct btrfs_dev_extent);
	btrfs_set_dev_extent_chunk_tree(leaf, extent, BTRFS_CHUNK_TREE_OBJECTID);
	btrfs_set_dev_extent_chunk_objectid(leaf, extent,
					    BTRFS_FIRST_CHUNK_TREE_OBJECTID);
	btrfs_set_dev_extent_chunk_offset(leaf, extent, chunk_offset);

	btrfs_set_dev_extent_length(leaf, extent, num_bytes);
	btrfs_mark_buffer_dirty(leaf);
out:
	btrfs_free_path(path);
	return ret;
}

/*
 * This function belongs to phase 2.
 *
 * See the comment at btrfs_chunk_alloc() for details about the chunk allocation
 * phases.
 */
static int insert_dev_extents(struct btrfs_trans_handle *trans,
				   u64 chunk_offset, u64 chunk_size)
{
	struct btrfs_fs_info *fs_info = trans->fs_info;
	struct btrfs_device *device;
	struct extent_map *em;
	struct map_lookup *map;
	u64 dev_offset;
	u64 stripe_size;
	int i;
	int ret = 0;

	em = btrfs_get_chunk_map(fs_info, chunk_offset, chunk_size);
	if (IS_ERR(em))
		return PTR_ERR(em);

	map = em->map_lookup;
	stripe_size = em->orig_block_len;

	/*
	 * Take the device list mutex to prevent races with the final phase of
	 * a device replace operation that replaces the device object associated
	 * with the map's stripes, because the device object's id can change
	 * at any time during that final phase of the device replace operation
	 * (dev-replace.c:btrfs_dev_replace_finishing()), so we could grab the
	 * replaced device and then see it with an ID of BTRFS_DEV_REPLACE_DEVID,
	 * resulting in persisting a device extent item with such ID.
	 */
	mutex_lock(&fs_info->fs_devices->device_list_mutex);
	for (i = 0; i < map->num_stripes; i++) {
		device = map->stripes[i].dev;
		dev_offset = map->stripes[i].physical;

		ret = insert_dev_extent(trans, device, chunk_offset, dev_offset,
				       stripe_size);
		if (ret)
			break;
	}
	mutex_unlock(&fs_info->fs_devices->device_list_mutex);

	free_extent_map(em);
	return ret;
}

/*
 * This function, btrfs_create_pending_block_groups(), belongs to the phase 2 of
 * chunk allocation.
 *
 * See the comment at btrfs_chunk_alloc() for details about the chunk allocation
 * phases.
 */
void btrfs_create_pending_block_groups(struct btrfs_trans_handle *trans)
{
	struct btrfs_fs_info *fs_info = trans->fs_info;
	struct btrfs_block_group *block_group;
	int ret = 0;

	while (!list_empty(&trans->new_bgs)) {
		int index;

		block_group = list_first_entry(&trans->new_bgs,
					       struct btrfs_block_group,
					       bg_list);
		if (ret)
			goto next;

		index = btrfs_bg_flags_to_raid_index(block_group->flags);

		ret = insert_block_group_item(trans, block_group);
		if (ret)
			btrfs_abort_transaction(trans, ret);
		if (!test_bit(BLOCK_GROUP_FLAG_CHUNK_ITEM_INSERTED,
			      &block_group->runtime_flags)) {
			mutex_lock(&fs_info->chunk_mutex);
			ret = btrfs_chunk_alloc_add_chunk_item(trans, block_group);
			mutex_unlock(&fs_info->chunk_mutex);
			if (ret)
				btrfs_abort_transaction(trans, ret);
		}
		ret = insert_dev_extents(trans, block_group->start,
					 block_group->length);
		if (ret)
			btrfs_abort_transaction(trans, ret);
		add_block_group_free_space(trans, block_group);

		/*
		 * If we restriped during balance, we may have added a new raid
		 * type, so now add the sysfs entries when it is safe to do so.
		 * We don't have to worry about locking here as it's handled in
		 * btrfs_sysfs_add_block_group_type.
		 */
		if (block_group->space_info->block_group_kobjs[index] == NULL)
			btrfs_sysfs_add_block_group_type(block_group);

		/* Already aborted the transaction if it failed. */
next:
		btrfs_delayed_refs_rsv_release(fs_info, 1);
		list_del_init(&block_group->bg_list);
	}
	btrfs_trans_release_chunk_metadata(trans);
}

/*
 * For extent tree v2 we use the block_group_item->chunk_offset to point at our
 * global root id.  For v1 it's always set to BTRFS_FIRST_CHUNK_TREE_OBJECTID.
 */
static u64 calculate_global_root_id(struct btrfs_fs_info *fs_info, u64 offset)
{
	u64 div = SZ_1G;
	u64 index;

	if (!btrfs_fs_incompat(fs_info, EXTENT_TREE_V2))
		return BTRFS_FIRST_CHUNK_TREE_OBJECTID;

	/* If we have a smaller fs index based on 128MiB. */
	if (btrfs_super_total_bytes(fs_info->super_copy) <= (SZ_1G * 10ULL))
		div = SZ_128M;

	offset = div64_u64(offset, div);
	div64_u64_rem(offset, fs_info->nr_global_roots, &index);
	return index;
}

struct btrfs_block_group *btrfs_make_block_group(struct btrfs_trans_handle *trans,
						 u64 bytes_used, u64 type,
						 u64 chunk_offset, u64 size)
{
	struct btrfs_fs_info *fs_info = trans->fs_info;
	struct btrfs_block_group *cache;
	int ret;

	btrfs_set_log_full_commit(trans);

	cache = btrfs_create_block_group_cache(fs_info, chunk_offset);
	if (!cache)
		return ERR_PTR(-ENOMEM);

	cache->length = size;
	set_free_space_tree_thresholds(cache);
	cache->used = bytes_used;
	cache->flags = type;
	cache->cached = BTRFS_CACHE_FINISHED;
	cache->global_root_id = calculate_global_root_id(fs_info, cache->start);

	if (btrfs_fs_compat_ro(fs_info, FREE_SPACE_TREE))
		cache->needs_free_space = 1;

	ret = btrfs_load_block_group_zone_info(cache, true);
	if (ret) {
		btrfs_put_block_group(cache);
		return ERR_PTR(ret);
	}

	ret = exclude_super_stripes(cache);
	if (ret) {
		/* We may have excluded something, so call this just in case */
		btrfs_free_excluded_extents(cache);
		btrfs_put_block_group(cache);
		return ERR_PTR(ret);
	}

	add_new_free_space(cache, chunk_offset, chunk_offset + size);

	btrfs_free_excluded_extents(cache);

	/*
	 * Ensure the corresponding space_info object is created and
	 * assigned to our block group. We want our bg to be added to the rbtree
	 * with its ->space_info set.
	 */
	cache->space_info = btrfs_find_space_info(fs_info, cache->flags);
	ASSERT(cache->space_info);

	ret = btrfs_add_block_group_cache(fs_info, cache);
	if (ret) {
		btrfs_remove_free_space_cache(cache);
		btrfs_put_block_group(cache);
		return ERR_PTR(ret);
	}

	/*
	 * Now that our block group has its ->space_info set and is inserted in
	 * the rbtree, update the space info's counters.
	 */
	trace_btrfs_add_block_group(fs_info, cache, 1);
<<<<<<< HEAD
	btrfs_update_space_info(fs_info, cache->flags, size, bytes_used,
				cache->bytes_super, cache->zone_unusable,
				cache->zone_is_active, &cache->space_info);
=======
	btrfs_add_bg_to_space_info(fs_info, cache);
>>>>>>> 7365df19
	btrfs_update_global_block_rsv(fs_info);

#ifdef CONFIG_BTRFS_DEBUG
	if (btrfs_should_fragment_free_space(cache)) {
		u64 new_bytes_used = size - bytes_used;

		cache->space_info->bytes_used += new_bytes_used >> 1;
		fragment_free_space(cache);
	}
#endif

	list_add_tail(&cache->bg_list, &trans->new_bgs);
	trans->delayed_ref_updates++;
	btrfs_update_delayed_refs_rsv(trans);

	set_avail_alloc_bits(fs_info, type);
	return cache;
}

/*
 * Mark one block group RO, can be called several times for the same block
 * group.
 *
 * @cache:		the destination block group
 * @do_chunk_alloc:	whether need to do chunk pre-allocation, this is to
 * 			ensure we still have some free space after marking this
 * 			block group RO.
 */
int btrfs_inc_block_group_ro(struct btrfs_block_group *cache,
			     bool do_chunk_alloc)
{
	struct btrfs_fs_info *fs_info = cache->fs_info;
	struct btrfs_trans_handle *trans;
	struct btrfs_root *root = btrfs_block_group_root(fs_info);
	u64 alloc_flags;
	int ret;
	bool dirty_bg_running;

	/*
	 * This can only happen when we are doing read-only scrub on read-only
	 * mount.
	 * In that case we should not start a new transaction on read-only fs.
	 * Thus here we skip all chunk allocations.
	 */
	if (sb_rdonly(fs_info->sb)) {
		mutex_lock(&fs_info->ro_block_group_mutex);
		ret = inc_block_group_ro(cache, 0);
		mutex_unlock(&fs_info->ro_block_group_mutex);
		return ret;
	}

	do {
		trans = btrfs_join_transaction(root);
		if (IS_ERR(trans))
			return PTR_ERR(trans);

		dirty_bg_running = false;

		/*
		 * We're not allowed to set block groups readonly after the dirty
		 * block group cache has started writing.  If it already started,
		 * back off and let this transaction commit.
		 */
		mutex_lock(&fs_info->ro_block_group_mutex);
		if (test_bit(BTRFS_TRANS_DIRTY_BG_RUN, &trans->transaction->flags)) {
			u64 transid = trans->transid;

			mutex_unlock(&fs_info->ro_block_group_mutex);
			btrfs_end_transaction(trans);

			ret = btrfs_wait_for_commit(fs_info, transid);
			if (ret)
				return ret;
			dirty_bg_running = true;
		}
	} while (dirty_bg_running);

	if (do_chunk_alloc) {
		/*
		 * If we are changing raid levels, try to allocate a
		 * corresponding block group with the new raid level.
		 */
		alloc_flags = btrfs_get_alloc_profile(fs_info, cache->flags);
		if (alloc_flags != cache->flags) {
			ret = btrfs_chunk_alloc(trans, alloc_flags,
						CHUNK_ALLOC_FORCE);
			/*
			 * ENOSPC is allowed here, we may have enough space
			 * already allocated at the new raid level to carry on
			 */
			if (ret == -ENOSPC)
				ret = 0;
			if (ret < 0)
				goto out;
		}
	}

	ret = inc_block_group_ro(cache, 0);
	if (!do_chunk_alloc || ret == -ETXTBSY)
		goto unlock_out;
	if (!ret)
		goto out;
	alloc_flags = btrfs_get_alloc_profile(fs_info, cache->space_info->flags);
	ret = btrfs_chunk_alloc(trans, alloc_flags, CHUNK_ALLOC_FORCE);
	if (ret < 0)
		goto out;
	/*
	 * We have allocated a new chunk. We also need to activate that chunk to
	 * grant metadata tickets for zoned filesystem.
	 */
	ret = btrfs_zoned_activate_one_bg(fs_info, cache->space_info, true);
	if (ret < 0)
		goto out;

	ret = inc_block_group_ro(cache, 0);
	if (ret == -ETXTBSY)
		goto unlock_out;
out:
	if (cache->flags & BTRFS_BLOCK_GROUP_SYSTEM) {
		alloc_flags = btrfs_get_alloc_profile(fs_info, cache->flags);
		mutex_lock(&fs_info->chunk_mutex);
		check_system_chunk(trans, alloc_flags);
		mutex_unlock(&fs_info->chunk_mutex);
	}
unlock_out:
	mutex_unlock(&fs_info->ro_block_group_mutex);

	btrfs_end_transaction(trans);
	return ret;
}

void btrfs_dec_block_group_ro(struct btrfs_block_group *cache)
{
	struct btrfs_space_info *sinfo = cache->space_info;
	u64 num_bytes;

	BUG_ON(!cache->ro);

	spin_lock(&sinfo->lock);
	spin_lock(&cache->lock);
	if (!--cache->ro) {
		if (btrfs_is_zoned(cache->fs_info)) {
			/* Migrate zone_unusable bytes back */
			cache->zone_unusable =
				(cache->alloc_offset - cache->used) +
				(cache->length - cache->zone_capacity);
			sinfo->bytes_zone_unusable += cache->zone_unusable;
			sinfo->bytes_readonly -= cache->zone_unusable;
		}
		num_bytes = cache->length - cache->reserved -
			    cache->pinned - cache->bytes_super -
			    cache->zone_unusable - cache->used;
		sinfo->bytes_readonly -= num_bytes;
		list_del_init(&cache->ro_list);
	}
	spin_unlock(&cache->lock);
	spin_unlock(&sinfo->lock);
}

static int update_block_group_item(struct btrfs_trans_handle *trans,
				   struct btrfs_path *path,
				   struct btrfs_block_group *cache)
{
	struct btrfs_fs_info *fs_info = trans->fs_info;
	int ret;
	struct btrfs_root *root = btrfs_block_group_root(fs_info);
	unsigned long bi;
	struct extent_buffer *leaf;
	struct btrfs_block_group_item bgi;
	struct btrfs_key key;

	key.objectid = cache->start;
	key.type = BTRFS_BLOCK_GROUP_ITEM_KEY;
	key.offset = cache->length;

	ret = btrfs_search_slot(trans, root, &key, path, 0, 1);
	if (ret) {
		if (ret > 0)
			ret = -ENOENT;
		goto fail;
	}

	leaf = path->nodes[0];
	bi = btrfs_item_ptr_offset(leaf, path->slots[0]);
	btrfs_set_stack_block_group_used(&bgi, cache->used);
	btrfs_set_stack_block_group_chunk_objectid(&bgi,
						   cache->global_root_id);
	btrfs_set_stack_block_group_flags(&bgi, cache->flags);
	write_extent_buffer(leaf, &bgi, bi, sizeof(bgi));
	btrfs_mark_buffer_dirty(leaf);
fail:
	btrfs_release_path(path);
	return ret;

}

static int cache_save_setup(struct btrfs_block_group *block_group,
			    struct btrfs_trans_handle *trans,
			    struct btrfs_path *path)
{
	struct btrfs_fs_info *fs_info = block_group->fs_info;
	struct btrfs_root *root = fs_info->tree_root;
	struct inode *inode = NULL;
	struct extent_changeset *data_reserved = NULL;
	u64 alloc_hint = 0;
	int dcs = BTRFS_DC_ERROR;
	u64 cache_size = 0;
	int retries = 0;
	int ret = 0;

	if (!btrfs_test_opt(fs_info, SPACE_CACHE))
		return 0;

	/*
	 * If this block group is smaller than 100 megs don't bother caching the
	 * block group.
	 */
	if (block_group->length < (100 * SZ_1M)) {
		spin_lock(&block_group->lock);
		block_group->disk_cache_state = BTRFS_DC_WRITTEN;
		spin_unlock(&block_group->lock);
		return 0;
	}

	if (TRANS_ABORTED(trans))
		return 0;
again:
	inode = lookup_free_space_inode(block_group, path);
	if (IS_ERR(inode) && PTR_ERR(inode) != -ENOENT) {
		ret = PTR_ERR(inode);
		btrfs_release_path(path);
		goto out;
	}

	if (IS_ERR(inode)) {
		BUG_ON(retries);
		retries++;

		if (block_group->ro)
			goto out_free;

		ret = create_free_space_inode(trans, block_group, path);
		if (ret)
			goto out_free;
		goto again;
	}

	/*
	 * We want to set the generation to 0, that way if anything goes wrong
	 * from here on out we know not to trust this cache when we load up next
	 * time.
	 */
	BTRFS_I(inode)->generation = 0;
	ret = btrfs_update_inode(trans, root, BTRFS_I(inode));
	if (ret) {
		/*
		 * So theoretically we could recover from this, simply set the
		 * super cache generation to 0 so we know to invalidate the
		 * cache, but then we'd have to keep track of the block groups
		 * that fail this way so we know we _have_ to reset this cache
		 * before the next commit or risk reading stale cache.  So to
		 * limit our exposure to horrible edge cases lets just abort the
		 * transaction, this only happens in really bad situations
		 * anyway.
		 */
		btrfs_abort_transaction(trans, ret);
		goto out_put;
	}
	WARN_ON(ret);

	/* We've already setup this transaction, go ahead and exit */
	if (block_group->cache_generation == trans->transid &&
	    i_size_read(inode)) {
		dcs = BTRFS_DC_SETUP;
		goto out_put;
	}

	if (i_size_read(inode) > 0) {
		ret = btrfs_check_trunc_cache_free_space(fs_info,
					&fs_info->global_block_rsv);
		if (ret)
			goto out_put;

		ret = btrfs_truncate_free_space_cache(trans, NULL, inode);
		if (ret)
			goto out_put;
	}

	spin_lock(&block_group->lock);
	if (block_group->cached != BTRFS_CACHE_FINISHED ||
	    !btrfs_test_opt(fs_info, SPACE_CACHE)) {
		/*
		 * don't bother trying to write stuff out _if_
		 * a) we're not cached,
		 * b) we're with nospace_cache mount option,
		 * c) we're with v2 space_cache (FREE_SPACE_TREE).
		 */
		dcs = BTRFS_DC_WRITTEN;
		spin_unlock(&block_group->lock);
		goto out_put;
	}
	spin_unlock(&block_group->lock);

	/*
	 * We hit an ENOSPC when setting up the cache in this transaction, just
	 * skip doing the setup, we've already cleared the cache so we're safe.
	 */
	if (test_bit(BTRFS_TRANS_CACHE_ENOSPC, &trans->transaction->flags)) {
		ret = -ENOSPC;
		goto out_put;
	}

	/*
	 * Try to preallocate enough space based on how big the block group is.
	 * Keep in mind this has to include any pinned space which could end up
	 * taking up quite a bit since it's not folded into the other space
	 * cache.
	 */
	cache_size = div_u64(block_group->length, SZ_256M);
	if (!cache_size)
		cache_size = 1;

	cache_size *= 16;
	cache_size *= fs_info->sectorsize;

	ret = btrfs_check_data_free_space(BTRFS_I(inode), &data_reserved, 0,
					  cache_size, false);
	if (ret)
		goto out_put;

	ret = btrfs_prealloc_file_range_trans(inode, trans, 0, 0, cache_size,
					      cache_size, cache_size,
					      &alloc_hint);
	/*
	 * Our cache requires contiguous chunks so that we don't modify a bunch
	 * of metadata or split extents when writing the cache out, which means
	 * we can enospc if we are heavily fragmented in addition to just normal
	 * out of space conditions.  So if we hit this just skip setting up any
	 * other block groups for this transaction, maybe we'll unpin enough
	 * space the next time around.
	 */
	if (!ret)
		dcs = BTRFS_DC_SETUP;
	else if (ret == -ENOSPC)
		set_bit(BTRFS_TRANS_CACHE_ENOSPC, &trans->transaction->flags);

out_put:
	iput(inode);
out_free:
	btrfs_release_path(path);
out:
	spin_lock(&block_group->lock);
	if (!ret && dcs == BTRFS_DC_SETUP)
		block_group->cache_generation = trans->transid;
	block_group->disk_cache_state = dcs;
	spin_unlock(&block_group->lock);

	extent_changeset_free(data_reserved);
	return ret;
}

int btrfs_setup_space_cache(struct btrfs_trans_handle *trans)
{
	struct btrfs_fs_info *fs_info = trans->fs_info;
	struct btrfs_block_group *cache, *tmp;
	struct btrfs_transaction *cur_trans = trans->transaction;
	struct btrfs_path *path;

	if (list_empty(&cur_trans->dirty_bgs) ||
	    !btrfs_test_opt(fs_info, SPACE_CACHE))
		return 0;

	path = btrfs_alloc_path();
	if (!path)
		return -ENOMEM;

	/* Could add new block groups, use _safe just in case */
	list_for_each_entry_safe(cache, tmp, &cur_trans->dirty_bgs,
				 dirty_list) {
		if (cache->disk_cache_state == BTRFS_DC_CLEAR)
			cache_save_setup(cache, trans, path);
	}

	btrfs_free_path(path);
	return 0;
}

/*
 * Transaction commit does final block group cache writeback during a critical
 * section where nothing is allowed to change the FS.  This is required in
 * order for the cache to actually match the block group, but can introduce a
 * lot of latency into the commit.
 *
 * So, btrfs_start_dirty_block_groups is here to kick off block group cache IO.
 * There's a chance we'll have to redo some of it if the block group changes
 * again during the commit, but it greatly reduces the commit latency by
 * getting rid of the easy block groups while we're still allowing others to
 * join the commit.
 */
int btrfs_start_dirty_block_groups(struct btrfs_trans_handle *trans)
{
	struct btrfs_fs_info *fs_info = trans->fs_info;
	struct btrfs_block_group *cache;
	struct btrfs_transaction *cur_trans = trans->transaction;
	int ret = 0;
	int should_put;
	struct btrfs_path *path = NULL;
	LIST_HEAD(dirty);
	struct list_head *io = &cur_trans->io_bgs;
	int loops = 0;

	spin_lock(&cur_trans->dirty_bgs_lock);
	if (list_empty(&cur_trans->dirty_bgs)) {
		spin_unlock(&cur_trans->dirty_bgs_lock);
		return 0;
	}
	list_splice_init(&cur_trans->dirty_bgs, &dirty);
	spin_unlock(&cur_trans->dirty_bgs_lock);

again:
	/* Make sure all the block groups on our dirty list actually exist */
	btrfs_create_pending_block_groups(trans);

	if (!path) {
		path = btrfs_alloc_path();
		if (!path) {
			ret = -ENOMEM;
			goto out;
		}
	}

	/*
	 * cache_write_mutex is here only to save us from balance or automatic
	 * removal of empty block groups deleting this block group while we are
	 * writing out the cache
	 */
	mutex_lock(&trans->transaction->cache_write_mutex);
	while (!list_empty(&dirty)) {
		bool drop_reserve = true;

		cache = list_first_entry(&dirty, struct btrfs_block_group,
					 dirty_list);
		/*
		 * This can happen if something re-dirties a block group that
		 * is already under IO.  Just wait for it to finish and then do
		 * it all again
		 */
		if (!list_empty(&cache->io_list)) {
			list_del_init(&cache->io_list);
			btrfs_wait_cache_io(trans, cache, path);
			btrfs_put_block_group(cache);
		}


		/*
		 * btrfs_wait_cache_io uses the cache->dirty_list to decide if
		 * it should update the cache_state.  Don't delete until after
		 * we wait.
		 *
		 * Since we're not running in the commit critical section
		 * we need the dirty_bgs_lock to protect from update_block_group
		 */
		spin_lock(&cur_trans->dirty_bgs_lock);
		list_del_init(&cache->dirty_list);
		spin_unlock(&cur_trans->dirty_bgs_lock);

		should_put = 1;

		cache_save_setup(cache, trans, path);

		if (cache->disk_cache_state == BTRFS_DC_SETUP) {
			cache->io_ctl.inode = NULL;
			ret = btrfs_write_out_cache(trans, cache, path);
			if (ret == 0 && cache->io_ctl.inode) {
				should_put = 0;

				/*
				 * The cache_write_mutex is protecting the
				 * io_list, also refer to the definition of
				 * btrfs_transaction::io_bgs for more details
				 */
				list_add_tail(&cache->io_list, io);
			} else {
				/*
				 * If we failed to write the cache, the
				 * generation will be bad and life goes on
				 */
				ret = 0;
			}
		}
		if (!ret) {
			ret = update_block_group_item(trans, path, cache);
			/*
			 * Our block group might still be attached to the list
			 * of new block groups in the transaction handle of some
			 * other task (struct btrfs_trans_handle->new_bgs). This
			 * means its block group item isn't yet in the extent
			 * tree. If this happens ignore the error, as we will
			 * try again later in the critical section of the
			 * transaction commit.
			 */
			if (ret == -ENOENT) {
				ret = 0;
				spin_lock(&cur_trans->dirty_bgs_lock);
				if (list_empty(&cache->dirty_list)) {
					list_add_tail(&cache->dirty_list,
						      &cur_trans->dirty_bgs);
					btrfs_get_block_group(cache);
					drop_reserve = false;
				}
				spin_unlock(&cur_trans->dirty_bgs_lock);
			} else if (ret) {
				btrfs_abort_transaction(trans, ret);
			}
		}

		/* If it's not on the io list, we need to put the block group */
		if (should_put)
			btrfs_put_block_group(cache);
		if (drop_reserve)
			btrfs_delayed_refs_rsv_release(fs_info, 1);
		/*
		 * Avoid blocking other tasks for too long. It might even save
		 * us from writing caches for block groups that are going to be
		 * removed.
		 */
		mutex_unlock(&trans->transaction->cache_write_mutex);
		if (ret)
			goto out;
		mutex_lock(&trans->transaction->cache_write_mutex);
	}
	mutex_unlock(&trans->transaction->cache_write_mutex);

	/*
	 * Go through delayed refs for all the stuff we've just kicked off
	 * and then loop back (just once)
	 */
	if (!ret)
		ret = btrfs_run_delayed_refs(trans, 0);
	if (!ret && loops == 0) {
		loops++;
		spin_lock(&cur_trans->dirty_bgs_lock);
		list_splice_init(&cur_trans->dirty_bgs, &dirty);
		/*
		 * dirty_bgs_lock protects us from concurrent block group
		 * deletes too (not just cache_write_mutex).
		 */
		if (!list_empty(&dirty)) {
			spin_unlock(&cur_trans->dirty_bgs_lock);
			goto again;
		}
		spin_unlock(&cur_trans->dirty_bgs_lock);
	}
out:
	if (ret < 0) {
		spin_lock(&cur_trans->dirty_bgs_lock);
		list_splice_init(&dirty, &cur_trans->dirty_bgs);
		spin_unlock(&cur_trans->dirty_bgs_lock);
		btrfs_cleanup_dirty_bgs(cur_trans, fs_info);
	}

	btrfs_free_path(path);
	return ret;
}

int btrfs_write_dirty_block_groups(struct btrfs_trans_handle *trans)
{
	struct btrfs_fs_info *fs_info = trans->fs_info;
	struct btrfs_block_group *cache;
	struct btrfs_transaction *cur_trans = trans->transaction;
	int ret = 0;
	int should_put;
	struct btrfs_path *path;
	struct list_head *io = &cur_trans->io_bgs;

	path = btrfs_alloc_path();
	if (!path)
		return -ENOMEM;

	/*
	 * Even though we are in the critical section of the transaction commit,
	 * we can still have concurrent tasks adding elements to this
	 * transaction's list of dirty block groups. These tasks correspond to
	 * endio free space workers started when writeback finishes for a
	 * space cache, which run inode.c:btrfs_finish_ordered_io(), and can
	 * allocate new block groups as a result of COWing nodes of the root
	 * tree when updating the free space inode. The writeback for the space
	 * caches is triggered by an earlier call to
	 * btrfs_start_dirty_block_groups() and iterations of the following
	 * loop.
	 * Also we want to do the cache_save_setup first and then run the
	 * delayed refs to make sure we have the best chance at doing this all
	 * in one shot.
	 */
	spin_lock(&cur_trans->dirty_bgs_lock);
	while (!list_empty(&cur_trans->dirty_bgs)) {
		cache = list_first_entry(&cur_trans->dirty_bgs,
					 struct btrfs_block_group,
					 dirty_list);

		/*
		 * This can happen if cache_save_setup re-dirties a block group
		 * that is already under IO.  Just wait for it to finish and
		 * then do it all again
		 */
		if (!list_empty(&cache->io_list)) {
			spin_unlock(&cur_trans->dirty_bgs_lock);
			list_del_init(&cache->io_list);
			btrfs_wait_cache_io(trans, cache, path);
			btrfs_put_block_group(cache);
			spin_lock(&cur_trans->dirty_bgs_lock);
		}

		/*
		 * Don't remove from the dirty list until after we've waited on
		 * any pending IO
		 */
		list_del_init(&cache->dirty_list);
		spin_unlock(&cur_trans->dirty_bgs_lock);
		should_put = 1;

		cache_save_setup(cache, trans, path);

		if (!ret)
			ret = btrfs_run_delayed_refs(trans,
						     (unsigned long) -1);

		if (!ret && cache->disk_cache_state == BTRFS_DC_SETUP) {
			cache->io_ctl.inode = NULL;
			ret = btrfs_write_out_cache(trans, cache, path);
			if (ret == 0 && cache->io_ctl.inode) {
				should_put = 0;
				list_add_tail(&cache->io_list, io);
			} else {
				/*
				 * If we failed to write the cache, the
				 * generation will be bad and life goes on
				 */
				ret = 0;
			}
		}
		if (!ret) {
			ret = update_block_group_item(trans, path, cache);
			/*
			 * One of the free space endio workers might have
			 * created a new block group while updating a free space
			 * cache's inode (at inode.c:btrfs_finish_ordered_io())
			 * and hasn't released its transaction handle yet, in
			 * which case the new block group is still attached to
			 * its transaction handle and its creation has not
			 * finished yet (no block group item in the extent tree
			 * yet, etc). If this is the case, wait for all free
			 * space endio workers to finish and retry. This is a
			 * very rare case so no need for a more efficient and
			 * complex approach.
			 */
			if (ret == -ENOENT) {
				wait_event(cur_trans->writer_wait,
				   atomic_read(&cur_trans->num_writers) == 1);
				ret = update_block_group_item(trans, path, cache);
			}
			if (ret)
				btrfs_abort_transaction(trans, ret);
		}

		/* If its not on the io list, we need to put the block group */
		if (should_put)
			btrfs_put_block_group(cache);
		btrfs_delayed_refs_rsv_release(fs_info, 1);
		spin_lock(&cur_trans->dirty_bgs_lock);
	}
	spin_unlock(&cur_trans->dirty_bgs_lock);

	/*
	 * Refer to the definition of io_bgs member for details why it's safe
	 * to use it without any locking
	 */
	while (!list_empty(io)) {
		cache = list_first_entry(io, struct btrfs_block_group,
					 io_list);
		list_del_init(&cache->io_list);
		btrfs_wait_cache_io(trans, cache, path);
		btrfs_put_block_group(cache);
	}

	btrfs_free_path(path);
	return ret;
}

static inline bool should_reclaim_block_group(struct btrfs_block_group *bg,
					      u64 bytes_freed)
{
	const struct btrfs_space_info *space_info = bg->space_info;
	const int reclaim_thresh = READ_ONCE(space_info->bg_reclaim_threshold);
	const u64 new_val = bg->used;
	const u64 old_val = new_val + bytes_freed;
	u64 thresh;

	if (reclaim_thresh == 0)
		return false;

	thresh = div_factor_fine(bg->length, reclaim_thresh);

	/*
	 * If we were below the threshold before don't reclaim, we are likely a
	 * brand new block group and we don't want to relocate new block groups.
	 */
	if (old_val < thresh)
		return false;
	if (new_val >= thresh)
		return false;
	return true;
}

int btrfs_update_block_group(struct btrfs_trans_handle *trans,
			     u64 bytenr, u64 num_bytes, bool alloc)
{
	struct btrfs_fs_info *info = trans->fs_info;
	struct btrfs_block_group *cache = NULL;
	u64 total = num_bytes;
	u64 old_val;
	u64 byte_in_group;
	int factor;
	int ret = 0;

	/* Block accounting for super block */
	spin_lock(&info->delalloc_root_lock);
	old_val = btrfs_super_bytes_used(info->super_copy);
	if (alloc)
		old_val += num_bytes;
	else
		old_val -= num_bytes;
	btrfs_set_super_bytes_used(info->super_copy, old_val);
	spin_unlock(&info->delalloc_root_lock);

	while (total) {
		bool reclaim;

		cache = btrfs_lookup_block_group(info, bytenr);
		if (!cache) {
			ret = -ENOENT;
			break;
		}
		factor = btrfs_bg_type_to_factor(cache->flags);

		/*
		 * If this block group has free space cache written out, we
		 * need to make sure to load it if we are removing space.  This
		 * is because we need the unpinning stage to actually add the
		 * space back to the block group, otherwise we will leak space.
		 */
		if (!alloc && !btrfs_block_group_done(cache))
			btrfs_cache_block_group(cache, true);

		byte_in_group = bytenr - cache->start;
		WARN_ON(byte_in_group > cache->length);

		spin_lock(&cache->space_info->lock);
		spin_lock(&cache->lock);

		if (btrfs_test_opt(info, SPACE_CACHE) &&
		    cache->disk_cache_state < BTRFS_DC_CLEAR)
			cache->disk_cache_state = BTRFS_DC_CLEAR;

		old_val = cache->used;
		num_bytes = min(total, cache->length - byte_in_group);
		if (alloc) {
			old_val += num_bytes;
			cache->used = old_val;
			cache->reserved -= num_bytes;
			cache->space_info->bytes_reserved -= num_bytes;
			cache->space_info->bytes_used += num_bytes;
			cache->space_info->disk_used += num_bytes * factor;
			spin_unlock(&cache->lock);
			spin_unlock(&cache->space_info->lock);
		} else {
			old_val -= num_bytes;
			cache->used = old_val;
			cache->pinned += num_bytes;
			btrfs_space_info_update_bytes_pinned(info,
					cache->space_info, num_bytes);
			cache->space_info->bytes_used -= num_bytes;
			cache->space_info->disk_used -= num_bytes * factor;

			reclaim = should_reclaim_block_group(cache, num_bytes);
			spin_unlock(&cache->lock);
			spin_unlock(&cache->space_info->lock);

			set_extent_dirty(&trans->transaction->pinned_extents,
					 bytenr, bytenr + num_bytes - 1,
					 GFP_NOFS | __GFP_NOFAIL);
		}

		spin_lock(&trans->transaction->dirty_bgs_lock);
		if (list_empty(&cache->dirty_list)) {
			list_add_tail(&cache->dirty_list,
				      &trans->transaction->dirty_bgs);
			trans->delayed_ref_updates++;
			btrfs_get_block_group(cache);
		}
		spin_unlock(&trans->transaction->dirty_bgs_lock);

		/*
		 * No longer have used bytes in this block group, queue it for
		 * deletion. We do this after adding the block group to the
		 * dirty list to avoid races between cleaner kthread and space
		 * cache writeout.
		 */
		if (!alloc && old_val == 0) {
			if (!btrfs_test_opt(info, DISCARD_ASYNC))
				btrfs_mark_bg_unused(cache);
		} else if (!alloc && reclaim) {
			btrfs_mark_bg_to_reclaim(cache);
		}

		btrfs_put_block_group(cache);
		total -= num_bytes;
		bytenr += num_bytes;
	}

	/* Modified block groups are accounted for in the delayed_refs_rsv. */
	btrfs_update_delayed_refs_rsv(trans);
	return ret;
}

/**
 * btrfs_add_reserved_bytes - update the block_group and space info counters
 * @cache:	The cache we are manipulating
 * @ram_bytes:  The number of bytes of file content, and will be same to
 *              @num_bytes except for the compress path.
 * @num_bytes:	The number of bytes in question
 * @delalloc:   The blocks are allocated for the delalloc write
 *
 * This is called by the allocator when it reserves space. If this is a
 * reservation and the block group has become read only we cannot make the
 * reservation and return -EAGAIN, otherwise this function always succeeds.
 */
int btrfs_add_reserved_bytes(struct btrfs_block_group *cache,
			     u64 ram_bytes, u64 num_bytes, int delalloc)
{
	struct btrfs_space_info *space_info = cache->space_info;
	int ret = 0;

	spin_lock(&space_info->lock);
	spin_lock(&cache->lock);
	if (cache->ro) {
		ret = -EAGAIN;
	} else {
		cache->reserved += num_bytes;
		space_info->bytes_reserved += num_bytes;
		trace_btrfs_space_reservation(cache->fs_info, "space_info",
					      space_info->flags, num_bytes, 1);
		btrfs_space_info_update_bytes_may_use(cache->fs_info,
						      space_info, -ram_bytes);
		if (delalloc)
			cache->delalloc_bytes += num_bytes;

		/*
		 * Compression can use less space than we reserved, so wake
		 * tickets if that happens
		 */
		if (num_bytes < ram_bytes)
			btrfs_try_granting_tickets(cache->fs_info, space_info);
	}
	spin_unlock(&cache->lock);
	spin_unlock(&space_info->lock);
	return ret;
}

/**
 * btrfs_free_reserved_bytes - update the block_group and space info counters
 * @cache:      The cache we are manipulating
 * @num_bytes:  The number of bytes in question
 * @delalloc:   The blocks are allocated for the delalloc write
 *
 * This is called by somebody who is freeing space that was never actually used
 * on disk.  For example if you reserve some space for a new leaf in transaction
 * A and before transaction A commits you free that leaf, you call this with
 * reserve set to 0 in order to clear the reservation.
 */
void btrfs_free_reserved_bytes(struct btrfs_block_group *cache,
			       u64 num_bytes, int delalloc)
{
	struct btrfs_space_info *space_info = cache->space_info;

	spin_lock(&space_info->lock);
	spin_lock(&cache->lock);
	if (cache->ro)
		space_info->bytes_readonly += num_bytes;
	cache->reserved -= num_bytes;
	space_info->bytes_reserved -= num_bytes;
	space_info->max_extent_size = 0;

	if (delalloc)
		cache->delalloc_bytes -= num_bytes;
	spin_unlock(&cache->lock);

	btrfs_try_granting_tickets(cache->fs_info, space_info);
	spin_unlock(&space_info->lock);
}

static void force_metadata_allocation(struct btrfs_fs_info *info)
{
	struct list_head *head = &info->space_info;
	struct btrfs_space_info *found;

	list_for_each_entry(found, head, list) {
		if (found->flags & BTRFS_BLOCK_GROUP_METADATA)
			found->force_alloc = CHUNK_ALLOC_FORCE;
	}
}

static int should_alloc_chunk(struct btrfs_fs_info *fs_info,
			      struct btrfs_space_info *sinfo, int force)
{
	u64 bytes_used = btrfs_space_info_used(sinfo, false);
	u64 thresh;

	if (force == CHUNK_ALLOC_FORCE)
		return 1;

	/*
	 * in limited mode, we want to have some free space up to
	 * about 1% of the FS size.
	 */
	if (force == CHUNK_ALLOC_LIMITED) {
		thresh = btrfs_super_total_bytes(fs_info->super_copy);
		thresh = max_t(u64, SZ_64M, div_factor_fine(thresh, 1));

		if (sinfo->total_bytes - bytes_used < thresh)
			return 1;
	}

	if (bytes_used + SZ_2M < div_factor(sinfo->total_bytes, 8))
		return 0;
	return 1;
}

int btrfs_force_chunk_alloc(struct btrfs_trans_handle *trans, u64 type)
{
	u64 alloc_flags = btrfs_get_alloc_profile(trans->fs_info, type);

	return btrfs_chunk_alloc(trans, alloc_flags, CHUNK_ALLOC_FORCE);
}

static struct btrfs_block_group *do_chunk_alloc(struct btrfs_trans_handle *trans, u64 flags)
{
	struct btrfs_block_group *bg;
	int ret;

	/*
	 * Check if we have enough space in the system space info because we
	 * will need to update device items in the chunk btree and insert a new
	 * chunk item in the chunk btree as well. This will allocate a new
	 * system block group if needed.
	 */
	check_system_chunk(trans, flags);

	bg = btrfs_create_chunk(trans, flags);
	if (IS_ERR(bg)) {
		ret = PTR_ERR(bg);
		goto out;
	}

	ret = btrfs_chunk_alloc_add_chunk_item(trans, bg);
	/*
	 * Normally we are not expected to fail with -ENOSPC here, since we have
	 * previously reserved space in the system space_info and allocated one
	 * new system chunk if necessary. However there are three exceptions:
	 *
	 * 1) We may have enough free space in the system space_info but all the
	 *    existing system block groups have a profile which can not be used
	 *    for extent allocation.
	 *
	 *    This happens when mounting in degraded mode. For example we have a
	 *    RAID1 filesystem with 2 devices, lose one device and mount the fs
	 *    using the other device in degraded mode. If we then allocate a chunk,
	 *    we may have enough free space in the existing system space_info, but
	 *    none of the block groups can be used for extent allocation since they
	 *    have a RAID1 profile, and because we are in degraded mode with a
	 *    single device, we are forced to allocate a new system chunk with a
	 *    SINGLE profile. Making check_system_chunk() iterate over all system
	 *    block groups and check if they have a usable profile and enough space
	 *    can be slow on very large filesystems, so we tolerate the -ENOSPC and
	 *    try again after forcing allocation of a new system chunk. Like this
	 *    we avoid paying the cost of that search in normal circumstances, when
	 *    we were not mounted in degraded mode;
	 *
	 * 2) We had enough free space info the system space_info, and one suitable
	 *    block group to allocate from when we called check_system_chunk()
	 *    above. However right after we called it, the only system block group
	 *    with enough free space got turned into RO mode by a running scrub,
	 *    and in this case we have to allocate a new one and retry. We only
	 *    need do this allocate and retry once, since we have a transaction
	 *    handle and scrub uses the commit root to search for block groups;
	 *
	 * 3) We had one system block group with enough free space when we called
	 *    check_system_chunk(), but after that, right before we tried to
	 *    allocate the last extent buffer we needed, a discard operation came
	 *    in and it temporarily removed the last free space entry from the
	 *    block group (discard removes a free space entry, discards it, and
	 *    then adds back the entry to the block group cache).
	 */
	if (ret == -ENOSPC) {
		const u64 sys_flags = btrfs_system_alloc_profile(trans->fs_info);
		struct btrfs_block_group *sys_bg;

		sys_bg = btrfs_create_chunk(trans, sys_flags);
		if (IS_ERR(sys_bg)) {
			ret = PTR_ERR(sys_bg);
			btrfs_abort_transaction(trans, ret);
			goto out;
		}

		ret = btrfs_chunk_alloc_add_chunk_item(trans, sys_bg);
		if (ret) {
			btrfs_abort_transaction(trans, ret);
			goto out;
		}

		ret = btrfs_chunk_alloc_add_chunk_item(trans, bg);
		if (ret) {
			btrfs_abort_transaction(trans, ret);
			goto out;
		}
	} else if (ret) {
		btrfs_abort_transaction(trans, ret);
		goto out;
	}
out:
	btrfs_trans_release_chunk_metadata(trans);

	if (ret)
		return ERR_PTR(ret);

	btrfs_get_block_group(bg);
	return bg;
}

/*
 * Chunk allocation is done in 2 phases:
 *
 * 1) Phase 1 - through btrfs_chunk_alloc() we allocate device extents for
 *    the chunk, the chunk mapping, create its block group and add the items
 *    that belong in the chunk btree to it - more specifically, we need to
 *    update device items in the chunk btree and add a new chunk item to it.
 *
 * 2) Phase 2 - through btrfs_create_pending_block_groups(), we add the block
 *    group item to the extent btree and the device extent items to the devices
 *    btree.
 *
 * This is done to prevent deadlocks. For example when COWing a node from the
 * extent btree we are holding a write lock on the node's parent and if we
 * trigger chunk allocation and attempted to insert the new block group item
 * in the extent btree right way, we could deadlock because the path for the
 * insertion can include that parent node. At first glance it seems impossible
 * to trigger chunk allocation after starting a transaction since tasks should
 * reserve enough transaction units (metadata space), however while that is true
 * most of the time, chunk allocation may still be triggered for several reasons:
 *
 * 1) When reserving metadata, we check if there is enough free space in the
 *    metadata space_info and therefore don't trigger allocation of a new chunk.
 *    However later when the task actually tries to COW an extent buffer from
 *    the extent btree or from the device btree for example, it is forced to
 *    allocate a new block group (chunk) because the only one that had enough
 *    free space was just turned to RO mode by a running scrub for example (or
 *    device replace, block group reclaim thread, etc), so we can not use it
 *    for allocating an extent and end up being forced to allocate a new one;
 *
 * 2) Because we only check that the metadata space_info has enough free bytes,
 *    we end up not allocating a new metadata chunk in that case. However if
 *    the filesystem was mounted in degraded mode, none of the existing block
 *    groups might be suitable for extent allocation due to their incompatible
 *    profile (for e.g. mounting a 2 devices filesystem, where all block groups
 *    use a RAID1 profile, in degraded mode using a single device). In this case
 *    when the task attempts to COW some extent buffer of the extent btree for
 *    example, it will trigger allocation of a new metadata block group with a
 *    suitable profile (SINGLE profile in the example of the degraded mount of
 *    the RAID1 filesystem);
 *
 * 3) The task has reserved enough transaction units / metadata space, but when
 *    it attempts to COW an extent buffer from the extent or device btree for
 *    example, it does not find any free extent in any metadata block group,
 *    therefore forced to try to allocate a new metadata block group.
 *    This is because some other task allocated all available extents in the
 *    meanwhile - this typically happens with tasks that don't reserve space
 *    properly, either intentionally or as a bug. One example where this is
 *    done intentionally is fsync, as it does not reserve any transaction units
 *    and ends up allocating a variable number of metadata extents for log
 *    tree extent buffers;
 *
 * 4) The task has reserved enough transaction units / metadata space, but right
 *    before it tries to allocate the last extent buffer it needs, a discard
 *    operation comes in and, temporarily, removes the last free space entry from
 *    the only metadata block group that had free space (discard starts by
 *    removing a free space entry from a block group, then does the discard
 *    operation and, once it's done, it adds back the free space entry to the
 *    block group).
 *
 * We also need this 2 phases setup when adding a device to a filesystem with
 * a seed device - we must create new metadata and system chunks without adding
 * any of the block group items to the chunk, extent and device btrees. If we
 * did not do it this way, we would get ENOSPC when attempting to update those
 * btrees, since all the chunks from the seed device are read-only.
 *
 * Phase 1 does the updates and insertions to the chunk btree because if we had
 * it done in phase 2 and have a thundering herd of tasks allocating chunks in
 * parallel, we risk having too many system chunks allocated by many tasks if
 * many tasks reach phase 1 without the previous ones completing phase 2. In the
 * extreme case this leads to exhaustion of the system chunk array in the
 * superblock. This is easier to trigger if using a btree node/leaf size of 64K
 * and with RAID filesystems (so we have more device items in the chunk btree).
 * This has happened before and commit eafa4fd0ad0607 ("btrfs: fix exhaustion of
 * the system chunk array due to concurrent allocations") provides more details.
 *
 * Allocation of system chunks does not happen through this function. A task that
 * needs to update the chunk btree (the only btree that uses system chunks), must
 * preallocate chunk space by calling either check_system_chunk() or
 * btrfs_reserve_chunk_metadata() - the former is used when allocating a data or
 * metadata chunk or when removing a chunk, while the later is used before doing
 * a modification to the chunk btree - use cases for the later are adding,
 * removing and resizing a device as well as relocation of a system chunk.
 * See the comment below for more details.
 *
 * The reservation of system space, done through check_system_chunk(), as well
 * as all the updates and insertions into the chunk btree must be done while
 * holding fs_info->chunk_mutex. This is important to guarantee that while COWing
 * an extent buffer from the chunks btree we never trigger allocation of a new
 * system chunk, which would result in a deadlock (trying to lock twice an
 * extent buffer of the chunk btree, first time before triggering the chunk
 * allocation and the second time during chunk allocation while attempting to
 * update the chunks btree). The system chunk array is also updated while holding
 * that mutex. The same logic applies to removing chunks - we must reserve system
 * space, update the chunk btree and the system chunk array in the superblock
 * while holding fs_info->chunk_mutex.
 *
 * This function, btrfs_chunk_alloc(), belongs to phase 1.
 *
 * If @force is CHUNK_ALLOC_FORCE:
 *    - return 1 if it successfully allocates a chunk,
 *    - return errors including -ENOSPC otherwise.
 * If @force is NOT CHUNK_ALLOC_FORCE:
 *    - return 0 if it doesn't need to allocate a new chunk,
 *    - return 1 if it successfully allocates a chunk,
 *    - return errors including -ENOSPC otherwise.
 */
int btrfs_chunk_alloc(struct btrfs_trans_handle *trans, u64 flags,
		      enum btrfs_chunk_alloc_enum force)
{
	struct btrfs_fs_info *fs_info = trans->fs_info;
	struct btrfs_space_info *space_info;
	struct btrfs_block_group *ret_bg;
	bool wait_for_alloc = false;
	bool should_alloc = false;
	bool from_extent_allocation = false;
	int ret = 0;

	if (force == CHUNK_ALLOC_FORCE_FOR_EXTENT) {
		from_extent_allocation = true;
		force = CHUNK_ALLOC_FORCE;
	}

	/* Don't re-enter if we're already allocating a chunk */
	if (trans->allocating_chunk)
		return -ENOSPC;
	/*
	 * Allocation of system chunks can not happen through this path, as we
	 * could end up in a deadlock if we are allocating a data or metadata
	 * chunk and there is another task modifying the chunk btree.
	 *
	 * This is because while we are holding the chunk mutex, we will attempt
	 * to add the new chunk item to the chunk btree or update an existing
	 * device item in the chunk btree, while the other task that is modifying
	 * the chunk btree is attempting to COW an extent buffer while holding a
	 * lock on it and on its parent - if the COW operation triggers a system
	 * chunk allocation, then we can deadlock because we are holding the
	 * chunk mutex and we may need to access that extent buffer or its parent
	 * in order to add the chunk item or update a device item.
	 *
	 * Tasks that want to modify the chunk tree should reserve system space
	 * before updating the chunk btree, by calling either
	 * btrfs_reserve_chunk_metadata() or check_system_chunk().
	 * It's possible that after a task reserves the space, it still ends up
	 * here - this happens in the cases described above at do_chunk_alloc().
	 * The task will have to either retry or fail.
	 */
	if (flags & BTRFS_BLOCK_GROUP_SYSTEM)
		return -ENOSPC;

	space_info = btrfs_find_space_info(fs_info, flags);
	ASSERT(space_info);

	do {
		spin_lock(&space_info->lock);
		if (force < space_info->force_alloc)
			force = space_info->force_alloc;
		should_alloc = should_alloc_chunk(fs_info, space_info, force);
		if (space_info->full) {
			/* No more free physical space */
			if (should_alloc)
				ret = -ENOSPC;
			else
				ret = 0;
			spin_unlock(&space_info->lock);
			return ret;
		} else if (!should_alloc) {
			spin_unlock(&space_info->lock);
			return 0;
		} else if (space_info->chunk_alloc) {
			/*
			 * Someone is already allocating, so we need to block
			 * until this someone is finished and then loop to
			 * recheck if we should continue with our allocation
			 * attempt.
			 */
			wait_for_alloc = true;
			force = CHUNK_ALLOC_NO_FORCE;
			spin_unlock(&space_info->lock);
			mutex_lock(&fs_info->chunk_mutex);
			mutex_unlock(&fs_info->chunk_mutex);
		} else {
			/* Proceed with allocation */
			space_info->chunk_alloc = 1;
			wait_for_alloc = false;
			spin_unlock(&space_info->lock);
		}

		cond_resched();
	} while (wait_for_alloc);

	mutex_lock(&fs_info->chunk_mutex);
	trans->allocating_chunk = true;

	/*
	 * If we have mixed data/metadata chunks we want to make sure we keep
	 * allocating mixed chunks instead of individual chunks.
	 */
	if (btrfs_mixed_space_info(space_info))
		flags |= (BTRFS_BLOCK_GROUP_DATA | BTRFS_BLOCK_GROUP_METADATA);

	/*
	 * if we're doing a data chunk, go ahead and make sure that
	 * we keep a reasonable number of metadata chunks allocated in the
	 * FS as well.
	 */
	if (flags & BTRFS_BLOCK_GROUP_DATA && fs_info->metadata_ratio) {
		fs_info->data_chunk_allocations++;
		if (!(fs_info->data_chunk_allocations %
		      fs_info->metadata_ratio))
			force_metadata_allocation(fs_info);
	}

	ret_bg = do_chunk_alloc(trans, flags);
	trans->allocating_chunk = false;

	if (IS_ERR(ret_bg)) {
		ret = PTR_ERR(ret_bg);
	} else if (from_extent_allocation) {
		/*
		 * New block group is likely to be used soon. Try to activate
		 * it now. Failure is OK for now.
		 */
		btrfs_zone_activate(ret_bg);
	}

	if (!ret)
		btrfs_put_block_group(ret_bg);

	spin_lock(&space_info->lock);
	if (ret < 0) {
		if (ret == -ENOSPC)
			space_info->full = 1;
		else
			goto out;
	} else {
		ret = 1;
		space_info->max_extent_size = 0;
	}

	space_info->force_alloc = CHUNK_ALLOC_NO_FORCE;
out:
	space_info->chunk_alloc = 0;
	spin_unlock(&space_info->lock);
	mutex_unlock(&fs_info->chunk_mutex);

	return ret;
}

static u64 get_profile_num_devs(struct btrfs_fs_info *fs_info, u64 type)
{
	u64 num_dev;

	num_dev = btrfs_raid_array[btrfs_bg_flags_to_raid_index(type)].devs_max;
	if (!num_dev)
		num_dev = fs_info->fs_devices->rw_devices;

	return num_dev;
}

static void reserve_chunk_space(struct btrfs_trans_handle *trans,
				u64 bytes,
				u64 type)
{
	struct btrfs_fs_info *fs_info = trans->fs_info;
	struct btrfs_space_info *info;
	u64 left;
	int ret = 0;

	/*
	 * Needed because we can end up allocating a system chunk and for an
	 * atomic and race free space reservation in the chunk block reserve.
	 */
	lockdep_assert_held(&fs_info->chunk_mutex);

	info = btrfs_find_space_info(fs_info, BTRFS_BLOCK_GROUP_SYSTEM);
	spin_lock(&info->lock);
	left = info->total_bytes - btrfs_space_info_used(info, true);
	spin_unlock(&info->lock);

	if (left < bytes && btrfs_test_opt(fs_info, ENOSPC_DEBUG)) {
		btrfs_info(fs_info, "left=%llu, need=%llu, flags=%llu",
			   left, bytes, type);
		btrfs_dump_space_info(fs_info, info, 0, 0);
	}

	if (left < bytes) {
		u64 flags = btrfs_system_alloc_profile(fs_info);
		struct btrfs_block_group *bg;

		/*
		 * Ignore failure to create system chunk. We might end up not
		 * needing it, as we might not need to COW all nodes/leafs from
		 * the paths we visit in the chunk tree (they were already COWed
		 * or created in the current transaction for example).
		 */
		bg = btrfs_create_chunk(trans, flags);
		if (IS_ERR(bg)) {
			ret = PTR_ERR(bg);
		} else {
			/*
			 * We have a new chunk. We also need to activate it for
			 * zoned filesystem.
			 */
			ret = btrfs_zoned_activate_one_bg(fs_info, info, true);
			if (ret < 0)
				return;

			/*
			 * If we fail to add the chunk item here, we end up
			 * trying again at phase 2 of chunk allocation, at
			 * btrfs_create_pending_block_groups(). So ignore
			 * any error here. An ENOSPC here could happen, due to
			 * the cases described at do_chunk_alloc() - the system
			 * block group we just created was just turned into RO
			 * mode by a scrub for example, or a running discard
			 * temporarily removed its free space entries, etc.
			 */
			btrfs_chunk_alloc_add_chunk_item(trans, bg);
		}
	}

	if (!ret) {
		ret = btrfs_block_rsv_add(fs_info,
					  &fs_info->chunk_block_rsv,
					  bytes, BTRFS_RESERVE_NO_FLUSH);
		if (!ret)
			trans->chunk_bytes_reserved += bytes;
	}
}

/*
 * Reserve space in the system space for allocating or removing a chunk.
 * The caller must be holding fs_info->chunk_mutex.
 */
void check_system_chunk(struct btrfs_trans_handle *trans, u64 type)
{
	struct btrfs_fs_info *fs_info = trans->fs_info;
	const u64 num_devs = get_profile_num_devs(fs_info, type);
	u64 bytes;

	/* num_devs device items to update and 1 chunk item to add or remove. */
	bytes = btrfs_calc_metadata_size(fs_info, num_devs) +
		btrfs_calc_insert_metadata_size(fs_info, 1);

	reserve_chunk_space(trans, bytes, type);
}

/*
 * Reserve space in the system space, if needed, for doing a modification to the
 * chunk btree.
 *
 * @trans:		A transaction handle.
 * @is_item_insertion:	Indicate if the modification is for inserting a new item
 *			in the chunk btree or if it's for the deletion or update
 *			of an existing item.
 *
 * This is used in a context where we need to update the chunk btree outside
 * block group allocation and removal, to avoid a deadlock with a concurrent
 * task that is allocating a metadata or data block group and therefore needs to
 * update the chunk btree while holding the chunk mutex. After the update to the
 * chunk btree is done, btrfs_trans_release_chunk_metadata() should be called.
 *
 */
void btrfs_reserve_chunk_metadata(struct btrfs_trans_handle *trans,
				  bool is_item_insertion)
{
	struct btrfs_fs_info *fs_info = trans->fs_info;
	u64 bytes;

	if (is_item_insertion)
		bytes = btrfs_calc_insert_metadata_size(fs_info, 1);
	else
		bytes = btrfs_calc_metadata_size(fs_info, 1);

	mutex_lock(&fs_info->chunk_mutex);
	reserve_chunk_space(trans, bytes, BTRFS_BLOCK_GROUP_SYSTEM);
	mutex_unlock(&fs_info->chunk_mutex);
}

void btrfs_put_block_group_cache(struct btrfs_fs_info *info)
{
	struct btrfs_block_group *block_group;

	block_group = btrfs_lookup_first_block_group(info, 0);
	while (block_group) {
		btrfs_wait_block_group_cache_done(block_group);
		spin_lock(&block_group->lock);
		if (test_and_clear_bit(BLOCK_GROUP_FLAG_IREF,
				       &block_group->runtime_flags)) {
			struct inode *inode = block_group->inode;

			block_group->inode = NULL;
			spin_unlock(&block_group->lock);

			ASSERT(block_group->io_ctl.inode == NULL);
			iput(inode);
		} else {
			spin_unlock(&block_group->lock);
		}
		block_group = btrfs_next_block_group(block_group);
	}
}

/*
 * Must be called only after stopping all workers, since we could have block
 * group caching kthreads running, and therefore they could race with us if we
 * freed the block groups before stopping them.
 */
int btrfs_free_block_groups(struct btrfs_fs_info *info)
{
	struct btrfs_block_group *block_group;
	struct btrfs_space_info *space_info;
	struct btrfs_caching_control *caching_ctl;
	struct rb_node *n;

	write_lock(&info->block_group_cache_lock);
	while (!list_empty(&info->caching_block_groups)) {
		caching_ctl = list_entry(info->caching_block_groups.next,
					 struct btrfs_caching_control, list);
		list_del(&caching_ctl->list);
		btrfs_put_caching_control(caching_ctl);
	}
	write_unlock(&info->block_group_cache_lock);

	spin_lock(&info->unused_bgs_lock);
	while (!list_empty(&info->unused_bgs)) {
		block_group = list_first_entry(&info->unused_bgs,
					       struct btrfs_block_group,
					       bg_list);
		list_del_init(&block_group->bg_list);
		btrfs_put_block_group(block_group);
	}

	while (!list_empty(&info->reclaim_bgs)) {
		block_group = list_first_entry(&info->reclaim_bgs,
					       struct btrfs_block_group,
					       bg_list);
		list_del_init(&block_group->bg_list);
		btrfs_put_block_group(block_group);
	}
	spin_unlock(&info->unused_bgs_lock);

	spin_lock(&info->zone_active_bgs_lock);
	while (!list_empty(&info->zone_active_bgs)) {
		block_group = list_first_entry(&info->zone_active_bgs,
					       struct btrfs_block_group,
					       active_bg_list);
		list_del_init(&block_group->active_bg_list);
		btrfs_put_block_group(block_group);
	}
	spin_unlock(&info->zone_active_bgs_lock);

	write_lock(&info->block_group_cache_lock);
	while ((n = rb_last(&info->block_group_cache_tree.rb_root)) != NULL) {
		block_group = rb_entry(n, struct btrfs_block_group,
				       cache_node);
		rb_erase_cached(&block_group->cache_node,
				&info->block_group_cache_tree);
		RB_CLEAR_NODE(&block_group->cache_node);
		write_unlock(&info->block_group_cache_lock);

		down_write(&block_group->space_info->groups_sem);
		list_del(&block_group->list);
		up_write(&block_group->space_info->groups_sem);

		/*
		 * We haven't cached this block group, which means we could
		 * possibly have excluded extents on this block group.
		 */
		if (block_group->cached == BTRFS_CACHE_NO ||
		    block_group->cached == BTRFS_CACHE_ERROR)
			btrfs_free_excluded_extents(block_group);

		btrfs_remove_free_space_cache(block_group);
		ASSERT(block_group->cached != BTRFS_CACHE_STARTED);
		ASSERT(list_empty(&block_group->dirty_list));
		ASSERT(list_empty(&block_group->io_list));
		ASSERT(list_empty(&block_group->bg_list));
		ASSERT(refcount_read(&block_group->refs) == 1);
		ASSERT(block_group->swap_extents == 0);
		btrfs_put_block_group(block_group);

		write_lock(&info->block_group_cache_lock);
	}
	write_unlock(&info->block_group_cache_lock);

	btrfs_release_global_block_rsv(info);

	while (!list_empty(&info->space_info)) {
		space_info = list_entry(info->space_info.next,
					struct btrfs_space_info,
					list);

		/*
		 * Do not hide this behind enospc_debug, this is actually
		 * important and indicates a real bug if this happens.
		 */
		if (WARN_ON(space_info->bytes_pinned > 0 ||
			    space_info->bytes_may_use > 0))
			btrfs_dump_space_info(info, space_info, 0, 0);

		/*
		 * If there was a failure to cleanup a log tree, very likely due
		 * to an IO failure on a writeback attempt of one or more of its
		 * extent buffers, we could not do proper (and cheap) unaccounting
		 * of their reserved space, so don't warn on bytes_reserved > 0 in
		 * that case.
		 */
		if (!(space_info->flags & BTRFS_BLOCK_GROUP_METADATA) ||
		    !BTRFS_FS_LOG_CLEANUP_ERROR(info)) {
			if (WARN_ON(space_info->bytes_reserved > 0))
				btrfs_dump_space_info(info, space_info, 0, 0);
		}

		WARN_ON(space_info->reclaim_size > 0);
		list_del(&space_info->list);
		btrfs_sysfs_remove_space_info(space_info);
	}
	return 0;
}

void btrfs_freeze_block_group(struct btrfs_block_group *cache)
{
	atomic_inc(&cache->frozen);
}

void btrfs_unfreeze_block_group(struct btrfs_block_group *block_group)
{
	struct btrfs_fs_info *fs_info = block_group->fs_info;
	struct extent_map_tree *em_tree;
	struct extent_map *em;
	bool cleanup;

	spin_lock(&block_group->lock);
	cleanup = (atomic_dec_and_test(&block_group->frozen) &&
		   test_bit(BLOCK_GROUP_FLAG_REMOVED, &block_group->runtime_flags));
	spin_unlock(&block_group->lock);

	if (cleanup) {
		em_tree = &fs_info->mapping_tree;
		write_lock(&em_tree->lock);
		em = lookup_extent_mapping(em_tree, block_group->start,
					   1);
		BUG_ON(!em); /* logic error, can't happen */
		remove_extent_mapping(em_tree, em);
		write_unlock(&em_tree->lock);

		/* once for us and once for the tree */
		free_extent_map(em);
		free_extent_map(em);

		/*
		 * We may have left one free space entry and other possible
		 * tasks trimming this block group have left 1 entry each one.
		 * Free them if any.
		 */
		btrfs_remove_free_space_cache(block_group);
	}
}

bool btrfs_inc_block_group_swap_extents(struct btrfs_block_group *bg)
{
	bool ret = true;

	spin_lock(&bg->lock);
	if (bg->ro)
		ret = false;
	else
		bg->swap_extents++;
	spin_unlock(&bg->lock);

	return ret;
}

void btrfs_dec_block_group_swap_extents(struct btrfs_block_group *bg, int amount)
{
	spin_lock(&bg->lock);
	ASSERT(!bg->ro);
	ASSERT(bg->swap_extents >= amount);
	bg->swap_extents -= amount;
	spin_unlock(&bg->lock);
}<|MERGE_RESOLUTION|>--- conflicted
+++ resolved
@@ -1025,21 +1025,13 @@
 			< block_group->zone_unusable);
 		WARN_ON(block_group->space_info->disk_total
 			< block_group->length * factor);
-<<<<<<< HEAD
-		WARN_ON(block_group->zone_is_active &&
-=======
 		WARN_ON(test_bit(BLOCK_GROUP_FLAG_ZONE_IS_ACTIVE,
 				 &block_group->runtime_flags) &&
->>>>>>> 7365df19
 			block_group->space_info->active_total_bytes
 			< block_group->length);
 	}
 	block_group->space_info->total_bytes -= block_group->length;
-<<<<<<< HEAD
-	if (block_group->zone_is_active)
-=======
 	if (test_bit(BLOCK_GROUP_FLAG_ZONE_IS_ACTIVE, &block_group->runtime_flags))
->>>>>>> 7365df19
 		block_group->space_info->active_total_bytes -= block_group->length;
 	block_group->space_info->bytes_readonly -=
 		(block_group->length - block_group->zone_unusable);
@@ -2090,18 +2082,7 @@
 		goto error;
 	}
 	trace_btrfs_add_block_group(info, cache, 0);
-<<<<<<< HEAD
-	btrfs_update_space_info(info, cache->flags, cache->length,
-				cache->used, cache->bytes_super,
-				cache->zone_unusable, cache->zone_is_active,
-				&space_info);
-
-	cache->space_info = space_info;
-
-	link_block_group(cache);
-=======
 	btrfs_add_bg_to_space_info(info, cache);
->>>>>>> 7365df19
 
 	set_avail_alloc_bits(info, cache->flags);
 	if (btrfs_chunk_writeable(info, cache->start)) {
@@ -2164,14 +2145,7 @@
 			break;
 		}
 
-<<<<<<< HEAD
-		btrfs_update_space_info(fs_info, bg->flags, em->len, em->len,
-					0, 0, false, &space_info);
-		bg->space_info = space_info;
-		link_block_group(bg);
-=======
 		btrfs_add_bg_to_space_info(fs_info, bg);
->>>>>>> 7365df19
 
 		set_avail_alloc_bits(fs_info, bg->flags);
 	}
@@ -2549,13 +2523,7 @@
 	 * the rbtree, update the space info's counters.
 	 */
 	trace_btrfs_add_block_group(fs_info, cache, 1);
-<<<<<<< HEAD
-	btrfs_update_space_info(fs_info, cache->flags, size, bytes_used,
-				cache->bytes_super, cache->zone_unusable,
-				cache->zone_is_active, &cache->space_info);
-=======
 	btrfs_add_bg_to_space_info(fs_info, cache);
->>>>>>> 7365df19
 	btrfs_update_global_block_rsv(fs_info);
 
 #ifdef CONFIG_BTRFS_DEBUG
