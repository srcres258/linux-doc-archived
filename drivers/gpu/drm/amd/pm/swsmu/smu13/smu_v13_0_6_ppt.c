--- conflicted
+++ resolved
@@ -133,10 +133,7 @@
 	MSG_MAP(SetSoftMaxGfxClk,                    PPSMC_MSG_SetSoftMaxGfxClk,                0),
 	MSG_MAP(PrepareMp1ForUnload,                 PPSMC_MSG_PrepareForDriverUnload,          0),
 	MSG_MAP(GetCTFLimit,                         PPSMC_MSG_GetCTFLimit,                     0),
-<<<<<<< HEAD
-=======
 	MSG_MAP(ClearMcaOnRead,	                     PPSMC_MSG_ClearMcaOnRead,                  0),
->>>>>>> addd7aef
 };
 
 static const struct cmn2asic_mapping smu_v13_0_6_clk_map[SMU_CLK_COUNT] = {
