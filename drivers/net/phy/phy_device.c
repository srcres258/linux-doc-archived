// SPDX-License-Identifier: GPL-2.0+
/* Framework for finding and configuring PHYs.
 * Also contains generic PHY driver
 *
 * Author: Andy Fleming
 *
 * Copyright (c) 2004 Freescale Semiconductor, Inc.
 */

#define pr_fmt(fmt) KBUILD_MODNAME ": " fmt

#include <linux/acpi.h>
#include <linux/bitmap.h>
#include <linux/delay.h>
#include <linux/errno.h>
#include <linux/etherdevice.h>
#include <linux/ethtool.h>
#include <linux/init.h>
#include <linux/interrupt.h>
#include <linux/io.h>
#include <linux/kernel.h>
#include <linux/list.h>
#include <linux/mdio.h>
#include <linux/mii.h>
#include <linux/mm.h>
#include <linux/module.h>
#include <linux/of.h>
#include <linux/netdevice.h>
#include <linux/phy.h>
#include <linux/phy_led_triggers.h>
#include <linux/pse-pd/pse.h>
#include <linux/property.h>
#include <linux/sfp.h>
#include <linux/skbuff.h>
#include <linux/slab.h>
#include <linux/string.h>
#include <linux/uaccess.h>
#include <linux/unistd.h>

MODULE_DESCRIPTION("PHY library");
MODULE_AUTHOR("Andy Fleming");
MODULE_LICENSE("GPL");

__ETHTOOL_DECLARE_LINK_MODE_MASK(phy_basic_features) __ro_after_init;
EXPORT_SYMBOL_GPL(phy_basic_features);

__ETHTOOL_DECLARE_LINK_MODE_MASK(phy_basic_t1_features) __ro_after_init;
EXPORT_SYMBOL_GPL(phy_basic_t1_features);

__ETHTOOL_DECLARE_LINK_MODE_MASK(phy_basic_t1s_p2mp_features) __ro_after_init;
EXPORT_SYMBOL_GPL(phy_basic_t1s_p2mp_features);

__ETHTOOL_DECLARE_LINK_MODE_MASK(phy_gbit_features) __ro_after_init;
EXPORT_SYMBOL_GPL(phy_gbit_features);

__ETHTOOL_DECLARE_LINK_MODE_MASK(phy_gbit_fibre_features) __ro_after_init;
EXPORT_SYMBOL_GPL(phy_gbit_fibre_features);

__ETHTOOL_DECLARE_LINK_MODE_MASK(phy_gbit_all_ports_features) __ro_after_init;
EXPORT_SYMBOL_GPL(phy_gbit_all_ports_features);

__ETHTOOL_DECLARE_LINK_MODE_MASK(phy_10gbit_features) __ro_after_init;
EXPORT_SYMBOL_GPL(phy_10gbit_features);

__ETHTOOL_DECLARE_LINK_MODE_MASK(phy_10gbit_fec_features) __ro_after_init;
EXPORT_SYMBOL_GPL(phy_10gbit_fec_features);

const int phy_basic_ports_array[3] = {
	ETHTOOL_LINK_MODE_Autoneg_BIT,
	ETHTOOL_LINK_MODE_TP_BIT,
	ETHTOOL_LINK_MODE_MII_BIT,
};
EXPORT_SYMBOL_GPL(phy_basic_ports_array);

const int phy_fibre_port_array[1] = {
	ETHTOOL_LINK_MODE_FIBRE_BIT,
};
EXPORT_SYMBOL_GPL(phy_fibre_port_array);

const int phy_all_ports_features_array[7] = {
	ETHTOOL_LINK_MODE_Autoneg_BIT,
	ETHTOOL_LINK_MODE_TP_BIT,
	ETHTOOL_LINK_MODE_MII_BIT,
	ETHTOOL_LINK_MODE_FIBRE_BIT,
	ETHTOOL_LINK_MODE_AUI_BIT,
	ETHTOOL_LINK_MODE_BNC_BIT,
	ETHTOOL_LINK_MODE_Backplane_BIT,
};
EXPORT_SYMBOL_GPL(phy_all_ports_features_array);

const int phy_10_100_features_array[4] = {
	ETHTOOL_LINK_MODE_10baseT_Half_BIT,
	ETHTOOL_LINK_MODE_10baseT_Full_BIT,
	ETHTOOL_LINK_MODE_100baseT_Half_BIT,
	ETHTOOL_LINK_MODE_100baseT_Full_BIT,
};
EXPORT_SYMBOL_GPL(phy_10_100_features_array);

const int phy_basic_t1_features_array[3] = {
	ETHTOOL_LINK_MODE_TP_BIT,
	ETHTOOL_LINK_MODE_10baseT1L_Full_BIT,
	ETHTOOL_LINK_MODE_100baseT1_Full_BIT,
};
EXPORT_SYMBOL_GPL(phy_basic_t1_features_array);

const int phy_basic_t1s_p2mp_features_array[2] = {
	ETHTOOL_LINK_MODE_TP_BIT,
	ETHTOOL_LINK_MODE_10baseT1S_P2MP_Half_BIT,
};
EXPORT_SYMBOL_GPL(phy_basic_t1s_p2mp_features_array);

const int phy_gbit_features_array[2] = {
	ETHTOOL_LINK_MODE_1000baseT_Half_BIT,
	ETHTOOL_LINK_MODE_1000baseT_Full_BIT,
};
EXPORT_SYMBOL_GPL(phy_gbit_features_array);

const int phy_10gbit_features_array[1] = {
	ETHTOOL_LINK_MODE_10000baseT_Full_BIT,
};
EXPORT_SYMBOL_GPL(phy_10gbit_features_array);

static const int phy_10gbit_fec_features_array[1] = {
	ETHTOOL_LINK_MODE_10000baseR_FEC_BIT,
};

__ETHTOOL_DECLARE_LINK_MODE_MASK(phy_10gbit_full_features) __ro_after_init;
EXPORT_SYMBOL_GPL(phy_10gbit_full_features);

static const int phy_10gbit_full_features_array[] = {
	ETHTOOL_LINK_MODE_10baseT_Full_BIT,
	ETHTOOL_LINK_MODE_100baseT_Full_BIT,
	ETHTOOL_LINK_MODE_1000baseT_Full_BIT,
	ETHTOOL_LINK_MODE_10000baseT_Full_BIT,
};

static const int phy_eee_cap1_features_array[] = {
	ETHTOOL_LINK_MODE_100baseT_Full_BIT,
	ETHTOOL_LINK_MODE_1000baseT_Full_BIT,
	ETHTOOL_LINK_MODE_10000baseT_Full_BIT,
	ETHTOOL_LINK_MODE_1000baseKX_Full_BIT,
	ETHTOOL_LINK_MODE_10000baseKX4_Full_BIT,
	ETHTOOL_LINK_MODE_10000baseKR_Full_BIT,
};

__ETHTOOL_DECLARE_LINK_MODE_MASK(phy_eee_cap1_features) __ro_after_init;
EXPORT_SYMBOL_GPL(phy_eee_cap1_features);

static void features_init(void)
{
	/* 10/100 half/full*/
	linkmode_set_bit_array(phy_basic_ports_array,
			       ARRAY_SIZE(phy_basic_ports_array),
			       phy_basic_features);
	linkmode_set_bit_array(phy_10_100_features_array,
			       ARRAY_SIZE(phy_10_100_features_array),
			       phy_basic_features);

	/* 100 full, TP */
	linkmode_set_bit_array(phy_basic_t1_features_array,
			       ARRAY_SIZE(phy_basic_t1_features_array),
			       phy_basic_t1_features);

	/* 10 half, P2MP, TP */
	linkmode_set_bit_array(phy_basic_t1s_p2mp_features_array,
			       ARRAY_SIZE(phy_basic_t1s_p2mp_features_array),
			       phy_basic_t1s_p2mp_features);

	/* 10/100 half/full + 1000 half/full */
	linkmode_set_bit_array(phy_basic_ports_array,
			       ARRAY_SIZE(phy_basic_ports_array),
			       phy_gbit_features);
	linkmode_set_bit_array(phy_10_100_features_array,
			       ARRAY_SIZE(phy_10_100_features_array),
			       phy_gbit_features);
	linkmode_set_bit_array(phy_gbit_features_array,
			       ARRAY_SIZE(phy_gbit_features_array),
			       phy_gbit_features);

	/* 10/100 half/full + 1000 half/full + fibre*/
	linkmode_set_bit_array(phy_basic_ports_array,
			       ARRAY_SIZE(phy_basic_ports_array),
			       phy_gbit_fibre_features);
	linkmode_set_bit_array(phy_10_100_features_array,
			       ARRAY_SIZE(phy_10_100_features_array),
			       phy_gbit_fibre_features);
	linkmode_set_bit_array(phy_gbit_features_array,
			       ARRAY_SIZE(phy_gbit_features_array),
			       phy_gbit_fibre_features);
	linkmode_set_bit_array(phy_fibre_port_array,
			       ARRAY_SIZE(phy_fibre_port_array),
			       phy_gbit_fibre_features);

	/* 10/100 half/full + 1000 half/full + TP/MII/FIBRE/AUI/BNC/Backplane*/
	linkmode_set_bit_array(phy_all_ports_features_array,
			       ARRAY_SIZE(phy_all_ports_features_array),
			       phy_gbit_all_ports_features);
	linkmode_set_bit_array(phy_10_100_features_array,
			       ARRAY_SIZE(phy_10_100_features_array),
			       phy_gbit_all_ports_features);
	linkmode_set_bit_array(phy_gbit_features_array,
			       ARRAY_SIZE(phy_gbit_features_array),
			       phy_gbit_all_ports_features);

	/* 10/100 half/full + 1000 half/full + 10G full*/
	linkmode_set_bit_array(phy_all_ports_features_array,
			       ARRAY_SIZE(phy_all_ports_features_array),
			       phy_10gbit_features);
	linkmode_set_bit_array(phy_10_100_features_array,
			       ARRAY_SIZE(phy_10_100_features_array),
			       phy_10gbit_features);
	linkmode_set_bit_array(phy_gbit_features_array,
			       ARRAY_SIZE(phy_gbit_features_array),
			       phy_10gbit_features);
	linkmode_set_bit_array(phy_10gbit_features_array,
			       ARRAY_SIZE(phy_10gbit_features_array),
			       phy_10gbit_features);

	/* 10/100/1000/10G full */
	linkmode_set_bit_array(phy_all_ports_features_array,
			       ARRAY_SIZE(phy_all_ports_features_array),
			       phy_10gbit_full_features);
	linkmode_set_bit_array(phy_10gbit_full_features_array,
			       ARRAY_SIZE(phy_10gbit_full_features_array),
			       phy_10gbit_full_features);
	/* 10G FEC only */
	linkmode_set_bit_array(phy_10gbit_fec_features_array,
			       ARRAY_SIZE(phy_10gbit_fec_features_array),
			       phy_10gbit_fec_features);
	linkmode_set_bit_array(phy_eee_cap1_features_array,
			       ARRAY_SIZE(phy_eee_cap1_features_array),
			       phy_eee_cap1_features);

}

void phy_device_free(struct phy_device *phydev)
{
	put_device(&phydev->mdio.dev);
}
EXPORT_SYMBOL(phy_device_free);

static void phy_mdio_device_free(struct mdio_device *mdiodev)
{
	struct phy_device *phydev;

	phydev = container_of(mdiodev, struct phy_device, mdio);
	phy_device_free(phydev);
}

static void phy_device_release(struct device *dev)
{
	fwnode_handle_put(dev->fwnode);
	kfree(to_phy_device(dev));
}

static void phy_mdio_device_remove(struct mdio_device *mdiodev)
{
	struct phy_device *phydev;

	phydev = container_of(mdiodev, struct phy_device, mdio);
	phy_device_remove(phydev);
}

static struct phy_driver genphy_driver;

static LIST_HEAD(phy_fixup_list);
static DEFINE_MUTEX(phy_fixup_lock);

static bool mdio_bus_phy_may_suspend(struct phy_device *phydev)
{
	struct device_driver *drv = phydev->mdio.dev.driver;
	struct phy_driver *phydrv = to_phy_driver(drv);
	struct net_device *netdev = phydev->attached_dev;

	if (!drv || !phydrv->suspend)
		return false;

	/* PHY not attached? May suspend if the PHY has not already been
	 * suspended as part of a prior call to phy_disconnect() ->
	 * phy_detach() -> phy_suspend() because the parent netdev might be the
	 * MDIO bus driver and clock gated at this point.
	 */
	if (!netdev)
		goto out;

	if (netdev->wol_enabled)
		return false;

	/* As long as not all affected network drivers support the
	 * wol_enabled flag, let's check for hints that WoL is enabled.
	 * Don't suspend PHY if the attached netdev parent may wake up.
	 * The parent may point to a PCI device, as in tg3 driver.
	 */
	if (netdev->dev.parent && device_may_wakeup(netdev->dev.parent))
		return false;

	/* Also don't suspend PHY if the netdev itself may wakeup. This
	 * is the case for devices w/o underlaying pwr. mgmt. aware bus,
	 * e.g. SoC devices.
	 */
	if (device_may_wakeup(&netdev->dev))
		return false;

out:
	return !phydev->suspended;
}

static __maybe_unused int mdio_bus_phy_suspend(struct device *dev)
{
	struct phy_device *phydev = to_phy_device(dev);

	if (phydev->mac_managed_pm)
		return 0;

	/* Wakeup interrupts may occur during the system sleep transition when
	 * the PHY is inaccessible. Set flag to postpone handling until the PHY
	 * has resumed. Wait for concurrent interrupt handler to complete.
	 */
	if (phy_interrupt_is_valid(phydev)) {
		phydev->irq_suspended = 1;
		synchronize_irq(phydev->irq);
	}

	/* We must stop the state machine manually, otherwise it stops out of
	 * control, possibly with the phydev->lock held. Upon resume, netdev
	 * may call phy routines that try to grab the same lock, and that may
	 * lead to a deadlock.
	 */
	if (phydev->attached_dev && phydev->adjust_link)
		phy_stop_machine(phydev);

	if (!mdio_bus_phy_may_suspend(phydev))
		return 0;

	phydev->suspended_by_mdio_bus = 1;

	return phy_suspend(phydev);
}

static __maybe_unused int mdio_bus_phy_resume(struct device *dev)
{
	struct phy_device *phydev = to_phy_device(dev);
	int ret;

	if (phydev->mac_managed_pm)
		return 0;

	if (!phydev->suspended_by_mdio_bus)
		goto no_resume;

	phydev->suspended_by_mdio_bus = 0;

	/* If we managed to get here with the PHY state machine in a state
	 * neither PHY_HALTED, PHY_READY nor PHY_UP, this is an indication
	 * that something went wrong and we should most likely be using
	 * MAC managed PM, but we are not.
	 */
	WARN_ON(phydev->state != PHY_HALTED && phydev->state != PHY_READY &&
		phydev->state != PHY_UP);

	ret = phy_init_hw(phydev);
	if (ret < 0)
		return ret;

	ret = phy_resume(phydev);
	if (ret < 0)
		return ret;
no_resume:
	if (phy_interrupt_is_valid(phydev)) {
		phydev->irq_suspended = 0;
		synchronize_irq(phydev->irq);

		/* Rerun interrupts which were postponed by phy_interrupt()
		 * because they occurred during the system sleep transition.
		 */
		if (phydev->irq_rerun) {
			phydev->irq_rerun = 0;
			enable_irq(phydev->irq);
			irq_wake_thread(phydev->irq, phydev);
		}
	}

	if (phydev->attached_dev && phydev->adjust_link)
		phy_start_machine(phydev);

	return 0;
}

static SIMPLE_DEV_PM_OPS(mdio_bus_phy_pm_ops, mdio_bus_phy_suspend,
			 mdio_bus_phy_resume);

/**
 * phy_register_fixup - creates a new phy_fixup and adds it to the list
 * @bus_id: A string which matches phydev->mdio.dev.bus_id (or PHY_ANY_ID)
 * @phy_uid: Used to match against phydev->phy_id (the UID of the PHY)
 *	It can also be PHY_ANY_UID
 * @phy_uid_mask: Applied to phydev->phy_id and fixup->phy_uid before
 *	comparison
 * @run: The actual code to be run when a matching PHY is found
 */
int phy_register_fixup(const char *bus_id, u32 phy_uid, u32 phy_uid_mask,
		       int (*run)(struct phy_device *))
{
	struct phy_fixup *fixup = kzalloc(sizeof(*fixup), GFP_KERNEL);

	if (!fixup)
		return -ENOMEM;

	strscpy(fixup->bus_id, bus_id, sizeof(fixup->bus_id));
	fixup->phy_uid = phy_uid;
	fixup->phy_uid_mask = phy_uid_mask;
	fixup->run = run;

	mutex_lock(&phy_fixup_lock);
	list_add_tail(&fixup->list, &phy_fixup_list);
	mutex_unlock(&phy_fixup_lock);

	return 0;
}
EXPORT_SYMBOL(phy_register_fixup);

/* Registers a fixup to be run on any PHY with the UID in phy_uid */
int phy_register_fixup_for_uid(u32 phy_uid, u32 phy_uid_mask,
			       int (*run)(struct phy_device *))
{
	return phy_register_fixup(PHY_ANY_ID, phy_uid, phy_uid_mask, run);
}
EXPORT_SYMBOL(phy_register_fixup_for_uid);

/* Registers a fixup to be run on the PHY with id string bus_id */
int phy_register_fixup_for_id(const char *bus_id,
			      int (*run)(struct phy_device *))
{
	return phy_register_fixup(bus_id, PHY_ANY_UID, 0xffffffff, run);
}
EXPORT_SYMBOL(phy_register_fixup_for_id);

/**
 * phy_unregister_fixup - remove a phy_fixup from the list
 * @bus_id: A string matches fixup->bus_id (or PHY_ANY_ID) in phy_fixup_list
 * @phy_uid: A phy id matches fixup->phy_id (or PHY_ANY_UID) in phy_fixup_list
 * @phy_uid_mask: Applied to phy_uid and fixup->phy_uid before comparison
 */
int phy_unregister_fixup(const char *bus_id, u32 phy_uid, u32 phy_uid_mask)
{
	struct list_head *pos, *n;
	struct phy_fixup *fixup;
	int ret;

	ret = -ENODEV;

	mutex_lock(&phy_fixup_lock);
	list_for_each_safe(pos, n, &phy_fixup_list) {
		fixup = list_entry(pos, struct phy_fixup, list);

		if ((!strcmp(fixup->bus_id, bus_id)) &&
		    ((fixup->phy_uid & phy_uid_mask) ==
		     (phy_uid & phy_uid_mask))) {
			list_del(&fixup->list);
			kfree(fixup);
			ret = 0;
			break;
		}
	}
	mutex_unlock(&phy_fixup_lock);

	return ret;
}
EXPORT_SYMBOL(phy_unregister_fixup);

/* Unregisters a fixup of any PHY with the UID in phy_uid */
int phy_unregister_fixup_for_uid(u32 phy_uid, u32 phy_uid_mask)
{
	return phy_unregister_fixup(PHY_ANY_ID, phy_uid, phy_uid_mask);
}
EXPORT_SYMBOL(phy_unregister_fixup_for_uid);

/* Unregisters a fixup of the PHY with id string bus_id */
int phy_unregister_fixup_for_id(const char *bus_id)
{
	return phy_unregister_fixup(bus_id, PHY_ANY_UID, 0xffffffff);
}
EXPORT_SYMBOL(phy_unregister_fixup_for_id);

/* Returns 1 if fixup matches phydev in bus_id and phy_uid.
 * Fixups can be set to match any in one or more fields.
 */
static int phy_needs_fixup(struct phy_device *phydev, struct phy_fixup *fixup)
{
	if (strcmp(fixup->bus_id, phydev_name(phydev)) != 0)
		if (strcmp(fixup->bus_id, PHY_ANY_ID) != 0)
			return 0;

	if ((fixup->phy_uid & fixup->phy_uid_mask) !=
	    (phydev->phy_id & fixup->phy_uid_mask))
		if (fixup->phy_uid != PHY_ANY_UID)
			return 0;

	return 1;
}

/* Runs any matching fixups for this phydev */
static int phy_scan_fixups(struct phy_device *phydev)
{
	struct phy_fixup *fixup;

	mutex_lock(&phy_fixup_lock);
	list_for_each_entry(fixup, &phy_fixup_list, list) {
		if (phy_needs_fixup(phydev, fixup)) {
			int err = fixup->run(phydev);

			if (err < 0) {
				mutex_unlock(&phy_fixup_lock);
				return err;
			}
			phydev->has_fixups = true;
		}
	}
	mutex_unlock(&phy_fixup_lock);

	return 0;
}

static int phy_bus_match(struct device *dev, struct device_driver *drv)
{
	struct phy_device *phydev = to_phy_device(dev);
	struct phy_driver *phydrv = to_phy_driver(drv);
	const int num_ids = ARRAY_SIZE(phydev->c45_ids.device_ids);
	int i;

	if (!(phydrv->mdiodrv.flags & MDIO_DEVICE_IS_PHY))
		return 0;

	if (phydrv->match_phy_device)
		return phydrv->match_phy_device(phydev);

	if (phydev->is_c45) {
		for (i = 1; i < num_ids; i++) {
			if (phydev->c45_ids.device_ids[i] == 0xffffffff)
				continue;

			if ((phydrv->phy_id & phydrv->phy_id_mask) ==
			    (phydev->c45_ids.device_ids[i] &
			     phydrv->phy_id_mask))
				return 1;
		}
		return 0;
	} else {
		return (phydrv->phy_id & phydrv->phy_id_mask) ==
			(phydev->phy_id & phydrv->phy_id_mask);
	}
}

static ssize_t
phy_id_show(struct device *dev, struct device_attribute *attr, char *buf)
{
	struct phy_device *phydev = to_phy_device(dev);

	return sysfs_emit(buf, "0x%.8lx\n", (unsigned long)phydev->phy_id);
}
static DEVICE_ATTR_RO(phy_id);

static ssize_t
phy_interface_show(struct device *dev, struct device_attribute *attr, char *buf)
{
	struct phy_device *phydev = to_phy_device(dev);
	const char *mode = NULL;

	if (phy_is_internal(phydev))
		mode = "internal";
	else
		mode = phy_modes(phydev->interface);

	return sysfs_emit(buf, "%s\n", mode);
}
static DEVICE_ATTR_RO(phy_interface);

static ssize_t
phy_has_fixups_show(struct device *dev, struct device_attribute *attr,
		    char *buf)
{
	struct phy_device *phydev = to_phy_device(dev);

	return sysfs_emit(buf, "%d\n", phydev->has_fixups);
}
static DEVICE_ATTR_RO(phy_has_fixups);

static ssize_t phy_dev_flags_show(struct device *dev,
				  struct device_attribute *attr,
				  char *buf)
{
	struct phy_device *phydev = to_phy_device(dev);

	return sysfs_emit(buf, "0x%08x\n", phydev->dev_flags);
}
static DEVICE_ATTR_RO(phy_dev_flags);

static struct attribute *phy_dev_attrs[] = {
	&dev_attr_phy_id.attr,
	&dev_attr_phy_interface.attr,
	&dev_attr_phy_has_fixups.attr,
	&dev_attr_phy_dev_flags.attr,
	NULL,
};
ATTRIBUTE_GROUPS(phy_dev);

static const struct device_type mdio_bus_phy_type = {
	.name = "PHY",
	.groups = phy_dev_groups,
	.release = phy_device_release,
	.pm = pm_ptr(&mdio_bus_phy_pm_ops),
};

static int phy_request_driver_module(struct phy_device *dev, u32 phy_id)
{
	int ret;

	ret = request_module(MDIO_MODULE_PREFIX MDIO_ID_FMT,
			     MDIO_ID_ARGS(phy_id));
	/* We only check for failures in executing the usermode binary,
	 * not whether a PHY driver module exists for the PHY ID.
	 * Accept -ENOENT because this may occur in case no initramfs exists,
	 * then modprobe isn't available.
	 */
	if (IS_ENABLED(CONFIG_MODULES) && ret < 0 && ret != -ENOENT) {
		phydev_err(dev, "error %d loading PHY driver module for ID 0x%08lx\n",
			   ret, (unsigned long)phy_id);
		return ret;
	}

	return 0;
}

struct phy_device *phy_device_create(struct mii_bus *bus, int addr, u32 phy_id,
				     bool is_c45,
				     struct phy_c45_device_ids *c45_ids)
{
	struct phy_device *dev;
	struct mdio_device *mdiodev;
	int ret = 0;

	/* We allocate the device, and initialize the default values */
	dev = kzalloc(sizeof(*dev), GFP_KERNEL);
	if (!dev)
		return ERR_PTR(-ENOMEM);

	mdiodev = &dev->mdio;
	mdiodev->dev.parent = &bus->dev;
	mdiodev->dev.bus = &mdio_bus_type;
	mdiodev->dev.type = &mdio_bus_phy_type;
	mdiodev->bus = bus;
	mdiodev->bus_match = phy_bus_match;
	mdiodev->addr = addr;
	mdiodev->flags = MDIO_DEVICE_FLAG_PHY;
	mdiodev->device_free = phy_mdio_device_free;
	mdiodev->device_remove = phy_mdio_device_remove;

	dev->speed = SPEED_UNKNOWN;
	dev->duplex = DUPLEX_UNKNOWN;
	dev->pause = 0;
	dev->asym_pause = 0;
	dev->link = 0;
	dev->port = PORT_TP;
	dev->interface = PHY_INTERFACE_MODE_GMII;

	dev->autoneg = AUTONEG_ENABLE;

	dev->pma_extable = -ENODATA;
	dev->is_c45 = is_c45;
	dev->phy_id = phy_id;
	if (c45_ids)
		dev->c45_ids = *c45_ids;
	dev->irq = bus->irq[addr];

	dev_set_name(&mdiodev->dev, PHY_ID_FMT, bus->id, addr);
	device_initialize(&mdiodev->dev);

	dev->state = PHY_DOWN;
	INIT_LIST_HEAD(&dev->leds);

	mutex_init(&dev->lock);
	INIT_DELAYED_WORK(&dev->state_queue, phy_state_machine);

	/* Request the appropriate module unconditionally; don't
	 * bother trying to do so only if it isn't already loaded,
	 * because that gets complicated. A hotplug event would have
	 * done an unconditional modprobe anyway.
	 * We don't do normal hotplug because it won't work for MDIO
	 * -- because it relies on the device staying around for long
	 * enough for the driver to get loaded. With MDIO, the NIC
	 * driver will get bored and give up as soon as it finds that
	 * there's no driver _already_ loaded.
	 */
	if (is_c45 && c45_ids) {
		const int num_ids = ARRAY_SIZE(c45_ids->device_ids);
		int i;

		for (i = 1; i < num_ids; i++) {
			if (c45_ids->device_ids[i] == 0xffffffff)
				continue;

			ret = phy_request_driver_module(dev,
						c45_ids->device_ids[i]);
			if (ret)
				break;
		}
	} else {
		ret = phy_request_driver_module(dev, phy_id);
	}

	if (ret) {
		put_device(&mdiodev->dev);
		dev = ERR_PTR(ret);
	}

	return dev;
}
EXPORT_SYMBOL(phy_device_create);

/* phy_c45_probe_present - checks to see if a MMD is present in the package
 * @bus: the target MII bus
 * @prtad: PHY package address on the MII bus
 * @devad: PHY device (MMD) address
 *
 * Read the MDIO_STAT2 register, and check whether a device is responding
 * at this address.
 *
 * Returns: negative error number on bus access error, zero if no device
 * is responding, or positive if a device is present.
 */
static int phy_c45_probe_present(struct mii_bus *bus, int prtad, int devad)
{
	int stat2;

	stat2 = mdiobus_c45_read(bus, prtad, devad, MDIO_STAT2);
	if (stat2 < 0)
		return stat2;

	return (stat2 & MDIO_STAT2_DEVPRST) == MDIO_STAT2_DEVPRST_VAL;
}

/* get_phy_c45_devs_in_pkg - reads a MMD's devices in package registers.
 * @bus: the target MII bus
 * @addr: PHY address on the MII bus
 * @dev_addr: MMD address in the PHY.
 * @devices_in_package: where to store the devices in package information.
 *
 * Description: reads devices in package registers of a MMD at @dev_addr
 * from PHY at @addr on @bus.
 *
 * Returns: 0 on success, -EIO on failure.
 */
static int get_phy_c45_devs_in_pkg(struct mii_bus *bus, int addr, int dev_addr,
				   u32 *devices_in_package)
{
	int phy_reg;

	phy_reg = mdiobus_c45_read(bus, addr, dev_addr, MDIO_DEVS2);
	if (phy_reg < 0)
		return -EIO;
	*devices_in_package = phy_reg << 16;

	phy_reg = mdiobus_c45_read(bus, addr, dev_addr, MDIO_DEVS1);
	if (phy_reg < 0)
		return -EIO;
	*devices_in_package |= phy_reg;

	return 0;
}

/**
 * get_phy_c45_ids - reads the specified addr for its 802.3-c45 IDs.
 * @bus: the target MII bus
 * @addr: PHY address on the MII bus
 * @c45_ids: where to store the c45 ID information.
 *
 * Read the PHY "devices in package". If this appears to be valid, read
 * the PHY identifiers for each device. Return the "devices in package"
 * and identifiers in @c45_ids.
 *
 * Returns zero on success, %-EIO on bus access error, or %-ENODEV if
 * the "devices in package" is invalid.
 */
static int get_phy_c45_ids(struct mii_bus *bus, int addr,
			   struct phy_c45_device_ids *c45_ids)
{
	const int num_ids = ARRAY_SIZE(c45_ids->device_ids);
	u32 devs_in_pkg = 0;
	int i, ret, phy_reg;

	/* Find first non-zero Devices In package. Device zero is reserved
	 * for 802.3 c45 complied PHYs, so don't probe it at first.
	 */
	for (i = 1; i < MDIO_MMD_NUM && (devs_in_pkg == 0 ||
	     (devs_in_pkg & 0x1fffffff) == 0x1fffffff); i++) {
		if (i == MDIO_MMD_VEND1 || i == MDIO_MMD_VEND2) {
			/* Check that there is a device present at this
			 * address before reading the devices-in-package
			 * register to avoid reading garbage from the PHY.
			 * Some PHYs (88x3310) vendor space is not IEEE802.3
			 * compliant.
			 */
			ret = phy_c45_probe_present(bus, addr, i);
			if (ret < 0)
				return -EIO;

			if (!ret)
				continue;
		}
		phy_reg = get_phy_c45_devs_in_pkg(bus, addr, i, &devs_in_pkg);
		if (phy_reg < 0)
			return -EIO;
	}

	if ((devs_in_pkg & 0x1fffffff) == 0x1fffffff) {
		/* If mostly Fs, there is no device there, then let's probe
		 * MMD 0, as some 10G PHYs have zero Devices In package,
		 * e.g. Cortina CS4315/CS4340 PHY.
		 */
		phy_reg = get_phy_c45_devs_in_pkg(bus, addr, 0, &devs_in_pkg);
		if (phy_reg < 0)
			return -EIO;

		/* no device there, let's get out of here */
		if ((devs_in_pkg & 0x1fffffff) == 0x1fffffff)
			return -ENODEV;
	}

	/* Now probe Device Identifiers for each device present. */
	for (i = 1; i < num_ids; i++) {
		if (!(devs_in_pkg & (1 << i)))
			continue;

		if (i == MDIO_MMD_VEND1 || i == MDIO_MMD_VEND2) {
			/* Probe the "Device Present" bits for the vendor MMDs
			 * to ignore these if they do not contain IEEE 802.3
			 * registers.
			 */
			ret = phy_c45_probe_present(bus, addr, i);
			if (ret < 0)
				return ret;

			if (!ret)
				continue;
		}

		phy_reg = mdiobus_c45_read(bus, addr, i, MII_PHYSID1);
		if (phy_reg < 0)
			return -EIO;
		c45_ids->device_ids[i] = phy_reg << 16;

		phy_reg = mdiobus_c45_read(bus, addr, i, MII_PHYSID2);
		if (phy_reg < 0)
			return -EIO;
		c45_ids->device_ids[i] |= phy_reg;
	}

	c45_ids->devices_in_package = devs_in_pkg;
	/* Bit 0 doesn't represent a device, it indicates c22 regs presence */
	c45_ids->mmds_present = devs_in_pkg & ~BIT(0);

	return 0;
}

/**
 * get_phy_c22_id - reads the specified addr for its clause 22 ID.
 * @bus: the target MII bus
 * @addr: PHY address on the MII bus
 * @phy_id: where to store the ID retrieved.
 *
 * Read the 802.3 clause 22 PHY ID from the PHY at @addr on the @bus,
 * placing it in @phy_id. Return zero on successful read and the ID is
 * valid, %-EIO on bus access error, or %-ENODEV if no device responds
 * or invalid ID.
 */
static int get_phy_c22_id(struct mii_bus *bus, int addr, u32 *phy_id)
{
	int phy_reg;

	/* Grab the bits from PHYIR1, and put them in the upper half */
	phy_reg = mdiobus_read(bus, addr, MII_PHYSID1);
	if (phy_reg < 0) {
		/* returning -ENODEV doesn't stop bus scanning */
		return (phy_reg == -EIO || phy_reg == -ENODEV) ? -ENODEV : -EIO;
	}

	*phy_id = phy_reg << 16;

	/* Grab the bits from PHYIR2, and put them in the lower half */
	phy_reg = mdiobus_read(bus, addr, MII_PHYSID2);
	if (phy_reg < 0) {
		/* returning -ENODEV doesn't stop bus scanning */
		return (phy_reg == -EIO || phy_reg == -ENODEV) ? -ENODEV : -EIO;
	}

	*phy_id |= phy_reg;

	/* If the phy_id is mostly Fs, there is no device there */
	if ((*phy_id & 0x1fffffff) == 0x1fffffff)
		return -ENODEV;

	return 0;
}

/* Extract the phy ID from the compatible string of the form
 * ethernet-phy-idAAAA.BBBB.
 */
int fwnode_get_phy_id(struct fwnode_handle *fwnode, u32 *phy_id)
{
	unsigned int upper, lower;
	const char *cp;
	int ret;

	ret = fwnode_property_read_string(fwnode, "compatible", &cp);
	if (ret)
		return ret;

	if (sscanf(cp, "ethernet-phy-id%4x.%4x", &upper, &lower) != 2)
		return -EINVAL;

	*phy_id = ((upper & GENMASK(15, 0)) << 16) | (lower & GENMASK(15, 0));
	return 0;
}
EXPORT_SYMBOL(fwnode_get_phy_id);

/**
 * get_phy_device - reads the specified PHY device and returns its @phy_device
 *		    struct
 * @bus: the target MII bus
 * @addr: PHY address on the MII bus
 * @is_c45: If true the PHY uses the 802.3 clause 45 protocol
 *
 * Probe for a PHY at @addr on @bus.
 *
 * When probing for a clause 22 PHY, then read the ID registers. If we find
 * a valid ID, allocate and return a &struct phy_device.
 *
 * When probing for a clause 45 PHY, read the "devices in package" registers.
 * If the "devices in package" appears valid, read the ID registers for each
 * MMD, allocate and return a &struct phy_device.
 *
 * Returns an allocated &struct phy_device on success, %-ENODEV if there is
 * no PHY present, or %-EIO on bus access error.
 */
struct phy_device *get_phy_device(struct mii_bus *bus, int addr, bool is_c45)
{
	struct phy_c45_device_ids c45_ids;
	u32 phy_id = 0;
	int r;

	c45_ids.devices_in_package = 0;
	c45_ids.mmds_present = 0;
	memset(c45_ids.device_ids, 0xff, sizeof(c45_ids.device_ids));

	if (is_c45)
		r = get_phy_c45_ids(bus, addr, &c45_ids);
	else
		r = get_phy_c22_id(bus, addr, &phy_id);

	if (r)
		return ERR_PTR(r);

	/* PHY device such as the Marvell Alaska 88E2110 will return a PHY ID
	 * of 0 when probed using get_phy_c22_id() with no error. Proceed to
	 * probe with C45 to see if we're able to get a valid PHY ID in the C45
	 * space, if successful, create the C45 PHY device.
	 */
	if (!is_c45 && phy_id == 0 && bus->read_c45) {
		r = get_phy_c45_ids(bus, addr, &c45_ids);
		if (!r)
			return phy_device_create(bus, addr, phy_id,
						 true, &c45_ids);
	}

	return phy_device_create(bus, addr, phy_id, is_c45, &c45_ids);
}
EXPORT_SYMBOL(get_phy_device);

/**
 * phy_device_register - Register the phy device on the MDIO bus
 * @phydev: phy_device structure to be added to the MDIO bus
 */
int phy_device_register(struct phy_device *phydev)
{
	int err;

	err = mdiobus_register_device(&phydev->mdio);
	if (err)
		return err;

	/* Deassert the reset signal */
	phy_device_reset(phydev, 0);

	/* Run all of the fixups for this PHY */
	err = phy_scan_fixups(phydev);
	if (err) {
		phydev_err(phydev, "failed to initialize\n");
		goto out;
	}

	err = device_add(&phydev->mdio.dev);
	if (err) {
		phydev_err(phydev, "failed to add\n");
		goto out;
	}

	return 0;

 out:
	/* Assert the reset signal */
	phy_device_reset(phydev, 1);

	mdiobus_unregister_device(&phydev->mdio);
	return err;
}
EXPORT_SYMBOL(phy_device_register);

/**
 * phy_device_remove - Remove a previously registered phy device from the MDIO bus
 * @phydev: phy_device structure to remove
 *
 * This doesn't free the phy_device itself, it merely reverses the effects
 * of phy_device_register(). Use phy_device_free() to free the device
 * after calling this function.
 */
void phy_device_remove(struct phy_device *phydev)
{
	unregister_mii_timestamper(phydev->mii_ts);
	pse_control_put(phydev->psec);

	device_del(&phydev->mdio.dev);

	/* Assert the reset signal */
	phy_device_reset(phydev, 1);

	mdiobus_unregister_device(&phydev->mdio);
}
EXPORT_SYMBOL(phy_device_remove);

/**
 * phy_get_c45_ids - Read 802.3-c45 IDs for phy device.
 * @phydev: phy_device structure to read 802.3-c45 IDs
 *
 * Returns zero on success, %-EIO on bus access error, or %-ENODEV if
 * the "devices in package" is invalid.
 */
int phy_get_c45_ids(struct phy_device *phydev)
{
	return get_phy_c45_ids(phydev->mdio.bus, phydev->mdio.addr,
			       &phydev->c45_ids);
}
EXPORT_SYMBOL(phy_get_c45_ids);

/**
 * phy_find_first - finds the first PHY device on the bus
 * @bus: the target MII bus
 */
struct phy_device *phy_find_first(struct mii_bus *bus)
{
	struct phy_device *phydev;
	int addr;

	for (addr = 0; addr < PHY_MAX_ADDR; addr++) {
		phydev = mdiobus_get_phy(bus, addr);
		if (phydev)
			return phydev;
	}
	return NULL;
}
EXPORT_SYMBOL(phy_find_first);

static void phy_link_change(struct phy_device *phydev, bool up)
{
	struct net_device *netdev = phydev->attached_dev;

	if (up)
		netif_carrier_on(netdev);
	else
		netif_carrier_off(netdev);
	phydev->adjust_link(netdev);
	if (phydev->mii_ts && phydev->mii_ts->link_state)
		phydev->mii_ts->link_state(phydev->mii_ts, phydev);
}

/**
 * phy_prepare_link - prepares the PHY layer to monitor link status
 * @phydev: target phy_device struct
 * @handler: callback function for link status change notifications
 *
 * Description: Tells the PHY infrastructure to handle the
 *   gory details on monitoring link status (whether through
 *   polling or an interrupt), and to call back to the
 *   connected device driver when the link status changes.
 *   If you want to monitor your own link state, don't call
 *   this function.
 */
static void phy_prepare_link(struct phy_device *phydev,
			     void (*handler)(struct net_device *))
{
	phydev->adjust_link = handler;
}

/**
 * phy_connect_direct - connect an ethernet device to a specific phy_device
 * @dev: the network device to connect
 * @phydev: the pointer to the phy device
 * @handler: callback function for state change notifications
 * @interface: PHY device's interface
 */
int phy_connect_direct(struct net_device *dev, struct phy_device *phydev,
		       void (*handler)(struct net_device *),
		       phy_interface_t interface)
{
	int rc;

	if (!dev)
		return -EINVAL;

	rc = phy_attach_direct(dev, phydev, phydev->dev_flags, interface);
	if (rc)
		return rc;

	phy_prepare_link(phydev, handler);
	if (phy_interrupt_is_valid(phydev))
		phy_request_interrupt(phydev);

	return 0;
}
EXPORT_SYMBOL(phy_connect_direct);

/**
 * phy_connect - connect an ethernet device to a PHY device
 * @dev: the network device to connect
 * @bus_id: the id string of the PHY device to connect
 * @handler: callback function for state change notifications
 * @interface: PHY device's interface
 *
 * Description: Convenience function for connecting ethernet
 *   devices to PHY devices.  The default behavior is for
 *   the PHY infrastructure to handle everything, and only notify
 *   the connected driver when the link status changes.  If you
 *   don't want, or can't use the provided functionality, you may
 *   choose to call only the subset of functions which provide
 *   the desired functionality.
 */
struct phy_device *phy_connect(struct net_device *dev, const char *bus_id,
			       void (*handler)(struct net_device *),
			       phy_interface_t interface)
{
	struct phy_device *phydev;
	struct device *d;
	int rc;

	/* Search the list of PHY devices on the mdio bus for the
	 * PHY with the requested name
	 */
	d = bus_find_device_by_name(&mdio_bus_type, NULL, bus_id);
	if (!d) {
		pr_err("PHY %s not found\n", bus_id);
		return ERR_PTR(-ENODEV);
	}
	phydev = to_phy_device(d);

	rc = phy_connect_direct(dev, phydev, handler, interface);
	put_device(d);
	if (rc)
		return ERR_PTR(rc);

	return phydev;
}
EXPORT_SYMBOL(phy_connect);

/**
 * phy_disconnect - disable interrupts, stop state machine, and detach a PHY
 *		    device
 * @phydev: target phy_device struct
 */
void phy_disconnect(struct phy_device *phydev)
{
	if (phy_is_started(phydev))
		phy_stop(phydev);

	if (phy_interrupt_is_valid(phydev))
		phy_free_interrupt(phydev);

	phydev->adjust_link = NULL;

	phy_detach(phydev);
}
EXPORT_SYMBOL(phy_disconnect);

/**
 * phy_poll_reset - Safely wait until a PHY reset has properly completed
 * @phydev: The PHY device to poll
 *
 * Description: According to IEEE 802.3, Section 2, Subsection 22.2.4.1.1, as
 *   published in 2008, a PHY reset may take up to 0.5 seconds.  The MII BMCR
 *   register must be polled until the BMCR_RESET bit clears.
 *
 *   Furthermore, any attempts to write to PHY registers may have no effect
 *   or even generate MDIO bus errors until this is complete.
 *
 *   Some PHYs (such as the Marvell 88E1111) don't entirely conform to the
 *   standard and do not fully reset after the BMCR_RESET bit is set, and may
 *   even *REQUIRE* a soft-reset to properly restart autonegotiation.  In an
 *   effort to support such broken PHYs, this function is separate from the
 *   standard phy_init_hw() which will zero all the other bits in the BMCR
 *   and reapply all driver-specific and board-specific fixups.
 */
static int phy_poll_reset(struct phy_device *phydev)
{
	/* Poll until the reset bit clears (50ms per retry == 0.6 sec) */
	int ret, val;

	ret = phy_read_poll_timeout(phydev, MII_BMCR, val, !(val & BMCR_RESET),
				    50000, 600000, true);
	if (ret)
		return ret;
	/* Some chips (smsc911x) may still need up to another 1ms after the
	 * BMCR_RESET bit is cleared before they are usable.
	 */
	msleep(1);
	return 0;
}

int phy_init_hw(struct phy_device *phydev)
{
	int ret = 0;

	/* Deassert the reset signal */
	phy_device_reset(phydev, 0);

	if (!phydev->drv)
		return 0;

	if (phydev->drv->soft_reset) {
		ret = phydev->drv->soft_reset(phydev);
		/* see comment in genphy_soft_reset for an explanation */
		if (!ret)
			phydev->suspended = 0;
	}

	if (ret < 0)
		return ret;

	ret = phy_scan_fixups(phydev);
	if (ret < 0)
		return ret;

	if (phydev->drv->config_init) {
		ret = phydev->drv->config_init(phydev);
		if (ret < 0)
			return ret;
	}

	if (phydev->drv->config_intr) {
		ret = phydev->drv->config_intr(phydev);
		if (ret < 0)
			return ret;
	}

	return 0;
}
EXPORT_SYMBOL(phy_init_hw);

void phy_attached_info(struct phy_device *phydev)
{
	phy_attached_print(phydev, NULL);
}
EXPORT_SYMBOL(phy_attached_info);

#define ATTACHED_FMT "attached PHY driver %s(mii_bus:phy_addr=%s, irq=%s)"
char *phy_attached_info_irq(struct phy_device *phydev)
{
	char *irq_str;
	char irq_num[8];

	switch(phydev->irq) {
	case PHY_POLL:
		irq_str = "POLL";
		break;
	case PHY_MAC_INTERRUPT:
		irq_str = "MAC";
		break;
	default:
		snprintf(irq_num, sizeof(irq_num), "%d", phydev->irq);
		irq_str = irq_num;
		break;
	}

	return kasprintf(GFP_KERNEL, "%s", irq_str);
}
EXPORT_SYMBOL(phy_attached_info_irq);

void phy_attached_print(struct phy_device *phydev, const char *fmt, ...)
{
	const char *unbound = phydev->drv ? "" : "[unbound] ";
	char *irq_str = phy_attached_info_irq(phydev);

	if (!fmt) {
		phydev_info(phydev, ATTACHED_FMT "\n", unbound,
			    phydev_name(phydev), irq_str);
	} else {
		va_list ap;

		phydev_info(phydev, ATTACHED_FMT, unbound,
			    phydev_name(phydev), irq_str);

		va_start(ap, fmt);
		vprintk(fmt, ap);
		va_end(ap);
	}
	kfree(irq_str);
}
EXPORT_SYMBOL(phy_attached_print);

static void phy_sysfs_create_links(struct phy_device *phydev)
{
	struct net_device *dev = phydev->attached_dev;
	int err;

	if (!dev)
		return;

	err = sysfs_create_link(&phydev->mdio.dev.kobj, &dev->dev.kobj,
				"attached_dev");
	if (err)
		return;

	err = sysfs_create_link_nowarn(&dev->dev.kobj,
				       &phydev->mdio.dev.kobj,
				       "phydev");
	if (err) {
		dev_err(&dev->dev, "could not add device link to %s err %d\n",
			kobject_name(&phydev->mdio.dev.kobj),
			err);
		/* non-fatal - some net drivers can use one netdevice
		 * with more then one phy
		 */
	}

	phydev->sysfs_links = true;
}

static ssize_t
phy_standalone_show(struct device *dev, struct device_attribute *attr,
		    char *buf)
{
	struct phy_device *phydev = to_phy_device(dev);

	return sysfs_emit(buf, "%d\n", !phydev->attached_dev);
}
static DEVICE_ATTR_RO(phy_standalone);

/**
 * phy_sfp_attach - attach the SFP bus to the PHY upstream network device
 * @upstream: pointer to the phy device
 * @bus: sfp bus representing cage being attached
 *
 * This is used to fill in the sfp_upstream_ops .attach member.
 */
void phy_sfp_attach(void *upstream, struct sfp_bus *bus)
{
	struct phy_device *phydev = upstream;

	if (phydev->attached_dev)
		phydev->attached_dev->sfp_bus = bus;
	phydev->sfp_bus_attached = true;
}
EXPORT_SYMBOL(phy_sfp_attach);

/**
 * phy_sfp_detach - detach the SFP bus from the PHY upstream network device
 * @upstream: pointer to the phy device
 * @bus: sfp bus representing cage being attached
 *
 * This is used to fill in the sfp_upstream_ops .detach member.
 */
void phy_sfp_detach(void *upstream, struct sfp_bus *bus)
{
	struct phy_device *phydev = upstream;

	if (phydev->attached_dev)
		phydev->attached_dev->sfp_bus = NULL;
	phydev->sfp_bus_attached = false;
}
EXPORT_SYMBOL(phy_sfp_detach);

/**
 * phy_sfp_probe - probe for a SFP cage attached to this PHY device
 * @phydev: Pointer to phy_device
 * @ops: SFP's upstream operations
 */
int phy_sfp_probe(struct phy_device *phydev,
		  const struct sfp_upstream_ops *ops)
{
	struct sfp_bus *bus;
	int ret = 0;

	if (phydev->mdio.dev.fwnode) {
		bus = sfp_bus_find_fwnode(phydev->mdio.dev.fwnode);
		if (IS_ERR(bus))
			return PTR_ERR(bus);

		phydev->sfp_bus = bus;

		ret = sfp_bus_add_upstream(bus, phydev, ops);
		sfp_bus_put(bus);
	}
	return ret;
}
EXPORT_SYMBOL(phy_sfp_probe);

/**
 * phy_attach_direct - attach a network device to a given PHY device pointer
 * @dev: network device to attach
 * @phydev: Pointer to phy_device to attach
 * @flags: PHY device's dev_flags
 * @interface: PHY device's interface
 *
 * Description: Called by drivers to attach to a particular PHY
 *     device. The phy_device is found, and properly hooked up
 *     to the phy_driver.  If no driver is attached, then a
 *     generic driver is used.  The phy_device is given a ptr to
 *     the attaching device, and given a callback for link status
 *     change.  The phy_device is returned to the attaching driver.
 *     This function takes a reference on the phy device.
 */
int phy_attach_direct(struct net_device *dev, struct phy_device *phydev,
		      u32 flags, phy_interface_t interface)
{
	struct mii_bus *bus = phydev->mdio.bus;
	struct device *d = &phydev->mdio.dev;
	struct module *ndev_owner = NULL;
	bool using_genphy = false;
	int err;

	/* For Ethernet device drivers that register their own MDIO bus, we
	 * will have bus->owner match ndev_mod, so we do not want to increment
	 * our own module->refcnt here, otherwise we would not be able to
	 * unload later on.
	 */
	if (dev)
		ndev_owner = dev->dev.parent->driver->owner;
	if (ndev_owner != bus->owner && !try_module_get(bus->owner)) {
		phydev_err(phydev, "failed to get the bus module\n");
		return -EIO;
	}

	get_device(d);

	/* Assume that if there is no driver, that it doesn't
	 * exist, and we should use the genphy driver.
	 */
	if (!d->driver) {
		if (phydev->is_c45)
			d->driver = &genphy_c45_driver.mdiodrv.driver;
		else
			d->driver = &genphy_driver.mdiodrv.driver;

		using_genphy = true;
	}

	if (!try_module_get(d->driver->owner)) {
		phydev_err(phydev, "failed to get the device driver module\n");
		err = -EIO;
		goto error_put_device;
	}

	if (using_genphy) {
		err = d->driver->probe(d);
		if (err >= 0)
			err = device_bind_driver(d);

		if (err)
			goto error_module_put;
	}

	if (phydev->attached_dev) {
		dev_err(&dev->dev, "PHY already attached\n");
		err = -EBUSY;
		goto error;
	}

	phydev->phy_link_change = phy_link_change;
	if (dev) {
		phydev->attached_dev = dev;
		dev->phydev = phydev;

		if (phydev->sfp_bus_attached)
			dev->sfp_bus = phydev->sfp_bus;
		else if (dev->sfp_bus)
			phydev->is_on_sfp_module = true;
	}

	/* Some Ethernet drivers try to connect to a PHY device before
	 * calling register_netdevice() -> netdev_register_kobject() and
	 * does the dev->dev.kobj initialization. Here we only check for
	 * success which indicates that the network device kobject is
	 * ready. Once we do that we still need to keep track of whether
	 * links were successfully set up or not for phy_detach() to
	 * remove them accordingly.
	 */
	phydev->sysfs_links = false;

	phy_sysfs_create_links(phydev);

	if (!phydev->attached_dev) {
		err = sysfs_create_file(&phydev->mdio.dev.kobj,
					&dev_attr_phy_standalone.attr);
		if (err)
			phydev_err(phydev, "error creating 'phy_standalone' sysfs entry\n");
	}

	phydev->dev_flags |= flags;

	phydev->interface = interface;

	phydev->state = PHY_READY;

	phydev->interrupts = PHY_INTERRUPT_DISABLED;

	/* PHYs can request to use poll mode even though they have an
	 * associated interrupt line. This could be the case if they
	 * detect a broken interrupt handling.
	 */
	if (phydev->dev_flags & PHY_F_NO_IRQ)
		phydev->irq = PHY_POLL;

	/* Port is set to PORT_TP by default and the actual PHY driver will set
	 * it to different value depending on the PHY configuration. If we have
	 * the generic PHY driver we can't figure it out, thus set the old
	 * legacy PORT_MII value.
	 */
	if (using_genphy)
		phydev->port = PORT_MII;

	/* Initial carrier state is off as the phy is about to be
	 * (re)initialized.
	 */
	if (dev)
		netif_carrier_off(phydev->attached_dev);

	/* Do initial configuration here, now that
	 * we have certain key parameters
	 * (dev_flags and interface)
	 */
	err = phy_init_hw(phydev);
	if (err)
		goto error;

	phy_resume(phydev);
	phy_led_triggers_register(phydev);

	/**
	 * If the external phy used by current mac interface is managed by
	 * another mac interface, so we should create a device link between
	 * phy dev and mac dev.
	 */
	if (dev && phydev->mdio.bus->parent && dev->dev.parent != phydev->mdio.bus->parent)
		phydev->devlink = device_link_add(dev->dev.parent, &phydev->mdio.dev,
						  DL_FLAG_PM_RUNTIME | DL_FLAG_STATELESS);

	return err;

error:
	/* phy_detach() does all of the cleanup below */
	phy_detach(phydev);
	return err;

error_module_put:
	module_put(d->driver->owner);
	d->driver = NULL;
error_put_device:
	put_device(d);
	if (ndev_owner != bus->owner)
		module_put(bus->owner);
	return err;
}
EXPORT_SYMBOL(phy_attach_direct);

/**
 * phy_attach - attach a network device to a particular PHY device
 * @dev: network device to attach
 * @bus_id: Bus ID of PHY device to attach
 * @interface: PHY device's interface
 *
 * Description: Same as phy_attach_direct() except that a PHY bus_id
 *     string is passed instead of a pointer to a struct phy_device.
 */
struct phy_device *phy_attach(struct net_device *dev, const char *bus_id,
			      phy_interface_t interface)
{
	struct bus_type *bus = &mdio_bus_type;
	struct phy_device *phydev;
	struct device *d;
	int rc;

	if (!dev)
		return ERR_PTR(-EINVAL);

	/* Search the list of PHY devices on the mdio bus for the
	 * PHY with the requested name
	 */
	d = bus_find_device_by_name(bus, NULL, bus_id);
	if (!d) {
		pr_err("PHY %s not found\n", bus_id);
		return ERR_PTR(-ENODEV);
	}
	phydev = to_phy_device(d);

	rc = phy_attach_direct(dev, phydev, phydev->dev_flags, interface);
	put_device(d);
	if (rc)
		return ERR_PTR(rc);

	return phydev;
}
EXPORT_SYMBOL(phy_attach);

static bool phy_driver_is_genphy_kind(struct phy_device *phydev,
				      struct device_driver *driver)
{
	struct device *d = &phydev->mdio.dev;
	bool ret = false;

	if (!phydev->drv)
		return ret;

	get_device(d);
	ret = d->driver == driver;
	put_device(d);

	return ret;
}

bool phy_driver_is_genphy(struct phy_device *phydev)
{
	return phy_driver_is_genphy_kind(phydev,
					 &genphy_driver.mdiodrv.driver);
}
EXPORT_SYMBOL_GPL(phy_driver_is_genphy);

bool phy_driver_is_genphy_10g(struct phy_device *phydev)
{
	return phy_driver_is_genphy_kind(phydev,
					 &genphy_c45_driver.mdiodrv.driver);
}
EXPORT_SYMBOL_GPL(phy_driver_is_genphy_10g);

/**
 * phy_package_join - join a common PHY group
 * @phydev: target phy_device struct
 * @addr: cookie and PHY address for global register access
 * @priv_size: if non-zero allocate this amount of bytes for private data
 *
 * This joins a PHY group and provides a shared storage for all phydevs in
 * this group. This is intended to be used for packages which contain
 * more than one PHY, for example a quad PHY transceiver.
 *
 * The addr parameter serves as a cookie which has to have the same value
 * for all members of one group and as a PHY address to access generic
 * registers of a PHY package. Usually, one of the PHY addresses of the
 * different PHYs in the package provides access to these global registers.
 * The address which is given here, will be used in the phy_package_read()
 * and phy_package_write() convenience functions. If your PHY doesn't have
 * global registers you can just pick any of the PHY addresses.
 *
 * This will set the shared pointer of the phydev to the shared storage.
 * If this is the first call for a this cookie the shared storage will be
 * allocated. If priv_size is non-zero, the given amount of bytes are
 * allocated for the priv member.
 *
 * Returns < 1 on error, 0 on success. Esp. calling phy_package_join()
 * with the same cookie but a different priv_size is an error.
 */
int phy_package_join(struct phy_device *phydev, int addr, size_t priv_size)
{
	struct mii_bus *bus = phydev->mdio.bus;
	struct phy_package_shared *shared;
	int ret;

	if (addr < 0 || addr >= PHY_MAX_ADDR)
		return -EINVAL;

	mutex_lock(&bus->shared_lock);
	shared = bus->shared[addr];
	if (!shared) {
		ret = -ENOMEM;
		shared = kzalloc(sizeof(*shared), GFP_KERNEL);
		if (!shared)
			goto err_unlock;
		if (priv_size) {
			shared->priv = kzalloc(priv_size, GFP_KERNEL);
			if (!shared->priv)
				goto err_free;
			shared->priv_size = priv_size;
		}
		shared->addr = addr;
		refcount_set(&shared->refcnt, 1);
		bus->shared[addr] = shared;
	} else {
		ret = -EINVAL;
		if (priv_size && priv_size != shared->priv_size)
			goto err_unlock;
		refcount_inc(&shared->refcnt);
	}
	mutex_unlock(&bus->shared_lock);

	phydev->shared = shared;

	return 0;

err_free:
	kfree(shared);
err_unlock:
	mutex_unlock(&bus->shared_lock);
	return ret;
}
EXPORT_SYMBOL_GPL(phy_package_join);

/**
 * phy_package_leave - leave a common PHY group
 * @phydev: target phy_device struct
 *
 * This leaves a PHY group created by phy_package_join(). If this phydev
 * was the last user of the shared data between the group, this data is
 * freed. Resets the phydev->shared pointer to NULL.
 */
void phy_package_leave(struct phy_device *phydev)
{
	struct phy_package_shared *shared = phydev->shared;
	struct mii_bus *bus = phydev->mdio.bus;

	if (!shared)
		return;

	if (refcount_dec_and_mutex_lock(&shared->refcnt, &bus->shared_lock)) {
		bus->shared[shared->addr] = NULL;
		mutex_unlock(&bus->shared_lock);
		kfree(shared->priv);
		kfree(shared);
	}

	phydev->shared = NULL;
}
EXPORT_SYMBOL_GPL(phy_package_leave);

static void devm_phy_package_leave(struct device *dev, void *res)
{
	phy_package_leave(*(struct phy_device **)res);
}

/**
 * devm_phy_package_join - resource managed phy_package_join()
 * @dev: device that is registering this PHY package
 * @phydev: target phy_device struct
 * @addr: cookie and PHY address for global register access
 * @priv_size: if non-zero allocate this amount of bytes for private data
 *
 * Managed phy_package_join(). Shared storage fetched by this function,
 * phy_package_leave() is automatically called on driver detach. See
 * phy_package_join() for more information.
 */
int devm_phy_package_join(struct device *dev, struct phy_device *phydev,
			  int addr, size_t priv_size)
{
	struct phy_device **ptr;
	int ret;

	ptr = devres_alloc(devm_phy_package_leave, sizeof(*ptr),
			   GFP_KERNEL);
	if (!ptr)
		return -ENOMEM;

	ret = phy_package_join(phydev, addr, priv_size);

	if (!ret) {
		*ptr = phydev;
		devres_add(dev, ptr);
	} else {
		devres_free(ptr);
	}

	return ret;
}
EXPORT_SYMBOL_GPL(devm_phy_package_join);

/**
 * phy_detach - detach a PHY device from its network device
 * @phydev: target phy_device struct
 *
 * This detaches the phy device from its network device and the phy
 * driver, and drops the reference count taken in phy_attach_direct().
 */
void phy_detach(struct phy_device *phydev)
{
	struct net_device *dev = phydev->attached_dev;
	struct module *ndev_owner = NULL;
	struct mii_bus *bus;

	if (phydev->devlink)
		device_link_del(phydev->devlink);

	if (phydev->sysfs_links) {
		if (dev)
			sysfs_remove_link(&dev->dev.kobj, "phydev");
		sysfs_remove_link(&phydev->mdio.dev.kobj, "attached_dev");
	}

	if (!phydev->attached_dev)
		sysfs_remove_file(&phydev->mdio.dev.kobj,
				  &dev_attr_phy_standalone.attr);

	phy_suspend(phydev);
	if (dev) {
		phydev->attached_dev->phydev = NULL;
		phydev->attached_dev = NULL;
	}
	phydev->phylink = NULL;

	phy_led_triggers_unregister(phydev);

	if (phydev->mdio.dev.driver)
		module_put(phydev->mdio.dev.driver->owner);

	/* If the device had no specific driver before (i.e. - it
	 * was using the generic driver), we unbind the device
	 * from the generic driver so that there's a chance a
	 * real driver could be loaded
	 */
	if (phy_driver_is_genphy(phydev) ||
	    phy_driver_is_genphy_10g(phydev))
		device_release_driver(&phydev->mdio.dev);

	/* Assert the reset signal */
	phy_device_reset(phydev, 1);

	/*
	 * The phydev might go away on the put_device() below, so avoid
	 * a use-after-free bug by reading the underlying bus first.
	 */
	bus = phydev->mdio.bus;

	put_device(&phydev->mdio.dev);
	if (dev)
		ndev_owner = dev->dev.parent->driver->owner;
	if (ndev_owner != bus->owner)
		module_put(bus->owner);
}
EXPORT_SYMBOL(phy_detach);

int phy_suspend(struct phy_device *phydev)
{
	struct ethtool_wolinfo wol = { .cmd = ETHTOOL_GWOL };
	struct net_device *netdev = phydev->attached_dev;
	struct phy_driver *phydrv = phydev->drv;
	int ret;

	if (phydev->suspended)
		return 0;

	/* If the device has WOL enabled, we cannot suspend the PHY */
	phy_ethtool_get_wol(phydev, &wol);
	if (wol.wolopts || (netdev && netdev->wol_enabled))
		return -EBUSY;

	if (!phydrv || !phydrv->suspend)
		return 0;

	ret = phydrv->suspend(phydev);
	if (!ret)
		phydev->suspended = true;

	return ret;
}
EXPORT_SYMBOL(phy_suspend);

int __phy_resume(struct phy_device *phydev)
{
	struct phy_driver *phydrv = phydev->drv;
	int ret;

	lockdep_assert_held(&phydev->lock);

	if (!phydrv || !phydrv->resume)
		return 0;

	ret = phydrv->resume(phydev);
	if (!ret)
		phydev->suspended = false;

	return ret;
}
EXPORT_SYMBOL(__phy_resume);

int phy_resume(struct phy_device *phydev)
{
	int ret;

	mutex_lock(&phydev->lock);
	ret = __phy_resume(phydev);
	mutex_unlock(&phydev->lock);

	return ret;
}
EXPORT_SYMBOL(phy_resume);

int phy_loopback(struct phy_device *phydev, bool enable)
{
	int ret = 0;

	if (!phydev->drv)
		return -EIO;

	mutex_lock(&phydev->lock);

	if (enable && phydev->loopback_enabled) {
		ret = -EBUSY;
		goto out;
	}

	if (!enable && !phydev->loopback_enabled) {
		ret = -EINVAL;
		goto out;
	}

	if (phydev->drv->set_loopback)
		ret = phydev->drv->set_loopback(phydev, enable);
	else
		ret = genphy_loopback(phydev, enable);

	if (ret)
		goto out;

	phydev->loopback_enabled = enable;

out:
	mutex_unlock(&phydev->lock);
	return ret;
}
EXPORT_SYMBOL(phy_loopback);

/**
 * phy_reset_after_clk_enable - perform a PHY reset if needed
 * @phydev: target phy_device struct
 *
 * Description: Some PHYs are known to need a reset after their refclk was
 *   enabled. This function evaluates the flags and perform the reset if it's
 *   needed. Returns < 0 on error, 0 if the phy wasn't reset and 1 if the phy
 *   was reset.
 */
int phy_reset_after_clk_enable(struct phy_device *phydev)
{
	if (!phydev || !phydev->drv)
		return -ENODEV;

	if (phydev->drv->flags & PHY_RST_AFTER_CLK_EN) {
		phy_device_reset(phydev, 1);
		phy_device_reset(phydev, 0);
		return 1;
	}

	return 0;
}
EXPORT_SYMBOL(phy_reset_after_clk_enable);

/* Generic PHY support and helper functions */

/**
 * genphy_config_advert - sanitize and advertise auto-negotiation parameters
 * @phydev: target phy_device struct
 *
 * Description: Writes MII_ADVERTISE with the appropriate values,
 *   after sanitizing the values to make sure we only advertise
 *   what is supported.  Returns < 0 on error, 0 if the PHY's advertisement
 *   hasn't changed, and > 0 if it has changed.
 */
static int genphy_config_advert(struct phy_device *phydev)
{
	int err, bmsr, changed = 0;
	u32 adv;

	/* Only allow advertising what this PHY supports */
	linkmode_and(phydev->advertising, phydev->advertising,
		     phydev->supported);

	adv = linkmode_adv_to_mii_adv_t(phydev->advertising);

	/* Setup standard advertisement */
	err = phy_modify_changed(phydev, MII_ADVERTISE,
				 ADVERTISE_ALL | ADVERTISE_100BASE4 |
				 ADVERTISE_PAUSE_CAP | ADVERTISE_PAUSE_ASYM,
				 adv);
	if (err < 0)
		return err;
	if (err > 0)
		changed = 1;

	bmsr = phy_read(phydev, MII_BMSR);
	if (bmsr < 0)
		return bmsr;

	/* Per 802.3-2008, Section 22.2.4.2.16 Extended status all
	 * 1000Mbits/sec capable PHYs shall have the BMSR_ESTATEN bit set to a
	 * logical 1.
	 */
	if (!(bmsr & BMSR_ESTATEN))
		return changed;

	adv = linkmode_adv_to_mii_ctrl1000_t(phydev->advertising);

	err = phy_modify_changed(phydev, MII_CTRL1000,
				 ADVERTISE_1000FULL | ADVERTISE_1000HALF,
				 adv);
	if (err < 0)
		return err;
	if (err > 0)
		changed = 1;

	return changed;
}

/**
 * genphy_c37_config_advert - sanitize and advertise auto-negotiation parameters
 * @phydev: target phy_device struct
 *
 * Description: Writes MII_ADVERTISE with the appropriate values,
 *   after sanitizing the values to make sure we only advertise
 *   what is supported.  Returns < 0 on error, 0 if the PHY's advertisement
 *   hasn't changed, and > 0 if it has changed. This function is intended
 *   for Clause 37 1000Base-X mode.
 */
static int genphy_c37_config_advert(struct phy_device *phydev)
{
	u16 adv = 0;

	/* Only allow advertising what this PHY supports */
	linkmode_and(phydev->advertising, phydev->advertising,
		     phydev->supported);

	if (linkmode_test_bit(ETHTOOL_LINK_MODE_1000baseX_Full_BIT,
			      phydev->advertising))
		adv |= ADVERTISE_1000XFULL;
	if (linkmode_test_bit(ETHTOOL_LINK_MODE_Pause_BIT,
			      phydev->advertising))
		adv |= ADVERTISE_1000XPAUSE;
	if (linkmode_test_bit(ETHTOOL_LINK_MODE_Asym_Pause_BIT,
			      phydev->advertising))
		adv |= ADVERTISE_1000XPSE_ASYM;

	return phy_modify_changed(phydev, MII_ADVERTISE,
				  ADVERTISE_1000XFULL | ADVERTISE_1000XPAUSE |
				  ADVERTISE_1000XHALF | ADVERTISE_1000XPSE_ASYM,
				  adv);
}

/**
 * genphy_config_eee_advert - disable unwanted eee mode advertisement
 * @phydev: target phy_device struct
 *
 * Description: Writes MDIO_AN_EEE_ADV after disabling unsupported energy
 *   efficent ethernet modes. Returns 0 if the PHY's advertisement hasn't
 *   changed, and 1 if it has changed.
 */
int genphy_config_eee_advert(struct phy_device *phydev)
{
	int err;

	/* Nothing to disable */
	if (!phydev->eee_broken_modes)
		return 0;

	err = phy_modify_mmd_changed(phydev, MDIO_MMD_AN, MDIO_AN_EEE_ADV,
				     phydev->eee_broken_modes, 0);
	/* If the call failed, we assume that EEE is not supported */
	return err < 0 ? 0 : err;
}
EXPORT_SYMBOL(genphy_config_eee_advert);

/**
 * genphy_setup_forced - configures/forces speed/duplex from @phydev
 * @phydev: target phy_device struct
 *
 * Description: Configures MII_BMCR to force speed/duplex
 *   to the values in phydev. Assumes that the values are valid.
 *   Please see phy_sanitize_settings().
 */
int genphy_setup_forced(struct phy_device *phydev)
{
	u16 ctl;

	phydev->pause = 0;
	phydev->asym_pause = 0;

	ctl = mii_bmcr_encode_fixed(phydev->speed, phydev->duplex);

	return phy_modify(phydev, MII_BMCR,
			  ~(BMCR_LOOPBACK | BMCR_ISOLATE | BMCR_PDOWN), ctl);
}
EXPORT_SYMBOL(genphy_setup_forced);

static int genphy_setup_master_slave(struct phy_device *phydev)
{
	u16 ctl = 0;

	if (!phydev->is_gigabit_capable)
		return 0;

	switch (phydev->master_slave_set) {
	case MASTER_SLAVE_CFG_MASTER_PREFERRED:
		ctl |= CTL1000_PREFER_MASTER;
		break;
	case MASTER_SLAVE_CFG_SLAVE_PREFERRED:
		break;
	case MASTER_SLAVE_CFG_MASTER_FORCE:
		ctl |= CTL1000_AS_MASTER;
		fallthrough;
	case MASTER_SLAVE_CFG_SLAVE_FORCE:
		ctl |= CTL1000_ENABLE_MASTER;
		break;
	case MASTER_SLAVE_CFG_UNKNOWN:
	case MASTER_SLAVE_CFG_UNSUPPORTED:
		return 0;
	default:
		phydev_warn(phydev, "Unsupported Master/Slave mode\n");
		return -EOPNOTSUPP;
	}

	return phy_modify_changed(phydev, MII_CTRL1000,
				  (CTL1000_ENABLE_MASTER | CTL1000_AS_MASTER |
				   CTL1000_PREFER_MASTER), ctl);
}

int genphy_read_master_slave(struct phy_device *phydev)
{
	int cfg, state;
	int val;

	phydev->master_slave_get = MASTER_SLAVE_CFG_UNKNOWN;
	phydev->master_slave_state = MASTER_SLAVE_STATE_UNKNOWN;

	val = phy_read(phydev, MII_CTRL1000);
	if (val < 0)
		return val;

	if (val & CTL1000_ENABLE_MASTER) {
		if (val & CTL1000_AS_MASTER)
			cfg = MASTER_SLAVE_CFG_MASTER_FORCE;
		else
			cfg = MASTER_SLAVE_CFG_SLAVE_FORCE;
	} else {
		if (val & CTL1000_PREFER_MASTER)
			cfg = MASTER_SLAVE_CFG_MASTER_PREFERRED;
		else
			cfg = MASTER_SLAVE_CFG_SLAVE_PREFERRED;
	}

	val = phy_read(phydev, MII_STAT1000);
	if (val < 0)
		return val;

	if (val & LPA_1000MSFAIL) {
		state = MASTER_SLAVE_STATE_ERR;
	} else if (phydev->link) {
		/* this bits are valid only for active link */
		if (val & LPA_1000MSRES)
			state = MASTER_SLAVE_STATE_MASTER;
		else
			state = MASTER_SLAVE_STATE_SLAVE;
	} else {
		state = MASTER_SLAVE_STATE_UNKNOWN;
	}

	phydev->master_slave_get = cfg;
	phydev->master_slave_state = state;

	return 0;
}
EXPORT_SYMBOL(genphy_read_master_slave);

/**
 * genphy_restart_aneg - Enable and Restart Autonegotiation
 * @phydev: target phy_device struct
 */
int genphy_restart_aneg(struct phy_device *phydev)
{
	/* Don't isolate the PHY if we're negotiating */
	return phy_modify(phydev, MII_BMCR, BMCR_ISOLATE,
			  BMCR_ANENABLE | BMCR_ANRESTART);
}
EXPORT_SYMBOL(genphy_restart_aneg);

/**
 * genphy_check_and_restart_aneg - Enable and restart auto-negotiation
 * @phydev: target phy_device struct
 * @restart: whether aneg restart is requested
 *
 * Check, and restart auto-negotiation if needed.
 */
int genphy_check_and_restart_aneg(struct phy_device *phydev, bool restart)
{
	int ret;

	if (!restart) {
		/* Advertisement hasn't changed, but maybe aneg was never on to
		 * begin with?  Or maybe phy was isolated?
		 */
		ret = phy_read(phydev, MII_BMCR);
		if (ret < 0)
			return ret;

		if (!(ret & BMCR_ANENABLE) || (ret & BMCR_ISOLATE))
			restart = true;
	}

	if (restart)
		return genphy_restart_aneg(phydev);

	return 0;
}
EXPORT_SYMBOL(genphy_check_and_restart_aneg);

/**
 * __genphy_config_aneg - restart auto-negotiation or write BMCR
 * @phydev: target phy_device struct
 * @changed: whether autoneg is requested
 *
 * Description: If auto-negotiation is enabled, we configure the
 *   advertising, and then restart auto-negotiation.  If it is not
 *   enabled, then we write the BMCR.
 */
int __genphy_config_aneg(struct phy_device *phydev, bool changed)
{
	int err;

	err = genphy_c45_an_config_eee_aneg(phydev);
	if (err < 0)
		return err;
	else if (err)
		changed = true;

	err = genphy_setup_master_slave(phydev);
	if (err < 0)
		return err;
	else if (err)
		changed = true;

	if (AUTONEG_ENABLE != phydev->autoneg)
		return genphy_setup_forced(phydev);

	err = genphy_config_advert(phydev);
	if (err < 0) /* error */
		return err;
	else if (err)
		changed = true;

	return genphy_check_and_restart_aneg(phydev, changed);
}
EXPORT_SYMBOL(__genphy_config_aneg);

/**
 * genphy_c37_config_aneg - restart auto-negotiation or write BMCR
 * @phydev: target phy_device struct
 *
 * Description: If auto-negotiation is enabled, we configure the
 *   advertising, and then restart auto-negotiation.  If it is not
 *   enabled, then we write the BMCR. This function is intended
 *   for use with Clause 37 1000Base-X mode.
 */
int genphy_c37_config_aneg(struct phy_device *phydev)
{
	int err, changed;

	if (phydev->autoneg != AUTONEG_ENABLE)
		return genphy_setup_forced(phydev);

	err = phy_modify(phydev, MII_BMCR, BMCR_SPEED1000 | BMCR_SPEED100,
			 BMCR_SPEED1000);
	if (err)
		return err;

	changed = genphy_c37_config_advert(phydev);
	if (changed < 0) /* error */
		return changed;

	if (!changed) {
		/* Advertisement hasn't changed, but maybe aneg was never on to
		 * begin with?  Or maybe phy was isolated?
		 */
		int ctl = phy_read(phydev, MII_BMCR);

		if (ctl < 0)
			return ctl;

		if (!(ctl & BMCR_ANENABLE) || (ctl & BMCR_ISOLATE))
			changed = 1; /* do restart aneg */
	}

	/* Only restart aneg if we are advertising something different
	 * than we were before.
	 */
	if (changed > 0)
		return genphy_restart_aneg(phydev);

	return 0;
}
EXPORT_SYMBOL(genphy_c37_config_aneg);

/**
 * genphy_aneg_done - return auto-negotiation status
 * @phydev: target phy_device struct
 *
 * Description: Reads the status register and returns 0 either if
 *   auto-negotiation is incomplete, or if there was an error.
 *   Returns BMSR_ANEGCOMPLETE if auto-negotiation is done.
 */
int genphy_aneg_done(struct phy_device *phydev)
{
	int retval = phy_read(phydev, MII_BMSR);

	return (retval < 0) ? retval : (retval & BMSR_ANEGCOMPLETE);
}
EXPORT_SYMBOL(genphy_aneg_done);

/**
 * genphy_update_link - update link status in @phydev
 * @phydev: target phy_device struct
 *
 * Description: Update the value in phydev->link to reflect the
 *   current link value.  In order to do this, we need to read
 *   the status register twice, keeping the second value.
 */
int genphy_update_link(struct phy_device *phydev)
{
	int status = 0, bmcr;

	bmcr = phy_read(phydev, MII_BMCR);
	if (bmcr < 0)
		return bmcr;

	/* Autoneg is being started, therefore disregard BMSR value and
	 * report link as down.
	 */
	if (bmcr & BMCR_ANRESTART)
		goto done;

	/* The link state is latched low so that momentary link
	 * drops can be detected. Do not double-read the status
	 * in polling mode to detect such short link drops except
	 * the link was already down.
	 */
	if (!phy_polling_mode(phydev) || !phydev->link) {
		status = phy_read(phydev, MII_BMSR);
		if (status < 0)
			return status;
		else if (status & BMSR_LSTATUS)
			goto done;
	}

	/* Read link and autonegotiation status */
	status = phy_read(phydev, MII_BMSR);
	if (status < 0)
		return status;
done:
	phydev->link = status & BMSR_LSTATUS ? 1 : 0;
	phydev->autoneg_complete = status & BMSR_ANEGCOMPLETE ? 1 : 0;

	/* Consider the case that autoneg was started and "aneg complete"
	 * bit has been reset, but "link up" bit not yet.
	 */
	if (phydev->autoneg == AUTONEG_ENABLE && !phydev->autoneg_complete)
		phydev->link = 0;

	return 0;
}
EXPORT_SYMBOL(genphy_update_link);

int genphy_read_lpa(struct phy_device *phydev)
{
	int lpa, lpagb;

	if (phydev->autoneg == AUTONEG_ENABLE) {
		if (!phydev->autoneg_complete) {
			mii_stat1000_mod_linkmode_lpa_t(phydev->lp_advertising,
							0);
			mii_lpa_mod_linkmode_lpa_t(phydev->lp_advertising, 0);
			return 0;
		}

		if (phydev->is_gigabit_capable) {
			lpagb = phy_read(phydev, MII_STAT1000);
			if (lpagb < 0)
				return lpagb;

			if (lpagb & LPA_1000MSFAIL) {
				int adv = phy_read(phydev, MII_CTRL1000);

				if (adv < 0)
					return adv;

				if (adv & CTL1000_ENABLE_MASTER)
					phydev_err(phydev, "Master/Slave resolution failed, maybe conflicting manual settings?\n");
				else
					phydev_err(phydev, "Master/Slave resolution failed\n");
				return -ENOLINK;
			}

			mii_stat1000_mod_linkmode_lpa_t(phydev->lp_advertising,
							lpagb);
		}

		lpa = phy_read(phydev, MII_LPA);
		if (lpa < 0)
			return lpa;

		mii_lpa_mod_linkmode_lpa_t(phydev->lp_advertising, lpa);
	} else {
		linkmode_zero(phydev->lp_advertising);
	}

	return 0;
}
EXPORT_SYMBOL(genphy_read_lpa);

/**
 * genphy_read_status_fixed - read the link parameters for !aneg mode
 * @phydev: target phy_device struct
 *
 * Read the current duplex and speed state for a PHY operating with
 * autonegotiation disabled.
 */
int genphy_read_status_fixed(struct phy_device *phydev)
{
	int bmcr = phy_read(phydev, MII_BMCR);

	if (bmcr < 0)
		return bmcr;

	if (bmcr & BMCR_FULLDPLX)
		phydev->duplex = DUPLEX_FULL;
	else
		phydev->duplex = DUPLEX_HALF;

	if (bmcr & BMCR_SPEED1000)
		phydev->speed = SPEED_1000;
	else if (bmcr & BMCR_SPEED100)
		phydev->speed = SPEED_100;
	else
		phydev->speed = SPEED_10;

	return 0;
}
EXPORT_SYMBOL(genphy_read_status_fixed);

/**
 * genphy_read_status - check the link status and update current link state
 * @phydev: target phy_device struct
 *
 * Description: Check the link, then figure out the current state
 *   by comparing what we advertise with what the link partner
 *   advertises.  Start by checking the gigabit possibilities,
 *   then move on to 10/100.
 */
int genphy_read_status(struct phy_device *phydev)
{
	int err, old_link = phydev->link;

	/* Update the link, but return if there was an error */
	err = genphy_update_link(phydev);
	if (err)
		return err;

	/* why bother the PHY if nothing can have changed */
	if (phydev->autoneg == AUTONEG_ENABLE && old_link && phydev->link)
		return 0;

	phydev->master_slave_get = MASTER_SLAVE_CFG_UNSUPPORTED;
	phydev->master_slave_state = MASTER_SLAVE_STATE_UNSUPPORTED;
	phydev->speed = SPEED_UNKNOWN;
	phydev->duplex = DUPLEX_UNKNOWN;
	phydev->pause = 0;
	phydev->asym_pause = 0;

	if (phydev->is_gigabit_capable) {
		err = genphy_read_master_slave(phydev);
		if (err < 0)
			return err;
	}

	err = genphy_read_lpa(phydev);
	if (err < 0)
		return err;

	if (phydev->autoneg == AUTONEG_ENABLE && phydev->autoneg_complete) {
		phy_resolve_aneg_linkmode(phydev);
	} else if (phydev->autoneg == AUTONEG_DISABLE) {
		err = genphy_read_status_fixed(phydev);
		if (err < 0)
			return err;
	}

	return 0;
}
EXPORT_SYMBOL(genphy_read_status);

/**
 * genphy_c37_read_status - check the link status and update current link state
 * @phydev: target phy_device struct
 *
 * Description: Check the link, then figure out the current state
 *   by comparing what we advertise with what the link partner
 *   advertises. This function is for Clause 37 1000Base-X mode.
 */
int genphy_c37_read_status(struct phy_device *phydev)
{
	int lpa, err, old_link = phydev->link;

	/* Update the link, but return if there was an error */
	err = genphy_update_link(phydev);
	if (err)
		return err;

	/* why bother the PHY if nothing can have changed */
	if (phydev->autoneg == AUTONEG_ENABLE && old_link && phydev->link)
		return 0;

	phydev->duplex = DUPLEX_UNKNOWN;
	phydev->pause = 0;
	phydev->asym_pause = 0;

	if (phydev->autoneg == AUTONEG_ENABLE && phydev->autoneg_complete) {
		lpa = phy_read(phydev, MII_LPA);
		if (lpa < 0)
			return lpa;

		linkmode_mod_bit(ETHTOOL_LINK_MODE_Autoneg_BIT,
				 phydev->lp_advertising, lpa & LPA_LPACK);
		linkmode_mod_bit(ETHTOOL_LINK_MODE_1000baseX_Full_BIT,
				 phydev->lp_advertising, lpa & LPA_1000XFULL);
		linkmode_mod_bit(ETHTOOL_LINK_MODE_Pause_BIT,
				 phydev->lp_advertising, lpa & LPA_1000XPAUSE);
		linkmode_mod_bit(ETHTOOL_LINK_MODE_Asym_Pause_BIT,
				 phydev->lp_advertising,
				 lpa & LPA_1000XPAUSE_ASYM);

		phy_resolve_aneg_linkmode(phydev);
	} else if (phydev->autoneg == AUTONEG_DISABLE) {
		int bmcr = phy_read(phydev, MII_BMCR);

		if (bmcr < 0)
			return bmcr;

		if (bmcr & BMCR_FULLDPLX)
			phydev->duplex = DUPLEX_FULL;
		else
			phydev->duplex = DUPLEX_HALF;
	}

	return 0;
}
EXPORT_SYMBOL(genphy_c37_read_status);

/**
 * genphy_soft_reset - software reset the PHY via BMCR_RESET bit
 * @phydev: target phy_device struct
 *
 * Description: Perform a software PHY reset using the standard
 * BMCR_RESET bit and poll for the reset bit to be cleared.
 *
 * Returns: 0 on success, < 0 on failure
 */
int genphy_soft_reset(struct phy_device *phydev)
{
	u16 res = BMCR_RESET;
	int ret;

	if (phydev->autoneg == AUTONEG_ENABLE)
		res |= BMCR_ANRESTART;

	ret = phy_modify(phydev, MII_BMCR, BMCR_ISOLATE, res);
	if (ret < 0)
		return ret;

	/* Clause 22 states that setting bit BMCR_RESET sets control registers
	 * to their default value. Therefore the POWER DOWN bit is supposed to
	 * be cleared after soft reset.
	 */
	phydev->suspended = 0;

	ret = phy_poll_reset(phydev);
	if (ret)
		return ret;

	/* BMCR may be reset to defaults */
	if (phydev->autoneg == AUTONEG_DISABLE)
		ret = genphy_setup_forced(phydev);

	return ret;
}
EXPORT_SYMBOL(genphy_soft_reset);

irqreturn_t genphy_handle_interrupt_no_ack(struct phy_device *phydev)
{
	/* It seems there are cases where the interrupts are handled by another
	 * entity (ie an IRQ controller embedded inside the PHY) and do not
	 * need any other interraction from phylib. In this case, just trigger
	 * the state machine directly.
	 */
	phy_trigger_machine(phydev);

	return 0;
}
EXPORT_SYMBOL(genphy_handle_interrupt_no_ack);

/**
 * genphy_read_abilities - read PHY abilities from Clause 22 registers
 * @phydev: target phy_device struct
 *
 * Description: Reads the PHY's abilities and populates
 * phydev->supported accordingly.
 *
 * Returns: 0 on success, < 0 on failure
 */
int genphy_read_abilities(struct phy_device *phydev)
{
	int val;

	linkmode_set_bit_array(phy_basic_ports_array,
			       ARRAY_SIZE(phy_basic_ports_array),
			       phydev->supported);

	val = phy_read(phydev, MII_BMSR);
	if (val < 0)
		return val;

	linkmode_mod_bit(ETHTOOL_LINK_MODE_Autoneg_BIT, phydev->supported,
			 val & BMSR_ANEGCAPABLE);

	linkmode_mod_bit(ETHTOOL_LINK_MODE_100baseT_Full_BIT, phydev->supported,
			 val & BMSR_100FULL);
	linkmode_mod_bit(ETHTOOL_LINK_MODE_100baseT_Half_BIT, phydev->supported,
			 val & BMSR_100HALF);
	linkmode_mod_bit(ETHTOOL_LINK_MODE_10baseT_Full_BIT, phydev->supported,
			 val & BMSR_10FULL);
	linkmode_mod_bit(ETHTOOL_LINK_MODE_10baseT_Half_BIT, phydev->supported,
			 val & BMSR_10HALF);

	if (val & BMSR_ESTATEN) {
		val = phy_read(phydev, MII_ESTATUS);
		if (val < 0)
			return val;

		linkmode_mod_bit(ETHTOOL_LINK_MODE_1000baseT_Full_BIT,
				 phydev->supported, val & ESTATUS_1000_TFULL);
		linkmode_mod_bit(ETHTOOL_LINK_MODE_1000baseT_Half_BIT,
				 phydev->supported, val & ESTATUS_1000_THALF);
		linkmode_mod_bit(ETHTOOL_LINK_MODE_1000baseX_Full_BIT,
				 phydev->supported, val & ESTATUS_1000_XFULL);
	}

	/* This is optional functionality. If not supported, we may get an error
	 * which should be ignored.
	 */
	genphy_c45_read_eee_abilities(phydev);

	return 0;
}
EXPORT_SYMBOL(genphy_read_abilities);

/* This is used for the phy device which doesn't support the MMD extended
 * register access, but it does have side effect when we are trying to access
 * the MMD register via indirect method.
 */
int genphy_read_mmd_unsupported(struct phy_device *phdev, int devad, u16 regnum)
{
	return -EOPNOTSUPP;
}
EXPORT_SYMBOL(genphy_read_mmd_unsupported);

int genphy_write_mmd_unsupported(struct phy_device *phdev, int devnum,
				 u16 regnum, u16 val)
{
	return -EOPNOTSUPP;
}
EXPORT_SYMBOL(genphy_write_mmd_unsupported);

int genphy_suspend(struct phy_device *phydev)
{
	return phy_set_bits(phydev, MII_BMCR, BMCR_PDOWN);
}
EXPORT_SYMBOL(genphy_suspend);

int genphy_resume(struct phy_device *phydev)
{
	return phy_clear_bits(phydev, MII_BMCR, BMCR_PDOWN);
}
EXPORT_SYMBOL(genphy_resume);

int genphy_loopback(struct phy_device *phydev, bool enable)
{
	if (enable) {
		u16 val, ctl = BMCR_LOOPBACK;
		int ret;

		ctl |= mii_bmcr_encode_fixed(phydev->speed, phydev->duplex);

		phy_modify(phydev, MII_BMCR, ~0, ctl);

		ret = phy_read_poll_timeout(phydev, MII_BMSR, val,
					    val & BMSR_LSTATUS,
				    5000, 500000, true);
		if (ret)
			return ret;
	} else {
		phy_modify(phydev, MII_BMCR, BMCR_LOOPBACK, 0);

		phy_config_aneg(phydev);
	}

	return 0;
}
EXPORT_SYMBOL(genphy_loopback);

/**
 * phy_remove_link_mode - Remove a supported link mode
 * @phydev: phy_device structure to remove link mode from
 * @link_mode: Link mode to be removed
 *
 * Description: Some MACs don't support all link modes which the PHY
 * does.  e.g. a 1G MAC often does not support 1000Half. Add a helper
 * to remove a link mode.
 */
void phy_remove_link_mode(struct phy_device *phydev, u32 link_mode)
{
	linkmode_clear_bit(link_mode, phydev->supported);
	phy_advertise_supported(phydev);
}
EXPORT_SYMBOL(phy_remove_link_mode);

static void phy_copy_pause_bits(unsigned long *dst, unsigned long *src)
{
	linkmode_mod_bit(ETHTOOL_LINK_MODE_Asym_Pause_BIT, dst,
		linkmode_test_bit(ETHTOOL_LINK_MODE_Asym_Pause_BIT, src));
	linkmode_mod_bit(ETHTOOL_LINK_MODE_Pause_BIT, dst,
		linkmode_test_bit(ETHTOOL_LINK_MODE_Pause_BIT, src));
}

/**
 * phy_advertise_supported - Advertise all supported modes
 * @phydev: target phy_device struct
 *
 * Description: Called to advertise all supported modes, doesn't touch
 * pause mode advertising.
 */
void phy_advertise_supported(struct phy_device *phydev)
{
	__ETHTOOL_DECLARE_LINK_MODE_MASK(new);

	linkmode_copy(new, phydev->supported);
	phy_copy_pause_bits(new, phydev->advertising);
	linkmode_copy(phydev->advertising, new);
}
EXPORT_SYMBOL(phy_advertise_supported);

/**
 * phy_support_sym_pause - Enable support of symmetrical pause
 * @phydev: target phy_device struct
 *
 * Description: Called by the MAC to indicate is supports symmetrical
 * Pause, but not asym pause.
 */
void phy_support_sym_pause(struct phy_device *phydev)
{
	linkmode_clear_bit(ETHTOOL_LINK_MODE_Asym_Pause_BIT, phydev->supported);
	phy_copy_pause_bits(phydev->advertising, phydev->supported);
}
EXPORT_SYMBOL(phy_support_sym_pause);

/**
 * phy_support_asym_pause - Enable support of asym pause
 * @phydev: target phy_device struct
 *
 * Description: Called by the MAC to indicate is supports Asym Pause.
 */
void phy_support_asym_pause(struct phy_device *phydev)
{
	phy_copy_pause_bits(phydev->advertising, phydev->supported);
}
EXPORT_SYMBOL(phy_support_asym_pause);

/**
 * phy_set_sym_pause - Configure symmetric Pause
 * @phydev: target phy_device struct
 * @rx: Receiver Pause is supported
 * @tx: Transmit Pause is supported
 * @autoneg: Auto neg should be used
 *
 * Description: Configure advertised Pause support depending on if
 * receiver pause and pause auto neg is supported. Generally called
 * from the set_pauseparam .ndo.
 */
void phy_set_sym_pause(struct phy_device *phydev, bool rx, bool tx,
		       bool autoneg)
{
	linkmode_clear_bit(ETHTOOL_LINK_MODE_Pause_BIT, phydev->supported);

	if (rx && tx && autoneg)
		linkmode_set_bit(ETHTOOL_LINK_MODE_Pause_BIT,
				 phydev->supported);

	linkmode_copy(phydev->advertising, phydev->supported);
}
EXPORT_SYMBOL(phy_set_sym_pause);

/**
 * phy_set_asym_pause - Configure Pause and Asym Pause
 * @phydev: target phy_device struct
 * @rx: Receiver Pause is supported
 * @tx: Transmit Pause is supported
 *
 * Description: Configure advertised Pause support depending on if
 * transmit and receiver pause is supported. If there has been a
 * change in adverting, trigger a new autoneg. Generally called from
 * the set_pauseparam .ndo.
 */
void phy_set_asym_pause(struct phy_device *phydev, bool rx, bool tx)
{
	__ETHTOOL_DECLARE_LINK_MODE_MASK(oldadv);

	linkmode_copy(oldadv, phydev->advertising);
	linkmode_set_pause(phydev->advertising, tx, rx);

	if (!linkmode_equal(oldadv, phydev->advertising) &&
	    phydev->autoneg)
		phy_start_aneg(phydev);
}
EXPORT_SYMBOL(phy_set_asym_pause);

/**
 * phy_validate_pause - Test if the PHY/MAC support the pause configuration
 * @phydev: phy_device struct
 * @pp: requested pause configuration
 *
 * Description: Test if the PHY/MAC combination supports the Pause
 * configuration the user is requesting. Returns True if it is
 * supported, false otherwise.
 */
bool phy_validate_pause(struct phy_device *phydev,
			struct ethtool_pauseparam *pp)
{
	if (!linkmode_test_bit(ETHTOOL_LINK_MODE_Pause_BIT,
			       phydev->supported) && pp->rx_pause)
		return false;

	if (!linkmode_test_bit(ETHTOOL_LINK_MODE_Asym_Pause_BIT,
			       phydev->supported) &&
	    pp->rx_pause != pp->tx_pause)
		return false;

	return true;
}
EXPORT_SYMBOL(phy_validate_pause);

/**
 * phy_get_pause - resolve negotiated pause modes
 * @phydev: phy_device struct
 * @tx_pause: pointer to bool to indicate whether transmit pause should be
 * enabled.
 * @rx_pause: pointer to bool to indicate whether receive pause should be
 * enabled.
 *
 * Resolve and return the flow control modes according to the negotiation
 * result. This includes checking that we are operating in full duplex mode.
 * See linkmode_resolve_pause() for further details.
 */
void phy_get_pause(struct phy_device *phydev, bool *tx_pause, bool *rx_pause)
{
	if (phydev->duplex != DUPLEX_FULL) {
		*tx_pause = false;
		*rx_pause = false;
		return;
	}

	return linkmode_resolve_pause(phydev->advertising,
				      phydev->lp_advertising,
				      tx_pause, rx_pause);
}
EXPORT_SYMBOL(phy_get_pause);

#if IS_ENABLED(CONFIG_OF_MDIO)
static int phy_get_int_delay_property(struct device *dev, const char *name)
{
	s32 int_delay;
	int ret;

	ret = device_property_read_u32(dev, name, &int_delay);
	if (ret)
		return ret;

	return int_delay;
}
#else
static int phy_get_int_delay_property(struct device *dev, const char *name)
{
	return -EINVAL;
}
#endif

/**
 * phy_get_internal_delay - returns the index of the internal delay
 * @phydev: phy_device struct
 * @dev: pointer to the devices device struct
 * @delay_values: array of delays the PHY supports
 * @size: the size of the delay array
 * @is_rx: boolean to indicate to get the rx internal delay
 *
 * Returns the index within the array of internal delay passed in.
 * If the device property is not present then the interface type is checked
 * if the interface defines use of internal delay then a 1 is returned otherwise
 * a 0 is returned.
 * The array must be in ascending order. If PHY does not have an ascending order
 * array then size = 0 and the value of the delay property is returned.
 * Return -EINVAL if the delay is invalid or cannot be found.
 */
s32 phy_get_internal_delay(struct phy_device *phydev, struct device *dev,
			   const int *delay_values, int size, bool is_rx)
{
	s32 delay;
	int i;

	if (is_rx) {
		delay = phy_get_int_delay_property(dev, "rx-internal-delay-ps");
		if (delay < 0 && size == 0) {
			if (phydev->interface == PHY_INTERFACE_MODE_RGMII_ID ||
			    phydev->interface == PHY_INTERFACE_MODE_RGMII_RXID)
				return 1;
			else
				return 0;
		}

	} else {
		delay = phy_get_int_delay_property(dev, "tx-internal-delay-ps");
		if (delay < 0 && size == 0) {
			if (phydev->interface == PHY_INTERFACE_MODE_RGMII_ID ||
			    phydev->interface == PHY_INTERFACE_MODE_RGMII_TXID)
				return 1;
			else
				return 0;
		}
	}

	if (delay < 0)
		return delay;

	if (delay && size == 0)
		return delay;

	if (delay < delay_values[0] || delay > delay_values[size - 1]) {
		phydev_err(phydev, "Delay %d is out of range\n", delay);
		return -EINVAL;
	}

	if (delay == delay_values[0])
		return 0;

	for (i = 1; i < size; i++) {
		if (delay == delay_values[i])
			return i;

		/* Find an approximate index by looking up the table */
		if (delay > delay_values[i - 1] &&
		    delay < delay_values[i]) {
			if (delay - delay_values[i - 1] <
			    delay_values[i] - delay)
				return i - 1;
			else
				return i;
		}
	}

	phydev_err(phydev, "error finding internal delay index for %d\n",
		   delay);

	return -EINVAL;
}
EXPORT_SYMBOL(phy_get_internal_delay);

static bool phy_drv_supports_irq(struct phy_driver *phydrv)
{
	return phydrv->config_intr && phydrv->handle_interrupt;
}

static int phy_led_set_brightness(struct led_classdev *led_cdev,
				  enum led_brightness value)
{
	struct phy_led *phyled = to_phy_led(led_cdev);
	struct phy_device *phydev = phyled->phydev;
	int err;

	mutex_lock(&phydev->lock);
	err = phydev->drv->led_brightness_set(phydev, phyled->index, value);
	mutex_unlock(&phydev->lock);

	return err;
}

static int phy_led_blink_set(struct led_classdev *led_cdev,
			     unsigned long *delay_on,
			     unsigned long *delay_off)
{
	struct phy_led *phyled = to_phy_led(led_cdev);
	struct phy_device *phydev = phyled->phydev;
	int err;

	mutex_lock(&phydev->lock);
	err = phydev->drv->led_blink_set(phydev, phyled->index,
					 delay_on, delay_off);
	mutex_unlock(&phydev->lock);

	return err;
}

static int of_phy_led(struct phy_device *phydev,
		      struct device_node *led)
{
	struct device *dev = &phydev->mdio.dev;
	struct led_init_data init_data = {};
	struct led_classdev *cdev;
	struct phy_led *phyled;
	int err;

	phyled = devm_kzalloc(dev, sizeof(*phyled), GFP_KERNEL);
	if (!phyled)
		return -ENOMEM;

	cdev = &phyled->led_cdev;
	phyled->phydev = phydev;

	err = of_property_read_u8(led, "reg", &phyled->index);
	if (err)
		return err;

	if (phydev->drv->led_brightness_set)
		cdev->brightness_set_blocking = phy_led_set_brightness;
	if (phydev->drv->led_blink_set)
		cdev->blink_set = phy_led_blink_set;
	cdev->max_brightness = 1;
	init_data.devicename = dev_name(&phydev->mdio.dev);
	init_data.fwnode = of_fwnode_handle(led);
	init_data.devname_mandatory = true;

	err = devm_led_classdev_register_ext(dev, cdev, &init_data);
	if (err)
		return err;

	list_add(&phyled->list, &phydev->leds);

	return 0;
}

static int of_phy_leds(struct phy_device *phydev)
{
	struct device_node *node = phydev->mdio.dev.of_node;
	struct device_node *leds, *led;
	int err;

	if (!IS_ENABLED(CONFIG_OF_MDIO))
		return 0;

	if (!node)
		return 0;

	leds = of_get_child_by_name(node, "leds");
	if (!leds)
		return 0;

	for_each_available_child_of_node(leds, led) {
		err = of_phy_led(phydev, led);
		if (err) {
			of_node_put(led);
			return err;
		}
	}

	return 0;
}

/**
 * fwnode_mdio_find_device - Given a fwnode, find the mdio_device
 * @fwnode: pointer to the mdio_device's fwnode
 *
 * If successful, returns a pointer to the mdio_device with the embedded
 * struct device refcount incremented by one, or NULL on failure.
 * The caller should call put_device() on the mdio_device after its use.
 */
struct mdio_device *fwnode_mdio_find_device(struct fwnode_handle *fwnode)
{
	struct device *d;

	if (!fwnode)
		return NULL;

	d = bus_find_device_by_fwnode(&mdio_bus_type, fwnode);
	if (!d)
		return NULL;

	return to_mdio_device(d);
}
EXPORT_SYMBOL(fwnode_mdio_find_device);

/**
 * fwnode_phy_find_device - For provided phy_fwnode, find phy_device.
 *
 * @phy_fwnode: Pointer to the phy's fwnode.
 *
 * If successful, returns a pointer to the phy_device with the embedded
 * struct device refcount incremented by one, or NULL on failure.
 */
struct phy_device *fwnode_phy_find_device(struct fwnode_handle *phy_fwnode)
{
	struct mdio_device *mdiodev;

	mdiodev = fwnode_mdio_find_device(phy_fwnode);
	if (!mdiodev)
		return NULL;

	if (mdiodev->flags & MDIO_DEVICE_FLAG_PHY)
		return to_phy_device(&mdiodev->dev);

	put_device(&mdiodev->dev);

	return NULL;
}
EXPORT_SYMBOL(fwnode_phy_find_device);

/**
 * device_phy_find_device - For the given device, get the phy_device
 * @dev: Pointer to the given device
 *
 * Refer return conditions of fwnode_phy_find_device().
 */
struct phy_device *device_phy_find_device(struct device *dev)
{
	return fwnode_phy_find_device(dev_fwnode(dev));
}
EXPORT_SYMBOL_GPL(device_phy_find_device);

/**
 * fwnode_get_phy_node - Get the phy_node using the named reference.
 * @fwnode: Pointer to fwnode from which phy_node has to be obtained.
 *
 * Refer return conditions of fwnode_find_reference().
 * For ACPI, only "phy-handle" is supported. Legacy DT properties "phy"
 * and "phy-device" are not supported in ACPI. DT supports all the three
 * named references to the phy node.
 */
struct fwnode_handle *fwnode_get_phy_node(const struct fwnode_handle *fwnode)
{
	struct fwnode_handle *phy_node;

	/* Only phy-handle is used for ACPI */
	phy_node = fwnode_find_reference(fwnode, "phy-handle", 0);
	if (is_acpi_node(fwnode) || !IS_ERR(phy_node))
		return phy_node;
	phy_node = fwnode_find_reference(fwnode, "phy", 0);
	if (IS_ERR(phy_node))
		phy_node = fwnode_find_reference(fwnode, "phy-device", 0);
	return phy_node;
}
EXPORT_SYMBOL_GPL(fwnode_get_phy_node);

/**
 * phy_probe - probe and init a PHY device
 * @dev: device to probe and init
 *
 * Take care of setting up the phy_device structure, set the state to READY.
 */
static int phy_probe(struct device *dev)
{
	struct phy_device *phydev = to_phy_device(dev);
	struct device_driver *drv = phydev->mdio.dev.driver;
	struct phy_driver *phydrv = to_phy_driver(drv);
	int err = 0;

	phydev->drv = phydrv;

	/* Disable the interrupt if the PHY doesn't support it
	 * but the interrupt is still a valid one
	 */
	if (!phy_drv_supports_irq(phydrv) && phy_interrupt_is_valid(phydev))
		phydev->irq = PHY_POLL;

	if (phydrv->flags & PHY_IS_INTERNAL)
		phydev->is_internal = true;

	/* Deassert the reset signal */
	phy_device_reset(phydev, 0);

	if (phydev->drv->probe) {
		err = phydev->drv->probe(phydev);
		if (err)
			goto out;
	}

	/* Start out supporting everything. Eventually,
	 * a controller will attach, and may modify one
	 * or both of these values
	 */
	if (phydrv->features) {
		linkmode_copy(phydev->supported, phydrv->features);
		genphy_c45_read_eee_abilities(phydev);
	}
	else if (phydrv->get_features)
		err = phydrv->get_features(phydev);
	else if (phydev->is_c45)
		err = genphy_c45_pma_read_abilities(phydev);
	else
		err = genphy_read_abilities(phydev);

	if (err)
		goto out;

	if (!linkmode_test_bit(ETHTOOL_LINK_MODE_Autoneg_BIT,
			       phydev->supported))
		phydev->autoneg = 0;

	if (linkmode_test_bit(ETHTOOL_LINK_MODE_1000baseT_Half_BIT,
			      phydev->supported))
		phydev->is_gigabit_capable = 1;
	if (linkmode_test_bit(ETHTOOL_LINK_MODE_1000baseT_Full_BIT,
			      phydev->supported))
		phydev->is_gigabit_capable = 1;

	of_set_phy_supported(phydev);
	phy_advertise_supported(phydev);

	/* Get PHY default EEE advertising modes and handle them as potentially
	 * safe initial configuration.
	 */
	err = genphy_c45_read_eee_adv(phydev, phydev->advertising_eee);
	if (err)
		goto out;

	/* There is no "enabled" flag. If PHY is advertising, assume it is
	 * kind of enabled.
	 */
	phydev->eee_enabled = !linkmode_empty(phydev->advertising_eee);

	/* Some PHYs may advertise, by default, not support EEE modes. So,
	 * we need to clean them.
	 */
	if (phydev->eee_enabled)
		linkmode_and(phydev->advertising_eee, phydev->supported_eee,
			     phydev->advertising_eee);

	/* Get the EEE modes we want to prohibit. We will ask
	 * the PHY stop advertising these mode later on
	 */
	of_set_phy_eee_broken(phydev);

	/* The Pause Frame bits indicate that the PHY can support passing
	 * pause frames. During autonegotiation, the PHYs will determine if
	 * they should allow pause frames to pass.  The MAC driver should then
	 * use that result to determine whether to enable flow control via
	 * pause frames.
	 *
	 * Normally, PHY drivers should not set the Pause bits, and instead
	 * allow phylib to do that.  However, there may be some situations
	 * (e.g. hardware erratum) where the driver wants to set only one
	 * of these bits.
	 */
	if (!test_bit(ETHTOOL_LINK_MODE_Pause_BIT, phydev->supported) &&
	    !test_bit(ETHTOOL_LINK_MODE_Asym_Pause_BIT, phydev->supported)) {
		linkmode_set_bit(ETHTOOL_LINK_MODE_Pause_BIT,
				 phydev->supported);
		linkmode_set_bit(ETHTOOL_LINK_MODE_Asym_Pause_BIT,
				 phydev->supported);
	}

	/* Set the state to READY by default */
	phydev->state = PHY_READY;

	/* Get the LEDs from the device tree, and instantiate standard
	 * LEDs for them.
	 */
<<<<<<< HEAD
	err = of_phy_leds(phydev);
=======
	if (IS_ENABLED(CONFIG_PHYLIB_LEDS))
		err = of_phy_leds(phydev);
>>>>>>> 156c9398

out:
	/* Re-assert the reset signal on error */
	if (err)
		phy_device_reset(phydev, 1);

	return err;
}

static int phy_remove(struct device *dev)
{
	struct phy_device *phydev = to_phy_device(dev);

	cancel_delayed_work_sync(&phydev->state_queue);

	phydev->state = PHY_DOWN;

	sfp_bus_del_upstream(phydev->sfp_bus);
	phydev->sfp_bus = NULL;

	if (phydev->drv && phydev->drv->remove)
		phydev->drv->remove(phydev);

	/* Assert the reset signal */
	phy_device_reset(phydev, 1);

	phydev->drv = NULL;

	return 0;
}

static void phy_shutdown(struct device *dev)
{
	struct phy_device *phydev = to_phy_device(dev);

	if (phydev->state == PHY_READY || !phydev->attached_dev)
		return;

	phy_disable_interrupts(phydev);
}

/**
 * phy_driver_register - register a phy_driver with the PHY layer
 * @new_driver: new phy_driver to register
 * @owner: module owning this PHY
 */
int phy_driver_register(struct phy_driver *new_driver, struct module *owner)
{
	int retval;

	/* Either the features are hard coded, or dynamically
	 * determined. It cannot be both.
	 */
	if (WARN_ON(new_driver->features && new_driver->get_features)) {
		pr_err("%s: features and get_features must not both be set\n",
		       new_driver->name);
		return -EINVAL;
	}

	/* PHYLIB device drivers must not match using a DT compatible table
	 * as this bypasses our checks that the mdiodev that is being matched
	 * is backed by a struct phy_device. If such a case happens, we will
	 * make out-of-bounds accesses and lockup in phydev->lock.
	 */
	if (WARN(new_driver->mdiodrv.driver.of_match_table,
		 "%s: driver must not provide a DT match table\n",
		 new_driver->name))
		return -EINVAL;

	new_driver->mdiodrv.flags |= MDIO_DEVICE_IS_PHY;
	new_driver->mdiodrv.driver.name = new_driver->name;
	new_driver->mdiodrv.driver.bus = &mdio_bus_type;
	new_driver->mdiodrv.driver.probe = phy_probe;
	new_driver->mdiodrv.driver.remove = phy_remove;
	new_driver->mdiodrv.driver.shutdown = phy_shutdown;
	new_driver->mdiodrv.driver.owner = owner;
	new_driver->mdiodrv.driver.probe_type = PROBE_FORCE_SYNCHRONOUS;

	retval = driver_register(&new_driver->mdiodrv.driver);
	if (retval) {
		pr_err("%s: Error %d in registering driver\n",
		       new_driver->name, retval);

		return retval;
	}

	pr_debug("%s: Registered new driver\n", new_driver->name);

	return 0;
}
EXPORT_SYMBOL(phy_driver_register);

int phy_drivers_register(struct phy_driver *new_driver, int n,
			 struct module *owner)
{
	int i, ret = 0;

	for (i = 0; i < n; i++) {
		ret = phy_driver_register(new_driver + i, owner);
		if (ret) {
			while (i-- > 0)
				phy_driver_unregister(new_driver + i);
			break;
		}
	}
	return ret;
}
EXPORT_SYMBOL(phy_drivers_register);

void phy_driver_unregister(struct phy_driver *drv)
{
	driver_unregister(&drv->mdiodrv.driver);
}
EXPORT_SYMBOL(phy_driver_unregister);

void phy_drivers_unregister(struct phy_driver *drv, int n)
{
	int i;

	for (i = 0; i < n; i++)
		phy_driver_unregister(drv + i);
}
EXPORT_SYMBOL(phy_drivers_unregister);

static struct phy_driver genphy_driver = {
	.phy_id		= 0xffffffff,
	.phy_id_mask	= 0xffffffff,
	.name		= "Generic PHY",
	.get_features	= genphy_read_abilities,
	.suspend	= genphy_suspend,
	.resume		= genphy_resume,
	.set_loopback   = genphy_loopback,
};

static const struct ethtool_phy_ops phy_ethtool_phy_ops = {
	.get_sset_count		= phy_ethtool_get_sset_count,
	.get_strings		= phy_ethtool_get_strings,
	.get_stats		= phy_ethtool_get_stats,
	.get_plca_cfg		= phy_ethtool_get_plca_cfg,
	.set_plca_cfg		= phy_ethtool_set_plca_cfg,
	.get_plca_status	= phy_ethtool_get_plca_status,
	.start_cable_test	= phy_start_cable_test,
	.start_cable_test_tdr	= phy_start_cable_test_tdr,
};

static int __init phy_init(void)
{
	int rc;

	rc = mdio_bus_init();
	if (rc)
		return rc;

	ethtool_set_ethtool_phy_ops(&phy_ethtool_phy_ops);
	features_init();

	rc = phy_driver_register(&genphy_c45_driver, THIS_MODULE);
	if (rc)
		goto err_c45;

	rc = phy_driver_register(&genphy_driver, THIS_MODULE);
	if (rc) {
		phy_driver_unregister(&genphy_c45_driver);
err_c45:
		mdio_bus_exit();
	}

	return rc;
}

static void __exit phy_exit(void)
{
	phy_driver_unregister(&genphy_c45_driver);
	phy_driver_unregister(&genphy_driver);
	mdio_bus_exit();
	ethtool_set_ethtool_phy_ops(NULL);
}

subsys_initcall(phy_init);
module_exit(phy_exit);<|MERGE_RESOLUTION|>--- conflicted
+++ resolved
@@ -3284,12 +3284,8 @@
 	/* Get the LEDs from the device tree, and instantiate standard
 	 * LEDs for them.
 	 */
-<<<<<<< HEAD
-	err = of_phy_leds(phydev);
-=======
 	if (IS_ENABLED(CONFIG_PHYLIB_LEDS))
 		err = of_phy_leds(phydev);
->>>>>>> 156c9398
 
 out:
 	/* Re-assert the reset signal on error */
