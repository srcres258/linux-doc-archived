--- conflicted
+++ resolved
@@ -2019,17 +2019,6 @@
 		hl_notifier_event_send(&hpriv->notifier_event, event_mask);
 
 	mutex_unlock(&hdev->fpriv_list_lock);
-<<<<<<< HEAD
-
-	/* control device */
-	mutex_lock(&hdev->fpriv_ctrl_list_lock);
-
-	list_for_each_entry(hpriv, &hdev->fpriv_ctrl_list, dev_node)
-		hl_notifier_event_send(&hpriv->notifier_event, event_mask);
-
-	mutex_unlock(&hdev->fpriv_ctrl_list_lock);
-=======
->>>>>>> 221a3ad5
 }
 
 /*
@@ -2046,10 +2035,7 @@
 	int i, rc, cq_cnt, user_interrupt_cnt, cq_ready_cnt;
 	struct hl_ts_free_jobs *free_jobs_data;
 	bool expose_interfaces_on_err = false;
-<<<<<<< HEAD
-=======
 	void *p;
->>>>>>> 221a3ad5
 
 	/* Initialize ASIC function pointers and perform early init */
 	rc = device_early_init(hdev);
