# SPDX-License-Identifier: GPL-2.0
menu "Memory management options"

config MMU
        bool "Support for memory management hardware"
	depends on !CPU_SH2
	default y
	help
	  Some SH processors (such as SH-2/SH-2A) lack an MMU. In order to
	  boot on these systems, this option must not be set.

	  On other systems (such as the SH-3 and 4) where an MMU exists,
	  turning this off will boot the kernel on these machines with the
	  MMU implicitly switched off.

config PAGE_OFFSET
	hex
	default "0x80000000" if MMU
	default "0x00000000"

config ARCH_FORCE_MAX_ORDER
<<<<<<< HEAD
	int "Maximum zone order"
	range 8 63 if PAGE_SIZE_16KB
	default "8" if PAGE_SIZE_16KB
	range 6 63 if PAGE_SIZE_64KB
	default "6" if PAGE_SIZE_64KB
	range 10 63
	default "13" if !MMU
	default "10"
	help
	  The kernel memory allocator divides physically contiguous memory
	  blocks into "zones", where each zone is a power of two number of
	  pages.  This option selects the largest power of two that the kernel
	  keeps in the memory allocator.  If you need to allocate very large
	  blocks of physically contiguous memory, then you may need to
	  increase this value.
=======
	int "Order of maximal physically contiguous allocations"
	default "8" if PAGE_SIZE_16KB
	default "6" if PAGE_SIZE_64KB
	default "13" if !MMU
	default "10"
	help
	  The kernel page allocator limits the size of maximal physically
	  contiguous allocations. The limit is called MAX_ORDER and it
	  defines the maximal power of two of number of pages that can be
	  allocated as a single contiguous block. This option allows
	  overriding the default setting when ability to allocate very
	  large blocks of physically contiguous memory is required.
>>>>>>> 89324b02

	  The page size is not necessarily 4KB. Keep this in mind when
	  choosing a value for this option.

	  Don't change if unsure.

config MEMORY_START
	hex "Physical memory start address"
	default "0x08000000"
	help
	  Computers built with Hitachi SuperH processors always
	  map the ROM starting at address zero.  But the processor
	  does not specify the range that RAM takes.

	  The physical memory (RAM) start address will be automatically
	  set to 08000000. Other platforms, such as the Solution Engine
	  boards typically map RAM at 0C000000.

	  Tweak this only when porting to a new machine which does not
	  already have a defconfig. Changing it from the known correct
	  value on any of the known systems will only lead to disaster.

config MEMORY_SIZE
	hex "Physical memory size"
	default "0x04000000"
	help
	  This sets the default memory size assumed by your SH kernel. It can
	  be overridden as normal by the 'mem=' argument on the kernel command
	  line. If unsure, consult your board specifications or just leave it
	  as 0x04000000 which was the default value before this became
	  configurable.

# Physical addressing modes

config 29BIT
	def_bool !32BIT
	select UNCACHED_MAPPING

config 32BIT
	bool
	default !MMU

config PMB
	bool "Support 32-bit physical addressing through PMB"
	depends on MMU && CPU_SH4A && !CPU_SH4AL_DSP
	select 32BIT
	select UNCACHED_MAPPING
	help
	  If you say Y here, physical addressing will be extended to
	  32-bits through the SH-4A PMB. If this is not set, legacy
	  29-bit physical addressing will be used.

config X2TLB
	def_bool y
	depends on (CPU_SHX2 || CPU_SHX3) && MMU

config VSYSCALL
	bool "Support vsyscall page"
	depends on MMU && (CPU_SH3 || CPU_SH4)
	default y
	help
	  This will enable support for the kernel mapping a vDSO page
	  in process space, and subsequently handing down the entry point
	  to the libc through the ELF auxiliary vector.

	  From the kernel side this is used for the signal trampoline.
	  For systems with an MMU that can afford to give up a page,
	  (the default value) say Y.

config NUMA
	bool "Non-Uniform Memory Access (NUMA) Support"
	depends on MMU && SYS_SUPPORTS_NUMA
	select ARCH_WANT_NUMA_VARIABLE_LOCALITY
	default n
	help
	  Some SH systems have many various memories scattered around
	  the address space, each with varying latencies. This enables
	  support for these blocks by binding them to nodes and allowing
	  memory policies to be used for prioritizing and controlling
	  allocation behaviour.

config NODES_SHIFT
	int
	default "3" if CPU_SUBTYPE_SHX3
	default "1"
	depends on NUMA

config ARCH_FLATMEM_ENABLE
	def_bool y
	depends on !NUMA

config ARCH_SPARSEMEM_ENABLE
	def_bool y
	select SPARSEMEM_STATIC

config ARCH_SPARSEMEM_DEFAULT
	def_bool y

config ARCH_SELECT_MEMORY_MODEL
	def_bool y

config ARCH_MEMORY_PROBE
	def_bool y
	depends on MEMORY_HOTPLUG

config IOREMAP_FIXED
       def_bool y
       depends on X2TLB

config UNCACHED_MAPPING
	bool

config HAVE_SRAM_POOL
	bool
	select GENERIC_ALLOCATOR

choice
	prompt "Kernel page size"
	default PAGE_SIZE_4KB

config PAGE_SIZE_4KB
	bool "4kB"
	help
	  This is the default page size used by all SuperH CPUs.

config PAGE_SIZE_8KB
	bool "8kB"
	depends on !MMU || X2TLB
	help
	  This enables 8kB pages as supported by SH-X2 and later MMUs.

config PAGE_SIZE_16KB
	bool "16kB"
	depends on !MMU
	help
	  This enables 16kB pages on MMU-less SH systems.

config PAGE_SIZE_64KB
	bool "64kB"
	depends on !MMU || CPU_SH4
	help
	  This enables support for 64kB pages, possible on all SH-4
	  CPUs and later.

endchoice

choice
	prompt "HugeTLB page size"
	depends on HUGETLB_PAGE
	default HUGETLB_PAGE_SIZE_1MB if PAGE_SIZE_64KB
	default HUGETLB_PAGE_SIZE_64K

config HUGETLB_PAGE_SIZE_64K
	bool "64kB"
	depends on !PAGE_SIZE_64KB

config HUGETLB_PAGE_SIZE_256K
	bool "256kB"
	depends on X2TLB

config HUGETLB_PAGE_SIZE_1MB
	bool "1MB"

config HUGETLB_PAGE_SIZE_4MB
	bool "4MB"
	depends on X2TLB

config HUGETLB_PAGE_SIZE_64MB
	bool "64MB"
	depends on X2TLB

endchoice

config SCHED_MC
	bool "Multi-core scheduler support"
	depends on SMP
	default y
	help
	  Multi-core scheduler support improves the CPU scheduler's decision
	  making when dealing with multi-core CPU chips at a cost of slightly
	  increased overhead in some places. If unsure say N here.

endmenu

menu "Cache configuration"

config SH7705_CACHE_32KB
	bool "Enable 32KB cache size for SH7705"
	depends on CPU_SUBTYPE_SH7705
	default y

choice
	prompt "Cache mode"
	default CACHE_WRITEBACK if CPU_SH2A || CPU_SH3 || CPU_SH4
	default CACHE_WRITETHROUGH if (CPU_SH2 && !CPU_SH2A)

config CACHE_WRITEBACK
	bool "Write-back"

config CACHE_WRITETHROUGH
	bool "Write-through"
	help
	  Selecting this option will configure the caches in write-through
	  mode, as opposed to the default write-back configuration.

	  Since there's sill some aliasing issues on SH-4, this option will
	  unfortunately still require the majority of flushing functions to
	  be implemented to deal with aliasing.

	  If unsure, say N.

config CACHE_OFF
	bool "Off"

endchoice

endmenu<|MERGE_RESOLUTION|>--- conflicted
+++ resolved
@@ -19,23 +19,6 @@
 	default "0x00000000"
 
 config ARCH_FORCE_MAX_ORDER
-<<<<<<< HEAD
-	int "Maximum zone order"
-	range 8 63 if PAGE_SIZE_16KB
-	default "8" if PAGE_SIZE_16KB
-	range 6 63 if PAGE_SIZE_64KB
-	default "6" if PAGE_SIZE_64KB
-	range 10 63
-	default "13" if !MMU
-	default "10"
-	help
-	  The kernel memory allocator divides physically contiguous memory
-	  blocks into "zones", where each zone is a power of two number of
-	  pages.  This option selects the largest power of two that the kernel
-	  keeps in the memory allocator.  If you need to allocate very large
-	  blocks of physically contiguous memory, then you may need to
-	  increase this value.
-=======
 	int "Order of maximal physically contiguous allocations"
 	default "8" if PAGE_SIZE_16KB
 	default "6" if PAGE_SIZE_64KB
@@ -48,7 +31,6 @@
 	  allocated as a single contiguous block. This option allows
 	  overriding the default setting when ability to allocate very
 	  large blocks of physically contiguous memory is required.
->>>>>>> 89324b02
 
 	  The page size is not necessarily 4KB. Keep this in mind when
 	  choosing a value for this option.
