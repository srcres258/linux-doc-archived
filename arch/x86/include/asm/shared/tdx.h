--- conflicted
+++ resolved
@@ -74,8 +74,6 @@
 void __tdx_hypercall_failed(void);
 
 /*
-<<<<<<< HEAD
-=======
  * The TDG.VP.VMCALL-Instruction-execution sub-functions are defined
  * independently from but are currently matched 1:1 with VMX EXIT_REASONs.
  * Reusing the KVM EXIT_REASON macros makes it easier to connect the host and
@@ -87,7 +85,6 @@
 }
 
 /*
->>>>>>> ef22fef1
  * Used in __tdx_module_call() to gather the output registers' values of the
  * TDCALL instruction when requesting services from the TDX module. This is a
  * software only structure and not part of the TDX module/VMM ABI
