// SPDX-License-Identifier: GPL-2.0
/*
 * HugeTLB Vmemmap Optimization (HVO)
 *
 * Copyright (c) 2020, ByteDance. All rights reserved.
 *
 *     Author: Muchun Song <songmuchun@bytedance.com>
 *
 * See Documentation/mm/vmemmap_dedup.rst
 */
#define pr_fmt(fmt)	"HugeTLB: " fmt

#include <linux/pgtable.h>
#include <linux/moduleparam.h>
#include <linux/bootmem_info.h>
#include <linux/mmdebug.h>
#include <asm/pgalloc.h>
#include <asm/tlbflush.h>
#include "hugetlb_vmemmap.h"

/**
 * struct vmemmap_remap_walk - walk vmemmap page table
 *
 * @remap_pte:		called for each lowest-level entry (PTE).
 * @nr_walked:		the number of walked pte.
 * @reuse_page:		the page which is reused for the tail vmemmap pages.
 * @reuse_addr:		the virtual address of the @reuse_page page.
 * @vmemmap_pages:	the list head of the vmemmap pages that can be freed
 *			or is mapped from.
 */
struct vmemmap_remap_walk {
	void			(*remap_pte)(pte_t *pte, unsigned long addr,
					     struct vmemmap_remap_walk *walk);
	unsigned long		nr_walked;
	struct page		*reuse_page;
	unsigned long		reuse_addr;
	struct list_head	*vmemmap_pages;
};

static int split_vmemmap_huge_pmd(pmd_t *pmd, unsigned long start)
{
	pmd_t __pmd;
	int i;
	unsigned long addr = start;
	struct page *head;
	pte_t *pgtable;

	spin_lock(&init_mm.page_table_lock);
	head = pmd_leaf(*pmd) ? pmd_page(*pmd) : NULL;
	spin_unlock(&init_mm.page_table_lock);

	if (!head)
		return 0;

	pgtable = pte_alloc_one_kernel(&init_mm);
	if (!pgtable)
		return -ENOMEM;

	pmd_populate_kernel(&init_mm, &__pmd, pgtable);

	for (i = 0; i < PTRS_PER_PTE; i++, addr += PAGE_SIZE) {
		pte_t entry, *pte;
		pgprot_t pgprot = PAGE_KERNEL;

		entry = mk_pte(head + i, pgprot);
		pte = pte_offset_kernel(&__pmd, addr);
		set_pte_at(&init_mm, addr, pte, entry);
	}

	spin_lock(&init_mm.page_table_lock);
	if (likely(pmd_leaf(*pmd))) {
		/*
		 * Higher order allocations from buddy allocator must be able to
		 * be treated as indepdenent small pages (as they can be freed
		 * individually).
		 */
		if (!PageReserved(head))
			split_page(head, get_order(PMD_SIZE));

		/* Make pte visible before pmd. See comment in pmd_install(). */
		smp_wmb();
		pmd_populate_kernel(&init_mm, pmd, pgtable);
		flush_tlb_kernel_range(start, start + PMD_SIZE);
	} else {
		pte_free_kernel(&init_mm, pgtable);
	}
	spin_unlock(&init_mm.page_table_lock);

	return 0;
}

static void vmemmap_pte_range(pmd_t *pmd, unsigned long addr,
			      unsigned long end,
			      struct vmemmap_remap_walk *walk)
{
	pte_t *pte = pte_offset_kernel(pmd, addr);

	/*
	 * The reuse_page is found 'first' in table walk before we start
	 * remapping (which is calling @walk->remap_pte).
	 */
	if (!walk->reuse_page) {
		walk->reuse_page = pte_page(ptep_get(pte));
		/*
		 * Because the reuse address is part of the range that we are
		 * walking, skip the reuse address range.
		 */
		addr += PAGE_SIZE;
		pte++;
		walk->nr_walked++;
	}

	for (; addr != end; addr += PAGE_SIZE, pte++) {
		walk->remap_pte(pte, addr, walk);
		walk->nr_walked++;
	}
}

static int vmemmap_pmd_range(pud_t *pud, unsigned long addr,
			     unsigned long end,
			     struct vmemmap_remap_walk *walk)
{
	pmd_t *pmd;
	unsigned long next;

	pmd = pmd_offset(pud, addr);
	do {
		int ret;

		ret = split_vmemmap_huge_pmd(pmd, addr & PMD_MASK);
		if (ret)
			return ret;

		next = pmd_addr_end(addr, end);
		vmemmap_pte_range(pmd, addr, next, walk);
	} while (pmd++, addr = next, addr != end);

	return 0;
}

static int vmemmap_pud_range(p4d_t *p4d, unsigned long addr,
			     unsigned long end,
			     struct vmemmap_remap_walk *walk)
{
	pud_t *pud;
	unsigned long next;

	pud = pud_offset(p4d, addr);
	do {
		int ret;

		next = pud_addr_end(addr, end);
		ret = vmemmap_pmd_range(pud, addr, next, walk);
		if (ret)
			return ret;
	} while (pud++, addr = next, addr != end);

	return 0;
}

static int vmemmap_p4d_range(pgd_t *pgd, unsigned long addr,
			     unsigned long end,
			     struct vmemmap_remap_walk *walk)
{
	p4d_t *p4d;
	unsigned long next;

	p4d = p4d_offset(pgd, addr);
	do {
		int ret;

		next = p4d_addr_end(addr, end);
		ret = vmemmap_pud_range(p4d, addr, next, walk);
		if (ret)
			return ret;
	} while (p4d++, addr = next, addr != end);

	return 0;
}

static int vmemmap_remap_range(unsigned long start, unsigned long end,
			       struct vmemmap_remap_walk *walk)
{
	unsigned long addr = start;
	unsigned long next;
	pgd_t *pgd;

	VM_BUG_ON(!PAGE_ALIGNED(start));
	VM_BUG_ON(!PAGE_ALIGNED(end));

	pgd = pgd_offset_k(addr);
	do {
		int ret;

		next = pgd_addr_end(addr, end);
		ret = vmemmap_p4d_range(pgd, addr, next, walk);
		if (ret)
			return ret;
	} while (pgd++, addr = next, addr != end);

	flush_tlb_kernel_range(start, end);

	return 0;
}

/*
 * Free a vmemmap page. A vmemmap page can be allocated from the memblock
 * allocator or buddy allocator. If the PG_reserved flag is set, it means
 * that it allocated from the memblock allocator, just free it via the
 * free_bootmem_page(). Otherwise, use __free_page().
 */
static inline void free_vmemmap_page(struct page *page)
{
	if (PageReserved(page))
		free_bootmem_page(page);
	else
		__free_page(page);
}

/* Free a list of the vmemmap pages */
static void free_vmemmap_page_list(struct list_head *list)
{
	struct page *page, *next;

	list_for_each_entry_safe(page, next, list, lru)
		free_vmemmap_page(page);
}

static void vmemmap_remap_pte(pte_t *pte, unsigned long addr,
			      struct vmemmap_remap_walk *walk)
{
	/*
	 * Remap the tail pages as read-only to catch illegal write operation
	 * to the tail pages.
	 */
	pgprot_t pgprot = PAGE_KERNEL_RO;
	struct page *page = pte_page(ptep_get(pte));
	pte_t entry;

	/* Remapping the head page requires r/w */
	if (unlikely(addr == walk->reuse_addr)) {
		pgprot = PAGE_KERNEL;
		list_del(&walk->reuse_page->lru);

		/*
		 * Makes sure that preceding stores to the page contents from
		 * vmemmap_remap_free() become visible before the set_pte_at()
		 * write.
		 */
		smp_wmb();
	}

	entry = mk_pte(walk->reuse_page, pgprot);
	list_add_tail(&page->lru, walk->vmemmap_pages);
	set_pte_at(&init_mm, addr, pte, entry);
}

/*
 * How many struct page structs need to be reset. When we reuse the head
 * struct page, the special metadata (e.g. page->flags or page->mapping)
 * cannot copy to the tail struct page structs. The invalid value will be
 * checked in the free_tail_page_prepare(). In order to avoid the message
 * of "corrupted mapping in tail page". We need to reset at least 3 (one
 * head struct page struct and two tail struct page structs) struct page
 * structs.
 */
#define NR_RESET_STRUCT_PAGE		3

static inline void reset_struct_pages(struct page *start)
{
	struct page *from = start + NR_RESET_STRUCT_PAGE;

	BUILD_BUG_ON(NR_RESET_STRUCT_PAGE * 2 > PAGE_SIZE / sizeof(struct page));
	memcpy(start, from, sizeof(*from) * NR_RESET_STRUCT_PAGE);
}

static void vmemmap_restore_pte(pte_t *pte, unsigned long addr,
				struct vmemmap_remap_walk *walk)
{
	pgprot_t pgprot = PAGE_KERNEL;
	struct page *page;
	void *to;

	BUG_ON(pte_page(ptep_get(pte)) != walk->reuse_page);

	page = list_first_entry(walk->vmemmap_pages, struct page, lru);
	list_del(&page->lru);
	to = page_to_virt(page);
	copy_page(to, (void *)walk->reuse_addr);
	reset_struct_pages(to);

	/*
	 * Makes sure that preceding stores to the page contents become visible
	 * before the set_pte_at() write.
	 */
	smp_wmb();
	set_pte_at(&init_mm, addr, pte, mk_pte(page, pgprot));
}

/**
 * vmemmap_remap_free - remap the vmemmap virtual address range [@start, @end)
 *			to the page which @reuse is mapped to, then free vmemmap
 *			which the range are mapped to.
 * @start:	start address of the vmemmap virtual address range that we want
 *		to remap.
 * @end:	end address of the vmemmap virtual address range that we want to
 *		remap.
 * @reuse:	reuse address.
 *
 * Return: %0 on success, negative error code otherwise.
 */
static int vmemmap_remap_free(unsigned long start, unsigned long end,
			      unsigned long reuse)
{
	int ret;
	LIST_HEAD(vmemmap_pages);
	struct vmemmap_remap_walk walk = {
		.remap_pte	= vmemmap_remap_pte,
		.reuse_addr	= reuse,
		.vmemmap_pages	= &vmemmap_pages,
	};
<<<<<<< HEAD
	int nid = page_to_nid((struct page *)start);
=======
	int nid = page_to_nid((struct page *)reuse);
>>>>>>> 221a3ad5
	gfp_t gfp_mask = GFP_KERNEL | __GFP_NORETRY | __GFP_NOWARN;

	/*
	 * Allocate a new head vmemmap page to avoid breaking a contiguous
	 * block of struct page memory when freeing it back to page allocator
	 * in free_vmemmap_page_list(). This will allow the likely contiguous
	 * struct page backing memory to be kept contiguous and allowing for
	 * more allocations of hugepages. Fallback to the currently
	 * mapped head page in case should it fail to allocate.
	 */
	walk.reuse_page = alloc_pages_node(nid, gfp_mask, 0);
	if (walk.reuse_page) {
		copy_page(page_to_virt(walk.reuse_page),
			  (void *)walk.reuse_addr);
		list_add(&walk.reuse_page->lru, &vmemmap_pages);
	}

	/*
	 * In order to make remapping routine most efficient for the huge pages,
	 * the routine of vmemmap page table walking has the following rules
	 * (see more details from the vmemmap_pte_range()):
	 *
	 * - The range [@start, @end) and the range [@reuse, @reuse + PAGE_SIZE)
	 *   should be continuous.
	 * - The @reuse address is part of the range [@reuse, @end) that we are
	 *   walking which is passed to vmemmap_remap_range().
	 * - The @reuse address is the first in the complete range.
	 *
	 * So we need to make sure that @start and @reuse meet the above rules.
	 */
	BUG_ON(start - reuse != PAGE_SIZE);

	mmap_read_lock(&init_mm);
	ret = vmemmap_remap_range(reuse, end, &walk);
	if (ret && walk.nr_walked) {
		end = reuse + walk.nr_walked * PAGE_SIZE;
		/*
		 * vmemmap_pages contains pages from the previous
		 * vmemmap_remap_range call which failed.  These
		 * are pages which were removed from the vmemmap.
		 * They will be restored in the following call.
		 */
		walk = (struct vmemmap_remap_walk) {
			.remap_pte	= vmemmap_restore_pte,
			.reuse_addr	= reuse,
			.vmemmap_pages	= &vmemmap_pages,
		};

		vmemmap_remap_range(reuse, end, &walk);
	}
	mmap_read_unlock(&init_mm);

	free_vmemmap_page_list(&vmemmap_pages);

	return ret;
}

static int alloc_vmemmap_page_list(unsigned long start, unsigned long end,
				   struct list_head *list)
{
	gfp_t gfp_mask = GFP_KERNEL | __GFP_RETRY_MAYFAIL;
	unsigned long nr_pages = (end - start) >> PAGE_SHIFT;
	int nid = page_to_nid((struct page *)start);
	struct page *page, *next;

	while (nr_pages--) {
		page = alloc_pages_node(nid, gfp_mask, 0);
		if (!page)
			goto out;
		list_add_tail(&page->lru, list);
	}

	return 0;
out:
	list_for_each_entry_safe(page, next, list, lru)
		__free_page(page);
	return -ENOMEM;
}

/**
 * vmemmap_remap_alloc - remap the vmemmap virtual address range [@start, end)
 *			 to the page which is from the @vmemmap_pages
 *			 respectively.
 * @start:	start address of the vmemmap virtual address range that we want
 *		to remap.
 * @end:	end address of the vmemmap virtual address range that we want to
 *		remap.
 * @reuse:	reuse address.
 *
 * Return: %0 on success, negative error code otherwise.
 */
static int vmemmap_remap_alloc(unsigned long start, unsigned long end,
			       unsigned long reuse)
{
	LIST_HEAD(vmemmap_pages);
	struct vmemmap_remap_walk walk = {
		.remap_pte	= vmemmap_restore_pte,
		.reuse_addr	= reuse,
		.vmemmap_pages	= &vmemmap_pages,
	};

	/* See the comment in the vmemmap_remap_free(). */
	BUG_ON(start - reuse != PAGE_SIZE);

	if (alloc_vmemmap_page_list(start, end, &vmemmap_pages))
		return -ENOMEM;

	mmap_read_lock(&init_mm);
	vmemmap_remap_range(reuse, end, &walk);
	mmap_read_unlock(&init_mm);

	return 0;
}

DEFINE_STATIC_KEY_FALSE(hugetlb_optimize_vmemmap_key);
EXPORT_SYMBOL(hugetlb_optimize_vmemmap_key);

static bool vmemmap_optimize_enabled = IS_ENABLED(CONFIG_HUGETLB_PAGE_OPTIMIZE_VMEMMAP_DEFAULT_ON);
core_param(hugetlb_free_vmemmap, vmemmap_optimize_enabled, bool, 0);

/**
 * hugetlb_vmemmap_restore - restore previously optimized (by
 *			     hugetlb_vmemmap_optimize()) vmemmap pages which
 *			     will be reallocated and remapped.
 * @h:		struct hstate.
 * @head:	the head page whose vmemmap pages will be restored.
 *
 * Return: %0 if @head's vmemmap pages have been reallocated and remapped,
 * negative error code otherwise.
 */
int hugetlb_vmemmap_restore(const struct hstate *h, struct page *head)
{
	int ret;
	unsigned long vmemmap_start = (unsigned long)head, vmemmap_end;
	unsigned long vmemmap_reuse;

	VM_WARN_ON_ONCE(!PageHuge(head));
	if (!HPageVmemmapOptimized(head))
		return 0;

	vmemmap_end	= vmemmap_start + hugetlb_vmemmap_size(h);
	vmemmap_reuse	= vmemmap_start;
	vmemmap_start	+= HUGETLB_VMEMMAP_RESERVE_SIZE;

	/*
	 * The pages which the vmemmap virtual address range [@vmemmap_start,
	 * @vmemmap_end) are mapped to are freed to the buddy allocator, and
	 * the range is mapped to the page which @vmemmap_reuse is mapped to.
	 * When a HugeTLB page is freed to the buddy allocator, previously
	 * discarded vmemmap pages must be allocated and remapping.
	 */
	ret = vmemmap_remap_alloc(vmemmap_start, vmemmap_end, vmemmap_reuse);
	if (!ret) {
		ClearHPageVmemmapOptimized(head);
		static_branch_dec(&hugetlb_optimize_vmemmap_key);
	}

	return ret;
}

/* Return true iff a HugeTLB whose vmemmap should and can be optimized. */
static bool vmemmap_should_optimize(const struct hstate *h, const struct page *head)
{
	if (!READ_ONCE(vmemmap_optimize_enabled))
		return false;

	if (!hugetlb_vmemmap_optimizable(h))
		return false;

	if (IS_ENABLED(CONFIG_MEMORY_HOTPLUG)) {
		pmd_t *pmdp, pmd;
		struct page *vmemmap_page;
		unsigned long vaddr = (unsigned long)head;

		/*
		 * Only the vmemmap page's vmemmap page can be self-hosted.
		 * Walking the page tables to find the backing page of the
		 * vmemmap page.
		 */
		pmdp = pmd_off_k(vaddr);
		/*
		 * The READ_ONCE() is used to stabilize *pmdp in a register or
		 * on the stack so that it will stop changing under the code.
		 * The only concurrent operation where it can be changed is
		 * split_vmemmap_huge_pmd() (*pmdp will be stable after this
		 * operation).
		 */
		pmd = READ_ONCE(*pmdp);
		if (pmd_leaf(pmd))
			vmemmap_page = pmd_page(pmd) + pte_index(vaddr);
		else
			vmemmap_page = pte_page(*pte_offset_kernel(pmdp, vaddr));
		/*
		 * Due to HugeTLB alignment requirements and the vmemmap pages
		 * being at the start of the hotplugged memory region in
		 * memory_hotplug.memmap_on_memory case. Checking any vmemmap
		 * page's vmemmap page if it is marked as VmemmapSelfHosted is
		 * sufficient.
		 *
		 * [                  hotplugged memory                  ]
		 * [        section        ][...][        section        ]
		 * [ vmemmap ][              usable memory               ]
		 *   ^   |     |                                        |
		 *   +---+     |                                        |
		 *     ^       |                                        |
		 *     +-------+                                        |
		 *          ^                                           |
		 *          +-------------------------------------------+
		 */
		if (PageVmemmapSelfHosted(vmemmap_page))
			return false;
	}

	return true;
}

/**
 * hugetlb_vmemmap_optimize - optimize @head page's vmemmap pages.
 * @h:		struct hstate.
 * @head:	the head page whose vmemmap pages will be optimized.
 *
 * This function only tries to optimize @head's vmemmap pages and does not
 * guarantee that the optimization will succeed after it returns. The caller
 * can use HPageVmemmapOptimized(@head) to detect if @head's vmemmap pages
 * have been optimized.
 */
void hugetlb_vmemmap_optimize(const struct hstate *h, struct page *head)
{
	unsigned long vmemmap_start = (unsigned long)head, vmemmap_end;
	unsigned long vmemmap_reuse;

	VM_WARN_ON_ONCE(!PageHuge(head));
	if (!vmemmap_should_optimize(h, head))
		return;

	static_branch_inc(&hugetlb_optimize_vmemmap_key);

	vmemmap_end	= vmemmap_start + hugetlb_vmemmap_size(h);
	vmemmap_reuse	= vmemmap_start;
	vmemmap_start	+= HUGETLB_VMEMMAP_RESERVE_SIZE;

	/*
	 * Remap the vmemmap virtual address range [@vmemmap_start, @vmemmap_end)
	 * to the page which @vmemmap_reuse is mapped to, then free the pages
	 * which the range [@vmemmap_start, @vmemmap_end] is mapped to.
	 */
	if (vmemmap_remap_free(vmemmap_start, vmemmap_end, vmemmap_reuse))
		static_branch_dec(&hugetlb_optimize_vmemmap_key);
	else
		SetHPageVmemmapOptimized(head);
}

static struct ctl_table hugetlb_vmemmap_sysctls[] = {
	{
		.procname	= "hugetlb_optimize_vmemmap",
		.data		= &vmemmap_optimize_enabled,
		.maxlen		= sizeof(vmemmap_optimize_enabled),
		.mode		= 0644,
		.proc_handler	= proc_dobool,
	},
	{ }
};

static int __init hugetlb_vmemmap_init(void)
{
	const struct hstate *h;

	/* HUGETLB_VMEMMAP_RESERVE_SIZE should cover all used struct pages */
	BUILD_BUG_ON(__NR_USED_SUBPAGE > HUGETLB_VMEMMAP_RESERVE_PAGES);

	for_each_hstate(h) {
		if (hugetlb_vmemmap_optimizable(h)) {
			register_sysctl_init("vm", hugetlb_vmemmap_sysctls);
			break;
		}
	}
	return 0;
}
late_initcall(hugetlb_vmemmap_init);<|MERGE_RESOLUTION|>--- conflicted
+++ resolved
@@ -319,11 +319,7 @@
 		.reuse_addr	= reuse,
 		.vmemmap_pages	= &vmemmap_pages,
 	};
-<<<<<<< HEAD
-	int nid = page_to_nid((struct page *)start);
-=======
 	int nid = page_to_nid((struct page *)reuse);
->>>>>>> 221a3ad5
 	gfp_t gfp_mask = GFP_KERNEL | __GFP_NORETRY | __GFP_NOWARN;
 
 	/*
