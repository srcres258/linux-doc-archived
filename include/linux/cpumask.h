/* SPDX-License-Identifier: GPL-2.0 */
#ifndef __LINUX_CPUMASK_H
#define __LINUX_CPUMASK_H

/*
 * Cpumasks provide a bitmap suitable for representing the
 * set of CPU's in a system, one bit position per CPU number.  In general,
 * only nr_cpu_ids (<= NR_CPUS) bits are valid.
 */
#include <linux/kernel.h>
#include <linux/threads.h>
#include <linux/bitmap.h>
#include <linux/atomic.h>
#include <linux/bug.h>
#include <linux/gfp_types.h>
#include <linux/numa.h>

/* Don't assign or return these: may not be this big! */
typedef struct cpumask { DECLARE_BITMAP(bits, NR_CPUS); } cpumask_t;

/**
 * cpumask_bits - get the bits in a cpumask
 * @maskp: the struct cpumask *
 *
 * You should only assume nr_cpu_ids bits of this mask are valid.  This is
 * a macro so it's const-correct.
 */
#define cpumask_bits(maskp) ((maskp)->bits)

/**
 * cpumask_pr_args - printf args to output a cpumask
 * @maskp: cpumask to be printed
 *
 * Can be used to provide arguments for '%*pb[l]' when printing a cpumask.
 */
#define cpumask_pr_args(maskp)		nr_cpu_ids, cpumask_bits(maskp)

#if (NR_CPUS == 1) || defined(CONFIG_FORCE_NR_CPUS)
#define nr_cpu_ids ((unsigned int)NR_CPUS)
#else
extern unsigned int nr_cpu_ids;
#endif

static __always_inline void set_nr_cpu_ids(unsigned int nr)
{
#if (NR_CPUS == 1) || defined(CONFIG_FORCE_NR_CPUS)
	WARN_ON(nr != nr_cpu_ids);
#else
	nr_cpu_ids = nr;
#endif
}

/*
 * We have several different "preferred sizes" for the cpumask
 * operations, depending on operation.
 *
 * For example, the bitmap scanning and operating operations have
 * optimized routines that work for the single-word case, but only when
 * the size is constant. So if NR_CPUS fits in one single word, we are
 * better off using that small constant, in order to trigger the
 * optimized bit finding. That is 'small_cpumask_size'.
 *
 * The clearing and copying operations will similarly perform better
 * with a constant size, but we limit that size arbitrarily to four
 * words. We call this 'large_cpumask_size'.
 *
 * Finally, some operations just want the exact limit, either because
 * they set bits or just don't have any faster fixed-sized versions. We
 * call this just 'nr_cpumask_bits'.
 *
 * Note that these optional constants are always guaranteed to be at
 * least as big as 'nr_cpu_ids' itself is, and all our cpumask
 * allocations are at least that size (see cpumask_size()). The
 * optimization comes from being able to potentially use a compile-time
 * constant instead of a run-time generated exact number of CPUs.
 */
#if NR_CPUS <= BITS_PER_LONG
  #define small_cpumask_bits ((unsigned int)NR_CPUS)
  #define large_cpumask_bits ((unsigned int)NR_CPUS)
#elif NR_CPUS <= 4*BITS_PER_LONG
  #define small_cpumask_bits nr_cpu_ids
  #define large_cpumask_bits ((unsigned int)NR_CPUS)
#else
  #define small_cpumask_bits nr_cpu_ids
  #define large_cpumask_bits nr_cpu_ids
#endif
#define nr_cpumask_bits nr_cpu_ids

/*
 * The following particular system cpumasks and operations manage
 * possible, present, active and online cpus.
 *
 *     cpu_possible_mask- has bit 'cpu' set iff cpu is populatable
 *     cpu_present_mask - has bit 'cpu' set iff cpu is populated
 *     cpu_online_mask  - has bit 'cpu' set iff cpu available to scheduler
 *     cpu_active_mask  - has bit 'cpu' set iff cpu available to migration
 *
 *  If !CONFIG_HOTPLUG_CPU, present == possible, and active == online.
 *
 *  The cpu_possible_mask is fixed at boot time, as the set of CPU id's
 *  that it is possible might ever be plugged in at anytime during the
 *  life of that system boot.  The cpu_present_mask is dynamic(*),
 *  representing which CPUs are currently plugged in.  And
 *  cpu_online_mask is the dynamic subset of cpu_present_mask,
 *  indicating those CPUs available for scheduling.
 *
 *  If HOTPLUG is enabled, then cpu_present_mask varies dynamically,
 *  depending on what ACPI reports as currently plugged in, otherwise
 *  cpu_present_mask is just a copy of cpu_possible_mask.
 *
 *  (*) Well, cpu_present_mask is dynamic in the hotplug case.  If not
 *      hotplug, it's a copy of cpu_possible_mask, hence fixed at boot.
 *
 * Subtleties:
 * 1) UP arch's (NR_CPUS == 1, CONFIG_SMP not defined) hardcode
 *    assumption that their single CPU is online.  The UP
 *    cpu_{online,possible,present}_masks are placebos.  Changing them
 *    will have no useful affect on the following num_*_cpus()
 *    and cpu_*() macros in the UP case.  This ugliness is a UP
 *    optimization - don't waste any instructions or memory references
 *    asking if you're online or how many CPUs there are if there is
 *    only one CPU.
 */

extern struct cpumask __cpu_possible_mask;
extern struct cpumask __cpu_online_mask;
extern struct cpumask __cpu_present_mask;
extern struct cpumask __cpu_active_mask;
extern struct cpumask __cpu_dying_mask;
#define cpu_possible_mask ((const struct cpumask *)&__cpu_possible_mask)
#define cpu_online_mask   ((const struct cpumask *)&__cpu_online_mask)
#define cpu_present_mask  ((const struct cpumask *)&__cpu_present_mask)
#define cpu_active_mask   ((const struct cpumask *)&__cpu_active_mask)
#define cpu_dying_mask    ((const struct cpumask *)&__cpu_dying_mask)

extern atomic_t __num_online_cpus;

extern cpumask_t cpus_booted_once_mask;

static __always_inline void cpu_max_bits_warn(unsigned int cpu, unsigned int bits)
{
#ifdef CONFIG_DEBUG_PER_CPU_MAPS
	WARN_ON_ONCE(cpu >= bits);
#endif /* CONFIG_DEBUG_PER_CPU_MAPS */
}

/* verify cpu argument to cpumask_* operators */
static __always_inline unsigned int cpumask_check(unsigned int cpu)
{
	cpu_max_bits_warn(cpu, small_cpumask_bits);
	return cpu;
}

/**
 * cpumask_first - get the first cpu in a cpumask
 * @srcp: the cpumask pointer
 *
 * Returns >= nr_cpu_ids if no cpus set.
 */
static __always_inline unsigned int cpumask_first(const struct cpumask *srcp)
{
	return find_first_bit(cpumask_bits(srcp), small_cpumask_bits);
}

/**
 * cpumask_first_zero - get the first unset cpu in a cpumask
 * @srcp: the cpumask pointer
 *
 * Returns >= nr_cpu_ids if all cpus are set.
 */
static __always_inline unsigned int cpumask_first_zero(const struct cpumask *srcp)
{
	return find_first_zero_bit(cpumask_bits(srcp), small_cpumask_bits);
}

/**
 * cpumask_first_and - return the first cpu from *srcp1 & *srcp2
 * @src1p: the first input
 * @src2p: the second input
 *
 * Returns >= nr_cpu_ids if no cpus set in both.  See also cpumask_next_and().
 */
static __always_inline
unsigned int cpumask_first_and(const struct cpumask *srcp1, const struct cpumask *srcp2)
{
	return find_first_and_bit(cpumask_bits(srcp1), cpumask_bits(srcp2), small_cpumask_bits);
}

/**
 * cpumask_last - get the last CPU in a cpumask
 * @srcp:	- the cpumask pointer
 *
 * Returns	>= nr_cpumask_bits if no CPUs set.
 */
static __always_inline unsigned int cpumask_last(const struct cpumask *srcp)
{
	return find_last_bit(cpumask_bits(srcp), small_cpumask_bits);
}

/**
 * cpumask_next - get the next cpu in a cpumask
 * @n: the cpu prior to the place to search (ie. return will be > @n)
 * @srcp: the cpumask pointer
 *
 * Returns >= nr_cpu_ids if no further cpus set.
 */
static __always_inline
unsigned int cpumask_next(int n, const struct cpumask *srcp)
{
	/* -1 is a legal arg here. */
	if (n != -1)
		cpumask_check(n);
	return find_next_bit(cpumask_bits(srcp), small_cpumask_bits, n + 1);
}

/**
 * cpumask_next_zero - get the next unset cpu in a cpumask
 * @n: the cpu prior to the place to search (ie. return will be > @n)
 * @srcp: the cpumask pointer
 *
 * Returns >= nr_cpu_ids if no further cpus unset.
 */
static __always_inline unsigned int cpumask_next_zero(int n, const struct cpumask *srcp)
{
	/* -1 is a legal arg here. */
	if (n != -1)
		cpumask_check(n);
	return find_next_zero_bit(cpumask_bits(srcp), small_cpumask_bits, n+1);
}

#if NR_CPUS == 1
/* Uniprocessor: there is only one valid CPU */
static __always_inline unsigned int cpumask_local_spread(unsigned int i, int node)
{
	return 0;
}

static __always_inline unsigned int cpumask_any_and_distribute(const struct cpumask *src1p,
						      const struct cpumask *src2p)
{
	return cpumask_first_and(src1p, src2p);
}

static __always_inline unsigned int cpumask_any_distribute(const struct cpumask *srcp)
{
	return cpumask_first(srcp);
}
#else
unsigned int cpumask_local_spread(unsigned int i, int node);
unsigned int cpumask_any_and_distribute(const struct cpumask *src1p,
			       const struct cpumask *src2p);
unsigned int cpumask_any_distribute(const struct cpumask *srcp);
#endif /* NR_CPUS */

/**
 * cpumask_next_and - get the next cpu in *src1p & *src2p
 * @n: the cpu prior to the place to search (ie. return will be > @n)
 * @src1p: the first cpumask pointer
 * @src2p: the second cpumask pointer
 *
 * Returns >= nr_cpu_ids if no further cpus set in both.
 */
static __always_inline
unsigned int cpumask_next_and(int n, const struct cpumask *src1p,
		     const struct cpumask *src2p)
{
	/* -1 is a legal arg here. */
	if (n != -1)
		cpumask_check(n);
	return find_next_and_bit(cpumask_bits(src1p), cpumask_bits(src2p),
		small_cpumask_bits, n + 1);
}

/**
 * for_each_cpu - iterate over every cpu in a mask
 * @cpu: the (optionally unsigned) integer iterator
 * @mask: the cpumask pointer
 *
 * After the loop, cpu is >= nr_cpu_ids.
 */
#define for_each_cpu(cpu, mask)				\
	for_each_set_bit(cpu, cpumask_bits(mask), small_cpumask_bits)

#if NR_CPUS == 1
static __always_inline
unsigned int cpumask_next_wrap(int n, const struct cpumask *mask, int start, bool wrap)
{
	cpumask_check(start);
	if (n != -1)
		cpumask_check(n);

	/*
	 * Return the first available CPU when wrapping, or when starting before cpu0,
	 * since there is only one valid option.
	 */
	if (wrap && n >= 0)
		return nr_cpumask_bits;

	return cpumask_first(mask);
}
#else
unsigned int __pure cpumask_next_wrap(int n, const struct cpumask *mask, int start, bool wrap);
#endif

/**
 * for_each_cpu_wrap - iterate over every cpu in a mask, starting at a specified location
 * @cpu: the (optionally unsigned) integer iterator
 * @mask: the cpumask pointer
 * @start: the start location
 *
 * The implementation does not assume any bit in @mask is set (including @start).
 *
 * After the loop, cpu is >= nr_cpu_ids.
 */
#define for_each_cpu_wrap(cpu, mask, start)				\
	for_each_set_bit_wrap(cpu, cpumask_bits(mask), small_cpumask_bits, start)

/**
 * for_each_cpu_and - iterate over every cpu in both masks
 * @cpu: the (optionally unsigned) integer iterator
 * @mask1: the first cpumask pointer
 * @mask2: the second cpumask pointer
 *
 * This saves a temporary CPU mask in many places.  It is equivalent to:
 *	struct cpumask tmp;
 *	cpumask_and(&tmp, &mask1, &mask2);
 *	for_each_cpu(cpu, &tmp)
 *		...
 *
 * After the loop, cpu is >= nr_cpu_ids.
 */
#define for_each_cpu_and(cpu, mask1, mask2)				\
	for_each_and_bit(cpu, cpumask_bits(mask1), cpumask_bits(mask2), small_cpumask_bits)

/**
 * for_each_cpu_andnot - iterate over every cpu present in one mask, excluding
 *			 those present in another.
 * @cpu: the (optionally unsigned) integer iterator
 * @mask1: the first cpumask pointer
 * @mask2: the second cpumask pointer
 *
 * This saves a temporary CPU mask in many places.  It is equivalent to:
 *	struct cpumask tmp;
 *	cpumask_andnot(&tmp, &mask1, &mask2);
 *	for_each_cpu(cpu, &tmp)
 *		...
 *
 * After the loop, cpu is >= nr_cpu_ids.
 */
#define for_each_cpu_andnot(cpu, mask1, mask2)				\
	for_each_andnot_bit(cpu, cpumask_bits(mask1), cpumask_bits(mask2), small_cpumask_bits)

/**
 * for_each_cpu_or - iterate over every cpu present in either mask
 * @cpu: the (optionally unsigned) integer iterator
 * @mask1: the first cpumask pointer
 * @mask2: the second cpumask pointer
 *
 * This saves a temporary CPU mask in many places.  It is equivalent to:
 *	struct cpumask tmp;
 *	cpumask_or(&tmp, &mask1, &mask2);
 *	for_each_cpu(cpu, &tmp)
 *		...
 *
 * After the loop, cpu is >= nr_cpu_ids.
 */
#define for_each_cpu_or(cpu, mask1, mask2)				\
	for_each_or_bit(cpu, cpumask_bits(mask1), cpumask_bits(mask2), small_cpumask_bits)

/**
 * cpumask_any_but - return a "random" in a cpumask, but not this one.
 * @mask: the cpumask to search
 * @cpu: the cpu to ignore.
 *
 * Often used to find any cpu but smp_processor_id() in a mask.
 * Returns >= nr_cpu_ids if no cpus set.
 */
static __always_inline
unsigned int cpumask_any_but(const struct cpumask *mask, unsigned int cpu)
{
	unsigned int i;

	cpumask_check(cpu);
	for_each_cpu(i, mask)
		if (i != cpu)
			break;
	return i;
}

/**
 * cpumask_nth - get the first cpu in a cpumask
 * @srcp: the cpumask pointer
 * @cpu: the N'th cpu to find, starting from 0
 *
 * Returns >= nr_cpu_ids if such cpu doesn't exist.
 */
static __always_inline unsigned int cpumask_nth(unsigned int cpu, const struct cpumask *srcp)
{
	return find_nth_bit(cpumask_bits(srcp), small_cpumask_bits, cpumask_check(cpu));
}

/**
 * cpumask_nth_and - get the first cpu in 2 cpumasks
 * @srcp1: the cpumask pointer
 * @srcp2: the cpumask pointer
 * @cpu: the N'th cpu to find, starting from 0
 *
 * Returns >= nr_cpu_ids if such cpu doesn't exist.
 */
static __always_inline
unsigned int cpumask_nth_and(unsigned int cpu, const struct cpumask *srcp1,
							const struct cpumask *srcp2)
{
	return find_nth_and_bit(cpumask_bits(srcp1), cpumask_bits(srcp2),
				small_cpumask_bits, cpumask_check(cpu));
}

/**
 * cpumask_nth_andnot - get the first cpu set in 1st cpumask, and clear in 2nd.
 * @srcp1: the cpumask pointer
 * @srcp2: the cpumask pointer
 * @cpu: the N'th cpu to find, starting from 0
 *
 * Returns >= nr_cpu_ids if such cpu doesn't exist.
 */
static __always_inline
unsigned int cpumask_nth_andnot(unsigned int cpu, const struct cpumask *srcp1,
							const struct cpumask *srcp2)
{
	return find_nth_andnot_bit(cpumask_bits(srcp1), cpumask_bits(srcp2),
				small_cpumask_bits, cpumask_check(cpu));
}

/**
 * cpumask_nth_and_andnot - get the Nth cpu set in 1st and 2nd cpumask, and clear in 3rd.
 * @srcp1: the cpumask pointer
 * @srcp2: the cpumask pointer
 * @srcp3: the cpumask pointer
 * @cpu: the N'th cpu to find, starting from 0
 *
 * Returns >= nr_cpu_ids if such cpu doesn't exist.
 */
static __always_inline
unsigned int cpumask_nth_and_andnot(unsigned int cpu, const struct cpumask *srcp1,
							const struct cpumask *srcp2,
							const struct cpumask *srcp3)
{
	return find_nth_and_andnot_bit(cpumask_bits(srcp1),
					cpumask_bits(srcp2),
					cpumask_bits(srcp3),
					small_cpumask_bits, cpumask_check(cpu));
}

#define CPU_BITS_NONE						\
{								\
	[0 ... BITS_TO_LONGS(NR_CPUS)-1] = 0UL			\
}

#define CPU_BITS_CPU0						\
{								\
	[0] =  1UL						\
}

/**
 * cpumask_set_cpu - set a cpu in a cpumask
 * @cpu: cpu number (< nr_cpu_ids)
 * @dstp: the cpumask pointer
 */
static __always_inline void cpumask_set_cpu(unsigned int cpu, struct cpumask *dstp)
{
	set_bit(cpumask_check(cpu), cpumask_bits(dstp));
}

static __always_inline void __cpumask_set_cpu(unsigned int cpu, struct cpumask *dstp)
{
	__set_bit(cpumask_check(cpu), cpumask_bits(dstp));
}


/**
 * cpumask_clear_cpu - clear a cpu in a cpumask
 * @cpu: cpu number (< nr_cpu_ids)
 * @dstp: the cpumask pointer
 */
static __always_inline void cpumask_clear_cpu(int cpu, struct cpumask *dstp)
{
	clear_bit(cpumask_check(cpu), cpumask_bits(dstp));
}

static __always_inline void __cpumask_clear_cpu(int cpu, struct cpumask *dstp)
{
	__clear_bit(cpumask_check(cpu), cpumask_bits(dstp));
}

/**
 * cpumask_test_cpu - test for a cpu in a cpumask
 * @cpu: cpu number (< nr_cpu_ids)
 * @cpumask: the cpumask pointer
 *
 * Returns true if @cpu is set in @cpumask, else returns false
 */
static __always_inline bool cpumask_test_cpu(int cpu, const struct cpumask *cpumask)
{
	return test_bit(cpumask_check(cpu), cpumask_bits((cpumask)));
}

/**
 * cpumask_test_and_set_cpu - atomically test and set a cpu in a cpumask
 * @cpu: cpu number (< nr_cpu_ids)
 * @cpumask: the cpumask pointer
 *
 * Returns true if @cpu is set in old bitmap of @cpumask, else returns false
 *
 * test_and_set_bit wrapper for cpumasks.
 */
static __always_inline bool cpumask_test_and_set_cpu(int cpu, struct cpumask *cpumask)
{
	return test_and_set_bit(cpumask_check(cpu), cpumask_bits(cpumask));
}

/**
 * cpumask_test_and_clear_cpu - atomically test and clear a cpu in a cpumask
 * @cpu: cpu number (< nr_cpu_ids)
 * @cpumask: the cpumask pointer
 *
 * Returns true if @cpu is set in old bitmap of @cpumask, else returns false
 *
 * test_and_clear_bit wrapper for cpumasks.
 */
static __always_inline bool cpumask_test_and_clear_cpu(int cpu, struct cpumask *cpumask)
{
	return test_and_clear_bit(cpumask_check(cpu), cpumask_bits(cpumask));
}

/**
 * cpumask_setall - set all cpus (< nr_cpu_ids) in a cpumask
 * @dstp: the cpumask pointer
 */
static __always_inline void cpumask_setall(struct cpumask *dstp)
{
	if (small_const_nbits(small_cpumask_bits)) {
		cpumask_bits(dstp)[0] = BITMAP_LAST_WORD_MASK(nr_cpumask_bits);
		return;
	}
	bitmap_fill(cpumask_bits(dstp), nr_cpumask_bits);
}

/**
 * cpumask_clear - clear all cpus (< nr_cpu_ids) in a cpumask
 * @dstp: the cpumask pointer
 */
static __always_inline void cpumask_clear(struct cpumask *dstp)
{
	bitmap_zero(cpumask_bits(dstp), large_cpumask_bits);
}

/**
 * cpumask_and - *dstp = *src1p & *src2p
 * @dstp: the cpumask result
 * @src1p: the first input
 * @src2p: the second input
 *
 * If *@dstp is empty, returns false, else returns true
 */
static __always_inline bool cpumask_and(struct cpumask *dstp,
			       const struct cpumask *src1p,
			       const struct cpumask *src2p)
{
	return bitmap_and(cpumask_bits(dstp), cpumask_bits(src1p),
				       cpumask_bits(src2p), small_cpumask_bits);
}

/**
 * cpumask_or - *dstp = *src1p | *src2p
 * @dstp: the cpumask result
 * @src1p: the first input
 * @src2p: the second input
 */
static __always_inline void cpumask_or(struct cpumask *dstp, const struct cpumask *src1p,
			      const struct cpumask *src2p)
{
	bitmap_or(cpumask_bits(dstp), cpumask_bits(src1p),
				      cpumask_bits(src2p), small_cpumask_bits);
}

/**
 * cpumask_xor - *dstp = *src1p ^ *src2p
 * @dstp: the cpumask result
 * @src1p: the first input
 * @src2p: the second input
 */
static __always_inline void cpumask_xor(struct cpumask *dstp,
			       const struct cpumask *src1p,
			       const struct cpumask *src2p)
{
	bitmap_xor(cpumask_bits(dstp), cpumask_bits(src1p),
				       cpumask_bits(src2p), small_cpumask_bits);
}

/**
 * cpumask_andnot - *dstp = *src1p & ~*src2p
 * @dstp: the cpumask result
 * @src1p: the first input
 * @src2p: the second input
 *
 * If *@dstp is empty, returns false, else returns true
 */
static __always_inline bool cpumask_andnot(struct cpumask *dstp,
				  const struct cpumask *src1p,
				  const struct cpumask *src2p)
{
	return bitmap_andnot(cpumask_bits(dstp), cpumask_bits(src1p),
<<<<<<< HEAD
					  cpumask_bits(src2p), small_cpumask_bits);
=======
					  cpumask_bits(src2p), nr_cpumask_bits);
}

/**
 * cpumask_complement - *dstp = ~*srcp
 * @dstp: the cpumask result
 * @srcp: the input to invert
 */
static __always_inline void cpumask_complement(struct cpumask *dstp,
				      const struct cpumask *srcp)
{
	bitmap_complement(cpumask_bits(dstp), cpumask_bits(srcp),
					      nr_cpumask_bits);
>>>>>>> 714f3af1
}

/**
 * cpumask_equal - *src1p == *src2p
 * @src1p: the first input
 * @src2p: the second input
 */
static __always_inline bool cpumask_equal(const struct cpumask *src1p,
				const struct cpumask *src2p)
{
	return bitmap_equal(cpumask_bits(src1p), cpumask_bits(src2p),
						 small_cpumask_bits);
}

/**
 * cpumask_or_equal - *src1p | *src2p == *src3p
 * @src1p: the first input
 * @src2p: the second input
 * @src3p: the third input
 */
static __always_inline bool cpumask_or_equal(const struct cpumask *src1p,
				    const struct cpumask *src2p,
				    const struct cpumask *src3p)
{
	return bitmap_or_equal(cpumask_bits(src1p), cpumask_bits(src2p),
			       cpumask_bits(src3p), small_cpumask_bits);
}

/**
 * cpumask_intersects - (*src1p & *src2p) != 0
 * @src1p: the first input
 * @src2p: the second input
 */
static __always_inline bool cpumask_intersects(const struct cpumask *src1p,
				     const struct cpumask *src2p)
{
	return bitmap_intersects(cpumask_bits(src1p), cpumask_bits(src2p),
						      small_cpumask_bits);
}

/**
 * cpumask_subset - (*src1p & ~*src2p) == 0
 * @src1p: the first input
 * @src2p: the second input
 *
 * Returns true if *@src1p is a subset of *@src2p, else returns false
 */
static __always_inline bool cpumask_subset(const struct cpumask *src1p,
				 const struct cpumask *src2p)
{
	return bitmap_subset(cpumask_bits(src1p), cpumask_bits(src2p),
						  small_cpumask_bits);
}

/**
 * cpumask_empty - *srcp == 0
 * @srcp: the cpumask to that all cpus < nr_cpu_ids are clear.
 */
static __always_inline bool cpumask_empty(const struct cpumask *srcp)
{
	return bitmap_empty(cpumask_bits(srcp), small_cpumask_bits);
}

/**
 * cpumask_full - *srcp == 0xFFFFFFFF...
 * @srcp: the cpumask to that all cpus < nr_cpu_ids are set.
 */
static __always_inline bool cpumask_full(const struct cpumask *srcp)
{
	return bitmap_full(cpumask_bits(srcp), nr_cpumask_bits);
}

/**
 * cpumask_weight - Count of bits in *srcp
 * @srcp: the cpumask to count bits (< nr_cpu_ids) in.
 */
static __always_inline unsigned int cpumask_weight(const struct cpumask *srcp)
{
	return bitmap_weight(cpumask_bits(srcp), small_cpumask_bits);
}

/**
 * cpumask_weight_and - Count of bits in (*srcp1 & *srcp2)
 * @srcp1: the cpumask to count bits (< nr_cpu_ids) in.
 * @srcp2: the cpumask to count bits (< nr_cpu_ids) in.
 */
static __always_inline unsigned int cpumask_weight_and(const struct cpumask *srcp1,
						const struct cpumask *srcp2)
{
	return bitmap_weight_and(cpumask_bits(srcp1), cpumask_bits(srcp2), small_cpumask_bits);
}

/**
 * cpumask_shift_right - *dstp = *srcp >> n
 * @dstp: the cpumask result
 * @srcp: the input to shift
 * @n: the number of bits to shift by
 */
static __always_inline void cpumask_shift_right(struct cpumask *dstp,
				       const struct cpumask *srcp, int n)
{
	bitmap_shift_right(cpumask_bits(dstp), cpumask_bits(srcp), n,
					       small_cpumask_bits);
}

/**
 * cpumask_shift_left - *dstp = *srcp << n
 * @dstp: the cpumask result
 * @srcp: the input to shift
 * @n: the number of bits to shift by
 */
static __always_inline void cpumask_shift_left(struct cpumask *dstp,
				      const struct cpumask *srcp, int n)
{
	bitmap_shift_left(cpumask_bits(dstp), cpumask_bits(srcp), n,
					      nr_cpumask_bits);
}

/**
 * cpumask_copy - *dstp = *srcp
 * @dstp: the result
 * @srcp: the input cpumask
 */
static __always_inline void cpumask_copy(struct cpumask *dstp,
				const struct cpumask *srcp)
{
	bitmap_copy(cpumask_bits(dstp), cpumask_bits(srcp), large_cpumask_bits);
}

/**
 * cpumask_any - pick a "random" cpu from *srcp
 * @srcp: the input cpumask
 *
 * Returns >= nr_cpu_ids if no cpus set.
 */
#define cpumask_any(srcp) cpumask_first(srcp)

/**
 * cpumask_any_and - pick a "random" cpu from *mask1 & *mask2
 * @mask1: the first input cpumask
 * @mask2: the second input cpumask
 *
 * Returns >= nr_cpu_ids if no cpus set.
 */
#define cpumask_any_and(mask1, mask2) cpumask_first_and((mask1), (mask2))

/**
 * cpumask_of - the cpumask containing just a given cpu
 * @cpu: the cpu (<= nr_cpu_ids)
 */
#define cpumask_of(cpu) (get_cpu_mask(cpu))

/**
 * cpumask_parse_user - extract a cpumask from a user string
 * @buf: the buffer to extract from
 * @len: the length of the buffer
 * @dstp: the cpumask to set.
 *
 * Returns -errno, or 0 for success.
 */
static __always_inline int cpumask_parse_user(const char __user *buf, int len,
				     struct cpumask *dstp)
{
	return bitmap_parse_user(buf, len, cpumask_bits(dstp), nr_cpumask_bits);
}

/**
 * cpumask_parselist_user - extract a cpumask from a user string
 * @buf: the buffer to extract from
 * @len: the length of the buffer
 * @dstp: the cpumask to set.
 *
 * Returns -errno, or 0 for success.
 */
static __always_inline int cpumask_parselist_user(const char __user *buf, int len,
				     struct cpumask *dstp)
{
	return bitmap_parselist_user(buf, len, cpumask_bits(dstp),
				     nr_cpumask_bits);
}

/**
 * cpumask_parse - extract a cpumask from a string
 * @buf: the buffer to extract from
 * @dstp: the cpumask to set.
 *
 * Returns -errno, or 0 for success.
 */
static __always_inline int cpumask_parse(const char *buf, struct cpumask *dstp)
{
	return bitmap_parse(buf, UINT_MAX, cpumask_bits(dstp), nr_cpumask_bits);
}

/**
 * cpulist_parse - extract a cpumask from a user string of ranges
 * @buf: the buffer to extract from
 * @dstp: the cpumask to set.
 *
 * Returns -errno, or 0 for success.
 */
static __always_inline int cpulist_parse(const char *buf, struct cpumask *dstp)
{
	return bitmap_parselist(buf, cpumask_bits(dstp), nr_cpumask_bits);
}

/**
 * cpumask_size - size to allocate for a 'struct cpumask' in bytes
 */
static __always_inline unsigned int cpumask_size(void)
{
	return BITS_TO_LONGS(large_cpumask_bits) * sizeof(long);
}

/*
 * cpumask_var_t: struct cpumask for stack usage.
 *
 * Oh, the wicked games we play!  In order to make kernel coding a
 * little more difficult, we typedef cpumask_var_t to an array or a
 * pointer: doing &mask on an array is a noop, so it still works.
 *
 * ie.
 *	cpumask_var_t tmpmask;
 *	if (!alloc_cpumask_var(&tmpmask, GFP_KERNEL))
 *		return -ENOMEM;
 *
 *	  ... use 'tmpmask' like a normal struct cpumask * ...
 *
 *	free_cpumask_var(tmpmask);
 *
 *
 * However, one notable exception is there. alloc_cpumask_var() allocates
 * only nr_cpumask_bits bits (in the other hand, real cpumask_t always has
 * NR_CPUS bits). Therefore you don't have to dereference cpumask_var_t.
 *
 *	cpumask_var_t tmpmask;
 *	if (!alloc_cpumask_var(&tmpmask, GFP_KERNEL))
 *		return -ENOMEM;
 *
 *	var = *tmpmask;
 *
 * This code makes NR_CPUS length memcopy and brings to a memory corruption.
 * cpumask_copy() provide safe copy functionality.
 *
 * Note that there is another evil here: If you define a cpumask_var_t
 * as a percpu variable then the way to obtain the address of the cpumask
 * structure differently influences what this_cpu_* operation needs to be
 * used. Please use this_cpu_cpumask_var_t in those cases. The direct use
 * of this_cpu_ptr() or this_cpu_read() will lead to failures when the
 * other type of cpumask_var_t implementation is configured.
 *
 * Please also note that __cpumask_var_read_mostly can be used to declare
 * a cpumask_var_t variable itself (not its content) as read mostly.
 */
#ifdef CONFIG_CPUMASK_OFFSTACK
typedef struct cpumask *cpumask_var_t;

#define this_cpu_cpumask_var_ptr(x)	this_cpu_read(x)
#define __cpumask_var_read_mostly	__read_mostly

bool alloc_cpumask_var_node(cpumask_var_t *mask, gfp_t flags, int node);

static __always_inline
bool zalloc_cpumask_var_node(cpumask_var_t *mask, gfp_t flags, int node)
{
	return alloc_cpumask_var_node(mask, flags | __GFP_ZERO, node);
}

/**
 * alloc_cpumask_var - allocate a struct cpumask
 * @mask: pointer to cpumask_var_t where the cpumask is returned
 * @flags: GFP_ flags
 *
 * Only defined when CONFIG_CPUMASK_OFFSTACK=y, otherwise is
 * a nop returning a constant 1 (in <linux/cpumask.h>).
 *
 * See alloc_cpumask_var_node.
 */
static __always_inline
bool alloc_cpumask_var(cpumask_var_t *mask, gfp_t flags)
{
	return alloc_cpumask_var_node(mask, flags, NUMA_NO_NODE);
}

static __always_inline
bool zalloc_cpumask_var(cpumask_var_t *mask, gfp_t flags)
{
	return alloc_cpumask_var(mask, flags | __GFP_ZERO);
}

void alloc_bootmem_cpumask_var(cpumask_var_t *mask);
void free_cpumask_var(cpumask_var_t mask);
void free_bootmem_cpumask_var(cpumask_var_t mask);

static __always_inline bool cpumask_available(cpumask_var_t mask)
{
	return mask != NULL;
}

#else
typedef struct cpumask cpumask_var_t[1];

#define this_cpu_cpumask_var_ptr(x) this_cpu_ptr(x)
#define __cpumask_var_read_mostly

static __always_inline bool alloc_cpumask_var(cpumask_var_t *mask, gfp_t flags)
{
	return true;
}

static __always_inline bool alloc_cpumask_var_node(cpumask_var_t *mask, gfp_t flags,
					  int node)
{
	return true;
}

static __always_inline bool zalloc_cpumask_var(cpumask_var_t *mask, gfp_t flags)
{
	cpumask_clear(*mask);
	return true;
}

static __always_inline bool zalloc_cpumask_var_node(cpumask_var_t *mask, gfp_t flags,
					  int node)
{
	cpumask_clear(*mask);
	return true;
}

static __always_inline void alloc_bootmem_cpumask_var(cpumask_var_t *mask)
{
}

static __always_inline void free_cpumask_var(cpumask_var_t mask)
{
}

static __always_inline void free_bootmem_cpumask_var(cpumask_var_t mask)
{
}

static __always_inline bool cpumask_available(cpumask_var_t mask)
{
	return true;
}
#endif /* CONFIG_CPUMASK_OFFSTACK */

/* It's common to want to use cpu_all_mask in struct member initializers,
 * so it has to refer to an address rather than a pointer. */
extern const DECLARE_BITMAP(cpu_all_bits, NR_CPUS);
#define cpu_all_mask to_cpumask(cpu_all_bits)

/* First bits of cpu_bit_bitmap are in fact unset. */
#define cpu_none_mask to_cpumask(cpu_bit_bitmap[0])

#if NR_CPUS == 1
/* Uniprocessor: the possible/online/present masks are always "1" */
#define for_each_possible_cpu(cpu)	for ((cpu) = 0; (cpu) < 1; (cpu)++)
#define for_each_online_cpu(cpu)	for ((cpu) = 0; (cpu) < 1; (cpu)++)
#define for_each_present_cpu(cpu)	for ((cpu) = 0; (cpu) < 1; (cpu)++)
#else
#define for_each_possible_cpu(cpu) for_each_cpu((cpu), cpu_possible_mask)
#define for_each_online_cpu(cpu)   for_each_cpu((cpu), cpu_online_mask)
#define for_each_present_cpu(cpu)  for_each_cpu((cpu), cpu_present_mask)
#endif

/* Wrappers for arch boot code to manipulate normally-constant masks */
void init_cpu_present(const struct cpumask *src);
void init_cpu_possible(const struct cpumask *src);
void init_cpu_online(const struct cpumask *src);

static __always_inline void reset_cpu_possible_mask(void)
{
	bitmap_zero(cpumask_bits(&__cpu_possible_mask), NR_CPUS);
}

static __always_inline void
set_cpu_possible(unsigned int cpu, bool possible)
{
	if (possible)
		cpumask_set_cpu(cpu, &__cpu_possible_mask);
	else
		cpumask_clear_cpu(cpu, &__cpu_possible_mask);
}

static __always_inline void
set_cpu_present(unsigned int cpu, bool present)
{
	if (present)
		cpumask_set_cpu(cpu, &__cpu_present_mask);
	else
		cpumask_clear_cpu(cpu, &__cpu_present_mask);
}

void set_cpu_online(unsigned int cpu, bool online);

static __always_inline void
set_cpu_active(unsigned int cpu, bool active)
{
	if (active)
		cpumask_set_cpu(cpu, &__cpu_active_mask);
	else
		cpumask_clear_cpu(cpu, &__cpu_active_mask);
}

static __always_inline void
set_cpu_dying(unsigned int cpu, bool dying)
{
	if (dying)
		cpumask_set_cpu(cpu, &__cpu_dying_mask);
	else
		cpumask_clear_cpu(cpu, &__cpu_dying_mask);
}

/**
 * to_cpumask - convert an NR_CPUS bitmap to a struct cpumask *
 * @bitmap: the bitmap
 *
 * There are a few places where cpumask_var_t isn't appropriate and
 * static cpumasks must be used (eg. very early boot), yet we don't
 * expose the definition of 'struct cpumask'.
 *
 * This does the conversion, and can be used as a constant initializer.
 */
#define to_cpumask(bitmap)						\
	((struct cpumask *)(1 ? (bitmap)				\
			    : (void *)sizeof(__check_is_bitmap(bitmap))))

static __always_inline int __check_is_bitmap(const unsigned long *bitmap)
{
	return 1;
}

/*
 * Special-case data structure for "single bit set only" constant CPU masks.
 *
 * We pre-generate all the 64 (or 32) possible bit positions, with enough
 * padding to the left and the right, and return the constant pointer
 * appropriately offset.
 */
extern const unsigned long
	cpu_bit_bitmap[BITS_PER_LONG+1][BITS_TO_LONGS(NR_CPUS)];

static __always_inline const struct cpumask *get_cpu_mask(unsigned int cpu)
{
	const unsigned long *p = cpu_bit_bitmap[1 + cpu % BITS_PER_LONG];
	p -= cpu / BITS_PER_LONG;
	return to_cpumask(p);
}

#if NR_CPUS > 1
/**
 * num_online_cpus() - Read the number of online CPUs
 *
 * Despite the fact that __num_online_cpus is of type atomic_t, this
 * interface gives only a momentary snapshot and is not protected against
 * concurrent CPU hotplug operations unless invoked from a cpuhp_lock held
 * region.
 */
static __always_inline unsigned int num_online_cpus(void)
{
	return arch_atomic_read(&__num_online_cpus);
}
#define num_possible_cpus()	cpumask_weight(cpu_possible_mask)
#define num_present_cpus()	cpumask_weight(cpu_present_mask)
#define num_active_cpus()	cpumask_weight(cpu_active_mask)

static __always_inline bool cpu_online(unsigned int cpu)
{
	return cpumask_test_cpu(cpu, cpu_online_mask);
}

static __always_inline bool cpu_possible(unsigned int cpu)
{
	return cpumask_test_cpu(cpu, cpu_possible_mask);
}

static __always_inline bool cpu_present(unsigned int cpu)
{
	return cpumask_test_cpu(cpu, cpu_present_mask);
}

static __always_inline bool cpu_active(unsigned int cpu)
{
	return cpumask_test_cpu(cpu, cpu_active_mask);
}

static __always_inline bool cpu_dying(unsigned int cpu)
{
	return cpumask_test_cpu(cpu, cpu_dying_mask);
}

#else

#define num_online_cpus()	1U
#define num_possible_cpus()	1U
#define num_present_cpus()	1U
#define num_active_cpus()	1U

static __always_inline bool cpu_online(unsigned int cpu)
{
	return cpu == 0;
}

static __always_inline bool cpu_possible(unsigned int cpu)
{
	return cpu == 0;
}

static __always_inline bool cpu_present(unsigned int cpu)
{
	return cpu == 0;
}

static __always_inline bool cpu_active(unsigned int cpu)
{
	return cpu == 0;
}

static __always_inline bool cpu_dying(unsigned int cpu)
{
	return false;
}

#endif /* NR_CPUS > 1 */

#define cpu_is_offline(cpu)	unlikely(!cpu_online(cpu))

#if NR_CPUS <= BITS_PER_LONG
#define CPU_BITS_ALL						\
{								\
	[BITS_TO_LONGS(NR_CPUS)-1] = BITMAP_LAST_WORD_MASK(NR_CPUS)	\
}

#else /* NR_CPUS > BITS_PER_LONG */

#define CPU_BITS_ALL						\
{								\
	[0 ... BITS_TO_LONGS(NR_CPUS)-2] = ~0UL,		\
	[BITS_TO_LONGS(NR_CPUS)-1] = BITMAP_LAST_WORD_MASK(NR_CPUS)	\
}
#endif /* NR_CPUS > BITS_PER_LONG */

/**
 * cpumap_print_to_pagebuf  - copies the cpumask into the buffer either
 *	as comma-separated list of cpus or hex values of cpumask
 * @list: indicates whether the cpumap must be list
 * @mask: the cpumask to copy
 * @buf: the buffer to copy into
 *
 * Returns the length of the (null-terminated) @buf string, zero if
 * nothing is copied.
 */
static __always_inline ssize_t
cpumap_print_to_pagebuf(bool list, char *buf, const struct cpumask *mask)
{
	return bitmap_print_to_pagebuf(list, buf, cpumask_bits(mask),
				      nr_cpu_ids);
}

/**
 * cpumap_print_bitmask_to_buf  - copies the cpumask into the buffer as
 *	hex values of cpumask
 *
 * @buf: the buffer to copy into
 * @mask: the cpumask to copy
 * @off: in the string from which we are copying, we copy to @buf
 * @count: the maximum number of bytes to print
 *
 * The function prints the cpumask into the buffer as hex values of
 * cpumask; Typically used by bin_attribute to export cpumask bitmask
 * ABI.
 *
 * Returns the length of how many bytes have been copied, excluding
 * terminating '\0'.
 */
static __always_inline ssize_t
cpumap_print_bitmask_to_buf(char *buf, const struct cpumask *mask,
		loff_t off, size_t count)
{
	return bitmap_print_bitmask_to_buf(buf, cpumask_bits(mask),
				   nr_cpu_ids, off, count) - 1;
}

/**
 * cpumap_print_list_to_buf  - copies the cpumask into the buffer as
 *	comma-separated list of cpus
 *
 * Everything is same with the above cpumap_print_bitmask_to_buf()
 * except the print format.
 */
static __always_inline ssize_t
cpumap_print_list_to_buf(char *buf, const struct cpumask *mask,
		loff_t off, size_t count)
{
	return bitmap_print_list_to_buf(buf, cpumask_bits(mask),
				   nr_cpu_ids, off, count) - 1;
}

#if NR_CPUS <= BITS_PER_LONG
#define CPU_MASK_ALL							\
(cpumask_t) { {								\
	[BITS_TO_LONGS(NR_CPUS)-1] = BITMAP_LAST_WORD_MASK(NR_CPUS)	\
} }
#else
#define CPU_MASK_ALL							\
(cpumask_t) { {								\
	[0 ... BITS_TO_LONGS(NR_CPUS)-2] = ~0UL,			\
	[BITS_TO_LONGS(NR_CPUS)-1] = BITMAP_LAST_WORD_MASK(NR_CPUS)	\
} }
#endif /* NR_CPUS > BITS_PER_LONG */

#define CPU_MASK_NONE							\
(cpumask_t) { {								\
	[0 ... BITS_TO_LONGS(NR_CPUS)-1] =  0UL				\
} }

#define CPU_MASK_CPU0							\
(cpumask_t) { {								\
	[0] =  1UL							\
} }

/*
 * Provide a valid theoretical max size for cpumap and cpulist sysfs files
 * to avoid breaking userspace which may allocate a buffer based on the size
 * reported by e.g. fstat.
 *
 * for cpumap NR_CPUS * 9/32 - 1 should be an exact length.
 *
 * For cpulist 7 is (ceil(log10(NR_CPUS)) + 1) allowing for NR_CPUS to be up
 * to 2 orders of magnitude larger than 8192. And then we divide by 2 to
 * cover a worst-case of every other cpu being on one of two nodes for a
 * very large NR_CPUS.
 *
 *  Use PAGE_SIZE as a minimum for smaller configurations while avoiding
 *  unsigned comparison to -1.
 */
#define CPUMAP_FILE_MAX_BYTES  (((NR_CPUS * 9)/32 > PAGE_SIZE) \
					? (NR_CPUS * 9)/32 - 1 : PAGE_SIZE)
#define CPULIST_FILE_MAX_BYTES  (((NR_CPUS * 7)/2 > PAGE_SIZE) ? (NR_CPUS * 7)/2 : PAGE_SIZE)

#endif /* __LINUX_CPUMASK_H */<|MERGE_RESOLUTION|>--- conflicted
+++ resolved
@@ -610,23 +610,7 @@
 				  const struct cpumask *src2p)
 {
 	return bitmap_andnot(cpumask_bits(dstp), cpumask_bits(src1p),
-<<<<<<< HEAD
 					  cpumask_bits(src2p), small_cpumask_bits);
-=======
-					  cpumask_bits(src2p), nr_cpumask_bits);
-}
-
-/**
- * cpumask_complement - *dstp = ~*srcp
- * @dstp: the cpumask result
- * @srcp: the input to invert
- */
-static __always_inline void cpumask_complement(struct cpumask *dstp,
-				      const struct cpumask *srcp)
-{
-	bitmap_complement(cpumask_bits(dstp), cpumask_bits(srcp),
-					      nr_cpumask_bits);
->>>>>>> 714f3af1
 }
 
 /**
