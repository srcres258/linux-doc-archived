--- conflicted
+++ resolved
@@ -517,11 +517,7 @@
 			 * The points above, explain why this _should_ be a
 			 * no-op. However, for historical reasons and to
 			 * support old device trees, we'll violate the docs
-<<<<<<< HEAD
-			 * still affect the output.
-=======
 			 * and still affect the output.
->>>>>>> d45e84fb
 			 *
 			 * It should further be noted that this old historical
 			 * behavior actually overrides arg to 0. That means
