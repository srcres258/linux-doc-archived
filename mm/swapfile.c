--- conflicted
+++ resolved
@@ -1843,15 +1843,9 @@
 			if (!pte)
 				break;
 		}
-<<<<<<< HEAD
 
 		ptent = ptep_get_lockless(pte);
 
-=======
-
-		ptent = ptep_get_lockless(pte);
-
->>>>>>> 606106f4
 		if (!is_swap_pte(ptent))
 			continue;
 
