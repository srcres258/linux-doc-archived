--- conflicted
+++ resolved
@@ -2043,9 +2043,6 @@
 	int order;
 
 	while (start < end) {
-<<<<<<< HEAD
-		order = min_t(int, MAX_ORDER, __ffs(start));
-=======
 		/*
 		 * Free the pages in the largest chunks alignment allows.
 		 *
@@ -2056,7 +2053,6 @@
 			order = min_t(int, MAX_ORDER, __ffs(start));
 		else
 			order = MAX_ORDER;
->>>>>>> c6077f4d
 
 		while (start + (1UL << order) > end)
 			order--;
