// SPDX-License-Identifier: GPL-2.0

/*
 * Copyright 2016-2022 HabanaLabs, Ltd.
 * All Rights Reserved.
 */

#include "habanalabs.h"

#include <linux/slab.h>

/**
 * struct hl_eqe_work - This structure is used to schedule work of EQ
 *                      entry and cpucp_reset event
 *
 * @eq_work:          workqueue object to run when EQ entry is received
 * @hdev:             pointer to device structure
 * @eq_entry:         copy of the EQ entry
 */
struct hl_eqe_work {
	struct work_struct	eq_work;
	struct hl_device	*hdev;
	struct hl_eq_entry	eq_entry;
};

/**
 * hl_cq_inc_ptr - increment ci or pi of cq
 *
 * @ptr: the current ci or pi value of the completion queue
 *
 * Increment ptr by 1. If it reaches the number of completion queue
 * entries, set it to 0
 */
inline u32 hl_cq_inc_ptr(u32 ptr)
{
	ptr++;
	if (unlikely(ptr == HL_CQ_LENGTH))
		ptr = 0;
	return ptr;
}

/**
 * hl_eq_inc_ptr - increment ci of eq
 *
 * @ptr: the current ci value of the event queue
 *
 * Increment ptr by 1. If it reaches the number of event queue
 * entries, set it to 0
 */
static inline u32 hl_eq_inc_ptr(u32 ptr)
{
	ptr++;
	if (unlikely(ptr == HL_EQ_LENGTH))
		ptr = 0;
	return ptr;
}

static void irq_handle_eqe(struct work_struct *work)
{
	struct hl_eqe_work *eqe_work = container_of(work, struct hl_eqe_work,
							eq_work);
	struct hl_device *hdev = eqe_work->hdev;

	hdev->asic_funcs->handle_eqe(hdev, &eqe_work->eq_entry);

	kfree(eqe_work);
}

/**
 * job_finish - queue job finish work
 *
 * @hdev: pointer to device structure
 * @cs_seq: command submission sequence
 * @cq: completion queue
 * @timestamp: interrupt timestamp
 *
 */
static void job_finish(struct hl_device *hdev, u32 cs_seq, struct hl_cq *cq, ktime_t timestamp)
{
	struct hl_hw_queue *queue;
	struct hl_cs_job *job;

	queue = &hdev->kernel_queues[cq->hw_queue_id];
	job = queue->shadow_queue[hl_pi_2_offset(cs_seq)];
	job->timestamp = timestamp;
	queue_work(hdev->cq_wq[cq->cq_idx], &job->finish_work);

	atomic_inc(&queue->ci);
}

/**
 * cs_finish - queue all cs jobs finish work
 *
 * @hdev: pointer to device structure
 * @cs_seq: command submission sequence
 * @timestamp: interrupt timestamp
 *
 */
static void cs_finish(struct hl_device *hdev, u16 cs_seq, ktime_t timestamp)
{
	struct asic_fixed_properties *prop = &hdev->asic_prop;
	struct hl_hw_queue *queue;
	struct hl_cs *cs;
	struct hl_cs_job *job;

	cs = hdev->shadow_cs_queue[cs_seq & (prop->max_pending_cs - 1)];
	if (!cs) {
		dev_warn(hdev->dev,
			"No pointer to CS in shadow array at index %d\n",
			cs_seq);
		return;
	}

	list_for_each_entry(job, &cs->job_list, cs_node) {
		queue = &hdev->kernel_queues[job->hw_queue_id];
		atomic_inc(&queue->ci);
	}

	cs->completion_timestamp = timestamp;
	queue_work(hdev->cs_cmplt_wq, &cs->finish_work);
}

/**
 * hl_irq_handler_cq - irq handler for completion queue
 *
 * @irq: irq number
 * @arg: pointer to completion queue structure
 *
 */
irqreturn_t hl_irq_handler_cq(int irq, void *arg)
{
	struct hl_cq *cq = arg;
	struct hl_device *hdev = cq->hdev;
	bool shadow_index_valid, entry_ready;
	u16 shadow_index;
	struct hl_cq_entry *cq_entry, *cq_base;
	ktime_t timestamp = ktime_get();

	if (hdev->disabled) {
		dev_dbg(hdev->dev,
			"Device disabled but received IRQ %d for CQ %d\n",
			irq, cq->hw_queue_id);
		return IRQ_HANDLED;
	}

	cq_base = cq->kernel_address;

	while (1) {
		cq_entry = (struct hl_cq_entry *) &cq_base[cq->ci];

		entry_ready = !!FIELD_GET(CQ_ENTRY_READY_MASK,
				le32_to_cpu(cq_entry->data));
		if (!entry_ready)
			break;

		/* Make sure we read CQ entry contents after we've
		 * checked the ownership bit.
		 */
		dma_rmb();

		shadow_index_valid =
			!!FIELD_GET(CQ_ENTRY_SHADOW_INDEX_VALID_MASK,
					le32_to_cpu(cq_entry->data));

		shadow_index = FIELD_GET(CQ_ENTRY_SHADOW_INDEX_MASK,
				le32_to_cpu(cq_entry->data));

		/*
		 * CQ interrupt handler has 2 modes of operation:
		 * 1. Interrupt per CS completion: (Single CQ for all queues)
		 *    CQ entry represents a completed CS
		 *
		 * 2. Interrupt per CS job completion in queue: (CQ per queue)
		 *    CQ entry represents a completed job in a certain queue
		 */
		if (shadow_index_valid && !hdev->disabled) {
			if (hdev->asic_prop.completion_mode ==
					HL_COMPLETION_MODE_CS)
				cs_finish(hdev, shadow_index, timestamp);
			else
				job_finish(hdev, shadow_index, cq, timestamp);
		}

		/* Clear CQ entry ready bit */
		cq_entry->data = cpu_to_le32(le32_to_cpu(cq_entry->data) &
						~CQ_ENTRY_READY_MASK);

		cq->ci = hl_cq_inc_ptr(cq->ci);

		/* Increment free slots */
		atomic_inc(&cq->free_slots_cnt);
	}

	return IRQ_HANDLED;
}

/*
 * hl_ts_free_objects - handler of the free objects workqueue.
 * This function should put refcount to objects that the registration node
 * took refcount to them.
 * @work: workqueue object pointer
 */
static void hl_ts_free_objects(struct work_struct *work)
{
	struct timestamp_reg_work_obj *job =
			container_of(work, struct timestamp_reg_work_obj, free_obj);
	struct list_head *dynamic_alloc_free_list_head = job->dynamic_alloc_free_obj_head;
	struct timestamp_reg_free_node *free_obj, *temp_free_obj;
	struct list_head *free_list_head = job->free_obj_head;

	struct hl_device *hdev = job->hdev;

	list_for_each_entry_safe(free_obj, temp_free_obj, free_list_head, free_objects_node) {
		dev_dbg(hdev->dev, "About to put refcount to buf (%p) cq_cb(%p)\n",
					free_obj->buf,
					free_obj->cq_cb);

		hl_mmap_mem_buf_put(free_obj->buf);
		hl_cb_put(free_obj->cq_cb);
		atomic_set(&free_obj->in_use, 0);
	}

	kfree(free_list_head);

	if (dynamic_alloc_free_list_head) {
		list_for_each_entry_safe(free_obj, temp_free_obj, dynamic_alloc_free_list_head,
								free_objects_node) {
			dev_dbg(hdev->dev,
				"Dynamic_Alloc list: About to put refcount to buf (%p) cq_cb(%p)\n",
						free_obj->buf,
						free_obj->cq_cb);

			hl_mmap_mem_buf_put(free_obj->buf);
			hl_cb_put(free_obj->cq_cb);
			list_del(&free_obj->free_objects_node);
			kfree(free_obj);
		}

		kfree(dynamic_alloc_free_list_head);
	}

	kfree(job);
}

/*
 * This function called with spin_lock of wait_list_lock taken
 * This function will set timestamp and delete the registration node from the
 * wait_list_lock.
 * and since we're protected with spin_lock here, so we cannot just put the refcount
 * for the objects here, since the release function may be called and it's also a long
 * logic (which might sleep also) that cannot be handled in irq context.
 * so here we'll be filling a list with nodes of "put" jobs and then will send this
 * list to a dedicated workqueue to do the actual put.
 */
static int handle_registration_node(struct hl_device *hdev, struct hl_user_pending_interrupt *pend,
<<<<<<< HEAD
						struct list_head **free_list, ktime_t now,
						u32 interrupt_id)
=======
						struct list_head **free_list,
						struct list_head **dynamic_alloc_list,
						struct hl_user_interrupt *intr)
>>>>>>> 221a3ad5
{
	struct hl_ts_free_jobs *ts_free_jobs_data;
	struct timestamp_reg_free_node *free_node;
	u32 free_node_index;
	u64 timestamp;

	ts_free_jobs_data = &intr->ts_free_jobs_data;
	free_node_index = ts_free_jobs_data->next_avail_free_node_idx;

	if (!(*free_list)) {
		/* Alloc/Init the timestamp registration free objects list */
		*free_list = kmalloc(sizeof(struct list_head), GFP_ATOMIC);
		if (!(*free_list))
			return -ENOMEM;

		INIT_LIST_HEAD(*free_list);
	}

	free_node = &ts_free_jobs_data->free_nodes_pool[free_node_index];
	if (atomic_cmpxchg(&free_node->in_use, 0, 1)) {
		dev_dbg(hdev->dev,
			"Timestamp free node pool is full, buff: %p, record: %p, irq: %u\n",
				pend->ts_reg_info.buf,
				pend,
				intr->interrupt_id);

		if (!(*dynamic_alloc_list)) {
			*dynamic_alloc_list = kmalloc(sizeof(struct list_head), GFP_ATOMIC);
			if (!(*dynamic_alloc_list))
				return -ENOMEM;

			INIT_LIST_HEAD(*dynamic_alloc_list);
		}

		free_node = kmalloc(sizeof(struct timestamp_reg_free_node), GFP_ATOMIC);
		if (!free_node)
			return -ENOMEM;

		free_node->dynamic_alloc = 1;
	}

<<<<<<< HEAD
	dev_dbg(hdev->dev, "Irq handle: Timestamp record (%p) ts cb address (%p), interrupt_id: %u\n",
			pend, pend->ts_reg_info.timestamp_kernel_addr, interrupt_id);

	/* Mark kernel CB node as free */
	pend->ts_reg_info.in_use = false;
	list_del(&pend->wait_list_node);
=======
	timestamp = ktime_to_ns(intr->timestamp);

	*pend->ts_reg_info.timestamp_kernel_addr = timestamp;

	dev_dbg(hdev->dev, "Irq handle: Timestamp record (%p) ts cb address (%p), interrupt_id: %u\n",
			pend, pend->ts_reg_info.timestamp_kernel_addr, intr->interrupt_id);

	list_del(&pend->list_node);
>>>>>>> 221a3ad5

	/* Putting the refcount for ts_buff and cq_cb objects will be handled
	 * in workqueue context, just add job to free_list.
	 */
	free_node->buf = pend->ts_reg_info.buf;
	free_node->cq_cb = pend->ts_reg_info.cq_cb;

	if (free_node->dynamic_alloc) {
		list_add(&free_node->free_objects_node, *dynamic_alloc_list);
	} else {
		ts_free_jobs_data->next_avail_free_node_idx =
				(++free_node_index) % ts_free_jobs_data->free_nodes_length;
		list_add(&free_node->free_objects_node, *free_list);
	}

	/* Mark TS record as free */
	pend->ts_reg_info.in_use = false;

	return 0;
}

static void handle_user_interrupt_ts_list(struct hl_device *hdev, struct hl_user_interrupt *intr)
{
	struct list_head *ts_reg_free_list_head = NULL, *dynamic_alloc_list_head = NULL;
	struct hl_user_pending_interrupt *pend, *temp_pend;
	struct timestamp_reg_work_obj *job;
	bool reg_node_handle_fail = false;
	unsigned long flags;
	int rc;

	/* For registration nodes:
	 * As part of handling the registration nodes, we should put refcount to
	 * some objects. the problem is that we cannot do that under spinlock
	 * or in irq handler context at all (since release functions are long and
	 * might sleep), so we will need to handle that part in workqueue context.
	 * To avoid handling kmalloc failure which compels us rolling back actions
	 * and move nodes hanged on the free list back to the interrupt ts list
	 * we always alloc the job of the WQ at the beginning.
	 */
	job = kmalloc(sizeof(*job), GFP_ATOMIC);
	if (!job)
		return;

<<<<<<< HEAD
	spin_lock(&intr->wait_list_lock);

	list_for_each_entry_safe(pend, temp_pend, &intr->wait_list_head, wait_list_node) {
		if ((pend->cq_kernel_addr && *(pend->cq_kernel_addr) >= pend->cq_target_value) ||
				!pend->cq_kernel_addr) {
			if (pend->ts_reg_info.buf) {
				if (!reg_node_handle_fail) {
					rc = handle_registration_node(hdev, pend,
							&ts_reg_free_list_head, intr->timestamp,
							intr->interrupt_id);
					if (rc)
						reg_node_handle_fail = true;
				}
			} else {
				/* Handle wait target value node */
				pend->fence.timestamp = intr->timestamp;
				complete_all(&pend->fence.completion);
=======
	spin_lock_irqsave(&intr->ts_list_lock, flags);
	list_for_each_entry_safe(pend, temp_pend, &intr->ts_list_head, list_node) {
		if ((pend->cq_kernel_addr && *(pend->cq_kernel_addr) >= pend->cq_target_value) ||
				!pend->cq_kernel_addr) {
			if (!reg_node_handle_fail) {
				rc = handle_registration_node(hdev, pend,
						&ts_reg_free_list_head,
						&dynamic_alloc_list_head, intr);
				if (rc)
					reg_node_handle_fail = true;
>>>>>>> 221a3ad5
			}
		}
	}
	spin_unlock_irqrestore(&intr->ts_list_lock, flags);

	if (ts_reg_free_list_head) {
		INIT_WORK(&job->free_obj, hl_ts_free_objects);
		job->free_obj_head = ts_reg_free_list_head;
		job->dynamic_alloc_free_obj_head = dynamic_alloc_list_head;
		job->hdev = hdev;
		queue_work(hdev->ts_free_obj_wq, &job->free_obj);
	} else {
		kfree(job);
	}
}

static void handle_user_interrupt_wait_list(struct hl_device *hdev, struct hl_user_interrupt *intr)
{
	struct hl_user_pending_interrupt *pend, *temp_pend;
	unsigned long flags;

	spin_lock_irqsave(&intr->wait_list_lock, flags);
	list_for_each_entry_safe(pend, temp_pend, &intr->wait_list_head, list_node) {
		if ((pend->cq_kernel_addr && *(pend->cq_kernel_addr) >= pend->cq_target_value) ||
				!pend->cq_kernel_addr) {
			/* Handle wait target value node */
			pend->fence.timestamp = intr->timestamp;
			complete_all(&pend->fence.completion);
		}
	}
	spin_unlock_irqrestore(&intr->wait_list_lock, flags);
}

static void handle_tpc_interrupt(struct hl_device *hdev)
{
	u64 event_mask;
	u32 flags;

	event_mask = HL_NOTIFIER_EVENT_TPC_ASSERT |
		HL_NOTIFIER_EVENT_USER_ENGINE_ERR |
		HL_NOTIFIER_EVENT_DEVICE_RESET;

	flags = HL_DRV_RESET_DELAY;

	dev_err_ratelimited(hdev->dev, "Received TPC assert\n");
	hl_device_cond_reset(hdev, flags, event_mask);
}

static void handle_unexpected_user_interrupt(struct hl_device *hdev)
{
	dev_err_ratelimited(hdev->dev, "Received unexpected user error interrupt\n");
}

/**
 * hl_irq_user_interrupt_handler - irq handler for user interrupts.
 *
 * @irq: irq number
 * @arg: pointer to user interrupt structure
 */
irqreturn_t hl_irq_user_interrupt_handler(int irq, void *arg)
{
	struct hl_user_interrupt *user_int = arg;
	struct hl_device *hdev = user_int->hdev;

	user_int->timestamp = ktime_get();
	switch (user_int->type) {
	case HL_USR_INTERRUPT_CQ:
		/* First handle user waiters threads */
		handle_user_interrupt_wait_list(hdev, &hdev->common_user_cq_interrupt);
		handle_user_interrupt_wait_list(hdev, user_int);

		/* Second handle user timestamp registrations */
		handle_user_interrupt_ts_list(hdev,  &hdev->common_user_cq_interrupt);
		handle_user_interrupt_ts_list(hdev, user_int);
		break;
	case HL_USR_INTERRUPT_DECODER:
		handle_user_interrupt_wait_list(hdev, &hdev->common_decoder_interrupt);

		/* Handle decoder interrupt registered on this specific irq */
		handle_user_interrupt_wait_list(hdev, user_int);
		break;
	default:
		break;
	}

	return IRQ_HANDLED;
}

/**
 * hl_irq_user_interrupt_thread_handler - irq thread handler for user interrupts.
 * This function is invoked by threaded irq mechanism
 *
 * @irq: irq number
 * @arg: pointer to user interrupt structure
 *
 */
irqreturn_t hl_irq_user_interrupt_thread_handler(int irq, void *arg)
{
	struct hl_user_interrupt *user_int = arg;
	struct hl_device *hdev = user_int->hdev;

	user_int->timestamp = ktime_get();
	switch (user_int->type) {
	case HL_USR_INTERRUPT_TPC:
		handle_tpc_interrupt(hdev);
		break;
	case HL_USR_INTERRUPT_UNEXPECTED:
		handle_unexpected_user_interrupt(hdev);
		break;
	default:
		break;
	}

	return IRQ_HANDLED;
}

irqreturn_t hl_irq_eq_error_interrupt_thread_handler(int irq, void *arg)
{
	u64 event_mask = HL_NOTIFIER_EVENT_DEVICE_RESET | HL_NOTIFIER_EVENT_DEVICE_UNAVAILABLE;
	struct hl_device *hdev = arg;

	dev_err(hdev->dev, "EQ error interrupt received\n");

	hl_device_cond_reset(hdev, HL_DRV_RESET_HARD, event_mask);

	return IRQ_HANDLED;
}

/**
 * hl_irq_handler_eq - irq handler for event queue
 *
 * @irq: irq number
 * @arg: pointer to event queue structure
 *
 */
irqreturn_t hl_irq_handler_eq(int irq, void *arg)
{
	struct hl_eq *eq = arg;
	struct hl_device *hdev = eq->hdev;
	struct hl_eq_entry *eq_entry;
	struct hl_eq_entry *eq_base;
	struct hl_eqe_work *handle_eqe_work;
	bool entry_ready;
	u32 cur_eqe, ctl;
	u16 cur_eqe_index, event_type;

	eq_base = eq->kernel_address;

	while (1) {
		cur_eqe = le32_to_cpu(eq_base[eq->ci].hdr.ctl);
		entry_ready = !!FIELD_GET(EQ_CTL_READY_MASK, cur_eqe);

		if (!entry_ready)
			break;

		cur_eqe_index = FIELD_GET(EQ_CTL_INDEX_MASK, cur_eqe);
		if ((hdev->event_queue.check_eqe_index) &&
				(((eq->prev_eqe_index + 1) & EQ_CTL_INDEX_MASK) != cur_eqe_index)) {
			dev_err(hdev->dev,
				"EQE %#x in queue is ready but index does not match %d!=%d",
				cur_eqe,
				((eq->prev_eqe_index + 1) & EQ_CTL_INDEX_MASK),
				cur_eqe_index);
			break;
		}

		eq->prev_eqe_index++;

		eq_entry = &eq_base[eq->ci];

		/*
		 * Make sure we read EQ entry contents after we've
		 * checked the ownership bit.
		 */
		dma_rmb();

		if (hdev->disabled && !hdev->reset_info.in_compute_reset) {
			ctl = le32_to_cpu(eq_entry->hdr.ctl);
			event_type = ((ctl & EQ_CTL_EVENT_TYPE_MASK) >> EQ_CTL_EVENT_TYPE_SHIFT);
			dev_warn(hdev->dev,
				"Device disabled but received an EQ event (%u)\n", event_type);
			goto skip_irq;
		}

		handle_eqe_work = kmalloc(sizeof(*handle_eqe_work), GFP_ATOMIC);
		if (handle_eqe_work) {
			INIT_WORK(&handle_eqe_work->eq_work, irq_handle_eqe);
			handle_eqe_work->hdev = hdev;

			memcpy(&handle_eqe_work->eq_entry, eq_entry,
					sizeof(*eq_entry));

			queue_work(hdev->eq_wq, &handle_eqe_work->eq_work);
		}
skip_irq:
		/* Clear EQ entry ready bit */
		eq_entry->hdr.ctl =
			cpu_to_le32(le32_to_cpu(eq_entry->hdr.ctl) &
							~EQ_CTL_READY_MASK);

		eq->ci = hl_eq_inc_ptr(eq->ci);

		hdev->asic_funcs->update_eq_ci(hdev, eq->ci);
	}

	return IRQ_HANDLED;
}

/**
 * hl_irq_handler_dec_abnrm - Decoder error interrupt handler
 * @irq: IRQ number
 * @arg: pointer to decoder structure.
 */
irqreturn_t hl_irq_handler_dec_abnrm(int irq, void *arg)
{
	struct hl_dec *dec = arg;

	schedule_work(&dec->abnrm_intr_work);

	return IRQ_HANDLED;
}

/**
 * hl_cq_init - main initialization function for an cq object
 *
 * @hdev: pointer to device structure
 * @q: pointer to cq structure
 * @hw_queue_id: The H/W queue ID this completion queue belongs to
 *               HL_INVALID_QUEUE if cq is not attached to any specific queue
 *
 * Allocate dma-able memory for the completion queue and initialize fields
 * Returns 0 on success
 */
int hl_cq_init(struct hl_device *hdev, struct hl_cq *q, u32 hw_queue_id)
{
	void *p;

	p = hl_asic_dma_alloc_coherent(hdev, HL_CQ_SIZE_IN_BYTES, &q->bus_address,
					GFP_KERNEL | __GFP_ZERO);
	if (!p)
		return -ENOMEM;

	q->hdev = hdev;
	q->kernel_address = p;
	q->hw_queue_id = hw_queue_id;
	q->ci = 0;
	q->pi = 0;

	atomic_set(&q->free_slots_cnt, HL_CQ_LENGTH);

	return 0;
}

/**
 * hl_cq_fini - destroy completion queue
 *
 * @hdev: pointer to device structure
 * @q: pointer to cq structure
 *
 * Free the completion queue memory
 */
void hl_cq_fini(struct hl_device *hdev, struct hl_cq *q)
{
	hl_asic_dma_free_coherent(hdev, HL_CQ_SIZE_IN_BYTES, q->kernel_address, q->bus_address);
}

void hl_cq_reset(struct hl_device *hdev, struct hl_cq *q)
{
	q->ci = 0;
	q->pi = 0;

	atomic_set(&q->free_slots_cnt, HL_CQ_LENGTH);

	/*
	 * It's not enough to just reset the PI/CI because the H/W may have
	 * written valid completion entries before it was halted and therefore
	 * we need to clean the actual queues so we won't process old entries
	 * when the device is operational again
	 */

	memset(q->kernel_address, 0, HL_CQ_SIZE_IN_BYTES);
}

/**
 * hl_eq_init - main initialization function for an event queue object
 *
 * @hdev: pointer to device structure
 * @q: pointer to eq structure
 *
 * Allocate dma-able memory for the event queue and initialize fields
 * Returns 0 on success
 */
int hl_eq_init(struct hl_device *hdev, struct hl_eq *q)
{
	void *p;

	p = hl_cpu_accessible_dma_pool_alloc(hdev, HL_EQ_SIZE_IN_BYTES, &q->bus_address);
	if (!p)
		return -ENOMEM;

	q->hdev = hdev;
	q->kernel_address = p;
	q->ci = 0;
	q->prev_eqe_index = 0;

	return 0;
}

/**
 * hl_eq_fini - destroy event queue
 *
 * @hdev: pointer to device structure
 * @q: pointer to eq structure
 *
 * Free the event queue memory
 */
void hl_eq_fini(struct hl_device *hdev, struct hl_eq *q)
{
	flush_workqueue(hdev->eq_wq);

	hl_cpu_accessible_dma_pool_free(hdev, HL_EQ_SIZE_IN_BYTES, q->kernel_address);
}

void hl_eq_reset(struct hl_device *hdev, struct hl_eq *q)
{
	q->ci = 0;
	q->prev_eqe_index = 0;

	/*
	 * It's not enough to just reset the PI/CI because the H/W may have
	 * written valid completion entries before it was halted and therefore
	 * we need to clean the actual queues so we won't process old entries
	 * when the device is operational again
	 */

	memset(q->kernel_address, 0, HL_EQ_SIZE_IN_BYTES);
}<|MERGE_RESOLUTION|>--- conflicted
+++ resolved
@@ -253,14 +253,9 @@
  * list to a dedicated workqueue to do the actual put.
  */
 static int handle_registration_node(struct hl_device *hdev, struct hl_user_pending_interrupt *pend,
-<<<<<<< HEAD
-						struct list_head **free_list, ktime_t now,
-						u32 interrupt_id)
-=======
 						struct list_head **free_list,
 						struct list_head **dynamic_alloc_list,
 						struct hl_user_interrupt *intr)
->>>>>>> 221a3ad5
 {
 	struct hl_ts_free_jobs *ts_free_jobs_data;
 	struct timestamp_reg_free_node *free_node;
@@ -302,14 +297,6 @@
 		free_node->dynamic_alloc = 1;
 	}
 
-<<<<<<< HEAD
-	dev_dbg(hdev->dev, "Irq handle: Timestamp record (%p) ts cb address (%p), interrupt_id: %u\n",
-			pend, pend->ts_reg_info.timestamp_kernel_addr, interrupt_id);
-
-	/* Mark kernel CB node as free */
-	pend->ts_reg_info.in_use = false;
-	list_del(&pend->wait_list_node);
-=======
 	timestamp = ktime_to_ns(intr->timestamp);
 
 	*pend->ts_reg_info.timestamp_kernel_addr = timestamp;
@@ -318,7 +305,6 @@
 			pend, pend->ts_reg_info.timestamp_kernel_addr, intr->interrupt_id);
 
 	list_del(&pend->list_node);
->>>>>>> 221a3ad5
 
 	/* Putting the refcount for ts_buff and cq_cb objects will be handled
 	 * in workqueue context, just add job to free_list.
@@ -362,25 +348,6 @@
 	if (!job)
 		return;
 
-<<<<<<< HEAD
-	spin_lock(&intr->wait_list_lock);
-
-	list_for_each_entry_safe(pend, temp_pend, &intr->wait_list_head, wait_list_node) {
-		if ((pend->cq_kernel_addr && *(pend->cq_kernel_addr) >= pend->cq_target_value) ||
-				!pend->cq_kernel_addr) {
-			if (pend->ts_reg_info.buf) {
-				if (!reg_node_handle_fail) {
-					rc = handle_registration_node(hdev, pend,
-							&ts_reg_free_list_head, intr->timestamp,
-							intr->interrupt_id);
-					if (rc)
-						reg_node_handle_fail = true;
-				}
-			} else {
-				/* Handle wait target value node */
-				pend->fence.timestamp = intr->timestamp;
-				complete_all(&pend->fence.completion);
-=======
 	spin_lock_irqsave(&intr->ts_list_lock, flags);
 	list_for_each_entry_safe(pend, temp_pend, &intr->ts_list_head, list_node) {
 		if ((pend->cq_kernel_addr && *(pend->cq_kernel_addr) >= pend->cq_target_value) ||
@@ -391,7 +358,6 @@
 						&dynamic_alloc_list_head, intr);
 				if (rc)
 					reg_node_handle_fail = true;
->>>>>>> 221a3ad5
 			}
 		}
 	}
