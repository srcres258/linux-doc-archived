--- conflicted
+++ resolved
@@ -89,12 +89,6 @@
 					uint32_t watch_address_mask,
 					uint32_t watch_id,
 					uint32_t watch_mode,
-<<<<<<< HEAD
-					uint32_t debug_vmid);
-uint32_t kgd_gfx_v9_clear_address_watch(struct amdgpu_device *adev,
-					uint32_t watch_id);
-void kgd_gfx_v9_get_iq_wait_times(struct amdgpu_device *adev, uint32_t *wait_times);
-=======
 					uint32_t debug_vmid,
 					uint32_t inst);
 uint32_t kgd_gfx_v9_clear_address_watch(struct amdgpu_device *adev,
@@ -102,14 +96,9 @@
 void kgd_gfx_v9_get_iq_wait_times(struct amdgpu_device *adev,
 				uint32_t *wait_times,
 				uint32_t inst);
->>>>>>> da8103da
 void kgd_gfx_v9_build_grace_period_packet_info(struct amdgpu_device *adev,
 					       uint32_t wait_times,
 					       uint32_t grace_period,
 					       uint32_t *reg_offset,
-<<<<<<< HEAD
-					       uint32_t *reg_data);
-=======
 					       uint32_t *reg_data,
-					       uint32_t inst);
->>>>>>> da8103da
+					       uint32_t inst);