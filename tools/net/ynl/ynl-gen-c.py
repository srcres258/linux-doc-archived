--- conflicted
+++ resolved
@@ -1,9 +1,5 @@
 #!/usr/bin/env python3
-<<<<<<< HEAD
-# SPDX-License-Identifier: GPL-2.0 OR BSD-3-Clause
-=======
 # SPDX-License-Identifier: ((GPL-2.0 WITH Linux-syscall-note) OR BSD-3-Clause)
->>>>>>> 7e364e56
 
 import argparse
 import collections
@@ -2075,20 +2071,10 @@
     cw = CodeWriter(BaseNlLib(), out_file)
 
     _, spec_kernel = find_kernel_root(args.spec)
-<<<<<<< HEAD
-    if args.mode == 'uapi':
-        cw.p('/* SPDX-License-Identifier: (GPL-2.0 WITH Linux-syscall-note) OR BSD-3-Clause */')
-    else:
-        if args.header:
-            cw.p('/* SPDX-License-Identifier: GPL-2.0 OR BSD-3-Clause */')
-        else:
-            cw.p('// SPDX-License-Identifier: GPL-2.0 OR BSD-3-Clause')
-=======
     if args.mode == 'uapi' or args.header:
         cw.p(f'/* SPDX-License-Identifier: {parsed.license} */')
     else:
         cw.p(f'// SPDX-License-Identifier: {parsed.license}')
->>>>>>> 7e364e56
     cw.p("/* Do not edit directly, auto-generated from: */")
     cw.p(f"/*\t{spec_kernel} */")
     cw.p(f"/* YNL-GEN {args.mode} {'header' if args.header else 'source'} */")
