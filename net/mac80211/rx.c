// SPDX-License-Identifier: GPL-2.0-only
/*
 * Copyright 2002-2005, Instant802 Networks, Inc.
 * Copyright 2005-2006, Devicescape Software, Inc.
 * Copyright 2006-2007	Jiri Benc <jbenc@suse.cz>
 * Copyright 2007-2010	Johannes Berg <johannes@sipsolutions.net>
 * Copyright 2013-2014  Intel Mobile Communications GmbH
 * Copyright(c) 2015 - 2017 Intel Deutschland GmbH
 * Copyright (C) 2018-2022 Intel Corporation
 */

#include <linux/jiffies.h>
#include <linux/slab.h>
#include <linux/kernel.h>
#include <linux/skbuff.h>
#include <linux/netdevice.h>
#include <linux/etherdevice.h>
#include <linux/rcupdate.h>
#include <linux/export.h>
#include <linux/kcov.h>
#include <linux/bitops.h>
#include <net/mac80211.h>
#include <net/ieee80211_radiotap.h>
#include <asm/unaligned.h>

#include "ieee80211_i.h"
#include "driver-ops.h"
#include "led.h"
#include "mesh.h"
#include "wep.h"
#include "wpa.h"
#include "tkip.h"
#include "wme.h"
#include "rate.h"

/*
 * monitor mode reception
 *
 * This function cleans up the SKB, i.e. it removes all the stuff
 * only useful for monitoring.
 */
static struct sk_buff *ieee80211_clean_skb(struct sk_buff *skb,
					   unsigned int present_fcs_len,
					   unsigned int rtap_space)
{
	struct ieee80211_rx_status *status = IEEE80211_SKB_RXCB(skb);
	struct ieee80211_hdr *hdr;
	unsigned int hdrlen;
	__le16 fc;

	if (present_fcs_len)
		__pskb_trim(skb, skb->len - present_fcs_len);
	pskb_pull(skb, rtap_space);

	/* After pulling radiotap header, clear all flags that indicate
	 * info in skb->data.
	 */
	status->flag &= ~(RX_FLAG_RADIOTAP_TLV_AT_END |
			  RX_FLAG_RADIOTAP_LSIG |
			  RX_FLAG_RADIOTAP_HE_MU |
			  RX_FLAG_RADIOTAP_HE);

	hdr = (void *)skb->data;
	fc = hdr->frame_control;

	/*
	 * Remove the HT-Control field (if present) on management
	 * frames after we've sent the frame to monitoring. We
	 * (currently) don't need it, and don't properly parse
	 * frames with it present, due to the assumption of a
	 * fixed management header length.
	 */
	if (likely(!ieee80211_is_mgmt(fc) || !ieee80211_has_order(fc)))
		return skb;

	hdrlen = ieee80211_hdrlen(fc);
	hdr->frame_control &= ~cpu_to_le16(IEEE80211_FCTL_ORDER);

	if (!pskb_may_pull(skb, hdrlen)) {
		dev_kfree_skb(skb);
		return NULL;
	}

	memmove(skb->data + IEEE80211_HT_CTL_LEN, skb->data,
		hdrlen - IEEE80211_HT_CTL_LEN);
	pskb_pull(skb, IEEE80211_HT_CTL_LEN);

	return skb;
}

static inline bool should_drop_frame(struct sk_buff *skb, int present_fcs_len,
				     unsigned int rtap_space)
{
	struct ieee80211_rx_status *status = IEEE80211_SKB_RXCB(skb);
	struct ieee80211_hdr *hdr;

	hdr = (void *)(skb->data + rtap_space);

	if (status->flag & (RX_FLAG_FAILED_FCS_CRC |
			    RX_FLAG_FAILED_PLCP_CRC |
			    RX_FLAG_ONLY_MONITOR |
			    RX_FLAG_NO_PSDU))
		return true;

	if (unlikely(skb->len < 16 + present_fcs_len + rtap_space))
		return true;

	if (ieee80211_is_ctl(hdr->frame_control) &&
	    !ieee80211_is_pspoll(hdr->frame_control) &&
	    !ieee80211_is_back_req(hdr->frame_control))
		return true;

	return false;
}

static int
ieee80211_rx_radiotap_hdrlen(struct ieee80211_local *local,
			     struct ieee80211_rx_status *status,
			     struct sk_buff *skb)
{
	int len;

	/* always present fields */
	len = sizeof(struct ieee80211_radiotap_header) + 8;

	/* allocate extra bitmaps */
	if (status->chains)
		len += 4 * hweight8(status->chains);

	if (ieee80211_have_rx_timestamp(status)) {
		len = ALIGN(len, 8);
		len += 8;
	}
	if (ieee80211_hw_check(&local->hw, SIGNAL_DBM))
		len += 1;

	/* antenna field, if we don't have per-chain info */
	if (!status->chains)
		len += 1;

	/* padding for RX_FLAGS if necessary */
	len = ALIGN(len, 2);

	if (status->encoding == RX_ENC_HT) /* HT info */
		len += 3;

	if (status->flag & RX_FLAG_AMPDU_DETAILS) {
		len = ALIGN(len, 4);
		len += 8;
	}

	if (status->encoding == RX_ENC_VHT) {
		len = ALIGN(len, 2);
		len += 12;
	}

	if (local->hw.radiotap_timestamp.units_pos >= 0) {
		len = ALIGN(len, 8);
		len += 12;
	}

	if (status->encoding == RX_ENC_HE &&
	    status->flag & RX_FLAG_RADIOTAP_HE) {
		len = ALIGN(len, 2);
		len += 12;
		BUILD_BUG_ON(sizeof(struct ieee80211_radiotap_he) != 12);
	}

	if (status->encoding == RX_ENC_HE &&
	    status->flag & RX_FLAG_RADIOTAP_HE_MU) {
		len = ALIGN(len, 2);
		len += 12;
		BUILD_BUG_ON(sizeof(struct ieee80211_radiotap_he_mu) != 12);
	}

	if (status->flag & RX_FLAG_NO_PSDU)
		len += 1;

	if (status->flag & RX_FLAG_RADIOTAP_LSIG) {
		len = ALIGN(len, 2);
		len += 4;
		BUILD_BUG_ON(sizeof(struct ieee80211_radiotap_lsig) != 4);
	}

	if (status->chains) {
		/* antenna and antenna signal fields */
		len += 2 * hweight8(status->chains);
	}

	if (status->flag & RX_FLAG_RADIOTAP_TLV_AT_END) {
		int tlv_offset = 0;

		/*
		 * The position to look at depends on the existence (or non-
		 * existence) of other elements, so take that into account...
		 */
		if (status->flag & RX_FLAG_RADIOTAP_HE)
			tlv_offset +=
				sizeof(struct ieee80211_radiotap_he);
		if (status->flag & RX_FLAG_RADIOTAP_HE_MU)
			tlv_offset +=
				sizeof(struct ieee80211_radiotap_he_mu);
		if (status->flag & RX_FLAG_RADIOTAP_LSIG)
			tlv_offset +=
				sizeof(struct ieee80211_radiotap_lsig);

		/* ensure 4 byte alignment for TLV */
		len = ALIGN(len, 4);

		/* TLVs until the mac header */
		len += skb_mac_header(skb) - &skb->data[tlv_offset];
	}

	return len;
}

static void __ieee80211_queue_skb_to_iface(struct ieee80211_sub_if_data *sdata,
					   int link_id,
					   struct sta_info *sta,
					   struct sk_buff *skb)
{
	struct ieee80211_rx_status *status = IEEE80211_SKB_RXCB(skb);

	if (link_id >= 0) {
		status->link_valid = 1;
		status->link_id = link_id;
	} else {
		status->link_valid = 0;
	}

	skb_queue_tail(&sdata->skb_queue, skb);
	ieee80211_queue_work(&sdata->local->hw, &sdata->work);
	if (sta)
		sta->deflink.rx_stats.packets++;
}

static void ieee80211_queue_skb_to_iface(struct ieee80211_sub_if_data *sdata,
					 int link_id,
					 struct sta_info *sta,
					 struct sk_buff *skb)
{
	skb->protocol = 0;
	__ieee80211_queue_skb_to_iface(sdata, link_id, sta, skb);
}

static void ieee80211_handle_mu_mimo_mon(struct ieee80211_sub_if_data *sdata,
					 struct sk_buff *skb,
					 int rtap_space)
{
	struct {
		struct ieee80211_hdr_3addr hdr;
		u8 category;
		u8 action_code;
	} __packed __aligned(2) action;

	if (!sdata)
		return;

	BUILD_BUG_ON(sizeof(action) != IEEE80211_MIN_ACTION_SIZE + 1);

	if (skb->len < rtap_space + sizeof(action) +
		       VHT_MUMIMO_GROUPS_DATA_LEN)
		return;

	if (!is_valid_ether_addr(sdata->u.mntr.mu_follow_addr))
		return;

	skb_copy_bits(skb, rtap_space, &action, sizeof(action));

	if (!ieee80211_is_action(action.hdr.frame_control))
		return;

	if (action.category != WLAN_CATEGORY_VHT)
		return;

	if (action.action_code != WLAN_VHT_ACTION_GROUPID_MGMT)
		return;

	if (!ether_addr_equal(action.hdr.addr1, sdata->u.mntr.mu_follow_addr))
		return;

	skb = skb_copy(skb, GFP_ATOMIC);
	if (!skb)
		return;

	ieee80211_queue_skb_to_iface(sdata, -1, NULL, skb);
}

/*
 * ieee80211_add_rx_radiotap_header - add radiotap header
 *
 * add a radiotap header containing all the fields which the hardware provided.
 */
static void
ieee80211_add_rx_radiotap_header(struct ieee80211_local *local,
				 struct sk_buff *skb,
				 struct ieee80211_rate *rate,
				 int rtap_len, bool has_fcs)
{
	struct ieee80211_rx_status *status = IEEE80211_SKB_RXCB(skb);
	struct ieee80211_radiotap_header *rthdr;
	unsigned char *pos;
	__le32 *it_present;
	u32 it_present_val;
	u16 rx_flags = 0;
	u16 channel_flags = 0;
	u32 tlvs_len = 0;
	int mpdulen, chain;
	unsigned long chains = status->chains;
	struct ieee80211_radiotap_he he = {};
	struct ieee80211_radiotap_he_mu he_mu = {};
	struct ieee80211_radiotap_lsig lsig = {};

	if (status->flag & RX_FLAG_RADIOTAP_HE) {
		he = *(struct ieee80211_radiotap_he *)skb->data;
		skb_pull(skb, sizeof(he));
		WARN_ON_ONCE(status->encoding != RX_ENC_HE);
	}

	if (status->flag & RX_FLAG_RADIOTAP_HE_MU) {
		he_mu = *(struct ieee80211_radiotap_he_mu *)skb->data;
		skb_pull(skb, sizeof(he_mu));
	}

	if (status->flag & RX_FLAG_RADIOTAP_LSIG) {
		lsig = *(struct ieee80211_radiotap_lsig *)skb->data;
		skb_pull(skb, sizeof(lsig));
	}

	if (status->flag & RX_FLAG_RADIOTAP_TLV_AT_END) {
		/* data is pointer at tlv all other info was pulled off */
		tlvs_len = skb_mac_header(skb) - skb->data;
	}

	mpdulen = skb->len;
	if (!(has_fcs && ieee80211_hw_check(&local->hw, RX_INCLUDES_FCS)))
		mpdulen += FCS_LEN;

	rthdr = skb_push(skb, rtap_len - tlvs_len);
	memset(rthdr, 0, rtap_len - tlvs_len);
	it_present = &rthdr->it_present;

	/* radiotap header, set always present flags */
	rthdr->it_len = cpu_to_le16(rtap_len);
	it_present_val = BIT(IEEE80211_RADIOTAP_FLAGS) |
			 BIT(IEEE80211_RADIOTAP_CHANNEL) |
			 BIT(IEEE80211_RADIOTAP_RX_FLAGS);

	if (!status->chains)
		it_present_val |= BIT(IEEE80211_RADIOTAP_ANTENNA);

	for_each_set_bit(chain, &chains, IEEE80211_MAX_CHAINS) {
		it_present_val |=
			BIT(IEEE80211_RADIOTAP_EXT) |
			BIT(IEEE80211_RADIOTAP_RADIOTAP_NAMESPACE);
		put_unaligned_le32(it_present_val, it_present);
		it_present++;
		it_present_val = BIT(IEEE80211_RADIOTAP_ANTENNA) |
				 BIT(IEEE80211_RADIOTAP_DBM_ANTSIGNAL);
	}

	if (status->flag & RX_FLAG_RADIOTAP_TLV_AT_END)
		it_present_val |= BIT(IEEE80211_RADIOTAP_TLV);

	put_unaligned_le32(it_present_val, it_present);

	/* This references through an offset into it_optional[] rather
	 * than via it_present otherwise later uses of pos will cause
	 * the compiler to think we have walked past the end of the
	 * struct member.
	 */
	pos = (void *)&rthdr->it_optional[it_present + 1 - rthdr->it_optional];

	/* the order of the following fields is important */

	/* IEEE80211_RADIOTAP_TSFT */
	if (ieee80211_have_rx_timestamp(status)) {
		/* padding */
		while ((pos - (u8 *)rthdr) & 7)
			*pos++ = 0;
		put_unaligned_le64(
			ieee80211_calculate_rx_timestamp(local, status,
							 mpdulen, 0),
			pos);
		rthdr->it_present |= cpu_to_le32(BIT(IEEE80211_RADIOTAP_TSFT));
		pos += 8;
	}

	/* IEEE80211_RADIOTAP_FLAGS */
	if (has_fcs && ieee80211_hw_check(&local->hw, RX_INCLUDES_FCS))
		*pos |= IEEE80211_RADIOTAP_F_FCS;
	if (status->flag & (RX_FLAG_FAILED_FCS_CRC | RX_FLAG_FAILED_PLCP_CRC))
		*pos |= IEEE80211_RADIOTAP_F_BADFCS;
	if (status->enc_flags & RX_ENC_FLAG_SHORTPRE)
		*pos |= IEEE80211_RADIOTAP_F_SHORTPRE;
	pos++;

	/* IEEE80211_RADIOTAP_RATE */
	if (!rate || status->encoding != RX_ENC_LEGACY) {
		/*
		 * Without rate information don't add it. If we have,
		 * MCS information is a separate field in radiotap,
		 * added below. The byte here is needed as padding
		 * for the channel though, so initialise it to 0.
		 */
		*pos = 0;
	} else {
		int shift = 0;
		rthdr->it_present |= cpu_to_le32(BIT(IEEE80211_RADIOTAP_RATE));
		if (status->bw == RATE_INFO_BW_10)
			shift = 1;
		else if (status->bw == RATE_INFO_BW_5)
			shift = 2;
		*pos = DIV_ROUND_UP(rate->bitrate, 5 * (1 << shift));
	}
	pos++;

	/* IEEE80211_RADIOTAP_CHANNEL */
	/* TODO: frequency offset in KHz */
	put_unaligned_le16(status->freq, pos);
	pos += 2;
	if (status->bw == RATE_INFO_BW_10)
		channel_flags |= IEEE80211_CHAN_HALF;
	else if (status->bw == RATE_INFO_BW_5)
		channel_flags |= IEEE80211_CHAN_QUARTER;

	if (status->band == NL80211_BAND_5GHZ ||
	    status->band == NL80211_BAND_6GHZ)
		channel_flags |= IEEE80211_CHAN_OFDM | IEEE80211_CHAN_5GHZ;
	else if (status->encoding != RX_ENC_LEGACY)
		channel_flags |= IEEE80211_CHAN_DYN | IEEE80211_CHAN_2GHZ;
	else if (rate && rate->flags & IEEE80211_RATE_ERP_G)
		channel_flags |= IEEE80211_CHAN_OFDM | IEEE80211_CHAN_2GHZ;
	else if (rate)
		channel_flags |= IEEE80211_CHAN_CCK | IEEE80211_CHAN_2GHZ;
	else
		channel_flags |= IEEE80211_CHAN_2GHZ;
	put_unaligned_le16(channel_flags, pos);
	pos += 2;

	/* IEEE80211_RADIOTAP_DBM_ANTSIGNAL */
	if (ieee80211_hw_check(&local->hw, SIGNAL_DBM) &&
	    !(status->flag & RX_FLAG_NO_SIGNAL_VAL)) {
		*pos = status->signal;
		rthdr->it_present |=
			cpu_to_le32(BIT(IEEE80211_RADIOTAP_DBM_ANTSIGNAL));
		pos++;
	}

	/* IEEE80211_RADIOTAP_LOCK_QUALITY is missing */

	if (!status->chains) {
		/* IEEE80211_RADIOTAP_ANTENNA */
		*pos = status->antenna;
		pos++;
	}

	/* IEEE80211_RADIOTAP_DB_ANTNOISE is not used */

	/* IEEE80211_RADIOTAP_RX_FLAGS */
	/* ensure 2 byte alignment for the 2 byte field as required */
	if ((pos - (u8 *)rthdr) & 1)
		*pos++ = 0;
	if (status->flag & RX_FLAG_FAILED_PLCP_CRC)
		rx_flags |= IEEE80211_RADIOTAP_F_RX_BADPLCP;
	put_unaligned_le16(rx_flags, pos);
	pos += 2;

	if (status->encoding == RX_ENC_HT) {
		unsigned int stbc;

		rthdr->it_present |= cpu_to_le32(BIT(IEEE80211_RADIOTAP_MCS));
		*pos = local->hw.radiotap_mcs_details;
		if (status->enc_flags & RX_ENC_FLAG_HT_GF)
			*pos |= IEEE80211_RADIOTAP_MCS_HAVE_FMT;
		if (status->enc_flags & RX_ENC_FLAG_LDPC)
			*pos |= IEEE80211_RADIOTAP_MCS_HAVE_FEC;
		pos++;
		*pos = 0;
		if (status->enc_flags & RX_ENC_FLAG_SHORT_GI)
			*pos |= IEEE80211_RADIOTAP_MCS_SGI;
		if (status->bw == RATE_INFO_BW_40)
			*pos |= IEEE80211_RADIOTAP_MCS_BW_40;
		if (status->enc_flags & RX_ENC_FLAG_HT_GF)
			*pos |= IEEE80211_RADIOTAP_MCS_FMT_GF;
		if (status->enc_flags & RX_ENC_FLAG_LDPC)
			*pos |= IEEE80211_RADIOTAP_MCS_FEC_LDPC;
		stbc = (status->enc_flags & RX_ENC_FLAG_STBC_MASK) >> RX_ENC_FLAG_STBC_SHIFT;
		*pos |= stbc << IEEE80211_RADIOTAP_MCS_STBC_SHIFT;
		pos++;
		*pos++ = status->rate_idx;
	}

	if (status->flag & RX_FLAG_AMPDU_DETAILS) {
		u16 flags = 0;

		/* ensure 4 byte alignment */
		while ((pos - (u8 *)rthdr) & 3)
			pos++;
		rthdr->it_present |=
			cpu_to_le32(BIT(IEEE80211_RADIOTAP_AMPDU_STATUS));
		put_unaligned_le32(status->ampdu_reference, pos);
		pos += 4;
		if (status->flag & RX_FLAG_AMPDU_LAST_KNOWN)
			flags |= IEEE80211_RADIOTAP_AMPDU_LAST_KNOWN;
		if (status->flag & RX_FLAG_AMPDU_IS_LAST)
			flags |= IEEE80211_RADIOTAP_AMPDU_IS_LAST;
		if (status->flag & RX_FLAG_AMPDU_DELIM_CRC_ERROR)
			flags |= IEEE80211_RADIOTAP_AMPDU_DELIM_CRC_ERR;
		if (status->flag & RX_FLAG_AMPDU_DELIM_CRC_KNOWN)
			flags |= IEEE80211_RADIOTAP_AMPDU_DELIM_CRC_KNOWN;
		if (status->flag & RX_FLAG_AMPDU_EOF_BIT_KNOWN)
			flags |= IEEE80211_RADIOTAP_AMPDU_EOF_KNOWN;
		if (status->flag & RX_FLAG_AMPDU_EOF_BIT)
			flags |= IEEE80211_RADIOTAP_AMPDU_EOF;
		put_unaligned_le16(flags, pos);
		pos += 2;
		if (status->flag & RX_FLAG_AMPDU_DELIM_CRC_KNOWN)
			*pos++ = status->ampdu_delimiter_crc;
		else
			*pos++ = 0;
		*pos++ = 0;
	}

	if (status->encoding == RX_ENC_VHT) {
		u16 known = local->hw.radiotap_vht_details;

		rthdr->it_present |= cpu_to_le32(BIT(IEEE80211_RADIOTAP_VHT));
		put_unaligned_le16(known, pos);
		pos += 2;
		/* flags */
		if (status->enc_flags & RX_ENC_FLAG_SHORT_GI)
			*pos |= IEEE80211_RADIOTAP_VHT_FLAG_SGI;
		/* in VHT, STBC is binary */
		if (status->enc_flags & RX_ENC_FLAG_STBC_MASK)
			*pos |= IEEE80211_RADIOTAP_VHT_FLAG_STBC;
		if (status->enc_flags & RX_ENC_FLAG_BF)
			*pos |= IEEE80211_RADIOTAP_VHT_FLAG_BEAMFORMED;
		pos++;
		/* bandwidth */
		switch (status->bw) {
		case RATE_INFO_BW_80:
			*pos++ = 4;
			break;
		case RATE_INFO_BW_160:
			*pos++ = 11;
			break;
		case RATE_INFO_BW_40:
			*pos++ = 1;
			break;
		default:
			*pos++ = 0;
		}
		/* MCS/NSS */
		*pos = (status->rate_idx << 4) | status->nss;
		pos += 4;
		/* coding field */
		if (status->enc_flags & RX_ENC_FLAG_LDPC)
			*pos |= IEEE80211_RADIOTAP_CODING_LDPC_USER0;
		pos++;
		/* group ID */
		pos++;
		/* partial_aid */
		pos += 2;
	}

	if (local->hw.radiotap_timestamp.units_pos >= 0) {
		u16 accuracy = 0;
		u8 flags = IEEE80211_RADIOTAP_TIMESTAMP_FLAG_32BIT;

		rthdr->it_present |=
			cpu_to_le32(BIT(IEEE80211_RADIOTAP_TIMESTAMP));

		/* ensure 8 byte alignment */
		while ((pos - (u8 *)rthdr) & 7)
			pos++;

		put_unaligned_le64(status->device_timestamp, pos);
		pos += sizeof(u64);

		if (local->hw.radiotap_timestamp.accuracy >= 0) {
			accuracy = local->hw.radiotap_timestamp.accuracy;
			flags |= IEEE80211_RADIOTAP_TIMESTAMP_FLAG_ACCURACY;
		}
		put_unaligned_le16(accuracy, pos);
		pos += sizeof(u16);

		*pos++ = local->hw.radiotap_timestamp.units_pos;
		*pos++ = flags;
	}

	if (status->encoding == RX_ENC_HE &&
	    status->flag & RX_FLAG_RADIOTAP_HE) {
#define HE_PREP(f, val)	le16_encode_bits(val, IEEE80211_RADIOTAP_HE_##f)

		if (status->enc_flags & RX_ENC_FLAG_STBC_MASK) {
			he.data6 |= HE_PREP(DATA6_NSTS,
					    FIELD_GET(RX_ENC_FLAG_STBC_MASK,
						      status->enc_flags));
			he.data3 |= HE_PREP(DATA3_STBC, 1);
		} else {
			he.data6 |= HE_PREP(DATA6_NSTS, status->nss);
		}

#define CHECK_GI(s) \
	BUILD_BUG_ON(IEEE80211_RADIOTAP_HE_DATA5_GI_##s != \
		     (int)NL80211_RATE_INFO_HE_GI_##s)

		CHECK_GI(0_8);
		CHECK_GI(1_6);
		CHECK_GI(3_2);

		he.data3 |= HE_PREP(DATA3_DATA_MCS, status->rate_idx);
		he.data3 |= HE_PREP(DATA3_DATA_DCM, status->he_dcm);
		he.data3 |= HE_PREP(DATA3_CODING,
				    !!(status->enc_flags & RX_ENC_FLAG_LDPC));

		he.data5 |= HE_PREP(DATA5_GI, status->he_gi);

		switch (status->bw) {
		case RATE_INFO_BW_20:
			he.data5 |= HE_PREP(DATA5_DATA_BW_RU_ALLOC,
					    IEEE80211_RADIOTAP_HE_DATA5_DATA_BW_RU_ALLOC_20MHZ);
			break;
		case RATE_INFO_BW_40:
			he.data5 |= HE_PREP(DATA5_DATA_BW_RU_ALLOC,
					    IEEE80211_RADIOTAP_HE_DATA5_DATA_BW_RU_ALLOC_40MHZ);
			break;
		case RATE_INFO_BW_80:
			he.data5 |= HE_PREP(DATA5_DATA_BW_RU_ALLOC,
					    IEEE80211_RADIOTAP_HE_DATA5_DATA_BW_RU_ALLOC_80MHZ);
			break;
		case RATE_INFO_BW_160:
			he.data5 |= HE_PREP(DATA5_DATA_BW_RU_ALLOC,
					    IEEE80211_RADIOTAP_HE_DATA5_DATA_BW_RU_ALLOC_160MHZ);
			break;
		case RATE_INFO_BW_HE_RU:
#define CHECK_RU_ALLOC(s) \
	BUILD_BUG_ON(IEEE80211_RADIOTAP_HE_DATA5_DATA_BW_RU_ALLOC_##s##T != \
		     NL80211_RATE_INFO_HE_RU_ALLOC_##s + 4)

			CHECK_RU_ALLOC(26);
			CHECK_RU_ALLOC(52);
			CHECK_RU_ALLOC(106);
			CHECK_RU_ALLOC(242);
			CHECK_RU_ALLOC(484);
			CHECK_RU_ALLOC(996);
			CHECK_RU_ALLOC(2x996);

			he.data5 |= HE_PREP(DATA5_DATA_BW_RU_ALLOC,
					    status->he_ru + 4);
			break;
		default:
			WARN_ONCE(1, "Invalid SU BW %d\n", status->bw);
		}

		/* ensure 2 byte alignment */
		while ((pos - (u8 *)rthdr) & 1)
			pos++;
		rthdr->it_present |= cpu_to_le32(BIT(IEEE80211_RADIOTAP_HE));
		memcpy(pos, &he, sizeof(he));
		pos += sizeof(he);
	}

	if (status->encoding == RX_ENC_HE &&
	    status->flag & RX_FLAG_RADIOTAP_HE_MU) {
		/* ensure 2 byte alignment */
		while ((pos - (u8 *)rthdr) & 1)
			pos++;
		rthdr->it_present |= cpu_to_le32(BIT(IEEE80211_RADIOTAP_HE_MU));
		memcpy(pos, &he_mu, sizeof(he_mu));
		pos += sizeof(he_mu);
	}

	if (status->flag & RX_FLAG_NO_PSDU) {
		rthdr->it_present |=
			cpu_to_le32(BIT(IEEE80211_RADIOTAP_ZERO_LEN_PSDU));
		*pos++ = status->zero_length_psdu_type;
	}

	if (status->flag & RX_FLAG_RADIOTAP_LSIG) {
		/* ensure 2 byte alignment */
		while ((pos - (u8 *)rthdr) & 1)
			pos++;
		rthdr->it_present |= cpu_to_le32(BIT(IEEE80211_RADIOTAP_LSIG));
		memcpy(pos, &lsig, sizeof(lsig));
		pos += sizeof(lsig);
	}

	for_each_set_bit(chain, &chains, IEEE80211_MAX_CHAINS) {
		*pos++ = status->chain_signal[chain];
		*pos++ = chain;
	}
}

static struct sk_buff *
ieee80211_make_monitor_skb(struct ieee80211_local *local,
			   struct sk_buff **origskb,
			   struct ieee80211_rate *rate,
			   int rtap_space, bool use_origskb)
{
	struct ieee80211_rx_status *status = IEEE80211_SKB_RXCB(*origskb);
	int rt_hdrlen, needed_headroom;
	struct sk_buff *skb;

	/* room for the radiotap header based on driver features */
	rt_hdrlen = ieee80211_rx_radiotap_hdrlen(local, status, *origskb);
	needed_headroom = rt_hdrlen - rtap_space;

	if (use_origskb) {
		/* only need to expand headroom if necessary */
		skb = *origskb;
		*origskb = NULL;

		/*
		 * This shouldn't trigger often because most devices have an
		 * RX header they pull before we get here, and that should
		 * be big enough for our radiotap information. We should
		 * probably export the length to drivers so that we can have
		 * them allocate enough headroom to start with.
		 */
		if (skb_headroom(skb) < needed_headroom &&
		    pskb_expand_head(skb, needed_headroom, 0, GFP_ATOMIC)) {
			dev_kfree_skb(skb);
			return NULL;
		}
	} else {
		/*
		 * Need to make a copy and possibly remove radiotap header
		 * and FCS from the original.
		 */
		skb = skb_copy_expand(*origskb, needed_headroom + NET_SKB_PAD,
				      0, GFP_ATOMIC);

		if (!skb)
			return NULL;
	}

	/* prepend radiotap information */
	ieee80211_add_rx_radiotap_header(local, skb, rate, rt_hdrlen, true);

	skb_reset_mac_header(skb);
	skb->ip_summed = CHECKSUM_UNNECESSARY;
	skb->pkt_type = PACKET_OTHERHOST;
	skb->protocol = htons(ETH_P_802_2);

	return skb;
}

/*
 * This function copies a received frame to all monitor interfaces and
 * returns a cleaned-up SKB that no longer includes the FCS nor the
 * radiotap header the driver might have added.
 */
static struct sk_buff *
ieee80211_rx_monitor(struct ieee80211_local *local, struct sk_buff *origskb,
		     struct ieee80211_rate *rate)
{
	struct ieee80211_rx_status *status = IEEE80211_SKB_RXCB(origskb);
	struct ieee80211_sub_if_data *sdata;
	struct sk_buff *monskb = NULL;
	int present_fcs_len = 0;
	unsigned int rtap_space = 0;
	struct ieee80211_sub_if_data *monitor_sdata =
		rcu_dereference(local->monitor_sdata);
	bool only_monitor = false;
	unsigned int min_head_len;

	if (WARN_ON_ONCE(status->flag & RX_FLAG_RADIOTAP_TLV_AT_END &&
			 !skb_mac_header_was_set(origskb))) {
		/* with this skb no way to know where frame payload starts */
		dev_kfree_skb(origskb);
		return NULL;
	}

	if (status->flag & RX_FLAG_RADIOTAP_HE)
		rtap_space += sizeof(struct ieee80211_radiotap_he);

	if (status->flag & RX_FLAG_RADIOTAP_HE_MU)
		rtap_space += sizeof(struct ieee80211_radiotap_he_mu);

	if (status->flag & RX_FLAG_RADIOTAP_LSIG)
		rtap_space += sizeof(struct ieee80211_radiotap_lsig);

	if (status->flag & RX_FLAG_RADIOTAP_TLV_AT_END)
		rtap_space += skb_mac_header(origskb) - &origskb->data[rtap_space];

	min_head_len = rtap_space;

	/*
	 * First, we may need to make a copy of the skb because
	 *  (1) we need to modify it for radiotap (if not present), and
	 *  (2) the other RX handlers will modify the skb we got.
	 *
	 * We don't need to, of course, if we aren't going to return
	 * the SKB because it has a bad FCS/PLCP checksum.
	 */

	if (!(status->flag & RX_FLAG_NO_PSDU)) {
		if (ieee80211_hw_check(&local->hw, RX_INCLUDES_FCS)) {
			if (unlikely(origskb->len <= FCS_LEN + rtap_space)) {
				/* driver bug */
				WARN_ON(1);
				dev_kfree_skb(origskb);
				return NULL;
			}
			present_fcs_len = FCS_LEN;
		}

		/* also consider the hdr->frame_control */
		min_head_len += 2;
	}

	/* ensure that the expected data elements are in skb head */
	if (!pskb_may_pull(origskb, min_head_len)) {
		dev_kfree_skb(origskb);
		return NULL;
	}

	only_monitor = should_drop_frame(origskb, present_fcs_len, rtap_space);

	if (!local->monitors || (status->flag & RX_FLAG_SKIP_MONITOR)) {
		if (only_monitor) {
			dev_kfree_skb(origskb);
			return NULL;
		}

		return ieee80211_clean_skb(origskb, present_fcs_len,
					   rtap_space);
	}

	ieee80211_handle_mu_mimo_mon(monitor_sdata, origskb, rtap_space);

	list_for_each_entry_rcu(sdata, &local->mon_list, u.mntr.list) {
		bool last_monitor = list_is_last(&sdata->u.mntr.list,
						 &local->mon_list);

		if (!monskb)
			monskb = ieee80211_make_monitor_skb(local, &origskb,
							    rate, rtap_space,
							    only_monitor &&
							    last_monitor);

		if (monskb) {
			struct sk_buff *skb;

			if (last_monitor) {
				skb = monskb;
				monskb = NULL;
			} else {
				skb = skb_clone(monskb, GFP_ATOMIC);
			}

			if (skb) {
				skb->dev = sdata->dev;
				dev_sw_netstats_rx_add(skb->dev, skb->len);
				netif_receive_skb(skb);
			}
		}

		if (last_monitor)
			break;
	}

	/* this happens if last_monitor was erroneously false */
	dev_kfree_skb(monskb);

	/* ditto */
	if (!origskb)
		return NULL;

	return ieee80211_clean_skb(origskb, present_fcs_len, rtap_space);
}

static void ieee80211_parse_qos(struct ieee80211_rx_data *rx)
{
	struct ieee80211_hdr *hdr = (struct ieee80211_hdr *)rx->skb->data;
	struct ieee80211_rx_status *status = IEEE80211_SKB_RXCB(rx->skb);
	int tid, seqno_idx, security_idx;

	/* does the frame have a qos control field? */
	if (ieee80211_is_data_qos(hdr->frame_control)) {
		u8 *qc = ieee80211_get_qos_ctl(hdr);
		/* frame has qos control */
		tid = *qc & IEEE80211_QOS_CTL_TID_MASK;
		if (*qc & IEEE80211_QOS_CTL_A_MSDU_PRESENT)
			status->rx_flags |= IEEE80211_RX_AMSDU;

		seqno_idx = tid;
		security_idx = tid;
	} else {
		/*
		 * IEEE 802.11-2007, 7.1.3.4.1 ("Sequence Number field"):
		 *
		 *	Sequence numbers for management frames, QoS data
		 *	frames with a broadcast/multicast address in the
		 *	Address 1 field, and all non-QoS data frames sent
		 *	by QoS STAs are assigned using an additional single
		 *	modulo-4096 counter, [...]
		 *
		 * We also use that counter for non-QoS STAs.
		 */
		seqno_idx = IEEE80211_NUM_TIDS;
		security_idx = 0;
		if (ieee80211_is_mgmt(hdr->frame_control))
			security_idx = IEEE80211_NUM_TIDS;
		tid = 0;
	}

	rx->seqno_idx = seqno_idx;
	rx->security_idx = security_idx;
	/* Set skb->priority to 1d tag if highest order bit of TID is not set.
	 * For now, set skb->priority to 0 for other cases. */
	rx->skb->priority = (tid > 7) ? 0 : tid;
}

/**
 * DOC: Packet alignment
 *
 * Drivers always need to pass packets that are aligned to two-byte boundaries
 * to the stack.
 *
 * Additionally, should, if possible, align the payload data in a way that
 * guarantees that the contained IP header is aligned to a four-byte
 * boundary. In the case of regular frames, this simply means aligning the
 * payload to a four-byte boundary (because either the IP header is directly
 * contained, or IV/RFC1042 headers that have a length divisible by four are
 * in front of it).  If the payload data is not properly aligned and the
 * architecture doesn't support efficient unaligned operations, mac80211
 * will align the data.
 *
 * With A-MSDU frames, however, the payload data address must yield two modulo
 * four because there are 14-byte 802.3 headers within the A-MSDU frames that
 * push the IP header further back to a multiple of four again. Thankfully, the
 * specs were sane enough this time around to require padding each A-MSDU
 * subframe to a length that is a multiple of four.
 *
 * Padding like Atheros hardware adds which is between the 802.11 header and
 * the payload is not supported, the driver is required to move the 802.11
 * header to be directly in front of the payload in that case.
 */
static void ieee80211_verify_alignment(struct ieee80211_rx_data *rx)
{
#ifdef CONFIG_MAC80211_VERBOSE_DEBUG
	WARN_ON_ONCE((unsigned long)rx->skb->data & 1);
#endif
}


/* rx handlers */

static int ieee80211_is_unicast_robust_mgmt_frame(struct sk_buff *skb)
{
	struct ieee80211_hdr *hdr = (struct ieee80211_hdr *) skb->data;

	if (is_multicast_ether_addr(hdr->addr1))
		return 0;

	return ieee80211_is_robust_mgmt_frame(skb);
}


static int ieee80211_is_multicast_robust_mgmt_frame(struct sk_buff *skb)
{
	struct ieee80211_hdr *hdr = (struct ieee80211_hdr *) skb->data;

	if (!is_multicast_ether_addr(hdr->addr1))
		return 0;

	return ieee80211_is_robust_mgmt_frame(skb);
}


/* Get the BIP key index from MMIE; return -1 if this is not a BIP frame */
static int ieee80211_get_mmie_keyidx(struct sk_buff *skb)
{
	struct ieee80211_mgmt *hdr = (struct ieee80211_mgmt *) skb->data;
	struct ieee80211_mmie *mmie;
	struct ieee80211_mmie_16 *mmie16;

	if (skb->len < 24 + sizeof(*mmie) || !is_multicast_ether_addr(hdr->da))
		return -1;

	if (!ieee80211_is_robust_mgmt_frame(skb) &&
	    !ieee80211_is_beacon(hdr->frame_control))
		return -1; /* not a robust management frame */

	mmie = (struct ieee80211_mmie *)
		(skb->data + skb->len - sizeof(*mmie));
	if (mmie->element_id == WLAN_EID_MMIE &&
	    mmie->length == sizeof(*mmie) - 2)
		return le16_to_cpu(mmie->key_id);

	mmie16 = (struct ieee80211_mmie_16 *)
		(skb->data + skb->len - sizeof(*mmie16));
	if (skb->len >= 24 + sizeof(*mmie16) &&
	    mmie16->element_id == WLAN_EID_MMIE &&
	    mmie16->length == sizeof(*mmie16) - 2)
		return le16_to_cpu(mmie16->key_id);

	return -1;
}

static int ieee80211_get_keyid(struct sk_buff *skb)
{
	struct ieee80211_hdr *hdr = (struct ieee80211_hdr *)skb->data;
	__le16 fc = hdr->frame_control;
	int hdrlen = ieee80211_hdrlen(fc);
	u8 keyid;

	/* WEP, TKIP, CCMP and GCMP */
	if (unlikely(skb->len < hdrlen + IEEE80211_WEP_IV_LEN))
		return -EINVAL;

	skb_copy_bits(skb, hdrlen + 3, &keyid, 1);

	keyid >>= 6;

	return keyid;
}

static ieee80211_rx_result ieee80211_rx_mesh_check(struct ieee80211_rx_data *rx)
{
	struct ieee80211_hdr *hdr = (struct ieee80211_hdr *)rx->skb->data;
	char *dev_addr = rx->sdata->vif.addr;

	if (ieee80211_is_data(hdr->frame_control)) {
		if (is_multicast_ether_addr(hdr->addr1)) {
			if (ieee80211_has_tods(hdr->frame_control) ||
			    !ieee80211_has_fromds(hdr->frame_control))
				return RX_DROP_MONITOR;
			if (ether_addr_equal(hdr->addr3, dev_addr))
				return RX_DROP_MONITOR;
		} else {
			if (!ieee80211_has_a4(hdr->frame_control))
				return RX_DROP_MONITOR;
			if (ether_addr_equal(hdr->addr4, dev_addr))
				return RX_DROP_MONITOR;
		}
	}

	/* If there is not an established peer link and this is not a peer link
	 * establisment frame, beacon or probe, drop the frame.
	 */

	if (!rx->sta || sta_plink_state(rx->sta) != NL80211_PLINK_ESTAB) {
		struct ieee80211_mgmt *mgmt;

		if (!ieee80211_is_mgmt(hdr->frame_control))
			return RX_DROP_MONITOR;

		if (ieee80211_is_action(hdr->frame_control)) {
			u8 category;

			/* make sure category field is present */
			if (rx->skb->len < IEEE80211_MIN_ACTION_SIZE)
				return RX_DROP_MONITOR;

			mgmt = (struct ieee80211_mgmt *)hdr;
			category = mgmt->u.action.category;
			if (category != WLAN_CATEGORY_MESH_ACTION &&
			    category != WLAN_CATEGORY_SELF_PROTECTED)
				return RX_DROP_MONITOR;
			return RX_CONTINUE;
		}

		if (ieee80211_is_probe_req(hdr->frame_control) ||
		    ieee80211_is_probe_resp(hdr->frame_control) ||
		    ieee80211_is_beacon(hdr->frame_control) ||
		    ieee80211_is_auth(hdr->frame_control))
			return RX_CONTINUE;

		return RX_DROP_MONITOR;
	}

	return RX_CONTINUE;
}

static inline bool ieee80211_rx_reorder_ready(struct tid_ampdu_rx *tid_agg_rx,
					      int index)
{
	struct sk_buff_head *frames = &tid_agg_rx->reorder_buf[index];
	struct sk_buff *tail = skb_peek_tail(frames);
	struct ieee80211_rx_status *status;

	if (tid_agg_rx->reorder_buf_filtered & BIT_ULL(index))
		return true;

	if (!tail)
		return false;

	status = IEEE80211_SKB_RXCB(tail);
	if (status->flag & RX_FLAG_AMSDU_MORE)
		return false;

	return true;
}

static void ieee80211_release_reorder_frame(struct ieee80211_sub_if_data *sdata,
					    struct tid_ampdu_rx *tid_agg_rx,
					    int index,
					    struct sk_buff_head *frames)
{
	struct sk_buff_head *skb_list = &tid_agg_rx->reorder_buf[index];
	struct sk_buff *skb;
	struct ieee80211_rx_status *status;

	lockdep_assert_held(&tid_agg_rx->reorder_lock);

	if (skb_queue_empty(skb_list))
		goto no_frame;

	if (!ieee80211_rx_reorder_ready(tid_agg_rx, index)) {
		__skb_queue_purge(skb_list);
		goto no_frame;
	}

	/* release frames from the reorder ring buffer */
	tid_agg_rx->stored_mpdu_num--;
	while ((skb = __skb_dequeue(skb_list))) {
		status = IEEE80211_SKB_RXCB(skb);
		status->rx_flags |= IEEE80211_RX_DEFERRED_RELEASE;
		__skb_queue_tail(frames, skb);
	}

no_frame:
	tid_agg_rx->reorder_buf_filtered &= ~BIT_ULL(index);
	tid_agg_rx->head_seq_num = ieee80211_sn_inc(tid_agg_rx->head_seq_num);
}

static void ieee80211_release_reorder_frames(struct ieee80211_sub_if_data *sdata,
					     struct tid_ampdu_rx *tid_agg_rx,
					     u16 head_seq_num,
					     struct sk_buff_head *frames)
{
	int index;

	lockdep_assert_held(&tid_agg_rx->reorder_lock);

	while (ieee80211_sn_less(tid_agg_rx->head_seq_num, head_seq_num)) {
		index = tid_agg_rx->head_seq_num % tid_agg_rx->buf_size;
		ieee80211_release_reorder_frame(sdata, tid_agg_rx, index,
						frames);
	}
}

/*
 * Timeout (in jiffies) for skb's that are waiting in the RX reorder buffer. If
 * the skb was added to the buffer longer than this time ago, the earlier
 * frames that have not yet been received are assumed to be lost and the skb
 * can be released for processing. This may also release other skb's from the
 * reorder buffer if there are no additional gaps between the frames.
 *
 * Callers must hold tid_agg_rx->reorder_lock.
 */
#define HT_RX_REORDER_BUF_TIMEOUT (HZ / 10)

static void ieee80211_sta_reorder_release(struct ieee80211_sub_if_data *sdata,
					  struct tid_ampdu_rx *tid_agg_rx,
					  struct sk_buff_head *frames)
{
	int index, i, j;

	lockdep_assert_held(&tid_agg_rx->reorder_lock);

	/* release the buffer until next missing frame */
	index = tid_agg_rx->head_seq_num % tid_agg_rx->buf_size;
	if (!ieee80211_rx_reorder_ready(tid_agg_rx, index) &&
	    tid_agg_rx->stored_mpdu_num) {
		/*
		 * No buffers ready to be released, but check whether any
		 * frames in the reorder buffer have timed out.
		 */
		int skipped = 1;
		for (j = (index + 1) % tid_agg_rx->buf_size; j != index;
		     j = (j + 1) % tid_agg_rx->buf_size) {
			if (!ieee80211_rx_reorder_ready(tid_agg_rx, j)) {
				skipped++;
				continue;
			}
			if (skipped &&
			    !time_after(jiffies, tid_agg_rx->reorder_time[j] +
					HT_RX_REORDER_BUF_TIMEOUT))
				goto set_release_timer;

			/* don't leave incomplete A-MSDUs around */
			for (i = (index + 1) % tid_agg_rx->buf_size; i != j;
			     i = (i + 1) % tid_agg_rx->buf_size)
				__skb_queue_purge(&tid_agg_rx->reorder_buf[i]);

			ht_dbg_ratelimited(sdata,
					   "release an RX reorder frame due to timeout on earlier frames\n");
			ieee80211_release_reorder_frame(sdata, tid_agg_rx, j,
							frames);

			/*
			 * Increment the head seq# also for the skipped slots.
			 */
			tid_agg_rx->head_seq_num =
				(tid_agg_rx->head_seq_num +
				 skipped) & IEEE80211_SN_MASK;
			skipped = 0;
		}
	} else while (ieee80211_rx_reorder_ready(tid_agg_rx, index)) {
		ieee80211_release_reorder_frame(sdata, tid_agg_rx, index,
						frames);
		index =	tid_agg_rx->head_seq_num % tid_agg_rx->buf_size;
	}

	if (tid_agg_rx->stored_mpdu_num) {
		j = index = tid_agg_rx->head_seq_num % tid_agg_rx->buf_size;

		for (; j != (index - 1) % tid_agg_rx->buf_size;
		     j = (j + 1) % tid_agg_rx->buf_size) {
			if (ieee80211_rx_reorder_ready(tid_agg_rx, j))
				break;
		}

 set_release_timer:

		if (!tid_agg_rx->removed)
			mod_timer(&tid_agg_rx->reorder_timer,
				  tid_agg_rx->reorder_time[j] + 1 +
				  HT_RX_REORDER_BUF_TIMEOUT);
	} else {
		del_timer(&tid_agg_rx->reorder_timer);
	}
}

/*
 * As this function belongs to the RX path it must be under
 * rcu_read_lock protection. It returns false if the frame
 * can be processed immediately, true if it was consumed.
 */
static bool ieee80211_sta_manage_reorder_buf(struct ieee80211_sub_if_data *sdata,
					     struct tid_ampdu_rx *tid_agg_rx,
					     struct sk_buff *skb,
					     struct sk_buff_head *frames)
{
	struct ieee80211_hdr *hdr = (struct ieee80211_hdr *) skb->data;
	struct ieee80211_rx_status *status = IEEE80211_SKB_RXCB(skb);
	u16 sc = le16_to_cpu(hdr->seq_ctrl);
	u16 mpdu_seq_num = (sc & IEEE80211_SCTL_SEQ) >> 4;
	u16 head_seq_num, buf_size;
	int index;
	bool ret = true;

	spin_lock(&tid_agg_rx->reorder_lock);

	/*
	 * Offloaded BA sessions have no known starting sequence number so pick
	 * one from first Rxed frame for this tid after BA was started.
	 */
	if (unlikely(tid_agg_rx->auto_seq)) {
		tid_agg_rx->auto_seq = false;
		tid_agg_rx->ssn = mpdu_seq_num;
		tid_agg_rx->head_seq_num = mpdu_seq_num;
	}

	buf_size = tid_agg_rx->buf_size;
	head_seq_num = tid_agg_rx->head_seq_num;

	/*
	 * If the current MPDU's SN is smaller than the SSN, it shouldn't
	 * be reordered.
	 */
	if (unlikely(!tid_agg_rx->started)) {
		if (ieee80211_sn_less(mpdu_seq_num, head_seq_num)) {
			ret = false;
			goto out;
		}
		tid_agg_rx->started = true;
	}

	/* frame with out of date sequence number */
	if (ieee80211_sn_less(mpdu_seq_num, head_seq_num)) {
		dev_kfree_skb(skb);
		goto out;
	}

	/*
	 * If frame the sequence number exceeds our buffering window
	 * size release some previous frames to make room for this one.
	 */
	if (!ieee80211_sn_less(mpdu_seq_num, head_seq_num + buf_size)) {
		head_seq_num = ieee80211_sn_inc(
				ieee80211_sn_sub(mpdu_seq_num, buf_size));
		/* release stored frames up to new head to stack */
		ieee80211_release_reorder_frames(sdata, tid_agg_rx,
						 head_seq_num, frames);
	}

	/* Now the new frame is always in the range of the reordering buffer */

	index = mpdu_seq_num % tid_agg_rx->buf_size;

	/* check if we already stored this frame */
	if (ieee80211_rx_reorder_ready(tid_agg_rx, index)) {
		dev_kfree_skb(skb);
		goto out;
	}

	/*
	 * If the current MPDU is in the right order and nothing else
	 * is stored we can process it directly, no need to buffer it.
	 * If it is first but there's something stored, we may be able
	 * to release frames after this one.
	 */
	if (mpdu_seq_num == tid_agg_rx->head_seq_num &&
	    tid_agg_rx->stored_mpdu_num == 0) {
		if (!(status->flag & RX_FLAG_AMSDU_MORE))
			tid_agg_rx->head_seq_num =
				ieee80211_sn_inc(tid_agg_rx->head_seq_num);
		ret = false;
		goto out;
	}

	/* put the frame in the reordering buffer */
	__skb_queue_tail(&tid_agg_rx->reorder_buf[index], skb);
	if (!(status->flag & RX_FLAG_AMSDU_MORE)) {
		tid_agg_rx->reorder_time[index] = jiffies;
		tid_agg_rx->stored_mpdu_num++;
		ieee80211_sta_reorder_release(sdata, tid_agg_rx, frames);
	}

 out:
	spin_unlock(&tid_agg_rx->reorder_lock);
	return ret;
}

/*
 * Reorder MPDUs from A-MPDUs, keeping them on a buffer. Returns
 * true if the MPDU was buffered, false if it should be processed.
 */
static void ieee80211_rx_reorder_ampdu(struct ieee80211_rx_data *rx,
				       struct sk_buff_head *frames)
{
	struct sk_buff *skb = rx->skb;
	struct ieee80211_hdr *hdr = (struct ieee80211_hdr *) skb->data;
	struct sta_info *sta = rx->sta;
	struct tid_ampdu_rx *tid_agg_rx;
	u16 sc;
	u8 tid, ack_policy;

	if (!ieee80211_is_data_qos(hdr->frame_control) ||
	    is_multicast_ether_addr(hdr->addr1))
		goto dont_reorder;

	/*
	 * filter the QoS data rx stream according to
	 * STA/TID and check if this STA/TID is on aggregation
	 */

	if (!sta)
		goto dont_reorder;

	ack_policy = *ieee80211_get_qos_ctl(hdr) &
		     IEEE80211_QOS_CTL_ACK_POLICY_MASK;
	tid = ieee80211_get_tid(hdr);

	tid_agg_rx = rcu_dereference(sta->ampdu_mlme.tid_rx[tid]);
	if (!tid_agg_rx) {
		if (ack_policy == IEEE80211_QOS_CTL_ACK_POLICY_BLOCKACK &&
		    !test_bit(tid, rx->sta->ampdu_mlme.agg_session_valid) &&
		    !test_and_set_bit(tid, rx->sta->ampdu_mlme.unexpected_agg))
			ieee80211_send_delba(rx->sdata, rx->sta->sta.addr, tid,
					     WLAN_BACK_RECIPIENT,
					     WLAN_REASON_QSTA_REQUIRE_SETUP);
		goto dont_reorder;
	}

	/* qos null data frames are excluded */
	if (unlikely(hdr->frame_control & cpu_to_le16(IEEE80211_STYPE_NULLFUNC)))
		goto dont_reorder;

	/* not part of a BA session */
	if (ack_policy == IEEE80211_QOS_CTL_ACK_POLICY_NOACK)
		goto dont_reorder;

	/* new, potentially un-ordered, ampdu frame - process it */

	/* reset session timer */
	if (tid_agg_rx->timeout)
		tid_agg_rx->last_rx = jiffies;

	/* if this mpdu is fragmented - terminate rx aggregation session */
	sc = le16_to_cpu(hdr->seq_ctrl);
	if (sc & IEEE80211_SCTL_FRAG) {
		ieee80211_queue_skb_to_iface(rx->sdata, rx->link_id, NULL, skb);
		return;
	}

	/*
	 * No locking needed -- we will only ever process one
	 * RX packet at a time, and thus own tid_agg_rx. All
	 * other code manipulating it needs to (and does) make
	 * sure that we cannot get to it any more before doing
	 * anything with it.
	 */
	if (ieee80211_sta_manage_reorder_buf(rx->sdata, tid_agg_rx, skb,
					     frames))
		return;

 dont_reorder:
	__skb_queue_tail(frames, skb);
}

static ieee80211_rx_result debug_noinline
ieee80211_rx_h_check_dup(struct ieee80211_rx_data *rx)
{
	struct ieee80211_hdr *hdr = (struct ieee80211_hdr *)rx->skb->data;
	struct ieee80211_rx_status *status = IEEE80211_SKB_RXCB(rx->skb);

	if (status->flag & RX_FLAG_DUP_VALIDATED)
		return RX_CONTINUE;

	/*
	 * Drop duplicate 802.11 retransmissions
	 * (IEEE 802.11-2012: 9.3.2.10 "Duplicate detection and recovery")
	 */

	if (rx->skb->len < 24)
		return RX_CONTINUE;

	if (ieee80211_is_ctl(hdr->frame_control) ||
	    ieee80211_is_any_nullfunc(hdr->frame_control) ||
	    is_multicast_ether_addr(hdr->addr1))
		return RX_CONTINUE;

	if (!rx->sta)
		return RX_CONTINUE;

	if (unlikely(ieee80211_has_retry(hdr->frame_control) &&
		     rx->sta->last_seq_ctrl[rx->seqno_idx] == hdr->seq_ctrl)) {
		I802_DEBUG_INC(rx->local->dot11FrameDuplicateCount);
		rx->link_sta->rx_stats.num_duplicates++;
		return RX_DROP_UNUSABLE;
	} else if (!(status->flag & RX_FLAG_AMSDU_MORE)) {
		rx->sta->last_seq_ctrl[rx->seqno_idx] = hdr->seq_ctrl;
	}

	return RX_CONTINUE;
}

static ieee80211_rx_result debug_noinline
ieee80211_rx_h_check(struct ieee80211_rx_data *rx)
{
	struct ieee80211_hdr *hdr = (struct ieee80211_hdr *)rx->skb->data;

	/* Drop disallowed frame classes based on STA auth/assoc state;
	 * IEEE 802.11, Chap 5.5.
	 *
	 * mac80211 filters only based on association state, i.e. it drops
	 * Class 3 frames from not associated stations. hostapd sends
	 * deauth/disassoc frames when needed. In addition, hostapd is
	 * responsible for filtering on both auth and assoc states.
	 */

	if (ieee80211_vif_is_mesh(&rx->sdata->vif))
		return ieee80211_rx_mesh_check(rx);

	if (unlikely((ieee80211_is_data(hdr->frame_control) ||
		      ieee80211_is_pspoll(hdr->frame_control)) &&
		     rx->sdata->vif.type != NL80211_IFTYPE_ADHOC &&
		     rx->sdata->vif.type != NL80211_IFTYPE_OCB &&
		     (!rx->sta || !test_sta_flag(rx->sta, WLAN_STA_ASSOC)))) {
		/*
		 * accept port control frames from the AP even when it's not
		 * yet marked ASSOC to prevent a race where we don't set the
		 * assoc bit quickly enough before it sends the first frame
		 */
		if (rx->sta && rx->sdata->vif.type == NL80211_IFTYPE_STATION &&
		    ieee80211_is_data_present(hdr->frame_control)) {
			unsigned int hdrlen;
			__be16 ethertype;

			hdrlen = ieee80211_hdrlen(hdr->frame_control);

			if (rx->skb->len < hdrlen + 8)
				return RX_DROP_MONITOR;

			skb_copy_bits(rx->skb, hdrlen + 6, &ethertype, 2);
			if (ethertype == rx->sdata->control_port_protocol)
				return RX_CONTINUE;
		}

		if (rx->sdata->vif.type == NL80211_IFTYPE_AP &&
		    cfg80211_rx_spurious_frame(rx->sdata->dev,
					       hdr->addr2,
					       GFP_ATOMIC))
			return RX_DROP_UNUSABLE;

		return RX_DROP_MONITOR;
	}

	return RX_CONTINUE;
}


static ieee80211_rx_result debug_noinline
ieee80211_rx_h_check_more_data(struct ieee80211_rx_data *rx)
{
	struct ieee80211_local *local;
	struct ieee80211_hdr *hdr;
	struct sk_buff *skb;

	local = rx->local;
	skb = rx->skb;
	hdr = (struct ieee80211_hdr *) skb->data;

	if (!local->pspolling)
		return RX_CONTINUE;

	if (!ieee80211_has_fromds(hdr->frame_control))
		/* this is not from AP */
		return RX_CONTINUE;

	if (!ieee80211_is_data(hdr->frame_control))
		return RX_CONTINUE;

	if (!ieee80211_has_moredata(hdr->frame_control)) {
		/* AP has no more frames buffered for us */
		local->pspolling = false;
		return RX_CONTINUE;
	}

	/* more data bit is set, let's request a new frame from the AP */
	ieee80211_send_pspoll(local, rx->sdata);

	return RX_CONTINUE;
}

static void sta_ps_start(struct sta_info *sta)
{
	struct ieee80211_sub_if_data *sdata = sta->sdata;
	struct ieee80211_local *local = sdata->local;
	struct ps_data *ps;
	int tid;

	if (sta->sdata->vif.type == NL80211_IFTYPE_AP ||
	    sta->sdata->vif.type == NL80211_IFTYPE_AP_VLAN)
		ps = &sdata->bss->ps;
	else
		return;

	atomic_inc(&ps->num_sta_ps);
	set_sta_flag(sta, WLAN_STA_PS_STA);
	if (!ieee80211_hw_check(&local->hw, AP_LINK_PS))
		drv_sta_notify(local, sdata, STA_NOTIFY_SLEEP, &sta->sta);
	ps_dbg(sdata, "STA %pM aid %d enters power save mode\n",
	       sta->sta.addr, sta->sta.aid);

	ieee80211_clear_fast_xmit(sta);

	for (tid = 0; tid < IEEE80211_NUM_TIDS; tid++) {
		struct ieee80211_txq *txq = sta->sta.txq[tid];
		struct txq_info *txqi = to_txq_info(txq);

		spin_lock(&local->active_txq_lock[txq->ac]);
		if (!list_empty(&txqi->schedule_order))
			list_del_init(&txqi->schedule_order);
		spin_unlock(&local->active_txq_lock[txq->ac]);

		if (txq_has_queue(txq))
			set_bit(tid, &sta->txq_buffered_tids);
		else
			clear_bit(tid, &sta->txq_buffered_tids);
	}
}

static void sta_ps_end(struct sta_info *sta)
{
	ps_dbg(sta->sdata, "STA %pM aid %d exits power save mode\n",
	       sta->sta.addr, sta->sta.aid);

	if (test_sta_flag(sta, WLAN_STA_PS_DRIVER)) {
		/*
		 * Clear the flag only if the other one is still set
		 * so that the TX path won't start TX'ing new frames
		 * directly ... In the case that the driver flag isn't
		 * set ieee80211_sta_ps_deliver_wakeup() will clear it.
		 */
		clear_sta_flag(sta, WLAN_STA_PS_STA);
		ps_dbg(sta->sdata, "STA %pM aid %d driver-ps-blocked\n",
		       sta->sta.addr, sta->sta.aid);
		return;
	}

	set_sta_flag(sta, WLAN_STA_PS_DELIVER);
	clear_sta_flag(sta, WLAN_STA_PS_STA);
	ieee80211_sta_ps_deliver_wakeup(sta);
}

int ieee80211_sta_ps_transition(struct ieee80211_sta *pubsta, bool start)
{
	struct sta_info *sta = container_of(pubsta, struct sta_info, sta);
	bool in_ps;

	WARN_ON(!ieee80211_hw_check(&sta->local->hw, AP_LINK_PS));

	/* Don't let the same PS state be set twice */
	in_ps = test_sta_flag(sta, WLAN_STA_PS_STA);
	if ((start && in_ps) || (!start && !in_ps))
		return -EINVAL;

	if (start)
		sta_ps_start(sta);
	else
		sta_ps_end(sta);

	return 0;
}
EXPORT_SYMBOL(ieee80211_sta_ps_transition);

void ieee80211_sta_pspoll(struct ieee80211_sta *pubsta)
{
	struct sta_info *sta = container_of(pubsta, struct sta_info, sta);

	if (test_sta_flag(sta, WLAN_STA_SP))
		return;

	if (!test_sta_flag(sta, WLAN_STA_PS_DRIVER))
		ieee80211_sta_ps_deliver_poll_response(sta);
	else
		set_sta_flag(sta, WLAN_STA_PSPOLL);
}
EXPORT_SYMBOL(ieee80211_sta_pspoll);

void ieee80211_sta_uapsd_trigger(struct ieee80211_sta *pubsta, u8 tid)
{
	struct sta_info *sta = container_of(pubsta, struct sta_info, sta);
	int ac = ieee80211_ac_from_tid(tid);

	/*
	 * If this AC is not trigger-enabled do nothing unless the
	 * driver is calling us after it already checked.
	 *
	 * NB: This could/should check a separate bitmap of trigger-
	 * enabled queues, but for now we only implement uAPSD w/o
	 * TSPEC changes to the ACs, so they're always the same.
	 */
	if (!(sta->sta.uapsd_queues & ieee80211_ac_to_qos_mask[ac]) &&
	    tid != IEEE80211_NUM_TIDS)
		return;

	/* if we are in a service period, do nothing */
	if (test_sta_flag(sta, WLAN_STA_SP))
		return;

	if (!test_sta_flag(sta, WLAN_STA_PS_DRIVER))
		ieee80211_sta_ps_deliver_uapsd(sta);
	else
		set_sta_flag(sta, WLAN_STA_UAPSD);
}
EXPORT_SYMBOL(ieee80211_sta_uapsd_trigger);

static ieee80211_rx_result debug_noinline
ieee80211_rx_h_uapsd_and_pspoll(struct ieee80211_rx_data *rx)
{
	struct ieee80211_sub_if_data *sdata = rx->sdata;
	struct ieee80211_hdr *hdr = (void *)rx->skb->data;
	struct ieee80211_rx_status *status = IEEE80211_SKB_RXCB(rx->skb);

	if (!rx->sta)
		return RX_CONTINUE;

	if (sdata->vif.type != NL80211_IFTYPE_AP &&
	    sdata->vif.type != NL80211_IFTYPE_AP_VLAN)
		return RX_CONTINUE;

	/*
	 * The device handles station powersave, so don't do anything about
	 * uAPSD and PS-Poll frames (the latter shouldn't even come up from
	 * it to mac80211 since they're handled.)
	 */
	if (ieee80211_hw_check(&sdata->local->hw, AP_LINK_PS))
		return RX_CONTINUE;

	/*
	 * Don't do anything if the station isn't already asleep. In
	 * the uAPSD case, the station will probably be marked asleep,
	 * in the PS-Poll case the station must be confused ...
	 */
	if (!test_sta_flag(rx->sta, WLAN_STA_PS_STA))
		return RX_CONTINUE;

	if (unlikely(ieee80211_is_pspoll(hdr->frame_control))) {
		ieee80211_sta_pspoll(&rx->sta->sta);

		/* Free PS Poll skb here instead of returning RX_DROP that would
		 * count as an dropped frame. */
		dev_kfree_skb(rx->skb);

		return RX_QUEUED;
	} else if (!ieee80211_has_morefrags(hdr->frame_control) &&
		   !(status->rx_flags & IEEE80211_RX_DEFERRED_RELEASE) &&
		   ieee80211_has_pm(hdr->frame_control) &&
		   (ieee80211_is_data_qos(hdr->frame_control) ||
		    ieee80211_is_qos_nullfunc(hdr->frame_control))) {
		u8 tid = ieee80211_get_tid(hdr);

		ieee80211_sta_uapsd_trigger(&rx->sta->sta, tid);
	}

	return RX_CONTINUE;
}

static ieee80211_rx_result debug_noinline
ieee80211_rx_h_sta_process(struct ieee80211_rx_data *rx)
{
	struct sta_info *sta = rx->sta;
	struct link_sta_info *link_sta = rx->link_sta;
	struct sk_buff *skb = rx->skb;
	struct ieee80211_rx_status *status = IEEE80211_SKB_RXCB(skb);
	struct ieee80211_hdr *hdr = (struct ieee80211_hdr *)skb->data;
	int i;

	if (!sta || !link_sta)
		return RX_CONTINUE;

	/*
	 * Update last_rx only for IBSS packets which are for the current
	 * BSSID and for station already AUTHORIZED to avoid keeping the
	 * current IBSS network alive in cases where other STAs start
	 * using different BSSID. This will also give the station another
	 * chance to restart the authentication/authorization in case
	 * something went wrong the first time.
	 */
	if (rx->sdata->vif.type == NL80211_IFTYPE_ADHOC) {
		u8 *bssid = ieee80211_get_bssid(hdr, rx->skb->len,
						NL80211_IFTYPE_ADHOC);
		if (ether_addr_equal(bssid, rx->sdata->u.ibss.bssid) &&
		    test_sta_flag(sta, WLAN_STA_AUTHORIZED)) {
			link_sta->rx_stats.last_rx = jiffies;
			if (ieee80211_is_data(hdr->frame_control) &&
			    !is_multicast_ether_addr(hdr->addr1))
				link_sta->rx_stats.last_rate =
					sta_stats_encode_rate(status);
		}
	} else if (rx->sdata->vif.type == NL80211_IFTYPE_OCB) {
		link_sta->rx_stats.last_rx = jiffies;
	} else if (!ieee80211_is_s1g_beacon(hdr->frame_control) &&
		   !is_multicast_ether_addr(hdr->addr1)) {
		/*
		 * Mesh beacons will update last_rx when if they are found to
		 * match the current local configuration when processed.
		 */
		link_sta->rx_stats.last_rx = jiffies;
		if (ieee80211_is_data(hdr->frame_control))
			link_sta->rx_stats.last_rate = sta_stats_encode_rate(status);
	}

	link_sta->rx_stats.fragments++;

	u64_stats_update_begin(&link_sta->rx_stats.syncp);
	link_sta->rx_stats.bytes += rx->skb->len;
	u64_stats_update_end(&link_sta->rx_stats.syncp);

	if (!(status->flag & RX_FLAG_NO_SIGNAL_VAL)) {
		link_sta->rx_stats.last_signal = status->signal;
		ewma_signal_add(&link_sta->rx_stats_avg.signal,
				-status->signal);
	}

	if (status->chains) {
		link_sta->rx_stats.chains = status->chains;
		for (i = 0; i < ARRAY_SIZE(status->chain_signal); i++) {
			int signal = status->chain_signal[i];

			if (!(status->chains & BIT(i)))
				continue;

			link_sta->rx_stats.chain_signal_last[i] = signal;
			ewma_signal_add(&link_sta->rx_stats_avg.chain_signal[i],
					-signal);
		}
	}

	if (ieee80211_is_s1g_beacon(hdr->frame_control))
		return RX_CONTINUE;

	/*
	 * Change STA power saving mode only at the end of a frame
	 * exchange sequence, and only for a data or management
	 * frame as specified in IEEE 802.11-2016 11.2.3.2
	 */
	if (!ieee80211_hw_check(&sta->local->hw, AP_LINK_PS) &&
	    !ieee80211_has_morefrags(hdr->frame_control) &&
	    !is_multicast_ether_addr(hdr->addr1) &&
	    (ieee80211_is_mgmt(hdr->frame_control) ||
	     ieee80211_is_data(hdr->frame_control)) &&
	    !(status->rx_flags & IEEE80211_RX_DEFERRED_RELEASE) &&
	    (rx->sdata->vif.type == NL80211_IFTYPE_AP ||
	     rx->sdata->vif.type == NL80211_IFTYPE_AP_VLAN)) {
		if (test_sta_flag(sta, WLAN_STA_PS_STA)) {
			if (!ieee80211_has_pm(hdr->frame_control))
				sta_ps_end(sta);
		} else {
			if (ieee80211_has_pm(hdr->frame_control))
				sta_ps_start(sta);
		}
	}

	/* mesh power save support */
	if (ieee80211_vif_is_mesh(&rx->sdata->vif))
		ieee80211_mps_rx_h_sta_process(sta, hdr);

	/*
	 * Drop (qos-)data::nullfunc frames silently, since they
	 * are used only to control station power saving mode.
	 */
	if (ieee80211_is_any_nullfunc(hdr->frame_control)) {
		I802_DEBUG_INC(rx->local->rx_handlers_drop_nullfunc);

		/*
		 * If we receive a 4-addr nullfunc frame from a STA
		 * that was not moved to a 4-addr STA vlan yet send
		 * the event to userspace and for older hostapd drop
		 * the frame to the monitor interface.
		 */
		if (ieee80211_has_a4(hdr->frame_control) &&
		    (rx->sdata->vif.type == NL80211_IFTYPE_AP ||
		     (rx->sdata->vif.type == NL80211_IFTYPE_AP_VLAN &&
		      !rx->sdata->u.vlan.sta))) {
			if (!test_and_set_sta_flag(sta, WLAN_STA_4ADDR_EVENT))
				cfg80211_rx_unexpected_4addr_frame(
					rx->sdata->dev, sta->sta.addr,
					GFP_ATOMIC);
			return RX_DROP_MONITOR;
		}
		/*
		 * Update counter and free packet here to avoid
		 * counting this as a dropped packed.
		 */
		link_sta->rx_stats.packets++;
		dev_kfree_skb(rx->skb);
		return RX_QUEUED;
	}

	return RX_CONTINUE;
} /* ieee80211_rx_h_sta_process */

static struct ieee80211_key *
ieee80211_rx_get_bigtk(struct ieee80211_rx_data *rx, int idx)
{
	struct ieee80211_key *key = NULL;
	int idx2;

	/* Make sure key gets set if either BIGTK key index is set so that
	 * ieee80211_drop_unencrypted_mgmt() can properly drop both unprotected
	 * Beacon frames and Beacon frames that claim to use another BIGTK key
	 * index (i.e., a key that we do not have).
	 */

	if (idx < 0) {
		idx = NUM_DEFAULT_KEYS + NUM_DEFAULT_MGMT_KEYS;
		idx2 = idx + 1;
	} else {
		if (idx == NUM_DEFAULT_KEYS + NUM_DEFAULT_MGMT_KEYS)
			idx2 = idx + 1;
		else
			idx2 = idx - 1;
	}

	if (rx->link_sta)
		key = rcu_dereference(rx->link_sta->gtk[idx]);
	if (!key)
		key = rcu_dereference(rx->link->gtk[idx]);
	if (!key && rx->link_sta)
		key = rcu_dereference(rx->link_sta->gtk[idx2]);
	if (!key)
		key = rcu_dereference(rx->link->gtk[idx2]);

	return key;
}

static ieee80211_rx_result debug_noinline
ieee80211_rx_h_decrypt(struct ieee80211_rx_data *rx)
{
	struct sk_buff *skb = rx->skb;
	struct ieee80211_rx_status *status = IEEE80211_SKB_RXCB(skb);
	struct ieee80211_hdr *hdr = (struct ieee80211_hdr *)skb->data;
	int keyidx;
	ieee80211_rx_result result = RX_DROP_UNUSABLE;
	struct ieee80211_key *sta_ptk = NULL;
	struct ieee80211_key *ptk_idx = NULL;
	int mmie_keyidx = -1;
	__le16 fc;

	if (ieee80211_is_ext(hdr->frame_control))
		return RX_CONTINUE;

	/*
	 * Key selection 101
	 *
	 * There are five types of keys:
	 *  - GTK (group keys)
	 *  - IGTK (group keys for management frames)
	 *  - BIGTK (group keys for Beacon frames)
	 *  - PTK (pairwise keys)
	 *  - STK (station-to-station pairwise keys)
	 *
	 * When selecting a key, we have to distinguish between multicast
	 * (including broadcast) and unicast frames, the latter can only
	 * use PTKs and STKs while the former always use GTKs, IGTKs, and
	 * BIGTKs. Unless, of course, actual WEP keys ("pre-RSNA") are used,
	 * then unicast frames can also use key indices like GTKs. Hence, if we
	 * don't have a PTK/STK we check the key index for a WEP key.
	 *
	 * Note that in a regular BSS, multicast frames are sent by the
	 * AP only, associated stations unicast the frame to the AP first
	 * which then multicasts it on their behalf.
	 *
	 * There is also a slight problem in IBSS mode: GTKs are negotiated
	 * with each station, that is something we don't currently handle.
	 * The spec seems to expect that one negotiates the same key with
	 * every station but there's no such requirement; VLANs could be
	 * possible.
	 */

	/* start without a key */
	rx->key = NULL;
	fc = hdr->frame_control;

	if (rx->sta) {
		int keyid = rx->sta->ptk_idx;
		sta_ptk = rcu_dereference(rx->sta->ptk[keyid]);

		if (ieee80211_has_protected(fc) &&
		    !(status->flag & RX_FLAG_IV_STRIPPED)) {
			keyid = ieee80211_get_keyid(rx->skb);

			if (unlikely(keyid < 0))
				return RX_DROP_UNUSABLE;

			ptk_idx = rcu_dereference(rx->sta->ptk[keyid]);
		}
	}

	if (!ieee80211_has_protected(fc))
		mmie_keyidx = ieee80211_get_mmie_keyidx(rx->skb);

	if (!is_multicast_ether_addr(hdr->addr1) && sta_ptk) {
		rx->key = ptk_idx ? ptk_idx : sta_ptk;
		if ((status->flag & RX_FLAG_DECRYPTED) &&
		    (status->flag & RX_FLAG_IV_STRIPPED))
			return RX_CONTINUE;
		/* Skip decryption if the frame is not protected. */
		if (!ieee80211_has_protected(fc))
			return RX_CONTINUE;
	} else if (mmie_keyidx >= 0 && ieee80211_is_beacon(fc)) {
		/* Broadcast/multicast robust management frame / BIP */
		if ((status->flag & RX_FLAG_DECRYPTED) &&
		    (status->flag & RX_FLAG_IV_STRIPPED))
			return RX_CONTINUE;

		if (mmie_keyidx < NUM_DEFAULT_KEYS + NUM_DEFAULT_MGMT_KEYS ||
		    mmie_keyidx >= NUM_DEFAULT_KEYS + NUM_DEFAULT_MGMT_KEYS +
				   NUM_DEFAULT_BEACON_KEYS) {
			if (rx->sdata->dev)
				cfg80211_rx_unprot_mlme_mgmt(rx->sdata->dev,
							     skb->data,
							     skb->len);
			return RX_DROP_MONITOR; /* unexpected BIP keyidx */
		}

		rx->key = ieee80211_rx_get_bigtk(rx, mmie_keyidx);
		if (!rx->key)
			return RX_CONTINUE; /* Beacon protection not in use */
	} else if (mmie_keyidx >= 0) {
		/* Broadcast/multicast robust management frame / BIP */
		if ((status->flag & RX_FLAG_DECRYPTED) &&
		    (status->flag & RX_FLAG_IV_STRIPPED))
			return RX_CONTINUE;

		if (mmie_keyidx < NUM_DEFAULT_KEYS ||
		    mmie_keyidx >= NUM_DEFAULT_KEYS + NUM_DEFAULT_MGMT_KEYS)
			return RX_DROP_MONITOR; /* unexpected BIP keyidx */
		if (rx->link_sta) {
			if (ieee80211_is_group_privacy_action(skb) &&
			    test_sta_flag(rx->sta, WLAN_STA_MFP))
				return RX_DROP_MONITOR;

			rx->key = rcu_dereference(rx->link_sta->gtk[mmie_keyidx]);
		}
		if (!rx->key)
			rx->key = rcu_dereference(rx->link->gtk[mmie_keyidx]);
	} else if (!ieee80211_has_protected(fc)) {
		/*
		 * The frame was not protected, so skip decryption. However, we
		 * need to set rx->key if there is a key that could have been
		 * used so that the frame may be dropped if encryption would
		 * have been expected.
		 */
		struct ieee80211_key *key = NULL;
		int i;

		if (ieee80211_is_beacon(fc)) {
			key = ieee80211_rx_get_bigtk(rx, -1);
		} else if (ieee80211_is_mgmt(fc) &&
			   is_multicast_ether_addr(hdr->addr1)) {
			key = rcu_dereference(rx->link->default_mgmt_key);
		} else {
			if (rx->link_sta) {
				for (i = 0; i < NUM_DEFAULT_KEYS; i++) {
					key = rcu_dereference(rx->link_sta->gtk[i]);
					if (key)
						break;
				}
			}
			if (!key) {
				for (i = 0; i < NUM_DEFAULT_KEYS; i++) {
					key = rcu_dereference(rx->link->gtk[i]);
					if (key)
						break;
				}
			}
		}
		if (key)
			rx->key = key;
		return RX_CONTINUE;
	} else {
		/*
		 * The device doesn't give us the IV so we won't be
		 * able to look up the key. That's ok though, we
		 * don't need to decrypt the frame, we just won't
		 * be able to keep statistics accurate.
		 * Except for key threshold notifications, should
		 * we somehow allow the driver to tell us which key
		 * the hardware used if this flag is set?
		 */
		if ((status->flag & RX_FLAG_DECRYPTED) &&
		    (status->flag & RX_FLAG_IV_STRIPPED))
			return RX_CONTINUE;

		keyidx = ieee80211_get_keyid(rx->skb);

		if (unlikely(keyidx < 0))
			return RX_DROP_UNUSABLE;

		/* check per-station GTK first, if multicast packet */
		if (is_multicast_ether_addr(hdr->addr1) && rx->link_sta)
			rx->key = rcu_dereference(rx->link_sta->gtk[keyidx]);

		/* if not found, try default key */
		if (!rx->key) {
			if (is_multicast_ether_addr(hdr->addr1))
				rx->key = rcu_dereference(rx->link->gtk[keyidx]);
			if (!rx->key)
				rx->key = rcu_dereference(rx->sdata->keys[keyidx]);

			/*
			 * RSNA-protected unicast frames should always be
			 * sent with pairwise or station-to-station keys,
			 * but for WEP we allow using a key index as well.
			 */
			if (rx->key &&
			    rx->key->conf.cipher != WLAN_CIPHER_SUITE_WEP40 &&
			    rx->key->conf.cipher != WLAN_CIPHER_SUITE_WEP104 &&
			    !is_multicast_ether_addr(hdr->addr1))
				rx->key = NULL;
		}
	}

	if (rx->key) {
		if (unlikely(rx->key->flags & KEY_FLAG_TAINTED))
			return RX_DROP_MONITOR;

		/* TODO: add threshold stuff again */
	} else {
		return RX_DROP_MONITOR;
	}

	switch (rx->key->conf.cipher) {
	case WLAN_CIPHER_SUITE_WEP40:
	case WLAN_CIPHER_SUITE_WEP104:
		result = ieee80211_crypto_wep_decrypt(rx);
		break;
	case WLAN_CIPHER_SUITE_TKIP:
		result = ieee80211_crypto_tkip_decrypt(rx);
		break;
	case WLAN_CIPHER_SUITE_CCMP:
		result = ieee80211_crypto_ccmp_decrypt(
			rx, IEEE80211_CCMP_MIC_LEN);
		break;
	case WLAN_CIPHER_SUITE_CCMP_256:
		result = ieee80211_crypto_ccmp_decrypt(
			rx, IEEE80211_CCMP_256_MIC_LEN);
		break;
	case WLAN_CIPHER_SUITE_AES_CMAC:
		result = ieee80211_crypto_aes_cmac_decrypt(rx);
		break;
	case WLAN_CIPHER_SUITE_BIP_CMAC_256:
		result = ieee80211_crypto_aes_cmac_256_decrypt(rx);
		break;
	case WLAN_CIPHER_SUITE_BIP_GMAC_128:
	case WLAN_CIPHER_SUITE_BIP_GMAC_256:
		result = ieee80211_crypto_aes_gmac_decrypt(rx);
		break;
	case WLAN_CIPHER_SUITE_GCMP:
	case WLAN_CIPHER_SUITE_GCMP_256:
		result = ieee80211_crypto_gcmp_decrypt(rx);
		break;
	default:
		result = RX_DROP_UNUSABLE;
	}

	/* the hdr variable is invalid after the decrypt handlers */

	/* either the frame has been decrypted or will be dropped */
	status->flag |= RX_FLAG_DECRYPTED;

	if (unlikely(ieee80211_is_beacon(fc) && result == RX_DROP_UNUSABLE &&
		     rx->sdata->dev))
		cfg80211_rx_unprot_mlme_mgmt(rx->sdata->dev,
					     skb->data, skb->len);

	return result;
}

void ieee80211_init_frag_cache(struct ieee80211_fragment_cache *cache)
{
	int i;

	for (i = 0; i < ARRAY_SIZE(cache->entries); i++)
		skb_queue_head_init(&cache->entries[i].skb_list);
}

void ieee80211_destroy_frag_cache(struct ieee80211_fragment_cache *cache)
{
	int i;

	for (i = 0; i < ARRAY_SIZE(cache->entries); i++)
		__skb_queue_purge(&cache->entries[i].skb_list);
}

static inline struct ieee80211_fragment_entry *
ieee80211_reassemble_add(struct ieee80211_fragment_cache *cache,
			 unsigned int frag, unsigned int seq, int rx_queue,
			 struct sk_buff **skb)
{
	struct ieee80211_fragment_entry *entry;

	entry = &cache->entries[cache->next++];
	if (cache->next >= IEEE80211_FRAGMENT_MAX)
		cache->next = 0;

	__skb_queue_purge(&entry->skb_list);

	__skb_queue_tail(&entry->skb_list, *skb); /* no need for locking */
	*skb = NULL;
	entry->first_frag_time = jiffies;
	entry->seq = seq;
	entry->rx_queue = rx_queue;
	entry->last_frag = frag;
	entry->check_sequential_pn = false;
	entry->extra_len = 0;

	return entry;
}

static inline struct ieee80211_fragment_entry *
ieee80211_reassemble_find(struct ieee80211_fragment_cache *cache,
			  unsigned int frag, unsigned int seq,
			  int rx_queue, struct ieee80211_hdr *hdr)
{
	struct ieee80211_fragment_entry *entry;
	int i, idx;

	idx = cache->next;
	for (i = 0; i < IEEE80211_FRAGMENT_MAX; i++) {
		struct ieee80211_hdr *f_hdr;
		struct sk_buff *f_skb;

		idx--;
		if (idx < 0)
			idx = IEEE80211_FRAGMENT_MAX - 1;

		entry = &cache->entries[idx];
		if (skb_queue_empty(&entry->skb_list) || entry->seq != seq ||
		    entry->rx_queue != rx_queue ||
		    entry->last_frag + 1 != frag)
			continue;

		f_skb = __skb_peek(&entry->skb_list);
		f_hdr = (struct ieee80211_hdr *) f_skb->data;

		/*
		 * Check ftype and addresses are equal, else check next fragment
		 */
		if (((hdr->frame_control ^ f_hdr->frame_control) &
		     cpu_to_le16(IEEE80211_FCTL_FTYPE)) ||
		    !ether_addr_equal(hdr->addr1, f_hdr->addr1) ||
		    !ether_addr_equal(hdr->addr2, f_hdr->addr2))
			continue;

		if (time_after(jiffies, entry->first_frag_time + 2 * HZ)) {
			__skb_queue_purge(&entry->skb_list);
			continue;
		}
		return entry;
	}

	return NULL;
}

static bool requires_sequential_pn(struct ieee80211_rx_data *rx, __le16 fc)
{
	return rx->key &&
		(rx->key->conf.cipher == WLAN_CIPHER_SUITE_CCMP ||
		 rx->key->conf.cipher == WLAN_CIPHER_SUITE_CCMP_256 ||
		 rx->key->conf.cipher == WLAN_CIPHER_SUITE_GCMP ||
		 rx->key->conf.cipher == WLAN_CIPHER_SUITE_GCMP_256) &&
		ieee80211_has_protected(fc);
}

static ieee80211_rx_result debug_noinline
ieee80211_rx_h_defragment(struct ieee80211_rx_data *rx)
{
	struct ieee80211_fragment_cache *cache = &rx->sdata->frags;
	struct ieee80211_hdr *hdr;
	u16 sc;
	__le16 fc;
	unsigned int frag, seq;
	struct ieee80211_fragment_entry *entry;
	struct sk_buff *skb;
	struct ieee80211_rx_status *status = IEEE80211_SKB_RXCB(rx->skb);

	hdr = (struct ieee80211_hdr *)rx->skb->data;
	fc = hdr->frame_control;

	if (ieee80211_is_ctl(fc) || ieee80211_is_ext(fc))
		return RX_CONTINUE;

	sc = le16_to_cpu(hdr->seq_ctrl);
	frag = sc & IEEE80211_SCTL_FRAG;

	if (rx->sta)
		cache = &rx->sta->frags;

	if (likely(!ieee80211_has_morefrags(fc) && frag == 0))
		goto out;

	if (is_multicast_ether_addr(hdr->addr1))
		return RX_DROP_MONITOR;

	I802_DEBUG_INC(rx->local->rx_handlers_fragments);

	if (skb_linearize(rx->skb))
		return RX_DROP_UNUSABLE;

	/*
	 *  skb_linearize() might change the skb->data and
	 *  previously cached variables (in this case, hdr) need to
	 *  be refreshed with the new data.
	 */
	hdr = (struct ieee80211_hdr *)rx->skb->data;
	seq = (sc & IEEE80211_SCTL_SEQ) >> 4;

	if (frag == 0) {
		/* This is the first fragment of a new frame. */
		entry = ieee80211_reassemble_add(cache, frag, seq,
						 rx->seqno_idx, &(rx->skb));
		if (requires_sequential_pn(rx, fc)) {
			int queue = rx->security_idx;

			/* Store CCMP/GCMP PN so that we can verify that the
			 * next fragment has a sequential PN value.
			 */
			entry->check_sequential_pn = true;
			entry->is_protected = true;
			entry->key_color = rx->key->color;
			memcpy(entry->last_pn,
			       rx->key->u.ccmp.rx_pn[queue],
			       IEEE80211_CCMP_PN_LEN);
			BUILD_BUG_ON(offsetof(struct ieee80211_key,
					      u.ccmp.rx_pn) !=
				     offsetof(struct ieee80211_key,
					      u.gcmp.rx_pn));
			BUILD_BUG_ON(sizeof(rx->key->u.ccmp.rx_pn[queue]) !=
				     sizeof(rx->key->u.gcmp.rx_pn[queue]));
			BUILD_BUG_ON(IEEE80211_CCMP_PN_LEN !=
				     IEEE80211_GCMP_PN_LEN);
		} else if (rx->key &&
			   (ieee80211_has_protected(fc) ||
			    (status->flag & RX_FLAG_DECRYPTED))) {
			entry->is_protected = true;
			entry->key_color = rx->key->color;
		}
		return RX_QUEUED;
	}

	/* This is a fragment for a frame that should already be pending in
	 * fragment cache. Add this fragment to the end of the pending entry.
	 */
	entry = ieee80211_reassemble_find(cache, frag, seq,
					  rx->seqno_idx, hdr);
	if (!entry) {
		I802_DEBUG_INC(rx->local->rx_handlers_drop_defrag);
		return RX_DROP_MONITOR;
	}

	/* "The receiver shall discard MSDUs and MMPDUs whose constituent
	 *  MPDU PN values are not incrementing in steps of 1."
	 * see IEEE P802.11-REVmc/D5.0, 12.5.3.4.4, item d (for CCMP)
	 * and IEEE P802.11-REVmc/D5.0, 12.5.5.4.4, item d (for GCMP)
	 */
	if (entry->check_sequential_pn) {
		int i;
		u8 pn[IEEE80211_CCMP_PN_LEN], *rpn;

		if (!requires_sequential_pn(rx, fc))
			return RX_DROP_UNUSABLE;

		/* Prevent mixed key and fragment cache attacks */
		if (entry->key_color != rx->key->color)
			return RX_DROP_UNUSABLE;

		memcpy(pn, entry->last_pn, IEEE80211_CCMP_PN_LEN);
		for (i = IEEE80211_CCMP_PN_LEN - 1; i >= 0; i--) {
			pn[i]++;
			if (pn[i])
				break;
		}

		rpn = rx->ccm_gcm.pn;
		if (memcmp(pn, rpn, IEEE80211_CCMP_PN_LEN))
			return RX_DROP_UNUSABLE;
		memcpy(entry->last_pn, pn, IEEE80211_CCMP_PN_LEN);
	} else if (entry->is_protected &&
		   (!rx->key ||
		    (!ieee80211_has_protected(fc) &&
		     !(status->flag & RX_FLAG_DECRYPTED)) ||
		    rx->key->color != entry->key_color)) {
		/* Drop this as a mixed key or fragment cache attack, even
		 * if for TKIP Michael MIC should protect us, and WEP is a
		 * lost cause anyway.
		 */
		return RX_DROP_UNUSABLE;
	} else if (entry->is_protected && rx->key &&
		   entry->key_color != rx->key->color &&
		   (status->flag & RX_FLAG_DECRYPTED)) {
		return RX_DROP_UNUSABLE;
	}

	skb_pull(rx->skb, ieee80211_hdrlen(fc));
	__skb_queue_tail(&entry->skb_list, rx->skb);
	entry->last_frag = frag;
	entry->extra_len += rx->skb->len;
	if (ieee80211_has_morefrags(fc)) {
		rx->skb = NULL;
		return RX_QUEUED;
	}

	rx->skb = __skb_dequeue(&entry->skb_list);
	if (skb_tailroom(rx->skb) < entry->extra_len) {
		I802_DEBUG_INC(rx->local->rx_expand_skb_head_defrag);
		if (unlikely(pskb_expand_head(rx->skb, 0, entry->extra_len,
					      GFP_ATOMIC))) {
			I802_DEBUG_INC(rx->local->rx_handlers_drop_defrag);
			__skb_queue_purge(&entry->skb_list);
			return RX_DROP_UNUSABLE;
		}
	}
	while ((skb = __skb_dequeue(&entry->skb_list))) {
		skb_put_data(rx->skb, skb->data, skb->len);
		dev_kfree_skb(skb);
	}

 out:
	ieee80211_led_rx(rx->local);
	if (rx->sta)
		rx->link_sta->rx_stats.packets++;
	return RX_CONTINUE;
}

static int ieee80211_802_1x_port_control(struct ieee80211_rx_data *rx)
{
	if (unlikely(!rx->sta || !test_sta_flag(rx->sta, WLAN_STA_AUTHORIZED)))
		return -EACCES;

	return 0;
}

static int ieee80211_drop_unencrypted(struct ieee80211_rx_data *rx, __le16 fc)
{
	struct sk_buff *skb = rx->skb;
	struct ieee80211_rx_status *status = IEEE80211_SKB_RXCB(skb);

	/*
	 * Pass through unencrypted frames if the hardware has
	 * decrypted them already.
	 */
	if (status->flag & RX_FLAG_DECRYPTED)
		return 0;

	/* Drop unencrypted frames if key is set. */
	if (unlikely(!ieee80211_has_protected(fc) &&
		     !ieee80211_is_any_nullfunc(fc) &&
		     ieee80211_is_data(fc) && rx->key))
		return -EACCES;

	return 0;
}

static int ieee80211_drop_unencrypted_mgmt(struct ieee80211_rx_data *rx)
{
	struct ieee80211_hdr *hdr = (struct ieee80211_hdr *)rx->skb->data;
	struct ieee80211_rx_status *status = IEEE80211_SKB_RXCB(rx->skb);
	__le16 fc = hdr->frame_control;

	/*
	 * Pass through unencrypted frames if the hardware has
	 * decrypted them already.
	 */
	if (status->flag & RX_FLAG_DECRYPTED)
		return 0;

	if (rx->sta && test_sta_flag(rx->sta, WLAN_STA_MFP)) {
		if (unlikely(!ieee80211_has_protected(fc) &&
			     ieee80211_is_unicast_robust_mgmt_frame(rx->skb) &&
			     rx->key)) {
			if (ieee80211_is_deauth(fc) ||
			    ieee80211_is_disassoc(fc))
				cfg80211_rx_unprot_mlme_mgmt(rx->sdata->dev,
							     rx->skb->data,
							     rx->skb->len);
			return -EACCES;
		}
		/* BIP does not use Protected field, so need to check MMIE */
		if (unlikely(ieee80211_is_multicast_robust_mgmt_frame(rx->skb) &&
			     ieee80211_get_mmie_keyidx(rx->skb) < 0)) {
			if (ieee80211_is_deauth(fc) ||
			    ieee80211_is_disassoc(fc))
				cfg80211_rx_unprot_mlme_mgmt(rx->sdata->dev,
							     rx->skb->data,
							     rx->skb->len);
			return -EACCES;
		}
		if (unlikely(ieee80211_is_beacon(fc) && rx->key &&
			     ieee80211_get_mmie_keyidx(rx->skb) < 0)) {
			cfg80211_rx_unprot_mlme_mgmt(rx->sdata->dev,
						     rx->skb->data,
						     rx->skb->len);
			return -EACCES;
		}
		/*
		 * When using MFP, Action frames are not allowed prior to
		 * having configured keys.
		 */
		if (unlikely(ieee80211_is_action(fc) && !rx->key &&
			     ieee80211_is_robust_mgmt_frame(rx->skb)))
			return -EACCES;
	}

	return 0;
}

static int
__ieee80211_data_to_8023(struct ieee80211_rx_data *rx, bool *port_control)
{
	struct ieee80211_sub_if_data *sdata = rx->sdata;
	struct ieee80211_hdr *hdr = (struct ieee80211_hdr *)rx->skb->data;
	bool check_port_control = false;
	struct ethhdr *ehdr;
	int ret;

	*port_control = false;
	if (ieee80211_has_a4(hdr->frame_control) &&
	    sdata->vif.type == NL80211_IFTYPE_AP_VLAN && !sdata->u.vlan.sta)
		return -1;

	if (sdata->vif.type == NL80211_IFTYPE_STATION &&
	    !!sdata->u.mgd.use_4addr != !!ieee80211_has_a4(hdr->frame_control)) {

		if (!sdata->u.mgd.use_4addr)
			return -1;
		else if (!ether_addr_equal(hdr->addr1, sdata->vif.addr))
			check_port_control = true;
	}

	if (is_multicast_ether_addr(hdr->addr1) &&
	    sdata->vif.type == NL80211_IFTYPE_AP_VLAN && sdata->u.vlan.sta)
		return -1;

	ret = ieee80211_data_to_8023(rx->skb, sdata->vif.addr, sdata->vif.type);
	if (ret < 0)
		return ret;

	ehdr = (struct ethhdr *) rx->skb->data;
	if (ehdr->h_proto == rx->sdata->control_port_protocol)
		*port_control = true;
	else if (check_port_control)
		return -1;

	return 0;
}

bool ieee80211_is_our_addr(struct ieee80211_sub_if_data *sdata,
			   const u8 *addr, int *out_link_id)
{
	unsigned int link_id;

	/* non-MLO, or MLD address replaced by hardware */
	if (ether_addr_equal(sdata->vif.addr, addr))
		return true;

	if (!sdata->vif.valid_links)
		return false;

	for (link_id = 0; link_id < ARRAY_SIZE(sdata->vif.link_conf); link_id++) {
		struct ieee80211_bss_conf *conf;

		conf = rcu_dereference(sdata->vif.link_conf[link_id]);

		if (!conf)
			continue;
		if (ether_addr_equal(conf->addr, addr)) {
			if (out_link_id)
				*out_link_id = link_id;
			return true;
		}
	}

	return false;
}

/*
 * requires that rx->skb is a frame with ethernet header
 */
static bool ieee80211_frame_allowed(struct ieee80211_rx_data *rx, __le16 fc)
{
	static const u8 pae_group_addr[ETH_ALEN] __aligned(2)
		= { 0x01, 0x80, 0xC2, 0x00, 0x00, 0x03 };
	struct ethhdr *ehdr = (struct ethhdr *) rx->skb->data;

	/*
	 * Allow EAPOL frames to us/the PAE group address regardless of
	 * whether the frame was encrypted or not, and always disallow
	 * all other destination addresses for them.
	 */
	if (unlikely(ehdr->h_proto == rx->sdata->control_port_protocol))
		return ieee80211_is_our_addr(rx->sdata, ehdr->h_dest, NULL) ||
		       ether_addr_equal(ehdr->h_dest, pae_group_addr);

	if (ieee80211_802_1x_port_control(rx) ||
	    ieee80211_drop_unencrypted(rx, fc))
		return false;

	return true;
}

static void ieee80211_deliver_skb_to_local_stack(struct sk_buff *skb,
						 struct ieee80211_rx_data *rx)
{
	struct ieee80211_sub_if_data *sdata = rx->sdata;
	struct net_device *dev = sdata->dev;

	if (unlikely((skb->protocol == sdata->control_port_protocol ||
		     (skb->protocol == cpu_to_be16(ETH_P_PREAUTH) &&
		      !sdata->control_port_no_preauth)) &&
		     sdata->control_port_over_nl80211)) {
		struct ieee80211_rx_status *status = IEEE80211_SKB_RXCB(skb);
		bool noencrypt = !(status->flag & RX_FLAG_DECRYPTED);

		cfg80211_rx_control_port(dev, skb, noencrypt, rx->link_id);
		dev_kfree_skb(skb);
	} else {
		struct ethhdr *ehdr = (void *)skb_mac_header(skb);

		memset(skb->cb, 0, sizeof(skb->cb));

		/*
		 * 802.1X over 802.11 requires that the authenticator address
		 * be used for EAPOL frames. However, 802.1X allows the use of
		 * the PAE group address instead. If the interface is part of
		 * a bridge and we pass the frame with the PAE group address,
		 * then the bridge will forward it to the network (even if the
		 * client was not associated yet), which isn't supposed to
		 * happen.
		 * To avoid that, rewrite the destination address to our own
		 * address, so that the authenticator (e.g. hostapd) will see
		 * the frame, but bridge won't forward it anywhere else. Note
		 * that due to earlier filtering, the only other address can
		 * be the PAE group address, unless the hardware allowed them
		 * through in 802.3 offloaded mode.
		 */
		if (unlikely(skb->protocol == sdata->control_port_protocol &&
			     !ether_addr_equal(ehdr->h_dest, sdata->vif.addr)))
			ether_addr_copy(ehdr->h_dest, sdata->vif.addr);

		/* deliver to local stack */
		if (rx->list)
			list_add_tail(&skb->list, rx->list);
		else
			netif_receive_skb(skb);
	}
}

/*
 * requires that rx->skb is a frame with ethernet header
 */
static void
ieee80211_deliver_skb(struct ieee80211_rx_data *rx)
{
	struct ieee80211_sub_if_data *sdata = rx->sdata;
	struct net_device *dev = sdata->dev;
	struct sk_buff *skb, *xmit_skb;
	struct ethhdr *ehdr = (struct ethhdr *) rx->skb->data;
	struct sta_info *dsta;

	skb = rx->skb;
	xmit_skb = NULL;

	dev_sw_netstats_rx_add(dev, skb->len);

	if (rx->sta) {
		/* The seqno index has the same property as needed
		 * for the rx_msdu field, i.e. it is IEEE80211_NUM_TIDS
		 * for non-QoS-data frames. Here we know it's a data
		 * frame, so count MSDUs.
		 */
		u64_stats_update_begin(&rx->link_sta->rx_stats.syncp);
		rx->link_sta->rx_stats.msdu[rx->seqno_idx]++;
		u64_stats_update_end(&rx->link_sta->rx_stats.syncp);
	}

	if ((sdata->vif.type == NL80211_IFTYPE_AP ||
	     sdata->vif.type == NL80211_IFTYPE_AP_VLAN) &&
	    !(sdata->flags & IEEE80211_SDATA_DONT_BRIDGE_PACKETS) &&
	    ehdr->h_proto != rx->sdata->control_port_protocol &&
	    (sdata->vif.type != NL80211_IFTYPE_AP_VLAN || !sdata->u.vlan.sta)) {
		if (is_multicast_ether_addr(ehdr->h_dest) &&
		    ieee80211_vif_get_num_mcast_if(sdata) != 0) {
			/*
			 * send multicast frames both to higher layers in
			 * local net stack and back to the wireless medium
			 */
			xmit_skb = skb_copy(skb, GFP_ATOMIC);
			if (!xmit_skb)
				net_info_ratelimited("%s: failed to clone multicast frame\n",
						    dev->name);
		} else if (!is_multicast_ether_addr(ehdr->h_dest) &&
			   !ether_addr_equal(ehdr->h_dest, ehdr->h_source)) {
			dsta = sta_info_get(sdata, ehdr->h_dest);
			if (dsta) {
				/*
				 * The destination station is associated to
				 * this AP (in this VLAN), so send the frame
				 * directly to it and do not pass it to local
				 * net stack.
				 */
				xmit_skb = skb;
				skb = NULL;
			}
		}
	}

#ifndef CONFIG_HAVE_EFFICIENT_UNALIGNED_ACCESS
	if (skb) {
		/* 'align' will only take the values 0 or 2 here since all
		 * frames are required to be aligned to 2-byte boundaries
		 * when being passed to mac80211; the code here works just
		 * as well if that isn't true, but mac80211 assumes it can
		 * access fields as 2-byte aligned (e.g. for ether_addr_equal)
		 */
		int align;

		align = (unsigned long)(skb->data + sizeof(struct ethhdr)) & 3;
		if (align) {
			if (WARN_ON(skb_headroom(skb) < 3)) {
				dev_kfree_skb(skb);
				skb = NULL;
			} else {
				u8 *data = skb->data;
				size_t len = skb_headlen(skb);
				skb->data -= align;
				memmove(skb->data, data, len);
				skb_set_tail_pointer(skb, len);
			}
		}
	}
#endif

	if (skb) {
		skb->protocol = eth_type_trans(skb, dev);
		ieee80211_deliver_skb_to_local_stack(skb, rx);
	}

	if (xmit_skb) {
		/*
		 * Send to wireless media and increase priority by 256 to
		 * keep the received priority instead of reclassifying
		 * the frame (see cfg80211_classify8021d).
		 */
		xmit_skb->priority += 256;
		xmit_skb->protocol = htons(ETH_P_802_3);
		skb_reset_network_header(xmit_skb);
		skb_reset_mac_header(xmit_skb);
		dev_queue_xmit(xmit_skb);
	}
}

#ifdef CONFIG_MAC80211_MESH
static bool
ieee80211_rx_mesh_fast_forward(struct ieee80211_sub_if_data *sdata,
			       struct sk_buff *skb, int hdrlen)
{
	struct ieee80211_if_mesh *ifmsh = &sdata->u.mesh;
	struct ieee80211_mesh_fast_tx *entry = NULL;
	struct ieee80211s_hdr *mesh_hdr;
	struct tid_ampdu_tx *tid_tx;
	struct sta_info *sta;
	struct ethhdr eth;
	u8 tid;

	mesh_hdr = (struct ieee80211s_hdr *)(skb->data + sizeof(eth));
	if ((mesh_hdr->flags & MESH_FLAGS_AE) == MESH_FLAGS_AE_A5_A6)
		entry = mesh_fast_tx_get(sdata, mesh_hdr->eaddr1);
	else if (!(mesh_hdr->flags & MESH_FLAGS_AE))
		entry = mesh_fast_tx_get(sdata, skb->data);
	if (!entry)
		return false;

	sta = rcu_dereference(entry->mpath->next_hop);
	if (!sta)
		return false;

	if (skb_linearize(skb))
		return false;

	tid = skb->priority & IEEE80211_QOS_CTL_TAG1D_MASK;
	tid_tx = rcu_dereference(sta->ampdu_mlme.tid_tx[tid]);
	if (tid_tx) {
		if (!test_bit(HT_AGG_STATE_OPERATIONAL, &tid_tx->state))
			return false;

		if (tid_tx->timeout)
			tid_tx->last_tx = jiffies;
	}

	ieee80211_aggr_check(sdata, sta, skb);

	if (ieee80211_get_8023_tunnel_proto(skb->data + hdrlen,
					    &skb->protocol))
		hdrlen += ETH_ALEN;
	else
		skb->protocol = htons(skb->len - hdrlen);
	skb_set_network_header(skb, hdrlen + 2);

	skb->dev = sdata->dev;
	memcpy(&eth, skb->data, ETH_HLEN - 2);
	skb_pull(skb, 2);
	__ieee80211_xmit_fast(sdata, sta, &entry->fast_tx, skb, tid_tx,
			      eth.h_dest, eth.h_source);
	IEEE80211_IFSTA_MESH_CTR_INC(ifmsh, fwded_unicast);
	IEEE80211_IFSTA_MESH_CTR_INC(ifmsh, fwded_frames);

	return true;
}
#endif

static ieee80211_rx_result
ieee80211_rx_mesh_data(struct ieee80211_sub_if_data *sdata, struct sta_info *sta,
		       struct sk_buff *skb)
{
#ifdef CONFIG_MAC80211_MESH
	struct ieee80211_if_mesh *ifmsh = &sdata->u.mesh;
	struct ieee80211_local *local = sdata->local;
	uint16_t fc = IEEE80211_FTYPE_DATA | IEEE80211_STYPE_QOS_DATA;
	struct ieee80211_hdr hdr = {
		.frame_control = cpu_to_le16(fc)
	};
	struct ieee80211_hdr *fwd_hdr;
	struct ieee80211s_hdr *mesh_hdr;
	struct ieee80211_tx_info *info;
	struct sk_buff *fwd_skb;
	struct ethhdr *eth;
	bool multicast;
	int tailroom = 0;
	int hdrlen, mesh_hdrlen;
	u8 *qos;

	if (!ieee80211_vif_is_mesh(&sdata->vif))
		return RX_CONTINUE;

	if (!pskb_may_pull(skb, sizeof(*eth) + 6))
		return RX_DROP_MONITOR;

	mesh_hdr = (struct ieee80211s_hdr *)(skb->data + sizeof(*eth));
	mesh_hdrlen = ieee80211_get_mesh_hdrlen(mesh_hdr);

	if (!pskb_may_pull(skb, sizeof(*eth) + mesh_hdrlen))
		return RX_DROP_MONITOR;

	eth = (struct ethhdr *)skb->data;
	multicast = is_multicast_ether_addr(eth->h_dest);

	mesh_hdr = (struct ieee80211s_hdr *)(eth + 1);
	if (!mesh_hdr->ttl)
		return RX_DROP_MONITOR;

	/* frame is in RMC, don't forward */
	if (is_multicast_ether_addr(eth->h_dest) &&
	    mesh_rmc_check(sdata, eth->h_source, mesh_hdr))
		return RX_DROP_MONITOR;

	/* forward packet */
	if (sdata->crypto_tx_tailroom_needed_cnt)
		tailroom = IEEE80211_ENCRYPT_TAILROOM;

	if (mesh_hdr->flags & MESH_FLAGS_AE) {
		struct mesh_path *mppath;
		char *proxied_addr;
		bool update = false;

		if (multicast)
			proxied_addr = mesh_hdr->eaddr1;
		else if ((mesh_hdr->flags & MESH_FLAGS_AE) == MESH_FLAGS_AE_A5_A6)
			/* has_a4 already checked in ieee80211_rx_mesh_check */
			proxied_addr = mesh_hdr->eaddr2;
		else
			return RX_DROP_MONITOR;

		rcu_read_lock();
		mppath = mpp_path_lookup(sdata, proxied_addr);
		if (!mppath) {
			mpp_path_add(sdata, proxied_addr, eth->h_source);
		} else {
			spin_lock_bh(&mppath->state_lock);
			if (!ether_addr_equal(mppath->mpp, eth->h_source)) {
				memcpy(mppath->mpp, eth->h_source, ETH_ALEN);
				update = true;
			}
			mppath->exp_time = jiffies;
			spin_unlock_bh(&mppath->state_lock);
		}

		/* flush fast xmit cache if the address path changed */
		if (update)
			mesh_fast_tx_flush_addr(sdata, proxied_addr);

		rcu_read_unlock();
	}

	/* Frame has reached destination.  Don't forward */
	if (ether_addr_equal(sdata->vif.addr, eth->h_dest))
		goto rx_accept;

	if (!--mesh_hdr->ttl) {
		if (multicast)
			goto rx_accept;

		IEEE80211_IFSTA_MESH_CTR_INC(ifmsh, dropped_frames_ttl);
		return RX_DROP_MONITOR;
	}

	if (!ifmsh->mshcfg.dot11MeshForwarding) {
		if (is_multicast_ether_addr(eth->h_dest))
			goto rx_accept;

		return RX_DROP_MONITOR;
	}

	skb_set_queue_mapping(skb, ieee802_1d_to_ac[skb->priority]);

	if (!multicast &&
	    ieee80211_rx_mesh_fast_forward(sdata, skb, mesh_hdrlen))
		return RX_QUEUED;

	ieee80211_fill_mesh_addresses(&hdr, &hdr.frame_control,
				      eth->h_dest, eth->h_source);
	hdrlen = ieee80211_hdrlen(hdr.frame_control);
	if (multicast) {
		int extra_head = sizeof(struct ieee80211_hdr) - sizeof(*eth);

		fwd_skb = skb_copy_expand(skb, local->tx_headroom + extra_head +
					       IEEE80211_ENCRYPT_HEADROOM,
					  tailroom, GFP_ATOMIC);
		if (!fwd_skb)
			goto rx_accept;
	} else {
		fwd_skb = skb;
		skb = NULL;

		if (skb_cow_head(fwd_skb, hdrlen - sizeof(struct ethhdr)))
			return RX_DROP_UNUSABLE;

		if (skb_linearize(fwd_skb))
			return RX_DROP_UNUSABLE;
	}

	fwd_hdr = skb_push(fwd_skb, hdrlen - sizeof(struct ethhdr));
	memcpy(fwd_hdr, &hdr, hdrlen - 2);
	qos = ieee80211_get_qos_ctl(fwd_hdr);
	qos[0] = qos[1] = 0;

	skb_reset_mac_header(fwd_skb);
	hdrlen += mesh_hdrlen;
	if (ieee80211_get_8023_tunnel_proto(fwd_skb->data + hdrlen,
					    &fwd_skb->protocol))
		hdrlen += ETH_ALEN;
	else
		fwd_skb->protocol = htons(fwd_skb->len - hdrlen);
	skb_set_network_header(fwd_skb, hdrlen + 2);

	info = IEEE80211_SKB_CB(fwd_skb);
	memset(info, 0, sizeof(*info));
	info->control.flags |= IEEE80211_TX_INTCFL_NEED_TXPROCESSING;
	info->control.vif = &sdata->vif;
	info->control.jiffies = jiffies;
	fwd_skb->dev = sdata->dev;
	if (multicast) {
		IEEE80211_IFSTA_MESH_CTR_INC(ifmsh, fwded_mcast);
		memcpy(fwd_hdr->addr2, sdata->vif.addr, ETH_ALEN);
		/* update power mode indication when forwarding */
		ieee80211_mps_set_frame_flags(sdata, NULL, fwd_hdr);
	} else if (!mesh_nexthop_lookup(sdata, fwd_skb)) {
		/* mesh power mode flags updated in mesh_nexthop_lookup */
		IEEE80211_IFSTA_MESH_CTR_INC(ifmsh, fwded_unicast);
	} else {
		/* unable to resolve next hop */
		if (sta)
			mesh_path_error_tx(sdata, ifmsh->mshcfg.element_ttl,
					   hdr.addr3, 0,
					   WLAN_REASON_MESH_PATH_NOFORWARD,
					   sta->sta.addr);
		IEEE80211_IFSTA_MESH_CTR_INC(ifmsh, dropped_frames_no_route);
		kfree_skb(fwd_skb);
		goto rx_accept;
	}

	IEEE80211_IFSTA_MESH_CTR_INC(ifmsh, fwded_frames);
	ieee80211_add_pending_skb(local, fwd_skb);

rx_accept:
	if (!skb)
		return RX_QUEUED;

	ieee80211_strip_8023_mesh_hdr(skb);
#endif

	return RX_CONTINUE;
}

static ieee80211_rx_result debug_noinline
__ieee80211_rx_h_amsdu(struct ieee80211_rx_data *rx, u8 data_offset)
{
	struct net_device *dev = rx->sdata->dev;
	struct sk_buff *skb = rx->skb;
	struct ieee80211_hdr *hdr = (struct ieee80211_hdr *)skb->data;
	__le16 fc = hdr->frame_control;
	struct sk_buff_head frame_list;
	ieee80211_rx_result res;
	struct ethhdr ethhdr;
	const u8 *check_da = ethhdr.h_dest, *check_sa = ethhdr.h_source;

	if (unlikely(ieee80211_has_a4(hdr->frame_control))) {
		check_da = NULL;
		check_sa = NULL;
	} else switch (rx->sdata->vif.type) {
		case NL80211_IFTYPE_AP:
		case NL80211_IFTYPE_AP_VLAN:
			check_da = NULL;
			break;
		case NL80211_IFTYPE_STATION:
			if (!rx->sta ||
			    !test_sta_flag(rx->sta, WLAN_STA_TDLS_PEER))
				check_sa = NULL;
			break;
		case NL80211_IFTYPE_MESH_POINT:
			check_sa = NULL;
			check_da = NULL;
			break;
		default:
			break;
	}

	skb->dev = dev;
	__skb_queue_head_init(&frame_list);

	if (ieee80211_data_to_8023_exthdr(skb, &ethhdr,
					  rx->sdata->vif.addr,
					  rx->sdata->vif.type,
					  data_offset, true))
		return RX_DROP_UNUSABLE;

<<<<<<< HEAD
	if (rx->sta->amsdu_mesh_control < 0) {
		bool valid_std = ieee80211_is_valid_amsdu(skb, true);
		bool valid_nonstd = ieee80211_is_valid_amsdu(skb, false);
=======
	if (rx->sta && rx->sta->amsdu_mesh_control < 0) {
		s8 valid = -1;
		int i;

		for (i = 0; i <= 2; i++) {
			if (!ieee80211_is_valid_amsdu(skb, i))
				continue;

			if (valid >= 0) {
				/* ambiguous */
				valid = -1;
				break;
			}

			valid = i;
		}
>>>>>>> b103bab0

		rx->sta->amsdu_mesh_control = valid;
	}

	ieee80211_amsdu_to_8023s(skb, &frame_list, dev->dev_addr,
				 rx->sdata->vif.type,
				 rx->local->hw.extra_tx_headroom,
				 check_da, check_sa,
				 rx->sta->amsdu_mesh_control);

	while (!skb_queue_empty(&frame_list)) {
		rx->skb = __skb_dequeue(&frame_list);

		res = ieee80211_rx_mesh_data(rx->sdata, rx->sta, rx->skb);
		switch (res) {
		case RX_QUEUED:
			continue;
		case RX_CONTINUE:
			break;
		default:
			goto free;
		}

		if (!ieee80211_frame_allowed(rx, fc))
			goto free;

		ieee80211_deliver_skb(rx);
		continue;

free:
		dev_kfree_skb(rx->skb);
	}

	return RX_QUEUED;
}

static ieee80211_rx_result debug_noinline
ieee80211_rx_h_amsdu(struct ieee80211_rx_data *rx)
{
	struct sk_buff *skb = rx->skb;
	struct ieee80211_rx_status *status = IEEE80211_SKB_RXCB(skb);
	struct ieee80211_hdr *hdr = (struct ieee80211_hdr *)skb->data;
	__le16 fc = hdr->frame_control;

	if (!(status->rx_flags & IEEE80211_RX_AMSDU))
		return RX_CONTINUE;

	if (unlikely(!ieee80211_is_data(fc)))
		return RX_CONTINUE;

	if (unlikely(!ieee80211_is_data_present(fc)))
		return RX_DROP_MONITOR;

	if (unlikely(ieee80211_has_a4(hdr->frame_control))) {
		switch (rx->sdata->vif.type) {
		case NL80211_IFTYPE_AP_VLAN:
			if (!rx->sdata->u.vlan.sta)
				return RX_DROP_UNUSABLE;
			break;
		case NL80211_IFTYPE_STATION:
			if (!rx->sdata->u.mgd.use_4addr)
				return RX_DROP_UNUSABLE;
			break;
		case NL80211_IFTYPE_MESH_POINT:
			break;
		default:
			return RX_DROP_UNUSABLE;
		}
	}

	if (is_multicast_ether_addr(hdr->addr1) || !rx->sta)
		return RX_DROP_UNUSABLE;

	if (rx->key) {
		/*
		 * We should not receive A-MSDUs on pre-HT connections,
		 * and HT connections cannot use old ciphers. Thus drop
		 * them, as in those cases we couldn't even have SPP
		 * A-MSDUs or such.
		 */
		switch (rx->key->conf.cipher) {
		case WLAN_CIPHER_SUITE_WEP40:
		case WLAN_CIPHER_SUITE_WEP104:
		case WLAN_CIPHER_SUITE_TKIP:
			return RX_DROP_UNUSABLE;
		default:
			break;
		}
	}

	return __ieee80211_rx_h_amsdu(rx, 0);
}

static ieee80211_rx_result debug_noinline
ieee80211_rx_h_data(struct ieee80211_rx_data *rx)
{
	struct ieee80211_sub_if_data *sdata = rx->sdata;
	struct ieee80211_local *local = rx->local;
	struct net_device *dev = sdata->dev;
	struct ieee80211_hdr *hdr = (struct ieee80211_hdr *)rx->skb->data;
	__le16 fc = hdr->frame_control;
	ieee80211_rx_result res;
	bool port_control;
	int err;

	if (unlikely(!ieee80211_is_data(hdr->frame_control)))
		return RX_CONTINUE;

	if (unlikely(!ieee80211_is_data_present(hdr->frame_control)))
		return RX_DROP_MONITOR;

	/*
	 * Send unexpected-4addr-frame event to hostapd. For older versions,
	 * also drop the frame to cooked monitor interfaces.
	 */
	if (ieee80211_has_a4(hdr->frame_control) &&
	    sdata->vif.type == NL80211_IFTYPE_AP) {
		if (rx->sta &&
		    !test_and_set_sta_flag(rx->sta, WLAN_STA_4ADDR_EVENT))
			cfg80211_rx_unexpected_4addr_frame(
				rx->sdata->dev, rx->sta->sta.addr, GFP_ATOMIC);
		return RX_DROP_MONITOR;
	}

	err = __ieee80211_data_to_8023(rx, &port_control);
	if (unlikely(err))
		return RX_DROP_UNUSABLE;

	res = ieee80211_rx_mesh_data(rx->sdata, rx->sta, rx->skb);
	if (res != RX_CONTINUE)
		return res;

	if (!ieee80211_frame_allowed(rx, fc))
		return RX_DROP_MONITOR;

	/* directly handle TDLS channel switch requests/responses */
	if (unlikely(((struct ethhdr *)rx->skb->data)->h_proto ==
						cpu_to_be16(ETH_P_TDLS))) {
		struct ieee80211_tdls_data *tf = (void *)rx->skb->data;

		if (pskb_may_pull(rx->skb,
				  offsetof(struct ieee80211_tdls_data, u)) &&
		    tf->payload_type == WLAN_TDLS_SNAP_RFTYPE &&
		    tf->category == WLAN_CATEGORY_TDLS &&
		    (tf->action_code == WLAN_TDLS_CHANNEL_SWITCH_REQUEST ||
		     tf->action_code == WLAN_TDLS_CHANNEL_SWITCH_RESPONSE)) {
			rx->skb->protocol = cpu_to_be16(ETH_P_TDLS);
			__ieee80211_queue_skb_to_iface(sdata, rx->link_id,
						       rx->sta, rx->skb);
			return RX_QUEUED;
		}
	}

	if (rx->sdata->vif.type == NL80211_IFTYPE_AP_VLAN &&
	    unlikely(port_control) && sdata->bss) {
		sdata = container_of(sdata->bss, struct ieee80211_sub_if_data,
				     u.ap);
		dev = sdata->dev;
		rx->sdata = sdata;
	}

	rx->skb->dev = dev;

	if (!ieee80211_hw_check(&local->hw, SUPPORTS_DYNAMIC_PS) &&
	    local->ps_sdata && local->hw.conf.dynamic_ps_timeout > 0 &&
	    !is_multicast_ether_addr(
		    ((struct ethhdr *)rx->skb->data)->h_dest) &&
	    (!local->scanning &&
	     !test_bit(SDATA_STATE_OFFCHANNEL, &sdata->state)))
		mod_timer(&local->dynamic_ps_timer, jiffies +
			  msecs_to_jiffies(local->hw.conf.dynamic_ps_timeout));

	ieee80211_deliver_skb(rx);

	return RX_QUEUED;
}

static ieee80211_rx_result debug_noinline
ieee80211_rx_h_ctrl(struct ieee80211_rx_data *rx, struct sk_buff_head *frames)
{
	struct sk_buff *skb = rx->skb;
	struct ieee80211_bar *bar = (struct ieee80211_bar *)skb->data;
	struct tid_ampdu_rx *tid_agg_rx;
	u16 start_seq_num;
	u16 tid;

	if (likely(!ieee80211_is_ctl(bar->frame_control)))
		return RX_CONTINUE;

	if (ieee80211_is_back_req(bar->frame_control)) {
		struct {
			__le16 control, start_seq_num;
		} __packed bar_data;
		struct ieee80211_event event = {
			.type = BAR_RX_EVENT,
		};

		if (!rx->sta)
			return RX_DROP_MONITOR;

		if (skb_copy_bits(skb, offsetof(struct ieee80211_bar, control),
				  &bar_data, sizeof(bar_data)))
			return RX_DROP_MONITOR;

		tid = le16_to_cpu(bar_data.control) >> 12;

		if (!test_bit(tid, rx->sta->ampdu_mlme.agg_session_valid) &&
		    !test_and_set_bit(tid, rx->sta->ampdu_mlme.unexpected_agg))
			ieee80211_send_delba(rx->sdata, rx->sta->sta.addr, tid,
					     WLAN_BACK_RECIPIENT,
					     WLAN_REASON_QSTA_REQUIRE_SETUP);

		tid_agg_rx = rcu_dereference(rx->sta->ampdu_mlme.tid_rx[tid]);
		if (!tid_agg_rx)
			return RX_DROP_MONITOR;

		start_seq_num = le16_to_cpu(bar_data.start_seq_num) >> 4;
		event.u.ba.tid = tid;
		event.u.ba.ssn = start_seq_num;
		event.u.ba.sta = &rx->sta->sta;

		/* reset session timer */
		if (tid_agg_rx->timeout)
			mod_timer(&tid_agg_rx->session_timer,
				  TU_TO_EXP_TIME(tid_agg_rx->timeout));

		spin_lock(&tid_agg_rx->reorder_lock);
		/* release stored frames up to start of BAR */
		ieee80211_release_reorder_frames(rx->sdata, tid_agg_rx,
						 start_seq_num, frames);
		spin_unlock(&tid_agg_rx->reorder_lock);

		drv_event_callback(rx->local, rx->sdata, &event);

		kfree_skb(skb);
		return RX_QUEUED;
	}

	/*
	 * After this point, we only want management frames,
	 * so we can drop all remaining control frames to
	 * cooked monitor interfaces.
	 */
	return RX_DROP_MONITOR;
}

static void ieee80211_process_sa_query_req(struct ieee80211_sub_if_data *sdata,
					   struct ieee80211_mgmt *mgmt,
					   size_t len)
{
	struct ieee80211_local *local = sdata->local;
	struct sk_buff *skb;
	struct ieee80211_mgmt *resp;

	if (!ether_addr_equal(mgmt->da, sdata->vif.addr)) {
		/* Not to own unicast address */
		return;
	}

	if (!ether_addr_equal(mgmt->sa, sdata->deflink.u.mgd.bssid) ||
	    !ether_addr_equal(mgmt->bssid, sdata->deflink.u.mgd.bssid)) {
		/* Not from the current AP or not associated yet. */
		return;
	}

	if (len < 24 + 1 + sizeof(resp->u.action.u.sa_query)) {
		/* Too short SA Query request frame */
		return;
	}

	skb = dev_alloc_skb(sizeof(*resp) + local->hw.extra_tx_headroom);
	if (skb == NULL)
		return;

	skb_reserve(skb, local->hw.extra_tx_headroom);
	resp = skb_put_zero(skb, 24);
	memcpy(resp->da, mgmt->sa, ETH_ALEN);
	memcpy(resp->sa, sdata->vif.addr, ETH_ALEN);
	memcpy(resp->bssid, sdata->deflink.u.mgd.bssid, ETH_ALEN);
	resp->frame_control = cpu_to_le16(IEEE80211_FTYPE_MGMT |
					  IEEE80211_STYPE_ACTION);
	skb_put(skb, 1 + sizeof(resp->u.action.u.sa_query));
	resp->u.action.category = WLAN_CATEGORY_SA_QUERY;
	resp->u.action.u.sa_query.action = WLAN_ACTION_SA_QUERY_RESPONSE;
	memcpy(resp->u.action.u.sa_query.trans_id,
	       mgmt->u.action.u.sa_query.trans_id,
	       WLAN_SA_QUERY_TR_ID_LEN);

	ieee80211_tx_skb(sdata, skb);
}

static void
ieee80211_rx_check_bss_color_collision(struct ieee80211_rx_data *rx)
{
	struct ieee80211_mgmt *mgmt = (void *)rx->skb->data;
	const struct element *ie;
	size_t baselen;

	if (!wiphy_ext_feature_isset(rx->local->hw.wiphy,
				     NL80211_EXT_FEATURE_BSS_COLOR))
		return;

	if (ieee80211_hw_check(&rx->local->hw, DETECTS_COLOR_COLLISION))
		return;

	if (rx->sdata->vif.bss_conf.csa_active)
		return;

	baselen = mgmt->u.beacon.variable - rx->skb->data;
	if (baselen > rx->skb->len)
		return;

	ie = cfg80211_find_ext_elem(WLAN_EID_EXT_HE_OPERATION,
				    mgmt->u.beacon.variable,
				    rx->skb->len - baselen);
	if (ie && ie->datalen >= sizeof(struct ieee80211_he_operation) &&
	    ie->datalen >= ieee80211_he_oper_size(ie->data + 1)) {
		struct ieee80211_bss_conf *bss_conf = &rx->sdata->vif.bss_conf;
		const struct ieee80211_he_operation *he_oper;
		u8 color;

		he_oper = (void *)(ie->data + 1);
		if (le32_get_bits(he_oper->he_oper_params,
				  IEEE80211_HE_OPERATION_BSS_COLOR_DISABLED))
			return;

		color = le32_get_bits(he_oper->he_oper_params,
				      IEEE80211_HE_OPERATION_BSS_COLOR_MASK);
		if (color == bss_conf->he_bss_color.color)
			ieee80211_obss_color_collision_notify(&rx->sdata->vif,
							      BIT_ULL(color),
							      GFP_ATOMIC);
	}
}

static ieee80211_rx_result debug_noinline
ieee80211_rx_h_mgmt_check(struct ieee80211_rx_data *rx)
{
	struct ieee80211_mgmt *mgmt = (struct ieee80211_mgmt *) rx->skb->data;
	struct ieee80211_rx_status *status = IEEE80211_SKB_RXCB(rx->skb);

	if (ieee80211_is_s1g_beacon(mgmt->frame_control))
		return RX_CONTINUE;

	/*
	 * From here on, look only at management frames.
	 * Data and control frames are already handled,
	 * and unknown (reserved) frames are useless.
	 */
	if (rx->skb->len < 24)
		return RX_DROP_MONITOR;

	if (!ieee80211_is_mgmt(mgmt->frame_control))
		return RX_DROP_MONITOR;

	if (rx->sdata->vif.type == NL80211_IFTYPE_AP &&
	    ieee80211_is_beacon(mgmt->frame_control) &&
	    !(rx->flags & IEEE80211_RX_BEACON_REPORTED)) {
		int sig = 0;

		/* sw bss color collision detection */
		ieee80211_rx_check_bss_color_collision(rx);

		if (ieee80211_hw_check(&rx->local->hw, SIGNAL_DBM) &&
		    !(status->flag & RX_FLAG_NO_SIGNAL_VAL))
			sig = status->signal;

		cfg80211_report_obss_beacon_khz(rx->local->hw.wiphy,
						rx->skb->data, rx->skb->len,
						ieee80211_rx_status_to_khz(status),
						sig);
		rx->flags |= IEEE80211_RX_BEACON_REPORTED;
	}

	if (ieee80211_drop_unencrypted_mgmt(rx))
		return RX_DROP_UNUSABLE;

	return RX_CONTINUE;
}

static bool
ieee80211_process_rx_twt_action(struct ieee80211_rx_data *rx)
{
	struct ieee80211_mgmt *mgmt = (struct ieee80211_mgmt *)rx->skb->data;
	struct ieee80211_sub_if_data *sdata = rx->sdata;

	/* TWT actions are only supported in AP for the moment */
	if (sdata->vif.type != NL80211_IFTYPE_AP)
		return false;

	if (!rx->local->ops->add_twt_setup)
		return false;

	if (!sdata->vif.bss_conf.twt_responder)
		return false;

	if (!rx->sta)
		return false;

	switch (mgmt->u.action.u.s1g.action_code) {
	case WLAN_S1G_TWT_SETUP: {
		struct ieee80211_twt_setup *twt;

		if (rx->skb->len < IEEE80211_MIN_ACTION_SIZE +
				   1 + /* action code */
				   sizeof(struct ieee80211_twt_setup) +
				   2 /* TWT req_type agrt */)
			break;

		twt = (void *)mgmt->u.action.u.s1g.variable;
		if (twt->element_id != WLAN_EID_S1G_TWT)
			break;

		if (rx->skb->len < IEEE80211_MIN_ACTION_SIZE +
				   4 + /* action code + token + tlv */
				   twt->length)
			break;

		return true; /* queue the frame */
	}
	case WLAN_S1G_TWT_TEARDOWN:
		if (rx->skb->len < IEEE80211_MIN_ACTION_SIZE + 2)
			break;

		return true; /* queue the frame */
	default:
		break;
	}

	return false;
}

static ieee80211_rx_result debug_noinline
ieee80211_rx_h_action(struct ieee80211_rx_data *rx)
{
	struct ieee80211_local *local = rx->local;
	struct ieee80211_sub_if_data *sdata = rx->sdata;
	struct ieee80211_mgmt *mgmt = (struct ieee80211_mgmt *) rx->skb->data;
	struct ieee80211_rx_status *status = IEEE80211_SKB_RXCB(rx->skb);
	int len = rx->skb->len;

	if (!ieee80211_is_action(mgmt->frame_control))
		return RX_CONTINUE;

	/* drop too small frames */
	if (len < IEEE80211_MIN_ACTION_SIZE)
		return RX_DROP_UNUSABLE;

	if (!rx->sta && mgmt->u.action.category != WLAN_CATEGORY_PUBLIC &&
	    mgmt->u.action.category != WLAN_CATEGORY_SELF_PROTECTED &&
	    mgmt->u.action.category != WLAN_CATEGORY_SPECTRUM_MGMT)
		return RX_DROP_UNUSABLE;

	switch (mgmt->u.action.category) {
	case WLAN_CATEGORY_HT:
		/* reject HT action frames from stations not supporting HT */
		if (!rx->link_sta->pub->ht_cap.ht_supported)
			goto invalid;

		if (sdata->vif.type != NL80211_IFTYPE_STATION &&
		    sdata->vif.type != NL80211_IFTYPE_MESH_POINT &&
		    sdata->vif.type != NL80211_IFTYPE_AP_VLAN &&
		    sdata->vif.type != NL80211_IFTYPE_AP &&
		    sdata->vif.type != NL80211_IFTYPE_ADHOC)
			break;

		/* verify action & smps_control/chanwidth are present */
		if (len < IEEE80211_MIN_ACTION_SIZE + 2)
			goto invalid;

		switch (mgmt->u.action.u.ht_smps.action) {
		case WLAN_HT_ACTION_SMPS: {
			struct ieee80211_supported_band *sband;
			enum ieee80211_smps_mode smps_mode;
			struct sta_opmode_info sta_opmode = {};

			if (sdata->vif.type != NL80211_IFTYPE_AP &&
			    sdata->vif.type != NL80211_IFTYPE_AP_VLAN)
				goto handled;

			/* convert to HT capability */
			switch (mgmt->u.action.u.ht_smps.smps_control) {
			case WLAN_HT_SMPS_CONTROL_DISABLED:
				smps_mode = IEEE80211_SMPS_OFF;
				break;
			case WLAN_HT_SMPS_CONTROL_STATIC:
				smps_mode = IEEE80211_SMPS_STATIC;
				break;
			case WLAN_HT_SMPS_CONTROL_DYNAMIC:
				smps_mode = IEEE80211_SMPS_DYNAMIC;
				break;
			default:
				goto invalid;
			}

			/* if no change do nothing */
			if (rx->link_sta->pub->smps_mode == smps_mode)
				goto handled;
			rx->link_sta->pub->smps_mode = smps_mode;
			sta_opmode.smps_mode =
				ieee80211_smps_mode_to_smps_mode(smps_mode);
			sta_opmode.changed = STA_OPMODE_SMPS_MODE_CHANGED;

			sband = rx->local->hw.wiphy->bands[status->band];

			rate_control_rate_update(local, sband, rx->sta, 0,
						 IEEE80211_RC_SMPS_CHANGED);
			cfg80211_sta_opmode_change_notify(sdata->dev,
							  rx->sta->addr,
							  &sta_opmode,
							  GFP_ATOMIC);
			goto handled;
		}
		case WLAN_HT_ACTION_NOTIFY_CHANWIDTH: {
			struct ieee80211_supported_band *sband;
			u8 chanwidth = mgmt->u.action.u.ht_notify_cw.chanwidth;
			enum ieee80211_sta_rx_bandwidth max_bw, new_bw;
			struct sta_opmode_info sta_opmode = {};

			/* If it doesn't support 40 MHz it can't change ... */
			if (!(rx->link_sta->pub->ht_cap.cap &
					IEEE80211_HT_CAP_SUP_WIDTH_20_40))
				goto handled;

			if (chanwidth == IEEE80211_HT_CHANWIDTH_20MHZ)
				max_bw = IEEE80211_STA_RX_BW_20;
			else
				max_bw = ieee80211_sta_cap_rx_bw(rx->link_sta);

			/* set cur_max_bandwidth and recalc sta bw */
			rx->link_sta->cur_max_bandwidth = max_bw;
			new_bw = ieee80211_sta_cur_vht_bw(rx->link_sta);

			if (rx->link_sta->pub->bandwidth == new_bw)
				goto handled;

			rx->link_sta->pub->bandwidth = new_bw;
			sband = rx->local->hw.wiphy->bands[status->band];
			sta_opmode.bw =
				ieee80211_sta_rx_bw_to_chan_width(rx->link_sta);
			sta_opmode.changed = STA_OPMODE_MAX_BW_CHANGED;

			rate_control_rate_update(local, sband, rx->sta, 0,
						 IEEE80211_RC_BW_CHANGED);
			cfg80211_sta_opmode_change_notify(sdata->dev,
							  rx->sta->addr,
							  &sta_opmode,
							  GFP_ATOMIC);
			goto handled;
		}
		default:
			goto invalid;
		}

		break;
	case WLAN_CATEGORY_PUBLIC:
		if (len < IEEE80211_MIN_ACTION_SIZE + 1)
			goto invalid;
		if (sdata->vif.type != NL80211_IFTYPE_STATION)
			break;
		if (!rx->sta)
			break;
		if (!ether_addr_equal(mgmt->bssid, sdata->deflink.u.mgd.bssid))
			break;
		if (mgmt->u.action.u.ext_chan_switch.action_code !=
				WLAN_PUB_ACTION_EXT_CHANSW_ANN)
			break;
		if (len < offsetof(struct ieee80211_mgmt,
				   u.action.u.ext_chan_switch.variable))
			goto invalid;
		goto queue;
	case WLAN_CATEGORY_VHT:
		if (sdata->vif.type != NL80211_IFTYPE_STATION &&
		    sdata->vif.type != NL80211_IFTYPE_MESH_POINT &&
		    sdata->vif.type != NL80211_IFTYPE_AP_VLAN &&
		    sdata->vif.type != NL80211_IFTYPE_AP &&
		    sdata->vif.type != NL80211_IFTYPE_ADHOC)
			break;

		/* verify action code is present */
		if (len < IEEE80211_MIN_ACTION_SIZE + 1)
			goto invalid;

		switch (mgmt->u.action.u.vht_opmode_notif.action_code) {
		case WLAN_VHT_ACTION_OPMODE_NOTIF: {
			/* verify opmode is present */
			if (len < IEEE80211_MIN_ACTION_SIZE + 2)
				goto invalid;
			goto queue;
		}
		case WLAN_VHT_ACTION_GROUPID_MGMT: {
			if (len < IEEE80211_MIN_ACTION_SIZE + 25)
				goto invalid;
			goto queue;
		}
		default:
			break;
		}
		break;
	case WLAN_CATEGORY_BACK:
		if (sdata->vif.type != NL80211_IFTYPE_STATION &&
		    sdata->vif.type != NL80211_IFTYPE_MESH_POINT &&
		    sdata->vif.type != NL80211_IFTYPE_AP_VLAN &&
		    sdata->vif.type != NL80211_IFTYPE_AP &&
		    sdata->vif.type != NL80211_IFTYPE_ADHOC)
			break;

		/* verify action_code is present */
		if (len < IEEE80211_MIN_ACTION_SIZE + 1)
			break;

		switch (mgmt->u.action.u.addba_req.action_code) {
		case WLAN_ACTION_ADDBA_REQ:
			if (len < (IEEE80211_MIN_ACTION_SIZE +
				   sizeof(mgmt->u.action.u.addba_req)))
				goto invalid;
			break;
		case WLAN_ACTION_ADDBA_RESP:
			if (len < (IEEE80211_MIN_ACTION_SIZE +
				   sizeof(mgmt->u.action.u.addba_resp)))
				goto invalid;
			break;
		case WLAN_ACTION_DELBA:
			if (len < (IEEE80211_MIN_ACTION_SIZE +
				   sizeof(mgmt->u.action.u.delba)))
				goto invalid;
			break;
		default:
			goto invalid;
		}

		goto queue;
	case WLAN_CATEGORY_SPECTRUM_MGMT:
		/* verify action_code is present */
		if (len < IEEE80211_MIN_ACTION_SIZE + 1)
			break;

		switch (mgmt->u.action.u.measurement.action_code) {
		case WLAN_ACTION_SPCT_MSR_REQ:
			if (status->band != NL80211_BAND_5GHZ)
				break;

			if (len < (IEEE80211_MIN_ACTION_SIZE +
				   sizeof(mgmt->u.action.u.measurement)))
				break;

			if (sdata->vif.type != NL80211_IFTYPE_STATION)
				break;

			ieee80211_process_measurement_req(sdata, mgmt, len);
			goto handled;
		case WLAN_ACTION_SPCT_CHL_SWITCH: {
			u8 *bssid;
			if (len < (IEEE80211_MIN_ACTION_SIZE +
				   sizeof(mgmt->u.action.u.chan_switch)))
				break;

			if (sdata->vif.type != NL80211_IFTYPE_STATION &&
			    sdata->vif.type != NL80211_IFTYPE_ADHOC &&
			    sdata->vif.type != NL80211_IFTYPE_MESH_POINT)
				break;

			if (sdata->vif.type == NL80211_IFTYPE_STATION)
				bssid = sdata->deflink.u.mgd.bssid;
			else if (sdata->vif.type == NL80211_IFTYPE_ADHOC)
				bssid = sdata->u.ibss.bssid;
			else if (sdata->vif.type == NL80211_IFTYPE_MESH_POINT)
				bssid = mgmt->sa;
			else
				break;

			if (!ether_addr_equal(mgmt->bssid, bssid))
				break;

			goto queue;
			}
		}
		break;
	case WLAN_CATEGORY_SELF_PROTECTED:
		if (len < (IEEE80211_MIN_ACTION_SIZE +
			   sizeof(mgmt->u.action.u.self_prot.action_code)))
			break;

		switch (mgmt->u.action.u.self_prot.action_code) {
		case WLAN_SP_MESH_PEERING_OPEN:
		case WLAN_SP_MESH_PEERING_CLOSE:
		case WLAN_SP_MESH_PEERING_CONFIRM:
			if (!ieee80211_vif_is_mesh(&sdata->vif))
				goto invalid;
			if (sdata->u.mesh.user_mpm)
				/* userspace handles this frame */
				break;
			goto queue;
		case WLAN_SP_MGK_INFORM:
		case WLAN_SP_MGK_ACK:
			if (!ieee80211_vif_is_mesh(&sdata->vif))
				goto invalid;
			break;
		}
		break;
	case WLAN_CATEGORY_MESH_ACTION:
		if (len < (IEEE80211_MIN_ACTION_SIZE +
			   sizeof(mgmt->u.action.u.mesh_action.action_code)))
			break;

		if (!ieee80211_vif_is_mesh(&sdata->vif))
			break;
		if (mesh_action_is_path_sel(mgmt) &&
		    !mesh_path_sel_is_hwmp(sdata))
			break;
		goto queue;
	case WLAN_CATEGORY_S1G:
		switch (mgmt->u.action.u.s1g.action_code) {
		case WLAN_S1G_TWT_SETUP:
		case WLAN_S1G_TWT_TEARDOWN:
			if (ieee80211_process_rx_twt_action(rx))
				goto queue;
			break;
		default:
			break;
		}
		break;
	}

	return RX_CONTINUE;

 invalid:
	status->rx_flags |= IEEE80211_RX_MALFORMED_ACTION_FRM;
	/* will return in the next handlers */
	return RX_CONTINUE;

 handled:
	if (rx->sta)
		rx->link_sta->rx_stats.packets++;
	dev_kfree_skb(rx->skb);
	return RX_QUEUED;

 queue:
	ieee80211_queue_skb_to_iface(sdata, rx->link_id, rx->sta, rx->skb);
	return RX_QUEUED;
}

static ieee80211_rx_result debug_noinline
ieee80211_rx_h_userspace_mgmt(struct ieee80211_rx_data *rx)
{
	struct ieee80211_rx_status *status = IEEE80211_SKB_RXCB(rx->skb);
	struct cfg80211_rx_info info = {
		.freq = ieee80211_rx_status_to_khz(status),
		.buf = rx->skb->data,
		.len = rx->skb->len,
		.link_id = rx->link_id,
		.have_link_id = rx->link_id >= 0,
	};

	/* skip known-bad action frames and return them in the next handler */
	if (status->rx_flags & IEEE80211_RX_MALFORMED_ACTION_FRM)
		return RX_CONTINUE;

	/*
	 * Getting here means the kernel doesn't know how to handle
	 * it, but maybe userspace does ... include returned frames
	 * so userspace can register for those to know whether ones
	 * it transmitted were processed or returned.
	 */

	if (ieee80211_hw_check(&rx->local->hw, SIGNAL_DBM) &&
	    !(status->flag & RX_FLAG_NO_SIGNAL_VAL))
		info.sig_dbm = status->signal;

	if (ieee80211_is_timing_measurement(rx->skb) ||
	    ieee80211_is_ftm(rx->skb)) {
		info.rx_tstamp = ktime_to_ns(skb_hwtstamps(rx->skb)->hwtstamp);
		info.ack_tstamp = ktime_to_ns(status->ack_tx_hwtstamp);
	}

	if (cfg80211_rx_mgmt_ext(&rx->sdata->wdev, &info)) {
		if (rx->sta)
			rx->link_sta->rx_stats.packets++;
		dev_kfree_skb(rx->skb);
		return RX_QUEUED;
	}

	return RX_CONTINUE;
}

static ieee80211_rx_result debug_noinline
ieee80211_rx_h_action_post_userspace(struct ieee80211_rx_data *rx)
{
	struct ieee80211_sub_if_data *sdata = rx->sdata;
	struct ieee80211_mgmt *mgmt = (struct ieee80211_mgmt *) rx->skb->data;
	int len = rx->skb->len;

	if (!ieee80211_is_action(mgmt->frame_control))
		return RX_CONTINUE;

	switch (mgmt->u.action.category) {
	case WLAN_CATEGORY_SA_QUERY:
		if (len < (IEEE80211_MIN_ACTION_SIZE +
			   sizeof(mgmt->u.action.u.sa_query)))
			break;

		switch (mgmt->u.action.u.sa_query.action) {
		case WLAN_ACTION_SA_QUERY_REQUEST:
			if (sdata->vif.type != NL80211_IFTYPE_STATION)
				break;
			ieee80211_process_sa_query_req(sdata, mgmt, len);
			goto handled;
		}
		break;
	}

	return RX_CONTINUE;

 handled:
	if (rx->sta)
		rx->link_sta->rx_stats.packets++;
	dev_kfree_skb(rx->skb);
	return RX_QUEUED;
}

static ieee80211_rx_result debug_noinline
ieee80211_rx_h_action_return(struct ieee80211_rx_data *rx)
{
	struct ieee80211_local *local = rx->local;
	struct ieee80211_mgmt *mgmt = (struct ieee80211_mgmt *) rx->skb->data;
	struct sk_buff *nskb;
	struct ieee80211_sub_if_data *sdata = rx->sdata;
	struct ieee80211_rx_status *status = IEEE80211_SKB_RXCB(rx->skb);

	if (!ieee80211_is_action(mgmt->frame_control))
		return RX_CONTINUE;

	/*
	 * For AP mode, hostapd is responsible for handling any action
	 * frames that we didn't handle, including returning unknown
	 * ones. For all other modes we will return them to the sender,
	 * setting the 0x80 bit in the action category, as required by
	 * 802.11-2012 9.24.4.
	 * Newer versions of hostapd shall also use the management frame
	 * registration mechanisms, but older ones still use cooked
	 * monitor interfaces so push all frames there.
	 */
	if (!(status->rx_flags & IEEE80211_RX_MALFORMED_ACTION_FRM) &&
	    (sdata->vif.type == NL80211_IFTYPE_AP ||
	     sdata->vif.type == NL80211_IFTYPE_AP_VLAN))
		return RX_DROP_MONITOR;

	if (is_multicast_ether_addr(mgmt->da))
		return RX_DROP_MONITOR;

	/* do not return rejected action frames */
	if (mgmt->u.action.category & 0x80)
		return RX_DROP_UNUSABLE;

	nskb = skb_copy_expand(rx->skb, local->hw.extra_tx_headroom, 0,
			       GFP_ATOMIC);
	if (nskb) {
		struct ieee80211_mgmt *nmgmt = (void *)nskb->data;

		nmgmt->u.action.category |= 0x80;
		memcpy(nmgmt->da, nmgmt->sa, ETH_ALEN);
		memcpy(nmgmt->sa, rx->sdata->vif.addr, ETH_ALEN);

		memset(nskb->cb, 0, sizeof(nskb->cb));

		if (rx->sdata->vif.type == NL80211_IFTYPE_P2P_DEVICE) {
			struct ieee80211_tx_info *info = IEEE80211_SKB_CB(nskb);

			info->flags = IEEE80211_TX_CTL_TX_OFFCHAN |
				      IEEE80211_TX_INTFL_OFFCHAN_TX_OK |
				      IEEE80211_TX_CTL_NO_CCK_RATE;
			if (ieee80211_hw_check(&local->hw, QUEUE_CONTROL))
				info->hw_queue =
					local->hw.offchannel_tx_hw_queue;
		}

		__ieee80211_tx_skb_tid_band(rx->sdata, nskb, 7, -1,
					    status->band);
	}
	dev_kfree_skb(rx->skb);
	return RX_QUEUED;
}

static ieee80211_rx_result debug_noinline
ieee80211_rx_h_ext(struct ieee80211_rx_data *rx)
{
	struct ieee80211_sub_if_data *sdata = rx->sdata;
	struct ieee80211_hdr *hdr = (void *)rx->skb->data;

	if (!ieee80211_is_ext(hdr->frame_control))
		return RX_CONTINUE;

	if (sdata->vif.type != NL80211_IFTYPE_STATION)
		return RX_DROP_MONITOR;

	/* for now only beacons are ext, so queue them */
	ieee80211_queue_skb_to_iface(sdata, rx->link_id, rx->sta, rx->skb);

	return RX_QUEUED;
}

static ieee80211_rx_result debug_noinline
ieee80211_rx_h_mgmt(struct ieee80211_rx_data *rx)
{
	struct ieee80211_sub_if_data *sdata = rx->sdata;
	struct ieee80211_mgmt *mgmt = (void *)rx->skb->data;
	__le16 stype;

	stype = mgmt->frame_control & cpu_to_le16(IEEE80211_FCTL_STYPE);

	if (!ieee80211_vif_is_mesh(&sdata->vif) &&
	    sdata->vif.type != NL80211_IFTYPE_ADHOC &&
	    sdata->vif.type != NL80211_IFTYPE_OCB &&
	    sdata->vif.type != NL80211_IFTYPE_STATION)
		return RX_DROP_MONITOR;

	switch (stype) {
	case cpu_to_le16(IEEE80211_STYPE_AUTH):
	case cpu_to_le16(IEEE80211_STYPE_BEACON):
	case cpu_to_le16(IEEE80211_STYPE_PROBE_RESP):
		/* process for all: mesh, mlme, ibss */
		break;
	case cpu_to_le16(IEEE80211_STYPE_DEAUTH):
		if (is_multicast_ether_addr(mgmt->da) &&
		    !is_broadcast_ether_addr(mgmt->da))
			return RX_DROP_MONITOR;

		/* process only for station/IBSS */
		if (sdata->vif.type != NL80211_IFTYPE_STATION &&
		    sdata->vif.type != NL80211_IFTYPE_ADHOC)
			return RX_DROP_MONITOR;
		break;
	case cpu_to_le16(IEEE80211_STYPE_ASSOC_RESP):
	case cpu_to_le16(IEEE80211_STYPE_REASSOC_RESP):
	case cpu_to_le16(IEEE80211_STYPE_DISASSOC):
		if (is_multicast_ether_addr(mgmt->da) &&
		    !is_broadcast_ether_addr(mgmt->da))
			return RX_DROP_MONITOR;

		/* process only for station */
		if (sdata->vif.type != NL80211_IFTYPE_STATION)
			return RX_DROP_MONITOR;
		break;
	case cpu_to_le16(IEEE80211_STYPE_PROBE_REQ):
		/* process only for ibss and mesh */
		if (sdata->vif.type != NL80211_IFTYPE_ADHOC &&
		    sdata->vif.type != NL80211_IFTYPE_MESH_POINT)
			return RX_DROP_MONITOR;
		break;
	default:
		return RX_DROP_MONITOR;
	}

	ieee80211_queue_skb_to_iface(sdata, rx->link_id, rx->sta, rx->skb);

	return RX_QUEUED;
}

static void ieee80211_rx_cooked_monitor(struct ieee80211_rx_data *rx,
					struct ieee80211_rate *rate)
{
	struct ieee80211_sub_if_data *sdata;
	struct ieee80211_local *local = rx->local;
	struct sk_buff *skb = rx->skb, *skb2;
	struct net_device *prev_dev = NULL;
	struct ieee80211_rx_status *status = IEEE80211_SKB_RXCB(skb);
	int needed_headroom;

	/*
	 * If cooked monitor has been processed already, then
	 * don't do it again. If not, set the flag.
	 */
	if (rx->flags & IEEE80211_RX_CMNTR)
		goto out_free_skb;
	rx->flags |= IEEE80211_RX_CMNTR;

	/* If there are no cooked monitor interfaces, just free the SKB */
	if (!local->cooked_mntrs)
		goto out_free_skb;

	/* room for the radiotap header based on driver features */
	needed_headroom = ieee80211_rx_radiotap_hdrlen(local, status, skb);

	if (skb_headroom(skb) < needed_headroom &&
	    pskb_expand_head(skb, needed_headroom, 0, GFP_ATOMIC))
		goto out_free_skb;

	/* prepend radiotap information */
	ieee80211_add_rx_radiotap_header(local, skb, rate, needed_headroom,
					 false);

	skb_reset_mac_header(skb);
	skb->ip_summed = CHECKSUM_UNNECESSARY;
	skb->pkt_type = PACKET_OTHERHOST;
	skb->protocol = htons(ETH_P_802_2);

	list_for_each_entry_rcu(sdata, &local->interfaces, list) {
		if (!ieee80211_sdata_running(sdata))
			continue;

		if (sdata->vif.type != NL80211_IFTYPE_MONITOR ||
		    !(sdata->u.mntr.flags & MONITOR_FLAG_COOK_FRAMES))
			continue;

		if (prev_dev) {
			skb2 = skb_clone(skb, GFP_ATOMIC);
			if (skb2) {
				skb2->dev = prev_dev;
				netif_receive_skb(skb2);
			}
		}

		prev_dev = sdata->dev;
		dev_sw_netstats_rx_add(sdata->dev, skb->len);
	}

	if (prev_dev) {
		skb->dev = prev_dev;
		netif_receive_skb(skb);
		return;
	}

 out_free_skb:
	dev_kfree_skb(skb);
}

static void ieee80211_rx_handlers_result(struct ieee80211_rx_data *rx,
					 ieee80211_rx_result res)
{
	switch (res) {
	case RX_DROP_MONITOR:
		I802_DEBUG_INC(rx->sdata->local->rx_handlers_drop);
		if (rx->sta)
			rx->link_sta->rx_stats.dropped++;
		fallthrough;
	case RX_CONTINUE: {
		struct ieee80211_rate *rate = NULL;
		struct ieee80211_supported_band *sband;
		struct ieee80211_rx_status *status;

		status = IEEE80211_SKB_RXCB((rx->skb));

		sband = rx->local->hw.wiphy->bands[status->band];
		if (status->encoding == RX_ENC_LEGACY)
			rate = &sband->bitrates[status->rate_idx];

		ieee80211_rx_cooked_monitor(rx, rate);
		break;
		}
	case RX_DROP_UNUSABLE:
		I802_DEBUG_INC(rx->sdata->local->rx_handlers_drop);
		if (rx->sta)
			rx->link_sta->rx_stats.dropped++;
		dev_kfree_skb(rx->skb);
		break;
	case RX_QUEUED:
		I802_DEBUG_INC(rx->sdata->local->rx_handlers_queued);
		break;
	}
}

static void ieee80211_rx_handlers(struct ieee80211_rx_data *rx,
				  struct sk_buff_head *frames)
{
	ieee80211_rx_result res = RX_DROP_MONITOR;
	struct sk_buff *skb;

#define CALL_RXH(rxh)			\
	do {				\
		res = rxh(rx);		\
		if (res != RX_CONTINUE)	\
			goto rxh_next;  \
	} while (0)

	/* Lock here to avoid hitting all of the data used in the RX
	 * path (e.g. key data, station data, ...) concurrently when
	 * a frame is released from the reorder buffer due to timeout
	 * from the timer, potentially concurrently with RX from the
	 * driver.
	 */
	spin_lock_bh(&rx->local->rx_path_lock);

	while ((skb = __skb_dequeue(frames))) {
		/*
		 * all the other fields are valid across frames
		 * that belong to an aMPDU since they are on the
		 * same TID from the same station
		 */
		rx->skb = skb;

		if (WARN_ON_ONCE(!rx->link))
			goto rxh_next;

		CALL_RXH(ieee80211_rx_h_check_more_data);
		CALL_RXH(ieee80211_rx_h_uapsd_and_pspoll);
		CALL_RXH(ieee80211_rx_h_sta_process);
		CALL_RXH(ieee80211_rx_h_decrypt);
		CALL_RXH(ieee80211_rx_h_defragment);
		CALL_RXH(ieee80211_rx_h_michael_mic_verify);
		/* must be after MMIC verify so header is counted in MPDU mic */
		CALL_RXH(ieee80211_rx_h_amsdu);
		CALL_RXH(ieee80211_rx_h_data);

		/* special treatment -- needs the queue */
		res = ieee80211_rx_h_ctrl(rx, frames);
		if (res != RX_CONTINUE)
			goto rxh_next;

		CALL_RXH(ieee80211_rx_h_mgmt_check);
		CALL_RXH(ieee80211_rx_h_action);
		CALL_RXH(ieee80211_rx_h_userspace_mgmt);
		CALL_RXH(ieee80211_rx_h_action_post_userspace);
		CALL_RXH(ieee80211_rx_h_action_return);
		CALL_RXH(ieee80211_rx_h_ext);
		CALL_RXH(ieee80211_rx_h_mgmt);

 rxh_next:
		ieee80211_rx_handlers_result(rx, res);

#undef CALL_RXH
	}

	spin_unlock_bh(&rx->local->rx_path_lock);
}

static void ieee80211_invoke_rx_handlers(struct ieee80211_rx_data *rx)
{
	struct sk_buff_head reorder_release;
	ieee80211_rx_result res = RX_DROP_MONITOR;

	__skb_queue_head_init(&reorder_release);

#define CALL_RXH(rxh)			\
	do {				\
		res = rxh(rx);		\
		if (res != RX_CONTINUE)	\
			goto rxh_next;  \
	} while (0)

	CALL_RXH(ieee80211_rx_h_check_dup);
	CALL_RXH(ieee80211_rx_h_check);

	ieee80211_rx_reorder_ampdu(rx, &reorder_release);

	ieee80211_rx_handlers(rx, &reorder_release);
	return;

 rxh_next:
	ieee80211_rx_handlers_result(rx, res);

#undef CALL_RXH
}

static bool
ieee80211_rx_is_valid_sta_link_id(struct ieee80211_sta *sta, u8 link_id)
{
	return !!(sta->valid_links & BIT(link_id));
}

static bool ieee80211_rx_data_set_link(struct ieee80211_rx_data *rx,
				       u8 link_id)
{
	rx->link_id = link_id;
	rx->link = rcu_dereference(rx->sdata->link[link_id]);

	if (!rx->sta)
		return rx->link;

	if (!ieee80211_rx_is_valid_sta_link_id(&rx->sta->sta, link_id))
		return false;

	rx->link_sta = rcu_dereference(rx->sta->link[link_id]);

	return rx->link && rx->link_sta;
}

static bool ieee80211_rx_data_set_sta(struct ieee80211_rx_data *rx,
				      struct sta_info *sta, int link_id)
{
	rx->link_id = link_id;
	rx->sta = sta;

	if (sta) {
		rx->local = sta->sdata->local;
		if (!rx->sdata)
			rx->sdata = sta->sdata;
		rx->link_sta = &sta->deflink;
	} else {
		rx->link_sta = NULL;
	}

	if (link_id < 0)
		rx->link = &rx->sdata->deflink;
	else if (!ieee80211_rx_data_set_link(rx, link_id))
		return false;

	return true;
}

/*
 * This function makes calls into the RX path, therefore
 * it has to be invoked under RCU read lock.
 */
void ieee80211_release_reorder_timeout(struct sta_info *sta, int tid)
{
	struct sk_buff_head frames;
	struct ieee80211_rx_data rx = {
		/* This is OK -- must be QoS data frame */
		.security_idx = tid,
		.seqno_idx = tid,
	};
	struct tid_ampdu_rx *tid_agg_rx;
	int link_id = -1;

	/* FIXME: statistics won't be right with this */
	if (sta->sta.valid_links)
		link_id = ffs(sta->sta.valid_links) - 1;

	if (!ieee80211_rx_data_set_sta(&rx, sta, link_id))
		return;

	tid_agg_rx = rcu_dereference(sta->ampdu_mlme.tid_rx[tid]);
	if (!tid_agg_rx)
		return;

	__skb_queue_head_init(&frames);

	spin_lock(&tid_agg_rx->reorder_lock);
	ieee80211_sta_reorder_release(sta->sdata, tid_agg_rx, &frames);
	spin_unlock(&tid_agg_rx->reorder_lock);

	if (!skb_queue_empty(&frames)) {
		struct ieee80211_event event = {
			.type = BA_FRAME_TIMEOUT,
			.u.ba.tid = tid,
			.u.ba.sta = &sta->sta,
		};
		drv_event_callback(rx.local, rx.sdata, &event);
	}

	ieee80211_rx_handlers(&rx, &frames);
}

void ieee80211_mark_rx_ba_filtered_frames(struct ieee80211_sta *pubsta, u8 tid,
					  u16 ssn, u64 filtered,
					  u16 received_mpdus)
{
	struct sta_info *sta;
	struct tid_ampdu_rx *tid_agg_rx;
	struct sk_buff_head frames;
	struct ieee80211_rx_data rx = {
		/* This is OK -- must be QoS data frame */
		.security_idx = tid,
		.seqno_idx = tid,
	};
	int i, diff;

	if (WARN_ON(!pubsta || tid >= IEEE80211_NUM_TIDS))
		return;

	__skb_queue_head_init(&frames);

	sta = container_of(pubsta, struct sta_info, sta);

	if (!ieee80211_rx_data_set_sta(&rx, sta, -1))
		return;

	rcu_read_lock();
	tid_agg_rx = rcu_dereference(sta->ampdu_mlme.tid_rx[tid]);
	if (!tid_agg_rx)
		goto out;

	spin_lock_bh(&tid_agg_rx->reorder_lock);

	if (received_mpdus >= IEEE80211_SN_MODULO >> 1) {
		int release;

		/* release all frames in the reorder buffer */
		release = (tid_agg_rx->head_seq_num + tid_agg_rx->buf_size) %
			   IEEE80211_SN_MODULO;
		ieee80211_release_reorder_frames(sta->sdata, tid_agg_rx,
						 release, &frames);
		/* update ssn to match received ssn */
		tid_agg_rx->head_seq_num = ssn;
	} else {
		ieee80211_release_reorder_frames(sta->sdata, tid_agg_rx, ssn,
						 &frames);
	}

	/* handle the case that received ssn is behind the mac ssn.
	 * it can be tid_agg_rx->buf_size behind and still be valid */
	diff = (tid_agg_rx->head_seq_num - ssn) & IEEE80211_SN_MASK;
	if (diff >= tid_agg_rx->buf_size) {
		tid_agg_rx->reorder_buf_filtered = 0;
		goto release;
	}
	filtered = filtered >> diff;
	ssn += diff;

	/* update bitmap */
	for (i = 0; i < tid_agg_rx->buf_size; i++) {
		int index = (ssn + i) % tid_agg_rx->buf_size;

		tid_agg_rx->reorder_buf_filtered &= ~BIT_ULL(index);
		if (filtered & BIT_ULL(i))
			tid_agg_rx->reorder_buf_filtered |= BIT_ULL(index);
	}

	/* now process also frames that the filter marking released */
	ieee80211_sta_reorder_release(sta->sdata, tid_agg_rx, &frames);

release:
	spin_unlock_bh(&tid_agg_rx->reorder_lock);

	ieee80211_rx_handlers(&rx, &frames);

 out:
	rcu_read_unlock();
}
EXPORT_SYMBOL(ieee80211_mark_rx_ba_filtered_frames);

/* main receive path */

static inline int ieee80211_bssid_match(const u8 *raddr, const u8 *addr)
{
	return ether_addr_equal(raddr, addr) ||
	       is_broadcast_ether_addr(raddr);
}

static bool ieee80211_accept_frame(struct ieee80211_rx_data *rx)
{
	struct ieee80211_sub_if_data *sdata = rx->sdata;
	struct sk_buff *skb = rx->skb;
	struct ieee80211_hdr *hdr = (void *)skb->data;
	struct ieee80211_rx_status *status = IEEE80211_SKB_RXCB(skb);
	u8 *bssid = ieee80211_get_bssid(hdr, skb->len, sdata->vif.type);
	bool multicast = is_multicast_ether_addr(hdr->addr1) ||
			 ieee80211_is_s1g_beacon(hdr->frame_control);

	switch (sdata->vif.type) {
	case NL80211_IFTYPE_STATION:
		if (!bssid && !sdata->u.mgd.use_4addr)
			return false;
		if (ieee80211_is_first_frag(hdr->seq_ctrl) &&
		    ieee80211_is_robust_mgmt_frame(skb) && !rx->sta)
			return false;
		if (multicast)
			return true;
		return ieee80211_is_our_addr(sdata, hdr->addr1, &rx->link_id);
	case NL80211_IFTYPE_ADHOC:
		if (!bssid)
			return false;
		if (ether_addr_equal(sdata->vif.addr, hdr->addr2) ||
		    ether_addr_equal(sdata->u.ibss.bssid, hdr->addr2) ||
		    !is_valid_ether_addr(hdr->addr2))
			return false;
		if (ieee80211_is_beacon(hdr->frame_control))
			return true;
		if (!ieee80211_bssid_match(bssid, sdata->u.ibss.bssid))
			return false;
		if (!multicast &&
		    !ether_addr_equal(sdata->vif.addr, hdr->addr1))
			return false;
		if (!rx->sta) {
			int rate_idx;
			if (status->encoding != RX_ENC_LEGACY)
				rate_idx = 0; /* TODO: HT/VHT rates */
			else
				rate_idx = status->rate_idx;
			ieee80211_ibss_rx_no_sta(sdata, bssid, hdr->addr2,
						 BIT(rate_idx));
		}
		return true;
	case NL80211_IFTYPE_OCB:
		if (!bssid)
			return false;
		if (!ieee80211_is_data_present(hdr->frame_control))
			return false;
		if (!is_broadcast_ether_addr(bssid))
			return false;
		if (!multicast &&
		    !ether_addr_equal(sdata->dev->dev_addr, hdr->addr1))
			return false;
		if (!rx->sta) {
			int rate_idx;
			if (status->encoding != RX_ENC_LEGACY)
				rate_idx = 0; /* TODO: HT rates */
			else
				rate_idx = status->rate_idx;
			ieee80211_ocb_rx_no_sta(sdata, bssid, hdr->addr2,
						BIT(rate_idx));
		}
		return true;
	case NL80211_IFTYPE_MESH_POINT:
		if (ether_addr_equal(sdata->vif.addr, hdr->addr2))
			return false;
		if (multicast)
			return true;
		return ether_addr_equal(sdata->vif.addr, hdr->addr1);
	case NL80211_IFTYPE_AP_VLAN:
	case NL80211_IFTYPE_AP:
		if (!bssid)
			return ieee80211_is_our_addr(sdata, hdr->addr1,
						     &rx->link_id);

		if (!is_broadcast_ether_addr(bssid) &&
		    !ieee80211_is_our_addr(sdata, bssid, NULL)) {
			/*
			 * Accept public action frames even when the
			 * BSSID doesn't match, this is used for P2P
			 * and location updates. Note that mac80211
			 * itself never looks at these frames.
			 */
			if (!multicast &&
			    !ieee80211_is_our_addr(sdata, hdr->addr1,
						   &rx->link_id))
				return false;
			if (ieee80211_is_public_action(hdr, skb->len))
				return true;
			return ieee80211_is_beacon(hdr->frame_control);
		}

		if (!ieee80211_has_tods(hdr->frame_control)) {
			/* ignore data frames to TDLS-peers */
			if (ieee80211_is_data(hdr->frame_control))
				return false;
			/* ignore action frames to TDLS-peers */
			if (ieee80211_is_action(hdr->frame_control) &&
			    !is_broadcast_ether_addr(bssid) &&
			    !ether_addr_equal(bssid, hdr->addr1))
				return false;
		}

		/*
		 * 802.11-2016 Table 9-26 says that for data frames, A1 must be
		 * the BSSID - we've checked that already but may have accepted
		 * the wildcard (ff:ff:ff:ff:ff:ff).
		 *
		 * It also says:
		 *	The BSSID of the Data frame is determined as follows:
		 *	a) If the STA is contained within an AP or is associated
		 *	   with an AP, the BSSID is the address currently in use
		 *	   by the STA contained in the AP.
		 *
		 * So we should not accept data frames with an address that's
		 * multicast.
		 *
		 * Accepting it also opens a security problem because stations
		 * could encrypt it with the GTK and inject traffic that way.
		 */
		if (ieee80211_is_data(hdr->frame_control) && multicast)
			return false;

		return true;
	case NL80211_IFTYPE_P2P_DEVICE:
		return ieee80211_is_public_action(hdr, skb->len) ||
		       ieee80211_is_probe_req(hdr->frame_control) ||
		       ieee80211_is_probe_resp(hdr->frame_control) ||
		       ieee80211_is_beacon(hdr->frame_control);
	case NL80211_IFTYPE_NAN:
		/* Currently no frames on NAN interface are allowed */
		return false;
	default:
		break;
	}

	WARN_ON_ONCE(1);
	return false;
}

void ieee80211_check_fast_rx(struct sta_info *sta)
{
	struct ieee80211_sub_if_data *sdata = sta->sdata;
	struct ieee80211_local *local = sdata->local;
	struct ieee80211_key *key;
	struct ieee80211_fast_rx fastrx = {
		.dev = sdata->dev,
		.vif_type = sdata->vif.type,
		.control_port_protocol = sdata->control_port_protocol,
	}, *old, *new = NULL;
	u32 offload_flags;
	bool set_offload = false;
	bool assign = false;
	bool offload;

	/* use sparse to check that we don't return without updating */
	__acquire(check_fast_rx);

	BUILD_BUG_ON(sizeof(fastrx.rfc1042_hdr) != sizeof(rfc1042_header));
	BUILD_BUG_ON(sizeof(fastrx.rfc1042_hdr) != ETH_ALEN);
	ether_addr_copy(fastrx.rfc1042_hdr, rfc1042_header);
	ether_addr_copy(fastrx.vif_addr, sdata->vif.addr);

	fastrx.uses_rss = ieee80211_hw_check(&local->hw, USES_RSS);

	/* fast-rx doesn't do reordering */
	if (ieee80211_hw_check(&local->hw, AMPDU_AGGREGATION) &&
	    !ieee80211_hw_check(&local->hw, SUPPORTS_REORDERING_BUFFER))
		goto clear;

	switch (sdata->vif.type) {
	case NL80211_IFTYPE_STATION:
		if (sta->sta.tdls) {
			fastrx.da_offs = offsetof(struct ieee80211_hdr, addr1);
			fastrx.sa_offs = offsetof(struct ieee80211_hdr, addr2);
			fastrx.expected_ds_bits = 0;
		} else {
			fastrx.da_offs = offsetof(struct ieee80211_hdr, addr1);
			fastrx.sa_offs = offsetof(struct ieee80211_hdr, addr3);
			fastrx.expected_ds_bits =
				cpu_to_le16(IEEE80211_FCTL_FROMDS);
		}

		if (sdata->u.mgd.use_4addr && !sta->sta.tdls) {
			fastrx.expected_ds_bits |=
				cpu_to_le16(IEEE80211_FCTL_TODS);
			fastrx.da_offs = offsetof(struct ieee80211_hdr, addr3);
			fastrx.sa_offs = offsetof(struct ieee80211_hdr, addr4);
		}

		if (!sdata->u.mgd.powersave)
			break;

		/* software powersave is a huge mess, avoid all of it */
		if (ieee80211_hw_check(&local->hw, PS_NULLFUNC_STACK))
			goto clear;
		if (ieee80211_hw_check(&local->hw, SUPPORTS_PS) &&
		    !ieee80211_hw_check(&local->hw, SUPPORTS_DYNAMIC_PS))
			goto clear;
		break;
	case NL80211_IFTYPE_AP_VLAN:
	case NL80211_IFTYPE_AP:
		/* parallel-rx requires this, at least with calls to
		 * ieee80211_sta_ps_transition()
		 */
		if (!ieee80211_hw_check(&local->hw, AP_LINK_PS))
			goto clear;
		fastrx.da_offs = offsetof(struct ieee80211_hdr, addr3);
		fastrx.sa_offs = offsetof(struct ieee80211_hdr, addr2);
		fastrx.expected_ds_bits = cpu_to_le16(IEEE80211_FCTL_TODS);

		fastrx.internal_forward =
			!(sdata->flags & IEEE80211_SDATA_DONT_BRIDGE_PACKETS) &&
			(sdata->vif.type != NL80211_IFTYPE_AP_VLAN ||
			 !sdata->u.vlan.sta);

		if (sdata->vif.type == NL80211_IFTYPE_AP_VLAN &&
		    sdata->u.vlan.sta) {
			fastrx.expected_ds_bits |=
				cpu_to_le16(IEEE80211_FCTL_FROMDS);
			fastrx.sa_offs = offsetof(struct ieee80211_hdr, addr4);
			fastrx.internal_forward = 0;
		}

		break;
	case NL80211_IFTYPE_MESH_POINT:
		fastrx.expected_ds_bits = cpu_to_le16(IEEE80211_FCTL_FROMDS |
						      IEEE80211_FCTL_TODS);
		fastrx.da_offs = offsetof(struct ieee80211_hdr, addr3);
		fastrx.sa_offs = offsetof(struct ieee80211_hdr, addr4);
		break;
	default:
		goto clear;
	}

	if (!test_sta_flag(sta, WLAN_STA_AUTHORIZED))
		goto clear;

	rcu_read_lock();
	key = rcu_dereference(sta->ptk[sta->ptk_idx]);
	if (!key)
		key = rcu_dereference(sdata->default_unicast_key);
	if (key) {
		switch (key->conf.cipher) {
		case WLAN_CIPHER_SUITE_TKIP:
			/* we don't want to deal with MMIC in fast-rx */
			goto clear_rcu;
		case WLAN_CIPHER_SUITE_CCMP:
		case WLAN_CIPHER_SUITE_CCMP_256:
		case WLAN_CIPHER_SUITE_GCMP:
		case WLAN_CIPHER_SUITE_GCMP_256:
			break;
		default:
			/* We also don't want to deal with
			 * WEP or cipher scheme.
			 */
			goto clear_rcu;
		}

		fastrx.key = true;
		fastrx.icv_len = key->conf.icv_len;
	}

	assign = true;
 clear_rcu:
	rcu_read_unlock();
 clear:
	__release(check_fast_rx);

	if (assign)
		new = kmemdup(&fastrx, sizeof(fastrx), GFP_KERNEL);

	offload_flags = get_bss_sdata(sdata)->vif.offload_flags;
	offload = offload_flags & IEEE80211_OFFLOAD_DECAP_ENABLED;

	if (assign && offload)
		set_offload = !test_and_set_sta_flag(sta, WLAN_STA_DECAP_OFFLOAD);
	else
		set_offload = test_and_clear_sta_flag(sta, WLAN_STA_DECAP_OFFLOAD);

	if (set_offload)
		drv_sta_set_decap_offload(local, sdata, &sta->sta, assign);

	spin_lock_bh(&sta->lock);
	old = rcu_dereference_protected(sta->fast_rx, true);
	rcu_assign_pointer(sta->fast_rx, new);
	spin_unlock_bh(&sta->lock);

	if (old)
		kfree_rcu(old, rcu_head);
}

void ieee80211_clear_fast_rx(struct sta_info *sta)
{
	struct ieee80211_fast_rx *old;

	spin_lock_bh(&sta->lock);
	old = rcu_dereference_protected(sta->fast_rx, true);
	RCU_INIT_POINTER(sta->fast_rx, NULL);
	spin_unlock_bh(&sta->lock);

	if (old)
		kfree_rcu(old, rcu_head);
}

void __ieee80211_check_fast_rx_iface(struct ieee80211_sub_if_data *sdata)
{
	struct ieee80211_local *local = sdata->local;
	struct sta_info *sta;

	lockdep_assert_held(&local->sta_mtx);

	list_for_each_entry(sta, &local->sta_list, list) {
		if (sdata != sta->sdata &&
		    (!sta->sdata->bss || sta->sdata->bss != sdata->bss))
			continue;
		ieee80211_check_fast_rx(sta);
	}
}

void ieee80211_check_fast_rx_iface(struct ieee80211_sub_if_data *sdata)
{
	struct ieee80211_local *local = sdata->local;

	mutex_lock(&local->sta_mtx);
	__ieee80211_check_fast_rx_iface(sdata);
	mutex_unlock(&local->sta_mtx);
}

static void ieee80211_rx_8023(struct ieee80211_rx_data *rx,
			      struct ieee80211_fast_rx *fast_rx,
			      int orig_len)
{
	struct ieee80211_sta_rx_stats *stats;
	struct ieee80211_rx_status *status = IEEE80211_SKB_RXCB(rx->skb);
	struct sta_info *sta = rx->sta;
	struct link_sta_info *link_sta;
	struct sk_buff *skb = rx->skb;
	void *sa = skb->data + ETH_ALEN;
	void *da = skb->data;

	if (rx->link_id >= 0) {
		link_sta = rcu_dereference(sta->link[rx->link_id]);
		if (WARN_ON_ONCE(!link_sta)) {
			dev_kfree_skb(rx->skb);
			return;
		}
	} else {
		link_sta = &sta->deflink;
	}

	stats = &link_sta->rx_stats;
	if (fast_rx->uses_rss)
		stats = this_cpu_ptr(link_sta->pcpu_rx_stats);

	/* statistics part of ieee80211_rx_h_sta_process() */
	if (!(status->flag & RX_FLAG_NO_SIGNAL_VAL)) {
		stats->last_signal = status->signal;
		if (!fast_rx->uses_rss)
			ewma_signal_add(&link_sta->rx_stats_avg.signal,
					-status->signal);
	}

	if (status->chains) {
		int i;

		stats->chains = status->chains;
		for (i = 0; i < ARRAY_SIZE(status->chain_signal); i++) {
			int signal = status->chain_signal[i];

			if (!(status->chains & BIT(i)))
				continue;

			stats->chain_signal_last[i] = signal;
			if (!fast_rx->uses_rss)
				ewma_signal_add(&link_sta->rx_stats_avg.chain_signal[i],
						-signal);
		}
	}
	/* end of statistics */

	stats->last_rx = jiffies;
	stats->last_rate = sta_stats_encode_rate(status);

	stats->fragments++;
	stats->packets++;

	skb->dev = fast_rx->dev;

	dev_sw_netstats_rx_add(fast_rx->dev, skb->len);

	/* The seqno index has the same property as needed
	 * for the rx_msdu field, i.e. it is IEEE80211_NUM_TIDS
	 * for non-QoS-data frames. Here we know it's a data
	 * frame, so count MSDUs.
	 */
	u64_stats_update_begin(&stats->syncp);
	stats->msdu[rx->seqno_idx]++;
	stats->bytes += orig_len;
	u64_stats_update_end(&stats->syncp);

	if (fast_rx->internal_forward) {
		struct sk_buff *xmit_skb = NULL;
		if (is_multicast_ether_addr(da)) {
			xmit_skb = skb_copy(skb, GFP_ATOMIC);
		} else if (!ether_addr_equal(da, sa) &&
			   sta_info_get(rx->sdata, da)) {
			xmit_skb = skb;
			skb = NULL;
		}

		if (xmit_skb) {
			/*
			 * Send to wireless media and increase priority by 256
			 * to keep the received priority instead of
			 * reclassifying the frame (see cfg80211_classify8021d).
			 */
			xmit_skb->priority += 256;
			xmit_skb->protocol = htons(ETH_P_802_3);
			skb_reset_network_header(xmit_skb);
			skb_reset_mac_header(xmit_skb);
			dev_queue_xmit(xmit_skb);
		}

		if (!skb)
			return;
	}

	/* deliver to local stack */
	skb->protocol = eth_type_trans(skb, fast_rx->dev);
	ieee80211_deliver_skb_to_local_stack(skb, rx);
}

static bool ieee80211_invoke_fast_rx(struct ieee80211_rx_data *rx,
				     struct ieee80211_fast_rx *fast_rx)
{
	struct sk_buff *skb = rx->skb;
	struct ieee80211_hdr *hdr = (void *)skb->data;
	struct ieee80211_rx_status *status = IEEE80211_SKB_RXCB(skb);
	static ieee80211_rx_result res;
	int orig_len = skb->len;
	int hdrlen = ieee80211_hdrlen(hdr->frame_control);
	int snap_offs = hdrlen;
	struct {
		u8 snap[sizeof(rfc1042_header)];
		__be16 proto;
	} *payload __aligned(2);
	struct {
		u8 da[ETH_ALEN];
		u8 sa[ETH_ALEN];
	} addrs __aligned(2);
	struct ieee80211_sta_rx_stats *stats;

	/* for parallel-rx, we need to have DUP_VALIDATED, otherwise we write
	 * to a common data structure; drivers can implement that per queue
	 * but we don't have that information in mac80211
	 */
	if (!(status->flag & RX_FLAG_DUP_VALIDATED))
		return false;

#define FAST_RX_CRYPT_FLAGS	(RX_FLAG_PN_VALIDATED | RX_FLAG_DECRYPTED)

	/* If using encryption, we also need to have:
	 *  - PN_VALIDATED: similar, but the implementation is tricky
	 *  - DECRYPTED: necessary for PN_VALIDATED
	 */
	if (fast_rx->key &&
	    (status->flag & FAST_RX_CRYPT_FLAGS) != FAST_RX_CRYPT_FLAGS)
		return false;

	if (unlikely(!ieee80211_is_data_present(hdr->frame_control)))
		return false;

	if (unlikely(ieee80211_is_frag(hdr)))
		return false;

	/* Since our interface address cannot be multicast, this
	 * implicitly also rejects multicast frames without the
	 * explicit check.
	 *
	 * We shouldn't get any *data* frames not addressed to us
	 * (AP mode will accept multicast *management* frames), but
	 * punting here will make it go through the full checks in
	 * ieee80211_accept_frame().
	 */
	if (!ether_addr_equal(fast_rx->vif_addr, hdr->addr1))
		return false;

	if ((hdr->frame_control & cpu_to_le16(IEEE80211_FCTL_FROMDS |
					      IEEE80211_FCTL_TODS)) !=
	    fast_rx->expected_ds_bits)
		return false;

	/* assign the key to drop unencrypted frames (later)
	 * and strip the IV/MIC if necessary
	 */
	if (fast_rx->key && !(status->flag & RX_FLAG_IV_STRIPPED)) {
		/* GCMP header length is the same */
		snap_offs += IEEE80211_CCMP_HDR_LEN;
	}

	if (!ieee80211_vif_is_mesh(&rx->sdata->vif) &&
	    !(status->rx_flags & IEEE80211_RX_AMSDU)) {
		if (!pskb_may_pull(skb, snap_offs + sizeof(*payload)))
			return false;

		payload = (void *)(skb->data + snap_offs);

		if (!ether_addr_equal(payload->snap, fast_rx->rfc1042_hdr))
			return false;

		/* Don't handle these here since they require special code.
		 * Accept AARP and IPX even though they should come with a
		 * bridge-tunnel header - but if we get them this way then
		 * there's little point in discarding them.
		 */
		if (unlikely(payload->proto == cpu_to_be16(ETH_P_TDLS) ||
			     payload->proto == fast_rx->control_port_protocol))
			return false;
	}

	/* after this point, don't punt to the slowpath! */

	if (rx->key && !(status->flag & RX_FLAG_MIC_STRIPPED) &&
	    pskb_trim(skb, skb->len - fast_rx->icv_len))
		goto drop;

	if (rx->key && !ieee80211_has_protected(hdr->frame_control))
		goto drop;

	if (status->rx_flags & IEEE80211_RX_AMSDU) {
		if (__ieee80211_rx_h_amsdu(rx, snap_offs - hdrlen) !=
		    RX_QUEUED)
			goto drop;

		return true;
	}

	/* do the header conversion - first grab the addresses */
	ether_addr_copy(addrs.da, skb->data + fast_rx->da_offs);
	ether_addr_copy(addrs.sa, skb->data + fast_rx->sa_offs);
	if (ieee80211_vif_is_mesh(&rx->sdata->vif)) {
	    skb_pull(skb, snap_offs - 2);
	    put_unaligned_be16(skb->len - 2, skb->data);
	} else {
	    skb_postpull_rcsum(skb, skb->data + snap_offs,
			       sizeof(rfc1042_header) + 2);

	    /* remove the SNAP but leave the ethertype */
	    skb_pull(skb, snap_offs + sizeof(rfc1042_header));
	}
	/* push the addresses in front */
	memcpy(skb_push(skb, sizeof(addrs)), &addrs, sizeof(addrs));

	res = ieee80211_rx_mesh_data(rx->sdata, rx->sta, rx->skb);
	switch (res) {
	case RX_QUEUED:
		return true;
	case RX_CONTINUE:
		break;
	default:
		goto drop;
	}

	ieee80211_rx_8023(rx, fast_rx, orig_len);

	return true;
 drop:
	dev_kfree_skb(skb);

	if (fast_rx->uses_rss)
		stats = this_cpu_ptr(rx->link_sta->pcpu_rx_stats);
	else
		stats = &rx->link_sta->rx_stats;

	stats->dropped++;
	return true;
}

/*
 * This function returns whether or not the SKB
 * was destined for RX processing or not, which,
 * if consume is true, is equivalent to whether
 * or not the skb was consumed.
 */
static bool ieee80211_prepare_and_rx_handle(struct ieee80211_rx_data *rx,
					    struct sk_buff *skb, bool consume)
{
	struct ieee80211_local *local = rx->local;
	struct ieee80211_sub_if_data *sdata = rx->sdata;
	struct ieee80211_hdr *hdr = (void *)skb->data;
	struct link_sta_info *link_sta = rx->link_sta;
	struct ieee80211_link_data *link = rx->link;

	rx->skb = skb;

	/* See if we can do fast-rx; if we have to copy we already lost,
	 * so punt in that case. We should never have to deliver a data
	 * frame to multiple interfaces anyway.
	 *
	 * We skip the ieee80211_accept_frame() call and do the necessary
	 * checking inside ieee80211_invoke_fast_rx().
	 */
	if (consume && rx->sta) {
		struct ieee80211_fast_rx *fast_rx;

		fast_rx = rcu_dereference(rx->sta->fast_rx);
		if (fast_rx && ieee80211_invoke_fast_rx(rx, fast_rx))
			return true;
	}

	if (!ieee80211_accept_frame(rx))
		return false;

	if (!consume) {
		struct skb_shared_hwtstamps *shwt;

		rx->skb = skb_copy(skb, GFP_ATOMIC);
		if (!rx->skb) {
			if (net_ratelimit())
				wiphy_debug(local->hw.wiphy,
					"failed to copy skb for %s\n",
					sdata->name);
			return true;
		}

		/* skb_copy() does not copy the hw timestamps, so copy it
		 * explicitly
		 */
		shwt = skb_hwtstamps(rx->skb);
		shwt->hwtstamp = skb_hwtstamps(skb)->hwtstamp;

		/* Update the hdr pointer to the new skb for translation below */
		hdr = (struct ieee80211_hdr *)rx->skb->data;
	}

	if (unlikely(rx->sta && rx->sta->sta.mlo) &&
	    is_unicast_ether_addr(hdr->addr1)) {
		/* translate to MLD addresses */
		if (ether_addr_equal(link->conf->addr, hdr->addr1))
			ether_addr_copy(hdr->addr1, rx->sdata->vif.addr);
		if (ether_addr_equal(link_sta->addr, hdr->addr2))
			ether_addr_copy(hdr->addr2, rx->sta->addr);
		/* translate A3 only if it's the BSSID */
		if (!ieee80211_has_tods(hdr->frame_control) &&
		    !ieee80211_has_fromds(hdr->frame_control)) {
			if (ether_addr_equal(link_sta->addr, hdr->addr3))
				ether_addr_copy(hdr->addr3, rx->sta->addr);
			else if (ether_addr_equal(link->conf->addr, hdr->addr3))
				ether_addr_copy(hdr->addr3, rx->sdata->vif.addr);
		}
		/* not needed for A4 since it can only carry the SA */
	}

	ieee80211_invoke_rx_handlers(rx);
	return true;
}

static void __ieee80211_rx_handle_8023(struct ieee80211_hw *hw,
				       struct ieee80211_sta *pubsta,
				       struct sk_buff *skb,
				       struct list_head *list)
{
	struct ieee80211_local *local = hw_to_local(hw);
	struct ieee80211_rx_status *status = IEEE80211_SKB_RXCB(skb);
	struct ieee80211_fast_rx *fast_rx;
	struct ieee80211_rx_data rx;
	struct sta_info *sta;
	int link_id = -1;

	memset(&rx, 0, sizeof(rx));
	rx.skb = skb;
	rx.local = local;
	rx.list = list;
	rx.link_id = -1;

	I802_DEBUG_INC(local->dot11ReceivedFragmentCount);

	/* drop frame if too short for header */
	if (skb->len < sizeof(struct ethhdr))
		goto drop;

	if (!pubsta)
		goto drop;

	if (status->link_valid)
		link_id = status->link_id;

	/*
	 * TODO: Should the frame be dropped if the right link_id is not
	 * available? Or may be it is fine in the current form to proceed with
	 * the frame processing because with frame being in 802.3 format,
	 * link_id is used only for stats purpose and updating the stats on
	 * the deflink is fine?
	 */
	sta = container_of(pubsta, struct sta_info, sta);
	if (!ieee80211_rx_data_set_sta(&rx, sta, link_id))
		goto drop;

	fast_rx = rcu_dereference(rx.sta->fast_rx);
	if (!fast_rx)
		goto drop;

	ieee80211_rx_8023(&rx, fast_rx, skb->len);
	return;

drop:
	dev_kfree_skb(skb);
}

static bool ieee80211_rx_for_interface(struct ieee80211_rx_data *rx,
				       struct sk_buff *skb, bool consume)
{
	struct link_sta_info *link_sta;
	struct ieee80211_hdr *hdr = (void *)skb->data;
	struct sta_info *sta;
	int link_id = -1;

	/*
	 * Look up link station first, in case there's a
	 * chance that they might have a link address that
	 * is identical to the MLD address, that way we'll
	 * have the link information if needed.
	 */
	link_sta = link_sta_info_get_bss(rx->sdata, hdr->addr2);
	if (link_sta) {
		sta = link_sta->sta;
		link_id = link_sta->link_id;
	} else {
		struct ieee80211_rx_status *status = IEEE80211_SKB_RXCB(skb);

		sta = sta_info_get_bss(rx->sdata, hdr->addr2);
		if (status->link_valid)
			link_id = status->link_id;
	}

	if (!ieee80211_rx_data_set_sta(rx, sta, link_id))
		return false;

	return ieee80211_prepare_and_rx_handle(rx, skb, consume);
}

/*
 * This is the actual Rx frames handler. as it belongs to Rx path it must
 * be called with rcu_read_lock protection.
 */
static void __ieee80211_rx_handle_packet(struct ieee80211_hw *hw,
					 struct ieee80211_sta *pubsta,
					 struct sk_buff *skb,
					 struct list_head *list)
{
	struct ieee80211_local *local = hw_to_local(hw);
	struct ieee80211_rx_status *status = IEEE80211_SKB_RXCB(skb);
	struct ieee80211_sub_if_data *sdata;
	struct ieee80211_hdr *hdr;
	__le16 fc;
	struct ieee80211_rx_data rx;
	struct ieee80211_sub_if_data *prev;
	struct rhlist_head *tmp;
	int err = 0;

	fc = ((struct ieee80211_hdr *)skb->data)->frame_control;
	memset(&rx, 0, sizeof(rx));
	rx.skb = skb;
	rx.local = local;
	rx.list = list;
	rx.link_id = -1;

	if (ieee80211_is_data(fc) || ieee80211_is_mgmt(fc))
		I802_DEBUG_INC(local->dot11ReceivedFragmentCount);

	if (ieee80211_is_mgmt(fc)) {
		/* drop frame if too short for header */
		if (skb->len < ieee80211_hdrlen(fc))
			err = -ENOBUFS;
		else
			err = skb_linearize(skb);
	} else {
		err = !pskb_may_pull(skb, ieee80211_hdrlen(fc));
	}

	if (err) {
		dev_kfree_skb(skb);
		return;
	}

	hdr = (struct ieee80211_hdr *)skb->data;
	ieee80211_parse_qos(&rx);
	ieee80211_verify_alignment(&rx);

	if (unlikely(ieee80211_is_probe_resp(hdr->frame_control) ||
		     ieee80211_is_beacon(hdr->frame_control) ||
		     ieee80211_is_s1g_beacon(hdr->frame_control)))
		ieee80211_scan_rx(local, skb);

	if (ieee80211_is_data(fc)) {
		struct sta_info *sta, *prev_sta;
		int link_id = -1;

		if (status->link_valid)
			link_id = status->link_id;

		if (pubsta) {
			sta = container_of(pubsta, struct sta_info, sta);
			if (!ieee80211_rx_data_set_sta(&rx, sta, link_id))
				goto out;

			/*
			 * In MLO connection, fetch the link_id using addr2
			 * when the driver does not pass link_id in status.
			 * When the address translation is already performed by
			 * driver/hw, the valid link_id must be passed in
			 * status.
			 */

			if (!status->link_valid && pubsta->mlo) {
				struct ieee80211_hdr *hdr = (void *)skb->data;
				struct link_sta_info *link_sta;

				link_sta = link_sta_info_get_bss(rx.sdata,
								 hdr->addr2);
				if (!link_sta)
					goto out;

				ieee80211_rx_data_set_link(&rx, link_sta->link_id);
			}

			if (ieee80211_prepare_and_rx_handle(&rx, skb, true))
				return;
			goto out;
		}

		prev_sta = NULL;

		for_each_sta_info(local, hdr->addr2, sta, tmp) {
			if (!prev_sta) {
				prev_sta = sta;
				continue;
			}

			rx.sdata = prev_sta->sdata;
			if (!ieee80211_rx_data_set_sta(&rx, prev_sta, link_id))
				goto out;

			if (!status->link_valid && prev_sta->sta.mlo)
				continue;

			ieee80211_prepare_and_rx_handle(&rx, skb, false);

			prev_sta = sta;
		}

		if (prev_sta) {
			rx.sdata = prev_sta->sdata;
			if (!ieee80211_rx_data_set_sta(&rx, prev_sta, link_id))
				goto out;

			if (!status->link_valid && prev_sta->sta.mlo)
				goto out;

			if (ieee80211_prepare_and_rx_handle(&rx, skb, true))
				return;
			goto out;
		}
	}

	prev = NULL;

	list_for_each_entry_rcu(sdata, &local->interfaces, list) {
		if (!ieee80211_sdata_running(sdata))
			continue;

		if (sdata->vif.type == NL80211_IFTYPE_MONITOR ||
		    sdata->vif.type == NL80211_IFTYPE_AP_VLAN)
			continue;

		/*
		 * frame is destined for this interface, but if it's
		 * not also for the previous one we handle that after
		 * the loop to avoid copying the SKB once too much
		 */

		if (!prev) {
			prev = sdata;
			continue;
		}

		rx.sdata = prev;
		ieee80211_rx_for_interface(&rx, skb, false);

		prev = sdata;
	}

	if (prev) {
		rx.sdata = prev;

		if (ieee80211_rx_for_interface(&rx, skb, true))
			return;
	}

 out:
	dev_kfree_skb(skb);
}

/*
 * This is the receive path handler. It is called by a low level driver when an
 * 802.11 MPDU is received from the hardware.
 */
void ieee80211_rx_list(struct ieee80211_hw *hw, struct ieee80211_sta *pubsta,
		       struct sk_buff *skb, struct list_head *list)
{
	struct ieee80211_local *local = hw_to_local(hw);
	struct ieee80211_rate *rate = NULL;
	struct ieee80211_supported_band *sband;
	struct ieee80211_rx_status *status = IEEE80211_SKB_RXCB(skb);
	struct ieee80211_hdr *hdr = (struct ieee80211_hdr *)skb->data;

	WARN_ON_ONCE(softirq_count() == 0);

	if (WARN_ON(status->band >= NUM_NL80211_BANDS))
		goto drop;

	sband = local->hw.wiphy->bands[status->band];
	if (WARN_ON(!sband))
		goto drop;

	/*
	 * If we're suspending, it is possible although not too likely
	 * that we'd be receiving frames after having already partially
	 * quiesced the stack. We can't process such frames then since
	 * that might, for example, cause stations to be added or other
	 * driver callbacks be invoked.
	 */
	if (unlikely(local->quiescing || local->suspended))
		goto drop;

	/* We might be during a HW reconfig, prevent Rx for the same reason */
	if (unlikely(local->in_reconfig))
		goto drop;

	/*
	 * The same happens when we're not even started,
	 * but that's worth a warning.
	 */
	if (WARN_ON(!local->started))
		goto drop;

	if (likely(!(status->flag & RX_FLAG_FAILED_PLCP_CRC))) {
		/*
		 * Validate the rate, unless a PLCP error means that
		 * we probably can't have a valid rate here anyway.
		 */

		switch (status->encoding) {
		case RX_ENC_HT:
			/*
			 * rate_idx is MCS index, which can be [0-76]
			 * as documented on:
			 *
			 * https://wireless.wiki.kernel.org/en/developers/Documentation/ieee80211/802.11n
			 *
			 * Anything else would be some sort of driver or
			 * hardware error. The driver should catch hardware
			 * errors.
			 */
			if (WARN(status->rate_idx > 76,
				 "Rate marked as an HT rate but passed "
				 "status->rate_idx is not "
				 "an MCS index [0-76]: %d (0x%02x)\n",
				 status->rate_idx,
				 status->rate_idx))
				goto drop;
			break;
		case RX_ENC_VHT:
			if (WARN_ONCE(status->rate_idx > 11 ||
				      !status->nss ||
				      status->nss > 8,
				      "Rate marked as a VHT rate but data is invalid: MCS: %d, NSS: %d\n",
				      status->rate_idx, status->nss))
				goto drop;
			break;
		case RX_ENC_HE:
			if (WARN_ONCE(status->rate_idx > 11 ||
				      !status->nss ||
				      status->nss > 8,
				      "Rate marked as an HE rate but data is invalid: MCS: %d, NSS: %d\n",
				      status->rate_idx, status->nss))
				goto drop;
			break;
		case RX_ENC_EHT:
			if (WARN_ONCE(status->rate_idx > 15 ||
				      !status->nss ||
				      status->nss > 8 ||
				      status->eht.gi > NL80211_RATE_INFO_EHT_GI_3_2,
				      "Rate marked as an EHT rate but data is invalid: MCS:%d, NSS:%d, GI:%d\n",
				      status->rate_idx, status->nss, status->eht.gi))
				goto drop;
			break;
		default:
			WARN_ON_ONCE(1);
			fallthrough;
		case RX_ENC_LEGACY:
			if (WARN_ON(status->rate_idx >= sband->n_bitrates))
				goto drop;
			rate = &sband->bitrates[status->rate_idx];
		}
	}

	if (WARN_ON_ONCE(status->link_id >= IEEE80211_LINK_UNSPECIFIED))
		goto drop;

	status->rx_flags = 0;

	kcov_remote_start_common(skb_get_kcov_handle(skb));

	/*
	 * Frames with failed FCS/PLCP checksum are not returned,
	 * all other frames are returned without radiotap header
	 * if it was previously present.
	 * Also, frames with less than 16 bytes are dropped.
	 */
	if (!(status->flag & RX_FLAG_8023))
		skb = ieee80211_rx_monitor(local, skb, rate);
	if (skb) {
		if ((status->flag & RX_FLAG_8023) ||
			ieee80211_is_data_present(hdr->frame_control))
			ieee80211_tpt_led_trig_rx(local, skb->len);

		if (status->flag & RX_FLAG_8023)
			__ieee80211_rx_handle_8023(hw, pubsta, skb, list);
		else
			__ieee80211_rx_handle_packet(hw, pubsta, skb, list);
	}

	kcov_remote_stop();
	return;
 drop:
	kfree_skb(skb);
}
EXPORT_SYMBOL(ieee80211_rx_list);

void ieee80211_rx_napi(struct ieee80211_hw *hw, struct ieee80211_sta *pubsta,
		       struct sk_buff *skb, struct napi_struct *napi)
{
	struct sk_buff *tmp;
	LIST_HEAD(list);


	/*
	 * key references and virtual interfaces are protected using RCU
	 * and this requires that we are in a read-side RCU section during
	 * receive processing
	 */
	rcu_read_lock();
	ieee80211_rx_list(hw, pubsta, skb, &list);
	rcu_read_unlock();

	if (!napi) {
		netif_receive_skb_list(&list);
		return;
	}

	list_for_each_entry_safe(skb, tmp, &list, list) {
		skb_list_del_init(skb);
		napi_gro_receive(napi, skb);
	}
}
EXPORT_SYMBOL(ieee80211_rx_napi);

/* This is a version of the rx handler that can be called from hard irq
 * context. Post the skb on the queue and schedule the tasklet */
void ieee80211_rx_irqsafe(struct ieee80211_hw *hw, struct sk_buff *skb)
{
	struct ieee80211_local *local = hw_to_local(hw);

	BUILD_BUG_ON(sizeof(struct ieee80211_rx_status) > sizeof(skb->cb));

	skb->pkt_type = IEEE80211_RX_MSG;
	skb_queue_tail(&local->skb_queue, skb);
	tasklet_schedule(&local->tasklet);
}
EXPORT_SYMBOL(ieee80211_rx_irqsafe);<|MERGE_RESOLUTION|>--- conflicted
+++ resolved
@@ -2985,12 +2985,7 @@
 					  data_offset, true))
 		return RX_DROP_UNUSABLE;
 
-<<<<<<< HEAD
 	if (rx->sta->amsdu_mesh_control < 0) {
-		bool valid_std = ieee80211_is_valid_amsdu(skb, true);
-		bool valid_nonstd = ieee80211_is_valid_amsdu(skb, false);
-=======
-	if (rx->sta && rx->sta->amsdu_mesh_control < 0) {
 		s8 valid = -1;
 		int i;
 
@@ -3006,7 +3001,6 @@
 
 			valid = i;
 		}
->>>>>>> b103bab0
 
 		rx->sta->amsdu_mesh_control = valid;
 	}
