--- conflicted
+++ resolved
@@ -68,14 +68,11 @@
 void collect_procs_ksm(struct page *page, struct list_head *to_kill,
 		       int force_early);
 #endif
-<<<<<<< HEAD
-=======
 
 #ifdef CONFIG_PROC_FS
 long ksm_process_profit(struct mm_struct *);
 #endif /* CONFIG_PROC_FS */
 
->>>>>>> 1f61dede
 #else  /* !CONFIG_KSM */
 
 static inline void ksm_add_vma(struct vm_area_struct *vma)
