/* SPDX-License-Identifier: GPL-2.0 */
#ifndef _IPV6_H
#define _IPV6_H

#include <uapi/linux/ipv6.h>

#define ipv6_optlen(p)  (((p)->hdrlen+1) << 3)
#define ipv6_authlen(p) (((p)->hdrlen+2) << 2)
/*
 * This structure contains configuration options per IPv6 link.
 */
struct ipv6_devconf {
	__s32		forwarding;
	__s32		hop_limit;
	__s32		mtu6;
	__s32		accept_ra;
	__s32		accept_redirects;
	__s32		autoconf;
	__s32		dad_transmits;
	__s32		rtr_solicits;
	__s32		rtr_solicit_interval;
	__s32		rtr_solicit_max_interval;
	__s32		rtr_solicit_delay;
	__s32		force_mld_version;
	__s32		mldv1_unsolicited_report_interval;
	__s32		mldv2_unsolicited_report_interval;
	__s32		use_tempaddr;
	__s32		temp_valid_lft;
	__s32		temp_prefered_lft;
	__s32		regen_max_retry;
	__s32		max_desync_factor;
	__s32		max_addresses;
	__s32		accept_ra_defrtr;
	__u32		ra_defrtr_metric;
	__s32		accept_ra_min_hop_limit;
	__s32		accept_ra_min_lft;
	__s32		accept_ra_pinfo;
	__s32		ignore_routes_with_linkdown;
#ifdef CONFIG_IPV6_ROUTER_PREF
	__s32		accept_ra_rtr_pref;
	__s32		rtr_probe_interval;
#ifdef CONFIG_IPV6_ROUTE_INFO
	__s32		accept_ra_rt_info_min_plen;
	__s32		accept_ra_rt_info_max_plen;
#endif
#endif
	__s32		proxy_ndp;
	__s32		accept_source_route;
	__s32		accept_ra_from_local;
#ifdef CONFIG_IPV6_OPTIMISTIC_DAD
	__s32		optimistic_dad;
	__s32		use_optimistic;
#endif
#ifdef CONFIG_IPV6_MROUTE
	atomic_t	mc_forwarding;
#endif
	__s32		disable_ipv6;
	__s32		drop_unicast_in_l2_multicast;
	__s32		accept_dad;
	__s32		force_tllao;
	__s32           ndisc_notify;
	__s32		suppress_frag_ndisc;
	__s32		accept_ra_mtu;
	__s32		drop_unsolicited_na;
	__s32		accept_untracked_na;
	struct ipv6_stable_secret {
		bool initialized;
		struct in6_addr secret;
	} stable_secret;
	__s32		use_oif_addrs_only;
	__s32		keep_addr_on_down;
	__s32		seg6_enabled;
#ifdef CONFIG_IPV6_SEG6_HMAC
	__s32		seg6_require_hmac;
#endif
	__u32		enhanced_dad;
	__u32		addr_gen_mode;
	__s32		disable_policy;
	__s32           ndisc_tclass;
	__s32		rpl_seg_enabled;
	__u32		ioam6_id;
	__u32		ioam6_id_wide;
	__u8		ioam6_enabled;
	__u8		ndisc_evict_nocarrier;

	struct ctl_table_header *sysctl_header;
};

struct ipv6_params {
	__s32 disable_ipv6;
	__s32 autoconf;
};
extern struct ipv6_params ipv6_defaults;
#include <linux/tcp.h>
#include <linux/udp.h>

#include <net/inet_sock.h>

static inline struct ipv6hdr *ipv6_hdr(const struct sk_buff *skb)
{
	return (struct ipv6hdr *)skb_network_header(skb);
}

static inline struct ipv6hdr *inner_ipv6_hdr(const struct sk_buff *skb)
{
	return (struct ipv6hdr *)skb_inner_network_header(skb);
}

static inline struct ipv6hdr *ipipv6_hdr(const struct sk_buff *skb)
{
	return (struct ipv6hdr *)skb_transport_header(skb);
}

static inline unsigned int ipv6_transport_len(const struct sk_buff *skb)
{
	return ntohs(ipv6_hdr(skb)->payload_len) + sizeof(struct ipv6hdr) -
	       skb_network_header_len(skb);
}

/* 
   This structure contains results of exthdrs parsing
   as offsets from skb->nh.
 */

struct inet6_skb_parm {
	int			iif;
	__be16			ra;
	__u16			dst0;
	__u16			srcrt;
	__u16			dst1;
	__u16			lastopt;
	__u16			nhoff;
	__u16			flags;
#if defined(CONFIG_IPV6_MIP6) || defined(CONFIG_IPV6_MIP6_MODULE)
	__u16			dsthao;
#endif
	__u16			frag_max_size;
	__u16			srhoff;

#define IP6SKB_XFRM_TRANSFORMED	1
#define IP6SKB_FORWARDED	2
#define IP6SKB_REROUTED		4
#define IP6SKB_ROUTERALERT	8
#define IP6SKB_FRAGMENTED      16
#define IP6SKB_HOPBYHOP        32
#define IP6SKB_L3SLAVE         64
#define IP6SKB_JUMBOGRAM      128
#define IP6SKB_SEG6	      256
#define IP6SKB_FAKEJUMBO      512
#define IP6SKB_MULTIPATH      1024
};

#if defined(CONFIG_NET_L3_MASTER_DEV)
static inline bool ipv6_l3mdev_skb(__u16 flags)
{
	return flags & IP6SKB_L3SLAVE;
}
#else
static inline bool ipv6_l3mdev_skb(__u16 flags)
{
	return false;
}
#endif

#define IP6CB(skb)	((struct inet6_skb_parm*)((skb)->cb))
#define IP6CBMTU(skb)	((struct ip6_mtuinfo *)((skb)->cb))

static inline int inet6_iif(const struct sk_buff *skb)
{
	bool l3_slave = ipv6_l3mdev_skb(IP6CB(skb)->flags);

	return l3_slave ? skb->skb_iif : IP6CB(skb)->iif;
}

static inline bool inet6_is_jumbogram(const struct sk_buff *skb)
{
	return !!(IP6CB(skb)->flags & IP6SKB_JUMBOGRAM);
}

/* can not be used in TCP layer after tcp_v6_fill_cb */
static inline int inet6_sdif(const struct sk_buff *skb)
{
#if IS_ENABLED(CONFIG_NET_L3_MASTER_DEV)
	if (skb && ipv6_l3mdev_skb(IP6CB(skb)->flags))
		return IP6CB(skb)->iif;
#endif
	return 0;
}

struct tcp6_request_sock {
	struct tcp_request_sock	  tcp6rsk_tcp;
};

struct ipv6_mc_socklist;
struct ipv6_ac_socklist;
struct ipv6_fl_socklist;

struct inet6_cork {
	struct ipv6_txoptions *opt;
	u8 hop_limit;
	u8 tclass;
};

/* struct ipv6_pinfo - ipv6 private area */
struct ipv6_pinfo {
	struct in6_addr 	saddr;
	struct in6_pktinfo	sticky_pktinfo;
	const struct in6_addr		*daddr_cache;
#ifdef CONFIG_IPV6_SUBTREES
	const struct in6_addr		*saddr_cache;
#endif

	__be32			flow_label;
	__u32			frag_size;

	s16			hop_limit;
	u8			mcast_hops;

	int			ucast_oif;
	int			mcast_oif;

	/* pktoption flags */
	union {
		struct {
			__u16	srcrt:1,
				osrcrt:1,
			        rxinfo:1,
			        rxoinfo:1,
				rxhlim:1,
				rxohlim:1,
				hopopts:1,
				ohopopts:1,
				dstopts:1,
				odstopts:1,
                                rxflow:1,
				rxtclass:1,
				rxpmtu:1,
				rxorigdstaddr:1,
				recvfragsize:1;
				/* 1 bits hole */
		} bits;
		__u16		all;
	} rxopt;

	/* sockopt flags */
<<<<<<< HEAD
	__u8			srcprefs:3;	/* 001: prefer temporary address
=======
	__u8			srcprefs;	/* 001: prefer temporary address
>>>>>>> 154d9c60
						 * 010: prefer public address
						 * 100: prefer care-of address
						 */
	__u8			pmtudisc;
	__u8			min_hopcount;
	__u8			tclass;
	__be32			rcv_flowinfo;

	__u32			dst_cookie;

	struct ipv6_mc_socklist	__rcu *ipv6_mc_list;
	struct ipv6_ac_socklist	*ipv6_ac_list;
	struct ipv6_fl_socklist __rcu *ipv6_fl_list;

	struct ipv6_txoptions __rcu	*opt;
	struct sk_buff		*pktoptions;
	struct sk_buff		*rxpmtu;
	struct inet6_cork	cork;
};

/* We currently use available bits from inet_sk(sk)->inet_flags,
 * this could change in the future.
 */
#define inet6_test_bit(nr, sk)			\
	test_bit(INET_FLAGS_##nr, &inet_sk(sk)->inet_flags)
#define inet6_set_bit(nr, sk)			\
	set_bit(INET_FLAGS_##nr, &inet_sk(sk)->inet_flags)
#define inet6_clear_bit(nr, sk)			\
	clear_bit(INET_FLAGS_##nr, &inet_sk(sk)->inet_flags)
#define inet6_assign_bit(nr, sk, val)		\
	assign_bit(INET_FLAGS_##nr, &inet_sk(sk)->inet_flags, val)

/* WARNING: don't change the layout of the members in {raw,udp,tcp}6_sock! */
struct raw6_sock {
	/* inet_sock has to be the first member of raw6_sock */
	struct inet_sock	inet;
	__u32			checksum;	/* perform checksum */
	__u32			offset;		/* checksum offset  */
	struct icmp6_filter	filter;
	__u32			ip6mr_table;

	struct ipv6_pinfo	inet6;
};

struct udp6_sock {
	struct udp_sock	  udp;

	struct ipv6_pinfo inet6;
};

struct tcp6_sock {
	struct tcp_sock	  tcp;

	struct ipv6_pinfo inet6;
};

extern int inet6_sk_rebuild_header(struct sock *sk);

struct tcp6_timewait_sock {
	struct tcp_timewait_sock   tcp6tw_tcp;
};

#if IS_ENABLED(CONFIG_IPV6)
bool ipv6_mod_enabled(void);

static inline struct ipv6_pinfo *inet6_sk(const struct sock *__sk)
{
	return sk_fullsock(__sk) ? inet_sk(__sk)->pinet6 : NULL;
}

#define raw6_sk(ptr) container_of_const(ptr, struct raw6_sock, inet.sk)

#define ipv6_only_sock(sk)	(sk->sk_ipv6only)
#define ipv6_sk_rxinfo(sk)	((sk)->sk_family == PF_INET6 && \
				 inet6_sk(sk)->rxopt.bits.rxinfo)

static inline const struct in6_addr *inet6_rcv_saddr(const struct sock *sk)
{
	if (sk->sk_family == AF_INET6)
		return &sk->sk_v6_rcv_saddr;
	return NULL;
}

static inline int inet_v6_ipv6only(const struct sock *sk)
{
	/* ipv6only field is at same position for timewait and other sockets */
	return ipv6_only_sock(sk);
}
#else
#define ipv6_only_sock(sk)	0
#define ipv6_sk_rxinfo(sk)	0

static inline bool ipv6_mod_enabled(void)
{
	return false;
}

static inline struct ipv6_pinfo * inet6_sk(const struct sock *__sk)
{
	return NULL;
}

static inline struct raw6_sock *raw6_sk(const struct sock *sk)
{
	return NULL;
}

#define inet6_rcv_saddr(__sk)	NULL
#define inet_v6_ipv6only(__sk)		0
#endif /* IS_ENABLED(CONFIG_IPV6) */
#endif /* _IPV6_H */<|MERGE_RESOLUTION|>--- conflicted
+++ resolved
@@ -243,11 +243,7 @@
 	} rxopt;
 
 	/* sockopt flags */
-<<<<<<< HEAD
-	__u8			srcprefs:3;	/* 001: prefer temporary address
-=======
 	__u8			srcprefs;	/* 001: prefer temporary address
->>>>>>> 154d9c60
 						 * 010: prefer public address
 						 * 100: prefer care-of address
 						 */
