--- conflicted
+++ resolved
@@ -45,42 +45,6 @@
 /* FIXME: get rid of DPU_CTL_SPLIT_DISPLAY in favour of proper ACTIVE_CTL support */
 static const struct dpu_ctl_cfg sm8450_ctl[] = {
 	{
-<<<<<<< HEAD
-	.name = "ctl_0", .id = CTL_0,
-	.base = 0x15000, .len = 0x204,
-	.features = BIT(DPU_CTL_SPLIT_DISPLAY) | CTL_SC7280_MASK,
-	.intr_start = DPU_IRQ_IDX(MDP_SSPP_TOP0_INTR2, 9),
-	},
-	{
-	.name = "ctl_1", .id = CTL_1,
-	.base = 0x16000, .len = 0x204,
-	.features = BIT(DPU_CTL_SPLIT_DISPLAY) | CTL_SC7280_MASK,
-	.intr_start = DPU_IRQ_IDX(MDP_SSPP_TOP0_INTR2, 10),
-	},
-	{
-	.name = "ctl_2", .id = CTL_2,
-	.base = 0x17000, .len = 0x204,
-	.features = CTL_SC7280_MASK,
-	.intr_start = DPU_IRQ_IDX(MDP_SSPP_TOP0_INTR2, 11),
-	},
-	{
-	.name = "ctl_3", .id = CTL_3,
-	.base = 0x18000, .len = 0x204,
-	.features = CTL_SC7280_MASK,
-	.intr_start = DPU_IRQ_IDX(MDP_SSPP_TOP0_INTR2, 12),
-	},
-	{
-	.name = "ctl_4", .id = CTL_4,
-	.base = 0x19000, .len = 0x204,
-	.features = CTL_SC7280_MASK,
-	.intr_start = DPU_IRQ_IDX(MDP_SSPP_TOP0_INTR2, 13),
-	},
-	{
-	.name = "ctl_5", .id = CTL_5,
-	.base = 0x1a000, .len = 0x204,
-	.features = CTL_SC7280_MASK,
-	.intr_start = DPU_IRQ_IDX(MDP_SSPP_TOP0_INTR2, 23),
-=======
 		.name = "ctl_0", .id = CTL_0,
 		.base = 0x15000, .len = 0x204,
 		.features = BIT(DPU_CTL_SPLIT_DISPLAY) | CTL_SC7280_MASK,
@@ -110,7 +74,6 @@
 		.base = 0x1a000, .len = 0x204,
 		.features = CTL_SC7280_MASK,
 		.intr_start = DPU_IRQ_IDX(MDP_SSPP_TOP0_INTR2, 23),
->>>>>>> da8103da
 	},
 };
 
@@ -183,20 +146,6 @@
 };
 
 static const struct dpu_lm_cfg sm8450_lm[] = {
-<<<<<<< HEAD
-	LM_BLK("lm_0", LM_0, 0x44000, MIXER_SDM845_MASK,
-		&sdm845_lm_sblk, PINGPONG_0, LM_1, DSPP_0),
-	LM_BLK("lm_1", LM_1, 0x45000, MIXER_SDM845_MASK,
-		&sdm845_lm_sblk, PINGPONG_1, LM_0, DSPP_1),
-	LM_BLK("lm_2", LM_2, 0x46000, MIXER_SDM845_MASK,
-		&sdm845_lm_sblk, PINGPONG_2, LM_3, DSPP_2),
-	LM_BLK("lm_3", LM_3, 0x47000, MIXER_SDM845_MASK,
-		&sdm845_lm_sblk, PINGPONG_3, LM_2, DSPP_3),
-	LM_BLK("lm_4", LM_4, 0x48000, MIXER_SDM845_MASK,
-		&sdm845_lm_sblk, PINGPONG_4, LM_5, 0),
-	LM_BLK("lm_5", LM_5, 0x49000, MIXER_SDM845_MASK,
-		&sdm845_lm_sblk, PINGPONG_5, LM_4, 0),
-=======
 	{
 		.name = "lm_0", .id = LM_0,
 		.base = 0x44000, .len = 0x320,
@@ -244,7 +193,6 @@
 		.lm_pair = LM_4,
 		.pingpong = PINGPONG_5,
 	},
->>>>>>> da8103da
 };
 
 static const struct dpu_dspp_cfg sm8450_dspp[] = {
@@ -272,32 +220,6 @@
 };
 
 static const struct dpu_pingpong_cfg sm8450_pp[] = {
-<<<<<<< HEAD
-	PP_BLK_DITHER("pingpong_0", PINGPONG_0, 0x69000, MERGE_3D_0, sc7280_pp_sblk,
-			DPU_IRQ_IDX(MDP_SSPP_TOP0_INTR, 8),
-			-1),
-	PP_BLK_DITHER("pingpong_1", PINGPONG_1, 0x6a000, MERGE_3D_0, sc7280_pp_sblk,
-			DPU_IRQ_IDX(MDP_SSPP_TOP0_INTR, 9),
-			-1),
-	PP_BLK_DITHER("pingpong_2", PINGPONG_2, 0x6b000, MERGE_3D_1, sc7280_pp_sblk,
-			DPU_IRQ_IDX(MDP_SSPP_TOP0_INTR, 10),
-			-1),
-	PP_BLK_DITHER("pingpong_3", PINGPONG_3, 0x6c000, MERGE_3D_1, sc7280_pp_sblk,
-			DPU_IRQ_IDX(MDP_SSPP_TOP0_INTR, 11),
-			-1),
-	PP_BLK_DITHER("pingpong_4", PINGPONG_4, 0x6d000, MERGE_3D_2, sc7280_pp_sblk,
-			DPU_IRQ_IDX(MDP_SSPP_TOP0_INTR2, 30),
-			-1),
-	PP_BLK_DITHER("pingpong_5", PINGPONG_5, 0x6e000, MERGE_3D_2, sc7280_pp_sblk,
-			DPU_IRQ_IDX(MDP_SSPP_TOP0_INTR2, 31),
-			-1),
-	PP_BLK_DITHER("pingpong_6", PINGPONG_6, 0x65800, MERGE_3D_3, sc7280_pp_sblk,
-			-1,
-			-1),
-	PP_BLK_DITHER("pingpong_7", PINGPONG_7, 0x65c00, MERGE_3D_3, sc7280_pp_sblk,
-			-1,
-			-1),
-=======
 	{
 		.name = "pingpong_0", .id = PINGPONG_0,
 		.base = 0x69000, .len = 0,
@@ -363,7 +285,6 @@
 		.intr_done = -1,
 		.intr_rdptr = -1,
 	},
->>>>>>> da8103da
 };
 
 static const struct dpu_merge_3d_cfg sm8450_merge_3d[] = {
@@ -411,35 +332,7 @@
 	},
 };
 
-/*
- * NOTE: Each display compression engine (DCE) contains dual hard
- * slice DSC encoders so both share same base address but with
- * its own different sub block address.
- */
-static const struct dpu_dsc_cfg sm8450_dsc[] = {
-	DSC_BLK_1_2("dce_0_0", DSC_0, 0x80000, 0x29c, 0, dsc_sblk_0),
-	DSC_BLK_1_2("dce_0_1", DSC_1, 0x80000, 0x29c, 0, dsc_sblk_1),
-	DSC_BLK_1_2("dce_1_0", DSC_2, 0x81000, 0x29c, BIT(DPU_DSC_NATIVE_42x_EN), dsc_sblk_0),
-	DSC_BLK_1_2("dce_1_1", DSC_3, 0x81000, 0x29c, BIT(DPU_DSC_NATIVE_42x_EN), dsc_sblk_1),
-};
-
 static const struct dpu_intf_cfg sm8450_intf[] = {
-<<<<<<< HEAD
-	INTF_BLK("intf_0", INTF_0, 0x34000, 0x280, INTF_DP, MSM_DP_CONTROLLER_0, 24, INTF_SC7280_MASK,
-			DPU_IRQ_IDX(MDP_SSPP_TOP0_INTR, 24),
-			DPU_IRQ_IDX(MDP_SSPP_TOP0_INTR, 25)),
-	INTF_BLK_DSI_TE("intf_1", INTF_1, 0x35000, 0x300, INTF_DSI, 0, 24, INTF_SC7280_MASK,
-			DPU_IRQ_IDX(MDP_SSPP_TOP0_INTR, 26),
-			DPU_IRQ_IDX(MDP_SSPP_TOP0_INTR, 27),
-			DPU_IRQ_IDX(MDP_INTF1_7xxx_TEAR_INTR, 2)),
-	INTF_BLK_DSI_TE("intf_2", INTF_2, 0x36000, 0x300, INTF_DSI, 1, 24, INTF_SC7280_MASK,
-			DPU_IRQ_IDX(MDP_SSPP_TOP0_INTR, 28),
-			DPU_IRQ_IDX(MDP_SSPP_TOP0_INTR, 29),
-			DPU_IRQ_IDX(MDP_INTF2_7xxx_TEAR_INTR, 2)),
-	INTF_BLK("intf_3", INTF_3, 0x37000, 0x280, INTF_DP, MSM_DP_CONTROLLER_1, 24, INTF_SC7280_MASK,
-			DPU_IRQ_IDX(MDP_SSPP_TOP0_INTR, 30),
-			DPU_IRQ_IDX(MDP_SSPP_TOP0_INTR, 31)),
-=======
 	{
 		.name = "intf_0", .id = INTF_0,
 		.base = 0x34000, .len = 0x280,
@@ -481,7 +374,6 @@
 		.intr_vsync = DPU_IRQ_IDX(MDP_SSPP_TOP0_INTR, 31),
 		.intr_tear_rd_ptr = -1,
 	},
->>>>>>> da8103da
 };
 
 static const struct dpu_perf_cfg sm8450_perf_data = {
