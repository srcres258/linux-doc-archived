/* SPDX-License-Identifier: MIT */
/*
 * Copyright (C) 2017 Google, Inc.
 * Copyright _ 2017-2019, Intel Corporation.
 *
 * Authors:
 * Sean Paul <seanpaul@chromium.org>
 * Ramalingam C <ramalingam.c@intel.com>
 */

#include <linux/component.h>
#include <linux/i2c.h>
#include <linux/random.h>

#include <drm/display/drm_hdcp_helper.h>
#include <drm/i915_component.h>

#include "i915_drv.h"
#include "i915_reg.h"
#include "intel_connector.h"
#include "intel_de.h"
#include "intel_display_power.h"
#include "intel_display_power_well.h"
#include "intel_display_types.h"
#include "intel_hdcp.h"
#include "intel_hdcp_gsc.h"
#include "intel_hdcp_regs.h"
#include "intel_pcode.h"

#define KEY_LOAD_TRIES	5
#define HDCP2_LC_RETRY_CNT			3

static int intel_conn_to_vcpi(struct drm_atomic_state *state,
			      struct intel_connector *connector)
{
	struct drm_dp_mst_topology_mgr *mgr;
	struct drm_dp_mst_atomic_payload *payload;
	struct drm_dp_mst_topology_state *mst_state;
	int vcpi = 0;

	/* For HDMI this is forced to be 0x0. For DP SST also this is 0x0. */
	if (!connector->port)
		return 0;
	mgr = connector->port->mgr;

	drm_modeset_lock(&mgr->base.lock, state->acquire_ctx);
	mst_state = to_drm_dp_mst_topology_state(mgr->base.state);
	payload = drm_atomic_get_mst_payload_state(mst_state, connector->port);
	if (drm_WARN_ON(mgr->dev, !payload))
		goto out;

	vcpi = payload->vcpi;
	if (drm_WARN_ON(mgr->dev, vcpi < 0)) {
		vcpi = 0;
		goto out;
	}
out:
	return vcpi;
}

/*
 * intel_hdcp_required_content_stream selects the most highest common possible HDCP
 * content_type for all streams in DP MST topology because security f/w doesn't
 * have any provision to mark content_type for each stream separately, it marks
 * all available streams with the content_type proivided at the time of port
 * authentication. This may prohibit the userspace to use type1 content on
 * HDCP 2.2 capable sink because of other sink are not capable of HDCP 2.2 in
 * DP MST topology. Though it is not compulsory, security fw should change its
 * policy to mark different content_types for different streams.
 */
static void
intel_hdcp_required_content_stream(struct intel_digital_port *dig_port)
{
	struct hdcp_port_data *data = &dig_port->hdcp_port_data;
	bool enforce_type0 = false;
	int k;

	if (dig_port->hdcp_auth_status)
		return;

	if (!dig_port->hdcp_mst_type1_capable)
		enforce_type0 = true;

	/*
	 * Apply common protection level across all streams in DP MST Topology.
	 * Use highest supported content type for all streams in DP MST Topology.
	 */
	for (k = 0; k < data->k; k++)
		data->streams[k].stream_type =
			enforce_type0 ? DRM_MODE_HDCP_CONTENT_TYPE0 : DRM_MODE_HDCP_CONTENT_TYPE1;
}

static void intel_hdcp_prepare_streams(struct intel_connector *connector)
{
	struct intel_digital_port *dig_port = intel_attached_dig_port(connector);
	struct hdcp_port_data *data = &dig_port->hdcp_port_data;
	struct intel_hdcp *hdcp = &connector->hdcp;

	if (!intel_encoder_is_mst(intel_attached_encoder(connector))) {
		data->streams[0].stream_type = hdcp->content_type;
	} else {
		intel_hdcp_required_content_stream(dig_port);
	}
}

static
bool intel_hdcp_is_ksv_valid(u8 *ksv)
{
	int i, ones = 0;
	/* KSV has 20 1's and 20 0's */
	for (i = 0; i < DRM_HDCP_KSV_LEN; i++)
		ones += hweight8(ksv[i]);
	if (ones != 20)
		return false;

	return true;
}

static
int intel_hdcp_read_valid_bksv(struct intel_digital_port *dig_port,
			       const struct intel_hdcp_shim *shim, u8 *bksv)
{
	struct drm_i915_private *i915 = to_i915(dig_port->base.base.dev);
	int ret, i, tries = 2;

	/* HDCP spec states that we must retry the bksv if it is invalid */
	for (i = 0; i < tries; i++) {
		ret = shim->read_bksv(dig_port, bksv);
		if (ret)
			return ret;
		if (intel_hdcp_is_ksv_valid(bksv))
			break;
	}
	if (i == tries) {
		drm_dbg_kms(&i915->drm, "Bksv is invalid\n");
		return -ENODEV;
	}

	return 0;
}

/* Is HDCP1.4 capable on Platform and Sink */
bool intel_hdcp_capable(struct intel_connector *connector)
{
	struct intel_digital_port *dig_port = intel_attached_dig_port(connector);
	const struct intel_hdcp_shim *shim = connector->hdcp.shim;
	bool capable = false;
	u8 bksv[5];

	if (!shim)
		return capable;

	if (shim->hdcp_capable) {
		shim->hdcp_capable(dig_port, &capable);
	} else {
		if (!intel_hdcp_read_valid_bksv(dig_port, shim, bksv))
			capable = true;
	}

	return capable;
}

/* Is HDCP2.2 capable on Platform and Sink */
bool intel_hdcp2_capable(struct intel_connector *connector)
{
	struct intel_digital_port *dig_port = intel_attached_dig_port(connector);
	struct drm_i915_private *i915 = to_i915(connector->base.dev);
	struct intel_hdcp *hdcp = &connector->hdcp;
	bool capable = false;

	/* I915 support for HDCP2.2 */
	if (!hdcp->hdcp2_supported)
		return false;

	/* If MTL+ make sure gsc is loaded and proxy is setup */
<<<<<<< HEAD
	if (intel_hdcp_gsc_cs_required(dev_priv)) {
		struct intel_gt *gt = dev_priv->media_gt;
=======
	if (intel_hdcp_gsc_cs_required(i915)) {
		struct intel_gt *gt = i915->media_gt;
>>>>>>> 5e0bff2b
		struct intel_gsc_uc *gsc = gt ? &gt->uc.gsc : NULL;

		if (!gsc || !intel_uc_fw_is_running(&gsc->fw))
			return false;
	}

	/* MEI/GSC interface is solid depending on which is used */
	mutex_lock(&i915->display.hdcp.hdcp_mutex);
	if (!i915->display.hdcp.comp_added ||  !i915->display.hdcp.arbiter) {
		mutex_unlock(&i915->display.hdcp.hdcp_mutex);
		return false;
	}
	mutex_unlock(&i915->display.hdcp.hdcp_mutex);

	/* Sink's capability for HDCP2.2 */
	hdcp->shim->hdcp_2_2_capable(dig_port, &capable);

	return capable;
}

static bool intel_hdcp_in_use(struct drm_i915_private *i915,
			      enum transcoder cpu_transcoder, enum port port)
{
	return intel_de_read(i915,
			     HDCP_STATUS(i915, cpu_transcoder, port)) &
		HDCP_STATUS_ENC;
}

static bool intel_hdcp2_in_use(struct drm_i915_private *i915,
			       enum transcoder cpu_transcoder, enum port port)
{
	return intel_de_read(i915,
			     HDCP2_STATUS(i915, cpu_transcoder, port)) &
		LINK_ENCRYPTION_STATUS;
}

static int intel_hdcp_poll_ksv_fifo(struct intel_digital_port *dig_port,
				    const struct intel_hdcp_shim *shim)
{
	int ret, read_ret;
	bool ksv_ready;

	/* Poll for ksv list ready (spec says max time allowed is 5s) */
	ret = __wait_for(read_ret = shim->read_ksv_ready(dig_port,
							 &ksv_ready),
			 read_ret || ksv_ready, 5 * 1000 * 1000, 1000,
			 100 * 1000);
	if (ret)
		return ret;
	if (read_ret)
		return read_ret;
	if (!ksv_ready)
		return -ETIMEDOUT;

	return 0;
}

static bool hdcp_key_loadable(struct drm_i915_private *i915)
{
	enum i915_power_well_id id;
	intel_wakeref_t wakeref;
	bool enabled = false;

	/*
	 * On HSW and BDW, Display HW loads the Key as soon as Display resumes.
	 * On all BXT+, SW can load the keys only when the PW#1 is turned on.
	 */
	if (IS_HASWELL(i915) || IS_BROADWELL(i915))
		id = HSW_DISP_PW_GLOBAL;
	else
		id = SKL_DISP_PW_1;

	/* PG1 (power well #1) needs to be enabled */
	with_intel_runtime_pm(&i915->runtime_pm, wakeref)
		enabled = intel_display_power_well_is_enabled(i915, id);

	/*
	 * Another req for hdcp key loadability is enabled state of pll for
	 * cdclk. Without active crtc we wont land here. So we are assuming that
	 * cdclk is already on.
	 */

	return enabled;
}

static void intel_hdcp_clear_keys(struct drm_i915_private *i915)
{
	intel_de_write(i915, HDCP_KEY_CONF, HDCP_CLEAR_KEYS_TRIGGER);
	intel_de_write(i915, HDCP_KEY_STATUS,
		       HDCP_KEY_LOAD_DONE | HDCP_KEY_LOAD_STATUS | HDCP_FUSE_IN_PROGRESS | HDCP_FUSE_ERROR | HDCP_FUSE_DONE);
}

static int intel_hdcp_load_keys(struct drm_i915_private *i915)
{
	int ret;
	u32 val;

	val = intel_de_read(i915, HDCP_KEY_STATUS);
	if ((val & HDCP_KEY_LOAD_DONE) && (val & HDCP_KEY_LOAD_STATUS))
		return 0;

	/*
	 * On HSW and BDW HW loads the HDCP1.4 Key when Display comes
	 * out of reset. So if Key is not already loaded, its an error state.
	 */
	if (IS_HASWELL(i915) || IS_BROADWELL(i915))
		if (!(intel_de_read(i915, HDCP_KEY_STATUS) & HDCP_KEY_LOAD_DONE))
			return -ENXIO;

	/*
	 * Initiate loading the HDCP key from fuses.
	 *
	 * BXT+ platforms, HDCP key needs to be loaded by SW. Only display
	 * version 9 platforms (minus BXT) differ in the key load trigger
	 * process from other platforms. These platforms use the GT Driver
	 * Mailbox interface.
	 */
	if (DISPLAY_VER(i915) == 9 && !IS_BROXTON(i915)) {
		ret = snb_pcode_write(&i915->uncore, SKL_PCODE_LOAD_HDCP_KEYS, 1);
		if (ret) {
			drm_err(&i915->drm,
				"Failed to initiate HDCP key load (%d)\n",
				ret);
			return ret;
		}
	} else {
		intel_de_write(i915, HDCP_KEY_CONF, HDCP_KEY_LOAD_TRIGGER);
	}

	/* Wait for the keys to load (500us) */
	ret = __intel_wait_for_register(&i915->uncore, HDCP_KEY_STATUS,
					HDCP_KEY_LOAD_DONE, HDCP_KEY_LOAD_DONE,
					10, 1, &val);
	if (ret)
		return ret;
	else if (!(val & HDCP_KEY_LOAD_STATUS))
		return -ENXIO;

	/* Send Aksv over to PCH display for use in authentication */
	intel_de_write(i915, HDCP_KEY_CONF, HDCP_AKSV_SEND_TRIGGER);

	return 0;
}

/* Returns updated SHA-1 index */
static int intel_write_sha_text(struct drm_i915_private *i915, u32 sha_text)
{
	intel_de_write(i915, HDCP_SHA_TEXT, sha_text);
	if (intel_de_wait_for_set(i915, HDCP_REP_CTL, HDCP_SHA1_READY, 1)) {
		drm_err(&i915->drm, "Timed out waiting for SHA1 ready\n");
		return -ETIMEDOUT;
	}
	return 0;
}

static
u32 intel_hdcp_get_repeater_ctl(struct drm_i915_private *i915,
				enum transcoder cpu_transcoder, enum port port)
{
	if (DISPLAY_VER(i915) >= 12) {
		switch (cpu_transcoder) {
		case TRANSCODER_A:
			return HDCP_TRANSA_REP_PRESENT |
			       HDCP_TRANSA_SHA1_M0;
		case TRANSCODER_B:
			return HDCP_TRANSB_REP_PRESENT |
			       HDCP_TRANSB_SHA1_M0;
		case TRANSCODER_C:
			return HDCP_TRANSC_REP_PRESENT |
			       HDCP_TRANSC_SHA1_M0;
		case TRANSCODER_D:
			return HDCP_TRANSD_REP_PRESENT |
			       HDCP_TRANSD_SHA1_M0;
		default:
			drm_err(&i915->drm, "Unknown transcoder %d\n",
				cpu_transcoder);
			return -EINVAL;
		}
	}

	switch (port) {
	case PORT_A:
		return HDCP_DDIA_REP_PRESENT | HDCP_DDIA_SHA1_M0;
	case PORT_B:
		return HDCP_DDIB_REP_PRESENT | HDCP_DDIB_SHA1_M0;
	case PORT_C:
		return HDCP_DDIC_REP_PRESENT | HDCP_DDIC_SHA1_M0;
	case PORT_D:
		return HDCP_DDID_REP_PRESENT | HDCP_DDID_SHA1_M0;
	case PORT_E:
		return HDCP_DDIE_REP_PRESENT | HDCP_DDIE_SHA1_M0;
	default:
		drm_err(&i915->drm, "Unknown port %d\n", port);
		return -EINVAL;
	}
}

static
int intel_hdcp_validate_v_prime(struct intel_connector *connector,
				const struct intel_hdcp_shim *shim,
				u8 *ksv_fifo, u8 num_downstream, u8 *bstatus)
{
	struct intel_digital_port *dig_port = intel_attached_dig_port(connector);
	struct drm_i915_private *i915 = to_i915(connector->base.dev);
	enum transcoder cpu_transcoder = connector->hdcp.cpu_transcoder;
	enum port port = dig_port->base.port;
	u32 vprime, sha_text, sha_leftovers, rep_ctl;
	int ret, i, j, sha_idx;

	/* Process V' values from the receiver */
	for (i = 0; i < DRM_HDCP_V_PRIME_NUM_PARTS; i++) {
		ret = shim->read_v_prime_part(dig_port, i, &vprime);
		if (ret)
			return ret;
		intel_de_write(i915, HDCP_SHA_V_PRIME(i), vprime);
	}

	/*
	 * We need to write the concatenation of all device KSVs, BINFO (DP) ||
	 * BSTATUS (HDMI), and M0 (which is added via HDCP_REP_CTL). This byte
	 * stream is written via the HDCP_SHA_TEXT register in 32-bit
	 * increments. Every 64 bytes, we need to write HDCP_REP_CTL again. This
	 * index will keep track of our progress through the 64 bytes as well as
	 * helping us work the 40-bit KSVs through our 32-bit register.
	 *
	 * NOTE: data passed via HDCP_SHA_TEXT should be big-endian
	 */
	sha_idx = 0;
	sha_text = 0;
	sha_leftovers = 0;
	rep_ctl = intel_hdcp_get_repeater_ctl(i915, cpu_transcoder, port);
	intel_de_write(i915, HDCP_REP_CTL, rep_ctl | HDCP_SHA1_TEXT_32);
	for (i = 0; i < num_downstream; i++) {
		unsigned int sha_empty;
		u8 *ksv = &ksv_fifo[i * DRM_HDCP_KSV_LEN];

		/* Fill up the empty slots in sha_text and write it out */
		sha_empty = sizeof(sha_text) - sha_leftovers;
		for (j = 0; j < sha_empty; j++) {
			u8 off = ((sizeof(sha_text) - j - 1 - sha_leftovers) * 8);
			sha_text |= ksv[j] << off;
		}

		ret = intel_write_sha_text(i915, sha_text);
		if (ret < 0)
			return ret;

		/* Programming guide writes this every 64 bytes */
		sha_idx += sizeof(sha_text);
		if (!(sha_idx % 64))
			intel_de_write(i915, HDCP_REP_CTL,
				       rep_ctl | HDCP_SHA1_TEXT_32);

		/* Store the leftover bytes from the ksv in sha_text */
		sha_leftovers = DRM_HDCP_KSV_LEN - sha_empty;
		sha_text = 0;
		for (j = 0; j < sha_leftovers; j++)
			sha_text |= ksv[sha_empty + j] <<
					((sizeof(sha_text) - j - 1) * 8);

		/*
		 * If we still have room in sha_text for more data, continue.
		 * Otherwise, write it out immediately.
		 */
		if (sizeof(sha_text) > sha_leftovers)
			continue;

		ret = intel_write_sha_text(i915, sha_text);
		if (ret < 0)
			return ret;
		sha_leftovers = 0;
		sha_text = 0;
		sha_idx += sizeof(sha_text);
	}

	/*
	 * We need to write BINFO/BSTATUS, and M0 now. Depending on how many
	 * bytes are leftover from the last ksv, we might be able to fit them
	 * all in sha_text (first 2 cases), or we might need to split them up
	 * into 2 writes (last 2 cases).
	 */
	if (sha_leftovers == 0) {
		/* Write 16 bits of text, 16 bits of M0 */
		intel_de_write(i915, HDCP_REP_CTL,
			       rep_ctl | HDCP_SHA1_TEXT_16);
		ret = intel_write_sha_text(i915,
					   bstatus[0] << 8 | bstatus[1]);
		if (ret < 0)
			return ret;
		sha_idx += sizeof(sha_text);

		/* Write 32 bits of M0 */
		intel_de_write(i915, HDCP_REP_CTL,
			       rep_ctl | HDCP_SHA1_TEXT_0);
		ret = intel_write_sha_text(i915, 0);
		if (ret < 0)
			return ret;
		sha_idx += sizeof(sha_text);

		/* Write 16 bits of M0 */
		intel_de_write(i915, HDCP_REP_CTL,
			       rep_ctl | HDCP_SHA1_TEXT_16);
		ret = intel_write_sha_text(i915, 0);
		if (ret < 0)
			return ret;
		sha_idx += sizeof(sha_text);

	} else if (sha_leftovers == 1) {
		/* Write 24 bits of text, 8 bits of M0 */
		intel_de_write(i915, HDCP_REP_CTL,
			       rep_ctl | HDCP_SHA1_TEXT_24);
		sha_text |= bstatus[0] << 16 | bstatus[1] << 8;
		/* Only 24-bits of data, must be in the LSB */
		sha_text = (sha_text & 0xffffff00) >> 8;
		ret = intel_write_sha_text(i915, sha_text);
		if (ret < 0)
			return ret;
		sha_idx += sizeof(sha_text);

		/* Write 32 bits of M0 */
		intel_de_write(i915, HDCP_REP_CTL,
			       rep_ctl | HDCP_SHA1_TEXT_0);
		ret = intel_write_sha_text(i915, 0);
		if (ret < 0)
			return ret;
		sha_idx += sizeof(sha_text);

		/* Write 24 bits of M0 */
		intel_de_write(i915, HDCP_REP_CTL,
			       rep_ctl | HDCP_SHA1_TEXT_8);
		ret = intel_write_sha_text(i915, 0);
		if (ret < 0)
			return ret;
		sha_idx += sizeof(sha_text);

	} else if (sha_leftovers == 2) {
		/* Write 32 bits of text */
		intel_de_write(i915, HDCP_REP_CTL,
			       rep_ctl | HDCP_SHA1_TEXT_32);
		sha_text |= bstatus[0] << 8 | bstatus[1];
		ret = intel_write_sha_text(i915, sha_text);
		if (ret < 0)
			return ret;
		sha_idx += sizeof(sha_text);

		/* Write 64 bits of M0 */
		intel_de_write(i915, HDCP_REP_CTL,
			       rep_ctl | HDCP_SHA1_TEXT_0);
		for (i = 0; i < 2; i++) {
			ret = intel_write_sha_text(i915, 0);
			if (ret < 0)
				return ret;
			sha_idx += sizeof(sha_text);
		}

		/*
		 * Terminate the SHA-1 stream by hand. For the other leftover
		 * cases this is appended by the hardware.
		 */
		intel_de_write(i915, HDCP_REP_CTL,
			       rep_ctl | HDCP_SHA1_TEXT_32);
		sha_text = DRM_HDCP_SHA1_TERMINATOR << 24;
		ret = intel_write_sha_text(i915, sha_text);
		if (ret < 0)
			return ret;
		sha_idx += sizeof(sha_text);
	} else if (sha_leftovers == 3) {
		/* Write 32 bits of text (filled from LSB) */
		intel_de_write(i915, HDCP_REP_CTL,
			       rep_ctl | HDCP_SHA1_TEXT_32);
		sha_text |= bstatus[0];
		ret = intel_write_sha_text(i915, sha_text);
		if (ret < 0)
			return ret;
		sha_idx += sizeof(sha_text);

		/* Write 8 bits of text (filled from LSB), 24 bits of M0 */
		intel_de_write(i915, HDCP_REP_CTL,
			       rep_ctl | HDCP_SHA1_TEXT_8);
		ret = intel_write_sha_text(i915, bstatus[1]);
		if (ret < 0)
			return ret;
		sha_idx += sizeof(sha_text);

		/* Write 32 bits of M0 */
		intel_de_write(i915, HDCP_REP_CTL,
			       rep_ctl | HDCP_SHA1_TEXT_0);
		ret = intel_write_sha_text(i915, 0);
		if (ret < 0)
			return ret;
		sha_idx += sizeof(sha_text);

		/* Write 8 bits of M0 */
		intel_de_write(i915, HDCP_REP_CTL,
			       rep_ctl | HDCP_SHA1_TEXT_24);
		ret = intel_write_sha_text(i915, 0);
		if (ret < 0)
			return ret;
		sha_idx += sizeof(sha_text);
	} else {
		drm_dbg_kms(&i915->drm, "Invalid number of leftovers %d\n",
			    sha_leftovers);
		return -EINVAL;
	}

	intel_de_write(i915, HDCP_REP_CTL, rep_ctl | HDCP_SHA1_TEXT_32);
	/* Fill up to 64-4 bytes with zeros (leave the last write for length) */
	while ((sha_idx % 64) < (64 - sizeof(sha_text))) {
		ret = intel_write_sha_text(i915, 0);
		if (ret < 0)
			return ret;
		sha_idx += sizeof(sha_text);
	}

	/*
	 * Last write gets the length of the concatenation in bits. That is:
	 *  - 5 bytes per device
	 *  - 10 bytes for BINFO/BSTATUS(2), M0(8)
	 */
	sha_text = (num_downstream * 5 + 10) * 8;
	ret = intel_write_sha_text(i915, sha_text);
	if (ret < 0)
		return ret;

	/* Tell the HW we're done with the hash and wait for it to ACK */
	intel_de_write(i915, HDCP_REP_CTL,
		       rep_ctl | HDCP_SHA1_COMPLETE_HASH);
	if (intel_de_wait_for_set(i915, HDCP_REP_CTL,
				  HDCP_SHA1_COMPLETE, 1)) {
		drm_err(&i915->drm, "Timed out waiting for SHA1 complete\n");
		return -ETIMEDOUT;
	}
	if (!(intel_de_read(i915, HDCP_REP_CTL) & HDCP_SHA1_V_MATCH)) {
		drm_dbg_kms(&i915->drm, "SHA-1 mismatch, HDCP failed\n");
		return -ENXIO;
	}

	return 0;
}

/* Implements Part 2 of the HDCP authorization procedure */
static
int intel_hdcp_auth_downstream(struct intel_connector *connector)
{
	struct intel_digital_port *dig_port = intel_attached_dig_port(connector);
	struct drm_i915_private *i915 = to_i915(connector->base.dev);
	const struct intel_hdcp_shim *shim = connector->hdcp.shim;
	u8 bstatus[2], num_downstream, *ksv_fifo;
	int ret, i, tries = 3;

	ret = intel_hdcp_poll_ksv_fifo(dig_port, shim);
	if (ret) {
		drm_dbg_kms(&i915->drm,
			    "KSV list failed to become ready (%d)\n", ret);
		return ret;
	}

	ret = shim->read_bstatus(dig_port, bstatus);
	if (ret)
		return ret;

	if (DRM_HDCP_MAX_DEVICE_EXCEEDED(bstatus[0]) ||
	    DRM_HDCP_MAX_CASCADE_EXCEEDED(bstatus[1])) {
		drm_dbg_kms(&i915->drm, "Max Topology Limit Exceeded\n");
		return -EPERM;
	}

	/*
	 * When repeater reports 0 device count, HDCP1.4 spec allows disabling
	 * the HDCP encryption. That implies that repeater can't have its own
	 * display. As there is no consumption of encrypted content in the
	 * repeater with 0 downstream devices, we are failing the
	 * authentication.
	 */
	num_downstream = DRM_HDCP_NUM_DOWNSTREAM(bstatus[0]);
	if (num_downstream == 0) {
		drm_dbg_kms(&i915->drm,
			    "Repeater with zero downstream devices\n");
		return -EINVAL;
	}

	ksv_fifo = kcalloc(DRM_HDCP_KSV_LEN, num_downstream, GFP_KERNEL);
	if (!ksv_fifo) {
		drm_dbg_kms(&i915->drm, "Out of mem: ksv_fifo\n");
		return -ENOMEM;
	}

	ret = shim->read_ksv_fifo(dig_port, num_downstream, ksv_fifo);
	if (ret)
		goto err;

	if (drm_hdcp_check_ksvs_revoked(&i915->drm, ksv_fifo,
					num_downstream) > 0) {
		drm_err(&i915->drm, "Revoked Ksv(s) in ksv_fifo\n");
		ret = -EPERM;
		goto err;
	}

	/*
	 * When V prime mismatches, DP Spec mandates re-read of
	 * V prime atleast twice.
	 */
	for (i = 0; i < tries; i++) {
		ret = intel_hdcp_validate_v_prime(connector, shim,
						  ksv_fifo, num_downstream,
						  bstatus);
		if (!ret)
			break;
	}

	if (i == tries) {
		drm_dbg_kms(&i915->drm,
			    "V Prime validation failed.(%d)\n", ret);
		goto err;
	}

	drm_dbg_kms(&i915->drm, "HDCP is enabled (%d downstream devices)\n",
		    num_downstream);
	ret = 0;
err:
	kfree(ksv_fifo);
	return ret;
}

/* Implements Part 1 of the HDCP authorization procedure */
static int intel_hdcp_auth(struct intel_connector *connector)
{
	struct intel_digital_port *dig_port = intel_attached_dig_port(connector);
	struct drm_i915_private *i915 = to_i915(connector->base.dev);
	struct intel_hdcp *hdcp = &connector->hdcp;
	const struct intel_hdcp_shim *shim = hdcp->shim;
	enum transcoder cpu_transcoder = connector->hdcp.cpu_transcoder;
	enum port port = dig_port->base.port;
	unsigned long r0_prime_gen_start;
	int ret, i, tries = 2;
	union {
		u32 reg[2];
		u8 shim[DRM_HDCP_AN_LEN];
	} an;
	union {
		u32 reg[2];
		u8 shim[DRM_HDCP_KSV_LEN];
	} bksv;
	union {
		u32 reg;
		u8 shim[DRM_HDCP_RI_LEN];
	} ri;
	bool repeater_present, hdcp_capable;

	/*
	 * Detects whether the display is HDCP capable. Although we check for
	 * valid Bksv below, the HDCP over DP spec requires that we check
	 * whether the display supports HDCP before we write An. For HDMI
	 * displays, this is not necessary.
	 */
	if (shim->hdcp_capable) {
		ret = shim->hdcp_capable(dig_port, &hdcp_capable);
		if (ret)
			return ret;
		if (!hdcp_capable) {
			drm_dbg_kms(&i915->drm,
				    "Panel is not HDCP capable\n");
			return -EINVAL;
		}
	}

	/* Initialize An with 2 random values and acquire it */
	for (i = 0; i < 2; i++)
		intel_de_write(i915,
			       HDCP_ANINIT(i915, cpu_transcoder, port),
			       get_random_u32());
	intel_de_write(i915, HDCP_CONF(i915, cpu_transcoder, port),
		       HDCP_CONF_CAPTURE_AN);

	/* Wait for An to be acquired */
	if (intel_de_wait_for_set(i915,
				  HDCP_STATUS(i915, cpu_transcoder, port),
				  HDCP_STATUS_AN_READY, 1)) {
		drm_err(&i915->drm, "Timed out waiting for An\n");
		return -ETIMEDOUT;
	}

	an.reg[0] = intel_de_read(i915,
				  HDCP_ANLO(i915, cpu_transcoder, port));
	an.reg[1] = intel_de_read(i915,
				  HDCP_ANHI(i915, cpu_transcoder, port));
	ret = shim->write_an_aksv(dig_port, an.shim);
	if (ret)
		return ret;

	r0_prime_gen_start = jiffies;

	memset(&bksv, 0, sizeof(bksv));

	ret = intel_hdcp_read_valid_bksv(dig_port, shim, bksv.shim);
	if (ret < 0)
		return ret;

	if (drm_hdcp_check_ksvs_revoked(&i915->drm, bksv.shim, 1) > 0) {
		drm_err(&i915->drm, "BKSV is revoked\n");
		return -EPERM;
	}

	intel_de_write(i915, HDCP_BKSVLO(i915, cpu_transcoder, port),
		       bksv.reg[0]);
	intel_de_write(i915, HDCP_BKSVHI(i915, cpu_transcoder, port),
		       bksv.reg[1]);

	ret = shim->repeater_present(dig_port, &repeater_present);
	if (ret)
		return ret;
	if (repeater_present)
		intel_de_write(i915, HDCP_REP_CTL,
			       intel_hdcp_get_repeater_ctl(i915, cpu_transcoder, port));

	ret = shim->toggle_signalling(dig_port, cpu_transcoder, true);
	if (ret)
		return ret;

	intel_de_write(i915, HDCP_CONF(i915, cpu_transcoder, port),
		       HDCP_CONF_AUTH_AND_ENC);

	/* Wait for R0 ready */
	if (wait_for(intel_de_read(i915, HDCP_STATUS(i915, cpu_transcoder, port)) &
		     (HDCP_STATUS_R0_READY | HDCP_STATUS_ENC), 1)) {
		drm_err(&i915->drm, "Timed out waiting for R0 ready\n");
		return -ETIMEDOUT;
	}

	/*
	 * Wait for R0' to become available. The spec says 100ms from Aksv, but
	 * some monitors can take longer than this. We'll set the timeout at
	 * 300ms just to be sure.
	 *
	 * On DP, there's an R0_READY bit available but no such bit
	 * exists on HDMI. Since the upper-bound is the same, we'll just do
	 * the stupid thing instead of polling on one and not the other.
	 */
	wait_remaining_ms_from_jiffies(r0_prime_gen_start, 300);

	tries = 3;

	/*
	 * DP HDCP Spec mandates the two more reattempt to read R0, incase
	 * of R0 mismatch.
	 */
	for (i = 0; i < tries; i++) {
		ri.reg = 0;
		ret = shim->read_ri_prime(dig_port, ri.shim);
		if (ret)
			return ret;
		intel_de_write(i915,
			       HDCP_RPRIME(i915, cpu_transcoder, port),
			       ri.reg);

		/* Wait for Ri prime match */
		if (!wait_for(intel_de_read(i915, HDCP_STATUS(i915, cpu_transcoder, port)) &
			      (HDCP_STATUS_RI_MATCH | HDCP_STATUS_ENC), 1))
			break;
	}

	if (i == tries) {
		drm_dbg_kms(&i915->drm,
			    "Timed out waiting for Ri prime match (%x)\n",
			    intel_de_read(i915,
					  HDCP_STATUS(i915, cpu_transcoder, port)));
		return -ETIMEDOUT;
	}

	/* Wait for encryption confirmation */
	if (intel_de_wait_for_set(i915,
				  HDCP_STATUS(i915, cpu_transcoder, port),
				  HDCP_STATUS_ENC,
				  HDCP_ENCRYPT_STATUS_CHANGE_TIMEOUT_MS)) {
		drm_err(&i915->drm, "Timed out waiting for encryption\n");
		return -ETIMEDOUT;
	}

	/* DP MST Auth Part 1 Step 2.a and Step 2.b */
	if (shim->stream_encryption) {
		ret = shim->stream_encryption(connector, true);
		if (ret) {
			drm_err(&i915->drm, "[%s:%d] Failed to enable HDCP 1.4 stream enc\n",
				connector->base.name, connector->base.base.id);
			return ret;
		}
		drm_dbg_kms(&i915->drm, "HDCP 1.4 transcoder: %s stream encrypted\n",
			    transcoder_name(hdcp->stream_transcoder));
	}

	if (repeater_present)
		return intel_hdcp_auth_downstream(connector);

	drm_dbg_kms(&i915->drm, "HDCP is enabled (no repeater present)\n");
	return 0;
}

static int _intel_hdcp_disable(struct intel_connector *connector)
{
	struct intel_digital_port *dig_port = intel_attached_dig_port(connector);
	struct drm_i915_private *i915 = to_i915(connector->base.dev);
	struct intel_hdcp *hdcp = &connector->hdcp;
	enum port port = dig_port->base.port;
	enum transcoder cpu_transcoder = hdcp->cpu_transcoder;
	u32 repeater_ctl;
	int ret;

	drm_dbg_kms(&i915->drm, "[%s:%d] HDCP is being disabled...\n",
		    connector->base.name, connector->base.base.id);

	if (hdcp->shim->stream_encryption) {
		ret = hdcp->shim->stream_encryption(connector, false);
		if (ret) {
			drm_err(&i915->drm, "[%s:%d] Failed to disable HDCP 1.4 stream enc\n",
				connector->base.name, connector->base.base.id);
			return ret;
		}
		drm_dbg_kms(&i915->drm, "HDCP 1.4 transcoder: %s stream encryption disabled\n",
			    transcoder_name(hdcp->stream_transcoder));
		/*
		 * If there are other connectors on this port using HDCP,
		 * don't disable it until it disabled HDCP encryption for
		 * all connectors in MST topology.
		 */
		if (dig_port->num_hdcp_streams > 0)
			return 0;
	}

	hdcp->hdcp_encrypted = false;
	intel_de_write(i915, HDCP_CONF(i915, cpu_transcoder, port), 0);
	if (intel_de_wait_for_clear(i915,
				    HDCP_STATUS(i915, cpu_transcoder, port),
				    ~0, HDCP_ENCRYPT_STATUS_CHANGE_TIMEOUT_MS)) {
		drm_err(&i915->drm,
			"Failed to disable HDCP, timeout clearing status\n");
		return -ETIMEDOUT;
	}

	repeater_ctl = intel_hdcp_get_repeater_ctl(i915, cpu_transcoder,
						   port);
	intel_de_rmw(i915, HDCP_REP_CTL, repeater_ctl, 0);

	ret = hdcp->shim->toggle_signalling(dig_port, cpu_transcoder, false);
	if (ret) {
		drm_err(&i915->drm, "Failed to disable HDCP signalling\n");
		return ret;
	}

	drm_dbg_kms(&i915->drm, "HDCP is disabled\n");
	return 0;
}

static int _intel_hdcp_enable(struct intel_connector *connector)
{
	struct drm_i915_private *i915 = to_i915(connector->base.dev);
	struct intel_hdcp *hdcp = &connector->hdcp;
	int i, ret, tries = 3;

	drm_dbg_kms(&i915->drm, "[%s:%d] HDCP is being enabled...\n",
		    connector->base.name, connector->base.base.id);

	if (!hdcp_key_loadable(i915)) {
		drm_err(&i915->drm, "HDCP key Load is not possible\n");
		return -ENXIO;
	}

	for (i = 0; i < KEY_LOAD_TRIES; i++) {
		ret = intel_hdcp_load_keys(i915);
		if (!ret)
			break;
		intel_hdcp_clear_keys(i915);
	}
	if (ret) {
		drm_err(&i915->drm, "Could not load HDCP keys, (%d)\n",
			ret);
		return ret;
	}

	/* Incase of authentication failures, HDCP spec expects reauth. */
	for (i = 0; i < tries; i++) {
		ret = intel_hdcp_auth(connector);
		if (!ret) {
			hdcp->hdcp_encrypted = true;
			return 0;
		}

		drm_dbg_kms(&i915->drm, "HDCP Auth failure (%d)\n", ret);

		/* Ensuring HDCP encryption and signalling are stopped. */
		_intel_hdcp_disable(connector);
	}

	drm_dbg_kms(&i915->drm,
		    "HDCP authentication failed (%d tries/%d)\n", tries, ret);
	return ret;
}

static struct intel_connector *intel_hdcp_to_connector(struct intel_hdcp *hdcp)
{
	return container_of(hdcp, struct intel_connector, hdcp);
}

static void intel_hdcp_update_value(struct intel_connector *connector,
				    u64 value, bool update_property)
{
	struct drm_device *dev = connector->base.dev;
	struct intel_digital_port *dig_port = intel_attached_dig_port(connector);
	struct intel_hdcp *hdcp = &connector->hdcp;

	drm_WARN_ON(connector->base.dev, !mutex_is_locked(&hdcp->mutex));

	if (hdcp->value == value)
		return;

	drm_WARN_ON(dev, !mutex_is_locked(&dig_port->hdcp_mutex));

	if (hdcp->value == DRM_MODE_CONTENT_PROTECTION_ENABLED) {
		if (!drm_WARN_ON(dev, dig_port->num_hdcp_streams == 0))
			dig_port->num_hdcp_streams--;
	} else if (value == DRM_MODE_CONTENT_PROTECTION_ENABLED) {
		dig_port->num_hdcp_streams++;
	}

	hdcp->value = value;
	if (update_property) {
		drm_connector_get(&connector->base);
		schedule_work(&hdcp->prop_work);
	}
}

/* Implements Part 3 of the HDCP authorization procedure */
static int intel_hdcp_check_link(struct intel_connector *connector)
{
	struct intel_digital_port *dig_port = intel_attached_dig_port(connector);
	struct drm_i915_private *i915 = to_i915(connector->base.dev);
	struct intel_hdcp *hdcp = &connector->hdcp;
	enum port port = dig_port->base.port;
	enum transcoder cpu_transcoder;
	int ret = 0;

	mutex_lock(&hdcp->mutex);
	mutex_lock(&dig_port->hdcp_mutex);

	cpu_transcoder = hdcp->cpu_transcoder;

	/* Check_link valid only when HDCP1.4 is enabled */
	if (hdcp->value != DRM_MODE_CONTENT_PROTECTION_ENABLED ||
	    !hdcp->hdcp_encrypted) {
		ret = -EINVAL;
		goto out;
	}

	if (drm_WARN_ON(&i915->drm,
			!intel_hdcp_in_use(i915, cpu_transcoder, port))) {
		drm_err(&i915->drm,
			"%s:%d HDCP link stopped encryption,%x\n",
			connector->base.name, connector->base.base.id,
			intel_de_read(i915, HDCP_STATUS(i915, cpu_transcoder, port)));
		ret = -ENXIO;
		intel_hdcp_update_value(connector,
					DRM_MODE_CONTENT_PROTECTION_DESIRED,
					true);
		goto out;
	}

	if (hdcp->shim->check_link(dig_port, connector)) {
		if (hdcp->value != DRM_MODE_CONTENT_PROTECTION_UNDESIRED) {
			intel_hdcp_update_value(connector,
				DRM_MODE_CONTENT_PROTECTION_ENABLED, true);
		}
		goto out;
	}

	drm_dbg_kms(&i915->drm,
		    "[%s:%d] HDCP link failed, retrying authentication\n",
		    connector->base.name, connector->base.base.id);

	ret = _intel_hdcp_disable(connector);
	if (ret) {
		drm_err(&i915->drm, "Failed to disable hdcp (%d)\n", ret);
		intel_hdcp_update_value(connector,
					DRM_MODE_CONTENT_PROTECTION_DESIRED,
					true);
		goto out;
	}

	ret = _intel_hdcp_enable(connector);
	if (ret) {
		drm_err(&i915->drm, "Failed to enable hdcp (%d)\n", ret);
		intel_hdcp_update_value(connector,
					DRM_MODE_CONTENT_PROTECTION_DESIRED,
					true);
		goto out;
	}

out:
	mutex_unlock(&dig_port->hdcp_mutex);
	mutex_unlock(&hdcp->mutex);
	return ret;
}

static void intel_hdcp_prop_work(struct work_struct *work)
{
	struct intel_hdcp *hdcp = container_of(work, struct intel_hdcp,
					       prop_work);
	struct intel_connector *connector = intel_hdcp_to_connector(hdcp);
	struct drm_i915_private *i915 = to_i915(connector->base.dev);

	drm_modeset_lock(&i915->drm.mode_config.connection_mutex, NULL);
	mutex_lock(&hdcp->mutex);

	/*
	 * This worker is only used to flip between ENABLED/DESIRED. Either of
	 * those to UNDESIRED is handled by core. If value == UNDESIRED,
	 * we're running just after hdcp has been disabled, so just exit
	 */
	if (hdcp->value != DRM_MODE_CONTENT_PROTECTION_UNDESIRED)
		drm_hdcp_update_content_protection(&connector->base,
						   hdcp->value);

	mutex_unlock(&hdcp->mutex);
	drm_modeset_unlock(&i915->drm.mode_config.connection_mutex);

	drm_connector_put(&connector->base);
}

bool is_hdcp_supported(struct drm_i915_private *i915, enum port port)
{
	return DISPLAY_RUNTIME_INFO(i915)->has_hdcp &&
		(DISPLAY_VER(i915) >= 12 || port < PORT_E);
}

static int
hdcp2_prepare_ake_init(struct intel_connector *connector,
		       struct hdcp2_ake_init *ake_data)
{
	struct intel_digital_port *dig_port = intel_attached_dig_port(connector);
	struct hdcp_port_data *data = &dig_port->hdcp_port_data;
	struct drm_i915_private *i915 = to_i915(connector->base.dev);
	struct i915_hdcp_arbiter *arbiter;
	int ret;

	mutex_lock(&i915->display.hdcp.hdcp_mutex);
	arbiter = i915->display.hdcp.arbiter;

	if (!arbiter || !arbiter->ops) {
		mutex_unlock(&i915->display.hdcp.hdcp_mutex);
		return -EINVAL;
	}

	ret = arbiter->ops->initiate_hdcp2_session(arbiter->hdcp_dev, data, ake_data);
	if (ret)
		drm_dbg_kms(&i915->drm, "Prepare_ake_init failed. %d\n",
			    ret);
	mutex_unlock(&i915->display.hdcp.hdcp_mutex);

	return ret;
}

static int
hdcp2_verify_rx_cert_prepare_km(struct intel_connector *connector,
				struct hdcp2_ake_send_cert *rx_cert,
				bool *paired,
				struct hdcp2_ake_no_stored_km *ek_pub_km,
				size_t *msg_sz)
{
	struct intel_digital_port *dig_port = intel_attached_dig_port(connector);
	struct hdcp_port_data *data = &dig_port->hdcp_port_data;
	struct drm_i915_private *i915 = to_i915(connector->base.dev);
	struct i915_hdcp_arbiter *arbiter;
	int ret;

	mutex_lock(&i915->display.hdcp.hdcp_mutex);
	arbiter = i915->display.hdcp.arbiter;

	if (!arbiter || !arbiter->ops) {
		mutex_unlock(&i915->display.hdcp.hdcp_mutex);
		return -EINVAL;
	}

	ret = arbiter->ops->verify_receiver_cert_prepare_km(arbiter->hdcp_dev, data,
							 rx_cert, paired,
							 ek_pub_km, msg_sz);
	if (ret < 0)
		drm_dbg_kms(&i915->drm, "Verify rx_cert failed. %d\n",
			    ret);
	mutex_unlock(&i915->display.hdcp.hdcp_mutex);

	return ret;
}

static int hdcp2_verify_hprime(struct intel_connector *connector,
			       struct hdcp2_ake_send_hprime *rx_hprime)
{
	struct intel_digital_port *dig_port = intel_attached_dig_port(connector);
	struct hdcp_port_data *data = &dig_port->hdcp_port_data;
	struct drm_i915_private *i915 = to_i915(connector->base.dev);
	struct i915_hdcp_arbiter *arbiter;
	int ret;

	mutex_lock(&i915->display.hdcp.hdcp_mutex);
	arbiter = i915->display.hdcp.arbiter;

	if (!arbiter || !arbiter->ops) {
		mutex_unlock(&i915->display.hdcp.hdcp_mutex);
		return -EINVAL;
	}

	ret = arbiter->ops->verify_hprime(arbiter->hdcp_dev, data, rx_hprime);
	if (ret < 0)
		drm_dbg_kms(&i915->drm, "Verify hprime failed. %d\n", ret);
	mutex_unlock(&i915->display.hdcp.hdcp_mutex);

	return ret;
}

static int
hdcp2_store_pairing_info(struct intel_connector *connector,
			 struct hdcp2_ake_send_pairing_info *pairing_info)
{
	struct intel_digital_port *dig_port = intel_attached_dig_port(connector);
	struct hdcp_port_data *data = &dig_port->hdcp_port_data;
	struct drm_i915_private *i915 = to_i915(connector->base.dev);
	struct i915_hdcp_arbiter *arbiter;
	int ret;

	mutex_lock(&i915->display.hdcp.hdcp_mutex);
	arbiter = i915->display.hdcp.arbiter;

	if (!arbiter || !arbiter->ops) {
		mutex_unlock(&i915->display.hdcp.hdcp_mutex);
		return -EINVAL;
	}

	ret = arbiter->ops->store_pairing_info(arbiter->hdcp_dev, data, pairing_info);
	if (ret < 0)
		drm_dbg_kms(&i915->drm, "Store pairing info failed. %d\n",
			    ret);
	mutex_unlock(&i915->display.hdcp.hdcp_mutex);

	return ret;
}

static int
hdcp2_prepare_lc_init(struct intel_connector *connector,
		      struct hdcp2_lc_init *lc_init)
{
	struct intel_digital_port *dig_port = intel_attached_dig_port(connector);
	struct hdcp_port_data *data = &dig_port->hdcp_port_data;
	struct drm_i915_private *i915 = to_i915(connector->base.dev);
	struct i915_hdcp_arbiter *arbiter;
	int ret;

	mutex_lock(&i915->display.hdcp.hdcp_mutex);
	arbiter = i915->display.hdcp.arbiter;

	if (!arbiter || !arbiter->ops) {
		mutex_unlock(&i915->display.hdcp.hdcp_mutex);
		return -EINVAL;
	}

	ret = arbiter->ops->initiate_locality_check(arbiter->hdcp_dev, data, lc_init);
	if (ret < 0)
		drm_dbg_kms(&i915->drm, "Prepare lc_init failed. %d\n",
			    ret);
	mutex_unlock(&i915->display.hdcp.hdcp_mutex);

	return ret;
}

static int
hdcp2_verify_lprime(struct intel_connector *connector,
		    struct hdcp2_lc_send_lprime *rx_lprime)
{
	struct intel_digital_port *dig_port = intel_attached_dig_port(connector);
	struct hdcp_port_data *data = &dig_port->hdcp_port_data;
	struct drm_i915_private *i915 = to_i915(connector->base.dev);
	struct i915_hdcp_arbiter *arbiter;
	int ret;

	mutex_lock(&i915->display.hdcp.hdcp_mutex);
	arbiter = i915->display.hdcp.arbiter;

	if (!arbiter || !arbiter->ops) {
		mutex_unlock(&i915->display.hdcp.hdcp_mutex);
		return -EINVAL;
	}

	ret = arbiter->ops->verify_lprime(arbiter->hdcp_dev, data, rx_lprime);
	if (ret < 0)
		drm_dbg_kms(&i915->drm, "Verify L_Prime failed. %d\n",
			    ret);
	mutex_unlock(&i915->display.hdcp.hdcp_mutex);

	return ret;
}

static int hdcp2_prepare_skey(struct intel_connector *connector,
			      struct hdcp2_ske_send_eks *ske_data)
{
	struct intel_digital_port *dig_port = intel_attached_dig_port(connector);
	struct hdcp_port_data *data = &dig_port->hdcp_port_data;
	struct drm_i915_private *i915 = to_i915(connector->base.dev);
	struct i915_hdcp_arbiter *arbiter;
	int ret;

	mutex_lock(&i915->display.hdcp.hdcp_mutex);
	arbiter = i915->display.hdcp.arbiter;

	if (!arbiter || !arbiter->ops) {
		mutex_unlock(&i915->display.hdcp.hdcp_mutex);
		return -EINVAL;
	}

	ret = arbiter->ops->get_session_key(arbiter->hdcp_dev, data, ske_data);
	if (ret < 0)
		drm_dbg_kms(&i915->drm, "Get session key failed. %d\n",
			    ret);
	mutex_unlock(&i915->display.hdcp.hdcp_mutex);

	return ret;
}

static int
hdcp2_verify_rep_topology_prepare_ack(struct intel_connector *connector,
				      struct hdcp2_rep_send_receiverid_list
								*rep_topology,
				      struct hdcp2_rep_send_ack *rep_send_ack)
{
	struct intel_digital_port *dig_port = intel_attached_dig_port(connector);
	struct hdcp_port_data *data = &dig_port->hdcp_port_data;
	struct drm_i915_private *i915 = to_i915(connector->base.dev);
	struct i915_hdcp_arbiter *arbiter;
	int ret;

	mutex_lock(&i915->display.hdcp.hdcp_mutex);
	arbiter = i915->display.hdcp.arbiter;

	if (!arbiter || !arbiter->ops) {
		mutex_unlock(&i915->display.hdcp.hdcp_mutex);
		return -EINVAL;
	}

	ret = arbiter->ops->repeater_check_flow_prepare_ack(arbiter->hdcp_dev,
							    data,
							    rep_topology,
							    rep_send_ack);
	if (ret < 0)
		drm_dbg_kms(&i915->drm,
			    "Verify rep topology failed. %d\n", ret);
	mutex_unlock(&i915->display.hdcp.hdcp_mutex);

	return ret;
}

static int
hdcp2_verify_mprime(struct intel_connector *connector,
		    struct hdcp2_rep_stream_ready *stream_ready)
{
	struct intel_digital_port *dig_port = intel_attached_dig_port(connector);
	struct hdcp_port_data *data = &dig_port->hdcp_port_data;
	struct drm_i915_private *i915 = to_i915(connector->base.dev);
	struct i915_hdcp_arbiter *arbiter;
	int ret;

	mutex_lock(&i915->display.hdcp.hdcp_mutex);
	arbiter = i915->display.hdcp.arbiter;

	if (!arbiter || !arbiter->ops) {
		mutex_unlock(&i915->display.hdcp.hdcp_mutex);
		return -EINVAL;
	}

	ret = arbiter->ops->verify_mprime(arbiter->hdcp_dev, data, stream_ready);
	if (ret < 0)
		drm_dbg_kms(&i915->drm, "Verify mprime failed. %d\n", ret);
	mutex_unlock(&i915->display.hdcp.hdcp_mutex);

	return ret;
}

static int hdcp2_authenticate_port(struct intel_connector *connector)
{
	struct intel_digital_port *dig_port = intel_attached_dig_port(connector);
	struct hdcp_port_data *data = &dig_port->hdcp_port_data;
	struct drm_i915_private *i915 = to_i915(connector->base.dev);
	struct i915_hdcp_arbiter *arbiter;
	int ret;

	mutex_lock(&i915->display.hdcp.hdcp_mutex);
	arbiter = i915->display.hdcp.arbiter;

	if (!arbiter || !arbiter->ops) {
		mutex_unlock(&i915->display.hdcp.hdcp_mutex);
		return -EINVAL;
	}

	ret = arbiter->ops->enable_hdcp_authentication(arbiter->hdcp_dev, data);
	if (ret < 0)
		drm_dbg_kms(&i915->drm, "Enable hdcp auth failed. %d\n",
			    ret);
	mutex_unlock(&i915->display.hdcp.hdcp_mutex);

	return ret;
}

static int hdcp2_close_session(struct intel_connector *connector)
{
	struct intel_digital_port *dig_port = intel_attached_dig_port(connector);
	struct drm_i915_private *i915 = to_i915(connector->base.dev);
	struct i915_hdcp_arbiter *arbiter;
	int ret;

	mutex_lock(&i915->display.hdcp.hdcp_mutex);
	arbiter = i915->display.hdcp.arbiter;

	if (!arbiter || !arbiter->ops) {
		mutex_unlock(&i915->display.hdcp.hdcp_mutex);
		return -EINVAL;
	}

	ret = arbiter->ops->close_hdcp_session(arbiter->hdcp_dev,
					     &dig_port->hdcp_port_data);
	mutex_unlock(&i915->display.hdcp.hdcp_mutex);

	return ret;
}

static int hdcp2_deauthenticate_port(struct intel_connector *connector)
{
	return hdcp2_close_session(connector);
}

/* Authentication flow starts from here */
static int hdcp2_authentication_key_exchange(struct intel_connector *connector)
{
	struct intel_digital_port *dig_port = intel_attached_dig_port(connector);
	struct drm_i915_private *i915 = to_i915(connector->base.dev);
	struct intel_hdcp *hdcp = &connector->hdcp;
	union {
		struct hdcp2_ake_init ake_init;
		struct hdcp2_ake_send_cert send_cert;
		struct hdcp2_ake_no_stored_km no_stored_km;
		struct hdcp2_ake_send_hprime send_hprime;
		struct hdcp2_ake_send_pairing_info pairing_info;
	} msgs;
	const struct intel_hdcp_shim *shim = hdcp->shim;
	size_t size;
	int ret;

	/* Init for seq_num */
	hdcp->seq_num_v = 0;
	hdcp->seq_num_m = 0;

	ret = hdcp2_prepare_ake_init(connector, &msgs.ake_init);
	if (ret < 0)
		return ret;

	ret = shim->write_2_2_msg(dig_port, &msgs.ake_init,
				  sizeof(msgs.ake_init));
	if (ret < 0)
		return ret;

	ret = shim->read_2_2_msg(dig_port, HDCP_2_2_AKE_SEND_CERT,
				 &msgs.send_cert, sizeof(msgs.send_cert));
	if (ret < 0)
		return ret;

	if (msgs.send_cert.rx_caps[0] != HDCP_2_2_RX_CAPS_VERSION_VAL) {
		drm_dbg_kms(&i915->drm, "cert.rx_caps dont claim HDCP2.2\n");
		return -EINVAL;
	}

	hdcp->is_repeater = HDCP_2_2_RX_REPEATER(msgs.send_cert.rx_caps[2]);

	if (drm_hdcp_check_ksvs_revoked(&i915->drm,
					msgs.send_cert.cert_rx.receiver_id,
					1) > 0) {
		drm_err(&i915->drm, "Receiver ID is revoked\n");
		return -EPERM;
	}

	/*
	 * Here msgs.no_stored_km will hold msgs corresponding to the km
	 * stored also.
	 */
	ret = hdcp2_verify_rx_cert_prepare_km(connector, &msgs.send_cert,
					      &hdcp->is_paired,
					      &msgs.no_stored_km, &size);
	if (ret < 0)
		return ret;

	ret = shim->write_2_2_msg(dig_port, &msgs.no_stored_km, size);
	if (ret < 0)
		return ret;

	ret = shim->read_2_2_msg(dig_port, HDCP_2_2_AKE_SEND_HPRIME,
				 &msgs.send_hprime, sizeof(msgs.send_hprime));
	if (ret < 0)
		return ret;

	ret = hdcp2_verify_hprime(connector, &msgs.send_hprime);
	if (ret < 0)
		return ret;

	if (!hdcp->is_paired) {
		/* Pairing is required */
		ret = shim->read_2_2_msg(dig_port,
					 HDCP_2_2_AKE_SEND_PAIRING_INFO,
					 &msgs.pairing_info,
					 sizeof(msgs.pairing_info));
		if (ret < 0)
			return ret;

		ret = hdcp2_store_pairing_info(connector, &msgs.pairing_info);
		if (ret < 0)
			return ret;
		hdcp->is_paired = true;
	}

	return 0;
}

static int hdcp2_locality_check(struct intel_connector *connector)
{
	struct intel_digital_port *dig_port = intel_attached_dig_port(connector);
	struct intel_hdcp *hdcp = &connector->hdcp;
	union {
		struct hdcp2_lc_init lc_init;
		struct hdcp2_lc_send_lprime send_lprime;
	} msgs;
	const struct intel_hdcp_shim *shim = hdcp->shim;
	int tries = HDCP2_LC_RETRY_CNT, ret, i;

	for (i = 0; i < tries; i++) {
		ret = hdcp2_prepare_lc_init(connector, &msgs.lc_init);
		if (ret < 0)
			continue;

		ret = shim->write_2_2_msg(dig_port, &msgs.lc_init,
				      sizeof(msgs.lc_init));
		if (ret < 0)
			continue;

		ret = shim->read_2_2_msg(dig_port,
					 HDCP_2_2_LC_SEND_LPRIME,
					 &msgs.send_lprime,
					 sizeof(msgs.send_lprime));
		if (ret < 0)
			continue;

		ret = hdcp2_verify_lprime(connector, &msgs.send_lprime);
		if (!ret)
			break;
	}

	return ret;
}

static int hdcp2_session_key_exchange(struct intel_connector *connector)
{
	struct intel_digital_port *dig_port = intel_attached_dig_port(connector);
	struct intel_hdcp *hdcp = &connector->hdcp;
	struct hdcp2_ske_send_eks send_eks;
	int ret;

	ret = hdcp2_prepare_skey(connector, &send_eks);
	if (ret < 0)
		return ret;

	ret = hdcp->shim->write_2_2_msg(dig_port, &send_eks,
					sizeof(send_eks));
	if (ret < 0)
		return ret;

	return 0;
}

static
int _hdcp2_propagate_stream_management_info(struct intel_connector *connector)
{
	struct intel_digital_port *dig_port = intel_attached_dig_port(connector);
	struct hdcp_port_data *data = &dig_port->hdcp_port_data;
	struct intel_hdcp *hdcp = &connector->hdcp;
	union {
		struct hdcp2_rep_stream_manage stream_manage;
		struct hdcp2_rep_stream_ready stream_ready;
	} msgs;
	const struct intel_hdcp_shim *shim = hdcp->shim;
	int ret, streams_size_delta, i;

	if (connector->hdcp.seq_num_m > HDCP_2_2_SEQ_NUM_MAX)
		return -ERANGE;

	/* Prepare RepeaterAuth_Stream_Manage msg */
	msgs.stream_manage.msg_id = HDCP_2_2_REP_STREAM_MANAGE;
	drm_hdcp_cpu_to_be24(msgs.stream_manage.seq_num_m, hdcp->seq_num_m);

	msgs.stream_manage.k = cpu_to_be16(data->k);

	for (i = 0; i < data->k; i++) {
		msgs.stream_manage.streams[i].stream_id = data->streams[i].stream_id;
		msgs.stream_manage.streams[i].stream_type = data->streams[i].stream_type;
	}

	streams_size_delta = (HDCP_2_2_MAX_CONTENT_STREAMS_CNT - data->k) *
				sizeof(struct hdcp2_streamid_type);
	/* Send it to Repeater */
	ret = shim->write_2_2_msg(dig_port, &msgs.stream_manage,
				  sizeof(msgs.stream_manage) - streams_size_delta);
	if (ret < 0)
		goto out;

	ret = shim->read_2_2_msg(dig_port, HDCP_2_2_REP_STREAM_READY,
				 &msgs.stream_ready, sizeof(msgs.stream_ready));
	if (ret < 0)
		goto out;

	data->seq_num_m = hdcp->seq_num_m;

	ret = hdcp2_verify_mprime(connector, &msgs.stream_ready);

out:
	hdcp->seq_num_m++;

	return ret;
}

static
int hdcp2_authenticate_repeater_topology(struct intel_connector *connector)
{
	struct intel_digital_port *dig_port = intel_attached_dig_port(connector);
	struct drm_i915_private *i915 = to_i915(connector->base.dev);
	struct intel_hdcp *hdcp = &connector->hdcp;
	union {
		struct hdcp2_rep_send_receiverid_list recvid_list;
		struct hdcp2_rep_send_ack rep_ack;
	} msgs;
	const struct intel_hdcp_shim *shim = hdcp->shim;
	u32 seq_num_v, device_cnt;
	u8 *rx_info;
	int ret;

	ret = shim->read_2_2_msg(dig_port, HDCP_2_2_REP_SEND_RECVID_LIST,
				 &msgs.recvid_list, sizeof(msgs.recvid_list));
	if (ret < 0)
		return ret;

	rx_info = msgs.recvid_list.rx_info;

	if (HDCP_2_2_MAX_CASCADE_EXCEEDED(rx_info[1]) ||
	    HDCP_2_2_MAX_DEVS_EXCEEDED(rx_info[1])) {
		drm_dbg_kms(&i915->drm, "Topology Max Size Exceeded\n");
		return -EINVAL;
	}

	/*
	 * MST topology is not Type 1 capable if it contains a downstream
	 * device that is only HDCP 1.x or Legacy HDCP 2.0/2.1 compliant.
	 */
	dig_port->hdcp_mst_type1_capable =
		!HDCP_2_2_HDCP1_DEVICE_CONNECTED(rx_info[1]) &&
		!HDCP_2_2_HDCP_2_0_REP_CONNECTED(rx_info[1]);

	/* Converting and Storing the seq_num_v to local variable as DWORD */
	seq_num_v =
		drm_hdcp_be24_to_cpu((const u8 *)msgs.recvid_list.seq_num_v);

	if (!hdcp->hdcp2_encrypted && seq_num_v) {
		drm_dbg_kms(&i915->drm,
			    "Non zero Seq_num_v at first RecvId_List msg\n");
		return -EINVAL;
	}

	if (seq_num_v < hdcp->seq_num_v) {
		/* Roll over of the seq_num_v from repeater. Reauthenticate. */
		drm_dbg_kms(&i915->drm, "Seq_num_v roll over.\n");
		return -EINVAL;
	}

	device_cnt = (HDCP_2_2_DEV_COUNT_HI(rx_info[0]) << 4 |
		      HDCP_2_2_DEV_COUNT_LO(rx_info[1]));
	if (drm_hdcp_check_ksvs_revoked(&i915->drm,
					msgs.recvid_list.receiver_ids,
					device_cnt) > 0) {
		drm_err(&i915->drm, "Revoked receiver ID(s) is in list\n");
		return -EPERM;
	}

	ret = hdcp2_verify_rep_topology_prepare_ack(connector,
						    &msgs.recvid_list,
						    &msgs.rep_ack);
	if (ret < 0)
		return ret;

	hdcp->seq_num_v = seq_num_v;
	ret = shim->write_2_2_msg(dig_port, &msgs.rep_ack,
				  sizeof(msgs.rep_ack));
	if (ret < 0)
		return ret;

	return 0;
}

static int hdcp2_authenticate_sink(struct intel_connector *connector)
{
	struct intel_digital_port *dig_port = intel_attached_dig_port(connector);
	struct drm_i915_private *i915 = to_i915(connector->base.dev);
	struct intel_hdcp *hdcp = &connector->hdcp;
	const struct intel_hdcp_shim *shim = hdcp->shim;
	int ret;

	ret = hdcp2_authentication_key_exchange(connector);
	if (ret < 0) {
		drm_dbg_kms(&i915->drm, "AKE Failed. Err : %d\n", ret);
		return ret;
	}

	ret = hdcp2_locality_check(connector);
	if (ret < 0) {
		drm_dbg_kms(&i915->drm,
			    "Locality Check failed. Err : %d\n", ret);
		return ret;
	}

	ret = hdcp2_session_key_exchange(connector);
	if (ret < 0) {
		drm_dbg_kms(&i915->drm, "SKE Failed. Err : %d\n", ret);
		return ret;
	}

	if (shim->config_stream_type) {
		ret = shim->config_stream_type(dig_port,
					       hdcp->is_repeater,
					       hdcp->content_type);
		if (ret < 0)
			return ret;
	}

	if (hdcp->is_repeater) {
		ret = hdcp2_authenticate_repeater_topology(connector);
		if (ret < 0) {
			drm_dbg_kms(&i915->drm,
				    "Repeater Auth Failed. Err: %d\n", ret);
			return ret;
		}
	}

	return ret;
}

static int hdcp2_enable_stream_encryption(struct intel_connector *connector)
{
	struct intel_digital_port *dig_port = intel_attached_dig_port(connector);
	struct drm_i915_private *i915 = to_i915(connector->base.dev);
	struct hdcp_port_data *data = &dig_port->hdcp_port_data;
	struct intel_hdcp *hdcp = &connector->hdcp;
	enum transcoder cpu_transcoder = hdcp->cpu_transcoder;
	enum port port = dig_port->base.port;
	int ret = 0;

	if (!(intel_de_read(i915, HDCP2_STATUS(i915, cpu_transcoder, port)) &
			    LINK_ENCRYPTION_STATUS)) {
		drm_err(&i915->drm, "[%s:%d] HDCP 2.2 Link is not encrypted\n",
			connector->base.name, connector->base.base.id);
		ret = -EPERM;
		goto link_recover;
	}

	if (hdcp->shim->stream_2_2_encryption) {
		ret = hdcp->shim->stream_2_2_encryption(connector, true);
		if (ret) {
			drm_err(&i915->drm, "[%s:%d] Failed to enable HDCP 2.2 stream enc\n",
				connector->base.name, connector->base.base.id);
			return ret;
		}
		drm_dbg_kms(&i915->drm, "HDCP 2.2 transcoder: %s stream encrypted\n",
			    transcoder_name(hdcp->stream_transcoder));
	}

	return 0;

link_recover:
	if (hdcp2_deauthenticate_port(connector) < 0)
		drm_dbg_kms(&i915->drm, "Port deauth failed.\n");

	dig_port->hdcp_auth_status = false;
	data->k = 0;

	return ret;
}

static int hdcp2_enable_encryption(struct intel_connector *connector)
{
	struct intel_digital_port *dig_port = intel_attached_dig_port(connector);
	struct drm_i915_private *i915 = to_i915(connector->base.dev);
	struct intel_hdcp *hdcp = &connector->hdcp;
	enum port port = dig_port->base.port;
	enum transcoder cpu_transcoder = hdcp->cpu_transcoder;
	int ret;

	drm_WARN_ON(&i915->drm,
		    intel_de_read(i915, HDCP2_STATUS(i915, cpu_transcoder, port)) &
		    LINK_ENCRYPTION_STATUS);
	if (hdcp->shim->toggle_signalling) {
		ret = hdcp->shim->toggle_signalling(dig_port, cpu_transcoder,
						    true);
		if (ret) {
			drm_err(&i915->drm,
				"Failed to enable HDCP signalling. %d\n",
				ret);
			return ret;
		}
	}

	if (intel_de_read(i915, HDCP2_STATUS(i915, cpu_transcoder, port)) &
	    LINK_AUTH_STATUS)
		/* Link is Authenticated. Now set for Encryption */
		intel_de_rmw(i915, HDCP2_CTL(i915, cpu_transcoder, port),
			     0, CTL_LINK_ENCRYPTION_REQ);

	ret = intel_de_wait_for_set(i915,
				    HDCP2_STATUS(i915, cpu_transcoder,
						 port),
				    LINK_ENCRYPTION_STATUS,
				    HDCP_ENCRYPT_STATUS_CHANGE_TIMEOUT_MS);
	dig_port->hdcp_auth_status = true;

	return ret;
}

static int hdcp2_disable_encryption(struct intel_connector *connector)
{
	struct intel_digital_port *dig_port = intel_attached_dig_port(connector);
	struct drm_i915_private *i915 = to_i915(connector->base.dev);
	struct intel_hdcp *hdcp = &connector->hdcp;
	enum port port = dig_port->base.port;
	enum transcoder cpu_transcoder = hdcp->cpu_transcoder;
	int ret;

	drm_WARN_ON(&i915->drm, !(intel_de_read(i915, HDCP2_STATUS(i915, cpu_transcoder, port)) &
				      LINK_ENCRYPTION_STATUS));

	intel_de_rmw(i915, HDCP2_CTL(i915, cpu_transcoder, port),
		     CTL_LINK_ENCRYPTION_REQ, 0);

	ret = intel_de_wait_for_clear(i915,
				      HDCP2_STATUS(i915, cpu_transcoder,
						   port),
				      LINK_ENCRYPTION_STATUS,
				      HDCP_ENCRYPT_STATUS_CHANGE_TIMEOUT_MS);
	if (ret == -ETIMEDOUT)
		drm_dbg_kms(&i915->drm, "Disable Encryption Timedout");

	if (hdcp->shim->toggle_signalling) {
		ret = hdcp->shim->toggle_signalling(dig_port, cpu_transcoder,
						    false);
		if (ret) {
			drm_err(&i915->drm,
				"Failed to disable HDCP signalling. %d\n",
				ret);
			return ret;
		}
	}

	return ret;
}

static int
hdcp2_propagate_stream_management_info(struct intel_connector *connector)
{
	struct drm_i915_private *i915 = to_i915(connector->base.dev);
	int i, tries = 3, ret;

	if (!connector->hdcp.is_repeater)
		return 0;

	for (i = 0; i < tries; i++) {
		ret = _hdcp2_propagate_stream_management_info(connector);
		if (!ret)
			break;

		/* Lets restart the auth incase of seq_num_m roll over */
		if (connector->hdcp.seq_num_m > HDCP_2_2_SEQ_NUM_MAX) {
			drm_dbg_kms(&i915->drm,
				    "seq_num_m roll over.(%d)\n", ret);
			break;
		}

		drm_dbg_kms(&i915->drm,
			    "HDCP2 stream management %d of %d Failed.(%d)\n",
			    i + 1, tries, ret);
	}

	return ret;
}

static int hdcp2_authenticate_and_encrypt(struct intel_connector *connector)
{
	struct intel_digital_port *dig_port = intel_attached_dig_port(connector);
	struct drm_i915_private *i915 = to_i915(connector->base.dev);
	int ret = 0, i, tries = 3;

	for (i = 0; i < tries && !dig_port->hdcp_auth_status; i++) {
		ret = hdcp2_authenticate_sink(connector);
		if (!ret) {
			intel_hdcp_prepare_streams(connector);

			ret = hdcp2_propagate_stream_management_info(connector);
			if (ret) {
				drm_dbg_kms(&i915->drm,
					    "Stream management failed.(%d)\n",
					    ret);
				break;
			}

			ret = hdcp2_authenticate_port(connector);
			if (!ret)
				break;
			drm_dbg_kms(&i915->drm, "HDCP2 port auth failed.(%d)\n",
				    ret);
		}

		/* Clearing the mei hdcp session */
		drm_dbg_kms(&i915->drm, "HDCP2.2 Auth %d of %d Failed.(%d)\n",
			    i + 1, tries, ret);
		if (hdcp2_deauthenticate_port(connector) < 0)
			drm_dbg_kms(&i915->drm, "Port deauth failed.\n");
	}

	if (!ret && !dig_port->hdcp_auth_status) {
		/*
		 * Ensuring the required 200mSec min time interval between
		 * Session Key Exchange and encryption.
		 */
		msleep(HDCP_2_2_DELAY_BEFORE_ENCRYPTION_EN);
		ret = hdcp2_enable_encryption(connector);
		if (ret < 0) {
			drm_dbg_kms(&i915->drm,
				    "Encryption Enable Failed.(%d)\n", ret);
			if (hdcp2_deauthenticate_port(connector) < 0)
				drm_dbg_kms(&i915->drm, "Port deauth failed.\n");
		}
	}

	if (!ret)
		ret = hdcp2_enable_stream_encryption(connector);

	return ret;
}

static int _intel_hdcp2_enable(struct intel_connector *connector)
{
	struct drm_i915_private *i915 = to_i915(connector->base.dev);
	struct intel_hdcp *hdcp = &connector->hdcp;
	int ret;

	drm_dbg_kms(&i915->drm, "[%s:%d] HDCP2.2 is being enabled. Type: %d\n",
		    connector->base.name, connector->base.base.id,
		    hdcp->content_type);

	ret = hdcp2_authenticate_and_encrypt(connector);
	if (ret) {
		drm_dbg_kms(&i915->drm, "HDCP2 Type%d  Enabling Failed. (%d)\n",
			    hdcp->content_type, ret);
		return ret;
	}

	drm_dbg_kms(&i915->drm, "[%s:%d] HDCP2.2 is enabled. Type %d\n",
		    connector->base.name, connector->base.base.id,
		    hdcp->content_type);

	hdcp->hdcp2_encrypted = true;
	return 0;
}

static int
_intel_hdcp2_disable(struct intel_connector *connector, bool hdcp2_link_recovery)
{
	struct intel_digital_port *dig_port = intel_attached_dig_port(connector);
	struct drm_i915_private *i915 = to_i915(connector->base.dev);
	struct hdcp_port_data *data = &dig_port->hdcp_port_data;
	struct intel_hdcp *hdcp = &connector->hdcp;
	int ret;

	drm_dbg_kms(&i915->drm, "[%s:%d] HDCP2.2 is being Disabled\n",
		    connector->base.name, connector->base.base.id);

	if (hdcp->shim->stream_2_2_encryption) {
		ret = hdcp->shim->stream_2_2_encryption(connector, false);
		if (ret) {
			drm_err(&i915->drm, "[%s:%d] Failed to disable HDCP 2.2 stream enc\n",
				connector->base.name, connector->base.base.id);
			return ret;
		}
		drm_dbg_kms(&i915->drm, "HDCP 2.2 transcoder: %s stream encryption disabled\n",
			    transcoder_name(hdcp->stream_transcoder));

		if (dig_port->num_hdcp_streams > 0 && !hdcp2_link_recovery)
			return 0;
	}

	ret = hdcp2_disable_encryption(connector);

	if (hdcp2_deauthenticate_port(connector) < 0)
		drm_dbg_kms(&i915->drm, "Port deauth failed.\n");

	connector->hdcp.hdcp2_encrypted = false;
	dig_port->hdcp_auth_status = false;
	data->k = 0;

	return ret;
}

/* Implements the Link Integrity Check for HDCP2.2 */
static int intel_hdcp2_check_link(struct intel_connector *connector)
{
	struct intel_digital_port *dig_port = intel_attached_dig_port(connector);
	struct drm_i915_private *i915 = to_i915(connector->base.dev);
	struct intel_hdcp *hdcp = &connector->hdcp;
	enum port port = dig_port->base.port;
	enum transcoder cpu_transcoder;
	int ret = 0;

	mutex_lock(&hdcp->mutex);
	mutex_lock(&dig_port->hdcp_mutex);
	cpu_transcoder = hdcp->cpu_transcoder;

	/* hdcp2_check_link is expected only when HDCP2.2 is Enabled */
	if (hdcp->value != DRM_MODE_CONTENT_PROTECTION_ENABLED ||
	    !hdcp->hdcp2_encrypted) {
		ret = -EINVAL;
		goto out;
	}

	if (drm_WARN_ON(&i915->drm,
			!intel_hdcp2_in_use(i915, cpu_transcoder, port))) {
		drm_err(&i915->drm,
			"HDCP2.2 link stopped the encryption, %x\n",
			intel_de_read(i915, HDCP2_STATUS(i915, cpu_transcoder, port)));
		ret = -ENXIO;
		_intel_hdcp2_disable(connector, true);
		intel_hdcp_update_value(connector,
					DRM_MODE_CONTENT_PROTECTION_DESIRED,
					true);
		goto out;
	}

	ret = hdcp->shim->check_2_2_link(dig_port, connector);
	if (ret == HDCP_LINK_PROTECTED) {
		if (hdcp->value != DRM_MODE_CONTENT_PROTECTION_UNDESIRED) {
			intel_hdcp_update_value(connector,
					DRM_MODE_CONTENT_PROTECTION_ENABLED,
					true);
		}
		goto out;
	}

	if (ret == HDCP_TOPOLOGY_CHANGE) {
		if (hdcp->value == DRM_MODE_CONTENT_PROTECTION_UNDESIRED)
			goto out;

		drm_dbg_kms(&i915->drm,
			    "HDCP2.2 Downstream topology change\n");
		ret = hdcp2_authenticate_repeater_topology(connector);
		if (!ret) {
			intel_hdcp_update_value(connector,
					DRM_MODE_CONTENT_PROTECTION_ENABLED,
					true);
			goto out;
		}
		drm_dbg_kms(&i915->drm,
			    "[%s:%d] Repeater topology auth failed.(%d)\n",
			    connector->base.name, connector->base.base.id,
			    ret);
	} else {
		drm_dbg_kms(&i915->drm,
			    "[%s:%d] HDCP2.2 link failed, retrying auth\n",
			    connector->base.name, connector->base.base.id);
	}

	ret = _intel_hdcp2_disable(connector, true);
	if (ret) {
		drm_err(&i915->drm,
			"[%s:%d] Failed to disable hdcp2.2 (%d)\n",
			connector->base.name, connector->base.base.id, ret);
		intel_hdcp_update_value(connector,
				DRM_MODE_CONTENT_PROTECTION_DESIRED, true);
		goto out;
	}

	ret = _intel_hdcp2_enable(connector);
	if (ret) {
		drm_dbg_kms(&i915->drm,
			    "[%s:%d] Failed to enable hdcp2.2 (%d)\n",
			    connector->base.name, connector->base.base.id,
			    ret);
		intel_hdcp_update_value(connector,
					DRM_MODE_CONTENT_PROTECTION_DESIRED,
					true);
		goto out;
	}

out:
	mutex_unlock(&dig_port->hdcp_mutex);
	mutex_unlock(&hdcp->mutex);
	return ret;
}

static void intel_hdcp_check_work(struct work_struct *work)
{
	struct intel_hdcp *hdcp = container_of(to_delayed_work(work),
					       struct intel_hdcp,
					       check_work);
	struct intel_connector *connector = intel_hdcp_to_connector(hdcp);

	if (drm_connector_is_unregistered(&connector->base))
		return;

	if (!intel_hdcp2_check_link(connector))
		schedule_delayed_work(&hdcp->check_work,
				      DRM_HDCP2_CHECK_PERIOD_MS);
	else if (!intel_hdcp_check_link(connector))
		schedule_delayed_work(&hdcp->check_work,
				      DRM_HDCP_CHECK_PERIOD_MS);
}

static int i915_hdcp_component_bind(struct device *i915_kdev,
				    struct device *mei_kdev, void *data)
{
	struct drm_i915_private *i915 = kdev_to_i915(i915_kdev);

	drm_dbg(&i915->drm, "I915 HDCP comp bind\n");
	mutex_lock(&i915->display.hdcp.hdcp_mutex);
	i915->display.hdcp.arbiter = (struct i915_hdcp_arbiter *)data;
	i915->display.hdcp.arbiter->hdcp_dev = mei_kdev;
	mutex_unlock(&i915->display.hdcp.hdcp_mutex);

	return 0;
}

static void i915_hdcp_component_unbind(struct device *i915_kdev,
				       struct device *mei_kdev, void *data)
{
	struct drm_i915_private *i915 = kdev_to_i915(i915_kdev);

	drm_dbg(&i915->drm, "I915 HDCP comp unbind\n");
	mutex_lock(&i915->display.hdcp.hdcp_mutex);
	i915->display.hdcp.arbiter = NULL;
	mutex_unlock(&i915->display.hdcp.hdcp_mutex);
}

static const struct component_ops i915_hdcp_ops = {
	.bind   = i915_hdcp_component_bind,
	.unbind = i915_hdcp_component_unbind,
};

static enum hdcp_ddi intel_get_hdcp_ddi_index(enum port port)
{
	switch (port) {
	case PORT_A:
		return HDCP_DDI_A;
	case PORT_B ... PORT_F:
		return (enum hdcp_ddi)port;
	default:
		return HDCP_DDI_INVALID_PORT;
	}
}

static enum hdcp_transcoder intel_get_hdcp_transcoder(enum transcoder cpu_transcoder)
{
	switch (cpu_transcoder) {
	case TRANSCODER_A ... TRANSCODER_D:
		return (enum hdcp_transcoder)(cpu_transcoder | 0x10);
	default: /* eDP, DSI TRANSCODERS are non HDCP capable */
		return HDCP_INVALID_TRANSCODER;
	}
}

static int initialize_hdcp_port_data(struct intel_connector *connector,
				     struct intel_digital_port *dig_port,
				     const struct intel_hdcp_shim *shim)
{
	struct drm_i915_private *i915 = to_i915(connector->base.dev);
	struct hdcp_port_data *data = &dig_port->hdcp_port_data;
	enum port port = dig_port->base.port;

	if (DISPLAY_VER(i915) < 12)
		data->hdcp_ddi = intel_get_hdcp_ddi_index(port);
	else
		/*
		 * As per ME FW API expectation, for GEN 12+, hdcp_ddi is filled
		 * with zero(INVALID PORT index).
		 */
		data->hdcp_ddi = HDCP_DDI_INVALID_PORT;

	/*
	 * As associated transcoder is set and modified at modeset, here hdcp_transcoder
	 * is initialized to zero (invalid transcoder index). This will be
	 * retained for <Gen12 forever.
	 */
	data->hdcp_transcoder = HDCP_INVALID_TRANSCODER;

	data->port_type = (u8)HDCP_PORT_TYPE_INTEGRATED;
	data->protocol = (u8)shim->protocol;

	if (!data->streams)
		data->streams = kcalloc(INTEL_NUM_PIPES(i915),
					sizeof(struct hdcp2_streamid_type),
					GFP_KERNEL);
	if (!data->streams) {
		drm_err(&i915->drm, "Out of Memory\n");
		return -ENOMEM;
	}

	return 0;
}

static bool is_hdcp2_supported(struct drm_i915_private *i915)
{
	if (intel_hdcp_gsc_cs_required(i915))
		return true;

	if (!IS_ENABLED(CONFIG_INTEL_MEI_HDCP))
		return false;

	return (DISPLAY_VER(i915) >= 10 ||
		IS_KABYLAKE(i915) ||
		IS_COFFEELAKE(i915) ||
		IS_COMETLAKE(i915));
}

void intel_hdcp_component_init(struct drm_i915_private *i915)
{
	int ret;

	if (!is_hdcp2_supported(i915))
		return;

	mutex_lock(&i915->display.hdcp.hdcp_mutex);
	drm_WARN_ON(&i915->drm, i915->display.hdcp.comp_added);

	i915->display.hdcp.comp_added = true;
	mutex_unlock(&i915->display.hdcp.hdcp_mutex);
	if (intel_hdcp_gsc_cs_required(i915))
		ret = intel_hdcp_gsc_init(i915);
	else
		ret = component_add_typed(i915->drm.dev, &i915_hdcp_ops,
					  I915_COMPONENT_HDCP);

	if (ret < 0) {
		drm_dbg_kms(&i915->drm, "Failed at fw component add(%d)\n",
			    ret);
		mutex_lock(&i915->display.hdcp.hdcp_mutex);
		i915->display.hdcp.comp_added = false;
		mutex_unlock(&i915->display.hdcp.hdcp_mutex);
		return;
	}
}

static void intel_hdcp2_init(struct intel_connector *connector,
			     struct intel_digital_port *dig_port,
			     const struct intel_hdcp_shim *shim)
{
	struct drm_i915_private *i915 = to_i915(connector->base.dev);
	struct intel_hdcp *hdcp = &connector->hdcp;
	int ret;

	ret = initialize_hdcp_port_data(connector, dig_port, shim);
	if (ret) {
		drm_dbg_kms(&i915->drm, "Mei hdcp data init failed\n");
		return;
	}

	hdcp->hdcp2_supported = true;
}

int intel_hdcp_init(struct intel_connector *connector,
		    struct intel_digital_port *dig_port,
		    const struct intel_hdcp_shim *shim)
{
	struct drm_i915_private *i915 = to_i915(connector->base.dev);
	struct intel_hdcp *hdcp = &connector->hdcp;
	int ret;

	if (!shim)
		return -EINVAL;

	if (is_hdcp2_supported(i915))
		intel_hdcp2_init(connector, dig_port, shim);

	ret =
	drm_connector_attach_content_protection_property(&connector->base,
							 hdcp->hdcp2_supported);
	if (ret) {
		hdcp->hdcp2_supported = false;
		kfree(dig_port->hdcp_port_data.streams);
		return ret;
	}

	hdcp->shim = shim;
	mutex_init(&hdcp->mutex);
	INIT_DELAYED_WORK(&hdcp->check_work, intel_hdcp_check_work);
	INIT_WORK(&hdcp->prop_work, intel_hdcp_prop_work);
	init_waitqueue_head(&hdcp->cp_irq_queue);

	return 0;
}

static int
intel_hdcp_set_streams(struct intel_digital_port *dig_port,
		       struct intel_atomic_state *state)
{
	struct drm_connector_list_iter conn_iter;
	struct intel_digital_port *conn_dig_port;
	struct intel_connector *connector;
	struct drm_i915_private *i915 = to_i915(dig_port->base.base.dev);
	struct hdcp_port_data *data = &dig_port->hdcp_port_data;

	if (!intel_encoder_is_mst(&dig_port->base)) {
		data->k = 1;
		data->streams[0].stream_id = 0;
		return 0;
	}

	data->k = 0;

	drm_connector_list_iter_begin(&i915->drm, &conn_iter);
	for_each_intel_connector_iter(connector, &conn_iter) {
		if (connector->base.status == connector_status_disconnected)
			continue;

		if (!intel_encoder_is_mst(intel_attached_encoder(connector)))
			continue;

		conn_dig_port = intel_attached_dig_port(connector);
		if (conn_dig_port != dig_port)
			continue;

		data->streams[data->k].stream_id =
			intel_conn_to_vcpi(&state->base, connector);
		data->k++;

		/* if there is only one active stream */
		if (dig_port->dp.active_mst_links <= 1)
			break;
	}
	drm_connector_list_iter_end(&conn_iter);

	if (drm_WARN_ON(&i915->drm, data->k > INTEL_NUM_PIPES(i915) || data->k == 0))
		return -EINVAL;

	return 0;
}

int intel_hdcp_enable(struct intel_atomic_state *state,
		      struct intel_encoder *encoder,
		      const struct intel_crtc_state *pipe_config,
		      const struct drm_connector_state *conn_state)
{
	struct drm_i915_private *i915 = to_i915(encoder->base.dev);
	struct intel_connector *connector =
		to_intel_connector(conn_state->connector);
	struct intel_digital_port *dig_port = intel_attached_dig_port(connector);
	struct intel_hdcp *hdcp = &connector->hdcp;
	unsigned long check_link_interval = DRM_HDCP_CHECK_PERIOD_MS;
	int ret = -EINVAL;

	if (!hdcp->shim)
		return -ENOENT;

	if (!connector->encoder) {
		drm_err(&i915->drm, "[%s:%d] encoder is not initialized\n",
			connector->base.name, connector->base.base.id);
		return -ENODEV;
	}

	mutex_lock(&hdcp->mutex);
	mutex_lock(&dig_port->hdcp_mutex);
	drm_WARN_ON(&i915->drm,
		    hdcp->value == DRM_MODE_CONTENT_PROTECTION_ENABLED);
	hdcp->content_type = (u8)conn_state->content_type;

	if (intel_crtc_has_type(pipe_config, INTEL_OUTPUT_DP_MST)) {
		hdcp->cpu_transcoder = pipe_config->mst_master_transcoder;
		hdcp->stream_transcoder = pipe_config->cpu_transcoder;
	} else {
		hdcp->cpu_transcoder = pipe_config->cpu_transcoder;
		hdcp->stream_transcoder = INVALID_TRANSCODER;
	}

	if (DISPLAY_VER(i915) >= 12)
		dig_port->hdcp_port_data.hdcp_transcoder =
			intel_get_hdcp_transcoder(hdcp->cpu_transcoder);

	/*
	 * Considering that HDCP2.2 is more secure than HDCP1.4, If the setup
	 * is capable of HDCP2.2, it is preferred to use HDCP2.2.
	 */
	if (intel_hdcp2_capable(connector)) {
		ret = intel_hdcp_set_streams(dig_port, state);
		if (!ret) {
			ret = _intel_hdcp2_enable(connector);
			if (!ret)
				check_link_interval =
					DRM_HDCP2_CHECK_PERIOD_MS;
		} else {
			drm_dbg_kms(&i915->drm,
				    "Set content streams failed: (%d)\n",
				    ret);
		}
	}

	/*
	 * When HDCP2.2 fails and Content Type is not Type1, HDCP1.4 will
	 * be attempted.
	 */
	if (ret && intel_hdcp_capable(connector) &&
	    hdcp->content_type != DRM_MODE_HDCP_CONTENT_TYPE1) {
		ret = _intel_hdcp_enable(connector);
	}

	if (!ret) {
		schedule_delayed_work(&hdcp->check_work, check_link_interval);
		intel_hdcp_update_value(connector,
					DRM_MODE_CONTENT_PROTECTION_ENABLED,
					true);
	}

	mutex_unlock(&dig_port->hdcp_mutex);
	mutex_unlock(&hdcp->mutex);
	return ret;
}

int intel_hdcp_disable(struct intel_connector *connector)
{
	struct intel_digital_port *dig_port = intel_attached_dig_port(connector);
	struct intel_hdcp *hdcp = &connector->hdcp;
	int ret = 0;

	if (!hdcp->shim)
		return -ENOENT;

	mutex_lock(&hdcp->mutex);
	mutex_lock(&dig_port->hdcp_mutex);

	if (hdcp->value == DRM_MODE_CONTENT_PROTECTION_UNDESIRED)
		goto out;

	intel_hdcp_update_value(connector,
				DRM_MODE_CONTENT_PROTECTION_UNDESIRED, false);
	if (hdcp->hdcp2_encrypted)
		ret = _intel_hdcp2_disable(connector, false);
	else if (hdcp->hdcp_encrypted)
		ret = _intel_hdcp_disable(connector);

out:
	mutex_unlock(&dig_port->hdcp_mutex);
	mutex_unlock(&hdcp->mutex);
	cancel_delayed_work_sync(&hdcp->check_work);
	return ret;
}

void intel_hdcp_update_pipe(struct intel_atomic_state *state,
			    struct intel_encoder *encoder,
			    const struct intel_crtc_state *crtc_state,
			    const struct drm_connector_state *conn_state)
{
	struct intel_connector *connector =
				to_intel_connector(conn_state->connector);
	struct intel_hdcp *hdcp = &connector->hdcp;
	bool content_protection_type_changed, desired_and_not_enabled = false;

	if (!connector->hdcp.shim)
		return;

	content_protection_type_changed =
		(conn_state->hdcp_content_type != hdcp->content_type &&
		 conn_state->content_protection !=
		 DRM_MODE_CONTENT_PROTECTION_UNDESIRED);

	/*
	 * During the HDCP encryption session if Type change is requested,
	 * disable the HDCP and reenable it with new TYPE value.
	 */
	if (conn_state->content_protection ==
	    DRM_MODE_CONTENT_PROTECTION_UNDESIRED ||
	    content_protection_type_changed)
		intel_hdcp_disable(connector);

	/*
	 * Mark the hdcp state as DESIRED after the hdcp disable of type
	 * change procedure.
	 */
	if (content_protection_type_changed) {
		mutex_lock(&hdcp->mutex);
		hdcp->value = DRM_MODE_CONTENT_PROTECTION_DESIRED;
		drm_connector_get(&connector->base);
		schedule_work(&hdcp->prop_work);
		mutex_unlock(&hdcp->mutex);
	}

	if (conn_state->content_protection ==
	    DRM_MODE_CONTENT_PROTECTION_DESIRED) {
		mutex_lock(&hdcp->mutex);
		/* Avoid enabling hdcp, if it already ENABLED */
		desired_and_not_enabled =
			hdcp->value != DRM_MODE_CONTENT_PROTECTION_ENABLED;
		mutex_unlock(&hdcp->mutex);
		/*
		 * If HDCP already ENABLED and CP property is DESIRED, schedule
		 * prop_work to update correct CP property to user space.
		 */
		if (!desired_and_not_enabled && !content_protection_type_changed) {
			drm_connector_get(&connector->base);
			schedule_work(&hdcp->prop_work);
		}
	}

	if (desired_and_not_enabled || content_protection_type_changed)
		intel_hdcp_enable(state, encoder, crtc_state, conn_state);
}

void intel_hdcp_component_fini(struct drm_i915_private *i915)
{
	mutex_lock(&i915->display.hdcp.hdcp_mutex);
	if (!i915->display.hdcp.comp_added) {
		mutex_unlock(&i915->display.hdcp.hdcp_mutex);
		return;
	}

	i915->display.hdcp.comp_added = false;
	mutex_unlock(&i915->display.hdcp.hdcp_mutex);

	if (intel_hdcp_gsc_cs_required(i915))
		intel_hdcp_gsc_fini(i915);
	else
		component_del(i915->drm.dev, &i915_hdcp_ops);
}

void intel_hdcp_cleanup(struct intel_connector *connector)
{
	struct intel_hdcp *hdcp = &connector->hdcp;

	if (!hdcp->shim)
		return;

	/*
	 * If the connector is registered, it's possible userspace could kick
	 * off another HDCP enable, which would re-spawn the workers.
	 */
	drm_WARN_ON(connector->base.dev,
		connector->base.registration_state == DRM_CONNECTOR_REGISTERED);

	/*
	 * Now that the connector is not registered, check_work won't be run,
	 * but cancel any outstanding instances of it
	 */
	cancel_delayed_work_sync(&hdcp->check_work);

	/*
	 * We don't cancel prop_work in the same way as check_work since it
	 * requires connection_mutex which could be held while calling this
	 * function. Instead, we rely on the connector references grabbed before
	 * scheduling prop_work to ensure the connector is alive when prop_work
	 * is run. So if we're in the destroy path (which is where this
	 * function should be called), we're "guaranteed" that prop_work is not
	 * active (tl;dr This Should Never Happen).
	 */
	drm_WARN_ON(connector->base.dev, work_pending(&hdcp->prop_work));

	mutex_lock(&hdcp->mutex);
	hdcp->shim = NULL;
	mutex_unlock(&hdcp->mutex);
}

void intel_hdcp_atomic_check(struct drm_connector *connector,
			     struct drm_connector_state *old_state,
			     struct drm_connector_state *new_state)
{
	u64 old_cp = old_state->content_protection;
	u64 new_cp = new_state->content_protection;
	struct drm_crtc_state *crtc_state;

	if (!new_state->crtc) {
		/*
		 * If the connector is being disabled with CP enabled, mark it
		 * desired so it's re-enabled when the connector is brought back
		 */
		if (old_cp == DRM_MODE_CONTENT_PROTECTION_ENABLED)
			new_state->content_protection =
				DRM_MODE_CONTENT_PROTECTION_DESIRED;
		return;
	}

	crtc_state = drm_atomic_get_new_crtc_state(new_state->state,
						   new_state->crtc);
	/*
	 * Fix the HDCP uapi content protection state in case of modeset.
	 * FIXME: As per HDCP content protection property uapi doc, an uevent()
	 * need to be sent if there is transition from ENABLED->DESIRED.
	 */
	if (drm_atomic_crtc_needs_modeset(crtc_state) &&
	    (old_cp == DRM_MODE_CONTENT_PROTECTION_ENABLED &&
	    new_cp != DRM_MODE_CONTENT_PROTECTION_UNDESIRED))
		new_state->content_protection =
			DRM_MODE_CONTENT_PROTECTION_DESIRED;

	/*
	 * Nothing to do if the state didn't change, or HDCP was activated since
	 * the last commit. And also no change in hdcp content type.
	 */
	if (old_cp == new_cp ||
	    (old_cp == DRM_MODE_CONTENT_PROTECTION_DESIRED &&
	     new_cp == DRM_MODE_CONTENT_PROTECTION_ENABLED)) {
		if (old_state->hdcp_content_type ==
				new_state->hdcp_content_type)
			return;
	}

	crtc_state->mode_changed = true;
}

/* Handles the CP_IRQ raised from the DP HDCP sink */
void intel_hdcp_handle_cp_irq(struct intel_connector *connector)
{
	struct intel_hdcp *hdcp = &connector->hdcp;

	if (!hdcp->shim)
		return;

	atomic_inc(&connector->hdcp.cp_irq_count);
	wake_up_all(&connector->hdcp.cp_irq_queue);

	schedule_delayed_work(&hdcp->check_work, 0);
}<|MERGE_RESOLUTION|>--- conflicted
+++ resolved
@@ -173,13 +173,8 @@
 		return false;
 
 	/* If MTL+ make sure gsc is loaded and proxy is setup */
-<<<<<<< HEAD
-	if (intel_hdcp_gsc_cs_required(dev_priv)) {
-		struct intel_gt *gt = dev_priv->media_gt;
-=======
 	if (intel_hdcp_gsc_cs_required(i915)) {
 		struct intel_gt *gt = i915->media_gt;
->>>>>>> 5e0bff2b
 		struct intel_gsc_uc *gsc = gt ? &gt->uc.gsc : NULL;
 
 		if (!gsc || !intel_uc_fw_is_running(&gsc->fw))
