--- conflicted
+++ resolved
@@ -342,20 +342,6 @@
 	if (mtk_phy_connect_node(eth, mac, np))
 		goto err_phy;
 
-<<<<<<< HEAD
-	dev->phydev->autoneg = AUTONEG_ENABLE;
-	dev->phydev->speed = 0;
-	dev->phydev->duplex = 0;
-
-	phy_set_max_speed(dev->phydev, SPEED_1000);
-	phy_support_asym_pause(dev->phydev);
-	linkmode_copy(dev->phydev->advertising, dev->phydev->supported);
-	linkmode_set_bit(ETHTOOL_LINK_MODE_Autoneg_BIT,
-			 dev->phydev->advertising);
-	phy_start_aneg(dev->phydev);
-
-=======
->>>>>>> f17b5f06
 	of_node_put(np);
 
 	return 0;
