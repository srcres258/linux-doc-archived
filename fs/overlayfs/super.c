--- conflicted
+++ resolved
@@ -242,15 +242,9 @@
  */
 static int ovl_statfs(struct dentry *dentry, struct kstatfs *buf)
 {
-<<<<<<< HEAD
-	struct ovl_fs *ofs = OVL_FS(dentry->d_sb);
-	struct dentry *root_dentry = dentry->d_sb->s_root;
-	uuid_t *uuid = &dentry->d_sb->s_uuid;
-=======
 	struct super_block *sb = dentry->d_sb;
 	struct ovl_fs *ofs = OVL_FS(sb);
 	struct dentry *root_dentry = sb->s_root;
->>>>>>> da8103da
 	struct path path;
 	int err;
 
@@ -260,13 +254,8 @@
 	if (!err) {
 		buf->f_namelen = ofs->namelen;
 		buf->f_type = OVERLAYFS_SUPER_MAGIC;
-<<<<<<< HEAD
-		if (!uuid_is_null(uuid))
-			buf->f_fsid = uuid_to_fsid(uuid->b);
-=======
 		if (ovl_has_fsid(ofs))
 			buf->f_fsid = uuid_to_fsid(sb->s_uuid.b);
->>>>>>> da8103da
 	}
 
 	return err;
@@ -787,13 +776,10 @@
 		if (ofs->config.index) {
 			ofs->config.index = false;
 			pr_warn("...falling back to index=off.\n");
-<<<<<<< HEAD
-=======
 		}
 		if (ovl_has_fsid(ofs)) {
 			ofs->config.uuid = OVL_UUID_NULL;
 			pr_warn("...falling back to uuid=null.\n");
->>>>>>> da8103da
 		}
 		/*
 		 * xattr support is required for persistent st_ino.
@@ -1187,15 +1173,9 @@
 	size_t nr_merged_lower;
 	struct ovl_entry *oe;
 	struct ovl_path *lowerstack;
-<<<<<<< HEAD
 
 	struct ovl_fs_context_layer *l;
 
-=======
-
-	struct ovl_fs_context_layer *l;
-
->>>>>>> da8103da
 	if (!ofs->config.upperdir && ctx->nr == 1) {
 		pr_err("at least 2 lowerdir are needed while upperdir nonexistent\n");
 		return ERR_PTR(-EINVAL);
@@ -1448,19 +1428,12 @@
 	if (!ovl_upper_mnt(ofs))
 		sb->s_flags |= SB_RDONLY;
 
-<<<<<<< HEAD
-	if (!ofs->config.uuid && ofs->numfs > 1) {
-		ofs->config.uuid = ovl_uuid_def();
-		pr_warn("The uuid=off requires a single fs for lower and upper, falling back to uuid=%s.\n",
-			ovl_uuid_mode(&ofs->config));
-=======
 	if (!ovl_origin_uuid(ofs) && ofs->numfs > 1) {
 		pr_warn("The uuid=off requires a single fs for lower and upper, falling back to uuid=null.\n");
 		ofs->config.uuid = OVL_UUID_NULL;
 	} else if (ovl_has_fsid(ofs) && ovl_upper_mnt(ofs)) {
 		/* Use per instance persistent uuid/fsid */
 		ovl_init_uuid_xattr(sb, ofs, &ctx->upper);
->>>>>>> da8103da
 	}
 
 	/*
@@ -1498,13 +1471,8 @@
 	}
 
 	/*
-<<<<<<< HEAD
-	 * Support encoding decodeable file handles with nfs_export=on
-	 * and encoding non-decodeable file handles with nfs_export=off
-=======
 	 * Support encoding decodable file handles with nfs_export=on
 	 * and encoding non-decodable file handles with nfs_export=off
->>>>>>> da8103da
 	 * if all layers support file handles.
 	 */
 	if (ofs->config.nfs_export)
