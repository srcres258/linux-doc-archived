// SPDX-License-Identifier: GPL-2.0
/*
 * Basic worker thread pool for io_uring
 *
 * Copyright (C) 2019 Jens Axboe
 *
 */
#include <linux/kernel.h>
#include <linux/init.h>
#include <linux/errno.h>
#include <linux/sched/signal.h>
#include <linux/percpu.h>
#include <linux/slab.h>
#include <linux/rculist_nulls.h>
#include <linux/cpu.h>
#include <linux/task_work.h>
#include <linux/audit.h>
#include <linux/mmu_context.h>
#include <uapi/linux/io_uring.h>

#include "io-wq.h"
#include "slist.h"
#include "io_uring.h"

#define WORKER_IDLE_TIMEOUT	(5 * HZ)

enum {
	IO_WORKER_F_UP		= 1,	/* up and active */
	IO_WORKER_F_RUNNING	= 2,	/* account as running */
	IO_WORKER_F_FREE	= 4,	/* worker on free list */
	IO_WORKER_F_BOUND	= 8,	/* is doing bounded work */
};

enum {
	IO_WQ_BIT_EXIT		= 0,	/* wq exiting */
};

enum {
	IO_ACCT_STALLED_BIT	= 0,	/* stalled on hash */
};

/*
 * One for each thread in a wq pool
 */
struct io_worker {
	refcount_t ref;
	unsigned flags;
	struct hlist_nulls_node nulls_node;
	struct list_head all_list;
	struct task_struct *task;
	struct io_wq *wq;

	struct io_wq_work *cur_work;
	struct io_wq_work *next_work;
	raw_spinlock_t lock;

	struct completion ref_done;

	unsigned long create_state;
	struct callback_head create_work;
	int create_index;

	union {
		struct rcu_head rcu;
		struct work_struct work;
	};
};

#if BITS_PER_LONG == 64
#define IO_WQ_HASH_ORDER	6
#else
#define IO_WQ_HASH_ORDER	5
#endif

#define IO_WQ_NR_HASH_BUCKETS	(1u << IO_WQ_HASH_ORDER)

struct io_wq_acct {
	unsigned nr_workers;
	unsigned max_workers;
	int index;
	atomic_t nr_running;
	raw_spinlock_t lock;
	struct io_wq_work_list work_list;
	unsigned long flags;
};

enum {
	IO_WQ_ACCT_BOUND,
	IO_WQ_ACCT_UNBOUND,
	IO_WQ_ACCT_NR,
};

/*
 * Per io_wq state
  */
struct io_wq {
	unsigned long state;

	free_work_fn *free_work;
	io_wq_work_fn *do_work;

	struct io_wq_hash *hash;

	atomic_t worker_refs;
	struct completion worker_done;

	struct hlist_node cpuhp_node;

	struct task_struct *task;

	struct io_wq_acct acct[IO_WQ_ACCT_NR];

	/* lock protects access to elements below */
	raw_spinlock_t lock;

	struct hlist_nulls_head free_list;
	struct list_head all_list;

	struct wait_queue_entry wait;

	struct io_wq_work *hash_tail[IO_WQ_NR_HASH_BUCKETS];

	cpumask_var_t cpu_mask;
};

static enum cpuhp_state io_wq_online;

struct io_cb_cancel_data {
	work_cancel_fn *fn;
	void *data;
	int nr_running;
	int nr_pending;
	bool cancel_all;
};

static bool create_io_worker(struct io_wq *wq, int index);
static void io_wq_dec_running(struct io_worker *worker);
static bool io_acct_cancel_pending_work(struct io_wq *wq,
					struct io_wq_acct *acct,
					struct io_cb_cancel_data *match);
static void create_worker_cb(struct callback_head *cb);
static void io_wq_cancel_tw_create(struct io_wq *wq);

static bool io_worker_get(struct io_worker *worker)
{
	return refcount_inc_not_zero(&worker->ref);
}

static void io_worker_release(struct io_worker *worker)
{
	if (refcount_dec_and_test(&worker->ref))
		complete(&worker->ref_done);
}

static inline struct io_wq_acct *io_get_acct(struct io_wq *wq, bool bound)
{
	return &wq->acct[bound ? IO_WQ_ACCT_BOUND : IO_WQ_ACCT_UNBOUND];
}

static inline struct io_wq_acct *io_work_get_acct(struct io_wq *wq,
						  struct io_wq_work *work)
{
	return io_get_acct(wq, !(work->flags & IO_WQ_WORK_UNBOUND));
}

static inline struct io_wq_acct *io_wq_get_acct(struct io_worker *worker)
{
	return io_get_acct(worker->wq, worker->flags & IO_WORKER_F_BOUND);
}

static void io_worker_ref_put(struct io_wq *wq)
{
	if (atomic_dec_and_test(&wq->worker_refs))
		complete(&wq->worker_done);
}

static void io_worker_cancel_cb(struct io_worker *worker)
{
	struct io_wq_acct *acct = io_wq_get_acct(worker);
	struct io_wq *wq = worker->wq;

	atomic_dec(&acct->nr_running);
	raw_spin_lock(&wq->lock);
	acct->nr_workers--;
	raw_spin_unlock(&wq->lock);
	io_worker_ref_put(wq);
	clear_bit_unlock(0, &worker->create_state);
	io_worker_release(worker);
}

static bool io_task_worker_match(struct callback_head *cb, void *data)
{
	struct io_worker *worker;

	if (cb->func != create_worker_cb)
		return false;
	worker = container_of(cb, struct io_worker, create_work);
	return worker == data;
}

static void io_worker_exit(struct io_worker *worker)
{
	struct io_wq *wq = worker->wq;

	while (1) {
		struct callback_head *cb = task_work_cancel_match(wq->task,
						io_task_worker_match, worker);

		if (!cb)
			break;
		io_worker_cancel_cb(worker);
	}

	io_worker_release(worker);
	wait_for_completion(&worker->ref_done);

	raw_spin_lock(&wq->lock);
	if (worker->flags & IO_WORKER_F_FREE)
		hlist_nulls_del_rcu(&worker->nulls_node);
	list_del_rcu(&worker->all_list);
	raw_spin_unlock(&wq->lock);
	io_wq_dec_running(worker);
<<<<<<< HEAD
	worker->flags = 0;
	preempt_disable();
	current->flags &= ~PF_IO_WORKER;
	preempt_enable();
=======
	/*
	 * this worker is a goner, clear ->worker_private to avoid any
	 * inc/dec running calls that could happen as part of exit from
	 * touching 'worker'.
	 */
	current->worker_private = NULL;
>>>>>>> 6d16bf51

	kfree_rcu(worker, rcu);
	io_worker_ref_put(wq);
	do_exit(0);
}

static inline bool io_acct_run_queue(struct io_wq_acct *acct)
{
	bool ret = false;

	raw_spin_lock(&acct->lock);
	if (!wq_list_empty(&acct->work_list) &&
	    !test_bit(IO_ACCT_STALLED_BIT, &acct->flags))
		ret = true;
	raw_spin_unlock(&acct->lock);

	return ret;
}

/*
 * Check head of free list for an available worker. If one isn't available,
 * caller must create one.
 */
static bool io_wq_activate_free_worker(struct io_wq *wq,
					struct io_wq_acct *acct)
	__must_hold(RCU)
{
	struct hlist_nulls_node *n;
	struct io_worker *worker;

	/*
	 * Iterate free_list and see if we can find an idle worker to
	 * activate. If a given worker is on the free_list but in the process
	 * of exiting, keep trying.
	 */
	hlist_nulls_for_each_entry_rcu(worker, n, &wq->free_list, nulls_node) {
		if (!io_worker_get(worker))
			continue;
		if (io_wq_get_acct(worker) != acct) {
			io_worker_release(worker);
			continue;
		}
		if (wake_up_process(worker->task)) {
			io_worker_release(worker);
			return true;
		}
		io_worker_release(worker);
	}

	return false;
}

/*
 * We need a worker. If we find a free one, we're good. If not, and we're
 * below the max number of workers, create one.
 */
static bool io_wq_create_worker(struct io_wq *wq, struct io_wq_acct *acct)
{
	/*
	 * Most likely an attempt to queue unbounded work on an io_wq that
	 * wasn't setup with any unbounded workers.
	 */
	if (unlikely(!acct->max_workers))
		pr_warn_once("io-wq is not configured for unbound workers");

	raw_spin_lock(&wq->lock);
	if (acct->nr_workers >= acct->max_workers) {
		raw_spin_unlock(&wq->lock);
		return true;
	}
	acct->nr_workers++;
	raw_spin_unlock(&wq->lock);
	atomic_inc(&acct->nr_running);
	atomic_inc(&wq->worker_refs);
	return create_io_worker(wq, acct->index);
}

static void io_wq_inc_running(struct io_worker *worker)
{
	struct io_wq_acct *acct = io_wq_get_acct(worker);

	atomic_inc(&acct->nr_running);
}

static void create_worker_cb(struct callback_head *cb)
{
	struct io_worker *worker;
	struct io_wq *wq;

	struct io_wq_acct *acct;
	bool do_create = false;

	worker = container_of(cb, struct io_worker, create_work);
	wq = worker->wq;
	acct = &wq->acct[worker->create_index];
	raw_spin_lock(&wq->lock);

	if (acct->nr_workers < acct->max_workers) {
		acct->nr_workers++;
		do_create = true;
	}
	raw_spin_unlock(&wq->lock);
	if (do_create) {
		create_io_worker(wq, worker->create_index);
	} else {
		atomic_dec(&acct->nr_running);
		io_worker_ref_put(wq);
	}
	clear_bit_unlock(0, &worker->create_state);
	io_worker_release(worker);
}

static bool io_queue_worker_create(struct io_worker *worker,
				   struct io_wq_acct *acct,
				   task_work_func_t func)
{
	struct io_wq *wq = worker->wq;

	/* raced with exit, just ignore create call */
	if (test_bit(IO_WQ_BIT_EXIT, &wq->state))
		goto fail;
	if (!io_worker_get(worker))
		goto fail;
	/*
	 * create_state manages ownership of create_work/index. We should
	 * only need one entry per worker, as the worker going to sleep
	 * will trigger the condition, and waking will clear it once it
	 * runs the task_work.
	 */
	if (test_bit(0, &worker->create_state) ||
	    test_and_set_bit_lock(0, &worker->create_state))
		goto fail_release;

	atomic_inc(&wq->worker_refs);
	init_task_work(&worker->create_work, func);
	worker->create_index = acct->index;
	if (!task_work_add(wq->task, &worker->create_work, TWA_SIGNAL)) {
		/*
		 * EXIT may have been set after checking it above, check after
		 * adding the task_work and remove any creation item if it is
		 * now set. wq exit does that too, but we can have added this
		 * work item after we canceled in io_wq_exit_workers().
		 */
		if (test_bit(IO_WQ_BIT_EXIT, &wq->state))
			io_wq_cancel_tw_create(wq);
		io_worker_ref_put(wq);
		return true;
	}
	io_worker_ref_put(wq);
	clear_bit_unlock(0, &worker->create_state);
fail_release:
	io_worker_release(worker);
fail:
	atomic_dec(&acct->nr_running);
	io_worker_ref_put(wq);
	return false;
}

static void io_wq_dec_running(struct io_worker *worker)
{
	struct io_wq_acct *acct = io_wq_get_acct(worker);
	struct io_wq *wq = worker->wq;

	if (!(worker->flags & IO_WORKER_F_UP))
		return;

	if (!atomic_dec_and_test(&acct->nr_running))
		return;
	if (!io_acct_run_queue(acct))
		return;

	atomic_inc(&acct->nr_running);
	atomic_inc(&wq->worker_refs);
	io_queue_worker_create(worker, acct, create_worker_cb);
}

/*
 * Worker will start processing some work. Move it to the busy list, if
 * it's currently on the freelist
 */
static void __io_worker_busy(struct io_wq *wq, struct io_worker *worker)
{
	if (worker->flags & IO_WORKER_F_FREE) {
		worker->flags &= ~IO_WORKER_F_FREE;
		raw_spin_lock(&wq->lock);
		hlist_nulls_del_init_rcu(&worker->nulls_node);
		raw_spin_unlock(&wq->lock);
	}
}

/*
 * No work, worker going to sleep. Move to freelist.
 */
static void __io_worker_idle(struct io_wq *wq, struct io_worker *worker)
	__must_hold(wq->lock)
{
	if (!(worker->flags & IO_WORKER_F_FREE)) {
		worker->flags |= IO_WORKER_F_FREE;
		hlist_nulls_add_head_rcu(&worker->nulls_node, &wq->free_list);
	}
}

static inline unsigned int io_get_work_hash(struct io_wq_work *work)
{
	return work->flags >> IO_WQ_HASH_SHIFT;
}

static bool io_wait_on_hash(struct io_wq *wq, unsigned int hash)
{
	bool ret = false;

	spin_lock_irq(&wq->hash->wait.lock);
	if (list_empty(&wq->wait.entry)) {
		__add_wait_queue(&wq->hash->wait, &wq->wait);
		if (!test_bit(hash, &wq->hash->map)) {
			__set_current_state(TASK_RUNNING);
			list_del_init(&wq->wait.entry);
			ret = true;
		}
	}
	spin_unlock_irq(&wq->hash->wait.lock);
	return ret;
}

static struct io_wq_work *io_get_next_work(struct io_wq_acct *acct,
					   struct io_worker *worker)
	__must_hold(acct->lock)
{
	struct io_wq_work_node *node, *prev;
	struct io_wq_work *work, *tail;
	unsigned int stall_hash = -1U;
	struct io_wq *wq = worker->wq;

	wq_list_for_each(node, prev, &acct->work_list) {
		unsigned int hash;

		work = container_of(node, struct io_wq_work, list);

		/* not hashed, can run anytime */
		if (!io_wq_is_hashed(work)) {
			wq_list_del(&acct->work_list, node, prev);
			return work;
		}

		hash = io_get_work_hash(work);
		/* all items with this hash lie in [work, tail] */
		tail = wq->hash_tail[hash];

		/* hashed, can run if not already running */
		if (!test_and_set_bit(hash, &wq->hash->map)) {
			wq->hash_tail[hash] = NULL;
			wq_list_cut(&acct->work_list, &tail->list, prev);
			return work;
		}
		if (stall_hash == -1U)
			stall_hash = hash;
		/* fast forward to a next hash, for-each will fix up @prev */
		node = &tail->list;
	}

	if (stall_hash != -1U) {
		bool unstalled;

		/*
		 * Set this before dropping the lock to avoid racing with new
		 * work being added and clearing the stalled bit.
		 */
		set_bit(IO_ACCT_STALLED_BIT, &acct->flags);
		raw_spin_unlock(&acct->lock);
		unstalled = io_wait_on_hash(wq, stall_hash);
		raw_spin_lock(&acct->lock);
		if (unstalled) {
			clear_bit(IO_ACCT_STALLED_BIT, &acct->flags);
			if (wq_has_sleeper(&wq->hash->wait))
				wake_up(&wq->hash->wait);
		}
	}

	return NULL;
}

static void io_assign_current_work(struct io_worker *worker,
				   struct io_wq_work *work)
{
	if (work) {
		io_run_task_work();
		cond_resched();
	}

	raw_spin_lock(&worker->lock);
	worker->cur_work = work;
	worker->next_work = NULL;
	raw_spin_unlock(&worker->lock);
}

static void io_worker_handle_work(struct io_worker *worker)
{
	struct io_wq_acct *acct = io_wq_get_acct(worker);
	struct io_wq *wq = worker->wq;
	bool do_kill = test_bit(IO_WQ_BIT_EXIT, &wq->state);

	do {
		struct io_wq_work *work;

		/*
		 * If we got some work, mark us as busy. If we didn't, but
		 * the list isn't empty, it means we stalled on hashed work.
		 * Mark us stalled so we don't keep looking for work when we
		 * can't make progress, any work completion or insertion will
		 * clear the stalled flag.
		 */
		raw_spin_lock(&acct->lock);
		work = io_get_next_work(acct, worker);
		raw_spin_unlock(&acct->lock);
		if (work) {
			__io_worker_busy(wq, worker);

			/*
			 * Make sure cancelation can find this, even before
			 * it becomes the active work. That avoids a window
			 * where the work has been removed from our general
			 * work list, but isn't yet discoverable as the
			 * current work item for this worker.
			 */
			raw_spin_lock(&worker->lock);
			worker->next_work = work;
			raw_spin_unlock(&worker->lock);
		} else {
			break;
		}
		io_assign_current_work(worker, work);
		__set_current_state(TASK_RUNNING);

		/* handle a whole dependent link */
		do {
			struct io_wq_work *next_hashed, *linked;
			unsigned int hash = io_get_work_hash(work);

			next_hashed = wq_next_work(work);

			if (unlikely(do_kill) && (work->flags & IO_WQ_WORK_UNBOUND))
				work->flags |= IO_WQ_WORK_CANCEL;
			wq->do_work(work);
			io_assign_current_work(worker, NULL);

			linked = wq->free_work(work);
			work = next_hashed;
			if (!work && linked && !io_wq_is_hashed(linked)) {
				work = linked;
				linked = NULL;
			}
			io_assign_current_work(worker, work);
			if (linked)
				io_wq_enqueue(wq, linked);

			if (hash != -1U && !next_hashed) {
				/* serialize hash clear with wake_up() */
				spin_lock_irq(&wq->hash->wait.lock);
				clear_bit(hash, &wq->hash->map);
				clear_bit(IO_ACCT_STALLED_BIT, &acct->flags);
				spin_unlock_irq(&wq->hash->wait.lock);
				if (wq_has_sleeper(&wq->hash->wait))
					wake_up(&wq->hash->wait);
			}
		} while (work);
	} while (1);
}

static int io_wq_worker(void *data)
{
	struct io_worker *worker = data;
	struct io_wq_acct *acct = io_wq_get_acct(worker);
	struct io_wq *wq = worker->wq;
	bool exit_mask = false, last_timeout = false;
	char buf[TASK_COMM_LEN];

	worker->flags |= (IO_WORKER_F_UP | IO_WORKER_F_RUNNING);

	snprintf(buf, sizeof(buf), "iou-wrk-%d", wq->task->pid);
	set_task_comm(current, buf);

	while (!test_bit(IO_WQ_BIT_EXIT, &wq->state)) {
		long ret;

		set_current_state(TASK_INTERRUPTIBLE);
		while (io_acct_run_queue(acct))
			io_worker_handle_work(worker);

		raw_spin_lock(&wq->lock);
		/*
		 * Last sleep timed out. Exit if we're not the last worker,
		 * or if someone modified our affinity.
		 */
		if (last_timeout && (exit_mask || acct->nr_workers > 1)) {
			acct->nr_workers--;
			raw_spin_unlock(&wq->lock);
			__set_current_state(TASK_RUNNING);
			break;
		}
		last_timeout = false;
		__io_worker_idle(wq, worker);
		raw_spin_unlock(&wq->lock);
		if (io_run_task_work())
			continue;
		ret = schedule_timeout(WORKER_IDLE_TIMEOUT);
		if (signal_pending(current)) {
			struct ksignal ksig;

			if (!get_signal(&ksig))
				continue;
			break;
		}
		if (!ret) {
			last_timeout = true;
			exit_mask = !cpumask_test_cpu(raw_smp_processor_id(),
							wq->cpu_mask);
		}
	}

	if (test_bit(IO_WQ_BIT_EXIT, &wq->state))
		io_worker_handle_work(worker);

	io_worker_exit(worker);
	return 0;
}

/*
 * Called when a worker is scheduled in. Mark us as currently running.
 */
void io_wq_worker_running(struct task_struct *tsk)
{
	struct io_worker *worker = tsk->worker_private;

	if (!worker)
		return;
	if (!(worker->flags & IO_WORKER_F_UP))
		return;
	if (worker->flags & IO_WORKER_F_RUNNING)
		return;
	worker->flags |= IO_WORKER_F_RUNNING;
	io_wq_inc_running(worker);
}

/*
 * Called when worker is going to sleep. If there are no workers currently
 * running and we have work pending, wake up a free one or create a new one.
 */
void io_wq_worker_sleeping(struct task_struct *tsk)
{
	struct io_worker *worker = tsk->worker_private;

	if (!worker)
		return;
	if (!(worker->flags & IO_WORKER_F_UP))
		return;
	if (!(worker->flags & IO_WORKER_F_RUNNING))
		return;

	worker->flags &= ~IO_WORKER_F_RUNNING;
	io_wq_dec_running(worker);
}

static void io_init_new_worker(struct io_wq *wq, struct io_worker *worker,
			       struct task_struct *tsk)
{
	tsk->worker_private = worker;
	worker->task = tsk;
	set_cpus_allowed_ptr(tsk, wq->cpu_mask);

	raw_spin_lock(&wq->lock);
	hlist_nulls_add_head_rcu(&worker->nulls_node, &wq->free_list);
	list_add_tail_rcu(&worker->all_list, &wq->all_list);
	worker->flags |= IO_WORKER_F_FREE;
	raw_spin_unlock(&wq->lock);
	wake_up_new_task(tsk);
}

static bool io_wq_work_match_all(struct io_wq_work *work, void *data)
{
	return true;
}

static inline bool io_should_retry_thread(long err)
{
	/*
	 * Prevent perpetual task_work retry, if the task (or its group) is
	 * exiting.
	 */
	if (fatal_signal_pending(current))
		return false;

	switch (err) {
	case -EAGAIN:
	case -ERESTARTSYS:
	case -ERESTARTNOINTR:
	case -ERESTARTNOHAND:
		return true;
	default:
		return false;
	}
}

static void create_worker_cont(struct callback_head *cb)
{
	struct io_worker *worker;
	struct task_struct *tsk;
	struct io_wq *wq;

	worker = container_of(cb, struct io_worker, create_work);
	clear_bit_unlock(0, &worker->create_state);
	wq = worker->wq;
	tsk = create_io_thread(io_wq_worker, worker, NUMA_NO_NODE);
	if (!IS_ERR(tsk)) {
		io_init_new_worker(wq, worker, tsk);
		io_worker_release(worker);
		return;
	} else if (!io_should_retry_thread(PTR_ERR(tsk))) {
		struct io_wq_acct *acct = io_wq_get_acct(worker);

		atomic_dec(&acct->nr_running);
		raw_spin_lock(&wq->lock);
		acct->nr_workers--;
		if (!acct->nr_workers) {
			struct io_cb_cancel_data match = {
				.fn		= io_wq_work_match_all,
				.cancel_all	= true,
			};

			raw_spin_unlock(&wq->lock);
			while (io_acct_cancel_pending_work(wq, acct, &match))
				;
		} else {
			raw_spin_unlock(&wq->lock);
		}
		io_worker_ref_put(wq);
		kfree(worker);
		return;
	}

	/* re-create attempts grab a new worker ref, drop the existing one */
	io_worker_release(worker);
	schedule_work(&worker->work);
}

static void io_workqueue_create(struct work_struct *work)
{
	struct io_worker *worker = container_of(work, struct io_worker, work);
	struct io_wq_acct *acct = io_wq_get_acct(worker);

	if (!io_queue_worker_create(worker, acct, create_worker_cont))
		kfree(worker);
}

static bool create_io_worker(struct io_wq *wq, int index)
{
	struct io_wq_acct *acct = &wq->acct[index];
	struct io_worker *worker;
	struct task_struct *tsk;

	__set_current_state(TASK_RUNNING);

	worker = kzalloc(sizeof(*worker), GFP_KERNEL);
	if (!worker) {
fail:
		atomic_dec(&acct->nr_running);
		raw_spin_lock(&wq->lock);
		acct->nr_workers--;
		raw_spin_unlock(&wq->lock);
		io_worker_ref_put(wq);
		return false;
	}

	refcount_set(&worker->ref, 1);
	worker->wq = wq;
	raw_spin_lock_init(&worker->lock);
	init_completion(&worker->ref_done);

	if (index == IO_WQ_ACCT_BOUND)
		worker->flags |= IO_WORKER_F_BOUND;

	tsk = create_io_thread(io_wq_worker, worker, NUMA_NO_NODE);
	if (!IS_ERR(tsk)) {
		io_init_new_worker(wq, worker, tsk);
	} else if (!io_should_retry_thread(PTR_ERR(tsk))) {
		kfree(worker);
		goto fail;
	} else {
		INIT_WORK(&worker->work, io_workqueue_create);
		schedule_work(&worker->work);
	}

	return true;
}

/*
 * Iterate the passed in list and call the specific function for each
 * worker that isn't exiting
 */
static bool io_wq_for_each_worker(struct io_wq *wq,
				  bool (*func)(struct io_worker *, void *),
				  void *data)
{
	struct io_worker *worker;
	bool ret = false;

	list_for_each_entry_rcu(worker, &wq->all_list, all_list) {
		if (io_worker_get(worker)) {
			/* no task if node is/was offline */
			if (worker->task)
				ret = func(worker, data);
			io_worker_release(worker);
			if (ret)
				break;
		}
	}

	return ret;
}

static bool io_wq_worker_wake(struct io_worker *worker, void *data)
{
	__set_notify_signal(worker->task);
	wake_up_process(worker->task);
	return false;
}

static void io_run_cancel(struct io_wq_work *work, struct io_wq *wq)
{
	do {
		work->flags |= IO_WQ_WORK_CANCEL;
		wq->do_work(work);
		work = wq->free_work(work);
	} while (work);
}

static void io_wq_insert_work(struct io_wq *wq, struct io_wq_work *work)
{
	struct io_wq_acct *acct = io_work_get_acct(wq, work);
	unsigned int hash;
	struct io_wq_work *tail;

	if (!io_wq_is_hashed(work)) {
append:
		wq_list_add_tail(&work->list, &acct->work_list);
		return;
	}

	hash = io_get_work_hash(work);
	tail = wq->hash_tail[hash];
	wq->hash_tail[hash] = work;
	if (!tail)
		goto append;

	wq_list_add_after(&work->list, &tail->list, &acct->work_list);
}

static bool io_wq_work_match_item(struct io_wq_work *work, void *data)
{
	return work == data;
}

void io_wq_enqueue(struct io_wq *wq, struct io_wq_work *work)
{
	struct io_wq_acct *acct = io_work_get_acct(wq, work);
	struct io_cb_cancel_data match;
	unsigned work_flags = work->flags;
	bool do_create;

	/*
	 * If io-wq is exiting for this task, or if the request has explicitly
	 * been marked as one that should not get executed, cancel it here.
	 */
	if (test_bit(IO_WQ_BIT_EXIT, &wq->state) ||
	    (work->flags & IO_WQ_WORK_CANCEL)) {
		io_run_cancel(work, wq);
		return;
	}

	raw_spin_lock(&acct->lock);
	io_wq_insert_work(wq, work);
	clear_bit(IO_ACCT_STALLED_BIT, &acct->flags);
	raw_spin_unlock(&acct->lock);

	raw_spin_lock(&wq->lock);
	rcu_read_lock();
	do_create = !io_wq_activate_free_worker(wq, acct);
	rcu_read_unlock();

	raw_spin_unlock(&wq->lock);

	if (do_create && ((work_flags & IO_WQ_WORK_CONCURRENT) ||
	    !atomic_read(&acct->nr_running))) {
		bool did_create;

		did_create = io_wq_create_worker(wq, acct);
		if (likely(did_create))
			return;

		raw_spin_lock(&wq->lock);
		if (acct->nr_workers) {
			raw_spin_unlock(&wq->lock);
			return;
		}
		raw_spin_unlock(&wq->lock);

		/* fatal condition, failed to create the first worker */
		match.fn		= io_wq_work_match_item,
		match.data		= work,
		match.cancel_all	= false,

		io_acct_cancel_pending_work(wq, acct, &match);
	}
}

/*
 * Work items that hash to the same value will not be done in parallel.
 * Used to limit concurrent writes, generally hashed by inode.
 */
void io_wq_hash_work(struct io_wq_work *work, void *val)
{
	unsigned int bit;

	bit = hash_ptr(val, IO_WQ_HASH_ORDER);
	work->flags |= (IO_WQ_WORK_HASHED | (bit << IO_WQ_HASH_SHIFT));
}

static bool __io_wq_worker_cancel(struct io_worker *worker,
				  struct io_cb_cancel_data *match,
				  struct io_wq_work *work)
{
	if (work && match->fn(work, match->data)) {
		work->flags |= IO_WQ_WORK_CANCEL;
		__set_notify_signal(worker->task);
		return true;
	}

	return false;
}

static bool io_wq_worker_cancel(struct io_worker *worker, void *data)
{
	struct io_cb_cancel_data *match = data;

	/*
	 * Hold the lock to avoid ->cur_work going out of scope, caller
	 * may dereference the passed in work.
	 */
	raw_spin_lock(&worker->lock);
	if (__io_wq_worker_cancel(worker, match, worker->cur_work) ||
	    __io_wq_worker_cancel(worker, match, worker->next_work))
		match->nr_running++;
	raw_spin_unlock(&worker->lock);

	return match->nr_running && !match->cancel_all;
}

static inline void io_wq_remove_pending(struct io_wq *wq,
					 struct io_wq_work *work,
					 struct io_wq_work_node *prev)
{
	struct io_wq_acct *acct = io_work_get_acct(wq, work);
	unsigned int hash = io_get_work_hash(work);
	struct io_wq_work *prev_work = NULL;

	if (io_wq_is_hashed(work) && work == wq->hash_tail[hash]) {
		if (prev)
			prev_work = container_of(prev, struct io_wq_work, list);
		if (prev_work && io_get_work_hash(prev_work) == hash)
			wq->hash_tail[hash] = prev_work;
		else
			wq->hash_tail[hash] = NULL;
	}
	wq_list_del(&acct->work_list, &work->list, prev);
}

static bool io_acct_cancel_pending_work(struct io_wq *wq,
					struct io_wq_acct *acct,
					struct io_cb_cancel_data *match)
{
	struct io_wq_work_node *node, *prev;
	struct io_wq_work *work;

	raw_spin_lock(&acct->lock);
	wq_list_for_each(node, prev, &acct->work_list) {
		work = container_of(node, struct io_wq_work, list);
		if (!match->fn(work, match->data))
			continue;
		io_wq_remove_pending(wq, work, prev);
		raw_spin_unlock(&acct->lock);
		io_run_cancel(work, wq);
		match->nr_pending++;
		/* not safe to continue after unlock */
		return true;
	}
	raw_spin_unlock(&acct->lock);

	return false;
}

static void io_wq_cancel_pending_work(struct io_wq *wq,
				      struct io_cb_cancel_data *match)
{
	int i;
retry:
	for (i = 0; i < IO_WQ_ACCT_NR; i++) {
		struct io_wq_acct *acct = io_get_acct(wq, i == 0);

		if (io_acct_cancel_pending_work(wq, acct, match)) {
			if (match->cancel_all)
				goto retry;
			break;
		}
	}
}

static void io_wq_cancel_running_work(struct io_wq *wq,
				       struct io_cb_cancel_data *match)
{
	rcu_read_lock();
	io_wq_for_each_worker(wq, io_wq_worker_cancel, match);
	rcu_read_unlock();
}

enum io_wq_cancel io_wq_cancel_cb(struct io_wq *wq, work_cancel_fn *cancel,
				  void *data, bool cancel_all)
{
	struct io_cb_cancel_data match = {
		.fn		= cancel,
		.data		= data,
		.cancel_all	= cancel_all,
	};

	/*
	 * First check pending list, if we're lucky we can just remove it
	 * from there. CANCEL_OK means that the work is returned as-new,
	 * no completion will be posted for it.
	 *
	 * Then check if a free (going busy) or busy worker has the work
	 * currently running. If we find it there, we'll return CANCEL_RUNNING
	 * as an indication that we attempt to signal cancellation. The
	 * completion will run normally in this case.
	 *
	 * Do both of these while holding the wq->lock, to ensure that
	 * we'll find a work item regardless of state.
	 */
	io_wq_cancel_pending_work(wq, &match);
	if (match.nr_pending && !match.cancel_all)
		return IO_WQ_CANCEL_OK;

	raw_spin_lock(&wq->lock);
	io_wq_cancel_running_work(wq, &match);
	raw_spin_unlock(&wq->lock);
	if (match.nr_running && !match.cancel_all)
		return IO_WQ_CANCEL_RUNNING;

	if (match.nr_running)
		return IO_WQ_CANCEL_RUNNING;
	if (match.nr_pending)
		return IO_WQ_CANCEL_OK;
	return IO_WQ_CANCEL_NOTFOUND;
}

static int io_wq_hash_wake(struct wait_queue_entry *wait, unsigned mode,
			    int sync, void *key)
{
	struct io_wq *wq = container_of(wait, struct io_wq, wait);
	int i;

	list_del_init(&wait->entry);

	rcu_read_lock();
	for (i = 0; i < IO_WQ_ACCT_NR; i++) {
		struct io_wq_acct *acct = &wq->acct[i];

		if (test_and_clear_bit(IO_ACCT_STALLED_BIT, &acct->flags))
			io_wq_activate_free_worker(wq, acct);
	}
	rcu_read_unlock();
	return 1;
}

struct io_wq *io_wq_create(unsigned bounded, struct io_wq_data *data)
{
	int ret, i;
	struct io_wq *wq;

	if (WARN_ON_ONCE(!data->free_work || !data->do_work))
		return ERR_PTR(-EINVAL);
	if (WARN_ON_ONCE(!bounded))
		return ERR_PTR(-EINVAL);

	wq = kzalloc(sizeof(struct io_wq), GFP_KERNEL);
	if (!wq)
		return ERR_PTR(-ENOMEM);
	ret = cpuhp_state_add_instance_nocalls(io_wq_online, &wq->cpuhp_node);
	if (ret)
		goto err_wq;

	refcount_inc(&data->hash->refs);
	wq->hash = data->hash;
	wq->free_work = data->free_work;
	wq->do_work = data->do_work;

	ret = -ENOMEM;

	if (!alloc_cpumask_var(&wq->cpu_mask, GFP_KERNEL))
		goto err;
	cpumask_copy(wq->cpu_mask, cpu_possible_mask);
	wq->acct[IO_WQ_ACCT_BOUND].max_workers = bounded;
	wq->acct[IO_WQ_ACCT_UNBOUND].max_workers =
				task_rlimit(current, RLIMIT_NPROC);
	INIT_LIST_HEAD(&wq->wait.entry);
	wq->wait.func = io_wq_hash_wake;
	for (i = 0; i < IO_WQ_ACCT_NR; i++) {
		struct io_wq_acct *acct = &wq->acct[i];

		acct->index = i;
		atomic_set(&acct->nr_running, 0);
		INIT_WQ_LIST(&acct->work_list);
		raw_spin_lock_init(&acct->lock);
	}

	raw_spin_lock_init(&wq->lock);
	INIT_HLIST_NULLS_HEAD(&wq->free_list, 0);
	INIT_LIST_HEAD(&wq->all_list);

	wq->task = get_task_struct(data->task);
	atomic_set(&wq->worker_refs, 1);
	init_completion(&wq->worker_done);
	return wq;
err:
	io_wq_put_hash(data->hash);
	cpuhp_state_remove_instance_nocalls(io_wq_online, &wq->cpuhp_node);

	free_cpumask_var(wq->cpu_mask);
err_wq:
	kfree(wq);
	return ERR_PTR(ret);
}

static bool io_task_work_match(struct callback_head *cb, void *data)
{
	struct io_worker *worker;

	if (cb->func != create_worker_cb && cb->func != create_worker_cont)
		return false;
	worker = container_of(cb, struct io_worker, create_work);
	return worker->wq == data;
}

void io_wq_exit_start(struct io_wq *wq)
{
	set_bit(IO_WQ_BIT_EXIT, &wq->state);
}

static void io_wq_cancel_tw_create(struct io_wq *wq)
{
	struct callback_head *cb;

	while ((cb = task_work_cancel_match(wq->task, io_task_work_match, wq)) != NULL) {
		struct io_worker *worker;

		worker = container_of(cb, struct io_worker, create_work);
		io_worker_cancel_cb(worker);
		/*
		 * Only the worker continuation helper has worker allocated and
		 * hence needs freeing.
		 */
		if (cb->func == create_worker_cont)
			kfree(worker);
	}
}

static void io_wq_exit_workers(struct io_wq *wq)
{
	if (!wq->task)
		return;

	io_wq_cancel_tw_create(wq);

	rcu_read_lock();
	io_wq_for_each_worker(wq, io_wq_worker_wake, NULL);
	rcu_read_unlock();
	io_worker_ref_put(wq);
	wait_for_completion(&wq->worker_done);

	spin_lock_irq(&wq->hash->wait.lock);
	list_del_init(&wq->wait.entry);
	spin_unlock_irq(&wq->hash->wait.lock);

	put_task_struct(wq->task);
	wq->task = NULL;
}

static void io_wq_destroy(struct io_wq *wq)
{
	struct io_cb_cancel_data match = {
		.fn		= io_wq_work_match_all,
		.cancel_all	= true,
	};

	cpuhp_state_remove_instance_nocalls(io_wq_online, &wq->cpuhp_node);
	io_wq_cancel_pending_work(wq, &match);
	free_cpumask_var(wq->cpu_mask);
	io_wq_put_hash(wq->hash);
	kfree(wq);
}

void io_wq_put_and_exit(struct io_wq *wq)
{
	WARN_ON_ONCE(!test_bit(IO_WQ_BIT_EXIT, &wq->state));

	io_wq_exit_workers(wq);
	io_wq_destroy(wq);
}

struct online_data {
	unsigned int cpu;
	bool online;
};

static bool io_wq_worker_affinity(struct io_worker *worker, void *data)
{
	struct online_data *od = data;

	if (od->online)
		cpumask_set_cpu(od->cpu, worker->wq->cpu_mask);
	else
		cpumask_clear_cpu(od->cpu, worker->wq->cpu_mask);
	return false;
}

static int __io_wq_cpu_online(struct io_wq *wq, unsigned int cpu, bool online)
{
	struct online_data od = {
		.cpu = cpu,
		.online = online
	};

	rcu_read_lock();
	io_wq_for_each_worker(wq, io_wq_worker_affinity, &od);
	rcu_read_unlock();
	return 0;
}

static int io_wq_cpu_online(unsigned int cpu, struct hlist_node *node)
{
	struct io_wq *wq = hlist_entry_safe(node, struct io_wq, cpuhp_node);

	return __io_wq_cpu_online(wq, cpu, true);
}

static int io_wq_cpu_offline(unsigned int cpu, struct hlist_node *node)
{
	struct io_wq *wq = hlist_entry_safe(node, struct io_wq, cpuhp_node);

	return __io_wq_cpu_online(wq, cpu, false);
}

int io_wq_cpu_affinity(struct io_wq *wq, cpumask_var_t mask)
{
	rcu_read_lock();
	if (mask)
		cpumask_copy(wq->cpu_mask, mask);
	else
		cpumask_copy(wq->cpu_mask, cpu_possible_mask);
	rcu_read_unlock();

	return 0;
}

/*
 * Set max number of unbounded workers, returns old value. If new_count is 0,
 * then just return the old value.
 */
int io_wq_max_workers(struct io_wq *wq, int *new_count)
{
	struct io_wq_acct *acct;
	int prev[IO_WQ_ACCT_NR];
	int i;

	BUILD_BUG_ON((int) IO_WQ_ACCT_BOUND   != (int) IO_WQ_BOUND);
	BUILD_BUG_ON((int) IO_WQ_ACCT_UNBOUND != (int) IO_WQ_UNBOUND);
	BUILD_BUG_ON((int) IO_WQ_ACCT_NR      != 2);

	for (i = 0; i < IO_WQ_ACCT_NR; i++) {
		if (new_count[i] > task_rlimit(current, RLIMIT_NPROC))
			new_count[i] = task_rlimit(current, RLIMIT_NPROC);
	}

	for (i = 0; i < IO_WQ_ACCT_NR; i++)
		prev[i] = 0;

	rcu_read_lock();

	raw_spin_lock(&wq->lock);
	for (i = 0; i < IO_WQ_ACCT_NR; i++) {
		acct = &wq->acct[i];
		prev[i] = max_t(int, acct->max_workers, prev[i]);
		if (new_count[i])
			acct->max_workers = new_count[i];
	}
	raw_spin_unlock(&wq->lock);
	rcu_read_unlock();

	for (i = 0; i < IO_WQ_ACCT_NR; i++)
		new_count[i] = prev[i];

	return 0;
}

static __init int io_wq_init(void)
{
	int ret;

	ret = cpuhp_setup_state_multi(CPUHP_AP_ONLINE_DYN, "io-wq/online",
					io_wq_cpu_online, io_wq_cpu_offline);
	if (ret < 0)
		return ret;
	io_wq_online = ret;
	return 0;
}
subsys_initcall(io_wq_init);<|MERGE_RESOLUTION|>--- conflicted
+++ resolved
@@ -220,19 +220,12 @@
 	list_del_rcu(&worker->all_list);
 	raw_spin_unlock(&wq->lock);
 	io_wq_dec_running(worker);
-<<<<<<< HEAD
-	worker->flags = 0;
-	preempt_disable();
-	current->flags &= ~PF_IO_WORKER;
-	preempt_enable();
-=======
 	/*
 	 * this worker is a goner, clear ->worker_private to avoid any
 	 * inc/dec running calls that could happen as part of exit from
 	 * touching 'worker'.
 	 */
 	current->worker_private = NULL;
->>>>>>> 6d16bf51
 
 	kfree_rcu(worker, rcu);
 	io_worker_ref_put(wq);
