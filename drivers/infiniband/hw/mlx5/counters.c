--- conflicted
+++ resolved
@@ -209,12 +209,8 @@
 	     !vport_qcounters_supported(dev)) || !port_num)
 		return &dev->port[0].cnts;
 
-<<<<<<< HEAD
-	return &dev->port[port_num - 1].cnts;
-=======
 	return is_mdev_switchdev_mode(dev->mdev) ?
 	       &dev->port[1].cnts : &dev->port[port_num - 1].cnts;
->>>>>>> 6d16bf51
 }
 
 /**
@@ -334,10 +330,7 @@
 {
 	u32 out[MLX5_ST_SZ_DW(query_q_counter_out)] = {};
 	u32 in[MLX5_ST_SZ_DW(query_q_counter_in)] = {};
-<<<<<<< HEAD
-=======
 	struct mlx5_core_dev *mdev;
->>>>>>> 6d16bf51
 	__be32 val;
 	int ret, i;
 
@@ -345,23 +338,16 @@
 	    dev->port[port_num].rep->vport == MLX5_VPORT_UPLINK)
 		return 0;
 
-<<<<<<< HEAD
-=======
 	mdev = mlx5_eswitch_get_core_dev(dev->port[port_num].rep->esw);
 	if (!mdev)
 		return -EOPNOTSUPP;
 
->>>>>>> 6d16bf51
 	MLX5_SET(query_q_counter_in, in, opcode, MLX5_CMD_OP_QUERY_Q_COUNTER);
 	MLX5_SET(query_q_counter_in, in, other_vport, 1);
 	MLX5_SET(query_q_counter_in, in, vport_number,
 		 dev->port[port_num].rep->vport);
 	MLX5_SET(query_q_counter_in, in, aggregate, 1);
-<<<<<<< HEAD
-	ret = mlx5_cmd_exec_inout(dev->mdev, query_q_counter, in, out);
-=======
 	ret = mlx5_cmd_exec_inout(mdev, query_q_counter, in, out);
->>>>>>> 6d16bf51
 	if (ret)
 		return ret;
 
@@ -595,21 +581,6 @@
 	bool is_vport = is_mdev_switchdev_mode(dev->mdev) &&
 			port_num != MLX5_VPORT_PF;
 	const struct mlx5_ib_counter *names;
-<<<<<<< HEAD
-	int j = 0, i;
-
-	names = is_vport ? vport_basic_q_cnts : basic_q_cnts;
-	for (i = 0; i < ARRAY_SIZE(basic_q_cnts); i++, j++) {
-		descs[j].name = names[i].name;
-		offsets[j] = basic_q_cnts[i].offset;
-	}
-
-	names = is_vport ? vport_out_of_seq_q_cnts : out_of_seq_q_cnts;
-	if (MLX5_CAP_GEN(dev->mdev, out_of_seq_cnt)) {
-		for (i = 0; i < ARRAY_SIZE(out_of_seq_q_cnts); i++, j++) {
-			descs[j].name = names[i].name;
-			offsets[j] = out_of_seq_q_cnts[i].offset;
-=======
 	int j = 0, i, size;
 
 	names = is_vport ? vport_basic_q_cnts : basic_q_cnts;
@@ -627,58 +598,36 @@
 		for (i = 0; i < size; i++, j++) {
 			descs[j].name = names[i].name;
 			offsets[j] = names[i].offset;
->>>>>>> 6d16bf51
 		}
 	}
 
 	names = is_vport ? vport_retrans_q_cnts : retrans_q_cnts;
-<<<<<<< HEAD
-	if (MLX5_CAP_GEN(dev->mdev, retransmission_q_counters)) {
-		for (i = 0; i < ARRAY_SIZE(retrans_q_cnts); i++, j++) {
-			descs[j].name = names[i].name;
-			offsets[j] = retrans_q_cnts[i].offset;
-=======
 	size = is_vport ? ARRAY_SIZE(vport_retrans_q_cnts) :
 			  ARRAY_SIZE(retrans_q_cnts);
 	if (MLX5_CAP_GEN(dev->mdev, retransmission_q_counters)) {
 		for (i = 0; i < size; i++, j++) {
 			descs[j].name = names[i].name;
 			offsets[j] = names[i].offset;
->>>>>>> 6d16bf51
 		}
 	}
 
 	names = is_vport ? vport_extended_err_cnts : extended_err_cnts;
-<<<<<<< HEAD
-	if (MLX5_CAP_GEN(dev->mdev, enhanced_error_q_counters)) {
-		for (i = 0; i < ARRAY_SIZE(extended_err_cnts); i++, j++) {
-			descs[j].name = names[i].name;
-			offsets[j] = extended_err_cnts[i].offset;
-=======
 	size = is_vport ? ARRAY_SIZE(vport_extended_err_cnts) :
 			  ARRAY_SIZE(extended_err_cnts);
 	if (MLX5_CAP_GEN(dev->mdev, enhanced_error_q_counters)) {
 		for (i = 0; i < size; i++, j++) {
 			descs[j].name = names[i].name;
 			offsets[j] = names[i].offset;
->>>>>>> 6d16bf51
 		}
 	}
 
 	names = is_vport ? vport_roce_accl_cnts : roce_accl_cnts;
-<<<<<<< HEAD
-	if (MLX5_CAP_GEN(dev->mdev, roce_accl)) {
-		for (i = 0; i < ARRAY_SIZE(roce_accl_cnts); i++, j++) {
-			descs[j].name = names[i].name;
-			offsets[j] = roce_accl_cnts[i].offset;
-=======
 	size = is_vport ? ARRAY_SIZE(vport_roce_accl_cnts) :
 			  ARRAY_SIZE(roce_accl_cnts);
 	if (MLX5_CAP_GEN(dev->mdev, roce_accl)) {
 		for (i = 0; i < size; i++, j++) {
 			descs[j].name = names[i].name;
 			offsets[j] = names[i].offset;
->>>>>>> 6d16bf51
 		}
 	}
 
@@ -728,13 +677,9 @@
 static int __mlx5_ib_alloc_counters(struct mlx5_ib_dev *dev,
 				    struct mlx5_ib_counters *cnts, u32 port_num)
 {
-<<<<<<< HEAD
-	u32 num_counters, num_op_counters = 0;
-=======
 	bool is_vport = is_mdev_switchdev_mode(dev->mdev) &&
 			port_num != MLX5_VPORT_PF;
 	u32 num_counters, num_op_counters = 0, size;
->>>>>>> 6d16bf51
 
 	size = is_vport ? ARRAY_SIZE(vport_basic_q_cnts) :
 			  ARRAY_SIZE(basic_q_cnts);
@@ -762,11 +707,7 @@
 
 	cnts->num_q_counters = num_counters;
 
-<<<<<<< HEAD
-	if (is_mdev_switchdev_mode(dev->mdev) && port_num != MLX5_VPORT_PF)
-=======
 	if (is_vport)
->>>>>>> 6d16bf51
 		goto skip_non_qcounters;
 
 	if (MLX5_CAP_GEN(dev->mdev, cc_query_allowed)) {
@@ -815,13 +756,8 @@
 	int num_cnt_ports = dev->num_ports;
 	int i, j;
 
-<<<<<<< HEAD
-	num_cnt_ports = (!is_mdev_switchdev_mode(dev->mdev) ||
-			 vport_qcounters_supported(dev)) ? dev->num_ports : 1;
-=======
 	if (is_mdev_switchdev_mode(dev->mdev))
 		num_cnt_ports = min(2, num_cnt_ports);
->>>>>>> 6d16bf51
 
 	MLX5_SET(dealloc_q_counter_in, in, opcode,
 		 MLX5_CMD_OP_DEALLOC_Q_COUNTER);
@@ -860,10 +796,6 @@
 
 	MLX5_SET(alloc_q_counter_in, in, opcode, MLX5_CMD_OP_ALLOC_Q_COUNTER);
 	is_shared = MLX5_CAP_GEN(dev->mdev, log_max_uctx) != 0;
-<<<<<<< HEAD
-	num_cnt_ports = (!is_mdev_switchdev_mode(dev->mdev) ||
-			 vport_qcounters_supported(dev)) ? dev->num_ports : 1;
-=======
 
 	/*
 	 * In switchdev we need to allocate two ports, one that is used for
@@ -873,7 +805,6 @@
 	 */
 	if (is_mdev_switchdev_mode(dev->mdev))
 		num_cnt_ports = min(2, num_cnt_ports);
->>>>>>> 6d16bf51
 
 	for (i = 0; i < num_cnt_ports; i++) {
 		err = __mlx5_ib_alloc_counters(dev, &dev->port[i].cnts, i);
