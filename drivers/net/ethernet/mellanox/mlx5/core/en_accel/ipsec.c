--- conflicted
+++ resolved
@@ -143,7 +143,6 @@
 		return;
 
 	/* Compute hard limit initial value and number of rounds.
-<<<<<<< HEAD
 	 *
 	 * The counting pattern of hardware counter goes:
 	 *                value  -> 2^31-1
@@ -152,16 +151,6 @@
 	 *      [..]
 	 *      2^31  | (2^31-1) -> 0
 	 *
-=======
-	 *
-	 * The counting pattern of hardware counter goes:
-	 *                value  -> 2^31-1
-	 *      2^31  | (2^31-1) -> 2^31-1
-	 *      2^31  | (2^31-1) -> 2^31-1
-	 *      [..]
-	 *      2^31  | (2^31-1) -> 0
-	 *
->>>>>>> 156c9398
 	 * The pattern is created by using an ASO operation to atomically set
 	 * bit 31 after the down counter clears bit 31. This is effectively an
 	 * atomic addition of 2**31 to the counter.
@@ -218,7 +207,6 @@
 	 *      2^30 <= soft_limit < 2^31 + 2^30
 	 * for the interior iterations, which guarantees a large guard band
 	 * around the counter hard limit and next interrupt.
-<<<<<<< HEAD
 	 */
 
 	/* Start by estimating n and compute soft_value */
@@ -243,32 +231,6 @@
 	 * always select the lowest soft_value.
 	 */
 
-=======
-	 */
-
-	/* Start by estimating n and compute soft_value */
-	n = (x->lft.soft_packet_limit - attrs->lft.hard_packet_limit) / BIT_ULL(31);
-	start_value = attrs->lft.hard_packet_limit + n * BIT_ULL(31) -
-		      x->lft.soft_packet_limit;
-
-	/* Compare against constraints and adjust n */
-	if (n < 0)
-		n = 0;
-	else if (start_value >= BIT_ULL(32))
-		n -= 1;
-	else if (start_value < 0)
-		n += 1;
-
-	/* Choose the best of the two solutions: */
-	start_value = attrs->lft.hard_packet_limit + n * BIT_ULL(31) - start_value;
-	if (n != attrs->lft.numb_rounds_hard && start_value < BIT_ULL(30))
-		n += 1;
-
-	/* Note that the upper limit of soft_value happens naturally because we
-	 * always select the lowest soft_value.
-	 */
-
->>>>>>> 156c9398
 	/* Computed values solve the system of equations: */
 	start_value = attrs->lft.hard_packet_limit + n * BIT_ULL(31) - start_value;
 
@@ -290,11 +252,8 @@
 	struct net_device *netdev;
 	struct neighbour *n;
 	u8 addr[ETH_ALEN];
-<<<<<<< HEAD
-=======
 	const void *pkey;
 	u8 *dst, *src;
->>>>>>> 156c9398
 
 	if (attrs->mode != XFRM_MODE_TUNNEL ||
 	    attrs->type != XFRM_DEV_OFFLOAD_PACKET)
@@ -305,34 +264,6 @@
 	mlx5_query_mac_address(mdev, addr);
 	switch (attrs->dir) {
 	case XFRM_DEV_OFFLOAD_IN:
-<<<<<<< HEAD
-		ether_addr_copy(attrs->dmac, addr);
-		n = neigh_lookup(&arp_tbl, &attrs->saddr.a4, netdev);
-		if (!n) {
-			n = neigh_create(&arp_tbl, &attrs->saddr.a4, netdev);
-			if (IS_ERR(n))
-				return;
-			neigh_event_send(n, NULL);
-			attrs->drop = true;
-			break;
-		}
-		neigh_ha_snapshot(addr, n, netdev);
-		ether_addr_copy(attrs->smac, addr);
-		break;
-	case XFRM_DEV_OFFLOAD_OUT:
-		ether_addr_copy(attrs->smac, addr);
-		n = neigh_lookup(&arp_tbl, &attrs->daddr.a4, netdev);
-		if (!n) {
-			n = neigh_create(&arp_tbl, &attrs->daddr.a4, netdev);
-			if (IS_ERR(n))
-				return;
-			neigh_event_send(n, NULL);
-			attrs->drop = true;
-			break;
-		}
-		neigh_ha_snapshot(addr, n, netdev);
-		ether_addr_copy(attrs->dmac, addr);
-=======
 		src = attrs->dmac;
 		dst = attrs->smac;
 		pkey = &attrs->saddr.a4;
@@ -341,13 +272,10 @@
 		src = attrs->smac;
 		dst = attrs->dmac;
 		pkey = &attrs->daddr.a4;
->>>>>>> 156c9398
 		break;
 	default:
 		return;
 	}
-<<<<<<< HEAD
-=======
 
 	ether_addr_copy(src, addr);
 	n = neigh_lookup(&arp_tbl, pkey, netdev);
@@ -361,7 +289,6 @@
 		neigh_ha_snapshot(addr, n, netdev);
 		ether_addr_copy(dst, addr);
 	}
->>>>>>> 156c9398
 	neigh_release(n);
 }
 
@@ -671,19 +598,11 @@
 
 	if (x->xso.dir != XFRM_DEV_OFFLOAD_OUT)
 		return 0;
-<<<<<<< HEAD
 
 	if (x->lft.soft_packet_limit == XFRM_INF &&
 	    x->lft.hard_packet_limit == XFRM_INF)
 		return 0;
 
-=======
-
-	if (x->lft.soft_packet_limit == XFRM_INF &&
-	    x->lft.hard_packet_limit == XFRM_INF)
-		return 0;
-
->>>>>>> 156c9398
 	dwork = kzalloc(sizeof(*dwork), GFP_KERNEL);
 	if (!dwork)
 		return -ENOMEM;
@@ -765,19 +684,11 @@
 		goto err_add_rule;
 
 	mlx5e_ipsec_set_esn_ops(sa_entry);
-<<<<<<< HEAD
 
 	if (sa_entry->dwork)
 		queue_delayed_work(ipsec->wq, &sa_entry->dwork->dwork,
 				   MLX5_IPSEC_RESCHED);
 
-=======
-
-	if (sa_entry->dwork)
-		queue_delayed_work(ipsec->wq, &sa_entry->dwork->dwork,
-				   MLX5_IPSEC_RESCHED);
-
->>>>>>> 156c9398
 	if (x->xso.type == XFRM_DEV_OFFLOAD_PACKET &&
 	    x->props.mode == XFRM_MODE_TUNNEL)
 		xa_set_mark(&ipsec->sadb, sa_entry->ipsec_obj_id,
@@ -794,12 +705,8 @@
 release_dwork:
 	kfree(sa_entry->dwork);
 release_work:
-<<<<<<< HEAD
-	kfree(sa_entry->work->data);
-=======
 	if (sa_entry->work)
 		kfree(sa_entry->work->data);
->>>>>>> 156c9398
 	kfree(sa_entry->work);
 err_xfrm:
 	kfree(sa_entry);
@@ -843,12 +750,8 @@
 	mlx5e_accel_ipsec_fs_del_rule(sa_entry);
 	mlx5_ipsec_free_sa_ctx(sa_entry);
 	kfree(sa_entry->dwork);
-<<<<<<< HEAD
-	kfree(sa_entry->work->data);
-=======
 	if (sa_entry->work)
 		kfree(sa_entry->work->data);
->>>>>>> 156c9398
 	kfree(sa_entry->work);
 sa_entry_free:
 	kfree(sa_entry);
