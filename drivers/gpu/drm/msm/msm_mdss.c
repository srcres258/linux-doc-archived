--- conflicted
+++ resolved
@@ -586,10 +586,7 @@
 	{ .compatible = "qcom,sc8180x-mdss", .data = &sc8180x_data },
 	{ .compatible = "qcom,sc8280xp-mdss", .data = &sc8280xp_data },
 	{ .compatible = "qcom,sm6115-mdss", .data = &sm6115_data },
-<<<<<<< HEAD
-=======
 	{ .compatible = "qcom,sm6125-mdss", .data = &sm6125_data },
->>>>>>> da8103da
 	{ .compatible = "qcom,sm6350-mdss", .data = &sm6350_data },
 	{ .compatible = "qcom,sm6375-mdss", .data = &sm6350_data },
 	{ .compatible = "qcom,sm8150-mdss", .data = &sm8150_data },
