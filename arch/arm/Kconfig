# SPDX-License-Identifier: GPL-2.0
config ARM
	bool
	default y
	select ARCH_32BIT_OFF_T
	select ARCH_CORRECT_STACKTRACE_ON_KRETPROBE if HAVE_KRETPROBES && FRAME_POINTER && !ARM_UNWIND
	select ARCH_HAS_BINFMT_FLAT
	select ARCH_HAS_CURRENT_STACK_POINTER
	select ARCH_HAS_DEBUG_VIRTUAL if MMU
	select ARCH_HAS_DMA_WRITE_COMBINE if !ARM_DMA_MEM_BUFFERABLE
	select ARCH_HAS_ELF_RANDOMIZE
	select ARCH_HAS_FORTIFY_SOURCE
	select ARCH_HAS_KEEPINITRD
	select ARCH_HAS_KCOV
	select ARCH_HAS_MEMBARRIER_SYNC_CORE
	select ARCH_HAS_NON_OVERLAPPING_ADDRESS_SPACE
	select ARCH_HAS_PTE_SPECIAL if ARM_LPAE
	select ARCH_HAS_SETUP_DMA_OPS
	select ARCH_HAS_SET_MEMORY
	select ARCH_STACKWALK
	select ARCH_HAS_STRICT_KERNEL_RWX if MMU && !XIP_KERNEL
	select ARCH_HAS_STRICT_MODULE_RWX if MMU
	select ARCH_HAS_SYNC_DMA_FOR_DEVICE
	select ARCH_HAS_SYNC_DMA_FOR_CPU
	select ARCH_HAS_TEARDOWN_DMA_OPS if MMU
	select ARCH_HAS_TICK_BROADCAST if GENERIC_CLOCKEVENTS_BROADCAST
	select ARCH_HAVE_CUSTOM_GPIO_H
	select ARCH_HAVE_NMI_SAFE_CMPXCHG if CPU_V7 || CPU_V7M || CPU_V6K
	select ARCH_HAS_GCOV_PROFILE_ALL
	select ARCH_KEEP_MEMBLOCK
	select ARCH_HAS_UBSAN_SANITIZE_ALL
	select ARCH_MIGHT_HAVE_PC_PARPORT
	select ARCH_OPTIONAL_KERNEL_RWX if ARCH_HAS_STRICT_KERNEL_RWX
	select ARCH_OPTIONAL_KERNEL_RWX_DEFAULT if CPU_V7
	select ARCH_SUPPORTS_ATOMIC_RMW
	select ARCH_SUPPORTS_HUGETLBFS if ARM_LPAE
	select ARCH_USE_BUILTIN_BSWAP
	select ARCH_USE_CMPXCHG_LOCKREF
	select ARCH_USE_MEMTEST
	select ARCH_WANT_DEFAULT_TOPDOWN_MMAP_LAYOUT if MMU
	select ARCH_WANT_GENERAL_HUGETLB
	select ARCH_WANT_IPC_PARSE_VERSION
	select ARCH_WANT_LD_ORPHAN_WARN
	select BINFMT_FLAT_ARGVP_ENVP_ON_STACK
	select BUILDTIME_TABLE_SORT if MMU
	select COMMON_CLK if !(ARCH_RPC || ARCH_FOOTBRIDGE)
	select CLONE_BACKWARDS
	select CPU_PM if SUSPEND || CPU_IDLE
	select DCACHE_WORD_ACCESS if HAVE_EFFICIENT_UNALIGNED_ACCESS
	select DMA_DECLARE_COHERENT
	select DMA_GLOBAL_POOL if !MMU
	select DMA_OPS
	select DMA_NONCOHERENT_MMAP if MMU
	select EDAC_SUPPORT
	select EDAC_ATOMIC_SCRUB
	select GENERIC_ALLOCATOR
	select GENERIC_ARCH_TOPOLOGY if ARM_CPU_TOPOLOGY
	select GENERIC_ATOMIC64 if CPU_V7M || CPU_V6 || !CPU_32v6K || !AEABI
	select GENERIC_CLOCKEVENTS_BROADCAST if SMP
	select GENERIC_IRQ_IPI if SMP
	select GENERIC_CPU_AUTOPROBE
	select GENERIC_EARLY_IOREMAP
	select GENERIC_IDLE_POLL_SETUP
	select GENERIC_IRQ_MULTI_HANDLER
	select GENERIC_IRQ_PROBE
	select GENERIC_IRQ_SHOW
	select GENERIC_IRQ_SHOW_LEVEL
	select GENERIC_LIB_DEVMEM_IS_ALLOWED
	select GENERIC_PCI_IOMAP
	select GENERIC_SCHED_CLOCK
	select GENERIC_SMP_IDLE_THREAD
	select HARDIRQS_SW_RESEND
	select HAVE_ARCH_AUDITSYSCALL if AEABI && !OABI_COMPAT
	select HAVE_ARCH_BITREVERSE if (CPU_32v7M || CPU_32v7) && !CPU_32v6
	select HAVE_ARCH_JUMP_LABEL if !XIP_KERNEL && !CPU_ENDIAN_BE32 && MMU
	select HAVE_ARCH_KFENCE if MMU && !XIP_KERNEL
	select HAVE_ARCH_KGDB if !CPU_ENDIAN_BE32 && MMU
	select HAVE_ARCH_KASAN if MMU && !XIP_KERNEL
	select HAVE_ARCH_KASAN_VMALLOC if HAVE_ARCH_KASAN
	select HAVE_ARCH_MMAP_RND_BITS if MMU
	select HAVE_ARCH_PFN_VALID
	select HAVE_ARCH_SECCOMP
	select HAVE_ARCH_SECCOMP_FILTER if AEABI && !OABI_COMPAT
	select HAVE_ARCH_THREAD_STRUCT_WHITELIST
	select HAVE_ARCH_TRACEHOOK
	select HAVE_ARCH_TRANSPARENT_HUGEPAGE if ARM_LPAE
	select HAVE_ARM_SMCCC if CPU_V7
	select HAVE_EBPF_JIT if !CPU_ENDIAN_BE32
	select HAVE_CONTEXT_TRACKING_USER
	select HAVE_C_RECORDMCOUNT
	select HAVE_BUILDTIME_MCOUNT_SORT
	select HAVE_DEBUG_KMEMLEAK if !XIP_KERNEL
	select HAVE_DMA_CONTIGUOUS if MMU
	select HAVE_DYNAMIC_FTRACE if !XIP_KERNEL && !CPU_ENDIAN_BE32 && MMU
	select HAVE_DYNAMIC_FTRACE_WITH_REGS if HAVE_DYNAMIC_FTRACE
	select HAVE_EFFICIENT_UNALIGNED_ACCESS if (CPU_V6 || CPU_V6K || CPU_V7) && MMU
	select HAVE_EXIT_THREAD
	select HAVE_FAST_GUP if ARM_LPAE
	select HAVE_FTRACE_MCOUNT_RECORD if !XIP_KERNEL
	select HAVE_FUNCTION_ERROR_INJECTION
	select HAVE_FUNCTION_GRAPH_TRACER
	select HAVE_FUNCTION_TRACER if !XIP_KERNEL
	select HAVE_GCC_PLUGINS
	select HAVE_HW_BREAKPOINT if PERF_EVENTS && (CPU_V6 || CPU_V6K || CPU_V7)
	select HAVE_IRQ_TIME_ACCOUNTING
	select HAVE_KERNEL_GZIP
	select HAVE_KERNEL_LZ4
	select HAVE_KERNEL_LZMA
	select HAVE_KERNEL_LZO
	select HAVE_KERNEL_XZ
	select HAVE_KPROBES if !XIP_KERNEL && !CPU_ENDIAN_BE32 && !CPU_V7M
	select HAVE_KRETPROBES if HAVE_KPROBES
	select HAVE_MOD_ARCH_SPECIFIC
	select HAVE_NMI
	select HAVE_OPTPROBES if !THUMB2_KERNEL
	select HAVE_PCI if MMU
	select HAVE_PERF_EVENTS
	select HAVE_PERF_REGS
	select HAVE_PERF_USER_STACK_DUMP
	select MMU_GATHER_RCU_TABLE_FREE if SMP && ARM_LPAE
	select HAVE_REGS_AND_STACK_ACCESS_API
	select HAVE_RSEQ
	select HAVE_STACKPROTECTOR
	select HAVE_SYSCALL_TRACEPOINTS
	select HAVE_UID16
	select HAVE_VIRT_CPU_ACCOUNTING_GEN
	select IRQ_FORCED_THREADING
	select MODULES_USE_ELF_REL
	select NEED_DMA_MAP_STATE
	select OF_EARLY_FLATTREE if OF
	select OLD_SIGACTION
	select OLD_SIGSUSPEND3
	select PCI_DOMAINS_GENERIC if PCI
	select PCI_SYSCALL if PCI
	select PERF_USE_VMALLOC
	select RTC_LIB
	select SPARSE_IRQ if !(ARCH_FOOTBRIDGE || ARCH_RPC)
	select SYS_SUPPORTS_APM_EMULATION
	select THREAD_INFO_IN_TASK
	select TIMER_OF if OF
	select HAVE_ARCH_VMAP_STACK if MMU && ARM_HAS_GROUP_RELOCS
	select TRACE_IRQFLAGS_SUPPORT if !CPU_V7M
	select USE_OF if !(ARCH_FOOTBRIDGE || ARCH_RPC || ARCH_SA1100)
	# Above selects are sorted alphabetically; please add new ones
	# according to that.  Thanks.
	help
	  The ARM series is a line of low-power-consumption RISC chip designs
	  licensed by ARM Ltd and targeted at embedded applications and
	  handhelds such as the Compaq IPAQ.  ARM-based PCs are no longer
	  manufactured, but legacy ARM-based PC hardware remains popular in
	  Europe.  There is an ARM Linux project with a web page at
	  <http://www.arm.linux.org.uk/>.

config ARM_HAS_GROUP_RELOCS
	def_bool y
	depends on !LD_IS_LLD || LLD_VERSION >= 140000
	depends on !COMPILE_TEST
	help
	  Whether or not to use R_ARM_ALU_PC_Gn or R_ARM_LDR_PC_Gn group
	  relocations, which have been around for a long time, but were not
	  supported in LLD until version 14. The combined range is -/+ 256 MiB,
	  which is usually sufficient, but not for allyesconfig, so we disable
	  this feature when doing compile testing.

config ARM_DMA_USE_IOMMU
	bool
	select NEED_SG_DMA_LENGTH

if ARM_DMA_USE_IOMMU

config ARM_DMA_IOMMU_ALIGNMENT
	int "Maximum PAGE_SIZE order of alignment for DMA IOMMU buffers"
	range 4 9
	default 8
	help
	  DMA mapping framework by default aligns all buffers to the smallest
	  PAGE_SIZE order which is greater than or equal to the requested buffer
	  size. This works well for buffers up to a few hundreds kilobytes, but
	  for larger buffers it just a waste of address space. Drivers which has
	  relatively small addressing window (like 64Mib) might run out of
	  virtual space with just a few allocations.

	  With this parameter you can specify the maximum PAGE_SIZE order for
	  DMA IOMMU buffers. Larger buffers will be aligned only to this
	  specified order. The order is expressed as a power of two multiplied
	  by the PAGE_SIZE.

endif

config SYS_SUPPORTS_APM_EMULATION
	bool

config HAVE_TCM
	bool
	select GENERIC_ALLOCATOR

config HAVE_PROC_CPU
	bool

config NO_IOPORT_MAP
	bool

config SBUS
	bool

config STACKTRACE_SUPPORT
	bool
	default y

config LOCKDEP_SUPPORT
	bool
	default y

config ARCH_HAS_ILOG2_U32
	bool

config ARCH_HAS_ILOG2_U64
	bool

config ARCH_HAS_BANDGAP
	bool

config FIX_EARLYCON_MEM
	def_bool y if MMU

config GENERIC_HWEIGHT
	bool
	default y

config GENERIC_CALIBRATE_DELAY
	bool
	default y

config ARCH_MAY_HAVE_PC_FDC
	bool

config ARCH_SUPPORTS_UPROBES
	def_bool y

config GENERIC_ISA_DMA
	bool

config FIQ
	bool

config ARCH_MTD_XIP
	bool

config ARM_PATCH_PHYS_VIRT
	bool "Patch physical to virtual translations at runtime" if EMBEDDED
	default y
	depends on MMU
	help
	  Patch phys-to-virt and virt-to-phys translation functions at
	  boot and module load time according to the position of the
	  kernel in system memory.

	  This can only be used with non-XIP MMU kernels where the base
	  of physical memory is at a 2 MiB boundary.

	  Only disable this option if you know that you do not require
	  this feature (eg, building a kernel for a single machine) and
	  you need to shrink the kernel to the minimal size.

config NEED_MACH_IO_H
	bool
	help
	  Select this when mach/io.h is required to provide special
	  definitions for this platform.  The need for mach/io.h should
	  be avoided when possible.

config NEED_MACH_MEMORY_H
	bool
	help
	  Select this when mach/memory.h is required to provide special
	  definitions for this platform.  The need for mach/memory.h should
	  be avoided when possible.

config PHYS_OFFSET
	hex "Physical address of main memory" if MMU
	depends on !ARM_PATCH_PHYS_VIRT || !AUTO_ZRELADDR
	default DRAM_BASE if !MMU
	default 0x00000000 if ARCH_FOOTBRIDGE
	default 0x10000000 if ARCH_OMAP1 || ARCH_RPC
	default 0xa0000000 if ARCH_PXA
	default 0xc0000000 if ARCH_EP93XX || ARCH_SA1100
	default 0
	help
	  Please provide the physical address corresponding to the
	  location of main memory in your system.

config GENERIC_BUG
	def_bool y
	depends on BUG

config PGTABLE_LEVELS
	int
	default 3 if ARM_LPAE
	default 2

menu "System Type"

config MMU
	bool "MMU-based Paged Memory Management Support"
	default y
	help
	  Select if you want MMU-based virtualised addressing space
	  support by paged memory management. If unsure, say 'Y'.

config ARM_SINGLE_ARMV7M
	def_bool !MMU
	select ARM_NVIC
	select CPU_V7M
	select NO_IOPORT_MAP

config ARCH_MMAP_RND_BITS_MIN
	default 8

config ARCH_MMAP_RND_BITS_MAX
	default 14 if PAGE_OFFSET=0x40000000
	default 15 if PAGE_OFFSET=0x80000000
	default 16

config ARCH_MULTIPLATFORM
	bool "Require kernel to be portable to multiple machines" if EXPERT
	depends on MMU && !(ARCH_FOOTBRIDGE || ARCH_RPC || ARCH_SA1100)
	default y
	help
	  In general, all Arm machines can be supported in a single
	  kernel image, covering either Armv4/v5 or Armv6/v7.

	  However, some configuration options require hardcoding machine
	  specific physical addresses or enable errata workarounds that may
	  break other machines.

	  Selecting N here allows using those options, including
	  DEBUG_UNCOMPRESS, XIP_KERNEL and ZBOOT_ROM. If unsure, say Y.

menu "Platform selection"
	depends on MMU

comment "CPU Core family selection"

config ARCH_MULTI_V4
	bool "ARMv4 based platforms (FA526, StrongARM)"
	depends on !ARCH_MULTI_V6_V7
	# https://github.com/llvm/llvm-project/issues/50764
	depends on !LD_IS_LLD || LLD_VERSION >= 160000
	select ARCH_MULTI_V4_V5
	select CPU_FA526 if !(CPU_SA110 || CPU_SA1100)

config ARCH_MULTI_V4T
	bool "ARMv4T based platforms (ARM720T, ARM920T, ...)"
	depends on !ARCH_MULTI_V6_V7
	# https://github.com/llvm/llvm-project/issues/50764
	depends on !LD_IS_LLD || LLD_VERSION >= 160000
	select ARCH_MULTI_V4_V5
	select CPU_ARM920T if !(CPU_ARM7TDMI || CPU_ARM720T || \
		CPU_ARM740T || CPU_ARM9TDMI || CPU_ARM922T || \
		CPU_ARM925T || CPU_ARM940T)

config ARCH_MULTI_V5
	bool "ARMv5 based platforms (ARM926T, XSCALE, PJ1, ...)"
	depends on !ARCH_MULTI_V6_V7
	select ARCH_MULTI_V4_V5
	select CPU_ARM926T if !(CPU_ARM946E || CPU_ARM1020 || \
		CPU_ARM1020E || CPU_ARM1022 || CPU_ARM1026 || \
		CPU_XSCALE || CPU_XSC3 || CPU_MOHAWK || CPU_FEROCEON)

config ARCH_MULTI_V4_V5
	bool

config ARCH_MULTI_V6
	bool "ARMv6 based platforms (ARM11)"
	select ARCH_MULTI_V6_V7
	select CPU_V6K

config ARCH_MULTI_V7
	bool "ARMv7 based platforms (Cortex-A, PJ4, Scorpion, Krait)"
	default y
	select ARCH_MULTI_V6_V7
	select CPU_V7
	select HAVE_SMP

config ARCH_MULTI_V6_V7
	bool
	select MIGHT_HAVE_CACHE_L2X0

config ARCH_MULTI_CPU_AUTO
	def_bool !(ARCH_MULTI_V4 || ARCH_MULTI_V4T || ARCH_MULTI_V6_V7)
	select ARCH_MULTI_V5

endmenu

config ARCH_VIRT
	bool "Dummy Virtual Machine"
	depends on ARCH_MULTI_V7
	select ARM_AMBA
	select ARM_GIC
	select ARM_GIC_V2M if PCI
	select ARM_GIC_V3
	select ARM_GIC_V3_ITS if PCI
	select ARM_PSCI
	select HAVE_ARM_ARCH_TIMER

config ARCH_AIROHA
	bool "Airoha SoC Support"
	depends on ARCH_MULTI_V7
	select ARM_AMBA
	select ARM_GIC
	select ARM_GIC_V3
	select ARM_PSCI
	select HAVE_ARM_ARCH_TIMER
	help
	  Support for Airoha EN7523 SoCs

#
# This is sorted alphabetically by mach-* pathname.  However, plat-*
# Kconfigs may be included either alphabetically (according to the
# plat- suffix) or along side the corresponding mach-* source.
#
source "arch/arm/mach-actions/Kconfig"

source "arch/arm/mach-alpine/Kconfig"

source "arch/arm/mach-artpec/Kconfig"

source "arch/arm/mach-asm9260/Kconfig"

source "arch/arm/mach-aspeed/Kconfig"

source "arch/arm/mach-at91/Kconfig"

source "arch/arm/mach-axxia/Kconfig"

source "arch/arm/mach-bcm/Kconfig"

source "arch/arm/mach-berlin/Kconfig"

source "arch/arm/mach-clps711x/Kconfig"

source "arch/arm/mach-davinci/Kconfig"

source "arch/arm/mach-digicolor/Kconfig"

source "arch/arm/mach-dove/Kconfig"

source "arch/arm/mach-ep93xx/Kconfig"

source "arch/arm/mach-exynos/Kconfig"

source "arch/arm/mach-footbridge/Kconfig"

source "arch/arm/mach-gemini/Kconfig"

source "arch/arm/mach-highbank/Kconfig"

source "arch/arm/mach-hisi/Kconfig"

source "arch/arm/mach-hpe/Kconfig"

source "arch/arm/mach-imx/Kconfig"

source "arch/arm/mach-ixp4xx/Kconfig"

source "arch/arm/mach-keystone/Kconfig"

source "arch/arm/mach-lpc32xx/Kconfig"

source "arch/arm/mach-mediatek/Kconfig"

source "arch/arm/mach-meson/Kconfig"

source "arch/arm/mach-milbeaut/Kconfig"

source "arch/arm/mach-mmp/Kconfig"

source "arch/arm/mach-moxart/Kconfig"

source "arch/arm/mach-mstar/Kconfig"

source "arch/arm/mach-mv78xx0/Kconfig"

source "arch/arm/mach-mvebu/Kconfig"

source "arch/arm/mach-mxs/Kconfig"

source "arch/arm/mach-nomadik/Kconfig"

source "arch/arm/mach-npcm/Kconfig"

source "arch/arm/mach-nspire/Kconfig"

source "arch/arm/mach-omap1/Kconfig"

source "arch/arm/mach-omap2/Kconfig"

source "arch/arm/mach-orion5x/Kconfig"

source "arch/arm/mach-oxnas/Kconfig"

source "arch/arm/mach-pxa/Kconfig"

source "arch/arm/mach-qcom/Kconfig"

source "arch/arm/mach-rda/Kconfig"

source "arch/arm/mach-realtek/Kconfig"

source "arch/arm/mach-rpc/Kconfig"

source "arch/arm/mach-rockchip/Kconfig"

source "arch/arm/mach-s3c/Kconfig"

source "arch/arm/mach-s5pv210/Kconfig"

source "arch/arm/mach-sa1100/Kconfig"

source "arch/arm/mach-shmobile/Kconfig"

source "arch/arm/mach-socfpga/Kconfig"

source "arch/arm/mach-spear/Kconfig"

source "arch/arm/mach-sti/Kconfig"

source "arch/arm/mach-stm32/Kconfig"

source "arch/arm/mach-sunplus/Kconfig"

source "arch/arm/mach-sunxi/Kconfig"

source "arch/arm/mach-tegra/Kconfig"

source "arch/arm/mach-uniphier/Kconfig"

source "arch/arm/mach-ux500/Kconfig"

source "arch/arm/mach-versatile/Kconfig"

source "arch/arm/mach-vt8500/Kconfig"

source "arch/arm/mach-zynq/Kconfig"

# ARMv7-M architecture
config ARCH_LPC18XX
	bool "NXP LPC18xx/LPC43xx"
	depends on ARM_SINGLE_ARMV7M
	select ARCH_HAS_RESET_CONTROLLER
	select ARM_AMBA
	select CLKSRC_LPC32XX
	select PINCTRL
	help
	  Support for NXP's LPC18xx Cortex-M3 and LPC43xx Cortex-M4
	  high performance microcontrollers.

config ARCH_MPS2
	bool "ARM MPS2 platform"
	depends on ARM_SINGLE_ARMV7M
	select ARM_AMBA
	select CLKSRC_MPS2
	help
	  Support for Cortex-M Prototyping System (or V2M-MPS2) which comes
	  with a range of available cores like Cortex-M3/M4/M7.

	  Please, note that depends which Application Note is used memory map
	  for the platform may vary, so adjustment of RAM base might be needed.

# Definitions to make life easier
config ARCH_ACORN
	bool

config PLAT_ORION
	bool
	select CLKSRC_MMIO
	select GENERIC_IRQ_CHIP
	select IRQ_DOMAIN

config PLAT_ORION_LEGACY
	bool
	select PLAT_ORION

config PLAT_VERSATILE
	bool

source "arch/arm/mm/Kconfig"

config IWMMXT
	bool "Enable iWMMXt support"
	depends on CPU_XSCALE || CPU_XSC3 || CPU_MOHAWK || CPU_PJ4 || CPU_PJ4B
	default y if PXA27x || PXA3xx || ARCH_MMP || CPU_PJ4 || CPU_PJ4B
	help
	  Enable support for iWMMXt context switching at run time if
	  running on a CPU that supports it.

if !MMU
source "arch/arm/Kconfig-nommu"
endif

config PJ4B_ERRATA_4742
	bool "PJ4B Errata 4742: IDLE Wake Up Commands can Cause the CPU Core to Cease Operation"
	depends on CPU_PJ4B && MACH_ARMADA_370
	default y
	help
	  When coming out of either a Wait for Interrupt (WFI) or a Wait for
	  Event (WFE) IDLE states, a specific timing sensitivity exists between
	  the retiring WFI/WFE instructions and the newly issued subsequent
	  instructions.  This sensitivity can result in a CPU hang scenario.
	  Workaround:
	  The software must insert either a Data Synchronization Barrier (DSB)
	  or Data Memory Barrier (DMB) command immediately after the WFI/WFE
	  instruction

config ARM_ERRATA_326103
	bool "ARM errata: FSR write bit incorrect on a SWP to read-only memory"
	depends on CPU_V6
	help
	  Executing a SWP instruction to read-only memory does not set bit 11
	  of the FSR on the ARM 1136 prior to r1p0. This causes the kernel to
	  treat the access as a read, preventing a COW from occurring and
	  causing the faulting task to livelock.

config ARM_ERRATA_411920
	bool "ARM errata: Invalidation of the Instruction Cache operation can fail"
	depends on CPU_V6 || CPU_V6K
	help
	  Invalidation of the Instruction Cache operation can
	  fail. This erratum is present in 1136 (before r1p4), 1156 and 1176.
	  It does not affect the MPCore. This option enables the ARM Ltd.
	  recommended workaround.

config ARM_ERRATA_430973
	bool "ARM errata: Stale prediction on replaced interworking branch"
	depends on CPU_V7
	help
	  This option enables the workaround for the 430973 Cortex-A8
	  r1p* erratum. If a code sequence containing an ARM/Thumb
	  interworking branch is replaced with another code sequence at the
	  same virtual address, whether due to self-modifying code or virtual
	  to physical address re-mapping, Cortex-A8 does not recover from the
	  stale interworking branch prediction. This results in Cortex-A8
	  executing the new code sequence in the incorrect ARM or Thumb state.
	  The workaround enables the BTB/BTAC operations by setting ACTLR.IBE
	  and also flushes the branch target cache at every context switch.
	  Note that setting specific bits in the ACTLR register may not be
	  available in non-secure mode.

config ARM_ERRATA_458693
	bool "ARM errata: Processor deadlock when a false hazard is created"
	depends on CPU_V7
	depends on !ARCH_MULTIPLATFORM
	help
	  This option enables the workaround for the 458693 Cortex-A8 (r2p0)
	  erratum. For very specific sequences of memory operations, it is
	  possible for a hazard condition intended for a cache line to instead
	  be incorrectly associated with a different cache line. This false
	  hazard might then cause a processor deadlock. The workaround enables
	  the L1 caching of the NEON accesses and disables the PLD instruction
	  in the ACTLR register. Note that setting specific bits in the ACTLR
	  register may not be available in non-secure mode and thus is not
	  available on a multiplatform kernel. This should be applied by the
	  bootloader instead.

config ARM_ERRATA_460075
	bool "ARM errata: Data written to the L2 cache can be overwritten with stale data"
	depends on CPU_V7
	depends on !ARCH_MULTIPLATFORM
	help
	  This option enables the workaround for the 460075 Cortex-A8 (r2p0)
	  erratum. Any asynchronous access to the L2 cache may encounter a
	  situation in which recent store transactions to the L2 cache are lost
	  and overwritten with stale memory contents from external memory. The
	  workaround disables the write-allocate mode for the L2 cache via the
	  ACTLR register. Note that setting specific bits in the ACTLR register
	  may not be available in non-secure mode and thus is not available on
	  a multiplatform kernel. This should be applied by the bootloader
	  instead.

config ARM_ERRATA_742230
	bool "ARM errata: DMB operation may be faulty"
	depends on CPU_V7 && SMP
	depends on !ARCH_MULTIPLATFORM
	help
	  This option enables the workaround for the 742230 Cortex-A9
	  (r1p0..r2p2) erratum. Under rare circumstances, a DMB instruction
	  between two write operations may not ensure the correct visibility
	  ordering of the two writes. This workaround sets a specific bit in
	  the diagnostic register of the Cortex-A9 which causes the DMB
	  instruction to behave as a DSB, ensuring the correct behaviour of
	  the two writes. Note that setting specific bits in the diagnostics
	  register may not be available in non-secure mode and thus is not
	  available on a multiplatform kernel. This should be applied by the
	  bootloader instead.

config ARM_ERRATA_742231
	bool "ARM errata: Incorrect hazard handling in the SCU may lead to data corruption"
	depends on CPU_V7 && SMP
	depends on !ARCH_MULTIPLATFORM
	help
	  This option enables the workaround for the 742231 Cortex-A9
	  (r2p0..r2p2) erratum. Under certain conditions, specific to the
	  Cortex-A9 MPCore micro-architecture, two CPUs working in SMP mode,
	  accessing some data located in the same cache line, may get corrupted
	  data due to bad handling of the address hazard when the line gets
	  replaced from one of the CPUs at the same time as another CPU is
	  accessing it. This workaround sets specific bits in the diagnostic
	  register of the Cortex-A9 which reduces the linefill issuing
	  capabilities of the processor. Note that setting specific bits in the
	  diagnostics register may not be available in non-secure mode and thus
	  is not available on a multiplatform kernel. This should be applied by
	  the bootloader instead.

config ARM_ERRATA_643719
	bool "ARM errata: LoUIS bit field in CLIDR register is incorrect"
	depends on CPU_V7 && SMP
	default y
	help
	  This option enables the workaround for the 643719 Cortex-A9 (prior to
	  r1p0) erratum. On affected cores the LoUIS bit field of the CLIDR
	  register returns zero when it should return one. The workaround
	  corrects this value, ensuring cache maintenance operations which use
	  it behave as intended and avoiding data corruption.

config ARM_ERRATA_720789
	bool "ARM errata: TLBIASIDIS and TLBIMVAIS operations can broadcast a faulty ASID"
	depends on CPU_V7
	help
	  This option enables the workaround for the 720789 Cortex-A9 (prior to
	  r2p0) erratum. A faulty ASID can be sent to the other CPUs for the
	  broadcasted CP15 TLB maintenance operations TLBIASIDIS and TLBIMVAIS.
	  As a consequence of this erratum, some TLB entries which should be
	  invalidated are not, resulting in an incoherency in the system page
	  tables. The workaround changes the TLB flushing routines to invalidate
	  entries regardless of the ASID.

config ARM_ERRATA_743622
	bool "ARM errata: Faulty hazard checking in the Store Buffer may lead to data corruption"
	depends on CPU_V7
	depends on !ARCH_MULTIPLATFORM
	help
	  This option enables the workaround for the 743622 Cortex-A9
	  (r2p*) erratum. Under very rare conditions, a faulty
	  optimisation in the Cortex-A9 Store Buffer may lead to data
	  corruption. This workaround sets a specific bit in the diagnostic
	  register of the Cortex-A9 which disables the Store Buffer
	  optimisation, preventing the defect from occurring. This has no
	  visible impact on the overall performance or power consumption of the
	  processor. Note that setting specific bits in the diagnostics register
	  may not be available in non-secure mode and thus is not available on a
	  multiplatform kernel. This should be applied by the bootloader instead.

config ARM_ERRATA_751472
	bool "ARM errata: Interrupted ICIALLUIS may prevent completion of broadcasted operation"
	depends on CPU_V7
	depends on !ARCH_MULTIPLATFORM
	help
	  This option enables the workaround for the 751472 Cortex-A9 (prior
	  to r3p0) erratum. An interrupted ICIALLUIS operation may prevent the
	  completion of a following broadcasted operation if the second
	  operation is received by a CPU before the ICIALLUIS has completed,
	  potentially leading to corrupted entries in the cache or TLB.
	  Note that setting specific bits in the diagnostics register may
	  not be available in non-secure mode and thus is not available on
	  a multiplatform kernel. This should be applied by the bootloader
	  instead.

config ARM_ERRATA_754322
	bool "ARM errata: possible faulty MMU translations following an ASID switch"
	depends on CPU_V7
	help
	  This option enables the workaround for the 754322 Cortex-A9 (r2p*,
	  r3p*) erratum. A speculative memory access may cause a page table walk
	  which starts prior to an ASID switch but completes afterwards. This
	  can populate the micro-TLB with a stale entry which may be hit with
	  the new ASID. This workaround places two dsb instructions in the mm
	  switching code so that no page table walks can cross the ASID switch.

config ARM_ERRATA_754327
	bool "ARM errata: no automatic Store Buffer drain"
	depends on CPU_V7 && SMP
	help
	  This option enables the workaround for the 754327 Cortex-A9 (prior to
	  r2p0) erratum. The Store Buffer does not have any automatic draining
	  mechanism and therefore a livelock may occur if an external agent
	  continuously polls a memory location waiting to observe an update.
	  This workaround defines cpu_relax() as smp_mb(), preventing correctly
	  written polling loops from denying visibility of updates to memory.

config ARM_ERRATA_364296
	bool "ARM errata: Possible cache data corruption with hit-under-miss enabled"
	depends on CPU_V6
	help
	  This options enables the workaround for the 364296 ARM1136
	  r0p2 erratum (possible cache data corruption with
	  hit-under-miss enabled). It sets the undocumented bit 31 in
	  the auxiliary control register and the FI bit in the control
	  register, thus disabling hit-under-miss without putting the
	  processor into full low interrupt latency mode. ARM11MPCore
	  is not affected.

config ARM_ERRATA_764369
	bool "ARM errata: Data cache line maintenance operation by MVA may not succeed"
	depends on CPU_V7 && SMP
	help
	  This option enables the workaround for erratum 764369
	  affecting Cortex-A9 MPCore with two or more processors (all
	  current revisions). Under certain timing circumstances, a data
	  cache line maintenance operation by MVA targeting an Inner
	  Shareable memory region may fail to proceed up to either the
	  Point of Coherency or to the Point of Unification of the
	  system. This workaround adds a DSB instruction before the
	  relevant cache maintenance functions and sets a specific bit
	  in the diagnostic control register of the SCU.

config ARM_ERRATA_764319
	bool "ARM errata: Read to DBGPRSR and DBGOSLSR may generate Undefined instruction"
	depends on CPU_V7
	help
	  This option enables the workaround for the 764319 Cortex A-9 erratum.
	  CP14 read accesses to the DBGPRSR and DBGOSLSR registers generate an
	  unexpected Undefined Instruction exception when the DBGSWENABLE
	  external pin is set to 0, even when the CP14 accesses are performed
	  from a privileged mode. This work around catches the exception in a
	  way the kernel does not stop execution.

config ARM_ERRATA_775420
       bool "ARM errata: A data cache maintenance operation which aborts, might lead to deadlock"
       depends on CPU_V7
       help
	 This option enables the workaround for the 775420 Cortex-A9 (r2p2,
	 r2p6,r2p8,r2p10,r3p0) erratum. In case a data cache maintenance
	 operation aborts with MMU exception, it might cause the processor
	 to deadlock. This workaround puts DSB before executing ISB if
	 an abort may occur on cache maintenance.

config ARM_ERRATA_798181
	bool "ARM errata: TLBI/DSB failure on Cortex-A15"
	depends on CPU_V7 && SMP
	help
	  On Cortex-A15 (r0p0..r3p2) the TLBI*IS/DSB operations are not
	  adequately shooting down all use of the old entries. This
	  option enables the Linux kernel workaround for this erratum
	  which sends an IPI to the CPUs that are running the same ASID
	  as the one being invalidated.

config ARM_ERRATA_773022
	bool "ARM errata: incorrect instructions may be executed from loop buffer"
	depends on CPU_V7
	help
	  This option enables the workaround for the 773022 Cortex-A15
	  (up to r0p4) erratum. In certain rare sequences of code, the
	  loop buffer may deliver incorrect instructions. This
	  workaround disables the loop buffer to avoid the erratum.

config ARM_ERRATA_818325_852422
	bool "ARM errata: A12: some seqs of opposed cond code instrs => deadlock or corruption"
	depends on CPU_V7
	help
	  This option enables the workaround for:
	  - Cortex-A12 818325: Execution of an UNPREDICTABLE STR or STM
	    instruction might deadlock.  Fixed in r0p1.
	  - Cortex-A12 852422: Execution of a sequence of instructions might
	    lead to either a data corruption or a CPU deadlock.  Not fixed in
	    any Cortex-A12 cores yet.
	  This workaround for all both errata involves setting bit[12] of the
	  Feature Register. This bit disables an optimisation applied to a
	  sequence of 2 instructions that use opposing condition codes.

config ARM_ERRATA_821420
	bool "ARM errata: A12: sequence of VMOV to core registers might lead to a dead lock"
	depends on CPU_V7
	help
	  This option enables the workaround for the 821420 Cortex-A12
	  (all revs) erratum. In very rare timing conditions, a sequence
	  of VMOV to Core registers instructions, for which the second
	  one is in the shadow of a branch or abort, can lead to a
	  deadlock when the VMOV instructions are issued out-of-order.

config ARM_ERRATA_825619
	bool "ARM errata: A12: DMB NSHST/ISHST mixed ... might cause deadlock"
	depends on CPU_V7
	help
	  This option enables the workaround for the 825619 Cortex-A12
	  (all revs) erratum. Within rare timing constraints, executing a
	  DMB NSHST or DMB ISHST instruction followed by a mix of Cacheable
	  and Device/Strongly-Ordered loads and stores might cause deadlock

config ARM_ERRATA_857271
	bool "ARM errata: A12: CPU might deadlock under some very rare internal conditions"
	depends on CPU_V7
	help
	  This option enables the workaround for the 857271 Cortex-A12
	  (all revs) erratum. Under very rare timing conditions, the CPU might
	  hang. The workaround is expected to have a < 1% performance impact.

config ARM_ERRATA_852421
	bool "ARM errata: A17: DMB ST might fail to create order between stores"
	depends on CPU_V7
	help
	  This option enables the workaround for the 852421 Cortex-A17
	  (r1p0, r1p1, r1p2) erratum. Under very rare timing conditions,
	  execution of a DMB ST instruction might fail to properly order
	  stores from GroupA and stores from GroupB.

config ARM_ERRATA_852423
	bool "ARM errata: A17: some seqs of opposed cond code instrs => deadlock or corruption"
	depends on CPU_V7
	help
	  This option enables the workaround for:
	  - Cortex-A17 852423: Execution of a sequence of instructions might
	    lead to either a data corruption or a CPU deadlock.  Not fixed in
	    any Cortex-A17 cores yet.
	  This is identical to Cortex-A12 erratum 852422.  It is a separate
	  config option from the A12 erratum due to the way errata are checked
	  for and handled.

config ARM_ERRATA_857272
	bool "ARM errata: A17: CPU might deadlock under some very rare internal conditions"
	depends on CPU_V7
	help
	  This option enables the workaround for the 857272 Cortex-A17 erratum.
	  This erratum is not known to be fixed in any A17 revision.
	  This is identical to Cortex-A12 erratum 857271.  It is a separate
	  config option from the A12 erratum due to the way errata are checked
	  for and handled.

endmenu

source "arch/arm/common/Kconfig"

menu "Bus support"

config ISA
	bool
	help
	  Find out whether you have ISA slots on your motherboard.  ISA is the
	  name of a bus system, i.e. the way the CPU talks to the other stuff
	  inside your box.  Other bus systems are PCI, EISA, MicroChannel
	  (MCA) or VESA.  ISA is an older system, now being displaced by PCI;
	  newer boards don't support it.  If you have ISA, say Y, otherwise N.

# Select ISA DMA interface
config ISA_DMA_API
	bool

config ARM_ERRATA_814220
	bool "ARM errata: Cache maintenance by set/way operations can execute out of order"
	depends on CPU_V7
	help
	  The v7 ARM states that all cache and branch predictor maintenance
	  operations that do not specify an address execute, relative to
	  each other, in program order.
	  However, because of this erratum, an L2 set/way cache maintenance
	  operation can overtake an L1 set/way cache maintenance operation.
	  This ERRATA only affected the Cortex-A7 and present in r0p2, r0p3,
	  r0p4, r0p5.

endmenu

menu "Kernel Features"

config HAVE_SMP
	bool
	help
	  This option should be selected by machines which have an SMP-
	  capable CPU.

	  The only effect of this option is to make the SMP-related
	  options available to the user for configuration.

config SMP
	bool "Symmetric Multi-Processing"
	depends on CPU_V6K || CPU_V7
	depends on HAVE_SMP
	depends on MMU || ARM_MPU
	select IRQ_WORK
	help
	  This enables support for systems with more than one CPU. If you have
	  a system with only one CPU, say N. If you have a system with more
	  than one CPU, say Y.

	  If you say N here, the kernel will run on uni- and multiprocessor
	  machines, but will use only one CPU of a multiprocessor machine. If
	  you say Y here, the kernel will run on many, but not all,
	  uniprocessor machines. On a uniprocessor machine, the kernel
	  will run faster if you say N here.

	  See also <file:Documentation/x86/i386/IO-APIC.rst>,
	  <file:Documentation/admin-guide/lockup-watchdogs.rst> and the SMP-HOWTO available at
	  <http://tldp.org/HOWTO/SMP-HOWTO.html>.

	  If you don't know what to do here, say N.

config SMP_ON_UP
	bool "Allow booting SMP kernel on uniprocessor systems"
	depends on SMP && MMU
	default y
	help
	  SMP kernels contain instructions which fail on non-SMP processors.
	  Enabling this option allows the kernel to modify itself to make
	  these instructions safe.  Disabling it allows about 1K of space
	  savings.

	  If you don't know what to do here, say Y.


config CURRENT_POINTER_IN_TPIDRURO
	def_bool y
	depends on CPU_32v6K && !CPU_V6

config IRQSTACKS
	def_bool y
	select HAVE_IRQ_EXIT_ON_IRQ_STACK
	select HAVE_SOFTIRQ_ON_OWN_STACK

config ARM_CPU_TOPOLOGY
	bool "Support cpu topology definition"
	depends on SMP && CPU_V7
	default y
	help
	  Support ARM cpu topology definition. The MPIDR register defines
	  affinity between processors which is then used to describe the cpu
	  topology of an ARM System.

config SCHED_MC
	bool "Multi-core scheduler support"
	depends on ARM_CPU_TOPOLOGY
	help
	  Multi-core scheduler support improves the CPU scheduler's decision
	  making when dealing with multi-core CPU chips at a cost of slightly
	  increased overhead in some places. If unsure say N here.

config SCHED_SMT
	bool "SMT scheduler support"
	depends on ARM_CPU_TOPOLOGY
	help
	  Improves the CPU scheduler's decision making when dealing with
	  MultiThreading at a cost of slightly increased overhead in some
	  places. If unsure say N here.

config HAVE_ARM_SCU
	bool
	help
	  This option enables support for the ARM snoop control unit

config HAVE_ARM_ARCH_TIMER
	bool "Architected timer support"
	depends on CPU_V7
	select ARM_ARCH_TIMER
	help
	  This option enables support for the ARM architected timer

config HAVE_ARM_TWD
	bool
	help
	  This options enables support for the ARM timer and watchdog unit

config MCPM
	bool "Multi-Cluster Power Management"
	depends on CPU_V7 && SMP
	help
	  This option provides the common power management infrastructure
	  for (multi-)cluster based systems, such as big.LITTLE based
	  systems.

config MCPM_QUAD_CLUSTER
	bool
	depends on MCPM
	help
	  To avoid wasting resources unnecessarily, MCPM only supports up
	  to 2 clusters by default.
	  Platforms with 3 or 4 clusters that use MCPM must select this
	  option to allow the additional clusters to be managed.

config BIG_LITTLE
	bool "big.LITTLE support (Experimental)"
	depends on CPU_V7 && SMP
	select MCPM
	help
	  This option enables support selections for the big.LITTLE
	  system architecture.

config BL_SWITCHER
	bool "big.LITTLE switcher support"
	depends on BIG_LITTLE && MCPM && HOTPLUG_CPU && ARM_GIC
	select CPU_PM
	help
	  The big.LITTLE "switcher" provides the core functionality to
	  transparently handle transition between a cluster of A15's
	  and a cluster of A7's in a big.LITTLE system.

config BL_SWITCHER_DUMMY_IF
	tristate "Simple big.LITTLE switcher user interface"
	depends on BL_SWITCHER && DEBUG_KERNEL
	help
	  This is a simple and dummy char dev interface to control
	  the big.LITTLE switcher core code.  It is meant for
	  debugging purposes only.

choice
	prompt "Memory split"
	depends on MMU
	default VMSPLIT_3G
	help
	  Select the desired split between kernel and user memory.

	  If you are not absolutely sure what you are doing, leave this
	  option alone!

	config VMSPLIT_3G
		bool "3G/1G user/kernel split"
	config VMSPLIT_3G_OPT
		depends on !ARM_LPAE
		bool "3G/1G user/kernel split (for full 1G low memory)"
	config VMSPLIT_2G
		bool "2G/2G user/kernel split"
	config VMSPLIT_1G
		bool "1G/3G user/kernel split"
endchoice

config PAGE_OFFSET
	hex
	default PHYS_OFFSET if !MMU
	default 0x40000000 if VMSPLIT_1G
	default 0x80000000 if VMSPLIT_2G
	default 0xB0000000 if VMSPLIT_3G_OPT
	default 0xC0000000

config KASAN_SHADOW_OFFSET
	hex
	depends on KASAN
	default 0x1f000000 if PAGE_OFFSET=0x40000000
	default 0x5f000000 if PAGE_OFFSET=0x80000000
	default 0x9f000000 if PAGE_OFFSET=0xC0000000
	default 0x8f000000 if PAGE_OFFSET=0xB0000000
	default 0xffffffff

config NR_CPUS
	int "Maximum number of CPUs (2-32)"
	range 2 16 if DEBUG_KMAP_LOCAL
	range 2 32 if !DEBUG_KMAP_LOCAL
	depends on SMP
	default "4"
	help
	  The maximum number of CPUs that the kernel can support.
	  Up to 32 CPUs can be supported, or up to 16 if kmap_local()
	  debugging is enabled, which uses half of the per-CPU fixmap
	  slots as guard regions.

config HOTPLUG_CPU
	bool "Support for hot-pluggable CPUs"
	depends on SMP
	select GENERIC_IRQ_MIGRATION
	help
	  Say Y here to experiment with turning CPUs off and on.  CPUs
	  can be controlled through /sys/devices/system/cpu.

config ARM_PSCI
	bool "Support for the ARM Power State Coordination Interface (PSCI)"
	depends on HAVE_ARM_SMCCC
	select ARM_PSCI_FW
	help
	  Say Y here if you want Linux to communicate with system firmware
	  implementing the PSCI specification for CPU-centric power
	  management operations described in ARM document number ARM DEN
	  0022A ("Power State Coordination Interface System Software on
	  ARM processors").

config HZ_FIXED
	int
	default 128 if SOC_AT91RM9200
	default 0

choice
	depends on HZ_FIXED = 0
	prompt "Timer frequency"

config HZ_100
	bool "100 Hz"

config HZ_200
	bool "200 Hz"

config HZ_250
	bool "250 Hz"

config HZ_300
	bool "300 Hz"

config HZ_500
	bool "500 Hz"

config HZ_1000
	bool "1000 Hz"

endchoice

config HZ
	int
	default HZ_FIXED if HZ_FIXED != 0
	default 100 if HZ_100
	default 200 if HZ_200
	default 250 if HZ_250
	default 300 if HZ_300
	default 500 if HZ_500
	default 1000

config SCHED_HRTICK
	def_bool HIGH_RES_TIMERS

config THUMB2_KERNEL
	bool "Compile the kernel in Thumb-2 mode" if !CPU_THUMBONLY
	depends on (CPU_V7 || CPU_V7M) && !CPU_V6 && !CPU_V6K
	default y if CPU_THUMBONLY
	select ARM_UNWIND
	help
	  By enabling this option, the kernel will be compiled in
	  Thumb-2 mode.

	  If unsure, say N.

config ARM_PATCH_IDIV
	bool "Runtime patch udiv/sdiv instructions into __aeabi_{u}idiv()"
	depends on CPU_32v7
	default y
	help
	  The ARM compiler inserts calls to __aeabi_idiv() and
	  __aeabi_uidiv() when it needs to perform division on signed
	  and unsigned integers. Some v7 CPUs have support for the sdiv
	  and udiv instructions that can be used to implement those
	  functions.

	  Enabling this option allows the kernel to modify itself to
	  replace the first two instructions of these library functions
	  with the sdiv or udiv plus "bx lr" instructions when the CPU
	  it is running on supports them. Typically this will be faster
	  and less power intensive than running the original library
	  code to do integer division.

config AEABI
	bool "Use the ARM EABI to compile the kernel" if !CPU_V7 && \
		!CPU_V7M && !CPU_V6 && !CPU_V6K && !CC_IS_CLANG
	default CPU_V7 || CPU_V7M || CPU_V6 || CPU_V6K || CC_IS_CLANG
	help
	  This option allows for the kernel to be compiled using the latest
	  ARM ABI (aka EABI).  This is only useful if you are using a user
	  space environment that is also compiled with EABI.

	  Since there are major incompatibilities between the legacy ABI and
	  EABI, especially with regard to structure member alignment, this
	  option also changes the kernel syscall calling convention to
	  disambiguate both ABIs and allow for backward compatibility support
	  (selected with CONFIG_OABI_COMPAT).

	  To use this you need GCC version 4.0.0 or later.

config OABI_COMPAT
	bool "Allow old ABI binaries to run with this kernel (EXPERIMENTAL)"
	depends on AEABI && !THUMB2_KERNEL
	help
	  This option preserves the old syscall interface along with the
	  new (ARM EABI) one. It also provides a compatibility layer to
	  intercept syscalls that have structure arguments which layout
	  in memory differs between the legacy ABI and the new ARM EABI
	  (only for non "thumb" binaries). This option adds a tiny
	  overhead to all syscalls and produces a slightly larger kernel.

	  The seccomp filter system will not be available when this is
	  selected, since there is no way yet to sensibly distinguish
	  between calling conventions during filtering.

	  If you know you'll be using only pure EABI user space then you
	  can say N here. If this option is not selected and you attempt
	  to execute a legacy ABI binary then the result will be
	  UNPREDICTABLE (in fact it can be predicted that it won't work
	  at all). If in doubt say N.

config ARCH_SELECT_MEMORY_MODEL
	def_bool y

config ARCH_FLATMEM_ENABLE
	def_bool !(ARCH_RPC || ARCH_SA1100)

config ARCH_SPARSEMEM_ENABLE
	def_bool !ARCH_FOOTBRIDGE
	select SPARSEMEM_STATIC if SPARSEMEM

config HIGHMEM
	bool "High Memory Support"
	depends on MMU
	select KMAP_LOCAL
	select KMAP_LOCAL_NON_LINEAR_PTE_ARRAY
	help
	  The address space of ARM processors is only 4 Gigabytes large
	  and it has to accommodate user address space, kernel address
	  space as well as some memory mapped IO. That means that, if you
	  have a large amount of physical memory and/or IO, not all of the
	  memory can be "permanently mapped" by the kernel. The physical
	  memory that is not permanently mapped is called "high memory".

	  Depending on the selected kernel/user memory split, minimum
	  vmalloc space and actual amount of RAM, you may not need this
	  option which should result in a slightly faster kernel.

	  If unsure, say n.

config HIGHPTE
	bool "Allocate 2nd-level pagetables from highmem" if EXPERT
	depends on HIGHMEM
	default y
	help
	  The VM uses one page of physical memory for each page table.
	  For systems with a lot of processes, this can use a lot of
	  precious low memory, eventually leading to low memory being
	  consumed by page tables.  Setting this option will allow
	  user-space 2nd level page tables to reside in high memory.

config CPU_SW_DOMAIN_PAN
	bool "Enable use of CPU domains to implement privileged no-access"
	depends on MMU && !ARM_LPAE
	default y
	help
	  Increase kernel security by ensuring that normal kernel accesses
	  are unable to access userspace addresses.  This can help prevent
	  use-after-free bugs becoming an exploitable privilege escalation
	  by ensuring that magic values (such as LIST_POISON) will always
	  fault when dereferenced.

	  CPUs with low-vector mappings use a best-efforts implementation.
	  Their lower 1MB needs to remain accessible for the vectors, but
	  the remainder of userspace will become appropriately inaccessible.

config HW_PERF_EVENTS
	def_bool y
	depends on ARM_PMU

config ARM_MODULE_PLTS
	bool "Use PLTs to allow module memory to spill over into vmalloc area"
	depends on MODULES
	select KASAN_VMALLOC if KASAN
	default y
	help
	  Allocate PLTs when loading modules so that jumps and calls whose
	  targets are too far away for their relative offsets to be encoded
	  in the instructions themselves can be bounced via veneers in the
	  module's PLT. This allows modules to be allocated in the generic
	  vmalloc area after the dedicated module memory area has been
	  exhausted. The modules will use slightly more memory, but after
	  rounding up to page size, the actual memory footprint is usually
	  the same.

	  Disabling this is usually safe for small single-platform
	  configurations. If unsure, say y.

config ARCH_FORCE_MAX_ORDER
<<<<<<< HEAD
	int "Maximum zone order"
=======
	int "Order of maximal physically contiguous allocations"
>>>>>>> c6077f4d
	default "11" if SOC_AM33XX
	default "8" if SA1111
	default "10"
	help
<<<<<<< HEAD
	  The kernel memory allocator divides physically contiguous memory
	  blocks into "zones", where each zone is a power of two number of
	  pages.  This option selects the largest power of two that the kernel
	  keeps in the memory allocator.  If you need to allocate very large
	  blocks of physically contiguous memory, then you may need to
	  increase this value.
=======
	  The kernel page allocator limits the size of maximal physically
	  contiguous allocations. The limit is called MAX_ORDER and it
	  defines the maximal power of two of number of pages that can be
	  allocated as a single contiguous block. This option allows
	  overriding the default setting when ability to allocate very
	  large blocks of physically contiguous memory is required.

	  Don't change if unsure.
>>>>>>> c6077f4d

config ALIGNMENT_TRAP
	def_bool CPU_CP15_MMU
	select HAVE_PROC_CPU if PROC_FS
	help
	  ARM processors cannot fetch/store information which is not
	  naturally aligned on the bus, i.e., a 4 byte fetch must start at an
	  address divisible by 4. On 32-bit ARM processors, these non-aligned
	  fetch/store instructions will be emulated in software if you say
	  here, which has a severe performance impact. This is necessary for
	  correct operation of some network protocols. With an IP-only
	  configuration it is safe to say N, otherwise say Y.

config UACCESS_WITH_MEMCPY
	bool "Use kernel mem{cpy,set}() for {copy_to,clear}_user()"
	depends on MMU
	default y if CPU_FEROCEON
	help
	  Implement faster copy_to_user and clear_user methods for CPU
	  cores where a 8-word STM instruction give significantly higher
	  memory write throughput than a sequence of individual 32bit stores.

	  A possible side effect is a slight increase in scheduling latency
	  between threads sharing the same address space if they invoke
	  such copy operations with large buffers.

	  However, if the CPU data cache is using a write-allocate mode,
	  this option is unlikely to provide any performance gain.

config PARAVIRT
	bool "Enable paravirtualization code"
	help
	  This changes the kernel so it can modify itself when it is run
	  under a hypervisor, potentially improving performance significantly
	  over full virtualization.

config PARAVIRT_TIME_ACCOUNTING
	bool "Paravirtual steal time accounting"
	select PARAVIRT
	help
	  Select this option to enable fine granularity task steal time
	  accounting. Time spent executing other tasks in parallel with
	  the current vCPU is discounted from the vCPU power. To account for
	  that, there can be a small performance impact.

	  If in doubt, say N here.

config XEN_DOM0
	def_bool y
	depends on XEN

config XEN
	bool "Xen guest support on ARM"
	depends on ARM && AEABI && OF
	depends on CPU_V7 && !CPU_V6
	depends on !GENERIC_ATOMIC64
	depends on MMU
	select ARCH_DMA_ADDR_T_64BIT
	select ARM_PSCI
	select SWIOTLB
	select SWIOTLB_XEN
	select PARAVIRT
	help
	  Say Y if you want to run Linux in a Virtual Machine on Xen on ARM.

config CC_HAVE_STACKPROTECTOR_TLS
	def_bool $(cc-option,-mtp=cp15 -mstack-protector-guard=tls -mstack-protector-guard-offset=0)

config STACKPROTECTOR_PER_TASK
	bool "Use a unique stack canary value for each task"
	depends on STACKPROTECTOR && CURRENT_POINTER_IN_TPIDRURO && !XIP_DEFLATED_DATA
	depends on GCC_PLUGINS || CC_HAVE_STACKPROTECTOR_TLS
	select GCC_PLUGIN_ARM_SSP_PER_TASK if !CC_HAVE_STACKPROTECTOR_TLS
	default y
	help
	  Due to the fact that GCC uses an ordinary symbol reference from
	  which to load the value of the stack canary, this value can only
	  change at reboot time on SMP systems, and all tasks running in the
	  kernel's address space are forced to use the same canary value for
	  the entire duration that the system is up.

	  Enable this option to switch to a different method that uses a
	  different canary value for each task.

endmenu

menu "Boot options"

config USE_OF
	bool "Flattened Device Tree support"
	select IRQ_DOMAIN
	select OF
	help
	  Include support for flattened device tree machine descriptions.

config ATAGS
	bool "Support for the traditional ATAGS boot data passing"
	default y
	help
	  This is the traditional way of passing data to the kernel at boot
	  time. If you are solely relying on the flattened device tree (or
	  the ARM_ATAG_DTB_COMPAT option) then you may unselect this option
	  to remove ATAGS support from your kernel binary.

config DEPRECATED_PARAM_STRUCT
	bool "Provide old way to pass kernel parameters"
	depends on ATAGS
	help
	  This was deprecated in 2001 and announced to live on for 5 years.
	  Some old boot loaders still use this way.

# Compressed boot loader in ROM.  Yes, we really want to ask about
# TEXT and BSS so we preserve their values in the config files.
config ZBOOT_ROM_TEXT
	hex "Compressed ROM boot loader base address"
	default 0x0
	help
	  The physical address at which the ROM-able zImage is to be
	  placed in the target.  Platforms which normally make use of
	  ROM-able zImage formats normally set this to a suitable
	  value in their defconfig file.

	  If ZBOOT_ROM is not enabled, this has no effect.

config ZBOOT_ROM_BSS
	hex "Compressed ROM boot loader BSS address"
	default 0x0
	help
	  The base address of an area of read/write memory in the target
	  for the ROM-able zImage which must be available while the
	  decompressor is running. It must be large enough to hold the
	  entire decompressed kernel plus an additional 128 KiB.
	  Platforms which normally make use of ROM-able zImage formats
	  normally set this to a suitable value in their defconfig file.

	  If ZBOOT_ROM is not enabled, this has no effect.

config ZBOOT_ROM
	bool "Compressed boot loader in ROM/flash"
	depends on ZBOOT_ROM_TEXT != ZBOOT_ROM_BSS
	depends on !ARM_APPENDED_DTB && !XIP_KERNEL && !AUTO_ZRELADDR
	help
	  Say Y here if you intend to execute your compressed kernel image
	  (zImage) directly from ROM or flash.  If unsure, say N.

config ARM_APPENDED_DTB
	bool "Use appended device tree blob to zImage (EXPERIMENTAL)"
	depends on OF
	help
	  With this option, the boot code will look for a device tree binary
	  (DTB) appended to zImage
	  (e.g. cat zImage <filename>.dtb > zImage_w_dtb).

	  This is meant as a backward compatibility convenience for those
	  systems with a bootloader that can't be upgraded to accommodate
	  the documented boot protocol using a device tree.

	  Beware that there is very little in terms of protection against
	  this option being confused by leftover garbage in memory that might
	  look like a DTB header after a reboot if no actual DTB is appended
	  to zImage.  Do not leave this option active in a production kernel
	  if you don't intend to always append a DTB.  Proper passing of the
	  location into r2 of a bootloader provided DTB is always preferable
	  to this option.

config ARM_ATAG_DTB_COMPAT
	bool "Supplement the appended DTB with traditional ATAG information"
	depends on ARM_APPENDED_DTB
	help
	  Some old bootloaders can't be updated to a DTB capable one, yet
	  they provide ATAGs with memory configuration, the ramdisk address,
	  the kernel cmdline string, etc.  Such information is dynamically
	  provided by the bootloader and can't always be stored in a static
	  DTB.  To allow a device tree enabled kernel to be used with such
	  bootloaders, this option allows zImage to extract the information
	  from the ATAG list and store it at run time into the appended DTB.

choice
	prompt "Kernel command line type" if ARM_ATAG_DTB_COMPAT
	default ARM_ATAG_DTB_COMPAT_CMDLINE_FROM_BOOTLOADER

config ARM_ATAG_DTB_COMPAT_CMDLINE_FROM_BOOTLOADER
	bool "Use bootloader kernel arguments if available"
	help
	  Uses the command-line options passed by the boot loader instead of
	  the device tree bootargs property. If the boot loader doesn't provide
	  any, the device tree bootargs property will be used.

config ARM_ATAG_DTB_COMPAT_CMDLINE_EXTEND
	bool "Extend with bootloader kernel arguments"
	help
	  The command-line arguments provided by the boot loader will be
	  appended to the the device tree bootargs property.

endchoice

config CMDLINE
	string "Default kernel command string"
	default ""
	help
	  On some architectures (e.g. CATS), there is currently no way
	  for the boot loader to pass arguments to the kernel. For these
	  architectures, you should supply some command-line options at build
	  time by entering them here. As a minimum, you should specify the
	  memory size and the root device (e.g., mem=64M root=/dev/nfs).

choice
	prompt "Kernel command line type" if CMDLINE != ""
	default CMDLINE_FROM_BOOTLOADER

config CMDLINE_FROM_BOOTLOADER
	bool "Use bootloader kernel arguments if available"
	help
	  Uses the command-line options passed by the boot loader. If
	  the boot loader doesn't provide any, the default kernel command
	  string provided in CMDLINE will be used.

config CMDLINE_EXTEND
	bool "Extend bootloader kernel arguments"
	help
	  The command-line arguments provided by the boot loader will be
	  appended to the default kernel command string.

config CMDLINE_FORCE
	bool "Always use the default kernel command string"
	help
	  Always use the default kernel command string, even if the boot
	  loader passes other arguments to the kernel.
	  This is useful if you cannot or don't want to change the
	  command-line options your boot loader passes to the kernel.
endchoice

config XIP_KERNEL
	bool "Kernel Execute-In-Place from ROM"
	depends on !ARM_LPAE && !ARCH_MULTIPLATFORM
	depends on !ARM_PATCH_IDIV && !ARM_PATCH_PHYS_VIRT && !SMP_ON_UP
	help
	  Execute-In-Place allows the kernel to run from non-volatile storage
	  directly addressable by the CPU, such as NOR flash. This saves RAM
	  space since the text section of the kernel is not loaded from flash
	  to RAM.  Read-write sections, such as the data section and stack,
	  are still copied to RAM.  The XIP kernel is not compressed since
	  it has to run directly from flash, so it will take more space to
	  store it.  The flash address used to link the kernel object files,
	  and for storing it, is configuration dependent. Therefore, if you
	  say Y here, you must know the proper physical address where to
	  store the kernel image depending on your own flash memory usage.

	  Also note that the make target becomes "make xipImage" rather than
	  "make zImage" or "make Image".  The final kernel binary to put in
	  ROM memory will be arch/arm/boot/xipImage.

	  If unsure, say N.

config XIP_PHYS_ADDR
	hex "XIP Kernel Physical Location"
	depends on XIP_KERNEL
	default "0x00080000"
	help
	  This is the physical address in your flash memory the kernel will
	  be linked for and stored to.  This address is dependent on your
	  own flash usage.

config XIP_DEFLATED_DATA
	bool "Store kernel .data section compressed in ROM"
	depends on XIP_KERNEL
	select ZLIB_INFLATE
	help
	  Before the kernel is actually executed, its .data section has to be
	  copied to RAM from ROM. This option allows for storing that data
	  in compressed form and decompressed to RAM rather than merely being
	  copied, saving some precious ROM space. A possible drawback is a
	  slightly longer boot delay.

config KEXEC
	bool "Kexec system call (EXPERIMENTAL)"
	depends on (!SMP || PM_SLEEP_SMP)
	depends on MMU
	select KEXEC_CORE
	help
	  kexec is a system call that implements the ability to shutdown your
	  current kernel, and to start another kernel.  It is like a reboot
	  but it is independent of the system firmware.   And like a reboot
	  you can start any kernel with it, not just Linux.

	  It is an ongoing process to be certain the hardware in a machine
	  is properly shutdown, so do not be surprised if this code does not
	  initially work for you.

config ATAGS_PROC
	bool "Export atags in procfs"
	depends on ATAGS && KEXEC
	default y
	help
	  Should the atags used to boot the kernel be exported in an "atags"
	  file in procfs. Useful with kexec.

config CRASH_DUMP
	bool "Build kdump crash kernel (EXPERIMENTAL)"
	help
	  Generate crash dump after being started by kexec. This should
	  be normally only set in special crash dump kernels which are
	  loaded in the main kernel with kexec-tools into a specially
	  reserved region and then later executed after a crash by
	  kdump/kexec. The crash dump kernel must be compiled to a
	  memory address not used by the main kernel

	  For more details see Documentation/admin-guide/kdump/kdump.rst

config AUTO_ZRELADDR
	bool "Auto calculation of the decompressed kernel image address" if !ARCH_MULTIPLATFORM
	default !(ARCH_FOOTBRIDGE || ARCH_RPC || ARCH_SA1100)
	help
	  ZRELADDR is the physical address where the decompressed kernel
	  image will be placed. If AUTO_ZRELADDR is selected, the address
	  will be determined at run-time, either by masking the current IP
	  with 0xf8000000, or, if invalid, from the DTB passed in r2.
	  This assumes the zImage being placed in the first 128MB from
	  start of memory.

config EFI_STUB
	bool

config EFI
	bool "UEFI runtime support"
	depends on OF && !CPU_BIG_ENDIAN && MMU && AUTO_ZRELADDR && !XIP_KERNEL
	select UCS2_STRING
	select EFI_PARAMS_FROM_FDT
	select EFI_STUB
	select EFI_GENERIC_STUB
	select EFI_RUNTIME_WRAPPERS
	help
	  This option provides support for runtime services provided
	  by UEFI firmware (such as non-volatile variables, realtime
	  clock, and platform reset). A UEFI stub is also provided to
	  allow the kernel to be booted as an EFI application. This
	  is only useful for kernels that may run on systems that have
	  UEFI firmware.

config DMI
	bool "Enable support for SMBIOS (DMI) tables"
	depends on EFI
	default y
	help
	  This enables SMBIOS/DMI feature for systems.

	  This option is only useful on systems that have UEFI firmware.
	  However, even with this option, the resultant kernel should
	  continue to boot on existing non-UEFI platforms.

	  NOTE: This does *NOT* enable or encourage the use of DMI quirks,
	  i.e., the the practice of identifying the platform via DMI to
	  decide whether certain workarounds for buggy hardware and/or
	  firmware need to be enabled. This would require the DMI subsystem
	  to be enabled much earlier than we do on ARM, which is non-trivial.

endmenu

menu "CPU Power Management"

source "drivers/cpufreq/Kconfig"

source "drivers/cpuidle/Kconfig"

endmenu

menu "Floating point emulation"

comment "At least one emulation must be selected"

config FPE_NWFPE
	bool "NWFPE math emulation"
	depends on (!AEABI || OABI_COMPAT) && !THUMB2_KERNEL
	help
	  Say Y to include the NWFPE floating point emulator in the kernel.
	  This is necessary to run most binaries. Linux does not currently
	  support floating point hardware so you need to say Y here even if
	  your machine has an FPA or floating point co-processor podule.

	  You may say N here if you are going to load the Acorn FPEmulator
	  early in the bootup.

config FPE_NWFPE_XP
	bool "Support extended precision"
	depends on FPE_NWFPE
	help
	  Say Y to include 80-bit support in the kernel floating-point
	  emulator.  Otherwise, only 32 and 64-bit support is compiled in.
	  Note that gcc does not generate 80-bit operations by default,
	  so in most cases this option only enlarges the size of the
	  floating point emulator without any good reason.

	  You almost surely want to say N here.

config FPE_FASTFPE
	bool "FastFPE math emulation (EXPERIMENTAL)"
	depends on (!AEABI || OABI_COMPAT) && !CPU_32v3
	help
	  Say Y here to include the FAST floating point emulator in the kernel.
	  This is an experimental much faster emulator which now also has full
	  precision for the mantissa.  It does not support any exceptions.
	  It is very simple, and approximately 3-6 times faster than NWFPE.

	  It should be sufficient for most programs.  It may be not suitable
	  for scientific calculations, but you have to check this for yourself.
	  If you do not feel you need a faster FP emulation you should better
	  choose NWFPE.

config VFP
	bool "VFP-format floating point maths"
	depends on CPU_V6 || CPU_V6K || CPU_ARM926T || CPU_V7 || CPU_FEROCEON
	help
	  Say Y to include VFP support code in the kernel. This is needed
	  if your hardware includes a VFP unit.

	  Please see <file:Documentation/arm/vfp/release-notes.rst> for
	  release notes and additional status information.

	  Say N if your target does not have VFP hardware.

config VFPv3
	bool
	depends on VFP
	default y if CPU_V7

config NEON
	bool "Advanced SIMD (NEON) Extension support"
	depends on VFPv3 && CPU_V7
	help
	  Say Y to include support code for NEON, the ARMv7 Advanced SIMD
	  Extension.

config KERNEL_MODE_NEON
	bool "Support for NEON in kernel mode"
	depends on NEON && AEABI
	help
	  Say Y to include support for NEON in kernel mode.

endmenu

menu "Power management options"

source "kernel/power/Kconfig"

config ARCH_SUSPEND_POSSIBLE
	depends on CPU_ARM920T || CPU_ARM926T || CPU_FEROCEON || CPU_SA1100 || \
		CPU_V6 || CPU_V6K || CPU_V7 || CPU_V7M || CPU_XSC3 || CPU_XSCALE || CPU_MOHAWK
	def_bool y

config ARM_CPU_SUSPEND
	def_bool PM_SLEEP || BL_SWITCHER || ARM_PSCI_FW
	depends on ARCH_SUSPEND_POSSIBLE

config ARCH_HIBERNATION_POSSIBLE
	bool
	depends on MMU
	default y if ARCH_SUSPEND_POSSIBLE

endmenu

source "arch/arm/Kconfig.assembler"<|MERGE_RESOLUTION|>--- conflicted
+++ resolved
@@ -1354,23 +1354,11 @@
 	  configurations. If unsure, say y.
 
 config ARCH_FORCE_MAX_ORDER
-<<<<<<< HEAD
-	int "Maximum zone order"
-=======
 	int "Order of maximal physically contiguous allocations"
->>>>>>> c6077f4d
 	default "11" if SOC_AM33XX
 	default "8" if SA1111
 	default "10"
 	help
-<<<<<<< HEAD
-	  The kernel memory allocator divides physically contiguous memory
-	  blocks into "zones", where each zone is a power of two number of
-	  pages.  This option selects the largest power of two that the kernel
-	  keeps in the memory allocator.  If you need to allocate very large
-	  blocks of physically contiguous memory, then you may need to
-	  increase this value.
-=======
 	  The kernel page allocator limits the size of maximal physically
 	  contiguous allocations. The limit is called MAX_ORDER and it
 	  defines the maximal power of two of number of pages that can be
@@ -1379,7 +1367,6 @@
 	  large blocks of physically contiguous memory is required.
 
 	  Don't change if unsure.
->>>>>>> c6077f4d
 
 config ALIGNMENT_TRAP
 	def_bool CPU_CP15_MMU
