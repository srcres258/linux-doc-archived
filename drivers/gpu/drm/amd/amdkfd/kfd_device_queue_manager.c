// SPDX-License-Identifier: GPL-2.0 OR MIT
/*
 * Copyright 2014-2022 Advanced Micro Devices, Inc.
 *
 * Permission is hereby granted, free of charge, to any person obtaining a
 * copy of this software and associated documentation files (the "Software"),
 * to deal in the Software without restriction, including without limitation
 * the rights to use, copy, modify, merge, publish, distribute, sublicense,
 * and/or sell copies of the Software, and to permit persons to whom the
 * Software is furnished to do so, subject to the following conditions:
 *
 * The above copyright notice and this permission notice shall be included in
 * all copies or substantial portions of the Software.
 *
 * THE SOFTWARE IS PROVIDED "AS IS", WITHOUT WARRANTY OF ANY KIND, EXPRESS OR
 * IMPLIED, INCLUDING BUT NOT LIMITED TO THE WARRANTIES OF MERCHANTABILITY,
 * FITNESS FOR A PARTICULAR PURPOSE AND NONINFRINGEMENT.  IN NO EVENT SHALL
 * THE COPYRIGHT HOLDER(S) OR AUTHOR(S) BE LIABLE FOR ANY CLAIM, DAMAGES OR
 * OTHER LIABILITY, WHETHER IN AN ACTION OF CONTRACT, TORT OR OTHERWISE,
 * ARISING FROM, OUT OF OR IN CONNECTION WITH THE SOFTWARE OR THE USE OR
 * OTHER DEALINGS IN THE SOFTWARE.
 *
 */

#include <linux/ratelimit.h>
#include <linux/printk.h>
#include <linux/slab.h>
#include <linux/list.h>
#include <linux/types.h>
#include <linux/bitops.h>
#include <linux/sched.h>
#include "kfd_priv.h"
#include "kfd_device_queue_manager.h"
#include "kfd_mqd_manager.h"
#include "cik_regs.h"
#include "kfd_kernel_queue.h"
#include "amdgpu_amdkfd.h"
#include "mes_api_def.h"
#include "kfd_debug.h"

/* Size of the per-pipe EOP queue */
#define CIK_HPD_EOP_BYTES_LOG2 11
#define CIK_HPD_EOP_BYTES (1U << CIK_HPD_EOP_BYTES_LOG2)

static int set_pasid_vmid_mapping(struct device_queue_manager *dqm,
				  u32 pasid, unsigned int vmid);

static int execute_queues_cpsch(struct device_queue_manager *dqm,
				enum kfd_unmap_queues_filter filter,
				uint32_t filter_param,
				uint32_t grace_period);
static int unmap_queues_cpsch(struct device_queue_manager *dqm,
				enum kfd_unmap_queues_filter filter,
				uint32_t filter_param,
				uint32_t grace_period,
				bool reset);

static int map_queues_cpsch(struct device_queue_manager *dqm);

static void deallocate_sdma_queue(struct device_queue_manager *dqm,
				struct queue *q);

static inline void deallocate_hqd(struct device_queue_manager *dqm,
				struct queue *q);
static int allocate_hqd(struct device_queue_manager *dqm, struct queue *q);
static int allocate_sdma_queue(struct device_queue_manager *dqm,
				struct queue *q, const uint32_t *restore_sdma_id);
static void kfd_process_hw_exception(struct work_struct *work);

static inline
enum KFD_MQD_TYPE get_mqd_type_from_queue_type(enum kfd_queue_type type)
{
	if (type == KFD_QUEUE_TYPE_SDMA || type == KFD_QUEUE_TYPE_SDMA_XGMI)
		return KFD_MQD_TYPE_SDMA;
	return KFD_MQD_TYPE_CP;
}

static bool is_pipe_enabled(struct device_queue_manager *dqm, int mec, int pipe)
{
	int i;
	int pipe_offset = (mec * dqm->dev->kfd->shared_resources.num_pipe_per_mec
		+ pipe) * dqm->dev->kfd->shared_resources.num_queue_per_pipe;

	/* queue is available for KFD usage if bit is 1 */
	for (i = 0; i <  dqm->dev->kfd->shared_resources.num_queue_per_pipe; ++i)
		if (test_bit(pipe_offset + i,
			      dqm->dev->kfd->shared_resources.cp_queue_bitmap))
			return true;
	return false;
}

unsigned int get_cp_queues_num(struct device_queue_manager *dqm)
{
	return bitmap_weight(dqm->dev->kfd->shared_resources.cp_queue_bitmap,
				KGD_MAX_QUEUES);
}

unsigned int get_queues_per_pipe(struct device_queue_manager *dqm)
{
	return dqm->dev->kfd->shared_resources.num_queue_per_pipe;
}

unsigned int get_pipes_per_mec(struct device_queue_manager *dqm)
{
	return dqm->dev->kfd->shared_resources.num_pipe_per_mec;
}

static unsigned int get_num_all_sdma_engines(struct device_queue_manager *dqm)
{
	return kfd_get_num_sdma_engines(dqm->dev) +
		kfd_get_num_xgmi_sdma_engines(dqm->dev);
}

unsigned int get_num_sdma_queues(struct device_queue_manager *dqm)
{
	return kfd_get_num_sdma_engines(dqm->dev) *
		dqm->dev->kfd->device_info.num_sdma_queues_per_engine;
}

unsigned int get_num_xgmi_sdma_queues(struct device_queue_manager *dqm)
{
	return kfd_get_num_xgmi_sdma_engines(dqm->dev) *
		dqm->dev->kfd->device_info.num_sdma_queues_per_engine;
}

static void init_sdma_bitmaps(struct device_queue_manager *dqm)
{
	bitmap_zero(dqm->sdma_bitmap, KFD_MAX_SDMA_QUEUES);
	bitmap_set(dqm->sdma_bitmap, 0, get_num_sdma_queues(dqm));

	bitmap_zero(dqm->xgmi_sdma_bitmap, KFD_MAX_SDMA_QUEUES);
	bitmap_set(dqm->xgmi_sdma_bitmap, 0, get_num_xgmi_sdma_queues(dqm));

	/* Mask out the reserved queues */
	bitmap_andnot(dqm->sdma_bitmap, dqm->sdma_bitmap,
		      dqm->dev->kfd->device_info.reserved_sdma_queues_bitmap,
		      KFD_MAX_SDMA_QUEUES);
}

void program_sh_mem_settings(struct device_queue_manager *dqm,
					struct qcm_process_device *qpd)
{
	uint32_t xcc_mask = dqm->dev->xcc_mask;
	int xcc_id;

	for_each_inst(xcc_id, xcc_mask)
		dqm->dev->kfd2kgd->program_sh_mem_settings(
			dqm->dev->adev, qpd->vmid, qpd->sh_mem_config,
			qpd->sh_mem_ape1_base, qpd->sh_mem_ape1_limit,
			qpd->sh_mem_bases, xcc_id);
}

static void kfd_hws_hang(struct device_queue_manager *dqm)
{
	/*
	 * Issue a GPU reset if HWS is unresponsive
	 */
	dqm->is_hws_hang = true;

	/* It's possible we're detecting a HWS hang in the
	 * middle of a GPU reset. No need to schedule another
	 * reset in this case.
	 */
	if (!dqm->is_resetting)
		schedule_work(&dqm->hw_exception_work);
}

static int convert_to_mes_queue_type(int queue_type)
{
	int mes_queue_type;

	switch (queue_type) {
	case KFD_QUEUE_TYPE_COMPUTE:
		mes_queue_type = MES_QUEUE_TYPE_COMPUTE;
		break;
	case KFD_QUEUE_TYPE_SDMA:
		mes_queue_type = MES_QUEUE_TYPE_SDMA;
		break;
	default:
		WARN(1, "Invalid queue type %d", queue_type);
		mes_queue_type = -EINVAL;
		break;
	}

	return mes_queue_type;
}

static int add_queue_mes(struct device_queue_manager *dqm, struct queue *q,
			 struct qcm_process_device *qpd)
{
	struct amdgpu_device *adev = (struct amdgpu_device *)dqm->dev->adev;
	struct kfd_process_device *pdd = qpd_to_pdd(qpd);
	struct mes_add_queue_input queue_input;
	int r, queue_type;
	uint64_t wptr_addr_off;

	if (dqm->is_hws_hang)
		return -EIO;

	memset(&queue_input, 0x0, sizeof(struct mes_add_queue_input));
	queue_input.process_id = qpd->pqm->process->pasid;
	queue_input.page_table_base_addr =  qpd->page_table_base;
	queue_input.process_va_start = 0;
	queue_input.process_va_end = adev->vm_manager.max_pfn - 1;
	/* MES unit for quantum is 100ns */
	queue_input.process_quantum = KFD_MES_PROCESS_QUANTUM;  /* Equivalent to 10ms. */
	queue_input.process_context_addr = pdd->proc_ctx_gpu_addr;
	queue_input.gang_quantum = KFD_MES_GANG_QUANTUM; /* Equivalent to 1ms */
	queue_input.gang_context_addr = q->gang_ctx_gpu_addr;
	queue_input.inprocess_gang_priority = q->properties.priority;
	queue_input.gang_global_priority_level =
					AMDGPU_MES_PRIORITY_LEVEL_NORMAL;
	queue_input.doorbell_offset = q->properties.doorbell_off;
	queue_input.mqd_addr = q->gart_mqd_addr;
	queue_input.wptr_addr = (uint64_t)q->properties.write_ptr;

	if (q->wptr_bo) {
		wptr_addr_off = (uint64_t)q->properties.write_ptr & (PAGE_SIZE - 1);
		queue_input.wptr_mc_addr = ((uint64_t)q->wptr_bo->tbo.resource->start << PAGE_SHIFT) + wptr_addr_off;
	}

	queue_input.is_kfd_process = 1;
	queue_input.is_aql_queue = (q->properties.format == KFD_QUEUE_FORMAT_AQL);
	queue_input.queue_size = q->properties.queue_size >> 2;

	queue_input.paging = false;
	queue_input.tba_addr = qpd->tba_addr;
	queue_input.tma_addr = qpd->tma_addr;
	queue_input.trap_en = KFD_GC_VERSION(q->device) < IP_VERSION(11, 0, 0) ||
			      KFD_GC_VERSION(q->device) > IP_VERSION(11, 0, 3);
	queue_input.skip_process_ctx_clear = qpd->pqm->process->debug_trap_enabled;

	queue_type = convert_to_mes_queue_type(q->properties.type);
	if (queue_type < 0) {
		pr_err("Queue type not supported with MES, queue:%d\n",
				q->properties.type);
		return -EINVAL;
	}
	queue_input.queue_type = (uint32_t)queue_type;

	if (q->gws) {
		queue_input.gws_base = 0;
		queue_input.gws_size = qpd->num_gws;
	}

	amdgpu_mes_lock(&adev->mes);
	r = adev->mes.funcs->add_hw_queue(&adev->mes, &queue_input);
	amdgpu_mes_unlock(&adev->mes);
	if (r) {
		pr_err("failed to add hardware queue to MES, doorbell=0x%x\n",
			q->properties.doorbell_off);
		pr_err("MES might be in unrecoverable state, issue a GPU reset\n");
		kfd_hws_hang(dqm);
}

	return r;
}

static int remove_queue_mes(struct device_queue_manager *dqm, struct queue *q,
			struct qcm_process_device *qpd)
{
	struct amdgpu_device *adev = (struct amdgpu_device *)dqm->dev->adev;
	int r;
	struct mes_remove_queue_input queue_input;

	if (dqm->is_hws_hang)
		return -EIO;

	memset(&queue_input, 0x0, sizeof(struct mes_remove_queue_input));
	queue_input.doorbell_offset = q->properties.doorbell_off;
	queue_input.gang_context_addr = q->gang_ctx_gpu_addr;

	amdgpu_mes_lock(&adev->mes);
	r = adev->mes.funcs->remove_hw_queue(&adev->mes, &queue_input);
	amdgpu_mes_unlock(&adev->mes);

	if (r) {
		pr_err("failed to remove hardware queue from MES, doorbell=0x%x\n",
			q->properties.doorbell_off);
		pr_err("MES might be in unrecoverable state, issue a GPU reset\n");
		kfd_hws_hang(dqm);
	}

	return r;
}

static int remove_all_queues_mes(struct device_queue_manager *dqm)
{
	struct device_process_node *cur;
	struct qcm_process_device *qpd;
	struct queue *q;
	int retval = 0;

	list_for_each_entry(cur, &dqm->queues, list) {
		qpd = cur->qpd;
		list_for_each_entry(q, &qpd->queues_list, list) {
			if (q->properties.is_active) {
				retval = remove_queue_mes(dqm, q, qpd);
				if (retval) {
					pr_err("%s: Failed to remove queue %d for dev %d",
						__func__,
						q->properties.queue_id,
						dqm->dev->id);
					return retval;
				}
			}
		}
	}

	return retval;
}

static void increment_queue_count(struct device_queue_manager *dqm,
				  struct qcm_process_device *qpd,
				  struct queue *q)
{
	dqm->active_queue_count++;
	if (q->properties.type == KFD_QUEUE_TYPE_COMPUTE ||
	    q->properties.type == KFD_QUEUE_TYPE_DIQ)
		dqm->active_cp_queue_count++;

	if (q->properties.is_gws) {
		dqm->gws_queue_count++;
		qpd->mapped_gws_queue = true;
	}
}

static void decrement_queue_count(struct device_queue_manager *dqm,
				  struct qcm_process_device *qpd,
				  struct queue *q)
{
	dqm->active_queue_count--;
	if (q->properties.type == KFD_QUEUE_TYPE_COMPUTE ||
	    q->properties.type == KFD_QUEUE_TYPE_DIQ)
		dqm->active_cp_queue_count--;

	if (q->properties.is_gws) {
		dqm->gws_queue_count--;
		qpd->mapped_gws_queue = false;
	}
}

/*
 * Allocate a doorbell ID to this queue.
 * If doorbell_id is passed in, make sure requested ID is valid then allocate it.
 */
static int allocate_doorbell(struct qcm_process_device *qpd,
			     struct queue *q,
			     uint32_t const *restore_id)
{
	struct kfd_node *dev = qpd->dqm->dev;

	if (!KFD_IS_SOC15(dev)) {
		/* On pre-SOC15 chips we need to use the queue ID to
		 * preserve the user mode ABI.
		 */

		if (restore_id && *restore_id != q->properties.queue_id)
			return -EINVAL;

		q->doorbell_id = q->properties.queue_id;
	} else if (q->properties.type == KFD_QUEUE_TYPE_SDMA ||
			q->properties.type == KFD_QUEUE_TYPE_SDMA_XGMI) {
		/* For SDMA queues on SOC15 with 8-byte doorbell, use static
		 * doorbell assignments based on the engine and queue id.
		 * The doobell index distance between RLC (2*i) and (2*i+1)
		 * for a SDMA engine is 512.
		 */

		uint32_t *idx_offset = dev->kfd->shared_resources.sdma_doorbell_idx;

		/*
		 * q->properties.sdma_engine_id corresponds to the virtual
		 * sdma engine number. However, for doorbell allocation,
		 * we need the physical sdma engine id in order to get the
		 * correct doorbell offset.
		 */
		uint32_t valid_id = idx_offset[qpd->dqm->dev->node_id *
					       get_num_all_sdma_engines(qpd->dqm) +
					       q->properties.sdma_engine_id]
						+ (q->properties.sdma_queue_id & 1)
						* KFD_QUEUE_DOORBELL_MIRROR_OFFSET
						+ (q->properties.sdma_queue_id >> 1);

		if (restore_id && *restore_id != valid_id)
			return -EINVAL;
		q->doorbell_id = valid_id;
	} else {
		/* For CP queues on SOC15 */
		if (restore_id) {
			/* make sure that ID is free  */
			if (__test_and_set_bit(*restore_id, qpd->doorbell_bitmap))
				return -EINVAL;

			q->doorbell_id = *restore_id;
		} else {
			/* or reserve a free doorbell ID */
			unsigned int found;

			found = find_first_zero_bit(qpd->doorbell_bitmap,
						KFD_MAX_NUM_OF_QUEUES_PER_PROCESS);
			if (found >= KFD_MAX_NUM_OF_QUEUES_PER_PROCESS) {
				pr_debug("No doorbells available");
				return -EBUSY;
			}
			set_bit(found, qpd->doorbell_bitmap);
			q->doorbell_id = found;
		}
	}

	q->properties.doorbell_off =
		kfd_get_doorbell_dw_offset_in_bar(dev->kfd, qpd_to_pdd(qpd),
					  q->doorbell_id);
	return 0;
}

static void deallocate_doorbell(struct qcm_process_device *qpd,
				struct queue *q)
{
	unsigned int old;
	struct kfd_node *dev = qpd->dqm->dev;

	if (!KFD_IS_SOC15(dev) ||
	    q->properties.type == KFD_QUEUE_TYPE_SDMA ||
	    q->properties.type == KFD_QUEUE_TYPE_SDMA_XGMI)
		return;

	old = test_and_clear_bit(q->doorbell_id, qpd->doorbell_bitmap);
	WARN_ON(!old);
}

static void program_trap_handler_settings(struct device_queue_manager *dqm,
				struct qcm_process_device *qpd)
{
	uint32_t xcc_mask = dqm->dev->xcc_mask;
	int xcc_id;

	if (dqm->dev->kfd2kgd->program_trap_handler_settings)
		for_each_inst(xcc_id, xcc_mask)
			dqm->dev->kfd2kgd->program_trap_handler_settings(
				dqm->dev->adev, qpd->vmid, qpd->tba_addr,
				qpd->tma_addr, xcc_id);
}

static int allocate_vmid(struct device_queue_manager *dqm,
			struct qcm_process_device *qpd,
			struct queue *q)
{
	int allocated_vmid = -1, i;

	for (i = dqm->dev->vm_info.first_vmid_kfd;
			i <= dqm->dev->vm_info.last_vmid_kfd; i++) {
		if (!dqm->vmid_pasid[i]) {
			allocated_vmid = i;
			break;
		}
	}

	if (allocated_vmid < 0) {
		pr_err("no more vmid to allocate\n");
		return -ENOSPC;
	}

	pr_debug("vmid allocated: %d\n", allocated_vmid);

	dqm->vmid_pasid[allocated_vmid] = q->process->pasid;

	set_pasid_vmid_mapping(dqm, q->process->pasid, allocated_vmid);

	qpd->vmid = allocated_vmid;
	q->properties.vmid = allocated_vmid;

	program_sh_mem_settings(dqm, qpd);

	if (KFD_IS_SOC15(dqm->dev) && dqm->dev->kfd->cwsr_enabled)
		program_trap_handler_settings(dqm, qpd);

	/* qpd->page_table_base is set earlier when register_process()
	 * is called, i.e. when the first queue is created.
	 */
	dqm->dev->kfd2kgd->set_vm_context_page_table_base(dqm->dev->adev,
			qpd->vmid,
			qpd->page_table_base);
	/* invalidate the VM context after pasid and vmid mapping is set up */
	kfd_flush_tlb(qpd_to_pdd(qpd), TLB_FLUSH_LEGACY);

	if (dqm->dev->kfd2kgd->set_scratch_backing_va)
		dqm->dev->kfd2kgd->set_scratch_backing_va(dqm->dev->adev,
				qpd->sh_hidden_private_base, qpd->vmid);

	return 0;
}

static int flush_texture_cache_nocpsch(struct kfd_node *kdev,
				struct qcm_process_device *qpd)
{
	const struct packet_manager_funcs *pmf = qpd->dqm->packet_mgr.pmf;
	int ret;

	if (!qpd->ib_kaddr)
		return -ENOMEM;

	ret = pmf->release_mem(qpd->ib_base, (uint32_t *)qpd->ib_kaddr);
	if (ret)
		return ret;

	return amdgpu_amdkfd_submit_ib(kdev->adev, KGD_ENGINE_MEC1, qpd->vmid,
				qpd->ib_base, (uint32_t *)qpd->ib_kaddr,
				pmf->release_mem_size / sizeof(uint32_t));
}

static void deallocate_vmid(struct device_queue_manager *dqm,
				struct qcm_process_device *qpd,
				struct queue *q)
{
	/* On GFX v7, CP doesn't flush TC at dequeue */
	if (q->device->adev->asic_type == CHIP_HAWAII)
		if (flush_texture_cache_nocpsch(q->device, qpd))
			pr_err("Failed to flush TC\n");

	kfd_flush_tlb(qpd_to_pdd(qpd), TLB_FLUSH_LEGACY);

	/* Release the vmid mapping */
	set_pasid_vmid_mapping(dqm, 0, qpd->vmid);
	dqm->vmid_pasid[qpd->vmid] = 0;

	qpd->vmid = 0;
	q->properties.vmid = 0;
}

static int create_queue_nocpsch(struct device_queue_manager *dqm,
				struct queue *q,
				struct qcm_process_device *qpd,
				const struct kfd_criu_queue_priv_data *qd,
				const void *restore_mqd, const void *restore_ctl_stack)
{
	struct mqd_manager *mqd_mgr;
	int retval;

	dqm_lock(dqm);

	if (dqm->total_queue_count >= max_num_of_queues_per_device) {
		pr_warn("Can't create new usermode queue because %d queues were already created\n",
				dqm->total_queue_count);
		retval = -EPERM;
		goto out_unlock;
	}

	if (list_empty(&qpd->queues_list)) {
		retval = allocate_vmid(dqm, qpd, q);
		if (retval)
			goto out_unlock;
	}
	q->properties.vmid = qpd->vmid;
	/*
	 * Eviction state logic: mark all queues as evicted, even ones
	 * not currently active. Restoring inactive queues later only
	 * updates the is_evicted flag but is a no-op otherwise.
	 */
	q->properties.is_evicted = !!qpd->evicted;

	q->properties.tba_addr = qpd->tba_addr;
	q->properties.tma_addr = qpd->tma_addr;

	mqd_mgr = dqm->mqd_mgrs[get_mqd_type_from_queue_type(
			q->properties.type)];
	if (q->properties.type == KFD_QUEUE_TYPE_COMPUTE) {
		retval = allocate_hqd(dqm, q);
		if (retval)
			goto deallocate_vmid;
		pr_debug("Loading mqd to hqd on pipe %d, queue %d\n",
			q->pipe, q->queue);
	} else if (q->properties.type == KFD_QUEUE_TYPE_SDMA ||
		q->properties.type == KFD_QUEUE_TYPE_SDMA_XGMI) {
		retval = allocate_sdma_queue(dqm, q, qd ? &qd->sdma_id : NULL);
		if (retval)
			goto deallocate_vmid;
		dqm->asic_ops.init_sdma_vm(dqm, q, qpd);
	}

	retval = allocate_doorbell(qpd, q, qd ? &qd->doorbell_id : NULL);
	if (retval)
		goto out_deallocate_hqd;

	/* Temporarily release dqm lock to avoid a circular lock dependency */
	dqm_unlock(dqm);
	q->mqd_mem_obj = mqd_mgr->allocate_mqd(mqd_mgr->dev, &q->properties);
	dqm_lock(dqm);

	if (!q->mqd_mem_obj) {
		retval = -ENOMEM;
		goto out_deallocate_doorbell;
	}

	if (qd)
		mqd_mgr->restore_mqd(mqd_mgr, &q->mqd, q->mqd_mem_obj, &q->gart_mqd_addr,
				     &q->properties, restore_mqd, restore_ctl_stack,
				     qd->ctl_stack_size);
	else
		mqd_mgr->init_mqd(mqd_mgr, &q->mqd, q->mqd_mem_obj,
					&q->gart_mqd_addr, &q->properties);

	if (q->properties.is_active) {
		if (!dqm->sched_running) {
			WARN_ONCE(1, "Load non-HWS mqd while stopped\n");
			goto add_queue_to_list;
		}

		if (WARN(q->process->mm != current->mm,
					"should only run in user thread"))
			retval = -EFAULT;
		else
			retval = mqd_mgr->load_mqd(mqd_mgr, q->mqd, q->pipe,
					q->queue, &q->properties, current->mm);
		if (retval)
			goto out_free_mqd;
	}

add_queue_to_list:
	list_add(&q->list, &qpd->queues_list);
	qpd->queue_count++;
	if (q->properties.is_active)
		increment_queue_count(dqm, qpd, q);

	/*
	 * Unconditionally increment this counter, regardless of the queue's
	 * type or whether the queue is active.
	 */
	dqm->total_queue_count++;
	pr_debug("Total of %d queues are accountable so far\n",
			dqm->total_queue_count);
	goto out_unlock;

out_free_mqd:
	mqd_mgr->free_mqd(mqd_mgr, q->mqd, q->mqd_mem_obj);
out_deallocate_doorbell:
	deallocate_doorbell(qpd, q);
out_deallocate_hqd:
	if (q->properties.type == KFD_QUEUE_TYPE_COMPUTE)
		deallocate_hqd(dqm, q);
	else if (q->properties.type == KFD_QUEUE_TYPE_SDMA ||
		q->properties.type == KFD_QUEUE_TYPE_SDMA_XGMI)
		deallocate_sdma_queue(dqm, q);
deallocate_vmid:
	if (list_empty(&qpd->queues_list))
		deallocate_vmid(dqm, qpd, q);
out_unlock:
	dqm_unlock(dqm);
	return retval;
}

static int allocate_hqd(struct device_queue_manager *dqm, struct queue *q)
{
	bool set;
	int pipe, bit, i;

	set = false;

	for (pipe = dqm->next_pipe_to_allocate, i = 0;
			i < get_pipes_per_mec(dqm);
			pipe = ((pipe + 1) % get_pipes_per_mec(dqm)), ++i) {

		if (!is_pipe_enabled(dqm, 0, pipe))
			continue;

		if (dqm->allocated_queues[pipe] != 0) {
			bit = ffs(dqm->allocated_queues[pipe]) - 1;
			dqm->allocated_queues[pipe] &= ~(1 << bit);
			q->pipe = pipe;
			q->queue = bit;
			set = true;
			break;
		}
	}

	if (!set)
		return -EBUSY;

	pr_debug("hqd slot - pipe %d, queue %d\n", q->pipe, q->queue);
	/* horizontal hqd allocation */
	dqm->next_pipe_to_allocate = (pipe + 1) % get_pipes_per_mec(dqm);

	return 0;
}

static inline void deallocate_hqd(struct device_queue_manager *dqm,
				struct queue *q)
{
	dqm->allocated_queues[q->pipe] |= (1 << q->queue);
}

#define SQ_IND_CMD_CMD_KILL		0x00000003
#define SQ_IND_CMD_MODE_BROADCAST	0x00000001

static int dbgdev_wave_reset_wavefronts(struct kfd_node *dev, struct kfd_process *p)
{
	int status = 0;
	unsigned int vmid;
	uint16_t queried_pasid;
	union SQ_CMD_BITS reg_sq_cmd;
	union GRBM_GFX_INDEX_BITS reg_gfx_index;
	struct kfd_process_device *pdd;
	int first_vmid_to_scan = dev->vm_info.first_vmid_kfd;
	int last_vmid_to_scan = dev->vm_info.last_vmid_kfd;
	uint32_t xcc_mask = dev->xcc_mask;
	int xcc_id;

	reg_sq_cmd.u32All = 0;
	reg_gfx_index.u32All = 0;

	pr_debug("Killing all process wavefronts\n");

	if (!dev->kfd2kgd->get_atc_vmid_pasid_mapping_info) {
		pr_err("no vmid pasid mapping supported \n");
		return -EOPNOTSUPP;
	}

	/* Scan all registers in the range ATC_VMID8_PASID_MAPPING ..
	 * ATC_VMID15_PASID_MAPPING
	 * to check which VMID the current process is mapped to.
	 */

	for (vmid = first_vmid_to_scan; vmid <= last_vmid_to_scan; vmid++) {
		status = dev->kfd2kgd->get_atc_vmid_pasid_mapping_info
				(dev->adev, vmid, &queried_pasid);

		if (status && queried_pasid == p->pasid) {
			pr_debug("Killing wave fronts of vmid %d and pasid 0x%x\n",
					vmid, p->pasid);
			break;
		}
	}

	if (vmid > last_vmid_to_scan) {
		pr_err("Didn't find vmid for pasid 0x%x\n", p->pasid);
		return -EFAULT;
	}

	/* taking the VMID for that process on the safe way using PDD */
	pdd = kfd_get_process_device_data(dev, p);
	if (!pdd)
		return -EFAULT;

	reg_gfx_index.bits.sh_broadcast_writes = 1;
	reg_gfx_index.bits.se_broadcast_writes = 1;
	reg_gfx_index.bits.instance_broadcast_writes = 1;
	reg_sq_cmd.bits.mode = SQ_IND_CMD_MODE_BROADCAST;
	reg_sq_cmd.bits.cmd = SQ_IND_CMD_CMD_KILL;
	reg_sq_cmd.bits.vm_id = vmid;

	for_each_inst(xcc_id, xcc_mask)
		dev->kfd2kgd->wave_control_execute(
			dev->adev, reg_gfx_index.u32All,
			reg_sq_cmd.u32All, xcc_id);

	return 0;
}

/* Access to DQM has to be locked before calling destroy_queue_nocpsch_locked
 * to avoid asynchronized access
 */
static int destroy_queue_nocpsch_locked(struct device_queue_manager *dqm,
				struct qcm_process_device *qpd,
				struct queue *q)
{
	int retval;
	struct mqd_manager *mqd_mgr;

	mqd_mgr = dqm->mqd_mgrs[get_mqd_type_from_queue_type(
			q->properties.type)];

	if (q->properties.type == KFD_QUEUE_TYPE_COMPUTE)
		deallocate_hqd(dqm, q);
	else if (q->properties.type == KFD_QUEUE_TYPE_SDMA)
		deallocate_sdma_queue(dqm, q);
	else if (q->properties.type == KFD_QUEUE_TYPE_SDMA_XGMI)
		deallocate_sdma_queue(dqm, q);
	else {
		pr_debug("q->properties.type %d is invalid\n",
				q->properties.type);
		return -EINVAL;
	}
	dqm->total_queue_count--;

	deallocate_doorbell(qpd, q);

	if (!dqm->sched_running) {
		WARN_ONCE(1, "Destroy non-HWS queue while stopped\n");
		return 0;
	}

	retval = mqd_mgr->destroy_mqd(mqd_mgr, q->mqd,
				KFD_PREEMPT_TYPE_WAVEFRONT_RESET,
				KFD_UNMAP_LATENCY_MS,
				q->pipe, q->queue);
	if (retval == -ETIME)
		qpd->reset_wavefronts = true;

	list_del(&q->list);
	if (list_empty(&qpd->queues_list)) {
		if (qpd->reset_wavefronts) {
			pr_warn("Resetting wave fronts (nocpsch) on dev %p\n",
					dqm->dev);
			/* dbgdev_wave_reset_wavefronts has to be called before
			 * deallocate_vmid(), i.e. when vmid is still in use.
			 */
			dbgdev_wave_reset_wavefronts(dqm->dev,
					qpd->pqm->process);
			qpd->reset_wavefronts = false;
		}

		deallocate_vmid(dqm, qpd, q);
	}
	qpd->queue_count--;
	if (q->properties.is_active)
		decrement_queue_count(dqm, qpd, q);

	return retval;
}

static int destroy_queue_nocpsch(struct device_queue_manager *dqm,
				struct qcm_process_device *qpd,
				struct queue *q)
{
	int retval;
	uint64_t sdma_val = 0;
	struct kfd_process_device *pdd = qpd_to_pdd(qpd);
	struct mqd_manager *mqd_mgr =
		dqm->mqd_mgrs[get_mqd_type_from_queue_type(q->properties.type)];

	/* Get the SDMA queue stats */
	if ((q->properties.type == KFD_QUEUE_TYPE_SDMA) ||
	    (q->properties.type == KFD_QUEUE_TYPE_SDMA_XGMI)) {
		retval = read_sdma_queue_counter((uint64_t __user *)q->properties.read_ptr,
							&sdma_val);
		if (retval)
			pr_err("Failed to read SDMA queue counter for queue: %d\n",
				q->properties.queue_id);
	}

	dqm_lock(dqm);
	retval = destroy_queue_nocpsch_locked(dqm, qpd, q);
	if (!retval)
		pdd->sdma_past_activity_counter += sdma_val;
	dqm_unlock(dqm);

	mqd_mgr->free_mqd(mqd_mgr, q->mqd, q->mqd_mem_obj);

	return retval;
}

static int update_queue(struct device_queue_manager *dqm, struct queue *q,
			struct mqd_update_info *minfo)
{
	int retval = 0;
	struct mqd_manager *mqd_mgr;
	struct kfd_process_device *pdd;
	bool prev_active = false;

	dqm_lock(dqm);
	pdd = kfd_get_process_device_data(q->device, q->process);
	if (!pdd) {
		retval = -ENODEV;
		goto out_unlock;
	}
	mqd_mgr = dqm->mqd_mgrs[get_mqd_type_from_queue_type(
			q->properties.type)];

	/* Save previous activity state for counters */
	prev_active = q->properties.is_active;

	/* Make sure the queue is unmapped before updating the MQD */
	if (dqm->sched_policy != KFD_SCHED_POLICY_NO_HWS) {
		if (!dqm->dev->kfd->shared_resources.enable_mes)
			retval = unmap_queues_cpsch(dqm,
						    KFD_UNMAP_QUEUES_FILTER_DYNAMIC_QUEUES, 0, USE_DEFAULT_GRACE_PERIOD, false);
		else if (prev_active)
			retval = remove_queue_mes(dqm, q, &pdd->qpd);

		if (retval) {
			pr_err("unmap queue failed\n");
			goto out_unlock;
		}
	} else if (prev_active &&
		   (q->properties.type == KFD_QUEUE_TYPE_COMPUTE ||
		    q->properties.type == KFD_QUEUE_TYPE_SDMA ||
		    q->properties.type == KFD_QUEUE_TYPE_SDMA_XGMI)) {

		if (!dqm->sched_running) {
			WARN_ONCE(1, "Update non-HWS queue while stopped\n");
			goto out_unlock;
		}

		retval = mqd_mgr->destroy_mqd(mqd_mgr, q->mqd,
				(dqm->dev->kfd->cwsr_enabled ?
				 KFD_PREEMPT_TYPE_WAVEFRONT_SAVE :
				 KFD_PREEMPT_TYPE_WAVEFRONT_DRAIN),
				KFD_UNMAP_LATENCY_MS, q->pipe, q->queue);
		if (retval) {
			pr_err("destroy mqd failed\n");
			goto out_unlock;
		}
	}

	mqd_mgr->update_mqd(mqd_mgr, q->mqd, &q->properties, minfo);

	/*
	 * check active state vs. the previous state and modify
	 * counter accordingly. map_queues_cpsch uses the
	 * dqm->active_queue_count to determine whether a new runlist must be
	 * uploaded.
	 */
	if (q->properties.is_active && !prev_active) {
		increment_queue_count(dqm, &pdd->qpd, q);
	} else if (!q->properties.is_active && prev_active) {
		decrement_queue_count(dqm, &pdd->qpd, q);
	} else if (q->gws && !q->properties.is_gws) {
		if (q->properties.is_active) {
			dqm->gws_queue_count++;
			pdd->qpd.mapped_gws_queue = true;
		}
		q->properties.is_gws = true;
	} else if (!q->gws && q->properties.is_gws) {
		if (q->properties.is_active) {
			dqm->gws_queue_count--;
			pdd->qpd.mapped_gws_queue = false;
		}
		q->properties.is_gws = false;
	}

	if (dqm->sched_policy != KFD_SCHED_POLICY_NO_HWS) {
		if (!dqm->dev->kfd->shared_resources.enable_mes)
			retval = map_queues_cpsch(dqm);
		else if (q->properties.is_active)
			retval = add_queue_mes(dqm, q, &pdd->qpd);
	} else if (q->properties.is_active &&
		 (q->properties.type == KFD_QUEUE_TYPE_COMPUTE ||
		  q->properties.type == KFD_QUEUE_TYPE_SDMA ||
		  q->properties.type == KFD_QUEUE_TYPE_SDMA_XGMI)) {
		if (WARN(q->process->mm != current->mm,
			 "should only run in user thread"))
			retval = -EFAULT;
		else
			retval = mqd_mgr->load_mqd(mqd_mgr, q->mqd,
						   q->pipe, q->queue,
						   &q->properties, current->mm);
	}

out_unlock:
	dqm_unlock(dqm);
	return retval;
}

/* suspend_single_queue does not lock the dqm like the
 * evict_process_queues_cpsch or evict_process_queues_nocpsch. You should
 * lock the dqm before calling, and unlock after calling.
 *
 * The reason we don't lock the dqm is because this function may be
 * called on multiple queues in a loop, so rather than locking/unlocking
 * multiple times, we will just keep the dqm locked for all of the calls.
 */
static int suspend_single_queue(struct device_queue_manager *dqm,
				      struct kfd_process_device *pdd,
				      struct queue *q)
{
	bool is_new;

	if (q->properties.is_suspended)
		return 0;

	pr_debug("Suspending PASID %u queue [%i]\n",
			pdd->process->pasid,
			q->properties.queue_id);

	is_new = q->properties.exception_status & KFD_EC_MASK(EC_QUEUE_NEW);

	if (is_new || q->properties.is_being_destroyed) {
		pr_debug("Suspend: skip %s queue id %i\n",
				is_new ? "new" : "destroyed",
				q->properties.queue_id);
		return -EBUSY;
	}

	q->properties.is_suspended = true;
	if (q->properties.is_active) {
		if (dqm->dev->kfd->shared_resources.enable_mes) {
			int r = remove_queue_mes(dqm, q, &pdd->qpd);

			if (r)
				return r;
		}

		decrement_queue_count(dqm, &pdd->qpd, q);
		q->properties.is_active = false;
	}

	return 0;
}

/* resume_single_queue does not lock the dqm like the functions
 * restore_process_queues_cpsch or restore_process_queues_nocpsch. You should
 * lock the dqm before calling, and unlock after calling.
 *
 * The reason we don't lock the dqm is because this function may be
 * called on multiple queues in a loop, so rather than locking/unlocking
 * multiple times, we will just keep the dqm locked for all of the calls.
 */
static int resume_single_queue(struct device_queue_manager *dqm,
				      struct qcm_process_device *qpd,
				      struct queue *q)
{
	struct kfd_process_device *pdd;

	if (!q->properties.is_suspended)
		return 0;

	pdd = qpd_to_pdd(qpd);

	pr_debug("Restoring from suspend PASID %u queue [%i]\n",
			    pdd->process->pasid,
			    q->properties.queue_id);

	q->properties.is_suspended = false;

	if (QUEUE_IS_ACTIVE(q->properties)) {
		if (dqm->dev->kfd->shared_resources.enable_mes) {
			int r = add_queue_mes(dqm, q, &pdd->qpd);

			if (r)
				return r;
		}

		q->properties.is_active = true;
		increment_queue_count(dqm, qpd, q);
	}

	return 0;
}

static int evict_process_queues_nocpsch(struct device_queue_manager *dqm,
					struct qcm_process_device *qpd)
{
	struct queue *q;
	struct mqd_manager *mqd_mgr;
	struct kfd_process_device *pdd;
	int retval, ret = 0;

	dqm_lock(dqm);
	if (qpd->evicted++ > 0) /* already evicted, do nothing */
		goto out;

	pdd = qpd_to_pdd(qpd);
	pr_debug_ratelimited("Evicting PASID 0x%x queues\n",
			    pdd->process->pasid);

	pdd->last_evict_timestamp = get_jiffies_64();
	/* Mark all queues as evicted. Deactivate all active queues on
	 * the qpd.
	 */
	list_for_each_entry(q, &qpd->queues_list, list) {
		q->properties.is_evicted = true;
		if (!q->properties.is_active)
			continue;

		mqd_mgr = dqm->mqd_mgrs[get_mqd_type_from_queue_type(
				q->properties.type)];
		q->properties.is_active = false;
		decrement_queue_count(dqm, qpd, q);

		if (WARN_ONCE(!dqm->sched_running, "Evict when stopped\n"))
			continue;

		retval = mqd_mgr->destroy_mqd(mqd_mgr, q->mqd,
				(dqm->dev->kfd->cwsr_enabled ?
				 KFD_PREEMPT_TYPE_WAVEFRONT_SAVE :
				 KFD_PREEMPT_TYPE_WAVEFRONT_DRAIN),
				KFD_UNMAP_LATENCY_MS, q->pipe, q->queue);
		if (retval && !ret)
			/* Return the first error, but keep going to
			 * maintain a consistent eviction state
			 */
			ret = retval;
	}

out:
	dqm_unlock(dqm);
	return ret;
}

static int evict_process_queues_cpsch(struct device_queue_manager *dqm,
				      struct qcm_process_device *qpd)
{
	struct queue *q;
	struct kfd_process_device *pdd;
	int retval = 0;

	dqm_lock(dqm);
	if (qpd->evicted++ > 0) /* already evicted, do nothing */
		goto out;

	pdd = qpd_to_pdd(qpd);

	/* The debugger creates processes that temporarily have not acquired
	 * all VMs for all devices and has no VMs itself.
	 * Skip queue eviction on process eviction.
	 */
	if (!pdd->drm_priv)
		goto out;

	pr_debug_ratelimited("Evicting PASID 0x%x queues\n",
			    pdd->process->pasid);

	/* Mark all queues as evicted. Deactivate all active queues on
	 * the qpd.
	 */
	list_for_each_entry(q, &qpd->queues_list, list) {
		q->properties.is_evicted = true;
		if (!q->properties.is_active)
			continue;

		q->properties.is_active = false;
		decrement_queue_count(dqm, qpd, q);

		if (dqm->dev->kfd->shared_resources.enable_mes) {
			retval = remove_queue_mes(dqm, q, qpd);
			if (retval) {
				pr_err("Failed to evict queue %d\n",
					q->properties.queue_id);
				goto out;
			}
		}
	}
	pdd->last_evict_timestamp = get_jiffies_64();
	if (!dqm->dev->kfd->shared_resources.enable_mes)
		retval = execute_queues_cpsch(dqm,
					      qpd->is_debug ?
					      KFD_UNMAP_QUEUES_FILTER_ALL_QUEUES :
					      KFD_UNMAP_QUEUES_FILTER_DYNAMIC_QUEUES, 0,
					      USE_DEFAULT_GRACE_PERIOD);

out:
	dqm_unlock(dqm);
	return retval;
}

static int restore_process_queues_nocpsch(struct device_queue_manager *dqm,
					  struct qcm_process_device *qpd)
{
	struct mm_struct *mm = NULL;
	struct queue *q;
	struct mqd_manager *mqd_mgr;
	struct kfd_process_device *pdd;
	uint64_t pd_base;
	uint64_t eviction_duration;
	int retval, ret = 0;

	pdd = qpd_to_pdd(qpd);
	/* Retrieve PD base */
	pd_base = amdgpu_amdkfd_gpuvm_get_process_page_dir(pdd->drm_priv);

	dqm_lock(dqm);
	if (WARN_ON_ONCE(!qpd->evicted)) /* already restored, do nothing */
		goto out;
	if (qpd->evicted > 1) { /* ref count still > 0, decrement & quit */
		qpd->evicted--;
		goto out;
	}

	pr_debug_ratelimited("Restoring PASID 0x%x queues\n",
			    pdd->process->pasid);

	/* Update PD Base in QPD */
	qpd->page_table_base = pd_base;
	pr_debug("Updated PD address to 0x%llx\n", pd_base);

	if (!list_empty(&qpd->queues_list)) {
		dqm->dev->kfd2kgd->set_vm_context_page_table_base(
				dqm->dev->adev,
				qpd->vmid,
				qpd->page_table_base);
		kfd_flush_tlb(pdd, TLB_FLUSH_LEGACY);
	}

	/* Take a safe reference to the mm_struct, which may otherwise
	 * disappear even while the kfd_process is still referenced.
	 */
	mm = get_task_mm(pdd->process->lead_thread);
	if (!mm) {
		ret = -EFAULT;
		goto out;
	}

	/* Remove the eviction flags. Activate queues that are not
	 * inactive for other reasons.
	 */
	list_for_each_entry(q, &qpd->queues_list, list) {
		q->properties.is_evicted = false;
		if (!QUEUE_IS_ACTIVE(q->properties))
			continue;

		mqd_mgr = dqm->mqd_mgrs[get_mqd_type_from_queue_type(
				q->properties.type)];
		q->properties.is_active = true;
		increment_queue_count(dqm, qpd, q);

		if (WARN_ONCE(!dqm->sched_running, "Restore when stopped\n"))
			continue;

		retval = mqd_mgr->load_mqd(mqd_mgr, q->mqd, q->pipe,
				       q->queue, &q->properties, mm);
		if (retval && !ret)
			/* Return the first error, but keep going to
			 * maintain a consistent eviction state
			 */
			ret = retval;
	}
	qpd->evicted = 0;
	eviction_duration = get_jiffies_64() - pdd->last_evict_timestamp;
	atomic64_add(eviction_duration, &pdd->evict_duration_counter);
out:
	if (mm)
		mmput(mm);
	dqm_unlock(dqm);
	return ret;
}

static int restore_process_queues_cpsch(struct device_queue_manager *dqm,
					struct qcm_process_device *qpd)
{
	struct queue *q;
	struct kfd_process_device *pdd;
	uint64_t eviction_duration;
	int retval = 0;

	pdd = qpd_to_pdd(qpd);

	dqm_lock(dqm);
	if (WARN_ON_ONCE(!qpd->evicted)) /* already restored, do nothing */
		goto out;
	if (qpd->evicted > 1) { /* ref count still > 0, decrement & quit */
		qpd->evicted--;
		goto out;
	}

	/* The debugger creates processes that temporarily have not acquired
	 * all VMs for all devices and has no VMs itself.
	 * Skip queue restore on process restore.
	 */
	if (!pdd->drm_priv)
		goto vm_not_acquired;

	pr_debug_ratelimited("Restoring PASID 0x%x queues\n",
			    pdd->process->pasid);

	/* Update PD Base in QPD */
	qpd->page_table_base = amdgpu_amdkfd_gpuvm_get_process_page_dir(pdd->drm_priv);
	pr_debug("Updated PD address to 0x%llx\n", qpd->page_table_base);

	/* activate all active queues on the qpd */
	list_for_each_entry(q, &qpd->queues_list, list) {
		q->properties.is_evicted = false;
		if (!QUEUE_IS_ACTIVE(q->properties))
			continue;

		q->properties.is_active = true;
		increment_queue_count(dqm, &pdd->qpd, q);

		if (dqm->dev->kfd->shared_resources.enable_mes) {
			retval = add_queue_mes(dqm, q, qpd);
			if (retval) {
				pr_err("Failed to restore queue %d\n",
					q->properties.queue_id);
				goto out;
			}
		}
	}
	if (!dqm->dev->kfd->shared_resources.enable_mes)
		retval = execute_queues_cpsch(dqm,
					      KFD_UNMAP_QUEUES_FILTER_DYNAMIC_QUEUES, 0, USE_DEFAULT_GRACE_PERIOD);
	eviction_duration = get_jiffies_64() - pdd->last_evict_timestamp;
	atomic64_add(eviction_duration, &pdd->evict_duration_counter);
vm_not_acquired:
	qpd->evicted = 0;
out:
	dqm_unlock(dqm);
	return retval;
}

static int register_process(struct device_queue_manager *dqm,
					struct qcm_process_device *qpd)
{
	struct device_process_node *n;
	struct kfd_process_device *pdd;
	uint64_t pd_base;
	int retval;

	n = kzalloc(sizeof(*n), GFP_KERNEL);
	if (!n)
		return -ENOMEM;

	n->qpd = qpd;

	pdd = qpd_to_pdd(qpd);
	/* Retrieve PD base */
	pd_base = amdgpu_amdkfd_gpuvm_get_process_page_dir(pdd->drm_priv);

	dqm_lock(dqm);
	list_add(&n->list, &dqm->queues);

	/* Update PD Base in QPD */
	qpd->page_table_base = pd_base;
	pr_debug("Updated PD address to 0x%llx\n", pd_base);

	retval = dqm->asic_ops.update_qpd(dqm, qpd);

	dqm->processes_count++;

	dqm_unlock(dqm);

	/* Outside the DQM lock because under the DQM lock we can't do
	 * reclaim or take other locks that others hold while reclaiming.
	 */
	kfd_inc_compute_active(dqm->dev);

	return retval;
}

static int unregister_process(struct device_queue_manager *dqm,
					struct qcm_process_device *qpd)
{
	int retval;
	struct device_process_node *cur, *next;

	pr_debug("qpd->queues_list is %s\n",
			list_empty(&qpd->queues_list) ? "empty" : "not empty");

	retval = 0;
	dqm_lock(dqm);

	list_for_each_entry_safe(cur, next, &dqm->queues, list) {
		if (qpd == cur->qpd) {
			list_del(&cur->list);
			kfree(cur);
			dqm->processes_count--;
			goto out;
		}
	}
	/* qpd not found in dqm list */
	retval = 1;
out:
	dqm_unlock(dqm);

	/* Outside the DQM lock because under the DQM lock we can't do
	 * reclaim or take other locks that others hold while reclaiming.
	 */
	if (!retval)
		kfd_dec_compute_active(dqm->dev);

	return retval;
}

static int
set_pasid_vmid_mapping(struct device_queue_manager *dqm, u32 pasid,
			unsigned int vmid)
{
	uint32_t xcc_mask = dqm->dev->xcc_mask;
	int xcc_id, ret;

	for_each_inst(xcc_id, xcc_mask) {
		ret = dqm->dev->kfd2kgd->set_pasid_vmid_mapping(
			dqm->dev->adev, pasid, vmid, xcc_id);
		if (ret)
			break;
	}

	return ret;
}

static void init_interrupts(struct device_queue_manager *dqm)
{
	uint32_t xcc_mask = dqm->dev->xcc_mask;
	unsigned int i, xcc_id;

	for_each_inst(xcc_id, xcc_mask) {
		for (i = 0 ; i < get_pipes_per_mec(dqm) ; i++) {
			if (is_pipe_enabled(dqm, 0, i)) {
				dqm->dev->kfd2kgd->init_interrupts(
					dqm->dev->adev, i, xcc_id);
			}
		}
	}
}

static int initialize_nocpsch(struct device_queue_manager *dqm)
{
	int pipe, queue;

	pr_debug("num of pipes: %d\n", get_pipes_per_mec(dqm));

	dqm->allocated_queues = kcalloc(get_pipes_per_mec(dqm),
					sizeof(unsigned int), GFP_KERNEL);
	if (!dqm->allocated_queues)
		return -ENOMEM;

	mutex_init(&dqm->lock_hidden);
	INIT_LIST_HEAD(&dqm->queues);
	dqm->active_queue_count = dqm->next_pipe_to_allocate = 0;
	dqm->active_cp_queue_count = 0;
	dqm->gws_queue_count = 0;

	for (pipe = 0; pipe < get_pipes_per_mec(dqm); pipe++) {
		int pipe_offset = pipe * get_queues_per_pipe(dqm);

		for (queue = 0; queue < get_queues_per_pipe(dqm); queue++)
			if (test_bit(pipe_offset + queue,
				     dqm->dev->kfd->shared_resources.cp_queue_bitmap))
				dqm->allocated_queues[pipe] |= 1 << queue;
	}

	memset(dqm->vmid_pasid, 0, sizeof(dqm->vmid_pasid));

	init_sdma_bitmaps(dqm);

	return 0;
}

static void uninitialize(struct device_queue_manager *dqm)
{
	int i;

	WARN_ON(dqm->active_queue_count > 0 || dqm->processes_count > 0);

	kfree(dqm->allocated_queues);
	for (i = 0 ; i < KFD_MQD_TYPE_MAX ; i++)
		kfree(dqm->mqd_mgrs[i]);
	mutex_destroy(&dqm->lock_hidden);
}

static int start_nocpsch(struct device_queue_manager *dqm)
{
	int r = 0;

	pr_info("SW scheduler is used");
	init_interrupts(dqm);

	if (dqm->dev->adev->asic_type == CHIP_HAWAII)
		r = pm_init(&dqm->packet_mgr, dqm);
	if (!r)
		dqm->sched_running = true;

	return r;
}

static int stop_nocpsch(struct device_queue_manager *dqm)
{
	dqm_lock(dqm);
	if (!dqm->sched_running) {
		dqm_unlock(dqm);
		return 0;
	}

	if (dqm->dev->adev->asic_type == CHIP_HAWAII)
		pm_uninit(&dqm->packet_mgr, false);
	dqm->sched_running = false;
	dqm_unlock(dqm);

	return 0;
}

static void pre_reset(struct device_queue_manager *dqm)
{
	dqm_lock(dqm);
	dqm->is_resetting = true;
	dqm_unlock(dqm);
}

static int allocate_sdma_queue(struct device_queue_manager *dqm,
				struct queue *q, const uint32_t *restore_sdma_id)
{
	int bit;

	if (q->properties.type == KFD_QUEUE_TYPE_SDMA) {
		if (bitmap_empty(dqm->sdma_bitmap, KFD_MAX_SDMA_QUEUES)) {
			pr_err("No more SDMA queue to allocate\n");
			return -ENOMEM;
		}

		if (restore_sdma_id) {
			/* Re-use existing sdma_id */
			if (!test_bit(*restore_sdma_id, dqm->sdma_bitmap)) {
				pr_err("SDMA queue already in use\n");
				return -EBUSY;
			}
			clear_bit(*restore_sdma_id, dqm->sdma_bitmap);
			q->sdma_id = *restore_sdma_id;
		} else {
			/* Find first available sdma_id */
			bit = find_first_bit(dqm->sdma_bitmap,
					     get_num_sdma_queues(dqm));
			clear_bit(bit, dqm->sdma_bitmap);
			q->sdma_id = bit;
		}

		q->properties.sdma_engine_id =
			q->sdma_id % kfd_get_num_sdma_engines(dqm->dev);
		q->properties.sdma_queue_id = q->sdma_id /
				kfd_get_num_sdma_engines(dqm->dev);
	} else if (q->properties.type == KFD_QUEUE_TYPE_SDMA_XGMI) {
		if (bitmap_empty(dqm->xgmi_sdma_bitmap, KFD_MAX_SDMA_QUEUES)) {
			pr_err("No more XGMI SDMA queue to allocate\n");
			return -ENOMEM;
		}
		if (restore_sdma_id) {
			/* Re-use existing sdma_id */
			if (!test_bit(*restore_sdma_id, dqm->xgmi_sdma_bitmap)) {
				pr_err("SDMA queue already in use\n");
				return -EBUSY;
			}
			clear_bit(*restore_sdma_id, dqm->xgmi_sdma_bitmap);
			q->sdma_id = *restore_sdma_id;
		} else {
			bit = find_first_bit(dqm->xgmi_sdma_bitmap,
					     get_num_xgmi_sdma_queues(dqm));
			clear_bit(bit, dqm->xgmi_sdma_bitmap);
			q->sdma_id = bit;
		}
		/* sdma_engine_id is sdma id including
		 * both PCIe-optimized SDMAs and XGMI-
		 * optimized SDMAs. The calculation below
		 * assumes the first N engines are always
		 * PCIe-optimized ones
		 */
		q->properties.sdma_engine_id =
			kfd_get_num_sdma_engines(dqm->dev) +
			q->sdma_id % kfd_get_num_xgmi_sdma_engines(dqm->dev);
		q->properties.sdma_queue_id = q->sdma_id /
			kfd_get_num_xgmi_sdma_engines(dqm->dev);
	}

	pr_debug("SDMA engine id: %d\n", q->properties.sdma_engine_id);
	pr_debug("SDMA queue id: %d\n", q->properties.sdma_queue_id);

	return 0;
}

static void deallocate_sdma_queue(struct device_queue_manager *dqm,
				struct queue *q)
{
	if (q->properties.type == KFD_QUEUE_TYPE_SDMA) {
		if (q->sdma_id >= get_num_sdma_queues(dqm))
			return;
		set_bit(q->sdma_id, dqm->sdma_bitmap);
	} else if (q->properties.type == KFD_QUEUE_TYPE_SDMA_XGMI) {
		if (q->sdma_id >= get_num_xgmi_sdma_queues(dqm))
			return;
		set_bit(q->sdma_id, dqm->xgmi_sdma_bitmap);
	}
}

/*
 * Device Queue Manager implementation for cp scheduler
 */

static int set_sched_resources(struct device_queue_manager *dqm)
{
	int i, mec;
	struct scheduling_resources res;

	res.vmid_mask = dqm->dev->compute_vmid_bitmap;

	res.queue_mask = 0;
	for (i = 0; i < KGD_MAX_QUEUES; ++i) {
		mec = (i / dqm->dev->kfd->shared_resources.num_queue_per_pipe)
			/ dqm->dev->kfd->shared_resources.num_pipe_per_mec;

		if (!test_bit(i, dqm->dev->kfd->shared_resources.cp_queue_bitmap))
			continue;

		/* only acquire queues from the first MEC */
		if (mec > 0)
			continue;

		/* This situation may be hit in the future if a new HW
		 * generation exposes more than 64 queues. If so, the
		 * definition of res.queue_mask needs updating
		 */
		if (WARN_ON(i >= (sizeof(res.queue_mask)*8))) {
			pr_err("Invalid queue enabled by amdgpu: %d\n", i);
			break;
		}

		res.queue_mask |= 1ull
			<< amdgpu_queue_mask_bit_to_set_resource_bit(
				dqm->dev->adev, i);
	}
	res.gws_mask = ~0ull;
	res.oac_mask = res.gds_heap_base = res.gds_heap_size = 0;

	pr_debug("Scheduling resources:\n"
			"vmid mask: 0x%8X\n"
			"queue mask: 0x%8llX\n",
			res.vmid_mask, res.queue_mask);

	return pm_send_set_resources(&dqm->packet_mgr, &res);
}

static int initialize_cpsch(struct device_queue_manager *dqm)
{
	pr_debug("num of pipes: %d\n", get_pipes_per_mec(dqm));

	mutex_init(&dqm->lock_hidden);
	INIT_LIST_HEAD(&dqm->queues);
	dqm->active_queue_count = dqm->processes_count = 0;
	dqm->active_cp_queue_count = 0;
	dqm->gws_queue_count = 0;
	dqm->active_runlist = false;
	INIT_WORK(&dqm->hw_exception_work, kfd_process_hw_exception);
	dqm->trap_debug_vmid = 0;

	init_sdma_bitmaps(dqm);

	if (dqm->dev->kfd2kgd->get_iq_wait_times)
		dqm->dev->kfd2kgd->get_iq_wait_times(dqm->dev->adev,
<<<<<<< HEAD
					&dqm->wait_times);
=======
					&dqm->wait_times,
					ffs(dqm->dev->xcc_mask) - 1);
>>>>>>> da8103da
	return 0;
}

static int start_cpsch(struct device_queue_manager *dqm)
{
	int retval;

	retval = 0;

	dqm_lock(dqm);

	if (!dqm->dev->kfd->shared_resources.enable_mes) {
		retval = pm_init(&dqm->packet_mgr, dqm);
		if (retval)
			goto fail_packet_manager_init;

		retval = set_sched_resources(dqm);
		if (retval)
			goto fail_set_sched_resources;
	}
	pr_debug("Allocating fence memory\n");

	/* allocate fence memory on the gart */
	retval = kfd_gtt_sa_allocate(dqm->dev, sizeof(*dqm->fence_addr),
					&dqm->fence_mem);

	if (retval)
		goto fail_allocate_vidmem;

	dqm->fence_addr = (uint64_t *)dqm->fence_mem->cpu_ptr;
	dqm->fence_gpu_addr = dqm->fence_mem->gpu_addr;

	init_interrupts(dqm);

	/* clear hang status when driver try to start the hw scheduler */
	dqm->is_hws_hang = false;
	dqm->is_resetting = false;
	dqm->sched_running = true;

	if (!dqm->dev->kfd->shared_resources.enable_mes)
		execute_queues_cpsch(dqm, KFD_UNMAP_QUEUES_FILTER_DYNAMIC_QUEUES, 0, USE_DEFAULT_GRACE_PERIOD);
<<<<<<< HEAD
=======

	/* Set CWSR grace period to 1x1000 cycle for GFX9.4.3 APU */
	if (amdgpu_emu_mode == 0 && dqm->dev->adev->gmc.is_app_apu &&
	    (KFD_GC_VERSION(dqm->dev) == IP_VERSION(9, 4, 3))) {
		uint32_t reg_offset = 0;
		uint32_t grace_period = 1;

		retval = pm_update_grace_period(&dqm->packet_mgr,
						grace_period);
		if (retval)
			pr_err("Setting grace timeout failed\n");
		else if (dqm->dev->kfd2kgd->build_grace_period_packet_info)
			/* Update dqm->wait_times maintained in software */
			dqm->dev->kfd2kgd->build_grace_period_packet_info(
					dqm->dev->adev,	dqm->wait_times,
					grace_period, &reg_offset,
					&dqm->wait_times,
					ffs(dqm->dev->xcc_mask) - 1);
	}

>>>>>>> da8103da
	dqm_unlock(dqm);

	return 0;
fail_allocate_vidmem:
fail_set_sched_resources:
	if (!dqm->dev->kfd->shared_resources.enable_mes)
		pm_uninit(&dqm->packet_mgr, false);
fail_packet_manager_init:
	dqm_unlock(dqm);
	return retval;
}

static int stop_cpsch(struct device_queue_manager *dqm)
{
	bool hanging;

	dqm_lock(dqm);
	if (!dqm->sched_running) {
		dqm_unlock(dqm);
		return 0;
	}

	if (!dqm->is_hws_hang) {
		if (!dqm->dev->kfd->shared_resources.enable_mes)
			unmap_queues_cpsch(dqm, KFD_UNMAP_QUEUES_FILTER_ALL_QUEUES, 0, USE_DEFAULT_GRACE_PERIOD, false);
		else
			remove_all_queues_mes(dqm);
	}

	hanging = dqm->is_hws_hang || dqm->is_resetting;
	dqm->sched_running = false;

	if (!dqm->dev->kfd->shared_resources.enable_mes)
		pm_release_ib(&dqm->packet_mgr);

	kfd_gtt_sa_free(dqm->dev, dqm->fence_mem);
	if (!dqm->dev->kfd->shared_resources.enable_mes)
		pm_uninit(&dqm->packet_mgr, hanging);
	dqm_unlock(dqm);

	return 0;
}

static int create_kernel_queue_cpsch(struct device_queue_manager *dqm,
					struct kernel_queue *kq,
					struct qcm_process_device *qpd)
{
	dqm_lock(dqm);
	if (dqm->total_queue_count >= max_num_of_queues_per_device) {
		pr_warn("Can't create new kernel queue because %d queues were already created\n",
				dqm->total_queue_count);
		dqm_unlock(dqm);
		return -EPERM;
	}

	/*
	 * Unconditionally increment this counter, regardless of the queue's
	 * type or whether the queue is active.
	 */
	dqm->total_queue_count++;
	pr_debug("Total of %d queues are accountable so far\n",
			dqm->total_queue_count);

	list_add(&kq->list, &qpd->priv_queue_list);
	increment_queue_count(dqm, qpd, kq->queue);
	qpd->is_debug = true;
	execute_queues_cpsch(dqm, KFD_UNMAP_QUEUES_FILTER_DYNAMIC_QUEUES, 0,
			USE_DEFAULT_GRACE_PERIOD);
	dqm_unlock(dqm);

	return 0;
}

static void destroy_kernel_queue_cpsch(struct device_queue_manager *dqm,
					struct kernel_queue *kq,
					struct qcm_process_device *qpd)
{
	dqm_lock(dqm);
	list_del(&kq->list);
	decrement_queue_count(dqm, qpd, kq->queue);
	qpd->is_debug = false;
	execute_queues_cpsch(dqm, KFD_UNMAP_QUEUES_FILTER_ALL_QUEUES, 0,
			USE_DEFAULT_GRACE_PERIOD);
	/*
	 * Unconditionally decrement this counter, regardless of the queue's
	 * type.
	 */
	dqm->total_queue_count--;
	pr_debug("Total of %d queues are accountable so far\n",
			dqm->total_queue_count);
	dqm_unlock(dqm);
}

static int create_queue_cpsch(struct device_queue_manager *dqm, struct queue *q,
			struct qcm_process_device *qpd,
			const struct kfd_criu_queue_priv_data *qd,
			const void *restore_mqd, const void *restore_ctl_stack)
{
	int retval;
	struct mqd_manager *mqd_mgr;

	if (dqm->total_queue_count >= max_num_of_queues_per_device) {
		pr_warn("Can't create new usermode queue because %d queues were already created\n",
				dqm->total_queue_count);
		retval = -EPERM;
		goto out;
	}

	if (q->properties.type == KFD_QUEUE_TYPE_SDMA ||
		q->properties.type == KFD_QUEUE_TYPE_SDMA_XGMI) {
		dqm_lock(dqm);
		retval = allocate_sdma_queue(dqm, q, qd ? &qd->sdma_id : NULL);
		dqm_unlock(dqm);
		if (retval)
			goto out;
	}

	retval = allocate_doorbell(qpd, q, qd ? &qd->doorbell_id : NULL);
	if (retval)
		goto out_deallocate_sdma_queue;

	mqd_mgr = dqm->mqd_mgrs[get_mqd_type_from_queue_type(
			q->properties.type)];

	if (q->properties.type == KFD_QUEUE_TYPE_SDMA ||
		q->properties.type == KFD_QUEUE_TYPE_SDMA_XGMI)
		dqm->asic_ops.init_sdma_vm(dqm, q, qpd);
	q->properties.tba_addr = qpd->tba_addr;
	q->properties.tma_addr = qpd->tma_addr;
	q->mqd_mem_obj = mqd_mgr->allocate_mqd(mqd_mgr->dev, &q->properties);
	if (!q->mqd_mem_obj) {
		retval = -ENOMEM;
		goto out_deallocate_doorbell;
	}

	dqm_lock(dqm);
	/*
	 * Eviction state logic: mark all queues as evicted, even ones
	 * not currently active. Restoring inactive queues later only
	 * updates the is_evicted flag but is a no-op otherwise.
	 */
	q->properties.is_evicted = !!qpd->evicted;
	q->properties.is_dbg_wa = qpd->pqm->process->debug_trap_enabled &&
			KFD_GC_VERSION(q->device) >= IP_VERSION(11, 0, 0) &&
			KFD_GC_VERSION(q->device) <= IP_VERSION(11, 0, 3);

	if (qd)
		mqd_mgr->restore_mqd(mqd_mgr, &q->mqd, q->mqd_mem_obj, &q->gart_mqd_addr,
				     &q->properties, restore_mqd, restore_ctl_stack,
				     qd->ctl_stack_size);
	else
		mqd_mgr->init_mqd(mqd_mgr, &q->mqd, q->mqd_mem_obj,
					&q->gart_mqd_addr, &q->properties);

	list_add(&q->list, &qpd->queues_list);
	qpd->queue_count++;

	if (q->properties.is_active) {
		increment_queue_count(dqm, qpd, q);

		if (!dqm->dev->kfd->shared_resources.enable_mes)
			retval = execute_queues_cpsch(dqm,
					KFD_UNMAP_QUEUES_FILTER_DYNAMIC_QUEUES, 0, USE_DEFAULT_GRACE_PERIOD);
		else
			retval = add_queue_mes(dqm, q, qpd);
		if (retval)
			goto cleanup_queue;
	}

	/*
	 * Unconditionally increment this counter, regardless of the queue's
	 * type or whether the queue is active.
	 */
	dqm->total_queue_count++;

	pr_debug("Total of %d queues are accountable so far\n",
			dqm->total_queue_count);

	dqm_unlock(dqm);
	return retval;

cleanup_queue:
	qpd->queue_count--;
	list_del(&q->list);
	if (q->properties.is_active)
		decrement_queue_count(dqm, qpd, q);
	mqd_mgr->free_mqd(mqd_mgr, q->mqd, q->mqd_mem_obj);
	dqm_unlock(dqm);
out_deallocate_doorbell:
	deallocate_doorbell(qpd, q);
out_deallocate_sdma_queue:
	if (q->properties.type == KFD_QUEUE_TYPE_SDMA ||
		q->properties.type == KFD_QUEUE_TYPE_SDMA_XGMI) {
		dqm_lock(dqm);
		deallocate_sdma_queue(dqm, q);
		dqm_unlock(dqm);
	}
out:
	return retval;
}

int amdkfd_fence_wait_timeout(uint64_t *fence_addr,
				uint64_t fence_value,
				unsigned int timeout_ms)
{
	unsigned long end_jiffies = msecs_to_jiffies(timeout_ms) + jiffies;

	while (*fence_addr != fence_value) {
		if (time_after(jiffies, end_jiffies)) {
			pr_err("qcm fence wait loop timeout expired\n");
			/* In HWS case, this is used to halt the driver thread
			 * in order not to mess up CP states before doing
			 * scandumps for FW debugging.
			 */
			while (halt_if_hws_hang)
				schedule();

			return -ETIME;
		}
		schedule();
	}

	return 0;
}

/* dqm->lock mutex has to be locked before calling this function */
static int map_queues_cpsch(struct device_queue_manager *dqm)
{
	int retval;

	if (!dqm->sched_running)
		return 0;
	if (dqm->active_queue_count <= 0 || dqm->processes_count <= 0)
		return 0;
	if (dqm->active_runlist)
		return 0;

	retval = pm_send_runlist(&dqm->packet_mgr, &dqm->queues);
	pr_debug("%s sent runlist\n", __func__);
	if (retval) {
		pr_err("failed to execute runlist\n");
		return retval;
	}
	dqm->active_runlist = true;

	return retval;
}

/* dqm->lock mutex has to be locked before calling this function */
static int unmap_queues_cpsch(struct device_queue_manager *dqm,
				enum kfd_unmap_queues_filter filter,
				uint32_t filter_param,
				uint32_t grace_period,
				bool reset)
{
	int retval = 0;
	struct mqd_manager *mqd_mgr;

	if (!dqm->sched_running)
		return 0;
	if (dqm->is_hws_hang || dqm->is_resetting)
		return -EIO;
	if (!dqm->active_runlist)
		return retval;

	if (grace_period != USE_DEFAULT_GRACE_PERIOD) {
		retval = pm_update_grace_period(&dqm->packet_mgr, grace_period);
		if (retval)
			return retval;
	}

	retval = pm_send_unmap_queue(&dqm->packet_mgr, filter, filter_param, reset);
	if (retval)
		return retval;

	*dqm->fence_addr = KFD_FENCE_INIT;
	pm_send_query_status(&dqm->packet_mgr, dqm->fence_gpu_addr,
				KFD_FENCE_COMPLETED);
	/* should be timed out */
	retval = amdkfd_fence_wait_timeout(dqm->fence_addr, KFD_FENCE_COMPLETED,
				queue_preemption_timeout_ms);
	if (retval) {
		pr_err("The cp might be in an unrecoverable state due to an unsuccessful queues preemption\n");
		kfd_hws_hang(dqm);
		return retval;
	}

	/* In the current MEC firmware implementation, if compute queue
	 * doesn't response to the preemption request in time, HIQ will
	 * abandon the unmap request without returning any timeout error
	 * to driver. Instead, MEC firmware will log the doorbell of the
	 * unresponding compute queue to HIQ.MQD.queue_doorbell_id fields.
	 * To make sure the queue unmap was successful, driver need to
	 * check those fields
	 */
	mqd_mgr = dqm->mqd_mgrs[KFD_MQD_TYPE_HIQ];
	if (mqd_mgr->read_doorbell_id(dqm->packet_mgr.priv_queue->queue->mqd)) {
		pr_err("HIQ MQD's queue_doorbell_id0 is not 0, Queue preemption time out\n");
		while (halt_if_hws_hang)
			schedule();
		return -ETIME;
	}

	/* We need to reset the grace period value for this device */
	if (grace_period != USE_DEFAULT_GRACE_PERIOD) {
		if (pm_update_grace_period(&dqm->packet_mgr,
					USE_DEFAULT_GRACE_PERIOD))
			pr_err("Failed to reset grace period\n");
	}

	pm_release_ib(&dqm->packet_mgr);
	dqm->active_runlist = false;

	return retval;
}

/* only for compute queue */
static int reset_queues_cpsch(struct device_queue_manager *dqm,
			uint16_t pasid)
{
	int retval;

	dqm_lock(dqm);

	retval = unmap_queues_cpsch(dqm, KFD_UNMAP_QUEUES_FILTER_BY_PASID,
			pasid, USE_DEFAULT_GRACE_PERIOD, true);

	dqm_unlock(dqm);
	return retval;
}

/* dqm->lock mutex has to be locked before calling this function */
static int execute_queues_cpsch(struct device_queue_manager *dqm,
				enum kfd_unmap_queues_filter filter,
				uint32_t filter_param,
				uint32_t grace_period)
{
	int retval;

	if (dqm->is_hws_hang)
		return -EIO;
	retval = unmap_queues_cpsch(dqm, filter, filter_param, grace_period, false);
	if (retval)
		return retval;

	return map_queues_cpsch(dqm);
}

static int wait_on_destroy_queue(struct device_queue_manager *dqm,
				 struct queue *q)
{
	struct kfd_process_device *pdd = kfd_get_process_device_data(q->device,
								q->process);
	int ret = 0;

	if (pdd->qpd.is_debug)
		return ret;

	q->properties.is_being_destroyed = true;

	if (pdd->process->debug_trap_enabled && q->properties.is_suspended) {
		dqm_unlock(dqm);
		mutex_unlock(&q->process->mutex);
		ret = wait_event_interruptible(dqm->destroy_wait,
						!q->properties.is_suspended);

		mutex_lock(&q->process->mutex);
		dqm_lock(dqm);
	}

	return ret;
}

static int destroy_queue_cpsch(struct device_queue_manager *dqm,
				struct qcm_process_device *qpd,
				struct queue *q)
{
	int retval;
	struct mqd_manager *mqd_mgr;
	uint64_t sdma_val = 0;
	struct kfd_process_device *pdd = qpd_to_pdd(qpd);

	/* Get the SDMA queue stats */
	if ((q->properties.type == KFD_QUEUE_TYPE_SDMA) ||
	    (q->properties.type == KFD_QUEUE_TYPE_SDMA_XGMI)) {
		retval = read_sdma_queue_counter((uint64_t __user *)q->properties.read_ptr,
							&sdma_val);
		if (retval)
			pr_err("Failed to read SDMA queue counter for queue: %d\n",
				q->properties.queue_id);
	}

	/* remove queue from list to prevent rescheduling after preemption */
	dqm_lock(dqm);

	retval = wait_on_destroy_queue(dqm, q);

	if (retval) {
		dqm_unlock(dqm);
		return retval;
	}

	if (qpd->is_debug) {
		/*
		 * error, currently we do not allow to destroy a queue
		 * of a currently debugged process
		 */
		retval = -EBUSY;
		goto failed_try_destroy_debugged_queue;

	}

	mqd_mgr = dqm->mqd_mgrs[get_mqd_type_from_queue_type(
			q->properties.type)];

	deallocate_doorbell(qpd, q);

	if ((q->properties.type == KFD_QUEUE_TYPE_SDMA) ||
	    (q->properties.type == KFD_QUEUE_TYPE_SDMA_XGMI)) {
		deallocate_sdma_queue(dqm, q);
		pdd->sdma_past_activity_counter += sdma_val;
	}

	list_del(&q->list);
	qpd->queue_count--;
	if (q->properties.is_active) {
		decrement_queue_count(dqm, qpd, q);
		if (!dqm->dev->kfd->shared_resources.enable_mes) {
			retval = execute_queues_cpsch(dqm,
						      KFD_UNMAP_QUEUES_FILTER_DYNAMIC_QUEUES, 0,
						      USE_DEFAULT_GRACE_PERIOD);
			if (retval == -ETIME)
				qpd->reset_wavefronts = true;
		} else {
			retval = remove_queue_mes(dqm, q, qpd);
		}
	}

	/*
	 * Unconditionally decrement this counter, regardless of the queue's
	 * type
	 */
	dqm->total_queue_count--;
	pr_debug("Total of %d queues are accountable so far\n",
			dqm->total_queue_count);

	dqm_unlock(dqm);

	/*
	 * Do free_mqd and raise delete event after dqm_unlock(dqm) to avoid
	 * circular locking
	 */
	kfd_dbg_ev_raise(KFD_EC_MASK(EC_DEVICE_QUEUE_DELETE),
				qpd->pqm->process, q->device,
				-1, false, NULL, 0);

	mqd_mgr->free_mqd(mqd_mgr, q->mqd, q->mqd_mem_obj);

	return retval;

failed_try_destroy_debugged_queue:

	dqm_unlock(dqm);
	return retval;
}

/*
 * Low bits must be 0000/FFFF as required by HW, high bits must be 0 to
 * stay in user mode.
 */
#define APE1_FIXED_BITS_MASK 0xFFFF80000000FFFFULL
/* APE1 limit is inclusive and 64K aligned. */
#define APE1_LIMIT_ALIGNMENT 0xFFFF

static bool set_cache_memory_policy(struct device_queue_manager *dqm,
				   struct qcm_process_device *qpd,
				   enum cache_policy default_policy,
				   enum cache_policy alternate_policy,
				   void __user *alternate_aperture_base,
				   uint64_t alternate_aperture_size)
{
	bool retval = true;

	if (!dqm->asic_ops.set_cache_memory_policy)
		return retval;

	dqm_lock(dqm);

	if (alternate_aperture_size == 0) {
		/* base > limit disables APE1 */
		qpd->sh_mem_ape1_base = 1;
		qpd->sh_mem_ape1_limit = 0;
	} else {
		/*
		 * In FSA64, APE1_Base[63:0] = { 16{SH_MEM_APE1_BASE[31]},
		 *			SH_MEM_APE1_BASE[31:0], 0x0000 }
		 * APE1_Limit[63:0] = { 16{SH_MEM_APE1_LIMIT[31]},
		 *			SH_MEM_APE1_LIMIT[31:0], 0xFFFF }
		 * Verify that the base and size parameters can be
		 * represented in this format and convert them.
		 * Additionally restrict APE1 to user-mode addresses.
		 */

		uint64_t base = (uintptr_t)alternate_aperture_base;
		uint64_t limit = base + alternate_aperture_size - 1;

		if (limit <= base || (base & APE1_FIXED_BITS_MASK) != 0 ||
		   (limit & APE1_FIXED_BITS_MASK) != APE1_LIMIT_ALIGNMENT) {
			retval = false;
			goto out;
		}

		qpd->sh_mem_ape1_base = base >> 16;
		qpd->sh_mem_ape1_limit = limit >> 16;
	}

	retval = dqm->asic_ops.set_cache_memory_policy(
			dqm,
			qpd,
			default_policy,
			alternate_policy,
			alternate_aperture_base,
			alternate_aperture_size);

	if ((dqm->sched_policy == KFD_SCHED_POLICY_NO_HWS) && (qpd->vmid != 0))
		program_sh_mem_settings(dqm, qpd);

	pr_debug("sh_mem_config: 0x%x, ape1_base: 0x%x, ape1_limit: 0x%x\n",
		qpd->sh_mem_config, qpd->sh_mem_ape1_base,
		qpd->sh_mem_ape1_limit);

out:
	dqm_unlock(dqm);
	return retval;
}

static int process_termination_nocpsch(struct device_queue_manager *dqm,
		struct qcm_process_device *qpd)
{
	struct queue *q;
	struct device_process_node *cur, *next_dpn;
	int retval = 0;
	bool found = false;

	dqm_lock(dqm);

	/* Clear all user mode queues */
	while (!list_empty(&qpd->queues_list)) {
		struct mqd_manager *mqd_mgr;
		int ret;

		q = list_first_entry(&qpd->queues_list, struct queue, list);
		mqd_mgr = dqm->mqd_mgrs[get_mqd_type_from_queue_type(
				q->properties.type)];
		ret = destroy_queue_nocpsch_locked(dqm, qpd, q);
		if (ret)
			retval = ret;
		dqm_unlock(dqm);
		mqd_mgr->free_mqd(mqd_mgr, q->mqd, q->mqd_mem_obj);
		dqm_lock(dqm);
	}

	/* Unregister process */
	list_for_each_entry_safe(cur, next_dpn, &dqm->queues, list) {
		if (qpd == cur->qpd) {
			list_del(&cur->list);
			kfree(cur);
			dqm->processes_count--;
			found = true;
			break;
		}
	}

	dqm_unlock(dqm);

	/* Outside the DQM lock because under the DQM lock we can't do
	 * reclaim or take other locks that others hold while reclaiming.
	 */
	if (found)
		kfd_dec_compute_active(dqm->dev);

	return retval;
}

static int get_wave_state(struct device_queue_manager *dqm,
			  struct queue *q,
			  void __user *ctl_stack,
			  u32 *ctl_stack_used_size,
			  u32 *save_area_used_size)
{
	struct mqd_manager *mqd_mgr;

	dqm_lock(dqm);

	mqd_mgr = dqm->mqd_mgrs[KFD_MQD_TYPE_CP];

	if (q->properties.type != KFD_QUEUE_TYPE_COMPUTE ||
	    q->properties.is_active || !q->device->kfd->cwsr_enabled ||
	    !mqd_mgr->get_wave_state) {
		dqm_unlock(dqm);
		return -EINVAL;
	}

	dqm_unlock(dqm);

	/*
	 * get_wave_state is outside the dqm lock to prevent circular locking
	 * and the queue should be protected against destruction by the process
	 * lock.
	 */
	return mqd_mgr->get_wave_state(mqd_mgr, q->mqd, &q->properties,
			ctl_stack, ctl_stack_used_size, save_area_used_size);
}

static void get_queue_checkpoint_info(struct device_queue_manager *dqm,
			const struct queue *q,
			u32 *mqd_size,
			u32 *ctl_stack_size)
{
	struct mqd_manager *mqd_mgr;
	enum KFD_MQD_TYPE mqd_type =
			get_mqd_type_from_queue_type(q->properties.type);

	dqm_lock(dqm);
	mqd_mgr = dqm->mqd_mgrs[mqd_type];
	*mqd_size = mqd_mgr->mqd_size;
	*ctl_stack_size = 0;

	if (q->properties.type == KFD_QUEUE_TYPE_COMPUTE && mqd_mgr->get_checkpoint_info)
		mqd_mgr->get_checkpoint_info(mqd_mgr, q->mqd, ctl_stack_size);

	dqm_unlock(dqm);
}

static int checkpoint_mqd(struct device_queue_manager *dqm,
			  const struct queue *q,
			  void *mqd,
			  void *ctl_stack)
{
	struct mqd_manager *mqd_mgr;
	int r = 0;
	enum KFD_MQD_TYPE mqd_type =
			get_mqd_type_from_queue_type(q->properties.type);

	dqm_lock(dqm);

	if (q->properties.is_active || !q->device->kfd->cwsr_enabled) {
		r = -EINVAL;
		goto dqm_unlock;
	}

	mqd_mgr = dqm->mqd_mgrs[mqd_type];
	if (!mqd_mgr->checkpoint_mqd) {
		r = -EOPNOTSUPP;
		goto dqm_unlock;
	}

	mqd_mgr->checkpoint_mqd(mqd_mgr, q->mqd, mqd, ctl_stack);

dqm_unlock:
	dqm_unlock(dqm);
	return r;
}

static int process_termination_cpsch(struct device_queue_manager *dqm,
		struct qcm_process_device *qpd)
{
	int retval;
	struct queue *q;
	struct kernel_queue *kq, *kq_next;
	struct mqd_manager *mqd_mgr;
	struct device_process_node *cur, *next_dpn;
	enum kfd_unmap_queues_filter filter =
		KFD_UNMAP_QUEUES_FILTER_DYNAMIC_QUEUES;
	bool found = false;

	retval = 0;

	dqm_lock(dqm);

	/* Clean all kernel queues */
	list_for_each_entry_safe(kq, kq_next, &qpd->priv_queue_list, list) {
		list_del(&kq->list);
		decrement_queue_count(dqm, qpd, kq->queue);
		qpd->is_debug = false;
		dqm->total_queue_count--;
		filter = KFD_UNMAP_QUEUES_FILTER_ALL_QUEUES;
	}

	/* Clear all user mode queues */
	list_for_each_entry(q, &qpd->queues_list, list) {
		if (q->properties.type == KFD_QUEUE_TYPE_SDMA)
			deallocate_sdma_queue(dqm, q);
		else if (q->properties.type == KFD_QUEUE_TYPE_SDMA_XGMI)
			deallocate_sdma_queue(dqm, q);

		if (q->properties.is_active) {
			decrement_queue_count(dqm, qpd, q);

			if (dqm->dev->kfd->shared_resources.enable_mes) {
				retval = remove_queue_mes(dqm, q, qpd);
				if (retval)
					pr_err("Failed to remove queue %d\n",
						q->properties.queue_id);
			}
		}

		dqm->total_queue_count--;
	}

	/* Unregister process */
	list_for_each_entry_safe(cur, next_dpn, &dqm->queues, list) {
		if (qpd == cur->qpd) {
			list_del(&cur->list);
			kfree(cur);
			dqm->processes_count--;
			found = true;
			break;
		}
	}

	if (!dqm->dev->kfd->shared_resources.enable_mes)
		retval = execute_queues_cpsch(dqm, filter, 0, USE_DEFAULT_GRACE_PERIOD);

	if ((!dqm->is_hws_hang) && (retval || qpd->reset_wavefronts)) {
		pr_warn("Resetting wave fronts (cpsch) on dev %p\n", dqm->dev);
		dbgdev_wave_reset_wavefronts(dqm->dev, qpd->pqm->process);
		qpd->reset_wavefronts = false;
	}

	/* Lastly, free mqd resources.
	 * Do free_mqd() after dqm_unlock to avoid circular locking.
	 */
	while (!list_empty(&qpd->queues_list)) {
		q = list_first_entry(&qpd->queues_list, struct queue, list);
		mqd_mgr = dqm->mqd_mgrs[get_mqd_type_from_queue_type(
				q->properties.type)];
		list_del(&q->list);
		qpd->queue_count--;
		dqm_unlock(dqm);
		mqd_mgr->free_mqd(mqd_mgr, q->mqd, q->mqd_mem_obj);
		dqm_lock(dqm);
	}
	dqm_unlock(dqm);

	/* Outside the DQM lock because under the DQM lock we can't do
	 * reclaim or take other locks that others hold while reclaiming.
	 */
	if (found)
		kfd_dec_compute_active(dqm->dev);

	return retval;
}

static int init_mqd_managers(struct device_queue_manager *dqm)
{
	int i, j;
	struct mqd_manager *mqd_mgr;

	for (i = 0; i < KFD_MQD_TYPE_MAX; i++) {
		mqd_mgr = dqm->asic_ops.mqd_manager_init(i, dqm->dev);
		if (!mqd_mgr) {
			pr_err("mqd manager [%d] initialization failed\n", i);
			goto out_free;
		}
		dqm->mqd_mgrs[i] = mqd_mgr;
	}

	return 0;

out_free:
	for (j = 0; j < i; j++) {
		kfree(dqm->mqd_mgrs[j]);
		dqm->mqd_mgrs[j] = NULL;
	}

	return -ENOMEM;
}

/* Allocate one hiq mqd (HWS) and all SDMA mqd in a continuous trunk*/
static int allocate_hiq_sdma_mqd(struct device_queue_manager *dqm)
{
	int retval;
	struct kfd_node *dev = dqm->dev;
	struct kfd_mem_obj *mem_obj = &dqm->hiq_sdma_mqd;
	uint32_t size = dqm->mqd_mgrs[KFD_MQD_TYPE_SDMA]->mqd_size *
		get_num_all_sdma_engines(dqm) *
		dev->kfd->device_info.num_sdma_queues_per_engine +
		(dqm->mqd_mgrs[KFD_MQD_TYPE_HIQ]->mqd_size *
		NUM_XCC(dqm->dev->xcc_mask));

	retval = amdgpu_amdkfd_alloc_gtt_mem(dev->adev, size,
		&(mem_obj->gtt_mem), &(mem_obj->gpu_addr),
		(void *)&(mem_obj->cpu_ptr), false);

	return retval;
}

struct device_queue_manager *device_queue_manager_init(struct kfd_node *dev)
{
	struct device_queue_manager *dqm;

	pr_debug("Loading device queue manager\n");

	dqm = kzalloc(sizeof(*dqm), GFP_KERNEL);
	if (!dqm)
		return NULL;

	switch (dev->adev->asic_type) {
	/* HWS is not available on Hawaii. */
	case CHIP_HAWAII:
	/* HWS depends on CWSR for timely dequeue. CWSR is not
	 * available on Tonga.
	 *
	 * FIXME: This argument also applies to Kaveri.
	 */
	case CHIP_TONGA:
		dqm->sched_policy = KFD_SCHED_POLICY_NO_HWS;
		break;
	default:
		dqm->sched_policy = sched_policy;
		break;
	}

	dqm->dev = dev;
	switch (dqm->sched_policy) {
	case KFD_SCHED_POLICY_HWS:
	case KFD_SCHED_POLICY_HWS_NO_OVERSUBSCRIPTION:
		/* initialize dqm for cp scheduling */
		dqm->ops.create_queue = create_queue_cpsch;
		dqm->ops.initialize = initialize_cpsch;
		dqm->ops.start = start_cpsch;
		dqm->ops.stop = stop_cpsch;
		dqm->ops.pre_reset = pre_reset;
		dqm->ops.destroy_queue = destroy_queue_cpsch;
		dqm->ops.update_queue = update_queue;
		dqm->ops.register_process = register_process;
		dqm->ops.unregister_process = unregister_process;
		dqm->ops.uninitialize = uninitialize;
		dqm->ops.create_kernel_queue = create_kernel_queue_cpsch;
		dqm->ops.destroy_kernel_queue = destroy_kernel_queue_cpsch;
		dqm->ops.set_cache_memory_policy = set_cache_memory_policy;
		dqm->ops.process_termination = process_termination_cpsch;
		dqm->ops.evict_process_queues = evict_process_queues_cpsch;
		dqm->ops.restore_process_queues = restore_process_queues_cpsch;
		dqm->ops.get_wave_state = get_wave_state;
		dqm->ops.reset_queues = reset_queues_cpsch;
		dqm->ops.get_queue_checkpoint_info = get_queue_checkpoint_info;
		dqm->ops.checkpoint_mqd = checkpoint_mqd;
		break;
	case KFD_SCHED_POLICY_NO_HWS:
		/* initialize dqm for no cp scheduling */
		dqm->ops.start = start_nocpsch;
		dqm->ops.stop = stop_nocpsch;
		dqm->ops.pre_reset = pre_reset;
		dqm->ops.create_queue = create_queue_nocpsch;
		dqm->ops.destroy_queue = destroy_queue_nocpsch;
		dqm->ops.update_queue = update_queue;
		dqm->ops.register_process = register_process;
		dqm->ops.unregister_process = unregister_process;
		dqm->ops.initialize = initialize_nocpsch;
		dqm->ops.uninitialize = uninitialize;
		dqm->ops.set_cache_memory_policy = set_cache_memory_policy;
		dqm->ops.process_termination = process_termination_nocpsch;
		dqm->ops.evict_process_queues = evict_process_queues_nocpsch;
		dqm->ops.restore_process_queues =
			restore_process_queues_nocpsch;
		dqm->ops.get_wave_state = get_wave_state;
		dqm->ops.get_queue_checkpoint_info = get_queue_checkpoint_info;
		dqm->ops.checkpoint_mqd = checkpoint_mqd;
		break;
	default:
		pr_err("Invalid scheduling policy %d\n", dqm->sched_policy);
		goto out_free;
	}

	switch (dev->adev->asic_type) {
	case CHIP_CARRIZO:
		device_queue_manager_init_vi(&dqm->asic_ops);
		break;

	case CHIP_KAVERI:
		device_queue_manager_init_cik(&dqm->asic_ops);
		break;

	case CHIP_HAWAII:
		device_queue_manager_init_cik_hawaii(&dqm->asic_ops);
		break;

	case CHIP_TONGA:
	case CHIP_FIJI:
	case CHIP_POLARIS10:
	case CHIP_POLARIS11:
	case CHIP_POLARIS12:
	case CHIP_VEGAM:
		device_queue_manager_init_vi_tonga(&dqm->asic_ops);
		break;

	default:
		if (KFD_GC_VERSION(dev) >= IP_VERSION(11, 0, 0))
			device_queue_manager_init_v11(&dqm->asic_ops);
		else if (KFD_GC_VERSION(dev) >= IP_VERSION(10, 1, 1))
			device_queue_manager_init_v10_navi10(&dqm->asic_ops);
		else if (KFD_GC_VERSION(dev) >= IP_VERSION(9, 0, 1))
			device_queue_manager_init_v9(&dqm->asic_ops);
		else {
			WARN(1, "Unexpected ASIC family %u",
			     dev->adev->asic_type);
			goto out_free;
		}
	}

	if (init_mqd_managers(dqm))
		goto out_free;

	if (!dev->kfd->shared_resources.enable_mes && allocate_hiq_sdma_mqd(dqm)) {
		pr_err("Failed to allocate hiq sdma mqd trunk buffer\n");
		goto out_free;
	}

	if (!dqm->ops.initialize(dqm)) {
		init_waitqueue_head(&dqm->destroy_wait);
		return dqm;
	}

out_free:
	kfree(dqm);
	return NULL;
}

static void deallocate_hiq_sdma_mqd(struct kfd_node *dev,
				    struct kfd_mem_obj *mqd)
{
	WARN(!mqd, "No hiq sdma mqd trunk to free");

	amdgpu_amdkfd_free_gtt_mem(dev->adev, mqd->gtt_mem);
}

void device_queue_manager_uninit(struct device_queue_manager *dqm)
{
	dqm->ops.stop(dqm);
	dqm->ops.uninitialize(dqm);
	if (!dqm->dev->kfd->shared_resources.enable_mes)
		deallocate_hiq_sdma_mqd(dqm->dev, &dqm->hiq_sdma_mqd);
	kfree(dqm);
}

int kfd_dqm_evict_pasid(struct device_queue_manager *dqm, u32 pasid)
{
	struct kfd_process_device *pdd;
	struct kfd_process *p = kfd_lookup_process_by_pasid(pasid);
	int ret = 0;

	if (!p)
		return -EINVAL;
	WARN(debug_evictions, "Evicting pid %d", p->lead_thread->pid);
	pdd = kfd_get_process_device_data(dqm->dev, p);
	if (pdd)
		ret = dqm->ops.evict_process_queues(dqm, &pdd->qpd);
	kfd_unref_process(p);

	return ret;
}

static void kfd_process_hw_exception(struct work_struct *work)
{
	struct device_queue_manager *dqm = container_of(work,
			struct device_queue_manager, hw_exception_work);
	amdgpu_amdkfd_gpu_reset(dqm->dev->adev);
}

int reserve_debug_trap_vmid(struct device_queue_manager *dqm,
				struct qcm_process_device *qpd)
{
	int r;
	int updated_vmid_mask;

	if (dqm->sched_policy == KFD_SCHED_POLICY_NO_HWS) {
		pr_err("Unsupported on sched_policy: %i\n", dqm->sched_policy);
		return -EINVAL;
	}

	dqm_lock(dqm);

	if (dqm->trap_debug_vmid != 0) {
		pr_err("Trap debug id already reserved\n");
		r = -EBUSY;
		goto out_unlock;
	}

	r = unmap_queues_cpsch(dqm, KFD_UNMAP_QUEUES_FILTER_ALL_QUEUES, 0,
			USE_DEFAULT_GRACE_PERIOD, false);
	if (r)
		goto out_unlock;

	updated_vmid_mask = dqm->dev->kfd->shared_resources.compute_vmid_bitmap;
	updated_vmid_mask &= ~(1 << dqm->dev->vm_info.last_vmid_kfd);

	dqm->dev->kfd->shared_resources.compute_vmid_bitmap = updated_vmid_mask;
	dqm->trap_debug_vmid = dqm->dev->vm_info.last_vmid_kfd;
	r = set_sched_resources(dqm);
	if (r)
		goto out_unlock;

	r = map_queues_cpsch(dqm);
	if (r)
		goto out_unlock;

	pr_debug("Reserved VMID for trap debug: %i\n", dqm->trap_debug_vmid);

out_unlock:
	dqm_unlock(dqm);
	return r;
}

/*
 * Releases vmid for the trap debugger
 */
int release_debug_trap_vmid(struct device_queue_manager *dqm,
			struct qcm_process_device *qpd)
{
	int r;
	int updated_vmid_mask;
	uint32_t trap_debug_vmid;

	if (dqm->sched_policy == KFD_SCHED_POLICY_NO_HWS) {
		pr_err("Unsupported on sched_policy: %i\n", dqm->sched_policy);
		return -EINVAL;
	}

	dqm_lock(dqm);
	trap_debug_vmid = dqm->trap_debug_vmid;
	if (dqm->trap_debug_vmid == 0) {
		pr_err("Trap debug id is not reserved\n");
		r = -EINVAL;
		goto out_unlock;
	}

	r = unmap_queues_cpsch(dqm, KFD_UNMAP_QUEUES_FILTER_ALL_QUEUES, 0,
			USE_DEFAULT_GRACE_PERIOD, false);
	if (r)
		goto out_unlock;

	updated_vmid_mask = dqm->dev->kfd->shared_resources.compute_vmid_bitmap;
	updated_vmid_mask |= (1 << dqm->dev->vm_info.last_vmid_kfd);

	dqm->dev->kfd->shared_resources.compute_vmid_bitmap = updated_vmid_mask;
	dqm->trap_debug_vmid = 0;
	r = set_sched_resources(dqm);
	if (r)
		goto out_unlock;

	r = map_queues_cpsch(dqm);
	if (r)
		goto out_unlock;

	pr_debug("Released VMID for trap debug: %i\n", trap_debug_vmid);

out_unlock:
	dqm_unlock(dqm);
	return r;
}

#define QUEUE_NOT_FOUND		-1
/* invalidate queue operation in array */
static void q_array_invalidate(uint32_t num_queues, uint32_t *queue_ids)
{
	int i;

	for (i = 0; i < num_queues; i++)
		queue_ids[i] |= KFD_DBG_QUEUE_INVALID_MASK;
}

/* find queue index in array */
static int q_array_get_index(unsigned int queue_id,
		uint32_t num_queues,
		uint32_t *queue_ids)
{
	int i;

	for (i = 0; i < num_queues; i++)
		if (queue_id == (queue_ids[i] & ~KFD_DBG_QUEUE_INVALID_MASK))
			return i;

	return QUEUE_NOT_FOUND;
}

struct copy_context_work_handler_workarea {
	struct work_struct copy_context_work;
	struct kfd_process *p;
};

static void copy_context_work_handler (struct work_struct *work)
{
	struct copy_context_work_handler_workarea *workarea;
	struct mqd_manager *mqd_mgr;
	struct queue *q;
	struct mm_struct *mm;
	struct kfd_process *p;
	uint32_t tmp_ctl_stack_used_size, tmp_save_area_used_size;
	int i;

	workarea = container_of(work,
			struct copy_context_work_handler_workarea,
			copy_context_work);

	p = workarea->p;
	mm = get_task_mm(p->lead_thread);

	if (!mm)
		return;

	kthread_use_mm(mm);
	for (i = 0; i < p->n_pdds; i++) {
		struct kfd_process_device *pdd = p->pdds[i];
		struct device_queue_manager *dqm = pdd->dev->dqm;
		struct qcm_process_device *qpd = &pdd->qpd;

		list_for_each_entry(q, &qpd->queues_list, list) {
			mqd_mgr = dqm->mqd_mgrs[KFD_MQD_TYPE_CP];

			/* We ignore the return value from get_wave_state
			 * because
			 * i) right now, it always returns 0, and
			 * ii) if we hit an error, we would continue to the
			 *      next queue anyway.
			 */
			mqd_mgr->get_wave_state(mqd_mgr,
					q->mqd,
					&q->properties,
					(void __user *)	q->properties.ctx_save_restore_area_address,
					&tmp_ctl_stack_used_size,
					&tmp_save_area_used_size);
		}
	}
	kthread_unuse_mm(mm);
	mmput(mm);
}

static uint32_t *get_queue_ids(uint32_t num_queues, uint32_t *usr_queue_id_array)
{
	size_t array_size = num_queues * sizeof(uint32_t);
	uint32_t *queue_ids = NULL;

	if (!usr_queue_id_array)
		return NULL;

	queue_ids = kzalloc(array_size, GFP_KERNEL);
	if (!queue_ids)
		return ERR_PTR(-ENOMEM);

	if (copy_from_user(queue_ids, usr_queue_id_array, array_size))
		return ERR_PTR(-EFAULT);

	return queue_ids;
}

int resume_queues(struct kfd_process *p,
		uint32_t num_queues,
		uint32_t *usr_queue_id_array)
{
	uint32_t *queue_ids = NULL;
	int total_resumed = 0;
	int i;

	if (usr_queue_id_array) {
		queue_ids = get_queue_ids(num_queues, usr_queue_id_array);

		if (IS_ERR(queue_ids))
			return PTR_ERR(queue_ids);

		/* mask all queues as invalid.  unmask per successful request */
		q_array_invalidate(num_queues, queue_ids);
	}

	for (i = 0; i < p->n_pdds; i++) {
		struct kfd_process_device *pdd = p->pdds[i];
		struct device_queue_manager *dqm = pdd->dev->dqm;
		struct qcm_process_device *qpd = &pdd->qpd;
		struct queue *q;
		int r, per_device_resumed = 0;

		dqm_lock(dqm);

		/* unmask queues that resume or already resumed as valid */
		list_for_each_entry(q, &qpd->queues_list, list) {
			int q_idx = QUEUE_NOT_FOUND;

			if (queue_ids)
				q_idx = q_array_get_index(
						q->properties.queue_id,
						num_queues,
						queue_ids);

			if (!queue_ids || q_idx != QUEUE_NOT_FOUND) {
				int err = resume_single_queue(dqm, &pdd->qpd, q);

				if (queue_ids) {
					if (!err) {
						queue_ids[q_idx] &=
							~KFD_DBG_QUEUE_INVALID_MASK;
					} else {
						queue_ids[q_idx] |=
							KFD_DBG_QUEUE_ERROR_MASK;
						break;
					}
				}

				if (dqm->dev->kfd->shared_resources.enable_mes) {
					wake_up_all(&dqm->destroy_wait);
					if (!err)
						total_resumed++;
				} else {
					per_device_resumed++;
				}
			}
		}

		if (!per_device_resumed) {
			dqm_unlock(dqm);
			continue;
		}

		r = execute_queues_cpsch(dqm,
					KFD_UNMAP_QUEUES_FILTER_DYNAMIC_QUEUES,
					0,
					USE_DEFAULT_GRACE_PERIOD);
		if (r) {
			pr_err("Failed to resume process queues\n");
			if (queue_ids) {
				list_for_each_entry(q, &qpd->queues_list, list) {
					int q_idx = q_array_get_index(
							q->properties.queue_id,
							num_queues,
							queue_ids);

					/* mask queue as error on resume fail */
					if (q_idx != QUEUE_NOT_FOUND)
						queue_ids[q_idx] |=
							KFD_DBG_QUEUE_ERROR_MASK;
				}
			}
		} else {
			wake_up_all(&dqm->destroy_wait);
			total_resumed += per_device_resumed;
		}

		dqm_unlock(dqm);
	}

	if (queue_ids) {
		if (copy_to_user((void __user *)usr_queue_id_array, queue_ids,
				num_queues * sizeof(uint32_t)))
			pr_err("copy_to_user failed on queue resume\n");

		kfree(queue_ids);
	}

	return total_resumed;
}

int suspend_queues(struct kfd_process *p,
			uint32_t num_queues,
			uint32_t grace_period,
			uint64_t exception_clear_mask,
			uint32_t *usr_queue_id_array)
{
	uint32_t *queue_ids = get_queue_ids(num_queues, usr_queue_id_array);
	int total_suspended = 0;
	int i;

	if (IS_ERR(queue_ids))
		return PTR_ERR(queue_ids);

	/* mask all queues as invalid.  umask on successful request */
	q_array_invalidate(num_queues, queue_ids);

	for (i = 0; i < p->n_pdds; i++) {
		struct kfd_process_device *pdd = p->pdds[i];
		struct device_queue_manager *dqm = pdd->dev->dqm;
		struct qcm_process_device *qpd = &pdd->qpd;
		struct queue *q;
		int r, per_device_suspended = 0;

		mutex_lock(&p->event_mutex);
		dqm_lock(dqm);

		/* unmask queues that suspend or already suspended */
		list_for_each_entry(q, &qpd->queues_list, list) {
			int q_idx = q_array_get_index(q->properties.queue_id,
							num_queues,
							queue_ids);

			if (q_idx != QUEUE_NOT_FOUND) {
				int err = suspend_single_queue(dqm, pdd, q);
				bool is_mes = dqm->dev->kfd->shared_resources.enable_mes;

				if (!err) {
					queue_ids[q_idx] &= ~KFD_DBG_QUEUE_INVALID_MASK;
					if (exception_clear_mask && is_mes)
						q->properties.exception_status &=
							~exception_clear_mask;

					if (is_mes)
						total_suspended++;
					else
						per_device_suspended++;
				} else if (err != -EBUSY) {
					r = err;
					queue_ids[q_idx] |= KFD_DBG_QUEUE_ERROR_MASK;
					break;
				}
			}
		}

		if (!per_device_suspended) {
			dqm_unlock(dqm);
			mutex_unlock(&p->event_mutex);
			if (total_suspended)
				amdgpu_amdkfd_debug_mem_fence(dqm->dev->adev);
			continue;
		}

		r = execute_queues_cpsch(dqm,
			KFD_UNMAP_QUEUES_FILTER_DYNAMIC_QUEUES, 0,
			grace_period);

		if (r)
			pr_err("Failed to suspend process queues.\n");
		else
			total_suspended += per_device_suspended;

		list_for_each_entry(q, &qpd->queues_list, list) {
			int q_idx = q_array_get_index(q->properties.queue_id,
						num_queues, queue_ids);

			if (q_idx == QUEUE_NOT_FOUND)
				continue;

			/* mask queue as error on suspend fail */
			if (r)
				queue_ids[q_idx] |= KFD_DBG_QUEUE_ERROR_MASK;
			else if (exception_clear_mask)
				q->properties.exception_status &=
							~exception_clear_mask;
		}

		dqm_unlock(dqm);
		mutex_unlock(&p->event_mutex);
		amdgpu_device_flush_hdp(dqm->dev->adev, NULL);
	}

	if (total_suspended) {
		struct copy_context_work_handler_workarea copy_context_worker;

		INIT_WORK_ONSTACK(
				&copy_context_worker.copy_context_work,
				copy_context_work_handler);

		copy_context_worker.p = p;

		schedule_work(&copy_context_worker.copy_context_work);


		flush_work(&copy_context_worker.copy_context_work);
		destroy_work_on_stack(&copy_context_worker.copy_context_work);
	}

	if (copy_to_user((void __user *)usr_queue_id_array, queue_ids,
			num_queues * sizeof(uint32_t)))
		pr_err("copy_to_user failed on queue suspend\n");

	kfree(queue_ids);

	return total_suspended;
}

static uint32_t set_queue_type_for_user(struct queue_properties *q_props)
{
	switch (q_props->type) {
	case KFD_QUEUE_TYPE_COMPUTE:
		return q_props->format == KFD_QUEUE_FORMAT_PM4
					? KFD_IOC_QUEUE_TYPE_COMPUTE
					: KFD_IOC_QUEUE_TYPE_COMPUTE_AQL;
	case KFD_QUEUE_TYPE_SDMA:
		return KFD_IOC_QUEUE_TYPE_SDMA;
	case KFD_QUEUE_TYPE_SDMA_XGMI:
		return KFD_IOC_QUEUE_TYPE_SDMA_XGMI;
	default:
		WARN_ONCE(true, "queue type not recognized!");
		return 0xffffffff;
	};
}

void set_queue_snapshot_entry(struct queue *q,
			      uint64_t exception_clear_mask,
			      struct kfd_queue_snapshot_entry *qss_entry)
{
	qss_entry->ring_base_address = q->properties.queue_address;
	qss_entry->write_pointer_address = (uint64_t)q->properties.write_ptr;
	qss_entry->read_pointer_address = (uint64_t)q->properties.read_ptr;
	qss_entry->ctx_save_restore_address =
				q->properties.ctx_save_restore_area_address;
	qss_entry->ctx_save_restore_area_size =
				q->properties.ctx_save_restore_area_size;
	qss_entry->exception_status = q->properties.exception_status;
	qss_entry->queue_id = q->properties.queue_id;
	qss_entry->gpu_id = q->device->id;
	qss_entry->ring_size = (uint32_t)q->properties.queue_size;
	qss_entry->queue_type = set_queue_type_for_user(&q->properties);
	q->properties.exception_status &= ~exception_clear_mask;
}

int debug_lock_and_unmap(struct device_queue_manager *dqm)
{
	int r;

	if (dqm->sched_policy == KFD_SCHED_POLICY_NO_HWS) {
		pr_err("Unsupported on sched_policy: %i\n", dqm->sched_policy);
		return -EINVAL;
	}

	if (!kfd_dbg_is_per_vmid_supported(dqm->dev))
		return 0;

	dqm_lock(dqm);

	r = unmap_queues_cpsch(dqm, KFD_UNMAP_QUEUES_FILTER_ALL_QUEUES, 0, 0, false);
	if (r)
		dqm_unlock(dqm);

	return r;
}

int debug_map_and_unlock(struct device_queue_manager *dqm)
{
	int r;

	if (dqm->sched_policy == KFD_SCHED_POLICY_NO_HWS) {
		pr_err("Unsupported on sched_policy: %i\n", dqm->sched_policy);
		return -EINVAL;
	}

	if (!kfd_dbg_is_per_vmid_supported(dqm->dev))
		return 0;

	r = map_queues_cpsch(dqm);

	dqm_unlock(dqm);

	return r;
}

int debug_refresh_runlist(struct device_queue_manager *dqm)
{
	int r = debug_lock_and_unmap(dqm);

	if (r)
		return r;

	return debug_map_and_unlock(dqm);
}

#if defined(CONFIG_DEBUG_FS)

static void seq_reg_dump(struct seq_file *m,
			 uint32_t (*dump)[2], uint32_t n_regs)
{
	uint32_t i, count;

	for (i = 0, count = 0; i < n_regs; i++) {
		if (count == 0 ||
		    dump[i-1][0] + sizeof(uint32_t) != dump[i][0]) {
			seq_printf(m, "%s    %08x: %08x",
				   i ? "\n" : "",
				   dump[i][0], dump[i][1]);
			count = 7;
		} else {
			seq_printf(m, " %08x", dump[i][1]);
			count--;
		}
	}

	seq_puts(m, "\n");
}

int dqm_debugfs_hqds(struct seq_file *m, void *data)
{
	struct device_queue_manager *dqm = data;
	uint32_t xcc_mask = dqm->dev->xcc_mask;
	uint32_t (*dump)[2], n_regs;
	int pipe, queue;
	int r = 0, xcc_id;
	uint32_t sdma_engine_start;

	if (!dqm->sched_running) {
		seq_puts(m, " Device is stopped\n");
		return 0;
	}

	for_each_inst(xcc_id, xcc_mask) {
		r = dqm->dev->kfd2kgd->hqd_dump(dqm->dev->adev,
						KFD_CIK_HIQ_PIPE,
						KFD_CIK_HIQ_QUEUE, &dump,
						&n_regs, xcc_id);
		if (!r) {
			seq_printf(
				m,
				"   Inst %d, HIQ on MEC %d Pipe %d Queue %d\n",
				xcc_id,
				KFD_CIK_HIQ_PIPE / get_pipes_per_mec(dqm) + 1,
				KFD_CIK_HIQ_PIPE % get_pipes_per_mec(dqm),
				KFD_CIK_HIQ_QUEUE);
			seq_reg_dump(m, dump, n_regs);

			kfree(dump);
		}

		for (pipe = 0; pipe < get_pipes_per_mec(dqm); pipe++) {
			int pipe_offset = pipe * get_queues_per_pipe(dqm);

			for (queue = 0; queue < get_queues_per_pipe(dqm); queue++) {
				if (!test_bit(pipe_offset + queue,
				      dqm->dev->kfd->shared_resources.cp_queue_bitmap))
					continue;

				r = dqm->dev->kfd2kgd->hqd_dump(dqm->dev->adev,
								pipe, queue,
								&dump, &n_regs,
								xcc_id);
				if (r)
					break;

				seq_printf(m,
					   " Inst %d,  CP Pipe %d, Queue %d\n",
					   xcc_id, pipe, queue);
				seq_reg_dump(m, dump, n_regs);

				kfree(dump);
			}
		}
	}

	sdma_engine_start = dqm->dev->node_id * get_num_all_sdma_engines(dqm);
	for (pipe = sdma_engine_start;
	     pipe < (sdma_engine_start + get_num_all_sdma_engines(dqm));
	     pipe++) {
		for (queue = 0;
		     queue < dqm->dev->kfd->device_info.num_sdma_queues_per_engine;
		     queue++) {
			r = dqm->dev->kfd2kgd->hqd_sdma_dump(
				dqm->dev->adev, pipe, queue, &dump, &n_regs);
			if (r)
				break;

			seq_printf(m, "  SDMA Engine %d, RLC %d\n",
				  pipe, queue);
			seq_reg_dump(m, dump, n_regs);

			kfree(dump);
		}
	}

	return r;
}

int dqm_debugfs_hang_hws(struct device_queue_manager *dqm)
{
	int r = 0;

	dqm_lock(dqm);
	r = pm_debugfs_hang_hws(&dqm->packet_mgr);
	if (r) {
		dqm_unlock(dqm);
		return r;
	}
	dqm->active_runlist = true;
	r = execute_queues_cpsch(dqm, KFD_UNMAP_QUEUES_FILTER_ALL_QUEUES,
				0, USE_DEFAULT_GRACE_PERIOD);
	dqm_unlock(dqm);

	return r;
}

#endif<|MERGE_RESOLUTION|>--- conflicted
+++ resolved
@@ -1621,12 +1621,8 @@
 
 	if (dqm->dev->kfd2kgd->get_iq_wait_times)
 		dqm->dev->kfd2kgd->get_iq_wait_times(dqm->dev->adev,
-<<<<<<< HEAD
-					&dqm->wait_times);
-=======
 					&dqm->wait_times,
 					ffs(dqm->dev->xcc_mask) - 1);
->>>>>>> da8103da
 	return 0;
 }
 
@@ -1668,8 +1664,6 @@
 
 	if (!dqm->dev->kfd->shared_resources.enable_mes)
 		execute_queues_cpsch(dqm, KFD_UNMAP_QUEUES_FILTER_DYNAMIC_QUEUES, 0, USE_DEFAULT_GRACE_PERIOD);
-<<<<<<< HEAD
-=======
 
 	/* Set CWSR grace period to 1x1000 cycle for GFX9.4.3 APU */
 	if (amdgpu_emu_mode == 0 && dqm->dev->adev->gmc.is_app_apu &&
@@ -1690,7 +1684,6 @@
 					ffs(dqm->dev->xcc_mask) - 1);
 	}
 
->>>>>>> da8103da
 	dqm_unlock(dqm);
 
 	return 0;
