/* SPDX-License-Identifier: GPL-2.0 */
#ifndef __ASM_SH_IO_H
#define __ASM_SH_IO_H

/*
 * Convention:
 *    read{b,w,l,q}/write{b,w,l,q} are for PCI,
 *    while in{b,w,l}/out{b,w,l} are for ISA
 *
 * In addition we have 'pausing' versions: in{b,w,l}_p/out{b,w,l}_p
 * and 'string' versions: ins{b,w,l}/outs{b,w,l}
 *
 * While read{b,w,l,q} and write{b,w,l,q} contain memory barriers
 * automatically, there are also __raw versions, which do not.
 */
#include <linux/errno.h>
#include <asm/cache.h>
#include <asm/addrspace.h>
#include <asm/machvec.h>
#include <asm/page.h>
#include <linux/pgtable.h>
#include <asm-generic/iomap.h>

#define __IO_PREFIX     generic
#include <asm/io_generic.h>
#include <asm-generic/pci_iomap.h>
#include <mach/mangle-port.h>

#define __raw_writeb(v,a)	(__chk_io_ptr(a), *(volatile u8  __force *)(a) = (v))
#define __raw_writew(v,a)	(__chk_io_ptr(a), *(volatile u16 __force *)(a) = (v))
#define __raw_writel(v,a)	(__chk_io_ptr(a), *(volatile u32 __force *)(a) = (v))
#define __raw_writeq(v,a)	(__chk_io_ptr(a), *(volatile u64 __force *)(a) = (v))

#define __raw_readb(a)		(__chk_io_ptr(a), *(volatile u8  __force *)(a))
#define __raw_readw(a)		(__chk_io_ptr(a), *(volatile u16 __force *)(a))
#define __raw_readl(a)		(__chk_io_ptr(a), *(volatile u32 __force *)(a))
#define __raw_readq(a)		(__chk_io_ptr(a), *(volatile u64 __force *)(a))

#define readb_relaxed(c)	({ u8  __v = ioswabb(__raw_readb(c)); __v; })
#define readw_relaxed(c)	({ u16 __v = ioswabw(__raw_readw(c)); __v; })
#define readl_relaxed(c)	({ u32 __v = ioswabl(__raw_readl(c)); __v; })
#define readq_relaxed(c)	({ u64 __v = ioswabq(__raw_readq(c)); __v; })

#define writeb_relaxed(v,c)	((void)__raw_writeb((__force  u8)ioswabb(v),c))
#define writew_relaxed(v,c)	((void)__raw_writew((__force u16)ioswabw(v),c))
#define writel_relaxed(v,c)	((void)__raw_writel((__force u32)ioswabl(v),c))
#define writeq_relaxed(v,c)	((void)__raw_writeq((__force u64)ioswabq(v),c))

#define readb(a)		({ u8  r_ = readb_relaxed(a); rmb(); r_; })
#define readw(a)		({ u16 r_ = readw_relaxed(a); rmb(); r_; })
#define readl(a)		({ u32 r_ = readl_relaxed(a); rmb(); r_; })
#define readq(a)		({ u64 r_ = readq_relaxed(a); rmb(); r_; })

#define writeb(v,a)		({ wmb(); writeb_relaxed((v),(a)); })
#define writew(v,a)		({ wmb(); writew_relaxed((v),(a)); })
#define writel(v,a)		({ wmb(); writel_relaxed((v),(a)); })
#define writeq(v,a)		({ wmb(); writeq_relaxed((v),(a)); })

#define readsb(p,d,l)		__raw_readsb(p,d,l)
#define readsw(p,d,l)		__raw_readsw(p,d,l)
#define readsl(p,d,l)		__raw_readsl(p,d,l)

#define writesb(p,d,l)		__raw_writesb(p,d,l)
#define writesw(p,d,l)		__raw_writesw(p,d,l)
#define writesl(p,d,l)		__raw_writesl(p,d,l)

#define __BUILD_UNCACHED_IO(bwlq, type)					\
static inline type read##bwlq##_uncached(unsigned long addr)		\
{									\
	type ret;							\
	jump_to_uncached();						\
	ret = __raw_read##bwlq(addr);					\
	back_to_cached();						\
	return ret;							\
}									\
									\
static inline void write##bwlq##_uncached(type v, unsigned long addr)	\
{									\
	jump_to_uncached();						\
	__raw_write##bwlq(v, addr);					\
	back_to_cached();						\
}

__BUILD_UNCACHED_IO(b, u8)
__BUILD_UNCACHED_IO(w, u16)
__BUILD_UNCACHED_IO(l, u32)
__BUILD_UNCACHED_IO(q, u64)

#define __BUILD_MEMORY_STRING(pfx, bwlq, type)				\
									\
static inline void							\
pfx##writes##bwlq(volatile void __iomem *mem, const void *addr,		\
		  unsigned int count)					\
{									\
	const volatile type *__addr = addr;				\
									\
	while (count--) {						\
		__raw_write##bwlq(*__addr, mem);			\
		__addr++;						\
	}								\
}									\
									\
static inline void pfx##reads##bwlq(volatile void __iomem *mem,		\
				    void *addr, unsigned int count)	\
{									\
	volatile type *__addr = addr;					\
									\
	while (count--) {						\
		*__addr = __raw_read##bwlq(mem);			\
		__addr++;						\
	}								\
}

__BUILD_MEMORY_STRING(__raw_, b, u8)
__BUILD_MEMORY_STRING(__raw_, w, u16)

void __raw_writesl(void __iomem *addr, const void *data, int longlen);
void __raw_readsl(const void __iomem *addr, void *data, int longlen);

__BUILD_MEMORY_STRING(__raw_, q, u64)

#define ioread8 ioread8
#define ioread16 ioread16
#define ioread16be ioread16be
#define ioread32 ioread32
#define ioread32be ioread32be

#define iowrite8 iowrite8
#define iowrite16 iowrite16
#define iowrite16be iowrite16be
#define iowrite32 iowrite32
#define iowrite32be iowrite32be

#define ioread8_rep ioread8_rep
#define ioread16_rep ioread16_rep
#define ioread32_rep ioread32_rep

#define iowrite8_rep iowrite8_rep
#define iowrite16_rep iowrite16_rep
#define iowrite32_rep iowrite32_rep

#ifdef CONFIG_HAS_IOPORT_MAP

/*
 * Slowdown I/O port space accesses for antique hardware.
 */
#undef CONF_SLOWDOWN_IO

/*
 * On SuperH I/O ports are memory mapped, so we access them using normal
 * load/store instructions. sh_io_port_base is the virtual address to
 * which all ports are being mapped.
 */
extern unsigned long sh_io_port_base;

static inline void __set_io_port_base(unsigned long pbase)
{
	*(unsigned long *)&sh_io_port_base = pbase;
	barrier();
}

#ifdef CONFIG_GENERIC_IOMAP
#define __ioport_map ioport_map
#else
extern void __iomem *__ioport_map(unsigned long addr, unsigned int size);
#endif

#ifdef CONF_SLOWDOWN_IO
#define SLOW_DOWN_IO __raw_readw(sh_io_port_base)
#else
#define SLOW_DOWN_IO
#endif

#define __BUILD_IOPORT_SINGLE(pfx, bwlq, type, p, slow)			\
									\
static inline void pfx##out##bwlq##p(type val, unsigned long port)	\
{									\
	volatile type *__addr;						\
									\
	__addr = __ioport_map(port, sizeof(type));			\
	*__addr = val;							\
	slow;								\
}									\
									\
static inline type pfx##in##bwlq##p(unsigned long port)			\
{									\
	volatile type *__addr;						\
	type __val;							\
									\
	__addr = __ioport_map(port, sizeof(type));			\
	__val = *__addr;						\
	slow;								\
									\
	return __val;							\
}

#define __BUILD_IOPORT_PFX(bus, bwlq, type)				\
	__BUILD_IOPORT_SINGLE(bus, bwlq, type, ,)			\
	__BUILD_IOPORT_SINGLE(bus, bwlq, type, _p, SLOW_DOWN_IO)

#define BUILDIO_IOPORT(bwlq, type)					\
	__BUILD_IOPORT_PFX(, bwlq, type)

BUILDIO_IOPORT(b, u8)
BUILDIO_IOPORT(w, u16)
BUILDIO_IOPORT(l, u32)
BUILDIO_IOPORT(q, u64)

#define __BUILD_IOPORT_STRING(bwlq, type)				\
									\
static inline void outs##bwlq(unsigned long port, const void *addr,	\
			      unsigned int count)			\
{									\
	const volatile type *__addr = addr;				\
									\
	while (count--) {						\
		out##bwlq(*__addr, port);				\
		__addr++;						\
	}								\
}									\
									\
static inline void ins##bwlq(unsigned long port, void *addr,		\
			     unsigned int count)			\
{									\
	volatile type *__addr = addr;					\
									\
	while (count--) {						\
		*__addr = in##bwlq(port);				\
		__addr++;						\
	}								\
}

__BUILD_IOPORT_STRING(b, u8)
__BUILD_IOPORT_STRING(w, u16)
__BUILD_IOPORT_STRING(l, u32)
__BUILD_IOPORT_STRING(q, u64)

#else /* !CONFIG_HAS_IOPORT_MAP */

#include <asm/io_noioport.h>

#endif


#define IO_SPACE_LIMIT 0xffffffff

/* We really want to try and get these to memcpy etc */
#define memset_io memset_io
#define memcpy_fromio memcpy_fromio
#define memcpy_toio memcpy_toio
void memcpy_fromio(void *, const volatile void __iomem *, unsigned long);
void memcpy_toio(volatile void __iomem *, const void *, unsigned long);
void memset_io(volatile void __iomem *, int, unsigned long);

/* Quad-word real-mode I/O, don't ask.. */
unsigned long long peek_real_address_q(unsigned long long addr);
unsigned long long poke_real_address_q(unsigned long long addr,
				       unsigned long long val);

#if !defined(CONFIG_MMU)
#define virt_to_phys(address)	((unsigned long)(address))
#define phys_to_virt(address)	((void *)(address))
#else
#define virt_to_phys(address)	(__pa(address))
#define phys_to_virt(address)	(__va(address))
#endif

#ifdef CONFIG_MMU
/*
 * I/O memory mapping functions.
 */
#define ioremap_prot ioremap_prot
#define iounmap iounmap

#define _PAGE_IOREMAP pgprot_val(PAGE_KERNEL_NOCACHE)

#define ioremap_cache(addr, size)  \
	ioremap_prot((addr), (size), pgprot_val(PAGE_KERNEL))
#endif /* CONFIG_MMU */

#define ioremap_uc	ioremap

/*
 * Convert a physical pointer to a virtual kernel pointer for /dev/mem
 * access
 */
#define xlate_dev_mem_ptr(p)	__va(p)
#define unxlate_dev_mem_ptr(p, v) do { } while (0)
<<<<<<< HEAD
=======

#include <asm-generic/io.h>
>>>>>>> df50e6bf

#define ARCH_HAS_VALID_PHYS_ADDR_RANGE
int valid_phys_addr_range(phys_addr_t addr, size_t size);
int valid_mmap_phys_addr_range(unsigned long pfn, size_t size);

#endif /* __ASM_SH_IO_H */<|MERGE_RESOLUTION|>--- conflicted
+++ resolved
@@ -286,11 +286,8 @@
  */
 #define xlate_dev_mem_ptr(p)	__va(p)
 #define unxlate_dev_mem_ptr(p, v) do { } while (0)
-<<<<<<< HEAD
-=======
 
 #include <asm-generic/io.h>
->>>>>>> df50e6bf
 
 #define ARCH_HAS_VALID_PHYS_ADDR_RANGE
 int valid_phys_addr_range(phys_addr_t addr, size_t size);
