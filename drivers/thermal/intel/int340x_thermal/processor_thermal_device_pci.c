--- conflicted
+++ resolved
@@ -390,11 +390,8 @@
 	{ PCI_DEVICE_DATA(INTEL, MTLP_THERMAL, PROC_THERMAL_FEATURE_RAPL |
 	  PROC_THERMAL_FEATURE_FIVR | PROC_THERMAL_FEATURE_DVFS | PROC_THERMAL_FEATURE_DLVR |
 	  PROC_THERMAL_FEATURE_WT_HINT) },
-<<<<<<< HEAD
-=======
 	{ PCI_DEVICE_DATA(INTEL, ARL_S_THERMAL, PROC_THERMAL_FEATURE_RAPL |
 	  PROC_THERMAL_FEATURE_DVFS | PROC_THERMAL_FEATURE_DLVR | PROC_THERMAL_FEATURE_WT_HINT) },
->>>>>>> 154d9c60
 	{ PCI_DEVICE_DATA(INTEL, RPL_THERMAL, PROC_THERMAL_FEATURE_RAPL |
 	  PROC_THERMAL_FEATURE_FIVR | PROC_THERMAL_FEATURE_DVFS | PROC_THERMAL_FEATURE_WT_REQ) },
 	{ },
