// SPDX-License-Identifier: GPL-2.0-only
//#define DEBUG
#include <linux/spinlock.h>
#include <linux/slab.h>
#include <linux/blkdev.h>
#include <linux/hdreg.h>
#include <linux/module.h>
#include <linux/mutex.h>
#include <linux/interrupt.h>
#include <linux/virtio.h>
#include <linux/virtio_blk.h>
#include <linux/scatterlist.h>
#include <linux/string_helpers.h>
#include <linux/idr.h>
#include <linux/blk-mq.h>
#include <linux/blk-mq-virtio.h>
#include <linux/numa.h>
#include <linux/vmalloc.h>
#include <uapi/linux/virtio_ring.h>

#define PART_BITS 4
#define VQ_NAME_LEN 16
#define MAX_DISCARD_SEGMENTS 256u

/* The maximum number of sg elements that fit into a virtqueue */
#define VIRTIO_BLK_MAX_SG_ELEMS 32768

#ifdef CONFIG_ARCH_NO_SG_CHAIN
#define VIRTIO_BLK_INLINE_SG_CNT	0
#else
#define VIRTIO_BLK_INLINE_SG_CNT	2
#endif

static unsigned int num_request_queues;
module_param(num_request_queues, uint, 0644);
MODULE_PARM_DESC(num_request_queues,
		 "Limit the number of request queues to use for blk device. "
		 "0 for no limit. "
		 "Values > nr_cpu_ids truncated to nr_cpu_ids.");

static unsigned int poll_queues;
module_param(poll_queues, uint, 0644);
MODULE_PARM_DESC(poll_queues, "The number of dedicated virtqueues for polling I/O");

static int major;
static DEFINE_IDA(vd_index_ida);

static struct workqueue_struct *virtblk_wq;

struct virtio_blk_vq {
	struct virtqueue *vq;
	spinlock_t lock;
	char name[VQ_NAME_LEN];
} ____cacheline_aligned_in_smp;

struct virtio_blk {
	/*
	 * This mutex must be held by anything that may run after
	 * virtblk_remove() sets vblk->vdev to NULL.
	 *
	 * blk-mq, virtqueue processing, and sysfs attribute code paths are
	 * shut down before vblk->vdev is set to NULL and therefore do not need
	 * to hold this mutex.
	 */
	struct mutex vdev_mutex;
	struct virtio_device *vdev;

	/* The disk structure for the kernel. */
	struct gendisk *disk;

	/* Block layer tags. */
	struct blk_mq_tag_set tag_set;

	/* Process context for config space updates */
	struct work_struct config_work;

	/* Ida index - used to track minor number allocations. */
	int index;

	/* num of vqs */
	int num_vqs;
	int io_queues[HCTX_MAX_TYPES];
	struct virtio_blk_vq *vqs;

	/* For zoned device */
	unsigned int zone_sectors;
};

struct virtblk_req {
	/* Out header */
	struct virtio_blk_outhdr out_hdr;

	/* In header */
	union {
		u8 status;

		/*
		 * The zone append command has an extended in header.
		 * The status field in zone_append_in_hdr must always
		 * be the last byte.
		 */
		struct {
			__virtio64 sector;
			u8 status;
		} zone_append;
	} in_hdr;

	size_t in_hdr_len;

	struct sg_table sg_table;
	struct scatterlist sg[];
};

static inline blk_status_t virtblk_result(u8 status)
{
	switch (status) {
	case VIRTIO_BLK_S_OK:
		return BLK_STS_OK;
	case VIRTIO_BLK_S_UNSUPP:
		return BLK_STS_NOTSUPP;
	case VIRTIO_BLK_S_ZONE_OPEN_RESOURCE:
		return BLK_STS_ZONE_OPEN_RESOURCE;
	case VIRTIO_BLK_S_ZONE_ACTIVE_RESOURCE:
		return BLK_STS_ZONE_ACTIVE_RESOURCE;
	case VIRTIO_BLK_S_IOERR:
	case VIRTIO_BLK_S_ZONE_UNALIGNED_WP:
	default:
		return BLK_STS_IOERR;
	}
}

static inline struct virtio_blk_vq *get_virtio_blk_vq(struct blk_mq_hw_ctx *hctx)
{
	struct virtio_blk *vblk = hctx->queue->queuedata;
	struct virtio_blk_vq *vq = &vblk->vqs[hctx->queue_num];

	return vq;
}

static int virtblk_add_req(struct virtqueue *vq, struct virtblk_req *vbr)
{
	struct scatterlist out_hdr, in_hdr, *sgs[3];
	unsigned int num_out = 0, num_in = 0;

	sg_init_one(&out_hdr, &vbr->out_hdr, sizeof(vbr->out_hdr));
	sgs[num_out++] = &out_hdr;

	if (vbr->sg_table.nents) {
		if (vbr->out_hdr.type & cpu_to_virtio32(vq->vdev, VIRTIO_BLK_T_OUT))
			sgs[num_out++] = vbr->sg_table.sgl;
		else
			sgs[num_out + num_in++] = vbr->sg_table.sgl;
	}

	sg_init_one(&in_hdr, &vbr->in_hdr.status, vbr->in_hdr_len);
	sgs[num_out + num_in++] = &in_hdr;

	return virtqueue_add_sgs(vq, sgs, num_out, num_in, vbr, GFP_ATOMIC);
}

static int virtblk_setup_discard_write_zeroes_erase(struct request *req, bool unmap)
{
	unsigned short segments = blk_rq_nr_discard_segments(req);
	unsigned short n = 0;
	struct virtio_blk_discard_write_zeroes *range;
	struct bio *bio;
	u32 flags = 0;

	if (unmap)
		flags |= VIRTIO_BLK_WRITE_ZEROES_FLAG_UNMAP;

	range = kmalloc_array(segments, sizeof(*range), GFP_ATOMIC);
	if (!range)
		return -ENOMEM;

	/*
	 * Single max discard segment means multi-range discard isn't
	 * supported, and block layer only runs contiguity merge like
	 * normal RW request. So we can't reply on bio for retrieving
	 * each range info.
	 */
	if (queue_max_discard_segments(req->q) == 1) {
		range[0].flags = cpu_to_le32(flags);
		range[0].num_sectors = cpu_to_le32(blk_rq_sectors(req));
		range[0].sector = cpu_to_le64(blk_rq_pos(req));
		n = 1;
	} else {
		__rq_for_each_bio(bio, req) {
			u64 sector = bio->bi_iter.bi_sector;
			u32 num_sectors = bio->bi_iter.bi_size >> SECTOR_SHIFT;

			range[n].flags = cpu_to_le32(flags);
			range[n].num_sectors = cpu_to_le32(num_sectors);
			range[n].sector = cpu_to_le64(sector);
			n++;
		}
	}

	WARN_ON_ONCE(n != segments);

	bvec_set_virt(&req->special_vec, range, sizeof(*range) * segments);
	req->rq_flags |= RQF_SPECIAL_PAYLOAD;

	return 0;
}

static void virtblk_unmap_data(struct request *req, struct virtblk_req *vbr)
{
	if (blk_rq_nr_phys_segments(req))
		sg_free_table_chained(&vbr->sg_table,
				      VIRTIO_BLK_INLINE_SG_CNT);
}

static int virtblk_map_data(struct blk_mq_hw_ctx *hctx, struct request *req,
		struct virtblk_req *vbr)
{
	int err;

	if (!blk_rq_nr_phys_segments(req))
		return 0;

	vbr->sg_table.sgl = vbr->sg;
	err = sg_alloc_table_chained(&vbr->sg_table,
				     blk_rq_nr_phys_segments(req),
				     vbr->sg_table.sgl,
				     VIRTIO_BLK_INLINE_SG_CNT);
	if (unlikely(err))
		return -ENOMEM;

	return blk_rq_map_sg(hctx->queue, req, vbr->sg_table.sgl);
}

static void virtblk_cleanup_cmd(struct request *req)
{
	if (req->rq_flags & RQF_SPECIAL_PAYLOAD)
		kfree(bvec_virt(&req->special_vec));
}

static blk_status_t virtblk_setup_cmd(struct virtio_device *vdev,
				      struct request *req,
				      struct virtblk_req *vbr)
{
	size_t in_hdr_len = sizeof(vbr->in_hdr.status);
	bool unmap = false;
	u32 type;
	u64 sector = 0;

	if (!IS_ENABLED(CONFIG_BLK_DEV_ZONED) && op_is_zone_mgmt(req_op(req)))
		return BLK_STS_NOTSUPP;

	/* Set fields for all request types */
	vbr->out_hdr.ioprio = cpu_to_virtio32(vdev, req_get_ioprio(req));

	switch (req_op(req)) {
	case REQ_OP_READ:
		type = VIRTIO_BLK_T_IN;
		sector = blk_rq_pos(req);
		break;
	case REQ_OP_WRITE:
		type = VIRTIO_BLK_T_OUT;
		sector = blk_rq_pos(req);
		break;
	case REQ_OP_FLUSH:
		type = VIRTIO_BLK_T_FLUSH;
		break;
	case REQ_OP_DISCARD:
		type = VIRTIO_BLK_T_DISCARD;
		break;
	case REQ_OP_WRITE_ZEROES:
		type = VIRTIO_BLK_T_WRITE_ZEROES;
		unmap = !(req->cmd_flags & REQ_NOUNMAP);
		break;
	case REQ_OP_SECURE_ERASE:
		type = VIRTIO_BLK_T_SECURE_ERASE;
		break;
	case REQ_OP_ZONE_OPEN:
		type = VIRTIO_BLK_T_ZONE_OPEN;
		sector = blk_rq_pos(req);
		break;
	case REQ_OP_ZONE_CLOSE:
		type = VIRTIO_BLK_T_ZONE_CLOSE;
		sector = blk_rq_pos(req);
		break;
	case REQ_OP_ZONE_FINISH:
		type = VIRTIO_BLK_T_ZONE_FINISH;
		sector = blk_rq_pos(req);
		break;
	case REQ_OP_ZONE_APPEND:
		type = VIRTIO_BLK_T_ZONE_APPEND;
		sector = blk_rq_pos(req);
		in_hdr_len = sizeof(vbr->in_hdr.zone_append);
		break;
	case REQ_OP_ZONE_RESET:
		type = VIRTIO_BLK_T_ZONE_RESET;
		sector = blk_rq_pos(req);
		break;
	case REQ_OP_ZONE_RESET_ALL:
		type = VIRTIO_BLK_T_ZONE_RESET_ALL;
		break;
	case REQ_OP_DRV_IN:
		/*
		 * Out header has already been prepared by the caller (virtblk_get_id()
		 * or virtblk_submit_zone_report()), nothing to do here.
		 */
		return 0;
	default:
		WARN_ON_ONCE(1);
		return BLK_STS_IOERR;
	}

	/* Set fields for non-REQ_OP_DRV_IN request types */
	vbr->in_hdr_len = in_hdr_len;
	vbr->out_hdr.type = cpu_to_virtio32(vdev, type);
	vbr->out_hdr.sector = cpu_to_virtio64(vdev, sector);

	if (type == VIRTIO_BLK_T_DISCARD || type == VIRTIO_BLK_T_WRITE_ZEROES ||
	    type == VIRTIO_BLK_T_SECURE_ERASE) {
		if (virtblk_setup_discard_write_zeroes_erase(req, unmap))
			return BLK_STS_RESOURCE;
	}

	return 0;
}

/*
 * The status byte is always the last byte of the virtblk request
 * in-header. This helper fetches its value for all in-header formats
 * that are currently defined.
 */
static inline u8 virtblk_vbr_status(struct virtblk_req *vbr)
{
	return *((u8 *)&vbr->in_hdr + vbr->in_hdr_len - 1);
}

static inline void virtblk_request_done(struct request *req)
{
	struct virtblk_req *vbr = blk_mq_rq_to_pdu(req);
	blk_status_t status = virtblk_result(virtblk_vbr_status(vbr));
	struct virtio_blk *vblk = req->mq_hctx->queue->queuedata;

	virtblk_unmap_data(req, vbr);
	virtblk_cleanup_cmd(req);

	if (req_op(req) == REQ_OP_ZONE_APPEND)
		req->__sector = virtio64_to_cpu(vblk->vdev,
						vbr->in_hdr.zone_append.sector);

	blk_mq_end_request(req, status);
}

static void virtblk_done(struct virtqueue *vq)
{
	struct virtio_blk *vblk = vq->vdev->priv;
	bool req_done = false;
	int qid = vq->index;
	struct virtblk_req *vbr;
	unsigned long flags;
	unsigned int len;

	spin_lock_irqsave(&vblk->vqs[qid].lock, flags);
	do {
		virtqueue_disable_cb(vq);
		while ((vbr = virtqueue_get_buf(vblk->vqs[qid].vq, &len)) != NULL) {
			struct request *req = blk_mq_rq_from_pdu(vbr);

			if (likely(!blk_should_fake_timeout(req->q)))
				blk_mq_complete_request(req);
			req_done = true;
		}
		if (unlikely(virtqueue_is_broken(vq)))
			break;
	} while (!virtqueue_enable_cb(vq));

	/* In case queue is stopped waiting for more buffers. */
	if (req_done)
		blk_mq_start_stopped_hw_queues(vblk->disk->queue, true);
	spin_unlock_irqrestore(&vblk->vqs[qid].lock, flags);
}

static void virtio_commit_rqs(struct blk_mq_hw_ctx *hctx)
{
	struct virtio_blk *vblk = hctx->queue->queuedata;
	struct virtio_blk_vq *vq = &vblk->vqs[hctx->queue_num];
	bool kick;

	spin_lock_irq(&vq->lock);
	kick = virtqueue_kick_prepare(vq->vq);
	spin_unlock_irq(&vq->lock);

	if (kick)
		virtqueue_notify(vq->vq);
}

static blk_status_t virtblk_fail_to_queue(struct request *req, int rc)
{
	virtblk_cleanup_cmd(req);
	switch (rc) {
	case -ENOSPC:
		return BLK_STS_DEV_RESOURCE;
	case -ENOMEM:
		return BLK_STS_RESOURCE;
	default:
		return BLK_STS_IOERR;
	}
}

static blk_status_t virtblk_prep_rq(struct blk_mq_hw_ctx *hctx,
					struct virtio_blk *vblk,
					struct request *req,
					struct virtblk_req *vbr)
{
	blk_status_t status;
	int num;

	status = virtblk_setup_cmd(vblk->vdev, req, vbr);
	if (unlikely(status))
		return status;

	num = virtblk_map_data(hctx, req, vbr);
	if (unlikely(num < 0))
		return virtblk_fail_to_queue(req, -ENOMEM);
	vbr->sg_table.nents = num;

	blk_mq_start_request(req);

	return BLK_STS_OK;
}

static blk_status_t virtio_queue_rq(struct blk_mq_hw_ctx *hctx,
			   const struct blk_mq_queue_data *bd)
{
	struct virtio_blk *vblk = hctx->queue->queuedata;
	struct request *req = bd->rq;
	struct virtblk_req *vbr = blk_mq_rq_to_pdu(req);
	unsigned long flags;
	int qid = hctx->queue_num;
	bool notify = false;
	blk_status_t status;
	int err;

	status = virtblk_prep_rq(hctx, vblk, req, vbr);
	if (unlikely(status))
		return status;

	spin_lock_irqsave(&vblk->vqs[qid].lock, flags);
	err = virtblk_add_req(vblk->vqs[qid].vq, vbr);
	if (err) {
		virtqueue_kick(vblk->vqs[qid].vq);
		/* Don't stop the queue if -ENOMEM: we may have failed to
		 * bounce the buffer due to global resource outage.
		 */
		if (err == -ENOSPC)
			blk_mq_stop_hw_queue(hctx);
		spin_unlock_irqrestore(&vblk->vqs[qid].lock, flags);
		virtblk_unmap_data(req, vbr);
		return virtblk_fail_to_queue(req, err);
	}

	if (bd->last && virtqueue_kick_prepare(vblk->vqs[qid].vq))
		notify = true;
	spin_unlock_irqrestore(&vblk->vqs[qid].lock, flags);

	if (notify)
		virtqueue_notify(vblk->vqs[qid].vq);
	return BLK_STS_OK;
}

static bool virtblk_prep_rq_batch(struct request *req)
{
	struct virtio_blk *vblk = req->mq_hctx->queue->queuedata;
	struct virtblk_req *vbr = blk_mq_rq_to_pdu(req);

	req->mq_hctx->tags->rqs[req->tag] = req;

	return virtblk_prep_rq(req->mq_hctx, vblk, req, vbr) == BLK_STS_OK;
}

static bool virtblk_add_req_batch(struct virtio_blk_vq *vq,
					struct request **rqlist)
{
	unsigned long flags;
	int err;
	bool kick;

	spin_lock_irqsave(&vq->lock, flags);

	while (!rq_list_empty(*rqlist)) {
		struct request *req = rq_list_pop(rqlist);
		struct virtblk_req *vbr = blk_mq_rq_to_pdu(req);

		err = virtblk_add_req(vq->vq, vbr);
		if (err) {
			virtblk_unmap_data(req, vbr);
			virtblk_cleanup_cmd(req);
			blk_mq_requeue_request(req, true);
		}
	}

	kick = virtqueue_kick_prepare(vq->vq);
	spin_unlock_irqrestore(&vq->lock, flags);

	return kick;
}

static void virtio_queue_rqs(struct request **rqlist)
{
	struct request *req, *next, *prev = NULL;
	struct request *requeue_list = NULL;

	rq_list_for_each_safe(rqlist, req, next) {
		struct virtio_blk_vq *vq = get_virtio_blk_vq(req->mq_hctx);
		bool kick;

		if (!virtblk_prep_rq_batch(req)) {
			rq_list_move(rqlist, &requeue_list, req, prev);
			req = prev;
			if (!req)
				continue;
		}

		if (!next || req->mq_hctx != next->mq_hctx) {
			req->rq_next = NULL;
			kick = virtblk_add_req_batch(vq, rqlist);
			if (kick)
				virtqueue_notify(vq->vq);

			*rqlist = next;
			prev = NULL;
		} else
			prev = req;
	}

	*rqlist = requeue_list;
}

#ifdef CONFIG_BLK_DEV_ZONED
static void *virtblk_alloc_report_buffer(struct virtio_blk *vblk,
					  unsigned int nr_zones,
					  size_t *buflen)
{
	struct request_queue *q = vblk->disk->queue;
	size_t bufsize;
	void *buf;

	nr_zones = min_t(unsigned int, nr_zones,
			 get_capacity(vblk->disk) >> ilog2(vblk->zone_sectors));

	bufsize = sizeof(struct virtio_blk_zone_report) +
		nr_zones * sizeof(struct virtio_blk_zone_descriptor);
	bufsize = min_t(size_t, bufsize,
			queue_max_hw_sectors(q) << SECTOR_SHIFT);
	bufsize = min_t(size_t, bufsize, queue_max_segments(q) << PAGE_SHIFT);

	while (bufsize >= sizeof(struct virtio_blk_zone_report)) {
		buf = __vmalloc(bufsize, GFP_KERNEL | __GFP_NORETRY);
		if (buf) {
			*buflen = bufsize;
			return buf;
		}
		bufsize >>= 1;
	}

	return NULL;
}

static int virtblk_submit_zone_report(struct virtio_blk *vblk,
				       char *report_buf, size_t report_len,
				       sector_t sector)
{
	struct request_queue *q = vblk->disk->queue;
	struct request *req;
	struct virtblk_req *vbr;
	int err;

	req = blk_mq_alloc_request(q, REQ_OP_DRV_IN, 0);
	if (IS_ERR(req))
		return PTR_ERR(req);

	vbr = blk_mq_rq_to_pdu(req);
	vbr->in_hdr_len = sizeof(vbr->in_hdr.status);
	vbr->out_hdr.type = cpu_to_virtio32(vblk->vdev, VIRTIO_BLK_T_ZONE_REPORT);
	vbr->out_hdr.sector = cpu_to_virtio64(vblk->vdev, sector);

	err = blk_rq_map_kern(q, req, report_buf, report_len, GFP_KERNEL);
	if (err)
		goto out;

	blk_execute_rq(req, false);
	err = blk_status_to_errno(virtblk_result(vbr->in_hdr.status));
out:
	blk_mq_free_request(req);
	return err;
}

static int virtblk_parse_zone(struct virtio_blk *vblk,
			       struct virtio_blk_zone_descriptor *entry,
			       unsigned int idx, report_zones_cb cb, void *data)
{
	struct blk_zone zone = { };

	zone.start = virtio64_to_cpu(vblk->vdev, entry->z_start);
	if (zone.start + vblk->zone_sectors <= get_capacity(vblk->disk))
		zone.len = vblk->zone_sectors;
	else
		zone.len = get_capacity(vblk->disk) - zone.start;
	zone.capacity = virtio64_to_cpu(vblk->vdev, entry->z_cap);
	zone.wp = virtio64_to_cpu(vblk->vdev, entry->z_wp);

	switch (entry->z_type) {
	case VIRTIO_BLK_ZT_SWR:
		zone.type = BLK_ZONE_TYPE_SEQWRITE_REQ;
		break;
	case VIRTIO_BLK_ZT_SWP:
		zone.type = BLK_ZONE_TYPE_SEQWRITE_PREF;
		break;
	case VIRTIO_BLK_ZT_CONV:
		zone.type = BLK_ZONE_TYPE_CONVENTIONAL;
		break;
	default:
		dev_err(&vblk->vdev->dev, "zone %llu: invalid type %#x\n",
			zone.start, entry->z_type);
		return -EIO;
	}

	switch (entry->z_state) {
	case VIRTIO_BLK_ZS_EMPTY:
		zone.cond = BLK_ZONE_COND_EMPTY;
		break;
	case VIRTIO_BLK_ZS_CLOSED:
		zone.cond = BLK_ZONE_COND_CLOSED;
		break;
	case VIRTIO_BLK_ZS_FULL:
		zone.cond = BLK_ZONE_COND_FULL;
		zone.wp = zone.start + zone.len;
		break;
	case VIRTIO_BLK_ZS_EOPEN:
		zone.cond = BLK_ZONE_COND_EXP_OPEN;
		break;
	case VIRTIO_BLK_ZS_IOPEN:
		zone.cond = BLK_ZONE_COND_IMP_OPEN;
		break;
	case VIRTIO_BLK_ZS_NOT_WP:
		zone.cond = BLK_ZONE_COND_NOT_WP;
		break;
	case VIRTIO_BLK_ZS_RDONLY:
		zone.cond = BLK_ZONE_COND_READONLY;
		zone.wp = ULONG_MAX;
		break;
	case VIRTIO_BLK_ZS_OFFLINE:
		zone.cond = BLK_ZONE_COND_OFFLINE;
		zone.wp = ULONG_MAX;
		break;
	default:
		dev_err(&vblk->vdev->dev, "zone %llu: invalid condition %#x\n",
			zone.start, entry->z_state);
		return -EIO;
	}

	/*
	 * The callback below checks the validity of the reported
	 * entry data, no need to further validate it here.
	 */
	return cb(&zone, idx, data);
}

static int virtblk_report_zones(struct gendisk *disk, sector_t sector,
				 unsigned int nr_zones, report_zones_cb cb,
				 void *data)
{
	struct virtio_blk *vblk = disk->private_data;
	struct virtio_blk_zone_report *report;
	unsigned long long nz, i;
	size_t buflen;
	unsigned int zone_idx = 0;
	int ret;

	if (WARN_ON_ONCE(!vblk->zone_sectors))
		return -EOPNOTSUPP;

	report = virtblk_alloc_report_buffer(vblk, nr_zones, &buflen);
	if (!report)
		return -ENOMEM;

	mutex_lock(&vblk->vdev_mutex);

	if (!vblk->vdev) {
		ret = -ENXIO;
		goto fail_report;
	}

	while (zone_idx < nr_zones && sector < get_capacity(vblk->disk)) {
		memset(report, 0, buflen);

		ret = virtblk_submit_zone_report(vblk, (char *)report,
						 buflen, sector);
		if (ret)
			goto fail_report;

		nz = min_t(u64, virtio64_to_cpu(vblk->vdev, report->nr_zones),
			   nr_zones);
		if (!nz)
			break;

		for (i = 0; i < nz && zone_idx < nr_zones; i++) {
			ret = virtblk_parse_zone(vblk, &report->zones[i],
						 zone_idx, cb, data);
			if (ret)
				goto fail_report;

			sector = virtio64_to_cpu(vblk->vdev,
						 report->zones[i].z_start) +
				 vblk->zone_sectors;
			zone_idx++;
		}
	}

	if (zone_idx > 0)
		ret = zone_idx;
	else
		ret = -EINVAL;
fail_report:
	mutex_unlock(&vblk->vdev_mutex);
	kvfree(report);
	return ret;
}

static void virtblk_revalidate_zones(struct virtio_blk *vblk)
{
	u8 model;

	virtio_cread(vblk->vdev, struct virtio_blk_config,
		     zoned.model, &model);
	switch (model) {
	default:
		dev_err(&vblk->vdev->dev, "unknown zone model %d\n", model);
		fallthrough;
	case VIRTIO_BLK_Z_NONE:
	case VIRTIO_BLK_Z_HA:
		disk_set_zoned(vblk->disk, BLK_ZONED_NONE);
		return;
	case VIRTIO_BLK_Z_HM:
		WARN_ON_ONCE(!vblk->zone_sectors);
		if (!blk_revalidate_disk_zones(vblk->disk, NULL))
			set_capacity_and_notify(vblk->disk, 0);
	}
}

static int virtblk_probe_zoned_device(struct virtio_device *vdev,
				       struct virtio_blk *vblk,
				       struct request_queue *q)
{
	u32 v, wg;
	u8 model;

	virtio_cread(vdev, struct virtio_blk_config,
		     zoned.model, &model);

	switch (model) {
	case VIRTIO_BLK_Z_NONE:
	case VIRTIO_BLK_Z_HA:
		/* Present the host-aware device as non-zoned */
		return 0;
	case VIRTIO_BLK_Z_HM:
		break;
	default:
		dev_err(&vdev->dev, "unsupported zone model %d\n", model);
		return -EINVAL;
	}

	dev_dbg(&vdev->dev, "probing host-managed zoned device\n");

	disk_set_zoned(vblk->disk, BLK_ZONED_HM);
	blk_queue_flag_set(QUEUE_FLAG_ZONE_RESETALL, q);

	virtio_cread(vdev, struct virtio_blk_config,
		     zoned.max_open_zones, &v);
	disk_set_max_open_zones(vblk->disk, v);
	dev_dbg(&vdev->dev, "max open zones = %u\n", v);

	virtio_cread(vdev, struct virtio_blk_config,
		     zoned.max_active_zones, &v);
	disk_set_max_active_zones(vblk->disk, v);
	dev_dbg(&vdev->dev, "max active zones = %u\n", v);

	virtio_cread(vdev, struct virtio_blk_config,
		     zoned.write_granularity, &wg);
	if (!wg) {
		dev_warn(&vdev->dev, "zero write granularity reported\n");
		return -ENODEV;
	}
	blk_queue_physical_block_size(q, wg);
	blk_queue_io_min(q, wg);

	dev_dbg(&vdev->dev, "write granularity = %u\n", wg);

	/*
	 * virtio ZBD specification doesn't require zones to be a power of
	 * two sectors in size, but the code in this driver expects that.
	 */
	virtio_cread(vdev, struct virtio_blk_config, zoned.zone_sectors,
		     &vblk->zone_sectors);
	if (vblk->zone_sectors == 0 || !is_power_of_2(vblk->zone_sectors)) {
		dev_err(&vdev->dev,
			"zoned device with non power of two zone size %u\n",
			vblk->zone_sectors);
		return -ENODEV;
	}
	blk_queue_chunk_sectors(q, vblk->zone_sectors);
	dev_dbg(&vdev->dev, "zone sectors = %u\n", vblk->zone_sectors);

	if (virtio_has_feature(vdev, VIRTIO_BLK_F_DISCARD)) {
		dev_warn(&vblk->vdev->dev,
			 "ignoring negotiated F_DISCARD for zoned device\n");
		blk_queue_max_discard_sectors(q, 0);
	}

<<<<<<< HEAD
	ret = blk_revalidate_disk_zones(vblk->disk, NULL);
	if (!ret) {
		virtio_cread(vdev, struct virtio_blk_config,
			     zoned.max_append_sectors, &v);
		if (!v) {
			dev_warn(&vdev->dev, "zero max_append_sectors reported\n");
			return -ENODEV;
		}
		if ((v << SECTOR_SHIFT) < wg) {
			dev_err(&vdev->dev,
				"write granularity %u exceeds max_append_sectors %u limit\n",
				wg, v);
			return -ENODEV;
		}

		blk_queue_max_zone_append_sectors(q, v);
		dev_dbg(&vdev->dev, "max append sectors = %u\n", v);
=======
	virtio_cread(vdev, struct virtio_blk_config,
		     zoned.max_append_sectors, &v);
	if (!v) {
		dev_warn(&vdev->dev, "zero max_append_sectors reported\n");
		return -ENODEV;
>>>>>>> df50e6bf
	}
	if ((v << SECTOR_SHIFT) < wg) {
		dev_err(&vdev->dev,
			"write granularity %u exceeds max_append_sectors %u limit\n",
			wg, v);
		return -ENODEV;
	}
	blk_queue_max_zone_append_sectors(q, v);
	dev_dbg(&vdev->dev, "max append sectors = %u\n", v);

	return blk_revalidate_disk_zones(vblk->disk, NULL);
}

#else

/*
 * Zoned block device support is not configured in this kernel.
 * Host-managed zoned devices can't be supported, but others are
 * good to go as regular block devices.
 */
#define virtblk_report_zones       NULL

static inline void virtblk_revalidate_zones(struct virtio_blk *vblk)
{
}

static inline int virtblk_probe_zoned_device(struct virtio_device *vdev,
			struct virtio_blk *vblk, struct request_queue *q)
{
	u8 model;

	virtio_cread(vdev, struct virtio_blk_config, zoned.model, &model);
	if (model == VIRTIO_BLK_Z_HM) {
		dev_err(&vdev->dev,
			"virtio_blk: zoned devices are not supported");
		return -EOPNOTSUPP;
	}

	return 0;
}
#endif /* CONFIG_BLK_DEV_ZONED */

/* return id (s/n) string for *disk to *id_str
 */
static int virtblk_get_id(struct gendisk *disk, char *id_str)
{
	struct virtio_blk *vblk = disk->private_data;
	struct request_queue *q = vblk->disk->queue;
	struct request *req;
	struct virtblk_req *vbr;
	int err;

	req = blk_mq_alloc_request(q, REQ_OP_DRV_IN, 0);
	if (IS_ERR(req))
		return PTR_ERR(req);

	vbr = blk_mq_rq_to_pdu(req);
	vbr->in_hdr_len = sizeof(vbr->in_hdr.status);
	vbr->out_hdr.type = cpu_to_virtio32(vblk->vdev, VIRTIO_BLK_T_GET_ID);
	vbr->out_hdr.sector = 0;

	err = blk_rq_map_kern(q, req, id_str, VIRTIO_BLK_ID_BYTES, GFP_KERNEL);
	if (err)
		goto out;

	blk_execute_rq(req, false);
	err = blk_status_to_errno(virtblk_result(vbr->in_hdr.status));
out:
	blk_mq_free_request(req);
	return err;
}

/* We provide getgeo only to please some old bootloader/partitioning tools */
static int virtblk_getgeo(struct block_device *bd, struct hd_geometry *geo)
{
	struct virtio_blk *vblk = bd->bd_disk->private_data;
	int ret = 0;

	mutex_lock(&vblk->vdev_mutex);

	if (!vblk->vdev) {
		ret = -ENXIO;
		goto out;
	}

	/* see if the host passed in geometry config */
	if (virtio_has_feature(vblk->vdev, VIRTIO_BLK_F_GEOMETRY)) {
		virtio_cread(vblk->vdev, struct virtio_blk_config,
			     geometry.cylinders, &geo->cylinders);
		virtio_cread(vblk->vdev, struct virtio_blk_config,
			     geometry.heads, &geo->heads);
		virtio_cread(vblk->vdev, struct virtio_blk_config,
			     geometry.sectors, &geo->sectors);
	} else {
		/* some standard values, similar to sd */
		geo->heads = 1 << 6;
		geo->sectors = 1 << 5;
		geo->cylinders = get_capacity(bd->bd_disk) >> 11;
	}
out:
	mutex_unlock(&vblk->vdev_mutex);
	return ret;
}

static void virtblk_free_disk(struct gendisk *disk)
{
	struct virtio_blk *vblk = disk->private_data;

	ida_free(&vd_index_ida, vblk->index);
	mutex_destroy(&vblk->vdev_mutex);
	kfree(vblk);
}

static const struct block_device_operations virtblk_fops = {
	.owner  	= THIS_MODULE,
	.getgeo		= virtblk_getgeo,
	.free_disk	= virtblk_free_disk,
	.report_zones	= virtblk_report_zones,
};

static int index_to_minor(int index)
{
	return index << PART_BITS;
}

static int minor_to_index(int minor)
{
	return minor >> PART_BITS;
}

static ssize_t serial_show(struct device *dev,
			   struct device_attribute *attr, char *buf)
{
	struct gendisk *disk = dev_to_disk(dev);
	int err;

	/* sysfs gives us a PAGE_SIZE buffer */
	BUILD_BUG_ON(PAGE_SIZE < VIRTIO_BLK_ID_BYTES);

	buf[VIRTIO_BLK_ID_BYTES] = '\0';
	err = virtblk_get_id(disk, buf);
	if (!err)
		return strlen(buf);

	if (err == -EIO) /* Unsupported? Make it empty. */
		return 0;

	return err;
}

static DEVICE_ATTR_RO(serial);

/* The queue's logical block size must be set before calling this */
static void virtblk_update_capacity(struct virtio_blk *vblk, bool resize)
{
	struct virtio_device *vdev = vblk->vdev;
	struct request_queue *q = vblk->disk->queue;
	char cap_str_2[10], cap_str_10[10];
	unsigned long long nblocks;
	u64 capacity;

	/* Host must always specify the capacity. */
	virtio_cread(vdev, struct virtio_blk_config, capacity, &capacity);

	nblocks = DIV_ROUND_UP_ULL(capacity, queue_logical_block_size(q) >> 9);

	string_get_size(nblocks, queue_logical_block_size(q),
			STRING_UNITS_2, cap_str_2, sizeof(cap_str_2));
	string_get_size(nblocks, queue_logical_block_size(q),
			STRING_UNITS_10, cap_str_10, sizeof(cap_str_10));

	dev_notice(&vdev->dev,
		   "[%s] %s%llu %d-byte logical blocks (%s/%s)\n",
		   vblk->disk->disk_name,
		   resize ? "new size: " : "",
		   nblocks,
		   queue_logical_block_size(q),
		   cap_str_10,
		   cap_str_2);

	set_capacity_and_notify(vblk->disk, capacity);
}

static void virtblk_config_changed_work(struct work_struct *work)
{
	struct virtio_blk *vblk =
		container_of(work, struct virtio_blk, config_work);

	virtblk_revalidate_zones(vblk);
	virtblk_update_capacity(vblk, true);
}

static void virtblk_config_changed(struct virtio_device *vdev)
{
	struct virtio_blk *vblk = vdev->priv;

	queue_work(virtblk_wq, &vblk->config_work);
}

static int init_vq(struct virtio_blk *vblk)
{
	int err;
	int i;
	vq_callback_t **callbacks;
	const char **names;
	struct virtqueue **vqs;
	unsigned short num_vqs;
	unsigned int num_poll_vqs;
	struct virtio_device *vdev = vblk->vdev;
	struct irq_affinity desc = { 0, };

	err = virtio_cread_feature(vdev, VIRTIO_BLK_F_MQ,
				   struct virtio_blk_config, num_queues,
				   &num_vqs);
	if (err)
		num_vqs = 1;

	if (!err && !num_vqs) {
		dev_err(&vdev->dev, "MQ advertised but zero queues reported\n");
		return -EINVAL;
	}

	num_vqs = min_t(unsigned int,
			min_not_zero(num_request_queues, nr_cpu_ids),
			num_vqs);

	num_poll_vqs = min_t(unsigned int, poll_queues, num_vqs - 1);

	vblk->io_queues[HCTX_TYPE_DEFAULT] = num_vqs - num_poll_vqs;
	vblk->io_queues[HCTX_TYPE_READ] = 0;
	vblk->io_queues[HCTX_TYPE_POLL] = num_poll_vqs;

	dev_info(&vdev->dev, "%d/%d/%d default/read/poll queues\n",
				vblk->io_queues[HCTX_TYPE_DEFAULT],
				vblk->io_queues[HCTX_TYPE_READ],
				vblk->io_queues[HCTX_TYPE_POLL]);

	vblk->vqs = kmalloc_array(num_vqs, sizeof(*vblk->vqs), GFP_KERNEL);
	if (!vblk->vqs)
		return -ENOMEM;

	names = kmalloc_array(num_vqs, sizeof(*names), GFP_KERNEL);
	callbacks = kmalloc_array(num_vqs, sizeof(*callbacks), GFP_KERNEL);
	vqs = kmalloc_array(num_vqs, sizeof(*vqs), GFP_KERNEL);
	if (!names || !callbacks || !vqs) {
		err = -ENOMEM;
		goto out;
	}

	for (i = 0; i < num_vqs - num_poll_vqs; i++) {
		callbacks[i] = virtblk_done;
		snprintf(vblk->vqs[i].name, VQ_NAME_LEN, "req.%d", i);
		names[i] = vblk->vqs[i].name;
	}

	for (; i < num_vqs; i++) {
		callbacks[i] = NULL;
		snprintf(vblk->vqs[i].name, VQ_NAME_LEN, "req_poll.%d", i);
		names[i] = vblk->vqs[i].name;
	}

	/* Discover virtqueues and write information to configuration.  */
	err = virtio_find_vqs(vdev, num_vqs, vqs, callbacks, names, &desc);
	if (err)
		goto out;

	for (i = 0; i < num_vqs; i++) {
		spin_lock_init(&vblk->vqs[i].lock);
		vblk->vqs[i].vq = vqs[i];
	}
	vblk->num_vqs = num_vqs;

out:
	kfree(vqs);
	kfree(callbacks);
	kfree(names);
	if (err)
		kfree(vblk->vqs);
	return err;
}

/*
 * Legacy naming scheme used for virtio devices.  We are stuck with it for
 * virtio blk but don't ever use it for any new driver.
 */
static int virtblk_name_format(char *prefix, int index, char *buf, int buflen)
{
	const int base = 'z' - 'a' + 1;
	char *begin = buf + strlen(prefix);
	char *end = buf + buflen;
	char *p;
	int unit;

	p = end - 1;
	*p = '\0';
	unit = base;
	do {
		if (p == begin)
			return -EINVAL;
		*--p = 'a' + (index % unit);
		index = (index / unit) - 1;
	} while (index >= 0);

	memmove(begin, p, end - p);
	memcpy(buf, prefix, strlen(prefix));

	return 0;
}

static int virtblk_get_cache_mode(struct virtio_device *vdev)
{
	u8 writeback;
	int err;

	err = virtio_cread_feature(vdev, VIRTIO_BLK_F_CONFIG_WCE,
				   struct virtio_blk_config, wce,
				   &writeback);

	/*
	 * If WCE is not configurable and flush is not available,
	 * assume no writeback cache is in use.
	 */
	if (err)
		writeback = virtio_has_feature(vdev, VIRTIO_BLK_F_FLUSH);

	return writeback;
}

static void virtblk_update_cache_mode(struct virtio_device *vdev)
{
	u8 writeback = virtblk_get_cache_mode(vdev);
	struct virtio_blk *vblk = vdev->priv;

	blk_queue_write_cache(vblk->disk->queue, writeback, false);
}

static const char *const virtblk_cache_types[] = {
	"write through", "write back"
};

static ssize_t
cache_type_store(struct device *dev, struct device_attribute *attr,
		 const char *buf, size_t count)
{
	struct gendisk *disk = dev_to_disk(dev);
	struct virtio_blk *vblk = disk->private_data;
	struct virtio_device *vdev = vblk->vdev;
	int i;

	BUG_ON(!virtio_has_feature(vblk->vdev, VIRTIO_BLK_F_CONFIG_WCE));
	i = sysfs_match_string(virtblk_cache_types, buf);
	if (i < 0)
		return i;

	virtio_cwrite8(vdev, offsetof(struct virtio_blk_config, wce), i);
	virtblk_update_cache_mode(vdev);
	return count;
}

static ssize_t
cache_type_show(struct device *dev, struct device_attribute *attr, char *buf)
{
	struct gendisk *disk = dev_to_disk(dev);
	struct virtio_blk *vblk = disk->private_data;
	u8 writeback = virtblk_get_cache_mode(vblk->vdev);

	BUG_ON(writeback >= ARRAY_SIZE(virtblk_cache_types));
	return sysfs_emit(buf, "%s\n", virtblk_cache_types[writeback]);
}

static DEVICE_ATTR_RW(cache_type);

static struct attribute *virtblk_attrs[] = {
	&dev_attr_serial.attr,
	&dev_attr_cache_type.attr,
	NULL,
};

static umode_t virtblk_attrs_are_visible(struct kobject *kobj,
		struct attribute *a, int n)
{
	struct device *dev = kobj_to_dev(kobj);
	struct gendisk *disk = dev_to_disk(dev);
	struct virtio_blk *vblk = disk->private_data;
	struct virtio_device *vdev = vblk->vdev;

	if (a == &dev_attr_cache_type.attr &&
	    !virtio_has_feature(vdev, VIRTIO_BLK_F_CONFIG_WCE))
		return S_IRUGO;

	return a->mode;
}

static const struct attribute_group virtblk_attr_group = {
	.attrs = virtblk_attrs,
	.is_visible = virtblk_attrs_are_visible,
};

static const struct attribute_group *virtblk_attr_groups[] = {
	&virtblk_attr_group,
	NULL,
};

static void virtblk_map_queues(struct blk_mq_tag_set *set)
{
	struct virtio_blk *vblk = set->driver_data;
	int i, qoff;

	for (i = 0, qoff = 0; i < set->nr_maps; i++) {
		struct blk_mq_queue_map *map = &set->map[i];

		map->nr_queues = vblk->io_queues[i];
		map->queue_offset = qoff;
		qoff += map->nr_queues;

		if (map->nr_queues == 0)
			continue;

		/*
		 * Regular queues have interrupts and hence CPU affinity is
		 * defined by the core virtio code, but polling queues have
		 * no interrupts so we let the block layer assign CPU affinity.
		 */
		if (i == HCTX_TYPE_POLL)
			blk_mq_map_queues(&set->map[i]);
		else
			blk_mq_virtio_map_queues(&set->map[i], vblk->vdev, 0);
	}
}

static void virtblk_complete_batch(struct io_comp_batch *iob)
{
	struct request *req;

	rq_list_for_each(&iob->req_list, req) {
		virtblk_unmap_data(req, blk_mq_rq_to_pdu(req));
		virtblk_cleanup_cmd(req);
	}
	blk_mq_end_request_batch(iob);
}

static int virtblk_poll(struct blk_mq_hw_ctx *hctx, struct io_comp_batch *iob)
{
	struct virtio_blk *vblk = hctx->queue->queuedata;
	struct virtio_blk_vq *vq = get_virtio_blk_vq(hctx);
	struct virtblk_req *vbr;
	unsigned long flags;
	unsigned int len;
	int found = 0;

	spin_lock_irqsave(&vq->lock, flags);

	while ((vbr = virtqueue_get_buf(vq->vq, &len)) != NULL) {
		struct request *req = blk_mq_rq_from_pdu(vbr);

		found++;
		if (!blk_mq_complete_request_remote(req) &&
		    !blk_mq_add_to_batch(req, iob, virtblk_vbr_status(vbr),
						virtblk_complete_batch))
			virtblk_request_done(req);
	}

	if (found)
		blk_mq_start_stopped_hw_queues(vblk->disk->queue, true);

	spin_unlock_irqrestore(&vq->lock, flags);

	return found;
}

static const struct blk_mq_ops virtio_mq_ops = {
	.queue_rq	= virtio_queue_rq,
	.queue_rqs	= virtio_queue_rqs,
	.commit_rqs	= virtio_commit_rqs,
	.complete	= virtblk_request_done,
	.map_queues	= virtblk_map_queues,
	.poll		= virtblk_poll,
};

static unsigned int virtblk_queue_depth;
module_param_named(queue_depth, virtblk_queue_depth, uint, 0444);

static int virtblk_probe(struct virtio_device *vdev)
{
	struct virtio_blk *vblk;
	struct request_queue *q;
	int err, index;

	u32 v, blk_size, max_size, sg_elems, opt_io_size;
	u32 max_discard_segs = 0;
	u32 discard_granularity = 0;
	u16 min_io_size;
	u8 physical_block_exp, alignment_offset;
	unsigned int queue_depth;

	if (!vdev->config->get) {
		dev_err(&vdev->dev, "%s failure: config access disabled\n",
			__func__);
		return -EINVAL;
	}

	err = ida_alloc_range(&vd_index_ida, 0,
			      minor_to_index(1 << MINORBITS) - 1, GFP_KERNEL);
	if (err < 0)
		goto out;
	index = err;

	/* We need to know how many segments before we allocate. */
	err = virtio_cread_feature(vdev, VIRTIO_BLK_F_SEG_MAX,
				   struct virtio_blk_config, seg_max,
				   &sg_elems);

	/* We need at least one SG element, whatever they say. */
	if (err || !sg_elems)
		sg_elems = 1;

	/* Prevent integer overflows and honor max vq size */
	sg_elems = min_t(u32, sg_elems, VIRTIO_BLK_MAX_SG_ELEMS - 2);

	vdev->priv = vblk = kmalloc(sizeof(*vblk), GFP_KERNEL);
	if (!vblk) {
		err = -ENOMEM;
		goto out_free_index;
	}

	mutex_init(&vblk->vdev_mutex);

	vblk->vdev = vdev;

	INIT_WORK(&vblk->config_work, virtblk_config_changed_work);

	err = init_vq(vblk);
	if (err)
		goto out_free_vblk;

	/* Default queue sizing is to fill the ring. */
	if (!virtblk_queue_depth) {
		queue_depth = vblk->vqs[0].vq->num_free;
		/* ... but without indirect descs, we use 2 descs per req */
		if (!virtio_has_feature(vdev, VIRTIO_RING_F_INDIRECT_DESC))
			queue_depth /= 2;
	} else {
		queue_depth = virtblk_queue_depth;
	}

	memset(&vblk->tag_set, 0, sizeof(vblk->tag_set));
	vblk->tag_set.ops = &virtio_mq_ops;
	vblk->tag_set.queue_depth = queue_depth;
	vblk->tag_set.numa_node = NUMA_NO_NODE;
	vblk->tag_set.flags = BLK_MQ_F_SHOULD_MERGE;
	vblk->tag_set.cmd_size =
		sizeof(struct virtblk_req) +
		sizeof(struct scatterlist) * VIRTIO_BLK_INLINE_SG_CNT;
	vblk->tag_set.driver_data = vblk;
	vblk->tag_set.nr_hw_queues = vblk->num_vqs;
	vblk->tag_set.nr_maps = 1;
	if (vblk->io_queues[HCTX_TYPE_POLL])
		vblk->tag_set.nr_maps = 3;

	err = blk_mq_alloc_tag_set(&vblk->tag_set);
	if (err)
		goto out_free_vq;

	vblk->disk = blk_mq_alloc_disk(&vblk->tag_set, vblk);
	if (IS_ERR(vblk->disk)) {
		err = PTR_ERR(vblk->disk);
		goto out_free_tags;
	}
	q = vblk->disk->queue;

	virtblk_name_format("vd", index, vblk->disk->disk_name, DISK_NAME_LEN);

	vblk->disk->major = major;
	vblk->disk->first_minor = index_to_minor(index);
	vblk->disk->minors = 1 << PART_BITS;
	vblk->disk->private_data = vblk;
	vblk->disk->fops = &virtblk_fops;
	vblk->index = index;

	/* configure queue flush support */
	virtblk_update_cache_mode(vdev);

	/* If disk is read-only in the host, the guest should obey */
	if (virtio_has_feature(vdev, VIRTIO_BLK_F_RO))
		set_disk_ro(vblk->disk, 1);

	/* We can handle whatever the host told us to handle. */
	blk_queue_max_segments(q, sg_elems);

	/* No real sector limit. */
	blk_queue_max_hw_sectors(q, UINT_MAX);

	max_size = virtio_max_dma_size(vdev);

	/* Host can optionally specify maximum segment size and number of
	 * segments. */
	err = virtio_cread_feature(vdev, VIRTIO_BLK_F_SIZE_MAX,
				   struct virtio_blk_config, size_max, &v);
	if (!err)
		max_size = min(max_size, v);

	blk_queue_max_segment_size(q, max_size);

	/* Host can optionally specify the block size of the device */
	err = virtio_cread_feature(vdev, VIRTIO_BLK_F_BLK_SIZE,
				   struct virtio_blk_config, blk_size,
				   &blk_size);
	if (!err) {
		err = blk_validate_block_size(blk_size);
		if (err) {
			dev_err(&vdev->dev,
				"virtio_blk: invalid block size: 0x%x\n",
				blk_size);
			goto out_cleanup_disk;
		}

		blk_queue_logical_block_size(q, blk_size);
	} else
		blk_size = queue_logical_block_size(q);

	/* Use topology information if available */
	err = virtio_cread_feature(vdev, VIRTIO_BLK_F_TOPOLOGY,
				   struct virtio_blk_config, physical_block_exp,
				   &physical_block_exp);
	if (!err && physical_block_exp)
		blk_queue_physical_block_size(q,
				blk_size * (1 << physical_block_exp));

	err = virtio_cread_feature(vdev, VIRTIO_BLK_F_TOPOLOGY,
				   struct virtio_blk_config, alignment_offset,
				   &alignment_offset);
	if (!err && alignment_offset)
		blk_queue_alignment_offset(q, blk_size * alignment_offset);

	err = virtio_cread_feature(vdev, VIRTIO_BLK_F_TOPOLOGY,
				   struct virtio_blk_config, min_io_size,
				   &min_io_size);
	if (!err && min_io_size)
		blk_queue_io_min(q, blk_size * min_io_size);

	err = virtio_cread_feature(vdev, VIRTIO_BLK_F_TOPOLOGY,
				   struct virtio_blk_config, opt_io_size,
				   &opt_io_size);
	if (!err && opt_io_size)
		blk_queue_io_opt(q, blk_size * opt_io_size);

	if (virtio_has_feature(vdev, VIRTIO_BLK_F_DISCARD)) {
		virtio_cread(vdev, struct virtio_blk_config,
			     discard_sector_alignment, &discard_granularity);

		virtio_cread(vdev, struct virtio_blk_config,
			     max_discard_sectors, &v);
		blk_queue_max_discard_sectors(q, v ? v : UINT_MAX);

		virtio_cread(vdev, struct virtio_blk_config, max_discard_seg,
			     &max_discard_segs);
	}

	if (virtio_has_feature(vdev, VIRTIO_BLK_F_WRITE_ZEROES)) {
		virtio_cread(vdev, struct virtio_blk_config,
			     max_write_zeroes_sectors, &v);
		blk_queue_max_write_zeroes_sectors(q, v ? v : UINT_MAX);
	}

	/* The discard and secure erase limits are combined since the Linux
	 * block layer uses the same limit for both commands.
	 *
	 * If both VIRTIO_BLK_F_SECURE_ERASE and VIRTIO_BLK_F_DISCARD features
	 * are negotiated, we will use the minimum between the limits.
	 *
	 * discard sector alignment is set to the minimum between discard_sector_alignment
	 * and secure_erase_sector_alignment.
	 *
	 * max discard sectors is set to the minimum between max_discard_seg and
	 * max_secure_erase_seg.
	 */
	if (virtio_has_feature(vdev, VIRTIO_BLK_F_SECURE_ERASE)) {

		virtio_cread(vdev, struct virtio_blk_config,
			     secure_erase_sector_alignment, &v);

		/* secure_erase_sector_alignment should not be zero, the device should set a
		 * valid number of sectors.
		 */
		if (!v) {
			dev_err(&vdev->dev,
				"virtio_blk: secure_erase_sector_alignment can't be 0\n");
			err = -EINVAL;
			goto out_cleanup_disk;
		}

		discard_granularity = min_not_zero(discard_granularity, v);

		virtio_cread(vdev, struct virtio_blk_config,
			     max_secure_erase_sectors, &v);

		/* max_secure_erase_sectors should not be zero, the device should set a
		 * valid number of sectors.
		 */
		if (!v) {
			dev_err(&vdev->dev,
				"virtio_blk: max_secure_erase_sectors can't be 0\n");
			err = -EINVAL;
			goto out_cleanup_disk;
		}

		blk_queue_max_secure_erase_sectors(q, v);

		virtio_cread(vdev, struct virtio_blk_config,
			     max_secure_erase_seg, &v);

		/* max_secure_erase_seg should not be zero, the device should set a
		 * valid number of segments
		 */
		if (!v) {
			dev_err(&vdev->dev,
				"virtio_blk: max_secure_erase_seg can't be 0\n");
			err = -EINVAL;
			goto out_cleanup_disk;
		}

		max_discard_segs = min_not_zero(max_discard_segs, v);
	}

	if (virtio_has_feature(vdev, VIRTIO_BLK_F_DISCARD) ||
	    virtio_has_feature(vdev, VIRTIO_BLK_F_SECURE_ERASE)) {
		/* max_discard_seg and discard_granularity will be 0 only
		 * if max_discard_seg and discard_sector_alignment fields in the virtio
		 * config are 0 and VIRTIO_BLK_F_SECURE_ERASE feature is not negotiated.
		 * In this case, we use default values.
		 */
		if (!max_discard_segs)
			max_discard_segs = sg_elems;

		blk_queue_max_discard_segments(q,
					       min(max_discard_segs, MAX_DISCARD_SEGMENTS));

		if (discard_granularity)
			q->limits.discard_granularity = discard_granularity << SECTOR_SHIFT;
		else
			q->limits.discard_granularity = blk_size;
	}

	virtblk_update_capacity(vblk, false);
	virtio_device_ready(vdev);

	/*
	 * All steps that follow use the VQs therefore they need to be
	 * placed after the virtio_device_ready() call above.
	 */
	if (virtio_has_feature(vdev, VIRTIO_BLK_F_ZONED)) {
		err = virtblk_probe_zoned_device(vdev, vblk, q);
		if (err)
			goto out_cleanup_disk;
	}

	err = device_add_disk(&vdev->dev, vblk->disk, virtblk_attr_groups);
	if (err)
		goto out_cleanup_disk;

	return 0;

out_cleanup_disk:
	put_disk(vblk->disk);
out_free_tags:
	blk_mq_free_tag_set(&vblk->tag_set);
out_free_vq:
	vdev->config->del_vqs(vdev);
	kfree(vblk->vqs);
out_free_vblk:
	kfree(vblk);
out_free_index:
	ida_free(&vd_index_ida, index);
out:
	return err;
}

static void virtblk_remove(struct virtio_device *vdev)
{
	struct virtio_blk *vblk = vdev->priv;

	/* Make sure no work handler is accessing the device. */
	flush_work(&vblk->config_work);

	del_gendisk(vblk->disk);
	blk_mq_free_tag_set(&vblk->tag_set);

	mutex_lock(&vblk->vdev_mutex);

	/* Stop all the virtqueues. */
	virtio_reset_device(vdev);

	/* Virtqueues are stopped, nothing can use vblk->vdev anymore. */
	vblk->vdev = NULL;

	vdev->config->del_vqs(vdev);
	kfree(vblk->vqs);

	mutex_unlock(&vblk->vdev_mutex);

	put_disk(vblk->disk);
}

#ifdef CONFIG_PM_SLEEP
static int virtblk_freeze(struct virtio_device *vdev)
{
	struct virtio_blk *vblk = vdev->priv;

	/* Ensure we don't receive any more interrupts */
	virtio_reset_device(vdev);

	/* Make sure no work handler is accessing the device. */
	flush_work(&vblk->config_work);

	blk_mq_quiesce_queue(vblk->disk->queue);

	vdev->config->del_vqs(vdev);
	kfree(vblk->vqs);

	return 0;
}

static int virtblk_restore(struct virtio_device *vdev)
{
	struct virtio_blk *vblk = vdev->priv;
	int ret;

	ret = init_vq(vdev->priv);
	if (ret)
		return ret;

	virtio_device_ready(vdev);

	blk_mq_unquiesce_queue(vblk->disk->queue);
	return 0;
}
#endif

static const struct virtio_device_id id_table[] = {
	{ VIRTIO_ID_BLOCK, VIRTIO_DEV_ANY_ID },
	{ 0 },
};

static unsigned int features_legacy[] = {
	VIRTIO_BLK_F_SEG_MAX, VIRTIO_BLK_F_SIZE_MAX, VIRTIO_BLK_F_GEOMETRY,
	VIRTIO_BLK_F_RO, VIRTIO_BLK_F_BLK_SIZE,
	VIRTIO_BLK_F_FLUSH, VIRTIO_BLK_F_TOPOLOGY, VIRTIO_BLK_F_CONFIG_WCE,
	VIRTIO_BLK_F_MQ, VIRTIO_BLK_F_DISCARD, VIRTIO_BLK_F_WRITE_ZEROES,
	VIRTIO_BLK_F_SECURE_ERASE,
}
;
static unsigned int features[] = {
	VIRTIO_BLK_F_SEG_MAX, VIRTIO_BLK_F_SIZE_MAX, VIRTIO_BLK_F_GEOMETRY,
	VIRTIO_BLK_F_RO, VIRTIO_BLK_F_BLK_SIZE,
	VIRTIO_BLK_F_FLUSH, VIRTIO_BLK_F_TOPOLOGY, VIRTIO_BLK_F_CONFIG_WCE,
	VIRTIO_BLK_F_MQ, VIRTIO_BLK_F_DISCARD, VIRTIO_BLK_F_WRITE_ZEROES,
	VIRTIO_BLK_F_SECURE_ERASE, VIRTIO_BLK_F_ZONED,
};

static struct virtio_driver virtio_blk = {
	.feature_table			= features,
	.feature_table_size		= ARRAY_SIZE(features),
	.feature_table_legacy		= features_legacy,
	.feature_table_size_legacy	= ARRAY_SIZE(features_legacy),
	.driver.name			= KBUILD_MODNAME,
	.driver.owner			= THIS_MODULE,
	.id_table			= id_table,
	.probe				= virtblk_probe,
	.remove				= virtblk_remove,
	.config_changed			= virtblk_config_changed,
#ifdef CONFIG_PM_SLEEP
	.freeze				= virtblk_freeze,
	.restore			= virtblk_restore,
#endif
};

static int __init virtio_blk_init(void)
{
	int error;

	virtblk_wq = alloc_workqueue("virtio-blk", 0, 0);
	if (!virtblk_wq)
		return -ENOMEM;

	major = register_blkdev(0, "virtblk");
	if (major < 0) {
		error = major;
		goto out_destroy_workqueue;
	}

	error = register_virtio_driver(&virtio_blk);
	if (error)
		goto out_unregister_blkdev;
	return 0;

out_unregister_blkdev:
	unregister_blkdev(major, "virtblk");
out_destroy_workqueue:
	destroy_workqueue(virtblk_wq);
	return error;
}

static void __exit virtio_blk_fini(void)
{
	unregister_virtio_driver(&virtio_blk);
	unregister_blkdev(major, "virtblk");
	destroy_workqueue(virtblk_wq);
}
module_init(virtio_blk_init);
module_exit(virtio_blk_fini);

MODULE_DEVICE_TABLE(virtio, id_table);
MODULE_DESCRIPTION("Virtio block driver");
MODULE_LICENSE("GPL");<|MERGE_RESOLUTION|>--- conflicted
+++ resolved
@@ -814,31 +814,11 @@
 		blk_queue_max_discard_sectors(q, 0);
 	}
 
-<<<<<<< HEAD
-	ret = blk_revalidate_disk_zones(vblk->disk, NULL);
-	if (!ret) {
-		virtio_cread(vdev, struct virtio_blk_config,
-			     zoned.max_append_sectors, &v);
-		if (!v) {
-			dev_warn(&vdev->dev, "zero max_append_sectors reported\n");
-			return -ENODEV;
-		}
-		if ((v << SECTOR_SHIFT) < wg) {
-			dev_err(&vdev->dev,
-				"write granularity %u exceeds max_append_sectors %u limit\n",
-				wg, v);
-			return -ENODEV;
-		}
-
-		blk_queue_max_zone_append_sectors(q, v);
-		dev_dbg(&vdev->dev, "max append sectors = %u\n", v);
-=======
 	virtio_cread(vdev, struct virtio_blk_config,
 		     zoned.max_append_sectors, &v);
 	if (!v) {
 		dev_warn(&vdev->dev, "zero max_append_sectors reported\n");
 		return -ENODEV;
->>>>>>> df50e6bf
 	}
 	if ((v << SECTOR_SHIFT) < wg) {
 		dev_err(&vdev->dev,
