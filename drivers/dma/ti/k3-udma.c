--- conflicted
+++ resolved
@@ -5527,11 +5527,7 @@
 	return ret;
 }
 
-<<<<<<< HEAD
-static int udma_pm_suspend(struct device *dev)
-=======
 static int __maybe_unused udma_pm_suspend(struct device *dev)
->>>>>>> 64d216d8
 {
 	struct udma_dev *ud = dev_get_drvdata(dev);
 	struct dma_device *dma_dev = &ud->ddev;
@@ -5553,11 +5549,7 @@
 	return 0;
 }
 
-<<<<<<< HEAD
-static int udma_pm_resume(struct device *dev)
-=======
 static int __maybe_unused udma_pm_resume(struct device *dev)
->>>>>>> 64d216d8
 {
 	struct udma_dev *ud = dev_get_drvdata(dev);
 	struct dma_device *dma_dev = &ud->ddev;
