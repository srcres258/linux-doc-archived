// SPDX-License-Identifier: GPL-2.0
#define pr_fmt(fmt) KBUILD_MODNAME ": " fmt

#include <linux/mm.h>
#include <linux/sched.h>
#include <linux/sched/mm.h>
#include <linux/sched/coredump.h>
#include <linux/mmu_notifier.h>
#include <linux/rmap.h>
#include <linux/swap.h>
#include <linux/mm_inline.h>
#include <linux/kthread.h>
#include <linux/khugepaged.h>
#include <linux/freezer.h>
#include <linux/mman.h>
#include <linux/hashtable.h>
#include <linux/userfaultfd_k.h>
#include <linux/page_idle.h>
#include <linux/page_table_check.h>
#include <linux/swapops.h>
#include <linux/shmem_fs.h>

#include <asm/tlb.h>
#include <asm/pgalloc.h>
#include "internal.h"
#include "mm_slot.h"

enum scan_result {
	SCAN_FAIL,
	SCAN_SUCCEED,
	SCAN_PMD_NULL,
	SCAN_PMD_NONE,
	SCAN_PMD_MAPPED,
	SCAN_EXCEED_NONE_PTE,
	SCAN_EXCEED_SWAP_PTE,
	SCAN_EXCEED_SHARED_PTE,
	SCAN_PTE_NON_PRESENT,
	SCAN_PTE_UFFD_WP,
	SCAN_PTE_MAPPED_HUGEPAGE,
	SCAN_PAGE_RO,
	SCAN_LACK_REFERENCED_PAGE,
	SCAN_PAGE_NULL,
	SCAN_SCAN_ABORT,
	SCAN_PAGE_COUNT,
	SCAN_PAGE_LRU,
	SCAN_PAGE_LOCK,
	SCAN_PAGE_ANON,
	SCAN_PAGE_COMPOUND,
	SCAN_ANY_PROCESS,
	SCAN_VMA_NULL,
	SCAN_VMA_CHECK,
	SCAN_ADDRESS_RANGE,
	SCAN_DEL_PAGE_LRU,
	SCAN_ALLOC_HUGE_PAGE_FAIL,
	SCAN_CGROUP_CHARGE_FAIL,
	SCAN_TRUNCATED,
	SCAN_PAGE_HAS_PRIVATE,
	SCAN_COPY_MC,
	SCAN_STORE_FAILED,
	SCAN_PAGE_FILLED,
};

#define CREATE_TRACE_POINTS
#include <trace/events/huge_memory.h>

static struct task_struct *khugepaged_thread __read_mostly;
static DEFINE_MUTEX(khugepaged_mutex);

/* default scan 8*512 pte (or vmas) every 30 second */
static unsigned int khugepaged_pages_to_scan __read_mostly;
static unsigned int khugepaged_pages_collapsed;
static unsigned int khugepaged_full_scans;
static unsigned int khugepaged_scan_sleep_millisecs __read_mostly = 10000;
/* during fragmentation poll the hugepage allocator once every minute */
static unsigned int khugepaged_alloc_sleep_millisecs __read_mostly = 60000;
static unsigned long khugepaged_sleep_expire;
static DEFINE_SPINLOCK(khugepaged_mm_lock);
static DECLARE_WAIT_QUEUE_HEAD(khugepaged_wait);
/*
 * default collapse hugepages if there is at least one pte mapped like
 * it would have happened if the vma was large enough during page
 * fault.
 *
 * Note that these are only respected if collapse was initiated by khugepaged.
 */
static unsigned int khugepaged_max_ptes_none __read_mostly;
static unsigned int khugepaged_max_ptes_swap __read_mostly;
static unsigned int khugepaged_max_ptes_shared __read_mostly;

#define MM_SLOTS_HASH_BITS 10
static __read_mostly DEFINE_HASHTABLE(mm_slots_hash, MM_SLOTS_HASH_BITS);

static struct kmem_cache *mm_slot_cache __read_mostly;

#define MAX_PTE_MAPPED_THP 8

struct collapse_control {
	bool is_khugepaged;

	/* Num pages scanned per node */
	u32 node_load[MAX_NUMNODES];

	/* nodemask for allocation fallback */
	nodemask_t alloc_nmask;
};

/**
 * struct khugepaged_mm_slot - khugepaged information per mm that is being scanned
 * @slot: hash lookup from mm to mm_slot
 * @nr_pte_mapped_thp: number of pte mapped THP
 * @pte_mapped_thp: address array corresponding pte mapped THP
 */
struct khugepaged_mm_slot {
	struct mm_slot slot;

	/* pte-mapped THP in this mm */
	int nr_pte_mapped_thp;
	unsigned long pte_mapped_thp[MAX_PTE_MAPPED_THP];
};

/**
 * struct khugepaged_scan - cursor for scanning
 * @mm_head: the head of the mm list to scan
 * @mm_slot: the current mm_slot we are scanning
 * @address: the next address inside that to be scanned
 *
 * There is only the one khugepaged_scan instance of this cursor structure.
 */
struct khugepaged_scan {
	struct list_head mm_head;
	struct khugepaged_mm_slot *mm_slot;
	unsigned long address;
};

static struct khugepaged_scan khugepaged_scan = {
	.mm_head = LIST_HEAD_INIT(khugepaged_scan.mm_head),
};

#ifdef CONFIG_SYSFS
static ssize_t scan_sleep_millisecs_show(struct kobject *kobj,
					 struct kobj_attribute *attr,
					 char *buf)
{
	return sysfs_emit(buf, "%u\n", khugepaged_scan_sleep_millisecs);
}

static ssize_t scan_sleep_millisecs_store(struct kobject *kobj,
					  struct kobj_attribute *attr,
					  const char *buf, size_t count)
{
	unsigned int msecs;
	int err;

	err = kstrtouint(buf, 10, &msecs);
	if (err)
		return -EINVAL;

	khugepaged_scan_sleep_millisecs = msecs;
	khugepaged_sleep_expire = 0;
	wake_up_interruptible(&khugepaged_wait);

	return count;
}
static struct kobj_attribute scan_sleep_millisecs_attr =
	__ATTR_RW(scan_sleep_millisecs);

static ssize_t alloc_sleep_millisecs_show(struct kobject *kobj,
					  struct kobj_attribute *attr,
					  char *buf)
{
	return sysfs_emit(buf, "%u\n", khugepaged_alloc_sleep_millisecs);
}

static ssize_t alloc_sleep_millisecs_store(struct kobject *kobj,
					   struct kobj_attribute *attr,
					   const char *buf, size_t count)
{
	unsigned int msecs;
	int err;

	err = kstrtouint(buf, 10, &msecs);
	if (err)
		return -EINVAL;

	khugepaged_alloc_sleep_millisecs = msecs;
	khugepaged_sleep_expire = 0;
	wake_up_interruptible(&khugepaged_wait);

	return count;
}
static struct kobj_attribute alloc_sleep_millisecs_attr =
	__ATTR_RW(alloc_sleep_millisecs);

static ssize_t pages_to_scan_show(struct kobject *kobj,
				  struct kobj_attribute *attr,
				  char *buf)
{
	return sysfs_emit(buf, "%u\n", khugepaged_pages_to_scan);
}
static ssize_t pages_to_scan_store(struct kobject *kobj,
				   struct kobj_attribute *attr,
				   const char *buf, size_t count)
{
	unsigned int pages;
	int err;

	err = kstrtouint(buf, 10, &pages);
	if (err || !pages)
		return -EINVAL;

	khugepaged_pages_to_scan = pages;

	return count;
}
static struct kobj_attribute pages_to_scan_attr =
	__ATTR_RW(pages_to_scan);

static ssize_t pages_collapsed_show(struct kobject *kobj,
				    struct kobj_attribute *attr,
				    char *buf)
{
	return sysfs_emit(buf, "%u\n", khugepaged_pages_collapsed);
}
static struct kobj_attribute pages_collapsed_attr =
	__ATTR_RO(pages_collapsed);

static ssize_t full_scans_show(struct kobject *kobj,
			       struct kobj_attribute *attr,
			       char *buf)
{
	return sysfs_emit(buf, "%u\n", khugepaged_full_scans);
}
static struct kobj_attribute full_scans_attr =
	__ATTR_RO(full_scans);

static ssize_t defrag_show(struct kobject *kobj,
			   struct kobj_attribute *attr, char *buf)
{
	return single_hugepage_flag_show(kobj, attr, buf,
					 TRANSPARENT_HUGEPAGE_DEFRAG_KHUGEPAGED_FLAG);
}
static ssize_t defrag_store(struct kobject *kobj,
			    struct kobj_attribute *attr,
			    const char *buf, size_t count)
{
	return single_hugepage_flag_store(kobj, attr, buf, count,
				 TRANSPARENT_HUGEPAGE_DEFRAG_KHUGEPAGED_FLAG);
}
static struct kobj_attribute khugepaged_defrag_attr =
	__ATTR_RW(defrag);

/*
 * max_ptes_none controls if khugepaged should collapse hugepages over
 * any unmapped ptes in turn potentially increasing the memory
 * footprint of the vmas. When max_ptes_none is 0 khugepaged will not
 * reduce the available free memory in the system as it
 * runs. Increasing max_ptes_none will instead potentially reduce the
 * free memory in the system during the khugepaged scan.
 */
static ssize_t max_ptes_none_show(struct kobject *kobj,
				  struct kobj_attribute *attr,
				  char *buf)
{
	return sysfs_emit(buf, "%u\n", khugepaged_max_ptes_none);
}
static ssize_t max_ptes_none_store(struct kobject *kobj,
				   struct kobj_attribute *attr,
				   const char *buf, size_t count)
{
	int err;
	unsigned long max_ptes_none;

	err = kstrtoul(buf, 10, &max_ptes_none);
	if (err || max_ptes_none > HPAGE_PMD_NR - 1)
		return -EINVAL;

	khugepaged_max_ptes_none = max_ptes_none;

	return count;
}
static struct kobj_attribute khugepaged_max_ptes_none_attr =
	__ATTR_RW(max_ptes_none);

static ssize_t max_ptes_swap_show(struct kobject *kobj,
				  struct kobj_attribute *attr,
				  char *buf)
{
	return sysfs_emit(buf, "%u\n", khugepaged_max_ptes_swap);
}

static ssize_t max_ptes_swap_store(struct kobject *kobj,
				   struct kobj_attribute *attr,
				   const char *buf, size_t count)
{
	int err;
	unsigned long max_ptes_swap;

	err  = kstrtoul(buf, 10, &max_ptes_swap);
	if (err || max_ptes_swap > HPAGE_PMD_NR - 1)
		return -EINVAL;

	khugepaged_max_ptes_swap = max_ptes_swap;

	return count;
}

static struct kobj_attribute khugepaged_max_ptes_swap_attr =
	__ATTR_RW(max_ptes_swap);

static ssize_t max_ptes_shared_show(struct kobject *kobj,
				    struct kobj_attribute *attr,
				    char *buf)
{
	return sysfs_emit(buf, "%u\n", khugepaged_max_ptes_shared);
}

static ssize_t max_ptes_shared_store(struct kobject *kobj,
				     struct kobj_attribute *attr,
				     const char *buf, size_t count)
{
	int err;
	unsigned long max_ptes_shared;

	err  = kstrtoul(buf, 10, &max_ptes_shared);
	if (err || max_ptes_shared > HPAGE_PMD_NR - 1)
		return -EINVAL;

	khugepaged_max_ptes_shared = max_ptes_shared;

	return count;
}

static struct kobj_attribute khugepaged_max_ptes_shared_attr =
	__ATTR_RW(max_ptes_shared);

static struct attribute *khugepaged_attr[] = {
	&khugepaged_defrag_attr.attr,
	&khugepaged_max_ptes_none_attr.attr,
	&khugepaged_max_ptes_swap_attr.attr,
	&khugepaged_max_ptes_shared_attr.attr,
	&pages_to_scan_attr.attr,
	&pages_collapsed_attr.attr,
	&full_scans_attr.attr,
	&scan_sleep_millisecs_attr.attr,
	&alloc_sleep_millisecs_attr.attr,
	NULL,
};

struct attribute_group khugepaged_attr_group = {
	.attrs = khugepaged_attr,
	.name = "khugepaged",
};
#endif /* CONFIG_SYSFS */

int hugepage_madvise(struct vm_area_struct *vma,
		     unsigned long *vm_flags, int advice)
{
	switch (advice) {
	case MADV_HUGEPAGE:
#ifdef CONFIG_S390
		/*
		 * qemu blindly sets MADV_HUGEPAGE on all allocations, but s390
		 * can't handle this properly after s390_enable_sie, so we simply
		 * ignore the madvise to prevent qemu from causing a SIGSEGV.
		 */
		if (mm_has_pgste(vma->vm_mm))
			return 0;
#endif
		*vm_flags &= ~VM_NOHUGEPAGE;
		*vm_flags |= VM_HUGEPAGE;
		/*
		 * If the vma become good for khugepaged to scan,
		 * register it here without waiting a page fault that
		 * may not happen any time soon.
		 */
		khugepaged_enter_vma(vma, *vm_flags);
		break;
	case MADV_NOHUGEPAGE:
		*vm_flags &= ~VM_HUGEPAGE;
		*vm_flags |= VM_NOHUGEPAGE;
		/*
		 * Setting VM_NOHUGEPAGE will prevent khugepaged from scanning
		 * this vma even if we leave the mm registered in khugepaged if
		 * it got registered before VM_NOHUGEPAGE was set.
		 */
		break;
	}

	return 0;
}

int __init khugepaged_init(void)
{
	mm_slot_cache = kmem_cache_create("khugepaged_mm_slot",
					  sizeof(struct khugepaged_mm_slot),
					  __alignof__(struct khugepaged_mm_slot),
					  0, NULL);
	if (!mm_slot_cache)
		return -ENOMEM;

	khugepaged_pages_to_scan = HPAGE_PMD_NR * 8;
	khugepaged_max_ptes_none = HPAGE_PMD_NR - 1;
	khugepaged_max_ptes_swap = HPAGE_PMD_NR / 8;
	khugepaged_max_ptes_shared = HPAGE_PMD_NR / 2;

	return 0;
}

void __init khugepaged_destroy(void)
{
	kmem_cache_destroy(mm_slot_cache);
}

static inline int hpage_collapse_test_exit(struct mm_struct *mm)
{
	return atomic_read(&mm->mm_users) == 0;
}

void __khugepaged_enter(struct mm_struct *mm)
{
	struct khugepaged_mm_slot *mm_slot;
	struct mm_slot *slot;
	int wakeup;

	mm_slot = mm_slot_alloc(mm_slot_cache);
	if (!mm_slot)
		return;

	slot = &mm_slot->slot;

	/* __khugepaged_exit() must not run from under us */
	VM_BUG_ON_MM(hpage_collapse_test_exit(mm), mm);
	if (unlikely(test_and_set_bit(MMF_VM_HUGEPAGE, &mm->flags))) {
		mm_slot_free(mm_slot_cache, mm_slot);
		return;
	}

	spin_lock(&khugepaged_mm_lock);
	mm_slot_insert(mm_slots_hash, mm, slot);
	/*
	 * Insert just behind the scanning cursor, to let the area settle
	 * down a little.
	 */
	wakeup = list_empty(&khugepaged_scan.mm_head);
	list_add_tail(&slot->mm_node, &khugepaged_scan.mm_head);
	spin_unlock(&khugepaged_mm_lock);

	mmgrab(mm);
	if (wakeup)
		wake_up_interruptible(&khugepaged_wait);
}

void khugepaged_enter_vma(struct vm_area_struct *vma,
			  unsigned long vm_flags)
{
	if (!test_bit(MMF_VM_HUGEPAGE, &vma->vm_mm->flags) &&
	    hugepage_flags_enabled()) {
		if (hugepage_vma_check(vma, vm_flags, false, false, true))
			__khugepaged_enter(vma->vm_mm);
	}
}

void __khugepaged_exit(struct mm_struct *mm)
{
	struct khugepaged_mm_slot *mm_slot;
	struct mm_slot *slot;
	int free = 0;

	spin_lock(&khugepaged_mm_lock);
	slot = mm_slot_lookup(mm_slots_hash, mm);
	mm_slot = mm_slot_entry(slot, struct khugepaged_mm_slot, slot);
	if (mm_slot && khugepaged_scan.mm_slot != mm_slot) {
		hash_del(&slot->hash);
		list_del(&slot->mm_node);
		free = 1;
	}
	spin_unlock(&khugepaged_mm_lock);

	if (free) {
		clear_bit(MMF_VM_HUGEPAGE, &mm->flags);
		mm_slot_free(mm_slot_cache, mm_slot);
		mmdrop(mm);
	} else if (mm_slot) {
		/*
		 * This is required to serialize against
		 * hpage_collapse_test_exit() (which is guaranteed to run
		 * under mmap sem read mode). Stop here (after we return all
		 * pagetables will be destroyed) until khugepaged has finished
		 * working on the pagetables under the mmap_lock.
		 */
		mmap_write_lock(mm);
		mmap_write_unlock(mm);
	}
}

static void release_pte_folio(struct folio *folio)
{
	node_stat_mod_folio(folio,
			NR_ISOLATED_ANON + folio_is_file_lru(folio),
			-folio_nr_pages(folio));
	folio_unlock(folio);
	folio_putback_lru(folio);
}

static void release_pte_page(struct page *page)
{
	release_pte_folio(page_folio(page));
}

static void release_pte_pages(pte_t *pte, pte_t *_pte,
		struct list_head *compound_pagelist)
{
	struct folio *folio, *tmp;

	while (--_pte >= pte) {
		pte_t pteval = *_pte;
		unsigned long pfn;

		if (pte_none(pteval))
			continue;
		pfn = pte_pfn(pteval);
		if (is_zero_pfn(pfn))
			continue;
		folio = pfn_folio(pfn);
		if (folio_test_large(folio))
			continue;
		release_pte_folio(folio);
	}

	list_for_each_entry_safe(folio, tmp, compound_pagelist, lru) {
		list_del(&folio->lru);
		release_pte_folio(folio);
	}
}

static bool is_refcount_suitable(struct page *page)
{
	int expected_refcount;

	expected_refcount = total_mapcount(page);
	if (PageSwapCache(page))
		expected_refcount += compound_nr(page);

	return page_count(page) == expected_refcount;
}

static int __collapse_huge_page_isolate(struct vm_area_struct *vma,
					unsigned long address,
					pte_t *pte,
					struct collapse_control *cc,
					struct list_head *compound_pagelist)
{
	struct page *page = NULL;
	pte_t *_pte;
	int none_or_zero = 0, shared = 0, result = SCAN_FAIL, referenced = 0;
	bool writable = false;

	for (_pte = pte; _pte < pte + HPAGE_PMD_NR;
	     _pte++, address += PAGE_SIZE) {
		pte_t pteval = *_pte;
		if (pte_none(pteval) || (pte_present(pteval) &&
				is_zero_pfn(pte_pfn(pteval)))) {
			++none_or_zero;
			if (!userfaultfd_armed(vma) &&
			    (!cc->is_khugepaged ||
			     none_or_zero <= khugepaged_max_ptes_none)) {
				continue;
			} else {
				result = SCAN_EXCEED_NONE_PTE;
				count_vm_event(THP_SCAN_EXCEED_NONE_PTE);
				goto out;
			}
		}
		if (!pte_present(pteval)) {
			result = SCAN_PTE_NON_PRESENT;
			goto out;
		}
		page = vm_normal_page(vma, address, pteval);
		if (unlikely(!page) || unlikely(is_zone_device_page(page))) {
			result = SCAN_PAGE_NULL;
			goto out;
		}

		VM_BUG_ON_PAGE(!PageAnon(page), page);

		if (page_mapcount(page) > 1) {
			++shared;
			if (cc->is_khugepaged &&
			    shared > khugepaged_max_ptes_shared) {
				result = SCAN_EXCEED_SHARED_PTE;
				count_vm_event(THP_SCAN_EXCEED_SHARED_PTE);
				goto out;
			}
		}

		if (PageCompound(page)) {
			struct page *p;
			page = compound_head(page);

			/*
			 * Check if we have dealt with the compound page
			 * already
			 */
			list_for_each_entry(p, compound_pagelist, lru) {
				if (page == p)
					goto next;
			}
		}

		/*
		 * We can do it before isolate_lru_page because the
		 * page can't be freed from under us. NOTE: PG_lock
		 * is needed to serialize against split_huge_page
		 * when invoked from the VM.
		 */
		if (!trylock_page(page)) {
			result = SCAN_PAGE_LOCK;
			goto out;
		}

		/*
		 * Check if the page has any GUP (or other external) pins.
		 *
		 * The page table that maps the page has been already unlinked
		 * from the page table tree and this process cannot get
		 * an additional pin on the page.
		 *
		 * New pins can come later if the page is shared across fork,
		 * but not from this process. The other process cannot write to
		 * the page, only trigger CoW.
		 */
		if (!is_refcount_suitable(page)) {
			unlock_page(page);
			result = SCAN_PAGE_COUNT;
			goto out;
		}

		/*
		 * Isolate the page to avoid collapsing an hugepage
		 * currently in use by the VM.
		 */
		if (!isolate_lru_page(page)) {
			unlock_page(page);
			result = SCAN_DEL_PAGE_LRU;
			goto out;
		}
		mod_node_page_state(page_pgdat(page),
				NR_ISOLATED_ANON + page_is_file_lru(page),
				compound_nr(page));
		VM_BUG_ON_PAGE(!PageLocked(page), page);
		VM_BUG_ON_PAGE(PageLRU(page), page);

		if (PageCompound(page))
			list_add_tail(&page->lru, compound_pagelist);
next:
		/*
		 * If collapse was initiated by khugepaged, check that there is
		 * enough young pte to justify collapsing the page
		 */
		if (cc->is_khugepaged &&
		    (pte_young(pteval) || page_is_young(page) ||
		     PageReferenced(page) || mmu_notifier_test_young(vma->vm_mm,
								     address)))
			referenced++;

		if (pte_write(pteval))
			writable = true;
	}

	if (unlikely(!writable)) {
		result = SCAN_PAGE_RO;
	} else if (unlikely(cc->is_khugepaged && !referenced)) {
		result = SCAN_LACK_REFERENCED_PAGE;
	} else {
		result = SCAN_SUCCEED;
		trace_mm_collapse_huge_page_isolate(page, none_or_zero,
						    referenced, writable, result);
		return result;
	}
out:
	release_pte_pages(pte, _pte, compound_pagelist);
	trace_mm_collapse_huge_page_isolate(page, none_or_zero,
					    referenced, writable, result);
	return result;
}

static void __collapse_huge_page_copy_succeeded(pte_t *pte,
						struct vm_area_struct *vma,
						unsigned long address,
						spinlock_t *ptl,
						struct list_head *compound_pagelist)
{
	struct page *src_page;
	struct page *tmp;
	pte_t *_pte;
	pte_t pteval;

	for (_pte = pte; _pte < pte + HPAGE_PMD_NR;
	     _pte++, address += PAGE_SIZE) {
		pteval = *_pte;
		if (pte_none(pteval) || is_zero_pfn(pte_pfn(pteval))) {
			add_mm_counter(vma->vm_mm, MM_ANONPAGES, 1);
			if (is_zero_pfn(pte_pfn(pteval))) {
				/*
				 * ptl mostly unnecessary.
				 */
				spin_lock(ptl);
				ptep_clear(vma->vm_mm, address, _pte);
				spin_unlock(ptl);
			}
		} else {
			src_page = pte_page(pteval);
			if (!PageCompound(src_page))
				release_pte_page(src_page);
			/*
			 * ptl mostly unnecessary, but preempt has to
			 * be disabled to update the per-cpu stats
			 * inside page_remove_rmap().
			 */
			spin_lock(ptl);
			ptep_clear(vma->vm_mm, address, _pte);
			page_remove_rmap(src_page, vma, false);
			spin_unlock(ptl);
			free_page_and_swap_cache(src_page);
		}
	}

	list_for_each_entry_safe(src_page, tmp, compound_pagelist, lru) {
		list_del(&src_page->lru);
		mod_node_page_state(page_pgdat(src_page),
				    NR_ISOLATED_ANON + page_is_file_lru(src_page),
				    -compound_nr(src_page));
		unlock_page(src_page);
		free_swap_cache(src_page);
		putback_lru_page(src_page);
	}
}

static void __collapse_huge_page_copy_failed(pte_t *pte,
					     pmd_t *pmd,
					     pmd_t orig_pmd,
					     struct vm_area_struct *vma,
					     struct list_head *compound_pagelist)
{
	spinlock_t *pmd_ptl;

	/*
	 * Re-establish the PMD to point to the original page table
	 * entry. Restoring PMD needs to be done prior to releasing
	 * pages. Since pages are still isolated and locked here,
	 * acquiring anon_vma_lock_write is unnecessary.
	 */
	pmd_ptl = pmd_lock(vma->vm_mm, pmd);
	pmd_populate(vma->vm_mm, pmd, pmd_pgtable(orig_pmd));
	spin_unlock(pmd_ptl);
	/*
	 * Release both raw and compound pages isolated
	 * in __collapse_huge_page_isolate.
	 */
	release_pte_pages(pte, pte + HPAGE_PMD_NR, compound_pagelist);
}

/*
 * __collapse_huge_page_copy - attempts to copy memory contents from raw
 * pages to a hugepage. Cleans up the raw pages if copying succeeds;
 * otherwise restores the original page table and releases isolated raw pages.
 * Returns SCAN_SUCCEED if copying succeeds, otherwise returns SCAN_COPY_MC.
 *
 * @pte: starting of the PTEs to copy from
 * @page: the new hugepage to copy contents to
 * @pmd: pointer to the new hugepage's PMD
 * @orig_pmd: the original raw pages' PMD
 * @vma: the original raw pages' virtual memory area
 * @address: starting address to copy
 * @ptl: lock on raw pages' PTEs
 * @compound_pagelist: list that stores compound pages
 */
static int __collapse_huge_page_copy(pte_t *pte,
				     struct page *page,
				     pmd_t *pmd,
				     pmd_t orig_pmd,
				     struct vm_area_struct *vma,
				     unsigned long address,
				     spinlock_t *ptl,
				     struct list_head *compound_pagelist)
{
	struct page *src_page;
	pte_t *_pte;
	pte_t pteval;
	unsigned long _address;
	int result = SCAN_SUCCEED;

	/*
	 * Copying pages' contents is subject to memory poison at any iteration.
	 */
	for (_pte = pte, _address = address; _pte < pte + HPAGE_PMD_NR;
	     _pte++, page++, _address += PAGE_SIZE) {
		pteval = *_pte;
		if (pte_none(pteval) || is_zero_pfn(pte_pfn(pteval))) {
			clear_user_highpage(page, _address);
			continue;
		}
		src_page = pte_page(pteval);
		if (copy_mc_user_highpage(page, src_page, _address, vma) > 0) {
			result = SCAN_COPY_MC;
			break;
		}
	}

	if (likely(result == SCAN_SUCCEED))
		__collapse_huge_page_copy_succeeded(pte, vma, address, ptl,
						    compound_pagelist);
	else
		__collapse_huge_page_copy_failed(pte, pmd, orig_pmd, vma,
						 compound_pagelist);

	return result;
}

static void khugepaged_alloc_sleep(void)
{
	DEFINE_WAIT(wait);

	add_wait_queue(&khugepaged_wait, &wait);
	__set_current_state(TASK_INTERRUPTIBLE|TASK_FREEZABLE);
	schedule_timeout(msecs_to_jiffies(khugepaged_alloc_sleep_millisecs));
	remove_wait_queue(&khugepaged_wait, &wait);
}

struct collapse_control khugepaged_collapse_control = {
	.is_khugepaged = true,
};

static bool hpage_collapse_scan_abort(int nid, struct collapse_control *cc)
{
	int i;

	/*
	 * If node_reclaim_mode is disabled, then no extra effort is made to
	 * allocate memory locally.
	 */
	if (!node_reclaim_enabled())
		return false;

	/* If there is a count for this node already, it must be acceptable */
	if (cc->node_load[nid])
		return false;

	for (i = 0; i < MAX_NUMNODES; i++) {
		if (!cc->node_load[i])
			continue;
		if (node_distance(nid, i) > node_reclaim_distance)
			return true;
	}
	return false;
}

#define khugepaged_defrag()					\
	(transparent_hugepage_flags &				\
	 (1<<TRANSPARENT_HUGEPAGE_DEFRAG_KHUGEPAGED_FLAG))

/* Defrag for khugepaged will enter direct reclaim/compaction if necessary */
static inline gfp_t alloc_hugepage_khugepaged_gfpmask(void)
{
	return khugepaged_defrag() ? GFP_TRANSHUGE : GFP_TRANSHUGE_LIGHT;
}

#ifdef CONFIG_NUMA
static int hpage_collapse_find_target_node(struct collapse_control *cc)
{
	int nid, target_node = 0, max_value = 0;

	/* find first node with max normal pages hit */
	for (nid = 0; nid < MAX_NUMNODES; nid++)
		if (cc->node_load[nid] > max_value) {
			max_value = cc->node_load[nid];
			target_node = nid;
		}

	for_each_online_node(nid) {
		if (max_value == cc->node_load[nid])
			node_set(nid, cc->alloc_nmask);
	}

	return target_node;
}
#else
static int hpage_collapse_find_target_node(struct collapse_control *cc)
{
	return 0;
}
#endif

static bool hpage_collapse_alloc_page(struct page **hpage, gfp_t gfp, int node,
				      nodemask_t *nmask)
{
	*hpage = __alloc_pages(gfp, HPAGE_PMD_ORDER, node, nmask);
	if (unlikely(!*hpage)) {
		count_vm_event(THP_COLLAPSE_ALLOC_FAILED);
		return false;
	}

	prep_transhuge_page(*hpage);
	count_vm_event(THP_COLLAPSE_ALLOC);
	return true;
}

/*
 * If mmap_lock temporarily dropped, revalidate vma
 * before taking mmap_lock.
 * Returns enum scan_result value.
 */

static int hugepage_vma_revalidate(struct mm_struct *mm, unsigned long address,
				   bool expect_anon,
				   struct vm_area_struct **vmap,
				   struct collapse_control *cc)
{
	struct vm_area_struct *vma;

	if (unlikely(hpage_collapse_test_exit(mm)))
		return SCAN_ANY_PROCESS;

	*vmap = vma = find_vma(mm, address);
	if (!vma)
		return SCAN_VMA_NULL;

	if (!transhuge_vma_suitable(vma, address))
		return SCAN_ADDRESS_RANGE;
	if (!hugepage_vma_check(vma, vma->vm_flags, false, false,
				cc->is_khugepaged))
		return SCAN_VMA_CHECK;
	/*
	 * Anon VMA expected, the address may be unmapped then
	 * remapped to file after khugepaged reaquired the mmap_lock.
	 *
	 * hugepage_vma_check may return true for qualified file
	 * vmas.
	 */
	if (expect_anon && (!(*vmap)->anon_vma || !vma_is_anonymous(*vmap)))
		return SCAN_PAGE_ANON;
	return SCAN_SUCCEED;
}

/*
 * See pmd_trans_unstable() for how the result may change out from
 * underneath us, even if we hold mmap_lock in read.
 */
static int find_pmd_or_thp_or_none(struct mm_struct *mm,
				   unsigned long address,
				   pmd_t **pmd)
{
	pmd_t pmde;

	*pmd = mm_find_pmd(mm, address);
	if (!*pmd)
		return SCAN_PMD_NULL;

	pmde = pmdp_get_lockless(*pmd);

#ifdef CONFIG_TRANSPARENT_HUGEPAGE
	/* See comments in pmd_none_or_trans_huge_or_clear_bad() */
	barrier();
#endif
	if (pmd_none(pmde))
		return SCAN_PMD_NONE;
	if (!pmd_present(pmde))
		return SCAN_PMD_NULL;
	if (pmd_trans_huge(pmde))
		return SCAN_PMD_MAPPED;
	if (pmd_devmap(pmde))
		return SCAN_PMD_NULL;
	if (pmd_bad(pmde))
		return SCAN_PMD_NULL;
	return SCAN_SUCCEED;
}

static int check_pmd_still_valid(struct mm_struct *mm,
				 unsigned long address,
				 pmd_t *pmd)
{
	pmd_t *new_pmd;
	int result = find_pmd_or_thp_or_none(mm, address, &new_pmd);

	if (result != SCAN_SUCCEED)
		return result;
	if (new_pmd != pmd)
		return SCAN_FAIL;
	return SCAN_SUCCEED;
}

/*
 * Bring missing pages in from swap, to complete THP collapse.
 * Only done if hpage_collapse_scan_pmd believes it is worthwhile.
 *
 * Called and returns without pte mapped or spinlocks held.
 * Note that if false is returned, mmap_lock will be released.
 */

static int __collapse_huge_page_swapin(struct mm_struct *mm,
				       struct vm_area_struct *vma,
				       unsigned long haddr, pmd_t *pmd,
				       int referenced)
{
	int swapped_in = 0;
	vm_fault_t ret = 0;
	unsigned long address, end = haddr + (HPAGE_PMD_NR * PAGE_SIZE);

	for (address = haddr; address < end; address += PAGE_SIZE) {
		struct vm_fault vmf = {
			.vma = vma,
			.address = address,
			.pgoff = linear_page_index(vma, haddr),
			.flags = FAULT_FLAG_ALLOW_RETRY,
			.pmd = pmd,
		};

		vmf.pte = pte_offset_map(pmd, address);
		vmf.orig_pte = *vmf.pte;
		if (!is_swap_pte(vmf.orig_pte)) {
			pte_unmap(vmf.pte);
			continue;
		}
		ret = do_swap_page(&vmf);

		/*
		 * do_swap_page returns VM_FAULT_RETRY with released mmap_lock.
		 * Note we treat VM_FAULT_RETRY as VM_FAULT_ERROR here because
		 * we do not retry here and swap entry will remain in pagetable
		 * resulting in later failure.
		 */
		if (ret & VM_FAULT_RETRY) {
			trace_mm_collapse_huge_page_swapin(mm, swapped_in, referenced, 0);
			/* Likely, but not guaranteed, that page lock failed */
			return SCAN_PAGE_LOCK;
		}
		if (ret & VM_FAULT_ERROR) {
			mmap_read_unlock(mm);
			trace_mm_collapse_huge_page_swapin(mm, swapped_in, referenced, 0);
			return SCAN_FAIL;
		}
		swapped_in++;
	}

	/* Drain LRU add pagevec to remove extra pin on the swapped in pages */
	if (swapped_in)
		lru_add_drain();

	trace_mm_collapse_huge_page_swapin(mm, swapped_in, referenced, 1);
	return SCAN_SUCCEED;
}

static int alloc_charge_hpage(struct page **hpage, struct mm_struct *mm,
			      struct collapse_control *cc)
{
	gfp_t gfp = (cc->is_khugepaged ? alloc_hugepage_khugepaged_gfpmask() :
		     GFP_TRANSHUGE);
	int node = hpage_collapse_find_target_node(cc);
	struct folio *folio;

	if (!hpage_collapse_alloc_page(hpage, gfp, node, &cc->alloc_nmask))
		return SCAN_ALLOC_HUGE_PAGE_FAIL;

	folio = page_folio(*hpage);
	if (unlikely(mem_cgroup_charge(folio, mm, gfp))) {
		folio_put(folio);
		*hpage = NULL;
		return SCAN_CGROUP_CHARGE_FAIL;
	}
	count_memcg_page_event(*hpage, THP_COLLAPSE_ALLOC);

	return SCAN_SUCCEED;
}

static int collapse_huge_page(struct mm_struct *mm, unsigned long address,
			      int referenced, int unmapped,
			      struct collapse_control *cc)
{
	LIST_HEAD(compound_pagelist);
	pmd_t *pmd, _pmd;
	pte_t *pte;
	pgtable_t pgtable;
	struct page *hpage;
	spinlock_t *pmd_ptl, *pte_ptl;
	int result = SCAN_FAIL;
	struct vm_area_struct *vma;
	struct mmu_notifier_range range;

	VM_BUG_ON(address & ~HPAGE_PMD_MASK);

	/*
	 * Before allocating the hugepage, release the mmap_lock read lock.
	 * The allocation can take potentially a long time if it involves
	 * sync compaction, and we do not need to hold the mmap_lock during
	 * that. We will recheck the vma after taking it again in write mode.
	 */
	mmap_read_unlock(mm);

	result = alloc_charge_hpage(&hpage, mm, cc);
	if (result != SCAN_SUCCEED)
		goto out_nolock;

	mmap_read_lock(mm);
	result = hugepage_vma_revalidate(mm, address, true, &vma, cc);
	if (result != SCAN_SUCCEED) {
		mmap_read_unlock(mm);
		goto out_nolock;
	}

	result = find_pmd_or_thp_or_none(mm, address, &pmd);
	if (result != SCAN_SUCCEED) {
		mmap_read_unlock(mm);
		goto out_nolock;
	}

	if (unmapped) {
		/*
		 * __collapse_huge_page_swapin will return with mmap_lock
		 * released when it fails. So we jump out_nolock directly in
		 * that case.  Continuing to collapse causes inconsistency.
		 */
		result = __collapse_huge_page_swapin(mm, vma, address, pmd,
						     referenced);
		if (result != SCAN_SUCCEED)
			goto out_nolock;
	}

	mmap_read_unlock(mm);
	/*
	 * Prevent all access to pagetables with the exception of
	 * gup_fast later handled by the ptep_clear_flush and the VM
	 * handled by the anon_vma lock + PG_lock.
	 */
	mmap_write_lock(mm);
	result = hugepage_vma_revalidate(mm, address, true, &vma, cc);
	if (result != SCAN_SUCCEED)
		goto out_up_write;
	/* check if the pmd is still valid */
	result = check_pmd_still_valid(mm, address, pmd);
	if (result != SCAN_SUCCEED)
		goto out_up_write;

	vma_start_write(vma);
	anon_vma_lock_write(vma->anon_vma);

	mmu_notifier_range_init(&range, MMU_NOTIFY_CLEAR, 0, mm, address,
				address + HPAGE_PMD_SIZE);
	mmu_notifier_invalidate_range_start(&range);

	pte = pte_offset_map(pmd, address);
	pte_ptl = pte_lockptr(mm, pmd);

	pmd_ptl = pmd_lock(mm, pmd); /* probably unnecessary */
	/*
	 * This removes any huge TLB entry from the CPU so we won't allow
	 * huge and small TLB entries for the same virtual address to
	 * avoid the risk of CPU bugs in that area.
	 *
	 * Parallel fast GUP is fine since fast GUP will back off when
	 * it detects PMD is changed.
	 */
	_pmd = pmdp_collapse_flush(vma, address, pmd);
	spin_unlock(pmd_ptl);
	mmu_notifier_invalidate_range_end(&range);
	tlb_remove_table_sync_one();

	spin_lock(pte_ptl);
	result =  __collapse_huge_page_isolate(vma, address, pte, cc,
					       &compound_pagelist);
	spin_unlock(pte_ptl);

	if (unlikely(result != SCAN_SUCCEED)) {
		pte_unmap(pte);
		spin_lock(pmd_ptl);
		BUG_ON(!pmd_none(*pmd));
		/*
		 * We can only use set_pmd_at when establishing
		 * hugepmds and never for establishing regular pmds that
		 * points to regular pagetables. Use pmd_populate for that
		 */
		pmd_populate(mm, pmd, pmd_pgtable(_pmd));
		spin_unlock(pmd_ptl);
		anon_vma_unlock_write(vma->anon_vma);
		goto out_up_write;
	}

	/*
	 * All pages are isolated and locked so anon_vma rmap
	 * can't run anymore.
	 */
	anon_vma_unlock_write(vma->anon_vma);

	result = __collapse_huge_page_copy(pte, hpage, pmd, _pmd,
					   vma, address, pte_ptl,
					   &compound_pagelist);
	pte_unmap(pte);
	if (unlikely(result != SCAN_SUCCEED))
		goto out_up_write;

	/*
	 * spin_lock() below is not the equivalent of smp_wmb(), but
	 * the smp_wmb() inside __SetPageUptodate() can be reused to
	 * avoid the copy_huge_page writes to become visible after
	 * the set_pmd_at() write.
	 */
	__SetPageUptodate(hpage);
	pgtable = pmd_pgtable(_pmd);

	_pmd = mk_huge_pmd(hpage, vma->vm_page_prot);
	_pmd = maybe_pmd_mkwrite(pmd_mkdirty(_pmd), vma);

	spin_lock(pmd_ptl);
	BUG_ON(!pmd_none(*pmd));
	page_add_new_anon_rmap(hpage, vma, address);
	lru_cache_add_inactive_or_unevictable(hpage, vma);
	pgtable_trans_huge_deposit(mm, pmd, pgtable);
	set_pmd_at(mm, address, pmd, _pmd);
	update_mmu_cache_pmd(vma, address, pmd);
	spin_unlock(pmd_ptl);

	hpage = NULL;

	result = SCAN_SUCCEED;
out_up_write:
	mmap_write_unlock(mm);
out_nolock:
	if (hpage)
		put_page(hpage);
	trace_mm_collapse_huge_page(mm, result == SCAN_SUCCEED, result);
	return result;
}

static int hpage_collapse_scan_pmd(struct mm_struct *mm,
				   struct vm_area_struct *vma,
				   unsigned long address, bool *mmap_locked,
				   struct collapse_control *cc)
{
	pmd_t *pmd;
	pte_t *pte, *_pte;
	int result = SCAN_FAIL, referenced = 0;
	int none_or_zero = 0, shared = 0;
	struct page *page = NULL;
	unsigned long _address;
	spinlock_t *ptl;
	int node = NUMA_NO_NODE, unmapped = 0;
	bool writable = false;

	VM_BUG_ON(address & ~HPAGE_PMD_MASK);

	result = find_pmd_or_thp_or_none(mm, address, &pmd);
	if (result != SCAN_SUCCEED)
		goto out;

	memset(cc->node_load, 0, sizeof(cc->node_load));
	nodes_clear(cc->alloc_nmask);
	pte = pte_offset_map_lock(mm, pmd, address, &ptl);
	for (_address = address, _pte = pte; _pte < pte + HPAGE_PMD_NR;
	     _pte++, _address += PAGE_SIZE) {
		pte_t pteval = *_pte;
		if (is_swap_pte(pteval)) {
			++unmapped;
			if (!cc->is_khugepaged ||
			    unmapped <= khugepaged_max_ptes_swap) {
				/*
				 * Always be strict with uffd-wp
				 * enabled swap entries.  Please see
				 * comment below for pte_uffd_wp().
				 */
				if (pte_swp_uffd_wp_any(pteval)) {
					result = SCAN_PTE_UFFD_WP;
					goto out_unmap;
				}
				continue;
			} else {
				result = SCAN_EXCEED_SWAP_PTE;
				count_vm_event(THP_SCAN_EXCEED_SWAP_PTE);
				goto out_unmap;
			}
		}
		if (pte_none(pteval) || is_zero_pfn(pte_pfn(pteval))) {
			++none_or_zero;
			if (!userfaultfd_armed(vma) &&
			    (!cc->is_khugepaged ||
			     none_or_zero <= khugepaged_max_ptes_none)) {
				continue;
			} else {
				result = SCAN_EXCEED_NONE_PTE;
				count_vm_event(THP_SCAN_EXCEED_NONE_PTE);
				goto out_unmap;
			}
		}
		if (pte_uffd_wp(pteval)) {
			/*
			 * Don't collapse the page if any of the small
			 * PTEs are armed with uffd write protection.
			 * Here we can also mark the new huge pmd as
			 * write protected if any of the small ones is
			 * marked but that could bring unknown
			 * userfault messages that falls outside of
			 * the registered range.  So, just be simple.
			 */
			result = SCAN_PTE_UFFD_WP;
			goto out_unmap;
		}
		if (pte_write(pteval))
			writable = true;

		page = vm_normal_page(vma, _address, pteval);
		if (unlikely(!page) || unlikely(is_zone_device_page(page))) {
			result = SCAN_PAGE_NULL;
			goto out_unmap;
		}

		if (page_mapcount(page) > 1) {
			++shared;
			if (cc->is_khugepaged &&
			    shared > khugepaged_max_ptes_shared) {
				result = SCAN_EXCEED_SHARED_PTE;
				count_vm_event(THP_SCAN_EXCEED_SHARED_PTE);
				goto out_unmap;
			}
		}

		page = compound_head(page);

		/*
		 * Record which node the original page is from and save this
		 * information to cc->node_load[].
		 * Khugepaged will allocate hugepage from the node has the max
		 * hit record.
		 */
		node = page_to_nid(page);
		if (hpage_collapse_scan_abort(node, cc)) {
			result = SCAN_SCAN_ABORT;
			goto out_unmap;
		}
		cc->node_load[node]++;
		if (!PageLRU(page)) {
			result = SCAN_PAGE_LRU;
			goto out_unmap;
		}
		if (PageLocked(page)) {
			result = SCAN_PAGE_LOCK;
			goto out_unmap;
		}
		if (!PageAnon(page)) {
			result = SCAN_PAGE_ANON;
			goto out_unmap;
		}

		/*
		 * Check if the page has any GUP (or other external) pins.
		 *
		 * Here the check may be racy:
		 * it may see total_mapcount > refcount in some cases?
		 * But such case is ephemeral we could always retry collapse
		 * later.  However it may report false positive if the page
		 * has excessive GUP pins (i.e. 512).  Anyway the same check
		 * will be done again later the risk seems low.
		 */
		if (!is_refcount_suitable(page)) {
			result = SCAN_PAGE_COUNT;
			goto out_unmap;
		}

		/*
		 * If collapse was initiated by khugepaged, check that there is
		 * enough young pte to justify collapsing the page
		 */
		if (cc->is_khugepaged &&
		    (pte_young(pteval) || page_is_young(page) ||
		     PageReferenced(page) || mmu_notifier_test_young(vma->vm_mm,
								     address)))
			referenced++;
	}
	if (!writable) {
		result = SCAN_PAGE_RO;
	} else if (cc->is_khugepaged &&
		   (!referenced ||
		    (unmapped && referenced < HPAGE_PMD_NR / 2))) {
		result = SCAN_LACK_REFERENCED_PAGE;
	} else {
		result = SCAN_SUCCEED;
	}
out_unmap:
	pte_unmap_unlock(pte, ptl);
	if (result == SCAN_SUCCEED) {
		result = collapse_huge_page(mm, address, referenced,
					    unmapped, cc);
		/* collapse_huge_page will return with the mmap_lock released */
		*mmap_locked = false;
	}
out:
	trace_mm_khugepaged_scan_pmd(mm, page, writable, referenced,
				     none_or_zero, result, unmapped);
	return result;
}

static void collect_mm_slot(struct khugepaged_mm_slot *mm_slot)
{
	struct mm_slot *slot = &mm_slot->slot;
	struct mm_struct *mm = slot->mm;

	lockdep_assert_held(&khugepaged_mm_lock);

	if (hpage_collapse_test_exit(mm)) {
		/* free mm_slot */
		hash_del(&slot->hash);
		list_del(&slot->mm_node);

		/*
		 * Not strictly needed because the mm exited already.
		 *
		 * clear_bit(MMF_VM_HUGEPAGE, &mm->flags);
		 */

		/* khugepaged_mm_lock actually not necessary for the below */
		mm_slot_free(mm_slot_cache, mm_slot);
		mmdrop(mm);
	}
}

#ifdef CONFIG_SHMEM
/*
 * Notify khugepaged that given addr of the mm is pte-mapped THP. Then
 * khugepaged should try to collapse the page table.
 *
 * Note that following race exists:
 * (1) khugepaged calls khugepaged_collapse_pte_mapped_thps() for mm_struct A,
 *     emptying the A's ->pte_mapped_thp[] array.
 * (2) MADV_COLLAPSE collapses some file extent with target mm_struct B, and
 *     retract_page_tables() finds a VMA in mm_struct A mapping the same extent
 *     (at virtual address X) and adds an entry (for X) into mm_struct A's
 *     ->pte-mapped_thp[] array.
 * (3) khugepaged calls khugepaged_collapse_scan_file() for mm_struct A at X,
 *     sees a pte-mapped THP (SCAN_PTE_MAPPED_HUGEPAGE) and adds an entry
 *     (for X) into mm_struct A's ->pte-mapped_thp[] array.
 * Thus, it's possible the same address is added multiple times for the same
 * mm_struct.  Should this happen, we'll simply attempt
 * collapse_pte_mapped_thp() multiple times for the same address, under the same
 * exclusive mmap_lock, and assuming the first call is successful, subsequent
 * attempts will return quickly (without grabbing any additional locks) when
 * a huge pmd is found in find_pmd_or_thp_or_none().  Since this is a cheap
 * check, and since this is a rare occurrence, the cost of preventing this
 * "multiple-add" is thought to be more expensive than just handling it, should
 * it occur.
 */
static bool khugepaged_add_pte_mapped_thp(struct mm_struct *mm,
					  unsigned long addr)
{
	struct khugepaged_mm_slot *mm_slot;
	struct mm_slot *slot;
	bool ret = false;

	VM_BUG_ON(addr & ~HPAGE_PMD_MASK);

	spin_lock(&khugepaged_mm_lock);
	slot = mm_slot_lookup(mm_slots_hash, mm);
	mm_slot = mm_slot_entry(slot, struct khugepaged_mm_slot, slot);
	if (likely(mm_slot && mm_slot->nr_pte_mapped_thp < MAX_PTE_MAPPED_THP)) {
		mm_slot->pte_mapped_thp[mm_slot->nr_pte_mapped_thp++] = addr;
		ret = true;
	}
	spin_unlock(&khugepaged_mm_lock);
	return ret;
}

/* hpage must be locked, and mmap_lock must be held in write */
static int set_huge_pmd(struct vm_area_struct *vma, unsigned long addr,
			pmd_t *pmdp, struct page *hpage)
{
	struct vm_fault vmf = {
		.vma = vma,
		.address = addr,
		.flags = 0,
		.pmd = pmdp,
	};

	VM_BUG_ON(!PageTransHuge(hpage));
	mmap_assert_write_locked(vma->vm_mm);

	if (do_set_pmd(&vmf, hpage))
		return SCAN_FAIL;

	get_page(hpage);
	return SCAN_SUCCEED;
}

/*
 * A note about locking:
 * Trying to take the page table spinlocks would be useless here because those
 * are only used to synchronize:
 *
 *  - modifying terminal entries (ones that point to a data page, not to another
 *    page table)
 *  - installing *new* non-terminal entries
 *
 * Instead, we need roughly the same kind of protection as free_pgtables() or
 * mm_take_all_locks() (but only for a single VMA):
 * The mmap lock together with this VMA's rmap locks covers all paths towards
 * the page table entries we're messing with here, except for hardware page
 * table walks and lockless_pages_from_mm().
 */
static void collapse_and_free_pmd(struct mm_struct *mm, struct vm_area_struct *vma,
				  unsigned long addr, pmd_t *pmdp)
{
	pmd_t pmd;
	struct mmu_notifier_range range;

	mmap_assert_write_locked(mm);
	if (vma->vm_file)
		lockdep_assert_held_write(&vma->vm_file->f_mapping->i_mmap_rwsem);
	/*
	 * All anon_vmas attached to the VMA have the same root and are
	 * therefore locked by the same lock.
	 */
	if (vma->anon_vma)
		lockdep_assert_held_write(&vma->anon_vma->root->rwsem);

	mmu_notifier_range_init(&range, MMU_NOTIFY_CLEAR, 0, mm, addr,
				addr + HPAGE_PMD_SIZE);
	mmu_notifier_invalidate_range_start(&range);
	pmd = pmdp_collapse_flush(vma, addr, pmdp);
	tlb_remove_table_sync_one();
	mmu_notifier_invalidate_range_end(&range);
	mm_dec_nr_ptes(mm);
	page_table_check_pte_clear_range(mm, addr, pmd);
	pte_free(mm, pmd_pgtable(pmd));
}

/**
 * collapse_pte_mapped_thp - Try to collapse a pte-mapped THP for mm at
 * address haddr.
 *
 * @mm: process address space where collapse happens
 * @addr: THP collapse address
 * @install_pmd: If a huge PMD should be installed
 *
 * This function checks whether all the PTEs in the PMD are pointing to the
 * right THP. If so, retract the page table so the THP can refault in with
 * as pmd-mapped. Possibly install a huge PMD mapping the THP.
 */
int collapse_pte_mapped_thp(struct mm_struct *mm, unsigned long addr,
			    bool install_pmd)
{
	unsigned long haddr = addr & HPAGE_PMD_MASK;
	struct vm_area_struct *vma = vma_lookup(mm, haddr);
	struct page *hpage;
	pte_t *start_pte, *pte;
	pmd_t *pmd;
	spinlock_t *ptl;
	int count = 0, result = SCAN_FAIL;
	int i;

	mmap_assert_write_locked(mm);

	/* Fast check before locking page if already PMD-mapped */
	result = find_pmd_or_thp_or_none(mm, haddr, &pmd);
	if (result == SCAN_PMD_MAPPED)
		return result;

	if (!vma || !vma->vm_file ||
	    !range_in_vma(vma, haddr, haddr + HPAGE_PMD_SIZE))
		return SCAN_VMA_CHECK;

	/*
	 * If we are here, we've succeeded in replacing all the native pages
	 * in the page cache with a single hugepage. If a mm were to fault-in
	 * this memory (mapped by a suitably aligned VMA), we'd get the hugepage
	 * and map it by a PMD, regardless of sysfs THP settings. As such, let's
	 * analogously elide sysfs THP settings here.
	 */
	if (!hugepage_vma_check(vma, vma->vm_flags, false, false, false))
		return SCAN_VMA_CHECK;

	/* Keep pmd pgtable for uffd-wp; see comment in retract_page_tables() */
	if (userfaultfd_wp(vma))
		return SCAN_PTE_UFFD_WP;

	hpage = find_lock_page(vma->vm_file->f_mapping,
			       linear_page_index(vma, haddr));
	if (!hpage)
		return SCAN_PAGE_NULL;

	if (!PageHead(hpage)) {
		result = SCAN_FAIL;
		goto drop_hpage;
	}

	if (compound_order(hpage) != HPAGE_PMD_ORDER) {
		result = SCAN_PAGE_COMPOUND;
		goto drop_hpage;
	}

	switch (result) {
	case SCAN_SUCCEED:
		break;
	case SCAN_PMD_NONE:
		/*
		 * In MADV_COLLAPSE path, possible race with khugepaged where
		 * all pte entries have been removed and pmd cleared.  If so,
		 * skip all the pte checks and just update the pmd mapping.
		 */
		goto maybe_install_pmd;
	default:
		goto drop_hpage;
	}

	/* Lock the vma before taking i_mmap and page table locks */
	vma_start_write(vma);

	/*
	 * We need to lock the mapping so that from here on, only GUP-fast and
	 * hardware page walks can access the parts of the page tables that
	 * we're operating on.
	 * See collapse_and_free_pmd().
	 */
	i_mmap_lock_write(vma->vm_file->f_mapping);

	/*
	 * This spinlock should be unnecessary: Nobody else should be accessing
	 * the page tables under spinlock protection here, only
	 * lockless_pages_from_mm() and the hardware page walker can access page
	 * tables while all the high-level locks are held in write mode.
	 */
	start_pte = pte_offset_map_lock(mm, pmd, haddr, &ptl);
	result = SCAN_FAIL;

	/* step 1: check all mapped PTEs are to the right huge page */
	for (i = 0, addr = haddr, pte = start_pte;
	     i < HPAGE_PMD_NR; i++, addr += PAGE_SIZE, pte++) {
		struct page *page;

		/* empty pte, skip */
		if (pte_none(*pte))
			continue;

		/* page swapped out, abort */
		if (!pte_present(*pte)) {
			result = SCAN_PTE_NON_PRESENT;
			goto abort;
		}

		page = vm_normal_page(vma, addr, *pte);
		if (WARN_ON_ONCE(page && is_zone_device_page(page)))
			page = NULL;
		/*
		 * Note that uprobe, debugger, or MAP_PRIVATE may change the
		 * page table, but the new page will not be a subpage of hpage.
		 */
		if (hpage + i != page)
			goto abort;
		count++;
	}

	/* step 2: adjust rmap */
	for (i = 0, addr = haddr, pte = start_pte;
	     i < HPAGE_PMD_NR; i++, addr += PAGE_SIZE, pte++) {
		struct page *page;

		if (pte_none(*pte))
			continue;
		page = vm_normal_page(vma, addr, *pte);
		if (WARN_ON_ONCE(page && is_zone_device_page(page)))
			goto abort;
		page_remove_rmap(page, vma, false);
	}

	pte_unmap_unlock(start_pte, ptl);

	/* step 3: set proper refcount and mm_counters. */
	if (count) {
		page_ref_sub(hpage, count);
		add_mm_counter(vma->vm_mm, mm_counter_file(hpage), -count);
	}

	/* step 4: remove pte entries */
	/* we make no change to anon, but protect concurrent anon page lookup */
	if (vma->anon_vma)
		anon_vma_lock_write(vma->anon_vma);

	collapse_and_free_pmd(mm, vma, haddr, pmd);

	if (vma->anon_vma)
		anon_vma_unlock_write(vma->anon_vma);
	i_mmap_unlock_write(vma->vm_file->f_mapping);

maybe_install_pmd:
	/* step 5: install pmd entry */
	result = install_pmd
			? set_huge_pmd(vma, haddr, pmd, hpage)
			: SCAN_SUCCEED;

drop_hpage:
	unlock_page(hpage);
	put_page(hpage);
	return result;

abort:
	pte_unmap_unlock(start_pte, ptl);
	i_mmap_unlock_write(vma->vm_file->f_mapping);
	goto drop_hpage;
}

static void khugepaged_collapse_pte_mapped_thps(struct khugepaged_mm_slot *mm_slot)
{
	struct mm_slot *slot = &mm_slot->slot;
	struct mm_struct *mm = slot->mm;
	int i;

	if (likely(mm_slot->nr_pte_mapped_thp == 0))
		return;

	if (!mmap_write_trylock(mm))
		return;

	if (unlikely(hpage_collapse_test_exit(mm)))
		goto out;

	for (i = 0; i < mm_slot->nr_pte_mapped_thp; i++)
		collapse_pte_mapped_thp(mm, mm_slot->pte_mapped_thp[i], false);

out:
	mm_slot->nr_pte_mapped_thp = 0;
	mmap_write_unlock(mm);
}

static int retract_page_tables(struct address_space *mapping, pgoff_t pgoff,
			       struct mm_struct *target_mm,
			       unsigned long target_addr, struct page *hpage,
			       struct collapse_control *cc)
{
	struct vm_area_struct *vma;
	int target_result = SCAN_FAIL;

	i_mmap_lock_write(mapping);
	vma_interval_tree_foreach(vma, &mapping->i_mmap, pgoff, pgoff) {
		int result = SCAN_FAIL;
		struct mm_struct *mm = NULL;
		unsigned long addr = 0;
		pmd_t *pmd;
		bool is_target = false;

		/*
		 * Check vma->anon_vma to exclude MAP_PRIVATE mappings that
		 * got written to. These VMAs are likely not worth investing
		 * mmap_write_lock(mm) as PMD-mapping is likely to be split
		 * later.
		 *
		 * Note that vma->anon_vma check is racy: it can be set up after
		 * the check but before we took mmap_lock by the fault path.
		 * But page lock would prevent establishing any new ptes of the
		 * page, so we are safe.
		 *
		 * An alternative would be drop the check, but check that page
		 * table is clear before calling pmdp_collapse_flush() under
		 * ptl. It has higher chance to recover THP for the VMA, but
		 * has higher cost too. It would also probably require locking
		 * the anon_vma.
		 */
		if (READ_ONCE(vma->anon_vma)) {
			result = SCAN_PAGE_ANON;
			goto next;
		}
		addr = vma->vm_start + ((pgoff - vma->vm_pgoff) << PAGE_SHIFT);
		if (addr & ~HPAGE_PMD_MASK ||
		    vma->vm_end < addr + HPAGE_PMD_SIZE) {
			result = SCAN_VMA_CHECK;
			goto next;
		}
		mm = vma->vm_mm;
		is_target = mm == target_mm && addr == target_addr;
		result = find_pmd_or_thp_or_none(mm, addr, &pmd);
		if (result != SCAN_SUCCEED)
			goto next;
		/*
		 * We need exclusive mmap_lock to retract page table.
		 *
		 * We use trylock due to lock inversion: we need to acquire
		 * mmap_lock while holding page lock. Fault path does it in
		 * reverse order. Trylock is a way to avoid deadlock.
		 *
		 * Also, it's not MADV_COLLAPSE's job to collapse other
		 * mappings - let khugepaged take care of them later.
		 */
		result = SCAN_PTE_MAPPED_HUGEPAGE;
		if ((cc->is_khugepaged || is_target) &&
		    mmap_write_trylock(mm)) {
			/* trylock for the same lock inversion as above */
			if (!vma_try_start_write(vma))
				goto unlock_next;

			/*
			 * Re-check whether we have an ->anon_vma, because
			 * collapse_and_free_pmd() requires that either no
			 * ->anon_vma exists or the anon_vma is locked.
			 * We already checked ->anon_vma above, but that check
			 * is racy because ->anon_vma can be populated under the
			 * mmap lock in read mode.
			 */
			if (vma->anon_vma) {
				result = SCAN_PAGE_ANON;
				goto unlock_next;
			}
			/*
			 * When a vma is registered with uffd-wp, we can't
			 * recycle the pmd pgtable because there can be pte
			 * markers installed.  Skip it only, so the rest mm/vma
			 * can still have the same file mapped hugely, however
			 * it'll always mapped in small page size for uffd-wp
			 * registered ranges.
			 */
			if (hpage_collapse_test_exit(mm)) {
				result = SCAN_ANY_PROCESS;
				goto unlock_next;
			}
			if (userfaultfd_wp(vma)) {
				result = SCAN_PTE_UFFD_WP;
				goto unlock_next;
			}
			collapse_and_free_pmd(mm, vma, addr, pmd);
			if (!cc->is_khugepaged && is_target)
				result = set_huge_pmd(vma, addr, pmd, hpage);
			else
				result = SCAN_SUCCEED;

unlock_next:
			mmap_write_unlock(mm);
			goto next;
		}
		/*
		 * Calling context will handle target mm/addr. Otherwise, let
		 * khugepaged try again later.
		 */
		if (!is_target) {
			khugepaged_add_pte_mapped_thp(mm, addr);
			continue;
		}
next:
		if (is_target)
			target_result = result;
	}
	i_mmap_unlock_write(mapping);
	return target_result;
}

/**
 * collapse_file - collapse filemap/tmpfs/shmem pages into huge one.
 *
 * @mm: process address space where collapse happens
 * @addr: virtual collapse start address
 * @file: file that collapse on
 * @start: collapse start address
 * @cc: collapse context and scratchpad
 *
 * Basic scheme is simple, details are more complex:
 *  - allocate and lock a new huge page;
 *  - scan page cache, locking old pages
 *    + swap/gup in pages if necessary;
 *  - copy data to new page
 *  - handle shmem holes
 *    + re-validate that holes weren't filled by someone else
 *    + check for userfaultfd
 *  - finalize updates to the page cache;
 *  - if replacing succeeds:
 *    + unlock huge page;
 *    + free old pages;
 *  - if replacing failed;
 *    + unlock old pages
 *    + unlock and free huge page;
 */
static int collapse_file(struct mm_struct *mm, unsigned long addr,
			 struct file *file, pgoff_t start,
			 struct collapse_control *cc)
{
	struct address_space *mapping = file->f_mapping;
	struct page *hpage;
	struct page *page;
	struct page *tmp;
	struct folio *folio;
	pgoff_t index = 0, end = start + HPAGE_PMD_NR;
	LIST_HEAD(pagelist);
	XA_STATE_ORDER(xas, &mapping->i_pages, start, HPAGE_PMD_ORDER);
	int nr_none = 0, result = SCAN_SUCCEED;
	bool is_shmem = shmem_file(file);
	int nr = 0;

	VM_BUG_ON(!IS_ENABLED(CONFIG_READ_ONLY_THP_FOR_FS) && !is_shmem);
	VM_BUG_ON(start & (HPAGE_PMD_NR - 1));

	result = alloc_charge_hpage(&hpage, mm, cc);
	if (result != SCAN_SUCCEED)
		goto out;

	__SetPageLocked(hpage);
	if (is_shmem)
		__SetPageSwapBacked(hpage);
	hpage->index = start;
	hpage->mapping = mapping;

	/*
	 * Ensure we have slots for all the pages in the range.  This is
	 * almost certainly a no-op because most of the pages must be present
	 */
	do {
		xas_lock_irq(&xas);
		xas_create_range(&xas);
		if (!xas_error(&xas))
			break;
		xas_unlock_irq(&xas);
		if (!xas_nomem(&xas, GFP_KERNEL)) {
			result = SCAN_FAIL;
			goto rollback;
		}
	} while (1);

	xas_set(&xas, start);
	for (index = start; index < end; index++) {
		page = xas_next(&xas);

		VM_BUG_ON(index != xas.xa_index);
		if (is_shmem) {
			if (!page) {
				/*
				 * Stop if extent has been truncated or
				 * hole-punched, and is now completely
				 * empty.
				 */
				if (index == start) {
					if (!xas_next_entry(&xas, end - 1)) {
						result = SCAN_TRUNCATED;
						goto xa_locked;
					}
					xas_set(&xas, index + 1);
				}
				if (!shmem_charge(mapping->host, 1)) {
					result = SCAN_FAIL;
					goto xa_locked;
				}
				nr_none++;
				continue;
			}

			if (xa_is_value(page) || !PageUptodate(page)) {
				xas_unlock_irq(&xas);
				/* swap in or instantiate fallocated page */
				if (shmem_get_folio(mapping->host, index,
						&folio, SGP_NOALLOC)) {
					result = SCAN_FAIL;
					goto xa_unlocked;
				}
				/* drain pagevecs to help isolate_lru_page() */
				lru_add_drain();
				page = folio_file_page(folio, index);
			} else if (trylock_page(page)) {
				get_page(page);
				xas_unlock_irq(&xas);
			} else {
				result = SCAN_PAGE_LOCK;
				goto xa_locked;
			}
		} else {	/* !is_shmem */
			if (!page || xa_is_value(page)) {
				xas_unlock_irq(&xas);
				page_cache_sync_readahead(mapping, &file->f_ra,
							  file, index,
							  end - index);
				/* drain pagevecs to help isolate_lru_page() */
				lru_add_drain();
				page = find_lock_page(mapping, index);
				if (unlikely(page == NULL)) {
					result = SCAN_FAIL;
					goto xa_unlocked;
				}
			} else if (PageDirty(page)) {
				/*
				 * khugepaged only works on read-only fd,
				 * so this page is dirty because it hasn't
				 * been flushed since first write. There
				 * won't be new dirty pages.
				 *
				 * Trigger async flush here and hope the
				 * writeback is done when khugepaged
				 * revisits this page.
				 *
				 * This is a one-off situation. We are not
				 * forcing writeback in loop.
				 */
				xas_unlock_irq(&xas);
				filemap_flush(mapping);
				result = SCAN_FAIL;
				goto xa_unlocked;
			} else if (PageWriteback(page)) {
				xas_unlock_irq(&xas);
				result = SCAN_FAIL;
				goto xa_unlocked;
			} else if (trylock_page(page)) {
				get_page(page);
				xas_unlock_irq(&xas);
			} else {
				result = SCAN_PAGE_LOCK;
				goto xa_locked;
			}
		}

		/*
		 * The page must be locked, so we can drop the i_pages lock
		 * without racing with truncate.
		 */
		VM_BUG_ON_PAGE(!PageLocked(page), page);

		/* make sure the page is up to date */
		if (unlikely(!PageUptodate(page))) {
			result = SCAN_FAIL;
			goto out_unlock;
		}

		/*
		 * If file was truncated then extended, or hole-punched, before
		 * we locked the first page, then a THP might be there already.
		 * This will be discovered on the first iteration.
		 */
		if (PageTransCompound(page)) {
			struct page *head = compound_head(page);

			result = compound_order(head) == HPAGE_PMD_ORDER &&
					head->index == start
					/* Maybe PMD-mapped */
					? SCAN_PTE_MAPPED_HUGEPAGE
					: SCAN_PAGE_COMPOUND;
			goto out_unlock;
		}

		folio = page_folio(page);

		if (folio_mapping(folio) != mapping) {
			result = SCAN_TRUNCATED;
			goto out_unlock;
		}

		if (!is_shmem && (folio_test_dirty(folio) ||
				  folio_test_writeback(folio))) {
			/*
			 * khugepaged only works on read-only fd, so this
			 * page is dirty because it hasn't been flushed
			 * since first write.
			 */
			result = SCAN_FAIL;
			goto out_unlock;
		}

		if (!folio_isolate_lru(folio)) {
			result = SCAN_DEL_PAGE_LRU;
			goto out_unlock;
		}

		if (folio_has_private(folio) &&
		    !filemap_release_folio(folio, GFP_KERNEL)) {
			result = SCAN_PAGE_HAS_PRIVATE;
			folio_putback_lru(folio);
			goto out_unlock;
		}

		if (folio_mapped(folio))
			try_to_unmap(folio,
					TTU_IGNORE_MLOCK | TTU_BATCH_FLUSH);

		xas_lock_irq(&xas);
		xas_set(&xas, index);

		VM_BUG_ON_PAGE(page != xas_load(&xas), page);

		/*
		 * We control three references to the page:
		 *  - we hold a pin on it;
		 *  - one reference from page cache;
		 *  - one from isolate_lru_page;
		 * If those are the only references, then any new usage of the
		 * page will have to fetch it from the page cache. That requires
		 * locking the page to handle truncate, so any new usage will be
		 * blocked until we unlock page after collapse/during rollback.
		 */
		if (page_count(page) != 3) {
			result = SCAN_PAGE_COUNT;
			xas_unlock_irq(&xas);
			putback_lru_page(page);
			goto out_unlock;
		}

		/*
		 * Accumulate the pages that are being collapsed.
		 */
		list_add_tail(&page->lru, &pagelist);
		continue;
out_unlock:
		unlock_page(page);
		put_page(page);
		goto xa_unlocked;
	}

	if (!is_shmem) {
		filemap_nr_thps_inc(mapping);
		/*
		 * Paired with smp_mb() in do_dentry_open() to ensure
		 * i_writecount is up to date and the update to nr_thps is
		 * visible. Ensures the page cache will be truncated if the
		 * file is opened writable.
		 */
		smp_mb();
		if (inode_is_open_for_write(mapping->host)) {
			result = SCAN_FAIL;
			filemap_nr_thps_dec(mapping);
		}
	}
xa_locked:
	xas_unlock_irq(&xas);
xa_unlocked:

	/*
	 * If collapse is successful, flush must be done now before copying.
	 * If collapse is unsuccessful, does flush actually need to be done?
	 * Do it anyway, to clear the state.
	 */
	try_to_unmap_flush();

	if (result != SCAN_SUCCEED)
		goto rollback;

	/*
	 * The old pages are locked, so they won't change anymore.
	 */
	index = start;
	list_for_each_entry(page, &pagelist, lru) {
		while (index < page->index) {
			clear_highpage(hpage + (index % HPAGE_PMD_NR));
			index++;
		}
		if (copy_mc_highpage(hpage + (page->index % HPAGE_PMD_NR), page) > 0) {
			result = SCAN_COPY_MC;
			goto rollback;
		}
		index++;
	}
	while (index < end) {
		clear_highpage(hpage + (index % HPAGE_PMD_NR));
		index++;
	}

	if (nr_none) {
		struct vm_area_struct *vma;
		int nr_none_check = 0;

		i_mmap_lock_read(mapping);
		xas_lock_irq(&xas);

		xas_set(&xas, start);
		for (index = start; index < end; index++) {
			if (!xas_next(&xas)) {
				xas_store(&xas, XA_RETRY_ENTRY);
				if (xas_error(&xas)) {
					result = SCAN_STORE_FAILED;
					goto immap_locked;
				}
				nr_none_check++;
			}
		}

		if (nr_none != nr_none_check) {
			result = SCAN_PAGE_FILLED;
			goto immap_locked;
		}

		/*
		 * If userspace observed a missing page in a VMA with a MODE_MISSING
		 * userfaultfd, then it might expect a UFFD_EVENT_PAGEFAULT for that
		 * page. If so, we need to roll back to avoid suppressing such an
		 * event. Since wp/minor userfaultfds don't give userspace any
		 * guarantees that the kernel doesn't fill a missing page with a zero
		 * page, so they don't matter here.
		 *
		 * Any userfaultfds registered after this point will not be able to
		 * observe any missing pages due to the previously inserted retry
		 * entries.
		 */
		vma_interval_tree_foreach(vma, &mapping->i_mmap, start, end) {
			if (userfaultfd_missing(vma)) {
				result = SCAN_EXCEED_NONE_PTE;
				goto immap_locked;
			}
		}

immap_locked:
		i_mmap_unlock_read(mapping);
		if (result != SCAN_SUCCEED) {
			xas_set(&xas, start);
			for (index = start; index < end; index++) {
				if (xas_next(&xas) == XA_RETRY_ENTRY)
					xas_store(&xas, NULL);
			}

			xas_unlock_irq(&xas);
			goto rollback;
		}
	} else {
		xas_lock_irq(&xas);
	}

	nr = thp_nr_pages(hpage);
	if (is_shmem)
		__mod_lruvec_page_state(hpage, NR_SHMEM_THPS, nr);
	else
		__mod_lruvec_page_state(hpage, NR_FILE_THPS, nr);

	if (nr_none) {
		__mod_lruvec_page_state(hpage, NR_FILE_PAGES, nr_none);
		/* nr_none is always 0 for non-shmem. */
		__mod_lruvec_page_state(hpage, NR_SHMEM, nr_none);
	}

	/*
	 * Mark hpage as uptodate before inserting it into the page cache so
	 * that it isn't mistaken for an fallocated but unwritten page.
	 */
	folio = page_folio(hpage);
	folio_mark_uptodate(folio);
	folio_ref_add(folio, HPAGE_PMD_NR - 1);

	if (is_shmem)
		folio_mark_dirty(folio);
	folio_add_lru(folio);

	/* Join all the small entries into a single multi-index entry. */
	xas_set_order(&xas, start, HPAGE_PMD_ORDER);
	xas_store(&xas, hpage);
	xas_unlock_irq(&xas);

	/*
	 * Remove pte page tables, so we can re-fault the page as huge.
	 */
	result = retract_page_tables(mapping, start, mm, addr, hpage,
				     cc);
	unlock_page(hpage);

	/*
	 * The collapse has succeeded, so free the old pages.
	 */
	list_for_each_entry_safe(page, tmp, &pagelist, lru) {
		list_del(&page->lru);
		page->mapping = NULL;
		ClearPageActive(page);
		ClearPageUnevictable(page);
		unlock_page(page);
		folio_put_refs(page_folio(page), 3);
	}

	goto out;

rollback:
	/* Something went wrong: roll back page cache changes */
	if (nr_none) {
		xas_lock_irq(&xas);
		mapping->nrpages -= nr_none;
		shmem_uncharge(mapping->host, nr_none);
		xas_unlock_irq(&xas);
	}

	list_for_each_entry_safe(page, tmp, &pagelist, lru) {
		list_del(&page->lru);
		unlock_page(page);
		putback_lru_page(page);
		put_page(page);
	}
	/*
	 * Undo the updates of filemap_nr_thps_inc for non-SHMEM
	 * file only. This undo is not needed unless failure is
	 * due to SCAN_COPY_MC.
	 */
	if (!is_shmem && result == SCAN_COPY_MC) {
		filemap_nr_thps_dec(mapping);
		/*
		 * Paired with smp_mb() in do_dentry_open() to
		 * ensure the update to nr_thps is visible.
		 */
		smp_mb();
	}

	hpage->mapping = NULL;

	unlock_page(hpage);
	put_page(hpage);
out:
	VM_BUG_ON(!list_empty(&pagelist));
<<<<<<< HEAD
	if (hpage)
		put_page(hpage);

=======
>>>>>>> 750df833
	trace_mm_khugepaged_collapse_file(mm, hpage, index, is_shmem, addr, file, nr, result);
	return result;
}

static int hpage_collapse_scan_file(struct mm_struct *mm, unsigned long addr,
				    struct file *file, pgoff_t start,
				    struct collapse_control *cc)
{
	struct page *page = NULL;
	struct address_space *mapping = file->f_mapping;
	XA_STATE(xas, &mapping->i_pages, start);
	int present, swap;
	int node = NUMA_NO_NODE;
	int result = SCAN_SUCCEED;

	present = 0;
	swap = 0;
	memset(cc->node_load, 0, sizeof(cc->node_load));
	nodes_clear(cc->alloc_nmask);
	rcu_read_lock();
	xas_for_each(&xas, page, start + HPAGE_PMD_NR - 1) {
		if (xas_retry(&xas, page))
			continue;

		if (xa_is_value(page)) {
			++swap;
			if (cc->is_khugepaged &&
			    swap > khugepaged_max_ptes_swap) {
				result = SCAN_EXCEED_SWAP_PTE;
				count_vm_event(THP_SCAN_EXCEED_SWAP_PTE);
				break;
			}
			continue;
		}

		/*
		 * TODO: khugepaged should compact smaller compound pages
		 * into a PMD sized page
		 */
		if (PageTransCompound(page)) {
			struct page *head = compound_head(page);

			result = compound_order(head) == HPAGE_PMD_ORDER &&
					head->index == start
					/* Maybe PMD-mapped */
					? SCAN_PTE_MAPPED_HUGEPAGE
					: SCAN_PAGE_COMPOUND;
			/*
			 * For SCAN_PTE_MAPPED_HUGEPAGE, further processing
			 * by the caller won't touch the page cache, and so
			 * it's safe to skip LRU and refcount checks before
			 * returning.
			 */
			break;
		}

		node = page_to_nid(page);
		if (hpage_collapse_scan_abort(node, cc)) {
			result = SCAN_SCAN_ABORT;
			break;
		}
		cc->node_load[node]++;

		if (!PageLRU(page)) {
			result = SCAN_PAGE_LRU;
			break;
		}

		if (page_count(page) !=
		    1 + page_mapcount(page) + page_has_private(page)) {
			result = SCAN_PAGE_COUNT;
			break;
		}

		/*
		 * We probably should check if the page is referenced here, but
		 * nobody would transfer pte_young() to PageReferenced() for us.
		 * And rmap walk here is just too costly...
		 */

		present++;

		if (need_resched()) {
			xas_pause(&xas);
			cond_resched_rcu();
		}
	}
	rcu_read_unlock();

	if (result == SCAN_SUCCEED) {
		if (cc->is_khugepaged &&
		    present < HPAGE_PMD_NR - khugepaged_max_ptes_none) {
			result = SCAN_EXCEED_NONE_PTE;
			count_vm_event(THP_SCAN_EXCEED_NONE_PTE);
		} else {
			result = collapse_file(mm, addr, file, start, cc);
		}
	}

	trace_mm_khugepaged_scan_file(mm, page, file, present, swap, result);
	return result;
}
#else
static int hpage_collapse_scan_file(struct mm_struct *mm, unsigned long addr,
				    struct file *file, pgoff_t start,
				    struct collapse_control *cc)
{
	BUILD_BUG();
}

static void khugepaged_collapse_pte_mapped_thps(struct khugepaged_mm_slot *mm_slot)
{
}

static bool khugepaged_add_pte_mapped_thp(struct mm_struct *mm,
					  unsigned long addr)
{
	return false;
}
#endif

static unsigned int khugepaged_scan_mm_slot(unsigned int pages, int *result,
					    struct collapse_control *cc)
	__releases(&khugepaged_mm_lock)
	__acquires(&khugepaged_mm_lock)
{
	struct vma_iterator vmi;
	struct khugepaged_mm_slot *mm_slot;
	struct mm_slot *slot;
	struct mm_struct *mm;
	struct vm_area_struct *vma;
	int progress = 0;

	VM_BUG_ON(!pages);
	lockdep_assert_held(&khugepaged_mm_lock);
	*result = SCAN_FAIL;

	if (khugepaged_scan.mm_slot) {
		mm_slot = khugepaged_scan.mm_slot;
		slot = &mm_slot->slot;
	} else {
		slot = list_entry(khugepaged_scan.mm_head.next,
				     struct mm_slot, mm_node);
		mm_slot = mm_slot_entry(slot, struct khugepaged_mm_slot, slot);
		khugepaged_scan.address = 0;
		khugepaged_scan.mm_slot = mm_slot;
	}
	spin_unlock(&khugepaged_mm_lock);
	khugepaged_collapse_pte_mapped_thps(mm_slot);

	mm = slot->mm;
	/*
	 * Don't wait for semaphore (to avoid long wait times).  Just move to
	 * the next mm on the list.
	 */
	vma = NULL;
	if (unlikely(!mmap_read_trylock(mm)))
		goto breakouterloop_mmap_lock;

	progress++;
	if (unlikely(hpage_collapse_test_exit(mm)))
		goto breakouterloop;

	vma_iter_init(&vmi, mm, khugepaged_scan.address);
	for_each_vma(vmi, vma) {
		unsigned long hstart, hend;

		cond_resched();
		if (unlikely(hpage_collapse_test_exit(mm))) {
			progress++;
			break;
		}
		if (!hugepage_vma_check(vma, vma->vm_flags, false, false, true)) {
skip:
			progress++;
			continue;
		}
		hstart = round_up(vma->vm_start, HPAGE_PMD_SIZE);
		hend = round_down(vma->vm_end, HPAGE_PMD_SIZE);
		if (khugepaged_scan.address > hend)
			goto skip;
		if (khugepaged_scan.address < hstart)
			khugepaged_scan.address = hstart;
		VM_BUG_ON(khugepaged_scan.address & ~HPAGE_PMD_MASK);

		while (khugepaged_scan.address < hend) {
			bool mmap_locked = true;

			cond_resched();
			if (unlikely(hpage_collapse_test_exit(mm)))
				goto breakouterloop;

			VM_BUG_ON(khugepaged_scan.address < hstart ||
				  khugepaged_scan.address + HPAGE_PMD_SIZE >
				  hend);
			if (IS_ENABLED(CONFIG_SHMEM) && vma->vm_file) {
				struct file *file = get_file(vma->vm_file);
				pgoff_t pgoff = linear_page_index(vma,
						khugepaged_scan.address);

				mmap_read_unlock(mm);
				*result = hpage_collapse_scan_file(mm,
								   khugepaged_scan.address,
								   file, pgoff, cc);
				mmap_locked = false;
				fput(file);
			} else {
				*result = hpage_collapse_scan_pmd(mm, vma,
								  khugepaged_scan.address,
								  &mmap_locked,
								  cc);
			}
			switch (*result) {
			case SCAN_PTE_MAPPED_HUGEPAGE: {
				pmd_t *pmd;

				*result = find_pmd_or_thp_or_none(mm,
								  khugepaged_scan.address,
								  &pmd);
				if (*result != SCAN_SUCCEED)
					break;
				if (!khugepaged_add_pte_mapped_thp(mm,
								   khugepaged_scan.address))
					break;
			} fallthrough;
			case SCAN_SUCCEED:
				++khugepaged_pages_collapsed;
				break;
			default:
				break;
			}

			/* move to next address */
			khugepaged_scan.address += HPAGE_PMD_SIZE;
			progress += HPAGE_PMD_NR;
			if (!mmap_locked)
				/*
				 * We released mmap_lock so break loop.  Note
				 * that we drop mmap_lock before all hugepage
				 * allocations, so if allocation fails, we are
				 * guaranteed to break here and report the
				 * correct result back to caller.
				 */
				goto breakouterloop_mmap_lock;
			if (progress >= pages)
				goto breakouterloop;
		}
	}
breakouterloop:
	mmap_read_unlock(mm); /* exit_mmap will destroy ptes after this */
breakouterloop_mmap_lock:

	spin_lock(&khugepaged_mm_lock);
	VM_BUG_ON(khugepaged_scan.mm_slot != mm_slot);
	/*
	 * Release the current mm_slot if this mm is about to die, or
	 * if we scanned all vmas of this mm.
	 */
	if (hpage_collapse_test_exit(mm) || !vma) {
		/*
		 * Make sure that if mm_users is reaching zero while
		 * khugepaged runs here, khugepaged_exit will find
		 * mm_slot not pointing to the exiting mm.
		 */
		if (slot->mm_node.next != &khugepaged_scan.mm_head) {
			slot = list_entry(slot->mm_node.next,
					  struct mm_slot, mm_node);
			khugepaged_scan.mm_slot =
				mm_slot_entry(slot, struct khugepaged_mm_slot, slot);
			khugepaged_scan.address = 0;
		} else {
			khugepaged_scan.mm_slot = NULL;
			khugepaged_full_scans++;
		}

		collect_mm_slot(mm_slot);
	}

	return progress;
}

static int khugepaged_has_work(void)
{
	return !list_empty(&khugepaged_scan.mm_head) &&
		hugepage_flags_enabled();
}

static int khugepaged_wait_event(void)
{
	return !list_empty(&khugepaged_scan.mm_head) ||
		kthread_should_stop();
}

static void khugepaged_do_scan(struct collapse_control *cc)
{
	unsigned int progress = 0, pass_through_head = 0;
	unsigned int pages = READ_ONCE(khugepaged_pages_to_scan);
	bool wait = true;
	int result = SCAN_SUCCEED;

	lru_add_drain_all();

	while (true) {
		cond_resched();

		if (unlikely(kthread_should_stop() || try_to_freeze()))
			break;

		spin_lock(&khugepaged_mm_lock);
		if (!khugepaged_scan.mm_slot)
			pass_through_head++;
		if (khugepaged_has_work() &&
		    pass_through_head < 2)
			progress += khugepaged_scan_mm_slot(pages - progress,
							    &result, cc);
		else
			progress = pages;
		spin_unlock(&khugepaged_mm_lock);

		if (progress >= pages)
			break;

		if (result == SCAN_ALLOC_HUGE_PAGE_FAIL) {
			/*
			 * If fail to allocate the first time, try to sleep for
			 * a while.  When hit again, cancel the scan.
			 */
			if (!wait)
				break;
			wait = false;
			khugepaged_alloc_sleep();
		}
	}
}

static bool khugepaged_should_wakeup(void)
{
	return kthread_should_stop() ||
	       time_after_eq(jiffies, khugepaged_sleep_expire);
}

static void khugepaged_wait_work(void)
{
	if (khugepaged_has_work()) {
		const unsigned long scan_sleep_jiffies =
			msecs_to_jiffies(khugepaged_scan_sleep_millisecs);

		if (!scan_sleep_jiffies)
			return;

		khugepaged_sleep_expire = jiffies + scan_sleep_jiffies;
		wait_event_freezable_timeout(khugepaged_wait,
					     khugepaged_should_wakeup(),
					     scan_sleep_jiffies);
		return;
	}

	if (hugepage_flags_enabled())
		wait_event_freezable(khugepaged_wait, khugepaged_wait_event());
}

static int khugepaged(void *none)
{
	struct khugepaged_mm_slot *mm_slot;

	set_freezable();
	set_user_nice(current, MAX_NICE);

	while (!kthread_should_stop()) {
		khugepaged_do_scan(&khugepaged_collapse_control);
		khugepaged_wait_work();
	}

	spin_lock(&khugepaged_mm_lock);
	mm_slot = khugepaged_scan.mm_slot;
	khugepaged_scan.mm_slot = NULL;
	if (mm_slot)
		collect_mm_slot(mm_slot);
	spin_unlock(&khugepaged_mm_lock);
	return 0;
}

static void set_recommended_min_free_kbytes(void)
{
	struct zone *zone;
	int nr_zones = 0;
	unsigned long recommended_min;

	if (!hugepage_flags_enabled()) {
		calculate_min_free_kbytes();
		goto update_wmarks;
	}

	for_each_populated_zone(zone) {
		/*
		 * We don't need to worry about fragmentation of
		 * ZONE_MOVABLE since it only has movable pages.
		 */
		if (zone_idx(zone) > gfp_zone(GFP_USER))
			continue;

		nr_zones++;
	}

	/* Ensure 2 pageblocks are free to assist fragmentation avoidance */
	recommended_min = pageblock_nr_pages * nr_zones * 2;

	/*
	 * Make sure that on average at least two pageblocks are almost free
	 * of another type, one for a migratetype to fall back to and a
	 * second to avoid subsequent fallbacks of other types There are 3
	 * MIGRATE_TYPES we care about.
	 */
	recommended_min += pageblock_nr_pages * nr_zones *
			   MIGRATE_PCPTYPES * MIGRATE_PCPTYPES;

	/* don't ever allow to reserve more than 5% of the lowmem */
	recommended_min = min(recommended_min,
			      (unsigned long) nr_free_buffer_pages() / 20);
	recommended_min <<= (PAGE_SHIFT-10);

	if (recommended_min > min_free_kbytes) {
		if (user_min_free_kbytes >= 0)
			pr_info("raising min_free_kbytes from %d to %lu to help transparent hugepage allocations\n",
				min_free_kbytes, recommended_min);

		min_free_kbytes = recommended_min;
	}

update_wmarks:
	setup_per_zone_wmarks();
}

int start_stop_khugepaged(void)
{
	int err = 0;

	mutex_lock(&khugepaged_mutex);
	if (hugepage_flags_enabled()) {
		if (!khugepaged_thread)
			khugepaged_thread = kthread_run(khugepaged, NULL,
							"khugepaged");
		if (IS_ERR(khugepaged_thread)) {
			pr_err("khugepaged: kthread_run(khugepaged) failed\n");
			err = PTR_ERR(khugepaged_thread);
			khugepaged_thread = NULL;
			goto fail;
		}

		if (!list_empty(&khugepaged_scan.mm_head))
			wake_up_interruptible(&khugepaged_wait);
	} else if (khugepaged_thread) {
		kthread_stop(khugepaged_thread);
		khugepaged_thread = NULL;
	}
	set_recommended_min_free_kbytes();
fail:
	mutex_unlock(&khugepaged_mutex);
	return err;
}

void khugepaged_min_free_kbytes_update(void)
{
	mutex_lock(&khugepaged_mutex);
	if (hugepage_flags_enabled() && khugepaged_thread)
		set_recommended_min_free_kbytes();
	mutex_unlock(&khugepaged_mutex);
}

bool current_is_khugepaged(void)
{
	return kthread_func(current) == khugepaged;
}

static int madvise_collapse_errno(enum scan_result r)
{
	/*
	 * MADV_COLLAPSE breaks from existing madvise(2) conventions to provide
	 * actionable feedback to caller, so they may take an appropriate
	 * fallback measure depending on the nature of the failure.
	 */
	switch (r) {
	case SCAN_ALLOC_HUGE_PAGE_FAIL:
		return -ENOMEM;
	case SCAN_CGROUP_CHARGE_FAIL:
	case SCAN_EXCEED_NONE_PTE:
		return -EBUSY;
	/* Resource temporary unavailable - trying again might succeed */
	case SCAN_PAGE_COUNT:
	case SCAN_PAGE_LOCK:
	case SCAN_PAGE_LRU:
	case SCAN_DEL_PAGE_LRU:
	case SCAN_PAGE_FILLED:
		return -EAGAIN;
	/*
	 * Other: Trying again likely not to succeed / error intrinsic to
	 * specified memory range. khugepaged likely won't be able to collapse
	 * either.
	 */
	default:
		return -EINVAL;
	}
}

int madvise_collapse(struct vm_area_struct *vma, struct vm_area_struct **prev,
		     unsigned long start, unsigned long end)
{
	struct collapse_control *cc;
	struct mm_struct *mm = vma->vm_mm;
	unsigned long hstart, hend, addr;
	int thps = 0, last_fail = SCAN_FAIL;
	bool mmap_locked = true;

	BUG_ON(vma->vm_start > start);
	BUG_ON(vma->vm_end < end);

	*prev = vma;

	if (!hugepage_vma_check(vma, vma->vm_flags, false, false, false))
		return -EINVAL;

	cc = kmalloc(sizeof(*cc), GFP_KERNEL);
	if (!cc)
		return -ENOMEM;
	cc->is_khugepaged = false;

	mmgrab(mm);
	lru_add_drain_all();

	hstart = (start + ~HPAGE_PMD_MASK) & HPAGE_PMD_MASK;
	hend = end & HPAGE_PMD_MASK;

	for (addr = hstart; addr < hend; addr += HPAGE_PMD_SIZE) {
		int result = SCAN_FAIL;

		if (!mmap_locked) {
			cond_resched();
			mmap_read_lock(mm);
			mmap_locked = true;
			result = hugepage_vma_revalidate(mm, addr, false, &vma,
							 cc);
			if (result  != SCAN_SUCCEED) {
				last_fail = result;
				goto out_nolock;
			}

			hend = min(hend, vma->vm_end & HPAGE_PMD_MASK);
		}
		mmap_assert_locked(mm);
		memset(cc->node_load, 0, sizeof(cc->node_load));
		nodes_clear(cc->alloc_nmask);
		if (IS_ENABLED(CONFIG_SHMEM) && vma->vm_file) {
			struct file *file = get_file(vma->vm_file);
			pgoff_t pgoff = linear_page_index(vma, addr);

			mmap_read_unlock(mm);
			mmap_locked = false;
			result = hpage_collapse_scan_file(mm, addr, file, pgoff,
							  cc);
			fput(file);
		} else {
			result = hpage_collapse_scan_pmd(mm, vma, addr,
							 &mmap_locked, cc);
		}
		if (!mmap_locked)
			*prev = NULL;  /* Tell caller we dropped mmap_lock */

handle_result:
		switch (result) {
		case SCAN_SUCCEED:
		case SCAN_PMD_MAPPED:
			++thps;
			break;
		case SCAN_PTE_MAPPED_HUGEPAGE:
			BUG_ON(mmap_locked);
			BUG_ON(*prev);
			mmap_write_lock(mm);
			result = collapse_pte_mapped_thp(mm, addr, true);
			mmap_write_unlock(mm);
			goto handle_result;
		/* Whitelisted set of results where continuing OK */
		case SCAN_PMD_NULL:
		case SCAN_PTE_NON_PRESENT:
		case SCAN_PTE_UFFD_WP:
		case SCAN_PAGE_RO:
		case SCAN_LACK_REFERENCED_PAGE:
		case SCAN_PAGE_NULL:
		case SCAN_PAGE_COUNT:
		case SCAN_PAGE_LOCK:
		case SCAN_PAGE_COMPOUND:
		case SCAN_PAGE_LRU:
		case SCAN_DEL_PAGE_LRU:
			last_fail = result;
			break;
		default:
			last_fail = result;
			/* Other error, exit */
			goto out_maybelock;
		}
	}

out_maybelock:
	/* Caller expects us to hold mmap_lock on return */
	if (!mmap_locked)
		mmap_read_lock(mm);
out_nolock:
	mmap_assert_locked(mm);
	mmdrop(mm);
	kfree(cc);

	return thps == ((hend - hstart) >> HPAGE_PMD_SHIFT) ? 0
			: madvise_collapse_errno(last_fail);
}<|MERGE_RESOLUTION|>--- conflicted
+++ resolved
@@ -2290,12 +2290,6 @@
 	put_page(hpage);
 out:
 	VM_BUG_ON(!list_empty(&pagelist));
-<<<<<<< HEAD
-	if (hpage)
-		put_page(hpage);
-
-=======
->>>>>>> 750df833
 	trace_mm_khugepaged_collapse_file(mm, hpage, index, is_shmem, addr, file, nr, result);
 	return result;
 }
