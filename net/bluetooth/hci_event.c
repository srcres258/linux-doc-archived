--- conflicted
+++ resolved
@@ -6845,15 +6845,11 @@
 		goto unlock;
 	}
 
-<<<<<<< HEAD
 	pending = test_and_clear_bit(HCI_CONN_CREATE_CIS, &conn->flags);
 
 	qos = &conn->iso_qos;
-=======
-	qos = &conn->iso_qos;
 
 	pending = test_and_clear_bit(HCI_CONN_CREATE_CIS, &conn->flags);
->>>>>>> df50e6bf
 
 	/* Convert ISO Interval (1.25 ms slots) to SDU Interval (us) */
 	qos->ucast.in.interval = le16_to_cpu(ev->interval) * 1250;
