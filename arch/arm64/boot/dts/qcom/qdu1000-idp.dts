--- conflicted
+++ resolved
@@ -471,13 +471,10 @@
 	status = "okay";
 };
 
-<<<<<<< HEAD
-=======
 &tlmm {
 	gpio-reserved-ranges = <28 2>;
 };
 
->>>>>>> da8103da
 &uart7 {
 	status = "okay";
 };