// SPDX-License-Identifier: GPL-2.0-only
/*
 *  linux/mm/page_alloc.c
 *
 *  Manages the free list, the system allocates free pages here.
 *  Note that kmalloc() lives in slab.c
 *
 *  Copyright (C) 1991, 1992, 1993, 1994  Linus Torvalds
 *  Swap reorganised 29.12.95, Stephen Tweedie
 *  Support of BIGMEM added by Gerhard Wichert, Siemens AG, July 1999
 *  Reshaped it to be a zoned allocator, Ingo Molnar, Red Hat, 1999
 *  Discontiguous memory support, Kanoj Sarcar, SGI, Nov 1999
 *  Zone balancing, Kanoj Sarcar, SGI, Jan 2000
 *  Per cpu hot/cold page lists, bulk allocation, Martin J. Bligh, Sept 2002
 *          (lots of bits borrowed from Ingo Molnar & Andrew Morton)
 */

#include <linux/stddef.h>
#include <linux/mm.h>
#include <linux/highmem.h>
#include <linux/swap.h>
#include <linux/swapops.h>
#include <linux/interrupt.h>
#include <linux/pagemap.h>
#include <linux/jiffies.h>
#include <linux/memblock.h>
#include <linux/compiler.h>
#include <linux/kernel.h>
#include <linux/kasan.h>
#include <linux/kmsan.h>
#include <linux/module.h>
#include <linux/suspend.h>
#include <linux/pagevec.h>
#include <linux/blkdev.h>
#include <linux/slab.h>
#include <linux/ratelimit.h>
#include <linux/oom.h>
#include <linux/topology.h>
#include <linux/sysctl.h>
#include <linux/cpu.h>
#include <linux/cpuset.h>
#include <linux/memory_hotplug.h>
#include <linux/nodemask.h>
#include <linux/vmalloc.h>
#include <linux/vmstat.h>
#include <linux/mempolicy.h>
#include <linux/memremap.h>
#include <linux/stop_machine.h>
#include <linux/random.h>
#include <linux/sort.h>
#include <linux/pfn.h>
#include <linux/backing-dev.h>
#include <linux/fault-inject.h>
#include <linux/page-isolation.h>
#include <linux/debugobjects.h>
#include <linux/kmemleak.h>
#include <linux/compaction.h>
#include <trace/events/kmem.h>
#include <trace/events/oom.h>
#include <linux/prefetch.h>
#include <linux/mm_inline.h>
#include <linux/mmu_notifier.h>
#include <linux/migrate.h>
#include <linux/hugetlb.h>
#include <linux/sched/rt.h>
#include <linux/sched/mm.h>
#include <linux/page_owner.h>
#include <linux/page_table_check.h>
#include <linux/kthread.h>
#include <linux/memcontrol.h>
#include <linux/ftrace.h>
#include <linux/lockdep.h>
#include <linux/nmi.h>
#include <linux/psi.h>
#include <linux/khugepaged.h>
#include <linux/delayacct.h>
#include <asm/sections.h>
#include <asm/tlbflush.h>
#include <asm/div64.h>
#include "internal.h"
#include "shuffle.h"
#include "page_reporting.h"
#include "swap.h"

/* Free Page Internal flags: for internal, non-pcp variants of free_pages(). */
typedef int __bitwise fpi_t;

/* No special request */
#define FPI_NONE		((__force fpi_t)0)

/*
 * Skip free page reporting notification for the (possibly merged) page.
 * This does not hinder free page reporting from grabbing the page,
 * reporting it and marking it "reported" -  it only skips notifying
 * the free page reporting infrastructure about a newly freed page. For
 * example, used when temporarily pulling a page from a freelist and
 * putting it back unmodified.
 */
#define FPI_SKIP_REPORT_NOTIFY	((__force fpi_t)BIT(0))

/*
 * Place the (possibly merged) page to the tail of the freelist. Will ignore
 * page shuffling (relevant code - e.g., memory onlining - is expected to
 * shuffle the whole zone).
 *
 * Note: No code should rely on this flag for correctness - it's purely
 *       to allow for optimizations when handing back either fresh pages
 *       (memory onlining) or untouched pages (page isolation, free page
 *       reporting).
 */
#define FPI_TO_TAIL		((__force fpi_t)BIT(1))

/* prevent >1 _updater_ of zone percpu pageset ->high and ->batch fields */
static DEFINE_MUTEX(pcp_batch_high_lock);
#define MIN_PERCPU_PAGELIST_HIGH_FRACTION (8)

#if defined(CONFIG_SMP) || defined(CONFIG_PREEMPT_RT)
/*
 * On SMP, spin_trylock is sufficient protection.
 * On PREEMPT_RT, spin_trylock is equivalent on both SMP and UP.
 */
#define pcp_trylock_prepare(flags)	do { } while (0)
#define pcp_trylock_finish(flag)	do { } while (0)
#else

/* UP spin_trylock always succeeds so disable IRQs to prevent re-entrancy. */
#define pcp_trylock_prepare(flags)	local_irq_save(flags)
#define pcp_trylock_finish(flags)	local_irq_restore(flags)
#endif

/*
 * Locking a pcp requires a PCP lookup followed by a spinlock. To avoid
 * a migration causing the wrong PCP to be locked and remote memory being
 * potentially allocated, pin the task to the CPU for the lookup+lock.
 * preempt_disable is used on !RT because it is faster than migrate_disable.
 * migrate_disable is used on RT because otherwise RT spinlock usage is
 * interfered with and a high priority task cannot preempt the allocator.
 */
#ifndef CONFIG_PREEMPT_RT
#define pcpu_task_pin()		preempt_disable()
#define pcpu_task_unpin()	preempt_enable()
#else
#define pcpu_task_pin()		migrate_disable()
#define pcpu_task_unpin()	migrate_enable()
#endif

/*
 * Generic helper to lookup and a per-cpu variable with an embedded spinlock.
 * Return value should be used with equivalent unlock helper.
 */
#define pcpu_spin_lock(type, member, ptr)				\
({									\
	type *_ret;							\
	pcpu_task_pin();						\
	_ret = this_cpu_ptr(ptr);					\
	spin_lock(&_ret->member);					\
	_ret;								\
})

#define pcpu_spin_trylock(type, member, ptr)				\
({									\
	type *_ret;							\
	pcpu_task_pin();						\
	_ret = this_cpu_ptr(ptr);					\
	if (!spin_trylock(&_ret->member)) {				\
		pcpu_task_unpin();					\
		_ret = NULL;						\
	}								\
	_ret;								\
})

#define pcpu_spin_unlock(member, ptr)					\
({									\
	spin_unlock(&ptr->member);					\
	pcpu_task_unpin();						\
})

/* struct per_cpu_pages specific helpers. */
#define pcp_spin_lock(ptr)						\
	pcpu_spin_lock(struct per_cpu_pages, lock, ptr)

#define pcp_spin_trylock(ptr)						\
	pcpu_spin_trylock(struct per_cpu_pages, lock, ptr)

#define pcp_spin_unlock(ptr)						\
	pcpu_spin_unlock(lock, ptr)

#ifdef CONFIG_USE_PERCPU_NUMA_NODE_ID
DEFINE_PER_CPU(int, numa_node);
EXPORT_PER_CPU_SYMBOL(numa_node);
#endif

DEFINE_STATIC_KEY_TRUE(vm_numa_stat_key);

#ifdef CONFIG_HAVE_MEMORYLESS_NODES
/*
 * N.B., Do NOT reference the '_numa_mem_' per cpu variable directly.
 * It will not be defined when CONFIG_HAVE_MEMORYLESS_NODES is not defined.
 * Use the accessor functions set_numa_mem(), numa_mem_id() and cpu_to_mem()
 * defined in <linux/topology.h>.
 */
DEFINE_PER_CPU(int, _numa_mem_);		/* Kernel "local memory" node */
EXPORT_PER_CPU_SYMBOL(_numa_mem_);
#endif

static DEFINE_MUTEX(pcpu_drain_mutex);

#ifdef CONFIG_GCC_PLUGIN_LATENT_ENTROPY
volatile unsigned long latent_entropy __latent_entropy;
EXPORT_SYMBOL(latent_entropy);
#endif

/*
 * Array of node states.
 */
nodemask_t node_states[NR_NODE_STATES] __read_mostly = {
	[N_POSSIBLE] = NODE_MASK_ALL,
	[N_ONLINE] = { { [0] = 1UL } },
#ifndef CONFIG_NUMA
	[N_NORMAL_MEMORY] = { { [0] = 1UL } },
#ifdef CONFIG_HIGHMEM
	[N_HIGH_MEMORY] = { { [0] = 1UL } },
#endif
	[N_MEMORY] = { { [0] = 1UL } },
	[N_CPU] = { { [0] = 1UL } },
#endif	/* NUMA */
};
EXPORT_SYMBOL(node_states);

atomic_long_t _totalram_pages __read_mostly;
EXPORT_SYMBOL(_totalram_pages);
unsigned long totalreserve_pages __read_mostly;
unsigned long totalcma_pages __read_mostly;

int percpu_pagelist_high_fraction;
gfp_t gfp_allowed_mask __read_mostly = GFP_BOOT_MASK;
DEFINE_STATIC_KEY_MAYBE(CONFIG_INIT_ON_ALLOC_DEFAULT_ON, init_on_alloc);
EXPORT_SYMBOL(init_on_alloc);

DEFINE_STATIC_KEY_MAYBE(CONFIG_INIT_ON_FREE_DEFAULT_ON, init_on_free);
EXPORT_SYMBOL(init_on_free);

<<<<<<< HEAD
/* perform sanity checks on struct pages being allocated or freed */
static DEFINE_STATIC_KEY_MAYBE(CONFIG_DEBUG_VM, check_pages_enabled);

static bool _init_on_alloc_enabled_early __read_mostly
				= IS_ENABLED(CONFIG_INIT_ON_ALLOC_DEFAULT_ON);
static int __init early_init_on_alloc(char *buf)
{

	return kstrtobool(buf, &_init_on_alloc_enabled_early);
}
early_param("init_on_alloc", early_init_on_alloc);

static bool _init_on_free_enabled_early __read_mostly
				= IS_ENABLED(CONFIG_INIT_ON_FREE_DEFAULT_ON);
static int __init early_init_on_free(char *buf)
{
	return kstrtobool(buf, &_init_on_free_enabled_early);
}
early_param("init_on_free", early_init_on_free);

=======
>>>>>>> c6a09bbd
/*
 * A cached value of the page's pageblock's migratetype, used when the page is
 * put on a pcplist. Used to avoid the pageblock migratetype lookup when
 * freeing from pcplists in most cases, at the cost of possibly becoming stale.
 * Also the migratetype set in the page does not necessarily match the pcplist
 * index, e.g. page might have MIGRATE_CMA set but be on a pcplist with any
 * other index - this ensures that it will be put on the correct CMA freelist.
 */
static inline int get_pcppage_migratetype(struct page *page)
{
	return page->index;
}

static inline void set_pcppage_migratetype(struct page *page, int migratetype)
{
	page->index = migratetype;
}

#ifdef CONFIG_PM_SLEEP
/*
 * The following functions are used by the suspend/hibernate code to temporarily
 * change gfp_allowed_mask in order to avoid using I/O during memory allocations
 * while devices are suspended.  To avoid races with the suspend/hibernate code,
 * they should always be called with system_transition_mutex held
 * (gfp_allowed_mask also should only be modified with system_transition_mutex
 * held, unless the suspend/hibernate code is guaranteed not to run in parallel
 * with that modification).
 */

static gfp_t saved_gfp_mask;

void pm_restore_gfp_mask(void)
{
	WARN_ON(!mutex_is_locked(&system_transition_mutex));
	if (saved_gfp_mask) {
		gfp_allowed_mask = saved_gfp_mask;
		saved_gfp_mask = 0;
	}
}

void pm_restrict_gfp_mask(void)
{
	WARN_ON(!mutex_is_locked(&system_transition_mutex));
	WARN_ON(saved_gfp_mask);
	saved_gfp_mask = gfp_allowed_mask;
	gfp_allowed_mask &= ~(__GFP_IO | __GFP_FS);
}

bool pm_suspended_storage(void)
{
	if ((gfp_allowed_mask & (__GFP_IO | __GFP_FS)) == (__GFP_IO | __GFP_FS))
		return false;
	return true;
}
#endif /* CONFIG_PM_SLEEP */

#ifdef CONFIG_HUGETLB_PAGE_SIZE_VARIABLE
unsigned int pageblock_order __read_mostly;
#endif

static void __free_pages_ok(struct page *page, unsigned int order,
			    fpi_t fpi_flags);

/*
 * results with 256, 32 in the lowmem_reserve sysctl:
 *	1G machine -> (16M dma, 800M-16M normal, 1G-800M high)
 *	1G machine -> (16M dma, 784M normal, 224M high)
 *	NORMAL allocation will leave 784M/256 of ram reserved in the ZONE_DMA
 *	HIGHMEM allocation will leave 224M/32 of ram reserved in ZONE_NORMAL
 *	HIGHMEM allocation will leave (224M+784M)/256 of ram reserved in ZONE_DMA
 *
 * TBD: should special case ZONE_DMA32 machines here - in those we normally
 * don't need any ZONE_NORMAL reservation
 */
int sysctl_lowmem_reserve_ratio[MAX_NR_ZONES] = {
#ifdef CONFIG_ZONE_DMA
	[ZONE_DMA] = 256,
#endif
#ifdef CONFIG_ZONE_DMA32
	[ZONE_DMA32] = 256,
#endif
	[ZONE_NORMAL] = 32,
#ifdef CONFIG_HIGHMEM
	[ZONE_HIGHMEM] = 0,
#endif
	[ZONE_MOVABLE] = 0,
};

char * const zone_names[MAX_NR_ZONES] = {
#ifdef CONFIG_ZONE_DMA
	 "DMA",
#endif
#ifdef CONFIG_ZONE_DMA32
	 "DMA32",
#endif
	 "Normal",
#ifdef CONFIG_HIGHMEM
	 "HighMem",
#endif
	 "Movable",
#ifdef CONFIG_ZONE_DEVICE
	 "Device",
#endif
};

const char * const migratetype_names[MIGRATE_TYPES] = {
	"Unmovable",
	"Movable",
	"Reclaimable",
	"HighAtomic",
#ifdef CONFIG_CMA
	"CMA",
#endif
#ifdef CONFIG_MEMORY_ISOLATION
	"Isolate",
#endif
};

compound_page_dtor * const compound_page_dtors[NR_COMPOUND_DTORS] = {
	[NULL_COMPOUND_DTOR] = NULL,
	[COMPOUND_PAGE_DTOR] = free_compound_page,
#ifdef CONFIG_HUGETLB_PAGE
	[HUGETLB_PAGE_DTOR] = free_huge_page,
#endif
#ifdef CONFIG_TRANSPARENT_HUGEPAGE
	[TRANSHUGE_PAGE_DTOR] = free_transhuge_page,
#endif
};

int min_free_kbytes = 1024;
int user_min_free_kbytes = -1;
int watermark_boost_factor __read_mostly = 15000;
int watermark_scale_factor = 10;

bool mirrored_kernelcore __initdata_memblock;

/* movable_zone is the "real" zone pages in ZONE_MOVABLE are taken from */
int movable_zone;
EXPORT_SYMBOL(movable_zone);

#if MAX_NUMNODES > 1
unsigned int nr_node_ids __read_mostly = MAX_NUMNODES;
unsigned int nr_online_nodes __read_mostly = 1;
EXPORT_SYMBOL(nr_node_ids);
EXPORT_SYMBOL(nr_online_nodes);
#endif

int page_group_by_mobility_disabled __read_mostly;

#ifdef CONFIG_DEFERRED_STRUCT_PAGE_INIT
/*
 * During boot we initialize deferred pages on-demand, as needed, but once
 * page_alloc_init_late() has finished, the deferred pages are all initialized,
 * and we can permanently disable that path.
 */
DEFINE_STATIC_KEY_TRUE(deferred_pages);

static inline bool deferred_pages_enabled(void)
{
	return static_branch_unlikely(&deferred_pages);
}

/*
 * deferred_grow_zone() is __init, but it is called from
 * get_page_from_freelist() during early boot until deferred_pages permanently
 * disables this call. This is why we have refdata wrapper to avoid warning,
 * and to ensure that the function body gets unloaded.
 */
static bool __ref
_deferred_grow_zone(struct zone *zone, unsigned int order)
{
       return deferred_grow_zone(zone, order);
}
#else
static inline bool deferred_pages_enabled(void)
{
	return false;
}
#endif /* CONFIG_DEFERRED_STRUCT_PAGE_INIT */

/* Return a pointer to the bitmap storing bits affecting a block of pages */
static inline unsigned long *get_pageblock_bitmap(const struct page *page,
							unsigned long pfn)
{
#ifdef CONFIG_SPARSEMEM
	return section_to_usemap(__pfn_to_section(pfn));
#else
	return page_zone(page)->pageblock_flags;
#endif /* CONFIG_SPARSEMEM */
}

static inline int pfn_to_bitidx(const struct page *page, unsigned long pfn)
{
#ifdef CONFIG_SPARSEMEM
	pfn &= (PAGES_PER_SECTION-1);
#else
	pfn = pfn - pageblock_start_pfn(page_zone(page)->zone_start_pfn);
#endif /* CONFIG_SPARSEMEM */
	return (pfn >> pageblock_order) * NR_PAGEBLOCK_BITS;
}

static __always_inline
unsigned long __get_pfnblock_flags_mask(const struct page *page,
					unsigned long pfn,
					unsigned long mask)
{
	unsigned long *bitmap;
	unsigned long bitidx, word_bitidx;
	unsigned long word;

	bitmap = get_pageblock_bitmap(page, pfn);
	bitidx = pfn_to_bitidx(page, pfn);
	word_bitidx = bitidx / BITS_PER_LONG;
	bitidx &= (BITS_PER_LONG-1);
	/*
	 * This races, without locks, with set_pfnblock_flags_mask(). Ensure
	 * a consistent read of the memory array, so that results, even though
	 * racy, are not corrupted.
	 */
	word = READ_ONCE(bitmap[word_bitidx]);
	return (word >> bitidx) & mask;
}

/**
 * get_pfnblock_flags_mask - Return the requested group of flags for the pageblock_nr_pages block of pages
 * @page: The page within the block of interest
 * @pfn: The target page frame number
 * @mask: mask of bits that the caller is interested in
 *
 * Return: pageblock_bits flags
 */
unsigned long get_pfnblock_flags_mask(const struct page *page,
					unsigned long pfn, unsigned long mask)
{
	return __get_pfnblock_flags_mask(page, pfn, mask);
}

static __always_inline int get_pfnblock_migratetype(const struct page *page,
					unsigned long pfn)
{
	return __get_pfnblock_flags_mask(page, pfn, MIGRATETYPE_MASK);
}

/**
 * set_pfnblock_flags_mask - Set the requested group of flags for a pageblock_nr_pages block of pages
 * @page: The page within the block of interest
 * @flags: The flags to set
 * @pfn: The target page frame number
 * @mask: mask of bits that the caller is interested in
 */
void set_pfnblock_flags_mask(struct page *page, unsigned long flags,
					unsigned long pfn,
					unsigned long mask)
{
	unsigned long *bitmap;
	unsigned long bitidx, word_bitidx;
	unsigned long word;

	BUILD_BUG_ON(NR_PAGEBLOCK_BITS != 4);
	BUILD_BUG_ON(MIGRATE_TYPES > (1 << PB_migratetype_bits));

	bitmap = get_pageblock_bitmap(page, pfn);
	bitidx = pfn_to_bitidx(page, pfn);
	word_bitidx = bitidx / BITS_PER_LONG;
	bitidx &= (BITS_PER_LONG-1);

	VM_BUG_ON_PAGE(!zone_spans_pfn(page_zone(page), pfn), page);

	mask <<= bitidx;
	flags <<= bitidx;

	word = READ_ONCE(bitmap[word_bitidx]);
	do {
	} while (!try_cmpxchg(&bitmap[word_bitidx], &word, (word & ~mask) | flags));
}

void set_pageblock_migratetype(struct page *page, int migratetype)
{
	if (unlikely(page_group_by_mobility_disabled &&
		     migratetype < MIGRATE_PCPTYPES))
		migratetype = MIGRATE_UNMOVABLE;

	set_pfnblock_flags_mask(page, (unsigned long)migratetype,
				page_to_pfn(page), MIGRATETYPE_MASK);
}

#ifdef CONFIG_DEBUG_VM
static int page_outside_zone_boundaries(struct zone *zone, struct page *page)
{
	int ret = 0;
	unsigned seq;
	unsigned long pfn = page_to_pfn(page);
	unsigned long sp, start_pfn;

	do {
		seq = zone_span_seqbegin(zone);
		start_pfn = zone->zone_start_pfn;
		sp = zone->spanned_pages;
		if (!zone_spans_pfn(zone, pfn))
			ret = 1;
	} while (zone_span_seqretry(zone, seq));

	if (ret)
		pr_err("page 0x%lx outside node %d zone %s [ 0x%lx - 0x%lx ]\n",
			pfn, zone_to_nid(zone), zone->name,
			start_pfn, start_pfn + sp);

	return ret;
}

static int page_is_consistent(struct zone *zone, struct page *page)
{
	if (zone != page_zone(page))
		return 0;

	return 1;
}
/*
 * Temporary debugging check for pages not lying within a given zone.
 */
static int __maybe_unused bad_range(struct zone *zone, struct page *page)
{
	if (page_outside_zone_boundaries(zone, page))
		return 1;
	if (!page_is_consistent(zone, page))
		return 1;

	return 0;
}
#else
static inline int __maybe_unused bad_range(struct zone *zone, struct page *page)
{
	return 0;
}
#endif

static void bad_page(struct page *page, const char *reason)
{
	static unsigned long resume;
	static unsigned long nr_shown;
	static unsigned long nr_unshown;

	/*
	 * Allow a burst of 60 reports, then keep quiet for that minute;
	 * or allow a steady drip of one report per second.
	 */
	if (nr_shown == 60) {
		if (time_before(jiffies, resume)) {
			nr_unshown++;
			goto out;
		}
		if (nr_unshown) {
			pr_alert(
			      "BUG: Bad page state: %lu messages suppressed\n",
				nr_unshown);
			nr_unshown = 0;
		}
		nr_shown = 0;
	}
	if (nr_shown++ == 0)
		resume = jiffies + 60 * HZ;

	pr_alert("BUG: Bad page state in process %s  pfn:%05lx\n",
		current->comm, page_to_pfn(page));
	dump_page(page, reason);

	print_modules();
	dump_stack();
out:
	/* Leave bad fields for debug, except PageBuddy could make trouble */
	page_mapcount_reset(page); /* remove PageBuddy */
	add_taint(TAINT_BAD_PAGE, LOCKDEP_NOW_UNRELIABLE);
}

static inline unsigned int order_to_pindex(int migratetype, int order)
{
	int base = order;

#ifdef CONFIG_TRANSPARENT_HUGEPAGE
	if (order > PAGE_ALLOC_COSTLY_ORDER) {
		VM_BUG_ON(order != pageblock_order);
		return NR_LOWORDER_PCP_LISTS;
	}
#else
	VM_BUG_ON(order > PAGE_ALLOC_COSTLY_ORDER);
#endif

	return (MIGRATE_PCPTYPES * base) + migratetype;
}

static inline int pindex_to_order(unsigned int pindex)
{
	int order = pindex / MIGRATE_PCPTYPES;

#ifdef CONFIG_TRANSPARENT_HUGEPAGE
	if (pindex == NR_LOWORDER_PCP_LISTS)
		order = pageblock_order;
#else
	VM_BUG_ON(order > PAGE_ALLOC_COSTLY_ORDER);
#endif

	return order;
}

static inline bool pcp_allowed_order(unsigned int order)
{
	if (order <= PAGE_ALLOC_COSTLY_ORDER)
		return true;
#ifdef CONFIG_TRANSPARENT_HUGEPAGE
	if (order == pageblock_order)
		return true;
#endif
	return false;
}

static inline void free_the_page(struct page *page, unsigned int order)
{
	if (pcp_allowed_order(order))		/* Via pcp? */
		free_unref_page(page, order);
	else
		__free_pages_ok(page, order, FPI_NONE);
}

/*
 * Higher-order pages are called "compound pages".  They are structured thusly:
 *
 * The first PAGE_SIZE page is called the "head page" and have PG_head set.
 *
 * The remaining PAGE_SIZE pages are called "tail pages". PageTail() is encoded
 * in bit 0 of page->compound_head. The rest of bits is pointer to head page.
 *
 * The first tail page's ->compound_dtor holds the offset in array of compound
 * page destructors. See compound_page_dtors.
 *
 * The first tail page's ->compound_order holds the order of allocation.
 * This usage means that zero-order pages may not be compound.
 */

void free_compound_page(struct page *page)
{
	mem_cgroup_uncharge(page_folio(page));
	free_the_page(page, compound_order(page));
}

void prep_compound_page(struct page *page, unsigned int order)
{
	int i;
	int nr_pages = 1 << order;

	__SetPageHead(page);
	for (i = 1; i < nr_pages; i++)
		prep_compound_tail(page, i);

	prep_compound_head(page, order);
}

void destroy_large_folio(struct folio *folio)
{
	enum compound_dtor_id dtor = folio->_folio_dtor;

	VM_BUG_ON_FOLIO(dtor >= NR_COMPOUND_DTORS, folio);
	compound_page_dtors[dtor](&folio->page);
}

#ifdef CONFIG_DEBUG_PAGEALLOC
unsigned int _debug_guardpage_minorder;

bool _debug_pagealloc_enabled_early __read_mostly
			= IS_ENABLED(CONFIG_DEBUG_PAGEALLOC_ENABLE_DEFAULT);
EXPORT_SYMBOL(_debug_pagealloc_enabled_early);
DEFINE_STATIC_KEY_FALSE(_debug_pagealloc_enabled);
EXPORT_SYMBOL(_debug_pagealloc_enabled);

DEFINE_STATIC_KEY_FALSE(_debug_guardpage_enabled);

static int __init early_debug_pagealloc(char *buf)
{
	return kstrtobool(buf, &_debug_pagealloc_enabled_early);
}
early_param("debug_pagealloc", early_debug_pagealloc);

static int __init debug_guardpage_minorder_setup(char *buf)
{
	unsigned long res;

	if (kstrtoul(buf, 10, &res) < 0 ||  res > MAX_ORDER / 2) {
		pr_err("Bad debug_guardpage_minorder value\n");
		return 0;
	}
	_debug_guardpage_minorder = res;
	pr_info("Setting debug_guardpage_minorder to %lu\n", res);
	return 0;
}
early_param("debug_guardpage_minorder", debug_guardpage_minorder_setup);

static inline bool set_page_guard(struct zone *zone, struct page *page,
				unsigned int order, int migratetype)
{
	if (!debug_guardpage_enabled())
		return false;

	if (order >= debug_guardpage_minorder())
		return false;

	__SetPageGuard(page);
	INIT_LIST_HEAD(&page->buddy_list);
	set_page_private(page, order);
	/* Guard pages are not available for any usage */
	if (!is_migrate_isolate(migratetype))
		__mod_zone_freepage_state(zone, -(1 << order), migratetype);

	return true;
}

static inline void clear_page_guard(struct zone *zone, struct page *page,
				unsigned int order, int migratetype)
{
	if (!debug_guardpage_enabled())
		return;

	__ClearPageGuard(page);

	set_page_private(page, 0);
	if (!is_migrate_isolate(migratetype))
		__mod_zone_freepage_state(zone, (1 << order), migratetype);
}
#else
static inline bool set_page_guard(struct zone *zone, struct page *page,
			unsigned int order, int migratetype) { return false; }
static inline void clear_page_guard(struct zone *zone, struct page *page,
				unsigned int order, int migratetype) {}
#endif

<<<<<<< HEAD
/*
 * Enable static keys related to various memory debugging and hardening options.
 * Some override others, and depend on early params that are evaluated in the
 * order of appearance. So we need to first gather the full picture of what was
 * enabled, and then make decisions.
 */
void __init init_mem_debugging_and_hardening(void)
{
	bool page_poisoning_requested = false;
	bool want_check_pages = false;

#ifdef CONFIG_PAGE_POISONING
	/*
	 * Page poisoning is debug page alloc for some arches. If
	 * either of those options are enabled, enable poisoning.
	 */
	if (page_poisoning_enabled() ||
	     (!IS_ENABLED(CONFIG_ARCH_SUPPORTS_DEBUG_PAGEALLOC) &&
	      debug_pagealloc_enabled())) {
		static_branch_enable(&_page_poisoning_enabled);
		page_poisoning_requested = true;
		want_check_pages = true;
	}
#endif

	if ((_init_on_alloc_enabled_early || _init_on_free_enabled_early) &&
	    page_poisoning_requested) {
		pr_info("mem auto-init: CONFIG_PAGE_POISONING is on, "
			"will take precedence over init_on_alloc and init_on_free\n");
		_init_on_alloc_enabled_early = false;
		_init_on_free_enabled_early = false;
	}

	if (_init_on_alloc_enabled_early) {
		want_check_pages = true;
		static_branch_enable(&init_on_alloc);
	} else {
		static_branch_disable(&init_on_alloc);
	}

	if (_init_on_free_enabled_early) {
		want_check_pages = true;
		static_branch_enable(&init_on_free);
	} else {
		static_branch_disable(&init_on_free);
	}

	if (IS_ENABLED(CONFIG_KMSAN) &&
	    (_init_on_alloc_enabled_early || _init_on_free_enabled_early))
		pr_info("mem auto-init: please make sure init_on_alloc and init_on_free are disabled when running KMSAN\n");

#ifdef CONFIG_DEBUG_PAGEALLOC
	if (debug_pagealloc_enabled()) {
		want_check_pages = true;
		static_branch_enable(&_debug_pagealloc_enabled);

		if (debug_guardpage_minorder())
			static_branch_enable(&_debug_guardpage_enabled);
	}
#endif

	/*
	 * Any page debugging or hardening option also enables sanity checking
	 * of struct pages being allocated or freed. With CONFIG_DEBUG_VM it's
	 * enabled already.
	 */
	if (!IS_ENABLED(CONFIG_DEBUG_VM) && want_check_pages)
		static_branch_enable(&check_pages_enabled);
}

=======
>>>>>>> c6a09bbd
static inline void set_buddy_order(struct page *page, unsigned int order)
{
	set_page_private(page, order);
	__SetPageBuddy(page);
}

#ifdef CONFIG_COMPACTION
static inline struct capture_control *task_capc(struct zone *zone)
{
	struct capture_control *capc = current->capture_control;

	return unlikely(capc) &&
		!(current->flags & PF_KTHREAD) &&
		!capc->page &&
		capc->cc->zone == zone ? capc : NULL;
}

static inline bool
compaction_capture(struct capture_control *capc, struct page *page,
		   int order, int migratetype)
{
	if (!capc || order != capc->cc->order)
		return false;

	/* Do not accidentally pollute CMA or isolated regions*/
	if (is_migrate_cma(migratetype) ||
	    is_migrate_isolate(migratetype))
		return false;

	/*
	 * Do not let lower order allocations pollute a movable pageblock.
	 * This might let an unmovable request use a reclaimable pageblock
	 * and vice-versa but no more than normal fallback logic which can
	 * have trouble finding a high-order free page.
	 */
	if (order < pageblock_order && migratetype == MIGRATE_MOVABLE)
		return false;

	capc->page = page;
	return true;
}

#else
static inline struct capture_control *task_capc(struct zone *zone)
{
	return NULL;
}

static inline bool
compaction_capture(struct capture_control *capc, struct page *page,
		   int order, int migratetype)
{
	return false;
}
#endif /* CONFIG_COMPACTION */

/* Used for pages not on another list */
static inline void add_to_free_list(struct page *page, struct zone *zone,
				    unsigned int order, int migratetype)
{
	struct free_area *area = &zone->free_area[order];

	list_add(&page->buddy_list, &area->free_list[migratetype]);
	area->nr_free++;
}

/* Used for pages not on another list */
static inline void add_to_free_list_tail(struct page *page, struct zone *zone,
					 unsigned int order, int migratetype)
{
	struct free_area *area = &zone->free_area[order];

	list_add_tail(&page->buddy_list, &area->free_list[migratetype]);
	area->nr_free++;
}

/*
 * Used for pages which are on another list. Move the pages to the tail
 * of the list - so the moved pages won't immediately be considered for
 * allocation again (e.g., optimization for memory onlining).
 */
static inline void move_to_free_list(struct page *page, struct zone *zone,
				     unsigned int order, int migratetype)
{
	struct free_area *area = &zone->free_area[order];

	list_move_tail(&page->buddy_list, &area->free_list[migratetype]);
}

static inline void del_page_from_free_list(struct page *page, struct zone *zone,
					   unsigned int order)
{
	/* clear reported state and update reported page count */
	if (page_reported(page))
		__ClearPageReported(page);

	list_del(&page->buddy_list);
	__ClearPageBuddy(page);
	set_page_private(page, 0);
	zone->free_area[order].nr_free--;
}

static inline struct page *get_page_from_free_area(struct free_area *area,
					    int migratetype)
{
	return list_first_entry_or_null(&area->free_list[migratetype],
					struct page, lru);
}

/*
 * If this is not the largest possible page, check if the buddy
 * of the next-highest order is free. If it is, it's possible
 * that pages are being freed that will coalesce soon. In case,
 * that is happening, add the free page to the tail of the list
 * so it's less likely to be used soon and more likely to be merged
 * as a higher order page
 */
static inline bool
buddy_merge_likely(unsigned long pfn, unsigned long buddy_pfn,
		   struct page *page, unsigned int order)
{
	unsigned long higher_page_pfn;
	struct page *higher_page;

	if (order >= MAX_ORDER - 1)
		return false;

	higher_page_pfn = buddy_pfn & pfn;
	higher_page = page + (higher_page_pfn - pfn);

	return find_buddy_page_pfn(higher_page, higher_page_pfn, order + 1,
			NULL) != NULL;
}

/*
 * Freeing function for a buddy system allocator.
 *
 * The concept of a buddy system is to maintain direct-mapped table
 * (containing bit values) for memory blocks of various "orders".
 * The bottom level table contains the map for the smallest allocatable
 * units of memory (here, pages), and each level above it describes
 * pairs of units from the levels below, hence, "buddies".
 * At a high level, all that happens here is marking the table entry
 * at the bottom level available, and propagating the changes upward
 * as necessary, plus some accounting needed to play nicely with other
 * parts of the VM system.
 * At each level, we keep a list of pages, which are heads of continuous
 * free pages of length of (1 << order) and marked with PageBuddy.
 * Page's order is recorded in page_private(page) field.
 * So when we are allocating or freeing one, we can derive the state of the
 * other.  That is, if we allocate a small block, and both were
 * free, the remainder of the region must be split into blocks.
 * If a block is freed, and its buddy is also free, then this
 * triggers coalescing into a block of larger size.
 *
 * -- nyc
 */

static inline void __free_one_page(struct page *page,
		unsigned long pfn,
		struct zone *zone, unsigned int order,
		int migratetype, fpi_t fpi_flags)
{
	struct capture_control *capc = task_capc(zone);
	unsigned long buddy_pfn = 0;
	unsigned long combined_pfn;
	struct page *buddy;
	bool to_tail;

	VM_BUG_ON(!zone_is_initialized(zone));
	VM_BUG_ON_PAGE(page->flags & PAGE_FLAGS_CHECK_AT_PREP, page);

	VM_BUG_ON(migratetype == -1);
	if (likely(!is_migrate_isolate(migratetype)))
		__mod_zone_freepage_state(zone, 1 << order, migratetype);

	VM_BUG_ON_PAGE(pfn & ((1 << order) - 1), page);
	VM_BUG_ON_PAGE(bad_range(zone, page), page);

	while (order < MAX_ORDER) {
		if (compaction_capture(capc, page, order, migratetype)) {
			__mod_zone_freepage_state(zone, -(1 << order),
								migratetype);
			return;
		}

		buddy = find_buddy_page_pfn(page, pfn, order, &buddy_pfn);
		if (!buddy)
			goto done_merging;

		if (unlikely(order >= pageblock_order)) {
			/*
			 * We want to prevent merge between freepages on pageblock
			 * without fallbacks and normal pageblock. Without this,
			 * pageblock isolation could cause incorrect freepage or CMA
			 * accounting or HIGHATOMIC accounting.
			 */
			int buddy_mt = get_pageblock_migratetype(buddy);

			if (migratetype != buddy_mt
					&& (!migratetype_is_mergeable(migratetype) ||
						!migratetype_is_mergeable(buddy_mt)))
				goto done_merging;
		}

		/*
		 * Our buddy is free or it is CONFIG_DEBUG_PAGEALLOC guard page,
		 * merge with it and move up one order.
		 */
		if (page_is_guard(buddy))
			clear_page_guard(zone, buddy, order, migratetype);
		else
			del_page_from_free_list(buddy, zone, order);
		combined_pfn = buddy_pfn & pfn;
		page = page + (combined_pfn - pfn);
		pfn = combined_pfn;
		order++;
	}

done_merging:
	set_buddy_order(page, order);

	if (fpi_flags & FPI_TO_TAIL)
		to_tail = true;
	else if (is_shuffle_order(order))
		to_tail = shuffle_pick_tail();
	else
		to_tail = buddy_merge_likely(pfn, buddy_pfn, page, order);

	if (to_tail)
		add_to_free_list_tail(page, zone, order, migratetype);
	else
		add_to_free_list(page, zone, order, migratetype);

	/* Notify page reporting subsystem of freed page */
	if (!(fpi_flags & FPI_SKIP_REPORT_NOTIFY))
		page_reporting_notify_free(order);
}

/**
 * split_free_page() -- split a free page at split_pfn_offset
 * @free_page:		the original free page
 * @order:		the order of the page
 * @split_pfn_offset:	split offset within the page
 *
 * Return -ENOENT if the free page is changed, otherwise 0
 *
 * It is used when the free page crosses two pageblocks with different migratetypes
 * at split_pfn_offset within the page. The split free page will be put into
 * separate migratetype lists afterwards. Otherwise, the function achieves
 * nothing.
 */
int split_free_page(struct page *free_page,
			unsigned int order, unsigned long split_pfn_offset)
{
	struct zone *zone = page_zone(free_page);
	unsigned long free_page_pfn = page_to_pfn(free_page);
	unsigned long pfn;
	unsigned long flags;
	int free_page_order;
	int mt;
	int ret = 0;

	if (split_pfn_offset == 0)
		return ret;

	spin_lock_irqsave(&zone->lock, flags);

	if (!PageBuddy(free_page) || buddy_order(free_page) != order) {
		ret = -ENOENT;
		goto out;
	}

	mt = get_pageblock_migratetype(free_page);
	if (likely(!is_migrate_isolate(mt)))
		__mod_zone_freepage_state(zone, -(1UL << order), mt);

	del_page_from_free_list(free_page, zone, order);
	for (pfn = free_page_pfn;
	     pfn < free_page_pfn + (1UL << order);) {
		int mt = get_pfnblock_migratetype(pfn_to_page(pfn), pfn);

		free_page_order = min_t(unsigned int,
					pfn ? __ffs(pfn) : order,
					__fls(split_pfn_offset));
		__free_one_page(pfn_to_page(pfn), pfn, zone, free_page_order,
				mt, FPI_NONE);
		pfn += 1UL << free_page_order;
		split_pfn_offset -= (1UL << free_page_order);
		/* we have done the first part, now switch to second part */
		if (split_pfn_offset == 0)
			split_pfn_offset = (1UL << order) - (pfn - free_page_pfn);
	}
out:
	spin_unlock_irqrestore(&zone->lock, flags);
	return ret;
}
/*
 * A bad page could be due to a number of fields. Instead of multiple branches,
 * try and check multiple fields with one check. The caller must do a detailed
 * check if necessary.
 */
static inline bool page_expected_state(struct page *page,
					unsigned long check_flags)
{
	if (unlikely(atomic_read(&page->_mapcount) != -1))
		return false;

	if (unlikely((unsigned long)page->mapping |
			page_ref_count(page) |
#ifdef CONFIG_MEMCG
			page->memcg_data |
#endif
			(page->flags & check_flags)))
		return false;

	return true;
}

static const char *page_bad_reason(struct page *page, unsigned long flags)
{
	const char *bad_reason = NULL;

	if (unlikely(atomic_read(&page->_mapcount) != -1))
		bad_reason = "nonzero mapcount";
	if (unlikely(page->mapping != NULL))
		bad_reason = "non-NULL mapping";
	if (unlikely(page_ref_count(page) != 0))
		bad_reason = "nonzero _refcount";
	if (unlikely(page->flags & flags)) {
		if (flags == PAGE_FLAGS_CHECK_AT_PREP)
			bad_reason = "PAGE_FLAGS_CHECK_AT_PREP flag(s) set";
		else
			bad_reason = "PAGE_FLAGS_CHECK_AT_FREE flag(s) set";
	}
#ifdef CONFIG_MEMCG
	if (unlikely(page->memcg_data))
		bad_reason = "page still charged to cgroup";
#endif
	return bad_reason;
}

static void free_page_is_bad_report(struct page *page)
{
	bad_page(page,
		 page_bad_reason(page, PAGE_FLAGS_CHECK_AT_FREE));
}

static inline bool free_page_is_bad(struct page *page)
{
	if (likely(page_expected_state(page, PAGE_FLAGS_CHECK_AT_FREE)))
		return false;

	/* Something has gone sideways, find it */
	free_page_is_bad_report(page);
	return true;
}

static int free_tail_pages_check(struct page *head_page, struct page *page)
{
	struct folio *folio = (struct folio *)head_page;
	int ret = 1;

	/*
	 * We rely page->lru.next never has bit 0 set, unless the page
	 * is PageTail(). Let's make sure that's true even for poisoned ->lru.
	 */
	BUILD_BUG_ON((unsigned long)LIST_POISON1 & 1);

	if (!IS_ENABLED(CONFIG_DEBUG_VM)) {
		ret = 0;
		goto out;
	}
	switch (page - head_page) {
	case 1:
		/* the first tail page: these may be in place of ->mapping */
		if (unlikely(folio_entire_mapcount(folio))) {
			bad_page(page, "nonzero entire_mapcount");
			goto out;
		}
		if (unlikely(atomic_read(&folio->_nr_pages_mapped))) {
			bad_page(page, "nonzero nr_pages_mapped");
			goto out;
		}
		if (unlikely(atomic_read(&folio->_pincount))) {
			bad_page(page, "nonzero pincount");
			goto out;
		}
		break;
	case 2:
		/*
		 * the second tail page: ->mapping is
		 * deferred_list.next -- ignore value.
		 */
		break;
	default:
		if (page->mapping != TAIL_MAPPING) {
			bad_page(page, "corrupted mapping in tail page");
			goto out;
		}
		break;
	}
	if (unlikely(!PageTail(page))) {
		bad_page(page, "PageTail not set");
		goto out;
	}
	if (unlikely(compound_head(page) != head_page)) {
		bad_page(page, "compound_head not consistent");
		goto out;
	}
	ret = 0;
out:
	page->mapping = NULL;
	clear_compound_head(page);
	return ret;
}

/*
 * Skip KASAN memory poisoning when either:
 *
 * 1. For generic KASAN: deferred memory initialization has not yet completed.
 *    Tag-based KASAN modes skip pages freed via deferred memory initialization
 *    using page tags instead (see below).
 * 2. For tag-based KASAN modes: the page has a match-all KASAN tag, indicating
 *    that error detection is disabled for accesses via the page address.
 *
 * Pages will have match-all tags in the following circumstances:
 *
 * 1. Pages are being initialized for the first time, including during deferred
 *    memory init; see the call to page_kasan_tag_reset in __init_single_page.
 * 2. The allocation was not unpoisoned due to __GFP_SKIP_KASAN, with the
 *    exception of pages unpoisoned by kasan_unpoison_vmalloc.
 * 3. The allocation was excluded from being checked due to sampling,
 *    see the call to kasan_unpoison_pages.
 *
 * Poisoning pages during deferred memory init will greatly lengthen the
 * process and cause problem in large memory systems as the deferred pages
 * initialization is done with interrupt disabled.
 *
 * Assuming that there will be no reference to those newly initialized
 * pages before they are ever allocated, this should have no effect on
 * KASAN memory tracking as the poison will be properly inserted at page
 * allocation time. The only corner case is when pages are allocated by
 * on-demand allocation and then freed again before the deferred pages
 * initialization is done, but this is not likely to happen.
 */
static inline bool should_skip_kasan_poison(struct page *page, fpi_t fpi_flags)
{
	if (IS_ENABLED(CONFIG_KASAN_GENERIC))
		return deferred_pages_enabled();

	return page_kasan_tag(page) == 0xff;
}

static void kernel_init_pages(struct page *page, int numpages)
{
	int i;

	/* s390's use of memset() could override KASAN redzones. */
	kasan_disable_current();
	for (i = 0; i < numpages; i++)
		clear_highpage_kasan_tagged(page + i);
	kasan_enable_current();
}

static __always_inline bool free_pages_prepare(struct page *page,
			unsigned int order, fpi_t fpi_flags)
{
	int bad = 0;
	bool skip_kasan_poison = should_skip_kasan_poison(page, fpi_flags);
	bool init = want_init_on_free();

	VM_BUG_ON_PAGE(PageTail(page), page);

	trace_mm_page_free(page, order);
	kmsan_free_page(page, order);

	if (unlikely(PageHWPoison(page)) && !order) {
		/*
		 * Do not let hwpoison pages hit pcplists/buddy
		 * Untie memcg state and reset page's owner
		 */
		if (memcg_kmem_online() && PageMemcgKmem(page))
			__memcg_kmem_uncharge_page(page, order);
		reset_page_owner(page, order);
		page_table_check_free(page, order);
		return false;
	}

	/*
	 * Check tail pages before head page information is cleared to
	 * avoid checking PageCompound for order-0 pages.
	 */
	if (unlikely(order)) {
		bool compound = PageCompound(page);
		int i;

		VM_BUG_ON_PAGE(compound && compound_order(page) != order, page);

		if (compound)
			ClearPageHasHWPoisoned(page);
		for (i = 1; i < (1 << order); i++) {
			if (compound)
				bad += free_tail_pages_check(page, page + i);
<<<<<<< HEAD
			if (static_branch_unlikely(&check_pages_enabled)) {
=======
			if (is_check_pages_enabled()) {
>>>>>>> c6a09bbd
				if (unlikely(free_page_is_bad(page + i))) {
					bad++;
					continue;
				}
			}
			(page + i)->flags &= ~PAGE_FLAGS_CHECK_AT_PREP;
		}
	}
	if (PageMappingFlags(page))
		page->mapping = NULL;
	if (memcg_kmem_online() && PageMemcgKmem(page))
		__memcg_kmem_uncharge_page(page, order);
<<<<<<< HEAD
	if (static_branch_unlikely(&check_pages_enabled)) {
=======
	if (is_check_pages_enabled()) {
>>>>>>> c6a09bbd
		if (free_page_is_bad(page))
			bad++;
		if (bad)
			return false;
	}

	page_cpupid_reset_last(page);
	page->flags &= ~PAGE_FLAGS_CHECK_AT_PREP;
	reset_page_owner(page, order);
	page_table_check_free(page, order);

	if (!PageHighMem(page)) {
		debug_check_no_locks_freed(page_address(page),
					   PAGE_SIZE << order);
		debug_check_no_obj_freed(page_address(page),
					   PAGE_SIZE << order);
	}

	kernel_poison_pages(page, 1 << order);

	/*
	 * As memory initialization might be integrated into KASAN,
	 * KASAN poisoning and memory initialization code must be
	 * kept together to avoid discrepancies in behavior.
	 *
	 * With hardware tag-based KASAN, memory tags must be set before the
	 * page becomes unavailable via debug_pagealloc or arch_free_page.
	 */
	if (!skip_kasan_poison) {
		kasan_poison_pages(page, order, init);

		/* Memory is already initialized if KASAN did it internally. */
		if (kasan_has_integrated_init())
			init = false;
	}
	if (init)
		kernel_init_pages(page, 1 << order);

	/*
	 * arch_free_page() can make the page's contents inaccessible.  s390
	 * does this.  So nothing which can access the page's contents should
	 * happen after this.
	 */
	arch_free_page(page, order);

	debug_pagealloc_unmap_pages(page, 1 << order);

	return true;
}

/*
 * Frees a number of pages from the PCP lists
 * Assumes all pages on list are in same zone.
 * count is the number of pages to free.
 */
static void free_pcppages_bulk(struct zone *zone, int count,
					struct per_cpu_pages *pcp,
					int pindex)
{
	unsigned long flags;
	int min_pindex = 0;
	int max_pindex = NR_PCP_LISTS - 1;
	unsigned int order;
	bool isolated_pageblocks;
	struct page *page;

	/*
	 * Ensure proper count is passed which otherwise would stuck in the
	 * below while (list_empty(list)) loop.
	 */
	count = min(pcp->count, count);

	/* Ensure requested pindex is drained first. */
	pindex = pindex - 1;

	spin_lock_irqsave(&zone->lock, flags);
	isolated_pageblocks = has_isolate_pageblock(zone);

	while (count > 0) {
		struct list_head *list;
		int nr_pages;

		/* Remove pages from lists in a round-robin fashion. */
		do {
			if (++pindex > max_pindex)
				pindex = min_pindex;
			list = &pcp->lists[pindex];
			if (!list_empty(list))
				break;

			if (pindex == max_pindex)
				max_pindex--;
			if (pindex == min_pindex)
				min_pindex++;
		} while (1);

		order = pindex_to_order(pindex);
		nr_pages = 1 << order;
		do {
			int mt;

			page = list_last_entry(list, struct page, pcp_list);
			mt = get_pcppage_migratetype(page);

			/* must delete to avoid corrupting pcp list */
			list_del(&page->pcp_list);
			count -= nr_pages;
			pcp->count -= nr_pages;

			/* MIGRATE_ISOLATE page should not go to pcplists */
			VM_BUG_ON_PAGE(is_migrate_isolate(mt), page);
			/* Pageblock could have been isolated meanwhile */
			if (unlikely(isolated_pageblocks))
				mt = get_pageblock_migratetype(page);

			__free_one_page(page, page_to_pfn(page), zone, order, mt, FPI_NONE);
			trace_mm_page_pcpu_drain(page, order, mt);
		} while (count > 0 && !list_empty(list));
	}

	spin_unlock_irqrestore(&zone->lock, flags);
}

static void free_one_page(struct zone *zone,
				struct page *page, unsigned long pfn,
				unsigned int order,
				int migratetype, fpi_t fpi_flags)
{
	unsigned long flags;

	spin_lock_irqsave(&zone->lock, flags);
	if (unlikely(has_isolate_pageblock(zone) ||
		is_migrate_isolate(migratetype))) {
		migratetype = get_pfnblock_migratetype(page, pfn);
	}
	__free_one_page(page, pfn, zone, order, migratetype, fpi_flags);
	spin_unlock_irqrestore(&zone->lock, flags);
}

static void __free_pages_ok(struct page *page, unsigned int order,
			    fpi_t fpi_flags)
{
	unsigned long flags;
	int migratetype;
	unsigned long pfn = page_to_pfn(page);
	struct zone *zone = page_zone(page);

	if (!free_pages_prepare(page, order, fpi_flags))
		return;

	/*
	 * Calling get_pfnblock_migratetype() without spin_lock_irqsave() here
	 * is used to avoid calling get_pfnblock_migratetype() under the lock.
	 * This will reduce the lock holding time.
	 */
	migratetype = get_pfnblock_migratetype(page, pfn);

	spin_lock_irqsave(&zone->lock, flags);
	if (unlikely(has_isolate_pageblock(zone) ||
		is_migrate_isolate(migratetype))) {
		migratetype = get_pfnblock_migratetype(page, pfn);
	}
	__free_one_page(page, pfn, zone, order, migratetype, fpi_flags);
	spin_unlock_irqrestore(&zone->lock, flags);

	__count_vm_events(PGFREE, 1 << order);
}

void __free_pages_core(struct page *page, unsigned int order)
{
	unsigned int nr_pages = 1 << order;
	struct page *p = page;
	unsigned int loop;

	/*
	 * When initializing the memmap, __init_single_page() sets the refcount
	 * of all pages to 1 ("allocated"/"not free"). We have to set the
	 * refcount of all involved pages to 0.
	 */
	prefetchw(p);
	for (loop = 0; loop < (nr_pages - 1); loop++, p++) {
		prefetchw(p + 1);
		__ClearPageReserved(p);
		set_page_count(p, 0);
	}
	__ClearPageReserved(p);
	set_page_count(p, 0);

	atomic_long_add(nr_pages, &page_zone(page)->managed_pages);

	/*
	 * Bypass PCP and place fresh pages right to the tail, primarily
	 * relevant for memory onlining.
	 */
	__free_pages_ok(page, order, FPI_TO_TAIL);
<<<<<<< HEAD
}

#ifdef CONFIG_NUMA

/*
 * During memory init memblocks map pfns to nids. The search is expensive and
 * this caches recent lookups. The implementation of __early_pfn_to_nid
 * treats start/end as pfns.
 */
struct mminit_pfnnid_cache {
	unsigned long last_start;
	unsigned long last_end;
	int last_nid;
};

static struct mminit_pfnnid_cache early_pfnnid_cache __meminitdata;

/*
 * Required by SPARSEMEM. Given a PFN, return what node the PFN is on.
 */
static int __meminit __early_pfn_to_nid(unsigned long pfn,
					struct mminit_pfnnid_cache *state)
{
	unsigned long start_pfn, end_pfn;
	int nid;

	if (state->last_start <= pfn && pfn < state->last_end)
		return state->last_nid;

	nid = memblock_search_pfn_nid(pfn, &start_pfn, &end_pfn);
	if (nid != NUMA_NO_NODE) {
		state->last_start = start_pfn;
		state->last_end = end_pfn;
		state->last_nid = nid;
	}

	return nid;
}

int __meminit early_pfn_to_nid(unsigned long pfn)
{
	static DEFINE_SPINLOCK(early_pfn_lock);
	int nid;

	spin_lock(&early_pfn_lock);
	nid = __early_pfn_to_nid(pfn, &early_pfnnid_cache);
	if (nid < 0)
		nid = first_online_node;
	spin_unlock(&early_pfn_lock);

	return nid;
}
#endif /* CONFIG_NUMA */

void __init memblock_free_pages(struct page *page, unsigned long pfn,
							unsigned int order)
{
	if (!early_page_initialised(pfn))
		return;
	if (!kmsan_memblock_free_pages(page, order)) {
		/* KMSAN will take care of these pages. */
		return;
	}
	__free_pages_core(page, order);
=======
>>>>>>> c6a09bbd
}

/*
 * Check that the whole (or subset of) a pageblock given by the interval of
 * [start_pfn, end_pfn) is valid and within the same zone, before scanning it
 * with the migration of free compaction scanner.
 *
 * Return struct page pointer of start_pfn, or NULL if checks were not passed.
 *
 * It's possible on some configurations to have a setup like node0 node1 node0
 * i.e. it's possible that all pages within a zones range of pages do not
 * belong to a single zone. We assume that a border between node0 and node1
 * can occur within a single pageblock, but not a node0 node1 node0
 * interleaving within a single pageblock. It is therefore sufficient to check
 * the first and last page of a pageblock and avoid checking each individual
 * page in a pageblock.
 */
struct page *__pageblock_pfn_to_page(unsigned long start_pfn,
				     unsigned long end_pfn, struct zone *zone)
{
	struct page *start_page;
	struct page *end_page;

	/* end_pfn is one past the range we are checking */
	end_pfn--;

	if (!pfn_valid(start_pfn) || !pfn_valid(end_pfn))
		return NULL;

	start_page = pfn_to_online_page(start_pfn);
	if (!start_page)
		return NULL;

	if (page_zone(start_page) != zone)
		return NULL;

	end_page = pfn_to_page(end_pfn);

	/* This gives a shorter code than deriving page_zone(end_page) */
	if (page_zone_id(start_page) != page_zone_id(end_page))
		return NULL;

	return start_page;
}

void set_zone_contiguous(struct zone *zone)
{
	unsigned long block_start_pfn = zone->zone_start_pfn;
	unsigned long block_end_pfn;

	block_end_pfn = pageblock_end_pfn(block_start_pfn);
	for (; block_start_pfn < zone_end_pfn(zone);
			block_start_pfn = block_end_pfn,
			 block_end_pfn += pageblock_nr_pages) {

		block_end_pfn = min(block_end_pfn, zone_end_pfn(zone));

		if (!__pageblock_pfn_to_page(block_start_pfn,
					     block_end_pfn, zone))
			return;
		cond_resched();
	}

	/* We confirm that there is no hole */
	zone->contiguous = true;
}

void clear_zone_contiguous(struct zone *zone)
{
	zone->contiguous = false;
}

/*
 * The order of subdivision here is critical for the IO subsystem.
 * Please do not alter this order without good reasons and regression
 * testing. Specifically, as large blocks of memory are subdivided,
 * the order in which smaller blocks are delivered depends on the order
 * they're subdivided in this function. This is the primary factor
 * influencing the order in which pages are delivered to the IO
 * subsystem according to empirical testing, and this is also justified
 * by considering the behavior of a buddy system containing a single
 * large block of memory acted on by a series of small allocations.
 * This behavior is a critical factor in sglist merging's success.
 *
 * -- nyc
 */
static inline void expand(struct zone *zone, struct page *page,
	int low, int high, int migratetype)
{
	unsigned long size = 1 << high;

	while (high > low) {
		high--;
		size >>= 1;
		VM_BUG_ON_PAGE(bad_range(zone, &page[size]), &page[size]);

		/*
		 * Mark as guard pages (or page), that will allow to
		 * merge back to allocator when buddy will be freed.
		 * Corresponding page table entries will not be touched,
		 * pages will stay not present in virtual address space
		 */
		if (set_page_guard(zone, &page[size], high, migratetype))
			continue;

		add_to_free_list(&page[size], zone, high, migratetype);
		set_buddy_order(&page[size], high);
	}
}

static void check_new_page_bad(struct page *page)
{
	if (unlikely(page->flags & __PG_HWPOISON)) {
		/* Don't complain about hwpoisoned pages */
		page_mapcount_reset(page); /* remove PageBuddy */
		return;
	}

	bad_page(page,
		 page_bad_reason(page, PAGE_FLAGS_CHECK_AT_PREP));
}

/*
 * This page is about to be returned from the page allocator
 */
static int check_new_page(struct page *page)
{
	if (likely(page_expected_state(page,
				PAGE_FLAGS_CHECK_AT_PREP|__PG_HWPOISON)))
		return 0;

	check_new_page_bad(page);
	return 1;
}

static inline bool check_new_pages(struct page *page, unsigned int order)
{
	if (is_check_pages_enabled()) {
		for (int i = 0; i < (1 << order); i++) {
			struct page *p = page + i;

			if (unlikely(check_new_page(p)))
				return true;
		}
	}

	return false;
}

<<<<<<< HEAD
/*
 * This function is meant to pre-load the iterator for the zone init.
 * Specifically it walks through the ranges until we are caught up to the
 * first_init_pfn value and exits there. If we never encounter the value we
 * return false indicating there are no valid ranges left.
 */
static bool __init
deferred_init_mem_pfn_range_in_zone(u64 *i, struct zone *zone,
				    unsigned long *spfn, unsigned long *epfn,
				    unsigned long first_init_pfn)
{
	u64 j;

	/*
	 * Start out by walking through the ranges in this zone that have
	 * already been initialized. We don't need to do anything with them
	 * so we just need to flush them out of the system.
	 */
	for_each_free_mem_pfn_range_in_zone(j, zone, spfn, epfn) {
		if (*epfn <= first_init_pfn)
			continue;
		if (*spfn < first_init_pfn)
			*spfn = first_init_pfn;
		*i = j;
		return true;
	}

	return false;
}

/*
 * Initialize and free pages. We do it in two loops: first we initialize
 * struct page, then free to buddy allocator, because while we are
 * freeing pages we can access pages that are ahead (computing buddy
 * page in __free_one_page()).
 *
 * In order to try and keep some memory in the cache we have the loop
 * broken along max page order boundaries. This way we will not cause
 * any issues with the buddy page computation.
 */
static unsigned long __init
deferred_init_maxorder(u64 *i, struct zone *zone, unsigned long *start_pfn,
		       unsigned long *end_pfn)
{
	unsigned long mo_pfn = ALIGN(*start_pfn + 1, MAX_ORDER_NR_PAGES);
	unsigned long spfn = *start_pfn, epfn = *end_pfn;
	unsigned long nr_pages = 0;
	u64 j = *i;

	/* First we loop through and initialize the page values */
	for_each_free_mem_pfn_range_in_zone_from(j, zone, start_pfn, end_pfn) {
		unsigned long t;

		if (mo_pfn <= *start_pfn)
			break;

		t = min(mo_pfn, *end_pfn);
		nr_pages += deferred_init_pages(zone, *start_pfn, t);

		if (mo_pfn < *end_pfn) {
			*start_pfn = mo_pfn;
			break;
		}
	}

	/* Reset values and now loop through freeing pages as needed */
	swap(j, *i);

	for_each_free_mem_pfn_range_in_zone_from(j, zone, &spfn, &epfn) {
		unsigned long t;

		if (mo_pfn <= spfn)
			break;

		t = min(mo_pfn, epfn);
		deferred_free_pages(spfn, t);

		if (mo_pfn <= epfn)
			break;
	}

	return nr_pages;
}

static void __init
deferred_init_memmap_chunk(unsigned long start_pfn, unsigned long end_pfn,
			   void *arg)
{
	unsigned long spfn, epfn;
	struct zone *zone = arg;
	u64 i;

	deferred_init_mem_pfn_range_in_zone(&i, zone, &spfn, &epfn, start_pfn);

	/*
	 * Initialize and free pages in MAX_ORDER sized increments so that we
	 * can avoid introducing any issues with the buddy allocator.
	 */
	while (spfn < end_pfn) {
		deferred_init_maxorder(&i, zone, &spfn, &epfn);
		cond_resched();
	}
}

/* An arch may override for more concurrency. */
__weak int __init
deferred_page_init_max_threads(const struct cpumask *node_cpumask)
{
	return 1;
}

/* Initialise remaining memory on a node */
static int __init deferred_init_memmap(void *data)
{
	pg_data_t *pgdat = data;
	const struct cpumask *cpumask = cpumask_of_node(pgdat->node_id);
	unsigned long spfn = 0, epfn = 0;
	unsigned long first_init_pfn, flags;
	unsigned long start = jiffies;
	struct zone *zone;
	int zid, max_threads;
	u64 i;

	/* Bind memory initialisation thread to a local node if possible */
	if (!cpumask_empty(cpumask))
		set_cpus_allowed_ptr(current, cpumask);

	pgdat_resize_lock(pgdat, &flags);
	first_init_pfn = pgdat->first_deferred_pfn;
	if (first_init_pfn == ULONG_MAX) {
		pgdat_resize_unlock(pgdat, &flags);
		pgdat_init_report_one_done();
		return 0;
	}

	/* Sanity check boundaries */
	BUG_ON(pgdat->first_deferred_pfn < pgdat->node_start_pfn);
	BUG_ON(pgdat->first_deferred_pfn > pgdat_end_pfn(pgdat));
	pgdat->first_deferred_pfn = ULONG_MAX;

	/*
	 * Once we unlock here, the zone cannot be grown anymore, thus if an
	 * interrupt thread must allocate this early in boot, zone must be
	 * pre-grown prior to start of deferred page initialization.
	 */
	pgdat_resize_unlock(pgdat, &flags);

	/* Only the highest zone is deferred so find it */
	for (zid = 0; zid < MAX_NR_ZONES; zid++) {
		zone = pgdat->node_zones + zid;
		if (first_init_pfn < zone_end_pfn(zone))
			break;
	}

	/* If the zone is empty somebody else may have cleared out the zone */
	if (!deferred_init_mem_pfn_range_in_zone(&i, zone, &spfn, &epfn,
						 first_init_pfn))
		goto zone_empty;

	max_threads = deferred_page_init_max_threads(cpumask);

	while (spfn < epfn) {
		unsigned long epfn_align = ALIGN(epfn, PAGES_PER_SECTION);
		struct padata_mt_job job = {
			.thread_fn   = deferred_init_memmap_chunk,
			.fn_arg      = zone,
			.start       = spfn,
			.size        = epfn_align - spfn,
			.align       = PAGES_PER_SECTION,
			.min_chunk   = PAGES_PER_SECTION,
			.max_threads = max_threads,
		};

		padata_do_multithreaded(&job);
		deferred_init_mem_pfn_range_in_zone(&i, zone, &spfn, &epfn,
						    epfn_align);
	}
zone_empty:
	/* Sanity check that the next zone really is unpopulated */
	WARN_ON(++zid < MAX_NR_ZONES && populated_zone(++zone));

	pr_info("node %d deferred pages initialised in %ums\n",
		pgdat->node_id, jiffies_to_msecs(jiffies - start));

	pgdat_init_report_one_done();
	return 0;
}

/*
 * If this zone has deferred pages, try to grow it by initializing enough
 * deferred pages to satisfy the allocation specified by order, rounded up to
 * the nearest PAGES_PER_SECTION boundary.  So we're adding memory in increments
 * of SECTION_SIZE bytes by initializing struct pages in increments of
 * PAGES_PER_SECTION * sizeof(struct page) bytes.
 *
 * Return true when zone was grown, otherwise return false. We return true even
 * when we grow less than requested, to let the caller decide if there are
 * enough pages to satisfy the allocation.
 *
 * Note: We use noinline because this function is needed only during boot, and
 * it is called from a __ref function _deferred_grow_zone. This way we are
 * making sure that it is not inlined into permanent text section.
 */
static noinline bool __init
deferred_grow_zone(struct zone *zone, unsigned int order)
{
	unsigned long nr_pages_needed = ALIGN(1 << order, PAGES_PER_SECTION);
	pg_data_t *pgdat = zone->zone_pgdat;
	unsigned long first_deferred_pfn = pgdat->first_deferred_pfn;
	unsigned long spfn, epfn, flags;
	unsigned long nr_pages = 0;
	u64 i;

	/* Only the last zone may have deferred pages */
	if (zone_end_pfn(zone) != pgdat_end_pfn(pgdat))
		return false;

	pgdat_resize_lock(pgdat, &flags);

	/*
	 * If someone grew this zone while we were waiting for spinlock, return
	 * true, as there might be enough pages already.
	 */
	if (first_deferred_pfn != pgdat->first_deferred_pfn) {
		pgdat_resize_unlock(pgdat, &flags);
		return true;
	}

	/* If the zone is empty somebody else may have cleared out the zone */
	if (!deferred_init_mem_pfn_range_in_zone(&i, zone, &spfn, &epfn,
						 first_deferred_pfn)) {
		pgdat->first_deferred_pfn = ULONG_MAX;
		pgdat_resize_unlock(pgdat, &flags);
		/* Retry only once. */
		return first_deferred_pfn != ULONG_MAX;
	}

	/*
	 * Initialize and free pages in MAX_ORDER sized increments so
	 * that we can avoid introducing any issues with the buddy
	 * allocator.
	 */
	while (spfn < epfn) {
		/* update our first deferred PFN for this section */
		first_deferred_pfn = spfn;

		nr_pages += deferred_init_maxorder(&i, zone, &spfn, &epfn);
		touch_nmi_watchdog();

		/* We should only stop along section boundaries */
		if ((first_deferred_pfn ^ spfn) < PAGES_PER_SECTION)
			continue;

		/* If our quota has been met we can stop here */
		if (nr_pages >= nr_pages_needed)
			break;
	}

	pgdat->first_deferred_pfn = spfn;
	pgdat_resize_unlock(pgdat, &flags);

	return nr_pages > 0;
}

/*
 * deferred_grow_zone() is __init, but it is called from
 * get_page_from_freelist() during early boot until deferred_pages permanently
 * disables this call. This is why we have refdata wrapper to avoid warning,
 * and to ensure that the function body gets unloaded.
 */
static bool __ref
_deferred_grow_zone(struct zone *zone, unsigned int order)
{
	return deferred_grow_zone(zone, order);
}

#endif /* CONFIG_DEFERRED_STRUCT_PAGE_INIT */

void __init page_alloc_init_late(void)
{
	struct zone *zone;
	int nid;

#ifdef CONFIG_DEFERRED_STRUCT_PAGE_INIT

	/* There will be num_node_state(N_MEMORY) threads */
	atomic_set(&pgdat_init_n_undone, num_node_state(N_MEMORY));
	for_each_node_state(nid, N_MEMORY) {
		kthread_run(deferred_init_memmap, NODE_DATA(nid), "pgdatinit%d", nid);
	}

	/* Block until all are initialised */
	wait_for_completion(&pgdat_init_all_done_comp);

	/*
	 * We initialized the rest of the deferred pages.  Permanently disable
	 * on-demand struct page initialization.
	 */
	static_branch_disable(&deferred_pages);

	/* Reinit limits that are based on free pages after the kernel is up */
	files_maxfiles_init();
#endif

	buffer_init();

	/* Discard memblock private memory */
	memblock_discard();

	for_each_node_state(nid, N_MEMORY)
		shuffle_free_memory(NODE_DATA(nid));

	for_each_populated_zone(zone)
		set_zone_contiguous(zone);
}

#ifdef CONFIG_CMA
/* Free whole pageblock and set its migration type to MIGRATE_CMA. */
void __init init_cma_reserved_pageblock(struct page *page)
{
	unsigned i = pageblock_nr_pages;
	struct page *p = page;

	do {
		__ClearPageReserved(p);
		set_page_count(p, 0);
	} while (++p, --i);

	set_pageblock_migratetype(page, MIGRATE_CMA);
	set_page_refcounted(page);
	__free_pages(page, pageblock_order);

	adjust_managed_page_count(page, pageblock_nr_pages);
	page_zone(page)->cma_pages += pageblock_nr_pages;
}
#endif

/*
 * The order of subdivision here is critical for the IO subsystem.
 * Please do not alter this order without good reasons and regression
 * testing. Specifically, as large blocks of memory are subdivided,
 * the order in which smaller blocks are delivered depends on the order
 * they're subdivided in this function. This is the primary factor
 * influencing the order in which pages are delivered to the IO
 * subsystem according to empirical testing, and this is also justified
 * by considering the behavior of a buddy system containing a single
 * large block of memory acted on by a series of small allocations.
 * This behavior is a critical factor in sglist merging's success.
 *
 * -- nyc
 */
static inline void expand(struct zone *zone, struct page *page,
	int low, int high, int migratetype)
{
	unsigned long size = 1 << high;

	while (high > low) {
		high--;
		size >>= 1;
		VM_BUG_ON_PAGE(bad_range(zone, &page[size]), &page[size]);

		/*
		 * Mark as guard pages (or page), that will allow to
		 * merge back to allocator when buddy will be freed.
		 * Corresponding page table entries will not be touched,
		 * pages will stay not present in virtual address space
		 */
		if (set_page_guard(zone, &page[size], high, migratetype))
			continue;

		add_to_free_list(&page[size], zone, high, migratetype);
		set_buddy_order(&page[size], high);
	}
}

static void check_new_page_bad(struct page *page)
{
	if (unlikely(page->flags & __PG_HWPOISON)) {
		/* Don't complain about hwpoisoned pages */
		page_mapcount_reset(page); /* remove PageBuddy */
		return;
	}

	bad_page(page,
		 page_bad_reason(page, PAGE_FLAGS_CHECK_AT_PREP));
}

/*
 * This page is about to be returned from the page allocator
 */
static int check_new_page(struct page *page)
{
	if (likely(page_expected_state(page,
				PAGE_FLAGS_CHECK_AT_PREP|__PG_HWPOISON)))
		return 0;

	check_new_page_bad(page);
	return 1;
}

static inline bool check_new_pages(struct page *page, unsigned int order)
{
	if (static_branch_unlikely(&check_pages_enabled)) {
		for (int i = 0; i < (1 << order); i++) {
			struct page *p = page + i;

			if (unlikely(check_new_page(p)))
				return true;
		}
	}

	return false;
}

=======
>>>>>>> c6a09bbd
static inline bool should_skip_kasan_unpoison(gfp_t flags)
{
	/* Don't skip if a software KASAN mode is enabled. */
	if (IS_ENABLED(CONFIG_KASAN_GENERIC) ||
	    IS_ENABLED(CONFIG_KASAN_SW_TAGS))
		return false;

	/* Skip, if hardware tag-based KASAN is not enabled. */
	if (!kasan_hw_tags_enabled())
		return true;

	/*
	 * With hardware tag-based KASAN enabled, skip if this has been
	 * requested via __GFP_SKIP_KASAN.
	 */
	return flags & __GFP_SKIP_KASAN;
}

static inline bool should_skip_init(gfp_t flags)
{
	/* Don't skip, if hardware tag-based KASAN is not enabled. */
	if (!kasan_hw_tags_enabled())
		return false;

	/* For hardware tag-based KASAN, skip if requested. */
	return (flags & __GFP_SKIP_ZERO);
}

inline void post_alloc_hook(struct page *page, unsigned int order,
				gfp_t gfp_flags)
{
	bool init = !want_init_on_free() && want_init_on_alloc(gfp_flags) &&
			!should_skip_init(gfp_flags);
	bool zero_tags = init && (gfp_flags & __GFP_ZEROTAGS);
	int i;

	set_page_private(page, 0);
	set_page_refcounted(page);

	arch_alloc_page(page, order);
	debug_pagealloc_map_pages(page, 1 << order);

	/*
	 * Page unpoisoning must happen before memory initialization.
	 * Otherwise, the poison pattern will be overwritten for __GFP_ZERO
	 * allocations and the page unpoisoning code will complain.
	 */
	kernel_unpoison_pages(page, 1 << order);

	/*
	 * As memory initialization might be integrated into KASAN,
	 * KASAN unpoisoning and memory initializion code must be
	 * kept together to avoid discrepancies in behavior.
	 */

	/*
	 * If memory tags should be zeroed
	 * (which happens only when memory should be initialized as well).
	 */
	if (zero_tags) {
		/* Initialize both memory and memory tags. */
		for (i = 0; i != 1 << order; ++i)
			tag_clear_highpage(page + i);

		/* Take note that memory was initialized by the loop above. */
		init = false;
	}
	if (!should_skip_kasan_unpoison(gfp_flags) &&
	    kasan_unpoison_pages(page, order, init)) {
		/* Take note that memory was initialized by KASAN. */
		if (kasan_has_integrated_init())
			init = false;
	} else {
		/*
		 * If memory tags have not been set by KASAN, reset the page
		 * tags to ensure page_address() dereferencing does not fault.
		 */
		for (i = 0; i != 1 << order; ++i)
			page_kasan_tag_reset(page + i);
	}
	/* If memory is still not initialized, initialize it now. */
	if (init)
		kernel_init_pages(page, 1 << order);

	set_page_owner(page, order, gfp_flags);
	page_table_check_alloc(page, order);
}

static void prep_new_page(struct page *page, unsigned int order, gfp_t gfp_flags,
							unsigned int alloc_flags)
{
	post_alloc_hook(page, order, gfp_flags);

	if (order && (gfp_flags & __GFP_COMP))
		prep_compound_page(page, order);

	/*
	 * page is set pfmemalloc when ALLOC_NO_WATERMARKS was necessary to
	 * allocate the page. The expectation is that the caller is taking
	 * steps that will free more memory. The caller should avoid the page
	 * being used for !PFMEMALLOC purposes.
	 */
	if (alloc_flags & ALLOC_NO_WATERMARKS)
		set_page_pfmemalloc(page);
	else
		clear_page_pfmemalloc(page);
}

/*
 * Go through the free lists for the given migratetype and remove
 * the smallest available page from the freelists
 */
static __always_inline
struct page *__rmqueue_smallest(struct zone *zone, unsigned int order,
						int migratetype)
{
	unsigned int current_order;
	struct free_area *area;
	struct page *page;

	/* Find a page of the appropriate size in the preferred list */
	for (current_order = order; current_order <= MAX_ORDER; ++current_order) {
		area = &(zone->free_area[current_order]);
		page = get_page_from_free_area(area, migratetype);
		if (!page)
			continue;
		del_page_from_free_list(page, zone, current_order);
		expand(zone, page, order, current_order, migratetype);
		set_pcppage_migratetype(page, migratetype);
		trace_mm_page_alloc_zone_locked(page, order, migratetype,
				pcp_allowed_order(order) &&
				migratetype < MIGRATE_PCPTYPES);
		return page;
	}

	return NULL;
}


/*
 * This array describes the order lists are fallen back to when
 * the free lists for the desirable migrate type are depleted
 *
 * The other migratetypes do not have fallbacks.
 */
static int fallbacks[MIGRATE_TYPES][MIGRATE_PCPTYPES - 1] = {
	[MIGRATE_UNMOVABLE]   = { MIGRATE_RECLAIMABLE, MIGRATE_MOVABLE   },
	[MIGRATE_MOVABLE]     = { MIGRATE_RECLAIMABLE, MIGRATE_UNMOVABLE },
	[MIGRATE_RECLAIMABLE] = { MIGRATE_UNMOVABLE,   MIGRATE_MOVABLE   },
};

#ifdef CONFIG_CMA
static __always_inline struct page *__rmqueue_cma_fallback(struct zone *zone,
					unsigned int order)
{
	return __rmqueue_smallest(zone, order, MIGRATE_CMA);
}
#else
static inline struct page *__rmqueue_cma_fallback(struct zone *zone,
					unsigned int order) { return NULL; }
#endif

/*
 * Move the free pages in a range to the freelist tail of the requested type.
 * Note that start_page and end_pages are not aligned on a pageblock
 * boundary. If alignment is required, use move_freepages_block()
 */
static int move_freepages(struct zone *zone,
			  unsigned long start_pfn, unsigned long end_pfn,
			  int migratetype, int *num_movable)
{
	struct page *page;
	unsigned long pfn;
	unsigned int order;
	int pages_moved = 0;

	for (pfn = start_pfn; pfn <= end_pfn;) {
		page = pfn_to_page(pfn);
		if (!PageBuddy(page)) {
			/*
			 * We assume that pages that could be isolated for
			 * migration are movable. But we don't actually try
			 * isolating, as that would be expensive.
			 */
			if (num_movable &&
					(PageLRU(page) || __PageMovable(page)))
				(*num_movable)++;
			pfn++;
			continue;
		}

		/* Make sure we are not inadvertently changing nodes */
		VM_BUG_ON_PAGE(page_to_nid(page) != zone_to_nid(zone), page);
		VM_BUG_ON_PAGE(page_zone(page) != zone, page);

		order = buddy_order(page);
		move_to_free_list(page, zone, order, migratetype);
		pfn += 1 << order;
		pages_moved += 1 << order;
	}

	return pages_moved;
}

int move_freepages_block(struct zone *zone, struct page *page,
				int migratetype, int *num_movable)
{
	unsigned long start_pfn, end_pfn, pfn;

	if (num_movable)
		*num_movable = 0;

	pfn = page_to_pfn(page);
	start_pfn = pageblock_start_pfn(pfn);
	end_pfn = pageblock_end_pfn(pfn) - 1;

	/* Do not cross zone boundaries */
	if (!zone_spans_pfn(zone, start_pfn))
		start_pfn = pfn;
	if (!zone_spans_pfn(zone, end_pfn))
		return 0;

	return move_freepages(zone, start_pfn, end_pfn, migratetype,
								num_movable);
}

static void change_pageblock_range(struct page *pageblock_page,
					int start_order, int migratetype)
{
	int nr_pageblocks = 1 << (start_order - pageblock_order);

	while (nr_pageblocks--) {
		set_pageblock_migratetype(pageblock_page, migratetype);
		pageblock_page += pageblock_nr_pages;
	}
}

/*
 * When we are falling back to another migratetype during allocation, try to
 * steal extra free pages from the same pageblocks to satisfy further
 * allocations, instead of polluting multiple pageblocks.
 *
 * If we are stealing a relatively large buddy page, it is likely there will
 * be more free pages in the pageblock, so try to steal them all. For
 * reclaimable and unmovable allocations, we steal regardless of page size,
 * as fragmentation caused by those allocations polluting movable pageblocks
 * is worse than movable allocations stealing from unmovable and reclaimable
 * pageblocks.
 */
static bool can_steal_fallback(unsigned int order, int start_mt)
{
	/*
	 * Leaving this order check is intended, although there is
	 * relaxed order check in next check. The reason is that
	 * we can actually steal whole pageblock if this condition met,
	 * but, below check doesn't guarantee it and that is just heuristic
	 * so could be changed anytime.
	 */
	if (order >= pageblock_order)
		return true;

	if (order >= pageblock_order / 2 ||
		start_mt == MIGRATE_RECLAIMABLE ||
		start_mt == MIGRATE_UNMOVABLE ||
		page_group_by_mobility_disabled)
		return true;

	return false;
}

static inline bool boost_watermark(struct zone *zone)
{
	unsigned long max_boost;

	if (!watermark_boost_factor)
		return false;
	/*
	 * Don't bother in zones that are unlikely to produce results.
	 * On small machines, including kdump capture kernels running
	 * in a small area, boosting the watermark can cause an out of
	 * memory situation immediately.
	 */
	if ((pageblock_nr_pages * 4) > zone_managed_pages(zone))
		return false;

	max_boost = mult_frac(zone->_watermark[WMARK_HIGH],
			watermark_boost_factor, 10000);

	/*
	 * high watermark may be uninitialised if fragmentation occurs
	 * very early in boot so do not boost. We do not fall
	 * through and boost by pageblock_nr_pages as failing
	 * allocations that early means that reclaim is not going
	 * to help and it may even be impossible to reclaim the
	 * boosted watermark resulting in a hang.
	 */
	if (!max_boost)
		return false;

	max_boost = max(pageblock_nr_pages, max_boost);

	zone->watermark_boost = min(zone->watermark_boost + pageblock_nr_pages,
		max_boost);

	return true;
}

/*
 * This function implements actual steal behaviour. If order is large enough,
 * we can steal whole pageblock. If not, we first move freepages in this
 * pageblock to our migratetype and determine how many already-allocated pages
 * are there in the pageblock with a compatible migratetype. If at least half
 * of pages are free or compatible, we can change migratetype of the pageblock
 * itself, so pages freed in the future will be put on the correct free list.
 */
static void steal_suitable_fallback(struct zone *zone, struct page *page,
		unsigned int alloc_flags, int start_type, bool whole_block)
{
	unsigned int current_order = buddy_order(page);
	int free_pages, movable_pages, alike_pages;
	int old_block_type;

	old_block_type = get_pageblock_migratetype(page);

	/*
	 * This can happen due to races and we want to prevent broken
	 * highatomic accounting.
	 */
	if (is_migrate_highatomic(old_block_type))
		goto single_page;

	/* Take ownership for orders >= pageblock_order */
	if (current_order >= pageblock_order) {
		change_pageblock_range(page, current_order, start_type);
		goto single_page;
	}

	/*
	 * Boost watermarks to increase reclaim pressure to reduce the
	 * likelihood of future fallbacks. Wake kswapd now as the node
	 * may be balanced overall and kswapd will not wake naturally.
	 */
	if (boost_watermark(zone) && (alloc_flags & ALLOC_KSWAPD))
		set_bit(ZONE_BOOSTED_WATERMARK, &zone->flags);

	/* We are not allowed to try stealing from the whole block */
	if (!whole_block)
		goto single_page;

	free_pages = move_freepages_block(zone, page, start_type,
						&movable_pages);
	/*
	 * Determine how many pages are compatible with our allocation.
	 * For movable allocation, it's the number of movable pages which
	 * we just obtained. For other types it's a bit more tricky.
	 */
	if (start_type == MIGRATE_MOVABLE) {
		alike_pages = movable_pages;
	} else {
		/*
		 * If we are falling back a RECLAIMABLE or UNMOVABLE allocation
		 * to MOVABLE pageblock, consider all non-movable pages as
		 * compatible. If it's UNMOVABLE falling back to RECLAIMABLE or
		 * vice versa, be conservative since we can't distinguish the
		 * exact migratetype of non-movable pages.
		 */
		if (old_block_type == MIGRATE_MOVABLE)
			alike_pages = pageblock_nr_pages
						- (free_pages + movable_pages);
		else
			alike_pages = 0;
	}

	/* moving whole block can fail due to zone boundary conditions */
	if (!free_pages)
		goto single_page;

	/*
	 * If a sufficient number of pages in the block are either free or of
	 * comparable migratability as our allocation, claim the whole block.
	 */
	if (free_pages + alike_pages >= (1 << (pageblock_order-1)) ||
			page_group_by_mobility_disabled)
		set_pageblock_migratetype(page, start_type);

	return;

single_page:
	move_to_free_list(page, zone, current_order, start_type);
}

/*
 * Check whether there is a suitable fallback freepage with requested order.
 * If only_stealable is true, this function returns fallback_mt only if
 * we can steal other freepages all together. This would help to reduce
 * fragmentation due to mixed migratetype pages in one pageblock.
 */
int find_suitable_fallback(struct free_area *area, unsigned int order,
			int migratetype, bool only_stealable, bool *can_steal)
{
	int i;
	int fallback_mt;

	if (area->nr_free == 0)
		return -1;

	*can_steal = false;
	for (i = 0; i < MIGRATE_PCPTYPES - 1 ; i++) {
		fallback_mt = fallbacks[migratetype][i];
		if (free_area_empty(area, fallback_mt))
			continue;

		if (can_steal_fallback(order, migratetype))
			*can_steal = true;

		if (!only_stealable)
			return fallback_mt;

		if (*can_steal)
			return fallback_mt;
	}

	return -1;
}

/*
 * Reserve a pageblock for exclusive use of high-order atomic allocations if
 * there are no empty page blocks that contain a page with a suitable order
 */
static void reserve_highatomic_pageblock(struct page *page, struct zone *zone,
				unsigned int alloc_order)
{
	int mt;
	unsigned long max_managed, flags;

	/*
	 * Limit the number reserved to 1 pageblock or roughly 1% of a zone.
	 * Check is race-prone but harmless.
	 */
	max_managed = (zone_managed_pages(zone) / 100) + pageblock_nr_pages;
	if (zone->nr_reserved_highatomic >= max_managed)
		return;

	spin_lock_irqsave(&zone->lock, flags);

	/* Recheck the nr_reserved_highatomic limit under the lock */
	if (zone->nr_reserved_highatomic >= max_managed)
		goto out_unlock;

	/* Yoink! */
	mt = get_pageblock_migratetype(page);
	/* Only reserve normal pageblocks (i.e., they can merge with others) */
	if (migratetype_is_mergeable(mt)) {
		zone->nr_reserved_highatomic += pageblock_nr_pages;
		set_pageblock_migratetype(page, MIGRATE_HIGHATOMIC);
		move_freepages_block(zone, page, MIGRATE_HIGHATOMIC, NULL);
	}

out_unlock:
	spin_unlock_irqrestore(&zone->lock, flags);
}

/*
 * Used when an allocation is about to fail under memory pressure. This
 * potentially hurts the reliability of high-order allocations when under
 * intense memory pressure but failed atomic allocations should be easier
 * to recover from than an OOM.
 *
 * If @force is true, try to unreserve a pageblock even though highatomic
 * pageblock is exhausted.
 */
static bool unreserve_highatomic_pageblock(const struct alloc_context *ac,
						bool force)
{
	struct zonelist *zonelist = ac->zonelist;
	unsigned long flags;
	struct zoneref *z;
	struct zone *zone;
	struct page *page;
	int order;
	bool ret;

	for_each_zone_zonelist_nodemask(zone, z, zonelist, ac->highest_zoneidx,
								ac->nodemask) {
		/*
		 * Preserve at least one pageblock unless memory pressure
		 * is really high.
		 */
		if (!force && zone->nr_reserved_highatomic <=
					pageblock_nr_pages)
			continue;

		spin_lock_irqsave(&zone->lock, flags);
		for (order = 0; order <= MAX_ORDER; order++) {
			struct free_area *area = &(zone->free_area[order]);

			page = get_page_from_free_area(area, MIGRATE_HIGHATOMIC);
			if (!page)
				continue;

			/*
			 * In page freeing path, migratetype change is racy so
			 * we can counter several free pages in a pageblock
			 * in this loop although we changed the pageblock type
			 * from highatomic to ac->migratetype. So we should
			 * adjust the count once.
			 */
			if (is_migrate_highatomic_page(page)) {
				/*
				 * It should never happen but changes to
				 * locking could inadvertently allow a per-cpu
				 * drain to add pages to MIGRATE_HIGHATOMIC
				 * while unreserving so be safe and watch for
				 * underflows.
				 */
				zone->nr_reserved_highatomic -= min(
						pageblock_nr_pages,
						zone->nr_reserved_highatomic);
			}

			/*
			 * Convert to ac->migratetype and avoid the normal
			 * pageblock stealing heuristics. Minimally, the caller
			 * is doing the work and needs the pages. More
			 * importantly, if the block was always converted to
			 * MIGRATE_UNMOVABLE or another type then the number
			 * of pageblocks that cannot be completely freed
			 * may increase.
			 */
			set_pageblock_migratetype(page, ac->migratetype);
			ret = move_freepages_block(zone, page, ac->migratetype,
									NULL);
			if (ret) {
				spin_unlock_irqrestore(&zone->lock, flags);
				return ret;
			}
		}
		spin_unlock_irqrestore(&zone->lock, flags);
	}

	return false;
}

/*
 * Try finding a free buddy page on the fallback list and put it on the free
 * list of requested migratetype, possibly along with other pages from the same
 * block, depending on fragmentation avoidance heuristics. Returns true if
 * fallback was found so that __rmqueue_smallest() can grab it.
 *
 * The use of signed ints for order and current_order is a deliberate
 * deviation from the rest of this file, to make the for loop
 * condition simpler.
 */
static __always_inline bool
__rmqueue_fallback(struct zone *zone, int order, int start_migratetype,
						unsigned int alloc_flags)
{
	struct free_area *area;
	int current_order;
	int min_order = order;
	struct page *page;
	int fallback_mt;
	bool can_steal;

	/*
	 * Do not steal pages from freelists belonging to other pageblocks
	 * i.e. orders < pageblock_order. If there are no local zones free,
	 * the zonelists will be reiterated without ALLOC_NOFRAGMENT.
	 */
	if (order < pageblock_order && alloc_flags & ALLOC_NOFRAGMENT)
		min_order = pageblock_order;

	/*
	 * Find the largest available free page in the other list. This roughly
	 * approximates finding the pageblock with the most free pages, which
	 * would be too costly to do exactly.
	 */
	for (current_order = MAX_ORDER; current_order >= min_order;
				--current_order) {
		area = &(zone->free_area[current_order]);
		fallback_mt = find_suitable_fallback(area, current_order,
				start_migratetype, false, &can_steal);
		if (fallback_mt == -1)
			continue;

		/*
		 * We cannot steal all free pages from the pageblock and the
		 * requested migratetype is movable. In that case it's better to
		 * steal and split the smallest available page instead of the
		 * largest available page, because even if the next movable
		 * allocation falls back into a different pageblock than this
		 * one, it won't cause permanent fragmentation.
		 */
		if (!can_steal && start_migratetype == MIGRATE_MOVABLE
					&& current_order > order)
			goto find_smallest;

		goto do_steal;
	}

	return false;

find_smallest:
	for (current_order = order; current_order <= MAX_ORDER;
							current_order++) {
		area = &(zone->free_area[current_order]);
		fallback_mt = find_suitable_fallback(area, current_order,
				start_migratetype, false, &can_steal);
		if (fallback_mt != -1)
			break;
	}

	/*
	 * This should not happen - we already found a suitable fallback
	 * when looking for the largest page.
	 */
	VM_BUG_ON(current_order > MAX_ORDER);

do_steal:
	page = get_page_from_free_area(area, fallback_mt);

	steal_suitable_fallback(zone, page, alloc_flags, start_migratetype,
								can_steal);

	trace_mm_page_alloc_extfrag(page, order, current_order,
		start_migratetype, fallback_mt);

	return true;

}

/*
 * Do the hard work of removing an element from the buddy allocator.
 * Call me with the zone->lock already held.
 */
static __always_inline struct page *
__rmqueue(struct zone *zone, unsigned int order, int migratetype,
						unsigned int alloc_flags)
{
	struct page *page;

	if (IS_ENABLED(CONFIG_CMA)) {
		/*
		 * Balance movable allocations between regular and CMA areas by
		 * allocating from CMA when over half of the zone's free memory
		 * is in the CMA area.
		 */
		if (alloc_flags & ALLOC_CMA &&
		    zone_page_state(zone, NR_FREE_CMA_PAGES) >
		    zone_page_state(zone, NR_FREE_PAGES) / 2) {
			page = __rmqueue_cma_fallback(zone, order);
			if (page)
				return page;
		}
	}
retry:
	page = __rmqueue_smallest(zone, order, migratetype);
	if (unlikely(!page)) {
		if (alloc_flags & ALLOC_CMA)
			page = __rmqueue_cma_fallback(zone, order);

		if (!page && __rmqueue_fallback(zone, order, migratetype,
								alloc_flags))
			goto retry;
	}
	return page;
}

/*
 * Obtain a specified number of elements from the buddy allocator, all under
 * a single hold of the lock, for efficiency.  Add them to the supplied list.
 * Returns the number of new pages which were placed at *list.
 */
static int rmqueue_bulk(struct zone *zone, unsigned int order,
			unsigned long count, struct list_head *list,
			int migratetype, unsigned int alloc_flags)
{
	unsigned long flags;
	int i;

	spin_lock_irqsave(&zone->lock, flags);
	for (i = 0; i < count; ++i) {
		struct page *page = __rmqueue(zone, order, migratetype,
								alloc_flags);
		if (unlikely(page == NULL))
			break;

		/*
		 * Split buddy pages returned by expand() are received here in
		 * physical page order. The page is added to the tail of
		 * caller's list. From the callers perspective, the linked list
		 * is ordered by page number under some conditions. This is
		 * useful for IO devices that can forward direction from the
		 * head, thus also in the physical page order. This is useful
		 * for IO devices that can merge IO requests if the physical
		 * pages are ordered properly.
		 */
		list_add_tail(&page->pcp_list, list);
		if (is_migrate_cma(get_pcppage_migratetype(page)))
			__mod_zone_page_state(zone, NR_FREE_CMA_PAGES,
					      -(1 << order));
	}

	__mod_zone_page_state(zone, NR_FREE_PAGES, -(i << order));
	spin_unlock_irqrestore(&zone->lock, flags);

	return i;
}

#ifdef CONFIG_NUMA
/*
 * Called from the vmstat counter updater to drain pagesets of this
 * currently executing processor on remote nodes after they have
 * expired.
 */
void drain_zone_pages(struct zone *zone, struct per_cpu_pages *pcp)
{
	int to_drain, batch;

	batch = READ_ONCE(pcp->batch);
	to_drain = min(pcp->count, batch);
	if (to_drain > 0) {
		spin_lock(&pcp->lock);
		free_pcppages_bulk(zone, to_drain, pcp, 0);
		spin_unlock(&pcp->lock);
	}
}
#endif

/*
 * Drain pcplists of the indicated processor and zone.
 */
static void drain_pages_zone(unsigned int cpu, struct zone *zone)
{
	struct per_cpu_pages *pcp;

	pcp = per_cpu_ptr(zone->per_cpu_pageset, cpu);
	if (pcp->count) {
		spin_lock(&pcp->lock);
		free_pcppages_bulk(zone, pcp->count, pcp, 0);
		spin_unlock(&pcp->lock);
	}
}

/*
 * Drain pcplists of all zones on the indicated processor.
 */
static void drain_pages(unsigned int cpu)
{
	struct zone *zone;

	for_each_populated_zone(zone) {
		drain_pages_zone(cpu, zone);
	}
}

/*
 * Spill all of this CPU's per-cpu pages back into the buddy allocator.
 */
void drain_local_pages(struct zone *zone)
{
	int cpu = smp_processor_id();

	if (zone)
		drain_pages_zone(cpu, zone);
	else
		drain_pages(cpu);
}

/*
 * The implementation of drain_all_pages(), exposing an extra parameter to
 * drain on all cpus.
 *
 * drain_all_pages() is optimized to only execute on cpus where pcplists are
 * not empty. The check for non-emptiness can however race with a free to
 * pcplist that has not yet increased the pcp->count from 0 to 1. Callers
 * that need the guarantee that every CPU has drained can disable the
 * optimizing racy check.
 */
static void __drain_all_pages(struct zone *zone, bool force_all_cpus)
{
	int cpu;

	/*
	 * Allocate in the BSS so we won't require allocation in
	 * direct reclaim path for CONFIG_CPUMASK_OFFSTACK=y
	 */
	static cpumask_t cpus_with_pcps;

	/*
	 * Do not drain if one is already in progress unless it's specific to
	 * a zone. Such callers are primarily CMA and memory hotplug and need
	 * the drain to be complete when the call returns.
	 */
	if (unlikely(!mutex_trylock(&pcpu_drain_mutex))) {
		if (!zone)
			return;
		mutex_lock(&pcpu_drain_mutex);
	}

	/*
	 * We don't care about racing with CPU hotplug event
	 * as offline notification will cause the notified
	 * cpu to drain that CPU pcps and on_each_cpu_mask
	 * disables preemption as part of its processing
	 */
	for_each_online_cpu(cpu) {
		struct per_cpu_pages *pcp;
		struct zone *z;
		bool has_pcps = false;

		if (force_all_cpus) {
			/*
			 * The pcp.count check is racy, some callers need a
			 * guarantee that no cpu is missed.
			 */
			has_pcps = true;
		} else if (zone) {
			pcp = per_cpu_ptr(zone->per_cpu_pageset, cpu);
			if (pcp->count)
				has_pcps = true;
		} else {
			for_each_populated_zone(z) {
				pcp = per_cpu_ptr(z->per_cpu_pageset, cpu);
				if (pcp->count) {
					has_pcps = true;
					break;
				}
			}
		}

		if (has_pcps)
			cpumask_set_cpu(cpu, &cpus_with_pcps);
		else
			cpumask_clear_cpu(cpu, &cpus_with_pcps);
	}

	for_each_cpu(cpu, &cpus_with_pcps) {
		if (zone)
			drain_pages_zone(cpu, zone);
		else
			drain_pages(cpu);
	}

	mutex_unlock(&pcpu_drain_mutex);
}

/*
 * Spill all the per-cpu pages from all CPUs back into the buddy allocator.
 *
 * When zone parameter is non-NULL, spill just the single zone's pages.
 */
void drain_all_pages(struct zone *zone)
{
	__drain_all_pages(zone, false);
}

#ifdef CONFIG_HIBERNATION

/*
 * Touch the watchdog for every WD_PAGE_COUNT pages.
 */
#define WD_PAGE_COUNT	(128*1024)

void mark_free_pages(struct zone *zone)
{
	unsigned long pfn, max_zone_pfn, page_count = WD_PAGE_COUNT;
	unsigned long flags;
	unsigned int order, t;
	struct page *page;

	if (zone_is_empty(zone))
		return;

	spin_lock_irqsave(&zone->lock, flags);

	max_zone_pfn = zone_end_pfn(zone);
	for (pfn = zone->zone_start_pfn; pfn < max_zone_pfn; pfn++)
		if (pfn_valid(pfn)) {
			page = pfn_to_page(pfn);

			if (!--page_count) {
				touch_nmi_watchdog();
				page_count = WD_PAGE_COUNT;
			}

			if (page_zone(page) != zone)
				continue;

			if (!swsusp_page_is_forbidden(page))
				swsusp_unset_page_free(page);
		}

	for_each_migratetype_order(order, t) {
		list_for_each_entry(page,
				&zone->free_area[order].free_list[t], buddy_list) {
			unsigned long i;

			pfn = page_to_pfn(page);
			for (i = 0; i < (1UL << order); i++) {
				if (!--page_count) {
					touch_nmi_watchdog();
					page_count = WD_PAGE_COUNT;
				}
				swsusp_set_page_free(pfn_to_page(pfn + i));
			}
		}
	}
	spin_unlock_irqrestore(&zone->lock, flags);
}
#endif /* CONFIG_PM */

static bool free_unref_page_prepare(struct page *page, unsigned long pfn,
							unsigned int order)
{
	int migratetype;

	if (!free_pages_prepare(page, order, FPI_NONE))
		return false;

	migratetype = get_pfnblock_migratetype(page, pfn);
	set_pcppage_migratetype(page, migratetype);
	return true;
}

static int nr_pcp_free(struct per_cpu_pages *pcp, int high, int batch,
		       bool free_high)
{
	int min_nr_free, max_nr_free;

	/* Free everything if batch freeing high-order pages. */
	if (unlikely(free_high))
		return pcp->count;

	/* Check for PCP disabled or boot pageset */
	if (unlikely(high < batch))
		return 1;

	/* Leave at least pcp->batch pages on the list */
	min_nr_free = batch;
	max_nr_free = high - batch;

	/*
	 * Double the number of pages freed each time there is subsequent
	 * freeing of pages without any allocation.
	 */
	batch <<= pcp->free_factor;
	if (batch < max_nr_free)
		pcp->free_factor++;
	batch = clamp(batch, min_nr_free, max_nr_free);

	return batch;
}

static int nr_pcp_high(struct per_cpu_pages *pcp, struct zone *zone,
		       bool free_high)
{
	int high = READ_ONCE(pcp->high);

	if (unlikely(!high || free_high))
		return 0;

	if (!test_bit(ZONE_RECLAIM_ACTIVE, &zone->flags))
		return high;

	/*
	 * If reclaim is active, limit the number of pages that can be
	 * stored on pcp lists
	 */
	return min(READ_ONCE(pcp->batch) << 2, high);
}

static void free_unref_page_commit(struct zone *zone, struct per_cpu_pages *pcp,
				   struct page *page, int migratetype,
				   unsigned int order)
{
	int high;
	int pindex;
	bool free_high;

	__count_vm_events(PGFREE, 1 << order);
	pindex = order_to_pindex(migratetype, order);
	list_add(&page->pcp_list, &pcp->lists[pindex]);
	pcp->count += 1 << order;

	/*
	 * As high-order pages other than THP's stored on PCP can contribute
	 * to fragmentation, limit the number stored when PCP is heavily
	 * freeing without allocation. The remainder after bulk freeing
	 * stops will be drained from vmstat refresh context.
	 */
	free_high = (pcp->free_factor && order && order <= PAGE_ALLOC_COSTLY_ORDER);

	high = nr_pcp_high(pcp, zone, free_high);
	if (pcp->count >= high) {
		int batch = READ_ONCE(pcp->batch);

		free_pcppages_bulk(zone, nr_pcp_free(pcp, high, batch, free_high), pcp, pindex);
	}
}

/*
 * Free a pcp page
 */
void free_unref_page(struct page *page, unsigned int order)
{
	unsigned long __maybe_unused UP_flags;
	struct per_cpu_pages *pcp;
	struct zone *zone;
	unsigned long pfn = page_to_pfn(page);
	int migratetype;

	if (!free_unref_page_prepare(page, pfn, order))
		return;

	/*
	 * We only track unmovable, reclaimable and movable on pcp lists.
	 * Place ISOLATE pages on the isolated list because they are being
	 * offlined but treat HIGHATOMIC as movable pages so we can get those
	 * areas back if necessary. Otherwise, we may have to free
	 * excessively into the page allocator
	 */
	migratetype = get_pcppage_migratetype(page);
	if (unlikely(migratetype >= MIGRATE_PCPTYPES)) {
		if (unlikely(is_migrate_isolate(migratetype))) {
			free_one_page(page_zone(page), page, pfn, order, migratetype, FPI_NONE);
			return;
		}
		migratetype = MIGRATE_MOVABLE;
	}

	zone = page_zone(page);
	pcp_trylock_prepare(UP_flags);
	pcp = pcp_spin_trylock(zone->per_cpu_pageset);
	if (pcp) {
		free_unref_page_commit(zone, pcp, page, migratetype, order);
		pcp_spin_unlock(pcp);
	} else {
		free_one_page(zone, page, pfn, order, migratetype, FPI_NONE);
	}
	pcp_trylock_finish(UP_flags);
}

/*
 * Free a list of 0-order pages
 */
void free_unref_page_list(struct list_head *list)
{
	unsigned long __maybe_unused UP_flags;
	struct page *page, *next;
	struct per_cpu_pages *pcp = NULL;
	struct zone *locked_zone = NULL;
	int batch_count = 0;
	int migratetype;

	/* Prepare pages for freeing */
	list_for_each_entry_safe(page, next, list, lru) {
		unsigned long pfn = page_to_pfn(page);
		if (!free_unref_page_prepare(page, pfn, 0)) {
			list_del(&page->lru);
			continue;
		}

		/*
		 * Free isolated pages directly to the allocator, see
		 * comment in free_unref_page.
		 */
		migratetype = get_pcppage_migratetype(page);
		if (unlikely(is_migrate_isolate(migratetype))) {
			list_del(&page->lru);
			free_one_page(page_zone(page), page, pfn, 0, migratetype, FPI_NONE);
			continue;
		}
	}

	list_for_each_entry_safe(page, next, list, lru) {
		struct zone *zone = page_zone(page);

		list_del(&page->lru);
		migratetype = get_pcppage_migratetype(page);

		/*
		 * Either different zone requiring a different pcp lock or
		 * excessive lock hold times when freeing a large list of
		 * pages.
		 */
		if (zone != locked_zone || batch_count == SWAP_CLUSTER_MAX) {
			if (pcp) {
				pcp_spin_unlock(pcp);
				pcp_trylock_finish(UP_flags);
			}

			batch_count = 0;

			/*
			 * trylock is necessary as pages may be getting freed
			 * from IRQ or SoftIRQ context after an IO completion.
			 */
			pcp_trylock_prepare(UP_flags);
			pcp = pcp_spin_trylock(zone->per_cpu_pageset);
			if (unlikely(!pcp)) {
				pcp_trylock_finish(UP_flags);
				free_one_page(zone, page, page_to_pfn(page),
					      0, migratetype, FPI_NONE);
				locked_zone = NULL;
				continue;
			}
			locked_zone = zone;
		}

		/*
		 * Non-isolated types over MIGRATE_PCPTYPES get added
		 * to the MIGRATE_MOVABLE pcp list.
		 */
		if (unlikely(migratetype >= MIGRATE_PCPTYPES))
			migratetype = MIGRATE_MOVABLE;

		trace_mm_page_free_batched(page);
		free_unref_page_commit(zone, pcp, page, migratetype, 0);
		batch_count++;
	}

	if (pcp) {
		pcp_spin_unlock(pcp);
		pcp_trylock_finish(UP_flags);
	}
}

/*
 * split_page takes a non-compound higher-order page, and splits it into
 * n (1<<order) sub-pages: page[0..n]
 * Each sub-page must be freed individually.
 *
 * Note: this is probably too low level an operation for use in drivers.
 * Please consult with lkml before using this in your driver.
 */
void split_page(struct page *page, unsigned int order)
{
	int i;

	VM_BUG_ON_PAGE(PageCompound(page), page);
	VM_BUG_ON_PAGE(!page_count(page), page);

	for (i = 1; i < (1 << order); i++)
		set_page_refcounted(page + i);
	split_page_owner(page, 1 << order);
	split_page_memcg(page, 1 << order);
}
EXPORT_SYMBOL_GPL(split_page);

int __isolate_free_page(struct page *page, unsigned int order)
{
	struct zone *zone = page_zone(page);
	int mt = get_pageblock_migratetype(page);

	if (!is_migrate_isolate(mt)) {
		unsigned long watermark;
		/*
		 * Obey watermarks as if the page was being allocated. We can
		 * emulate a high-order watermark check with a raised order-0
		 * watermark, because we already know our high-order page
		 * exists.
		 */
		watermark = zone->_watermark[WMARK_MIN] + (1UL << order);
		if (!zone_watermark_ok(zone, 0, watermark, 0, ALLOC_CMA))
			return 0;

		__mod_zone_freepage_state(zone, -(1UL << order), mt);
	}

	del_page_from_free_list(page, zone, order);

	/*
	 * Set the pageblock if the isolated page is at least half of a
	 * pageblock
	 */
	if (order >= pageblock_order - 1) {
		struct page *endpage = page + (1 << order) - 1;
		for (; page < endpage; page += pageblock_nr_pages) {
			int mt = get_pageblock_migratetype(page);
			/*
			 * Only change normal pageblocks (i.e., they can merge
			 * with others)
			 */
			if (migratetype_is_mergeable(mt))
				set_pageblock_migratetype(page,
							  MIGRATE_MOVABLE);
		}
	}

	return 1UL << order;
}

/**
 * __putback_isolated_page - Return a now-isolated page back where we got it
 * @page: Page that was isolated
 * @order: Order of the isolated page
 * @mt: The page's pageblock's migratetype
 *
 * This function is meant to return a page pulled from the free lists via
 * __isolate_free_page back to the free lists they were pulled from.
 */
void __putback_isolated_page(struct page *page, unsigned int order, int mt)
{
	struct zone *zone = page_zone(page);

	/* zone lock should be held when this function is called */
	lockdep_assert_held(&zone->lock);

	/* Return isolated page to tail of freelist. */
	__free_one_page(page, page_to_pfn(page), zone, order, mt,
			FPI_SKIP_REPORT_NOTIFY | FPI_TO_TAIL);
}

/*
 * Update NUMA hit/miss statistics
 */
static inline void zone_statistics(struct zone *preferred_zone, struct zone *z,
				   long nr_account)
{
#ifdef CONFIG_NUMA
	enum numa_stat_item local_stat = NUMA_LOCAL;

	/* skip numa counters update if numa stats is disabled */
	if (!static_branch_likely(&vm_numa_stat_key))
		return;

	if (zone_to_nid(z) != numa_node_id())
		local_stat = NUMA_OTHER;

	if (zone_to_nid(z) == zone_to_nid(preferred_zone))
		__count_numa_events(z, NUMA_HIT, nr_account);
	else {
		__count_numa_events(z, NUMA_MISS, nr_account);
		__count_numa_events(preferred_zone, NUMA_FOREIGN, nr_account);
	}
	__count_numa_events(z, local_stat, nr_account);
#endif
}

static __always_inline
struct page *rmqueue_buddy(struct zone *preferred_zone, struct zone *zone,
			   unsigned int order, unsigned int alloc_flags,
			   int migratetype)
{
	struct page *page;
	unsigned long flags;

	do {
		page = NULL;
		spin_lock_irqsave(&zone->lock, flags);
		/*
		 * order-0 request can reach here when the pcplist is skipped
		 * due to non-CMA allocation context. HIGHATOMIC area is
		 * reserved for high-order atomic allocation, so order-0
		 * request should skip it.
		 */
		if (alloc_flags & ALLOC_HIGHATOMIC)
			page = __rmqueue_smallest(zone, order, MIGRATE_HIGHATOMIC);
		if (!page) {
			page = __rmqueue(zone, order, migratetype, alloc_flags);

			/*
			 * If the allocation fails, allow OOM handling access
			 * to HIGHATOMIC reserves as failing now is worse than
			 * failing a high-order atomic allocation in the
			 * future.
			 */
			if (!page && (alloc_flags & ALLOC_OOM))
				page = __rmqueue_smallest(zone, order, MIGRATE_HIGHATOMIC);

			if (!page) {
				spin_unlock_irqrestore(&zone->lock, flags);
				return NULL;
			}
		}
		__mod_zone_freepage_state(zone, -(1 << order),
					  get_pcppage_migratetype(page));
		spin_unlock_irqrestore(&zone->lock, flags);
	} while (check_new_pages(page, order));

	__count_zid_vm_events(PGALLOC, page_zonenum(page), 1 << order);
	zone_statistics(preferred_zone, zone, 1);

	return page;
}

/* Remove page from the per-cpu list, caller must protect the list */
static inline
struct page *__rmqueue_pcplist(struct zone *zone, unsigned int order,
			int migratetype,
			unsigned int alloc_flags,
			struct per_cpu_pages *pcp,
			struct list_head *list)
{
	struct page *page;

	do {
		if (list_empty(list)) {
			int batch = READ_ONCE(pcp->batch);
			int alloced;

			/*
			 * Scale batch relative to order if batch implies
			 * free pages can be stored on the PCP. Batch can
			 * be 1 for small zones or for boot pagesets which
			 * should never store free pages as the pages may
			 * belong to arbitrary zones.
			 */
			if (batch > 1)
				batch = max(batch >> order, 2);
			alloced = rmqueue_bulk(zone, order,
					batch, list,
					migratetype, alloc_flags);

			pcp->count += alloced << order;
			if (unlikely(list_empty(list)))
				return NULL;
		}

		page = list_first_entry(list, struct page, pcp_list);
		list_del(&page->pcp_list);
		pcp->count -= 1 << order;
	} while (check_new_pages(page, order));

	return page;
}

/* Lock and remove page from the per-cpu list */
static struct page *rmqueue_pcplist(struct zone *preferred_zone,
			struct zone *zone, unsigned int order,
			int migratetype, unsigned int alloc_flags)
{
	struct per_cpu_pages *pcp;
	struct list_head *list;
	struct page *page;
	unsigned long __maybe_unused UP_flags;

	/* spin_trylock may fail due to a parallel drain or IRQ reentrancy. */
	pcp_trylock_prepare(UP_flags);
	pcp = pcp_spin_trylock(zone->per_cpu_pageset);
	if (!pcp) {
		pcp_trylock_finish(UP_flags);
		return NULL;
	}

	/*
	 * On allocation, reduce the number of pages that are batch freed.
	 * See nr_pcp_free() where free_factor is increased for subsequent
	 * frees.
	 */
	pcp->free_factor >>= 1;
	list = &pcp->lists[order_to_pindex(migratetype, order)];
	page = __rmqueue_pcplist(zone, order, migratetype, alloc_flags, pcp, list);
	pcp_spin_unlock(pcp);
	pcp_trylock_finish(UP_flags);
	if (page) {
		__count_zid_vm_events(PGALLOC, page_zonenum(page), 1 << order);
		zone_statistics(preferred_zone, zone, 1);
	}
	return page;
}

/*
 * Allocate a page from the given zone.
 * Use pcplists for THP or "cheap" high-order allocations.
 */

/*
 * Do not instrument rmqueue() with KMSAN. This function may call
 * __msan_poison_alloca() through a call to set_pfnblock_flags_mask().
 * If __msan_poison_alloca() attempts to allocate pages for the stack depot, it
 * may call rmqueue() again, which will result in a deadlock.
 */
__no_sanitize_memory
static inline
struct page *rmqueue(struct zone *preferred_zone,
			struct zone *zone, unsigned int order,
			gfp_t gfp_flags, unsigned int alloc_flags,
			int migratetype)
{
	struct page *page;

	/*
	 * We most definitely don't want callers attempting to
	 * allocate greater than order-1 page units with __GFP_NOFAIL.
	 */
	WARN_ON_ONCE((gfp_flags & __GFP_NOFAIL) && (order > 1));

	if (likely(pcp_allowed_order(order))) {
		/*
		 * MIGRATE_MOVABLE pcplist could have the pages on CMA area and
		 * we need to skip it when CMA area isn't allowed.
		 */
		if (!IS_ENABLED(CONFIG_CMA) || alloc_flags & ALLOC_CMA ||
				migratetype != MIGRATE_MOVABLE) {
			page = rmqueue_pcplist(preferred_zone, zone, order,
					migratetype, alloc_flags);
			if (likely(page))
				goto out;
		}
	}

	page = rmqueue_buddy(preferred_zone, zone, order, alloc_flags,
							migratetype);

out:
	/* Separate test+clear to avoid unnecessary atomics */
	if (unlikely(test_bit(ZONE_BOOSTED_WATERMARK, &zone->flags))) {
		clear_bit(ZONE_BOOSTED_WATERMARK, &zone->flags);
		wakeup_kswapd(zone, 0, 0, zone_idx(zone));
	}

	VM_BUG_ON_PAGE(page && bad_range(zone, page), page);
	return page;
}

#ifdef CONFIG_FAIL_PAGE_ALLOC

static struct {
	struct fault_attr attr;

	bool ignore_gfp_highmem;
	bool ignore_gfp_reclaim;
	u32 min_order;
} fail_page_alloc = {
	.attr = FAULT_ATTR_INITIALIZER,
	.ignore_gfp_reclaim = true,
	.ignore_gfp_highmem = true,
	.min_order = 1,
};

static int __init setup_fail_page_alloc(char *str)
{
	return setup_fault_attr(&fail_page_alloc.attr, str);
}
__setup("fail_page_alloc=", setup_fail_page_alloc);

static bool __should_fail_alloc_page(gfp_t gfp_mask, unsigned int order)
{
	int flags = 0;

	if (order < fail_page_alloc.min_order)
		return false;
	if (gfp_mask & __GFP_NOFAIL)
		return false;
	if (fail_page_alloc.ignore_gfp_highmem && (gfp_mask & __GFP_HIGHMEM))
		return false;
	if (fail_page_alloc.ignore_gfp_reclaim &&
			(gfp_mask & __GFP_DIRECT_RECLAIM))
		return false;

	/* See comment in __should_failslab() */
	if (gfp_mask & __GFP_NOWARN)
		flags |= FAULT_NOWARN;

	return should_fail_ex(&fail_page_alloc.attr, 1 << order, flags);
}

#ifdef CONFIG_FAULT_INJECTION_DEBUG_FS

static int __init fail_page_alloc_debugfs(void)
{
	umode_t mode = S_IFREG | 0600;
	struct dentry *dir;

	dir = fault_create_debugfs_attr("fail_page_alloc", NULL,
					&fail_page_alloc.attr);

	debugfs_create_bool("ignore-gfp-wait", mode, dir,
			    &fail_page_alloc.ignore_gfp_reclaim);
	debugfs_create_bool("ignore-gfp-highmem", mode, dir,
			    &fail_page_alloc.ignore_gfp_highmem);
	debugfs_create_u32("min-order", mode, dir, &fail_page_alloc.min_order);

	return 0;
}

late_initcall(fail_page_alloc_debugfs);

#endif /* CONFIG_FAULT_INJECTION_DEBUG_FS */

#else /* CONFIG_FAIL_PAGE_ALLOC */

static inline bool __should_fail_alloc_page(gfp_t gfp_mask, unsigned int order)
{
	return false;
}

#endif /* CONFIG_FAIL_PAGE_ALLOC */

noinline bool should_fail_alloc_page(gfp_t gfp_mask, unsigned int order)
{
	return __should_fail_alloc_page(gfp_mask, order);
}
ALLOW_ERROR_INJECTION(should_fail_alloc_page, TRUE);

static inline long __zone_watermark_unusable_free(struct zone *z,
				unsigned int order, unsigned int alloc_flags)
{
	long unusable_free = (1 << order) - 1;

	/*
	 * If the caller does not have rights to reserves below the min
	 * watermark then subtract the high-atomic reserves. This will
	 * over-estimate the size of the atomic reserve but it avoids a search.
	 */
	if (likely(!(alloc_flags & ALLOC_RESERVES)))
		unusable_free += z->nr_reserved_highatomic;

#ifdef CONFIG_CMA
	/* If allocation can't use CMA areas don't use free CMA pages */
	if (!(alloc_flags & ALLOC_CMA))
		unusable_free += zone_page_state(z, NR_FREE_CMA_PAGES);
#endif

	return unusable_free;
}

/*
 * Return true if free base pages are above 'mark'. For high-order checks it
 * will return true of the order-0 watermark is reached and there is at least
 * one free page of a suitable size. Checking now avoids taking the zone lock
 * to check in the allocation paths if no pages are free.
 */
bool __zone_watermark_ok(struct zone *z, unsigned int order, unsigned long mark,
			 int highest_zoneidx, unsigned int alloc_flags,
			 long free_pages)
{
	long min = mark;
	int o;

	/* free_pages may go negative - that's OK */
	free_pages -= __zone_watermark_unusable_free(z, order, alloc_flags);

	if (unlikely(alloc_flags & ALLOC_RESERVES)) {
		/*
		 * __GFP_HIGH allows access to 50% of the min reserve as well
		 * as OOM.
		 */
		if (alloc_flags & ALLOC_MIN_RESERVE) {
			min -= min / 2;

			/*
			 * Non-blocking allocations (e.g. GFP_ATOMIC) can
			 * access more reserves than just __GFP_HIGH. Other
			 * non-blocking allocations requests such as GFP_NOWAIT
			 * or (GFP_KERNEL & ~__GFP_DIRECT_RECLAIM) do not get
			 * access to the min reserve.
			 */
			if (alloc_flags & ALLOC_NON_BLOCK)
				min -= min / 4;
		}

		/*
		 * OOM victims can try even harder than the normal reserve
		 * users on the grounds that it's definitely going to be in
		 * the exit path shortly and free memory. Any allocation it
		 * makes during the free path will be small and short-lived.
		 */
		if (alloc_flags & ALLOC_OOM)
			min -= min / 2;
	}

	/*
	 * Check watermarks for an order-0 allocation request. If these
	 * are not met, then a high-order request also cannot go ahead
	 * even if a suitable page happened to be free.
	 */
	if (free_pages <= min + z->lowmem_reserve[highest_zoneidx])
		return false;

	/* If this is an order-0 request then the watermark is fine */
	if (!order)
		return true;

	/* For a high-order request, check at least one suitable page is free */
	for (o = order; o <= MAX_ORDER; o++) {
		struct free_area *area = &z->free_area[o];
		int mt;

		if (!area->nr_free)
			continue;

		for (mt = 0; mt < MIGRATE_PCPTYPES; mt++) {
			if (!free_area_empty(area, mt))
				return true;
		}

#ifdef CONFIG_CMA
		if ((alloc_flags & ALLOC_CMA) &&
		    !free_area_empty(area, MIGRATE_CMA)) {
			return true;
		}
#endif
		if ((alloc_flags & (ALLOC_HIGHATOMIC|ALLOC_OOM)) &&
		    !free_area_empty(area, MIGRATE_HIGHATOMIC)) {
			return true;
		}
	}
	return false;
}

bool zone_watermark_ok(struct zone *z, unsigned int order, unsigned long mark,
		      int highest_zoneidx, unsigned int alloc_flags)
{
	return __zone_watermark_ok(z, order, mark, highest_zoneidx, alloc_flags,
					zone_page_state(z, NR_FREE_PAGES));
}

static inline bool zone_watermark_fast(struct zone *z, unsigned int order,
				unsigned long mark, int highest_zoneidx,
				unsigned int alloc_flags, gfp_t gfp_mask)
{
	long free_pages;

	free_pages = zone_page_state(z, NR_FREE_PAGES);

	/*
	 * Fast check for order-0 only. If this fails then the reserves
	 * need to be calculated.
	 */
	if (!order) {
		long usable_free;
		long reserved;

		usable_free = free_pages;
		reserved = __zone_watermark_unusable_free(z, 0, alloc_flags);

		/* reserved may over estimate high-atomic reserves. */
		usable_free -= min(usable_free, reserved);
		if (usable_free > mark + z->lowmem_reserve[highest_zoneidx])
			return true;
	}

	if (__zone_watermark_ok(z, order, mark, highest_zoneidx, alloc_flags,
					free_pages))
		return true;

	/*
	 * Ignore watermark boosting for __GFP_HIGH order-0 allocations
	 * when checking the min watermark. The min watermark is the
	 * point where boosting is ignored so that kswapd is woken up
	 * when below the low watermark.
	 */
	if (unlikely(!order && (alloc_flags & ALLOC_MIN_RESERVE) && z->watermark_boost
		&& ((alloc_flags & ALLOC_WMARK_MASK) == WMARK_MIN))) {
		mark = z->_watermark[WMARK_MIN];
		return __zone_watermark_ok(z, order, mark, highest_zoneidx,
					alloc_flags, free_pages);
	}

	return false;
}

bool zone_watermark_ok_safe(struct zone *z, unsigned int order,
			unsigned long mark, int highest_zoneidx)
{
	long free_pages = zone_page_state(z, NR_FREE_PAGES);

	if (z->percpu_drift_mark && free_pages < z->percpu_drift_mark)
		free_pages = zone_page_state_snapshot(z, NR_FREE_PAGES);

	return __zone_watermark_ok(z, order, mark, highest_zoneidx, 0,
								free_pages);
}

#ifdef CONFIG_NUMA
int __read_mostly node_reclaim_distance = RECLAIM_DISTANCE;

static bool zone_allows_reclaim(struct zone *local_zone, struct zone *zone)
{
	return node_distance(zone_to_nid(local_zone), zone_to_nid(zone)) <=
				node_reclaim_distance;
}
#else	/* CONFIG_NUMA */
static bool zone_allows_reclaim(struct zone *local_zone, struct zone *zone)
{
	return true;
}
#endif	/* CONFIG_NUMA */

/*
 * The restriction on ZONE_DMA32 as being a suitable zone to use to avoid
 * fragmentation is subtle. If the preferred zone was HIGHMEM then
 * premature use of a lower zone may cause lowmem pressure problems that
 * are worse than fragmentation. If the next zone is ZONE_DMA then it is
 * probably too small. It only makes sense to spread allocations to avoid
 * fragmentation between the Normal and DMA32 zones.
 */
static inline unsigned int
alloc_flags_nofragment(struct zone *zone, gfp_t gfp_mask)
{
	unsigned int alloc_flags;

	/*
	 * __GFP_KSWAPD_RECLAIM is assumed to be the same as ALLOC_KSWAPD
	 * to save a branch.
	 */
	alloc_flags = (__force int) (gfp_mask & __GFP_KSWAPD_RECLAIM);

#ifdef CONFIG_ZONE_DMA32
	if (!zone)
		return alloc_flags;

	if (zone_idx(zone) != ZONE_NORMAL)
		return alloc_flags;

	/*
	 * If ZONE_DMA32 exists, assume it is the one after ZONE_NORMAL and
	 * the pointer is within zone->zone_pgdat->node_zones[]. Also assume
	 * on UMA that if Normal is populated then so is DMA32.
	 */
	BUILD_BUG_ON(ZONE_NORMAL - ZONE_DMA32 != 1);
	if (nr_online_nodes > 1 && !populated_zone(--zone))
		return alloc_flags;

	alloc_flags |= ALLOC_NOFRAGMENT;
#endif /* CONFIG_ZONE_DMA32 */
	return alloc_flags;
}

/* Must be called after current_gfp_context() which can change gfp_mask */
static inline unsigned int gfp_to_alloc_flags_cma(gfp_t gfp_mask,
						  unsigned int alloc_flags)
{
#ifdef CONFIG_CMA
	if (gfp_migratetype(gfp_mask) == MIGRATE_MOVABLE)
		alloc_flags |= ALLOC_CMA;
#endif
	return alloc_flags;
}

/*
 * get_page_from_freelist goes through the zonelist trying to allocate
 * a page.
 */
static struct page *
get_page_from_freelist(gfp_t gfp_mask, unsigned int order, int alloc_flags,
						const struct alloc_context *ac)
{
	struct zoneref *z;
	struct zone *zone;
	struct pglist_data *last_pgdat = NULL;
	bool last_pgdat_dirty_ok = false;
	bool no_fallback;

retry:
	/*
	 * Scan zonelist, looking for a zone with enough free.
	 * See also cpuset_node_allowed() comment in kernel/cgroup/cpuset.c.
	 */
	no_fallback = alloc_flags & ALLOC_NOFRAGMENT;
	z = ac->preferred_zoneref;
	for_next_zone_zonelist_nodemask(zone, z, ac->highest_zoneidx,
					ac->nodemask) {
		struct page *page;
		unsigned long mark;

		if (cpusets_enabled() &&
			(alloc_flags & ALLOC_CPUSET) &&
			!__cpuset_zone_allowed(zone, gfp_mask))
				continue;
		/*
		 * When allocating a page cache page for writing, we
		 * want to get it from a node that is within its dirty
		 * limit, such that no single node holds more than its
		 * proportional share of globally allowed dirty pages.
		 * The dirty limits take into account the node's
		 * lowmem reserves and high watermark so that kswapd
		 * should be able to balance it without having to
		 * write pages from its LRU list.
		 *
		 * XXX: For now, allow allocations to potentially
		 * exceed the per-node dirty limit in the slowpath
		 * (spread_dirty_pages unset) before going into reclaim,
		 * which is important when on a NUMA setup the allowed
		 * nodes are together not big enough to reach the
		 * global limit.  The proper fix for these situations
		 * will require awareness of nodes in the
		 * dirty-throttling and the flusher threads.
		 */
		if (ac->spread_dirty_pages) {
			if (last_pgdat != zone->zone_pgdat) {
				last_pgdat = zone->zone_pgdat;
				last_pgdat_dirty_ok = node_dirty_ok(zone->zone_pgdat);
			}

			if (!last_pgdat_dirty_ok)
				continue;
		}

		if (no_fallback && nr_online_nodes > 1 &&
		    zone != ac->preferred_zoneref->zone) {
			int local_nid;

			/*
			 * If moving to a remote node, retry but allow
			 * fragmenting fallbacks. Locality is more important
			 * than fragmentation avoidance.
			 */
			local_nid = zone_to_nid(ac->preferred_zoneref->zone);
			if (zone_to_nid(zone) != local_nid) {
				alloc_flags &= ~ALLOC_NOFRAGMENT;
				goto retry;
			}
		}

		mark = wmark_pages(zone, alloc_flags & ALLOC_WMARK_MASK);
		if (!zone_watermark_fast(zone, order, mark,
				       ac->highest_zoneidx, alloc_flags,
				       gfp_mask)) {
			int ret;

#ifdef CONFIG_DEFERRED_STRUCT_PAGE_INIT
			/*
			 * Watermark failed for this zone, but see if we can
			 * grow this zone if it contains deferred pages.
			 */
			if (deferred_pages_enabled()) {
				if (_deferred_grow_zone(zone, order))
					goto try_this_zone;
			}
#endif
			/* Checked here to keep the fast path fast */
			BUILD_BUG_ON(ALLOC_NO_WATERMARKS < NR_WMARK);
			if (alloc_flags & ALLOC_NO_WATERMARKS)
				goto try_this_zone;

			if (!node_reclaim_enabled() ||
			    !zone_allows_reclaim(ac->preferred_zoneref->zone, zone))
				continue;

			ret = node_reclaim(zone->zone_pgdat, gfp_mask, order);
			switch (ret) {
			case NODE_RECLAIM_NOSCAN:
				/* did not scan */
				continue;
			case NODE_RECLAIM_FULL:
				/* scanned but unreclaimable */
				continue;
			default:
				/* did we reclaim enough */
				if (zone_watermark_ok(zone, order, mark,
					ac->highest_zoneidx, alloc_flags))
					goto try_this_zone;

				continue;
			}
		}

try_this_zone:
		page = rmqueue(ac->preferred_zoneref->zone, zone, order,
				gfp_mask, alloc_flags, ac->migratetype);
		if (page) {
			prep_new_page(page, order, gfp_mask, alloc_flags);

			/*
			 * If this is a high-order atomic allocation then check
			 * if the pageblock should be reserved for the future
			 */
			if (unlikely(alloc_flags & ALLOC_HIGHATOMIC))
				reserve_highatomic_pageblock(page, zone, order);

			return page;
		} else {
#ifdef CONFIG_DEFERRED_STRUCT_PAGE_INIT
			/* Try again if zone has deferred pages */
			if (deferred_pages_enabled()) {
				if (_deferred_grow_zone(zone, order))
					goto try_this_zone;
			}
#endif
		}
	}

	/*
	 * It's possible on a UMA machine to get through all zones that are
	 * fragmented. If avoiding fragmentation, reset and try again.
	 */
	if (no_fallback) {
		alloc_flags &= ~ALLOC_NOFRAGMENT;
		goto retry;
	}

	return NULL;
}

static void warn_alloc_show_mem(gfp_t gfp_mask, nodemask_t *nodemask)
{
	unsigned int filter = SHOW_MEM_FILTER_NODES;

	/*
	 * This documents exceptions given to allocations in certain
	 * contexts that are allowed to allocate outside current's set
	 * of allowed nodes.
	 */
	if (!(gfp_mask & __GFP_NOMEMALLOC))
		if (tsk_is_oom_victim(current) ||
		    (current->flags & (PF_MEMALLOC | PF_EXITING)))
			filter &= ~SHOW_MEM_FILTER_NODES;
	if (!in_task() || !(gfp_mask & __GFP_DIRECT_RECLAIM))
		filter &= ~SHOW_MEM_FILTER_NODES;

	__show_mem(filter, nodemask, gfp_zone(gfp_mask));
}

void warn_alloc(gfp_t gfp_mask, nodemask_t *nodemask, const char *fmt, ...)
{
	struct va_format vaf;
	va_list args;
	static DEFINE_RATELIMIT_STATE(nopage_rs, 10*HZ, 1);

	if ((gfp_mask & __GFP_NOWARN) ||
	     !__ratelimit(&nopage_rs) ||
	     ((gfp_mask & __GFP_DMA) && !has_managed_dma()))
		return;

	va_start(args, fmt);
	vaf.fmt = fmt;
	vaf.va = &args;
	pr_warn("%s: %pV, mode:%#x(%pGg), nodemask=%*pbl",
			current->comm, &vaf, gfp_mask, &gfp_mask,
			nodemask_pr_args(nodemask));
	va_end(args);

	cpuset_print_current_mems_allowed();
	pr_cont("\n");
	dump_stack();
	warn_alloc_show_mem(gfp_mask, nodemask);
}

static inline struct page *
__alloc_pages_cpuset_fallback(gfp_t gfp_mask, unsigned int order,
			      unsigned int alloc_flags,
			      const struct alloc_context *ac)
{
	struct page *page;

	page = get_page_from_freelist(gfp_mask, order,
			alloc_flags|ALLOC_CPUSET, ac);
	/*
	 * fallback to ignore cpuset restriction if our nodes
	 * are depleted
	 */
	if (!page)
		page = get_page_from_freelist(gfp_mask, order,
				alloc_flags, ac);

	return page;
}

static inline struct page *
__alloc_pages_may_oom(gfp_t gfp_mask, unsigned int order,
	const struct alloc_context *ac, unsigned long *did_some_progress)
{
	struct oom_control oc = {
		.zonelist = ac->zonelist,
		.nodemask = ac->nodemask,
		.memcg = NULL,
		.gfp_mask = gfp_mask,
		.order = order,
	};
	struct page *page;

	*did_some_progress = 0;

	/*
	 * Acquire the oom lock.  If that fails, somebody else is
	 * making progress for us.
	 */
	if (!mutex_trylock(&oom_lock)) {
		*did_some_progress = 1;
		schedule_timeout_uninterruptible(1);
		return NULL;
	}

	/*
	 * Go through the zonelist yet one more time, keep very high watermark
	 * here, this is only to catch a parallel oom killing, we must fail if
	 * we're still under heavy pressure. But make sure that this reclaim
	 * attempt shall not depend on __GFP_DIRECT_RECLAIM && !__GFP_NORETRY
	 * allocation which will never fail due to oom_lock already held.
	 */
	page = get_page_from_freelist((gfp_mask | __GFP_HARDWALL) &
				      ~__GFP_DIRECT_RECLAIM, order,
				      ALLOC_WMARK_HIGH|ALLOC_CPUSET, ac);
	if (page)
		goto out;

	/* Coredumps can quickly deplete all memory reserves */
	if (current->flags & PF_DUMPCORE)
		goto out;
	/* The OOM killer will not help higher order allocs */
	if (order > PAGE_ALLOC_COSTLY_ORDER)
		goto out;
	/*
	 * We have already exhausted all our reclaim opportunities without any
	 * success so it is time to admit defeat. We will skip the OOM killer
	 * because it is very likely that the caller has a more reasonable
	 * fallback than shooting a random task.
	 *
	 * The OOM killer may not free memory on a specific node.
	 */
	if (gfp_mask & (__GFP_RETRY_MAYFAIL | __GFP_THISNODE))
		goto out;
	/* The OOM killer does not needlessly kill tasks for lowmem */
	if (ac->highest_zoneidx < ZONE_NORMAL)
		goto out;
	if (pm_suspended_storage())
		goto out;
	/*
	 * XXX: GFP_NOFS allocations should rather fail than rely on
	 * other request to make a forward progress.
	 * We are in an unfortunate situation where out_of_memory cannot
	 * do much for this context but let's try it to at least get
	 * access to memory reserved if the current task is killed (see
	 * out_of_memory). Once filesystems are ready to handle allocation
	 * failures more gracefully we should just bail out here.
	 */

	/* Exhausted what can be done so it's blame time */
	if (out_of_memory(&oc) ||
	    WARN_ON_ONCE_GFP(gfp_mask & __GFP_NOFAIL, gfp_mask)) {
		*did_some_progress = 1;

		/*
		 * Help non-failing allocations by giving them access to memory
		 * reserves
		 */
		if (gfp_mask & __GFP_NOFAIL)
			page = __alloc_pages_cpuset_fallback(gfp_mask, order,
					ALLOC_NO_WATERMARKS, ac);
	}
out:
	mutex_unlock(&oom_lock);
	return page;
}

/*
 * Maximum number of compaction retries with a progress before OOM
 * killer is consider as the only way to move forward.
 */
#define MAX_COMPACT_RETRIES 16

#ifdef CONFIG_COMPACTION
/* Try memory compaction for high-order allocations before reclaim */
static struct page *
__alloc_pages_direct_compact(gfp_t gfp_mask, unsigned int order,
		unsigned int alloc_flags, const struct alloc_context *ac,
		enum compact_priority prio, enum compact_result *compact_result)
{
	struct page *page = NULL;
	unsigned long pflags;
	unsigned int noreclaim_flag;

	if (!order)
		return NULL;

	psi_memstall_enter(&pflags);
	delayacct_compact_start();
	noreclaim_flag = memalloc_noreclaim_save();

	*compact_result = try_to_compact_pages(gfp_mask, order, alloc_flags, ac,
								prio, &page);

	memalloc_noreclaim_restore(noreclaim_flag);
	psi_memstall_leave(&pflags);
	delayacct_compact_end();

	if (*compact_result == COMPACT_SKIPPED)
		return NULL;
	/*
	 * At least in one zone compaction wasn't deferred or skipped, so let's
	 * count a compaction stall
	 */
	count_vm_event(COMPACTSTALL);

	/* Prep a captured page if available */
	if (page)
		prep_new_page(page, order, gfp_mask, alloc_flags);

	/* Try get a page from the freelist if available */
	if (!page)
		page = get_page_from_freelist(gfp_mask, order, alloc_flags, ac);

	if (page) {
		struct zone *zone = page_zone(page);

		zone->compact_blockskip_flush = false;
		compaction_defer_reset(zone, order, true);
		count_vm_event(COMPACTSUCCESS);
		return page;
	}

	/*
	 * It's bad if compaction run occurs and fails. The most likely reason
	 * is that pages exist, but not enough to satisfy watermarks.
	 */
	count_vm_event(COMPACTFAIL);

	cond_resched();

	return NULL;
}

static inline bool
should_compact_retry(struct alloc_context *ac, int order, int alloc_flags,
		     enum compact_result compact_result,
		     enum compact_priority *compact_priority,
		     int *compaction_retries)
{
	int max_retries = MAX_COMPACT_RETRIES;
	int min_priority;
	bool ret = false;
	int retries = *compaction_retries;
	enum compact_priority priority = *compact_priority;

	if (!order)
		return false;

	if (fatal_signal_pending(current))
		return false;

	if (compaction_made_progress(compact_result))
		(*compaction_retries)++;

	/*
	 * compaction considers all the zone as desperately out of memory
	 * so it doesn't really make much sense to retry except when the
	 * failure could be caused by insufficient priority
	 */
	if (compaction_failed(compact_result))
		goto check_priority;

	/*
	 * compaction was skipped because there are not enough order-0 pages
	 * to work with, so we retry only if it looks like reclaim can help.
	 */
	if (compaction_needs_reclaim(compact_result)) {
		ret = compaction_zonelist_suitable(ac, order, alloc_flags);
		goto out;
	}

	/*
	 * make sure the compaction wasn't deferred or didn't bail out early
	 * due to locks contention before we declare that we should give up.
	 * But the next retry should use a higher priority if allowed, so
	 * we don't just keep bailing out endlessly.
	 */
	if (compaction_withdrawn(compact_result)) {
		goto check_priority;
	}

	/*
	 * !costly requests are much more important than __GFP_RETRY_MAYFAIL
	 * costly ones because they are de facto nofail and invoke OOM
	 * killer to move on while costly can fail and users are ready
	 * to cope with that. 1/4 retries is rather arbitrary but we
	 * would need much more detailed feedback from compaction to
	 * make a better decision.
	 */
	if (order > PAGE_ALLOC_COSTLY_ORDER)
		max_retries /= 4;
	if (*compaction_retries <= max_retries) {
		ret = true;
		goto out;
	}

	/*
	 * Make sure there are attempts at the highest priority if we exhausted
	 * all retries or failed at the lower priorities.
	 */
check_priority:
	min_priority = (order > PAGE_ALLOC_COSTLY_ORDER) ?
			MIN_COMPACT_COSTLY_PRIORITY : MIN_COMPACT_PRIORITY;

	if (*compact_priority > min_priority) {
		(*compact_priority)--;
		*compaction_retries = 0;
		ret = true;
	}
out:
	trace_compact_retry(order, priority, compact_result, retries, max_retries, ret);
	return ret;
}
#else
static inline struct page *
__alloc_pages_direct_compact(gfp_t gfp_mask, unsigned int order,
		unsigned int alloc_flags, const struct alloc_context *ac,
		enum compact_priority prio, enum compact_result *compact_result)
{
	*compact_result = COMPACT_SKIPPED;
	return NULL;
}

static inline bool
should_compact_retry(struct alloc_context *ac, unsigned int order, int alloc_flags,
		     enum compact_result compact_result,
		     enum compact_priority *compact_priority,
		     int *compaction_retries)
{
	struct zone *zone;
	struct zoneref *z;

	if (!order || order > PAGE_ALLOC_COSTLY_ORDER)
		return false;

	/*
	 * There are setups with compaction disabled which would prefer to loop
	 * inside the allocator rather than hit the oom killer prematurely.
	 * Let's give them a good hope and keep retrying while the order-0
	 * watermarks are OK.
	 */
	for_each_zone_zonelist_nodemask(zone, z, ac->zonelist,
				ac->highest_zoneidx, ac->nodemask) {
		if (zone_watermark_ok(zone, 0, min_wmark_pages(zone),
					ac->highest_zoneidx, alloc_flags))
			return true;
	}
	return false;
}
#endif /* CONFIG_COMPACTION */

#ifdef CONFIG_LOCKDEP
static struct lockdep_map __fs_reclaim_map =
	STATIC_LOCKDEP_MAP_INIT("fs_reclaim", &__fs_reclaim_map);

static bool __need_reclaim(gfp_t gfp_mask)
{
	/* no reclaim without waiting on it */
	if (!(gfp_mask & __GFP_DIRECT_RECLAIM))
		return false;

	/* this guy won't enter reclaim */
	if (current->flags & PF_MEMALLOC)
		return false;

	if (gfp_mask & __GFP_NOLOCKDEP)
		return false;

	return true;
}

void __fs_reclaim_acquire(unsigned long ip)
{
	lock_acquire_exclusive(&__fs_reclaim_map, 0, 0, NULL, ip);
}

void __fs_reclaim_release(unsigned long ip)
{
	lock_release(&__fs_reclaim_map, ip);
}

void fs_reclaim_acquire(gfp_t gfp_mask)
{
	gfp_mask = current_gfp_context(gfp_mask);

	if (__need_reclaim(gfp_mask)) {
		if (gfp_mask & __GFP_FS)
			__fs_reclaim_acquire(_RET_IP_);

#ifdef CONFIG_MMU_NOTIFIER
		lock_map_acquire(&__mmu_notifier_invalidate_range_start_map);
		lock_map_release(&__mmu_notifier_invalidate_range_start_map);
#endif

	}
}
EXPORT_SYMBOL_GPL(fs_reclaim_acquire);

void fs_reclaim_release(gfp_t gfp_mask)
{
	gfp_mask = current_gfp_context(gfp_mask);

	if (__need_reclaim(gfp_mask)) {
		if (gfp_mask & __GFP_FS)
			__fs_reclaim_release(_RET_IP_);
	}
}
EXPORT_SYMBOL_GPL(fs_reclaim_release);
#endif

/*
 * Zonelists may change due to hotplug during allocation. Detect when zonelists
 * have been rebuilt so allocation retries. Reader side does not lock and
 * retries the allocation if zonelist changes. Writer side is protected by the
 * embedded spin_lock.
 */
static DEFINE_SEQLOCK(zonelist_update_seq);

static unsigned int zonelist_iter_begin(void)
{
	if (IS_ENABLED(CONFIG_MEMORY_HOTREMOVE))
		return read_seqbegin(&zonelist_update_seq);

	return 0;
}

static unsigned int check_retry_zonelist(unsigned int seq)
{
	if (IS_ENABLED(CONFIG_MEMORY_HOTREMOVE))
		return read_seqretry(&zonelist_update_seq, seq);

	return seq;
}

/* Perform direct synchronous page reclaim */
static unsigned long
__perform_reclaim(gfp_t gfp_mask, unsigned int order,
					const struct alloc_context *ac)
{
	unsigned int noreclaim_flag;
	unsigned long progress;

	cond_resched();

	/* We now go into synchronous reclaim */
	cpuset_memory_pressure_bump();
	fs_reclaim_acquire(gfp_mask);
	noreclaim_flag = memalloc_noreclaim_save();

	progress = try_to_free_pages(ac->zonelist, order, gfp_mask,
								ac->nodemask);

	memalloc_noreclaim_restore(noreclaim_flag);
	fs_reclaim_release(gfp_mask);

	cond_resched();

	return progress;
}

/* The really slow allocator path where we enter direct reclaim */
static inline struct page *
__alloc_pages_direct_reclaim(gfp_t gfp_mask, unsigned int order,
		unsigned int alloc_flags, const struct alloc_context *ac,
		unsigned long *did_some_progress)
{
	struct page *page = NULL;
	unsigned long pflags;
	bool drained = false;

	psi_memstall_enter(&pflags);
	*did_some_progress = __perform_reclaim(gfp_mask, order, ac);
	if (unlikely(!(*did_some_progress)))
		goto out;

retry:
	page = get_page_from_freelist(gfp_mask, order, alloc_flags, ac);

	/*
	 * If an allocation failed after direct reclaim, it could be because
	 * pages are pinned on the per-cpu lists or in high alloc reserves.
	 * Shrink them and try again
	 */
	if (!page && !drained) {
		unreserve_highatomic_pageblock(ac, false);
		drain_all_pages(NULL);
		drained = true;
		goto retry;
	}
out:
	psi_memstall_leave(&pflags);

	return page;
}

static void wake_all_kswapds(unsigned int order, gfp_t gfp_mask,
			     const struct alloc_context *ac)
{
	struct zoneref *z;
	struct zone *zone;
	pg_data_t *last_pgdat = NULL;
	enum zone_type highest_zoneidx = ac->highest_zoneidx;

	for_each_zone_zonelist_nodemask(zone, z, ac->zonelist, highest_zoneidx,
					ac->nodemask) {
		if (!managed_zone(zone))
			continue;
		if (last_pgdat != zone->zone_pgdat) {
			wakeup_kswapd(zone, gfp_mask, order, highest_zoneidx);
			last_pgdat = zone->zone_pgdat;
		}
	}
}

static inline unsigned int
gfp_to_alloc_flags(gfp_t gfp_mask, unsigned int order)
{
	unsigned int alloc_flags = ALLOC_WMARK_MIN | ALLOC_CPUSET;

	/*
	 * __GFP_HIGH is assumed to be the same as ALLOC_MIN_RESERVE
	 * and __GFP_KSWAPD_RECLAIM is assumed to be the same as ALLOC_KSWAPD
	 * to save two branches.
	 */
	BUILD_BUG_ON(__GFP_HIGH != (__force gfp_t) ALLOC_MIN_RESERVE);
	BUILD_BUG_ON(__GFP_KSWAPD_RECLAIM != (__force gfp_t) ALLOC_KSWAPD);

	/*
	 * The caller may dip into page reserves a bit more if the caller
	 * cannot run direct reclaim, or if the caller has realtime scheduling
	 * policy or is asking for __GFP_HIGH memory.  GFP_ATOMIC requests will
	 * set both ALLOC_NON_BLOCK and ALLOC_MIN_RESERVE(__GFP_HIGH).
	 */
	alloc_flags |= (__force int)
		(gfp_mask & (__GFP_HIGH | __GFP_KSWAPD_RECLAIM));

	if (!(gfp_mask & __GFP_DIRECT_RECLAIM)) {
		/*
		 * Not worth trying to allocate harder for __GFP_NOMEMALLOC even
		 * if it can't schedule.
		 */
		if (!(gfp_mask & __GFP_NOMEMALLOC)) {
			alloc_flags |= ALLOC_NON_BLOCK;

			if (order > 0)
				alloc_flags |= ALLOC_HIGHATOMIC;
		}

		/*
		 * Ignore cpuset mems for non-blocking __GFP_HIGH (probably
		 * GFP_ATOMIC) rather than fail, see the comment for
		 * cpuset_node_allowed().
		 */
		if (alloc_flags & ALLOC_MIN_RESERVE)
			alloc_flags &= ~ALLOC_CPUSET;
	} else if (unlikely(rt_task(current)) && in_task())
		alloc_flags |= ALLOC_MIN_RESERVE;

	alloc_flags = gfp_to_alloc_flags_cma(gfp_mask, alloc_flags);

	return alloc_flags;
}

static bool oom_reserves_allowed(struct task_struct *tsk)
{
	if (!tsk_is_oom_victim(tsk))
		return false;

	/*
	 * !MMU doesn't have oom reaper so give access to memory reserves
	 * only to the thread with TIF_MEMDIE set
	 */
	if (!IS_ENABLED(CONFIG_MMU) && !test_thread_flag(TIF_MEMDIE))
		return false;

	return true;
}

/*
 * Distinguish requests which really need access to full memory
 * reserves from oom victims which can live with a portion of it
 */
static inline int __gfp_pfmemalloc_flags(gfp_t gfp_mask)
{
	if (unlikely(gfp_mask & __GFP_NOMEMALLOC))
		return 0;
	if (gfp_mask & __GFP_MEMALLOC)
		return ALLOC_NO_WATERMARKS;
	if (in_serving_softirq() && (current->flags & PF_MEMALLOC))
		return ALLOC_NO_WATERMARKS;
	if (!in_interrupt()) {
		if (current->flags & PF_MEMALLOC)
			return ALLOC_NO_WATERMARKS;
		else if (oom_reserves_allowed(current))
			return ALLOC_OOM;
	}

	return 0;
}

bool gfp_pfmemalloc_allowed(gfp_t gfp_mask)
{
	return !!__gfp_pfmemalloc_flags(gfp_mask);
}

/*
 * Checks whether it makes sense to retry the reclaim to make a forward progress
 * for the given allocation request.
 *
 * We give up when we either have tried MAX_RECLAIM_RETRIES in a row
 * without success, or when we couldn't even meet the watermark if we
 * reclaimed all remaining pages on the LRU lists.
 *
 * Returns true if a retry is viable or false to enter the oom path.
 */
static inline bool
should_reclaim_retry(gfp_t gfp_mask, unsigned order,
		     struct alloc_context *ac, int alloc_flags,
		     bool did_some_progress, int *no_progress_loops)
{
	struct zone *zone;
	struct zoneref *z;
	bool ret = false;

	/*
	 * Costly allocations might have made a progress but this doesn't mean
	 * their order will become available due to high fragmentation so
	 * always increment the no progress counter for them
	 */
	if (did_some_progress && order <= PAGE_ALLOC_COSTLY_ORDER)
		*no_progress_loops = 0;
	else
		(*no_progress_loops)++;

	/*
	 * Make sure we converge to OOM if we cannot make any progress
	 * several times in the row.
	 */
	if (*no_progress_loops > MAX_RECLAIM_RETRIES) {
		/* Before OOM, exhaust highatomic_reserve */
		return unreserve_highatomic_pageblock(ac, true);
	}

	/*
	 * Keep reclaiming pages while there is a chance this will lead
	 * somewhere.  If none of the target zones can satisfy our allocation
	 * request even if all reclaimable pages are considered then we are
	 * screwed and have to go OOM.
	 */
	for_each_zone_zonelist_nodemask(zone, z, ac->zonelist,
				ac->highest_zoneidx, ac->nodemask) {
		unsigned long available;
		unsigned long reclaimable;
		unsigned long min_wmark = min_wmark_pages(zone);
		bool wmark;

		available = reclaimable = zone_reclaimable_pages(zone);
		available += zone_page_state_snapshot(zone, NR_FREE_PAGES);

		/*
		 * Would the allocation succeed if we reclaimed all
		 * reclaimable pages?
		 */
		wmark = __zone_watermark_ok(zone, order, min_wmark,
				ac->highest_zoneidx, alloc_flags, available);
		trace_reclaim_retry_zone(z, order, reclaimable,
				available, min_wmark, *no_progress_loops, wmark);
		if (wmark) {
			ret = true;
			break;
		}
	}

	/*
	 * Memory allocation/reclaim might be called from a WQ context and the
	 * current implementation of the WQ concurrency control doesn't
	 * recognize that a particular WQ is congested if the worker thread is
	 * looping without ever sleeping. Therefore we have to do a short sleep
	 * here rather than calling cond_resched().
	 */
	if (current->flags & PF_WQ_WORKER)
		schedule_timeout_uninterruptible(1);
	else
		cond_resched();
	return ret;
}

static inline bool
check_retry_cpuset(int cpuset_mems_cookie, struct alloc_context *ac)
{
	/*
	 * It's possible that cpuset's mems_allowed and the nodemask from
	 * mempolicy don't intersect. This should be normally dealt with by
	 * policy_nodemask(), but it's possible to race with cpuset update in
	 * such a way the check therein was true, and then it became false
	 * before we got our cpuset_mems_cookie here.
	 * This assumes that for all allocations, ac->nodemask can come only
	 * from MPOL_BIND mempolicy (whose documented semantics is to be ignored
	 * when it does not intersect with the cpuset restrictions) or the
	 * caller can deal with a violated nodemask.
	 */
	if (cpusets_enabled() && ac->nodemask &&
			!cpuset_nodemask_valid_mems_allowed(ac->nodemask)) {
		ac->nodemask = NULL;
		return true;
	}

	/*
	 * When updating a task's mems_allowed or mempolicy nodemask, it is
	 * possible to race with parallel threads in such a way that our
	 * allocation can fail while the mask is being updated. If we are about
	 * to fail, check if the cpuset changed during allocation and if so,
	 * retry.
	 */
	if (read_mems_allowed_retry(cpuset_mems_cookie))
		return true;

	return false;
}

static inline struct page *
__alloc_pages_slowpath(gfp_t gfp_mask, unsigned int order,
						struct alloc_context *ac)
{
	bool can_direct_reclaim = gfp_mask & __GFP_DIRECT_RECLAIM;
	const bool costly_order = order > PAGE_ALLOC_COSTLY_ORDER;
	struct page *page = NULL;
	unsigned int alloc_flags;
	unsigned long did_some_progress;
	enum compact_priority compact_priority;
	enum compact_result compact_result;
	int compaction_retries;
	int no_progress_loops;
	unsigned int cpuset_mems_cookie;
	unsigned int zonelist_iter_cookie;
	int reserve_flags;

restart:
	compaction_retries = 0;
	no_progress_loops = 0;
	compact_priority = DEF_COMPACT_PRIORITY;
	cpuset_mems_cookie = read_mems_allowed_begin();
	zonelist_iter_cookie = zonelist_iter_begin();

	/*
	 * The fast path uses conservative alloc_flags to succeed only until
	 * kswapd needs to be woken up, and to avoid the cost of setting up
	 * alloc_flags precisely. So we do that now.
	 */
	alloc_flags = gfp_to_alloc_flags(gfp_mask, order);

	/*
	 * We need to recalculate the starting point for the zonelist iterator
	 * because we might have used different nodemask in the fast path, or
	 * there was a cpuset modification and we are retrying - otherwise we
	 * could end up iterating over non-eligible zones endlessly.
	 */
	ac->preferred_zoneref = first_zones_zonelist(ac->zonelist,
					ac->highest_zoneidx, ac->nodemask);
	if (!ac->preferred_zoneref->zone)
		goto nopage;

	/*
	 * Check for insane configurations where the cpuset doesn't contain
	 * any suitable zone to satisfy the request - e.g. non-movable
	 * GFP_HIGHUSER allocations from MOVABLE nodes only.
	 */
	if (cpusets_insane_config() && (gfp_mask & __GFP_HARDWALL)) {
		struct zoneref *z = first_zones_zonelist(ac->zonelist,
					ac->highest_zoneidx,
					&cpuset_current_mems_allowed);
		if (!z->zone)
			goto nopage;
	}

	if (alloc_flags & ALLOC_KSWAPD)
		wake_all_kswapds(order, gfp_mask, ac);

	/*
	 * The adjusted alloc_flags might result in immediate success, so try
	 * that first
	 */
	page = get_page_from_freelist(gfp_mask, order, alloc_flags, ac);
	if (page)
		goto got_pg;

	/*
	 * For costly allocations, try direct compaction first, as it's likely
	 * that we have enough base pages and don't need to reclaim. For non-
	 * movable high-order allocations, do that as well, as compaction will
	 * try prevent permanent fragmentation by migrating from blocks of the
	 * same migratetype.
	 * Don't try this for allocations that are allowed to ignore
	 * watermarks, as the ALLOC_NO_WATERMARKS attempt didn't yet happen.
	 */
	if (can_direct_reclaim &&
			(costly_order ||
			   (order > 0 && ac->migratetype != MIGRATE_MOVABLE))
			&& !gfp_pfmemalloc_allowed(gfp_mask)) {
		page = __alloc_pages_direct_compact(gfp_mask, order,
						alloc_flags, ac,
						INIT_COMPACT_PRIORITY,
						&compact_result);
		if (page)
			goto got_pg;

		/*
		 * Checks for costly allocations with __GFP_NORETRY, which
		 * includes some THP page fault allocations
		 */
		if (costly_order && (gfp_mask & __GFP_NORETRY)) {
			/*
			 * If allocating entire pageblock(s) and compaction
			 * failed because all zones are below low watermarks
			 * or is prohibited because it recently failed at this
			 * order, fail immediately unless the allocator has
			 * requested compaction and reclaim retry.
			 *
			 * Reclaim is
			 *  - potentially very expensive because zones are far
			 *    below their low watermarks or this is part of very
			 *    bursty high order allocations,
			 *  - not guaranteed to help because isolate_freepages()
			 *    may not iterate over freed pages as part of its
			 *    linear scan, and
			 *  - unlikely to make entire pageblocks free on its
			 *    own.
			 */
			if (compact_result == COMPACT_SKIPPED ||
			    compact_result == COMPACT_DEFERRED)
				goto nopage;

			/*
			 * Looks like reclaim/compaction is worth trying, but
			 * sync compaction could be very expensive, so keep
			 * using async compaction.
			 */
			compact_priority = INIT_COMPACT_PRIORITY;
		}
	}

retry:
	/* Ensure kswapd doesn't accidentally go to sleep as long as we loop */
	if (alloc_flags & ALLOC_KSWAPD)
		wake_all_kswapds(order, gfp_mask, ac);

	reserve_flags = __gfp_pfmemalloc_flags(gfp_mask);
	if (reserve_flags)
		alloc_flags = gfp_to_alloc_flags_cma(gfp_mask, reserve_flags) |
					  (alloc_flags & ALLOC_KSWAPD);

	/*
	 * Reset the nodemask and zonelist iterators if memory policies can be
	 * ignored. These allocations are high priority and system rather than
	 * user oriented.
	 */
	if (!(alloc_flags & ALLOC_CPUSET) || reserve_flags) {
		ac->nodemask = NULL;
		ac->preferred_zoneref = first_zones_zonelist(ac->zonelist,
					ac->highest_zoneidx, ac->nodemask);
	}

	/* Attempt with potentially adjusted zonelist and alloc_flags */
	page = get_page_from_freelist(gfp_mask, order, alloc_flags, ac);
	if (page)
		goto got_pg;

	/* Caller is not willing to reclaim, we can't balance anything */
	if (!can_direct_reclaim)
		goto nopage;

	/* Avoid recursion of direct reclaim */
	if (current->flags & PF_MEMALLOC)
		goto nopage;

	/* Try direct reclaim and then allocating */
	page = __alloc_pages_direct_reclaim(gfp_mask, order, alloc_flags, ac,
							&did_some_progress);
	if (page)
		goto got_pg;

	/* Try direct compaction and then allocating */
	page = __alloc_pages_direct_compact(gfp_mask, order, alloc_flags, ac,
					compact_priority, &compact_result);
	if (page)
		goto got_pg;

	/* Do not loop if specifically requested */
	if (gfp_mask & __GFP_NORETRY)
		goto nopage;

	/*
	 * Do not retry costly high order allocations unless they are
	 * __GFP_RETRY_MAYFAIL
	 */
	if (costly_order && !(gfp_mask & __GFP_RETRY_MAYFAIL))
		goto nopage;

	if (should_reclaim_retry(gfp_mask, order, ac, alloc_flags,
				 did_some_progress > 0, &no_progress_loops))
		goto retry;

	/*
	 * It doesn't make any sense to retry for the compaction if the order-0
	 * reclaim is not able to make any progress because the current
	 * implementation of the compaction depends on the sufficient amount
	 * of free memory (see __compaction_suitable)
	 */
	if (did_some_progress > 0 &&
			should_compact_retry(ac, order, alloc_flags,
				compact_result, &compact_priority,
				&compaction_retries))
		goto retry;


	/*
	 * Deal with possible cpuset update races or zonelist updates to avoid
	 * a unnecessary OOM kill.
	 */
	if (check_retry_cpuset(cpuset_mems_cookie, ac) ||
	    check_retry_zonelist(zonelist_iter_cookie))
		goto restart;

	/* Reclaim has failed us, start killing things */
	page = __alloc_pages_may_oom(gfp_mask, order, ac, &did_some_progress);
	if (page)
		goto got_pg;

	/* Avoid allocations with no watermarks from looping endlessly */
	if (tsk_is_oom_victim(current) &&
	    (alloc_flags & ALLOC_OOM ||
	     (gfp_mask & __GFP_NOMEMALLOC)))
		goto nopage;

	/* Retry as long as the OOM killer is making progress */
	if (did_some_progress) {
		no_progress_loops = 0;
		goto retry;
	}

nopage:
	/*
	 * Deal with possible cpuset update races or zonelist updates to avoid
	 * a unnecessary OOM kill.
	 */
	if (check_retry_cpuset(cpuset_mems_cookie, ac) ||
	    check_retry_zonelist(zonelist_iter_cookie))
		goto restart;

	/*
	 * Make sure that __GFP_NOFAIL request doesn't leak out and make sure
	 * we always retry
	 */
	if (gfp_mask & __GFP_NOFAIL) {
		/*
		 * All existing users of the __GFP_NOFAIL are blockable, so warn
		 * of any new users that actually require GFP_NOWAIT
		 */
		if (WARN_ON_ONCE_GFP(!can_direct_reclaim, gfp_mask))
			goto fail;

		/*
		 * PF_MEMALLOC request from this context is rather bizarre
		 * because we cannot reclaim anything and only can loop waiting
		 * for somebody to do a work for us
		 */
		WARN_ON_ONCE_GFP(current->flags & PF_MEMALLOC, gfp_mask);

		/*
		 * non failing costly orders are a hard requirement which we
		 * are not prepared for much so let's warn about these users
		 * so that we can identify them and convert them to something
		 * else.
		 */
		WARN_ON_ONCE_GFP(costly_order, gfp_mask);

		/*
		 * Help non-failing allocations by giving some access to memory
		 * reserves normally used for high priority non-blocking
		 * allocations but do not use ALLOC_NO_WATERMARKS because this
		 * could deplete whole memory reserves which would just make
		 * the situation worse.
		 */
		page = __alloc_pages_cpuset_fallback(gfp_mask, order, ALLOC_MIN_RESERVE, ac);
		if (page)
			goto got_pg;

		cond_resched();
		goto retry;
	}
fail:
	warn_alloc(gfp_mask, ac->nodemask,
			"page allocation failure: order:%u", order);
got_pg:
	return page;
}

static inline bool prepare_alloc_pages(gfp_t gfp_mask, unsigned int order,
		int preferred_nid, nodemask_t *nodemask,
		struct alloc_context *ac, gfp_t *alloc_gfp,
		unsigned int *alloc_flags)
{
	ac->highest_zoneidx = gfp_zone(gfp_mask);
	ac->zonelist = node_zonelist(preferred_nid, gfp_mask);
	ac->nodemask = nodemask;
	ac->migratetype = gfp_migratetype(gfp_mask);

	if (cpusets_enabled()) {
		*alloc_gfp |= __GFP_HARDWALL;
		/*
		 * When we are in the interrupt context, it is irrelevant
		 * to the current task context. It means that any node ok.
		 */
		if (in_task() && !ac->nodemask)
			ac->nodemask = &cpuset_current_mems_allowed;
		else
			*alloc_flags |= ALLOC_CPUSET;
	}

	might_alloc(gfp_mask);

	if (should_fail_alloc_page(gfp_mask, order))
		return false;

	*alloc_flags = gfp_to_alloc_flags_cma(gfp_mask, *alloc_flags);

	/* Dirty zone balancing only done in the fast path */
	ac->spread_dirty_pages = (gfp_mask & __GFP_WRITE);

	/*
	 * The preferred zone is used for statistics but crucially it is
	 * also used as the starting point for the zonelist iterator. It
	 * may get reset for allocations that ignore memory policies.
	 */
	ac->preferred_zoneref = first_zones_zonelist(ac->zonelist,
					ac->highest_zoneidx, ac->nodemask);

	return true;
}

/*
 * __alloc_pages_bulk - Allocate a number of order-0 pages to a list or array
 * @gfp: GFP flags for the allocation
 * @preferred_nid: The preferred NUMA node ID to allocate from
 * @nodemask: Set of nodes to allocate from, may be NULL
 * @nr_pages: The number of pages desired on the list or array
 * @page_list: Optional list to store the allocated pages
 * @page_array: Optional array to store the pages
 *
 * This is a batched version of the page allocator that attempts to
 * allocate nr_pages quickly. Pages are added to page_list if page_list
 * is not NULL, otherwise it is assumed that the page_array is valid.
 *
 * For lists, nr_pages is the number of pages that should be allocated.
 *
 * For arrays, only NULL elements are populated with pages and nr_pages
 * is the maximum number of pages that will be stored in the array.
 *
 * Returns the number of pages on the list or array.
 */
unsigned long __alloc_pages_bulk(gfp_t gfp, int preferred_nid,
			nodemask_t *nodemask, int nr_pages,
			struct list_head *page_list,
			struct page **page_array)
{
	struct page *page;
	unsigned long __maybe_unused UP_flags;
	struct zone *zone;
	struct zoneref *z;
	struct per_cpu_pages *pcp;
	struct list_head *pcp_list;
	struct alloc_context ac;
	gfp_t alloc_gfp;
	unsigned int alloc_flags = ALLOC_WMARK_LOW;
	int nr_populated = 0, nr_account = 0;

	/*
	 * Skip populated array elements to determine if any pages need
	 * to be allocated before disabling IRQs.
	 */
	while (page_array && nr_populated < nr_pages && page_array[nr_populated])
		nr_populated++;

	/* No pages requested? */
	if (unlikely(nr_pages <= 0))
		goto out;

	/* Already populated array? */
	if (unlikely(page_array && nr_pages - nr_populated == 0))
		goto out;

	/* Bulk allocator does not support memcg accounting. */
	if (memcg_kmem_online() && (gfp & __GFP_ACCOUNT))
		goto failed;

	/* Use the single page allocator for one page. */
	if (nr_pages - nr_populated == 1)
		goto failed;

#ifdef CONFIG_PAGE_OWNER
	/*
	 * PAGE_OWNER may recurse into the allocator to allocate space to
	 * save the stack with pagesets.lock held. Releasing/reacquiring
	 * removes much of the performance benefit of bulk allocation so
	 * force the caller to allocate one page at a time as it'll have
	 * similar performance to added complexity to the bulk allocator.
	 */
	if (static_branch_unlikely(&page_owner_inited))
		goto failed;
#endif

	/* May set ALLOC_NOFRAGMENT, fragmentation will return 1 page. */
	gfp &= gfp_allowed_mask;
	alloc_gfp = gfp;
	if (!prepare_alloc_pages(gfp, 0, preferred_nid, nodemask, &ac, &alloc_gfp, &alloc_flags))
		goto out;
	gfp = alloc_gfp;

	/* Find an allowed local zone that meets the low watermark. */
	for_each_zone_zonelist_nodemask(zone, z, ac.zonelist, ac.highest_zoneidx, ac.nodemask) {
		unsigned long mark;

		if (cpusets_enabled() && (alloc_flags & ALLOC_CPUSET) &&
		    !__cpuset_zone_allowed(zone, gfp)) {
			continue;
		}

		if (nr_online_nodes > 1 && zone != ac.preferred_zoneref->zone &&
		    zone_to_nid(zone) != zone_to_nid(ac.preferred_zoneref->zone)) {
			goto failed;
		}

		mark = wmark_pages(zone, alloc_flags & ALLOC_WMARK_MASK) + nr_pages;
		if (zone_watermark_fast(zone, 0,  mark,
				zonelist_zone_idx(ac.preferred_zoneref),
				alloc_flags, gfp)) {
			break;
		}
	}

	/*
	 * If there are no allowed local zones that meets the watermarks then
	 * try to allocate a single page and reclaim if necessary.
	 */
	if (unlikely(!zone))
		goto failed;

	/* spin_trylock may fail due to a parallel drain or IRQ reentrancy. */
	pcp_trylock_prepare(UP_flags);
	pcp = pcp_spin_trylock(zone->per_cpu_pageset);
	if (!pcp)
		goto failed_irq;

	/* Attempt the batch allocation */
	pcp_list = &pcp->lists[order_to_pindex(ac.migratetype, 0)];
	while (nr_populated < nr_pages) {

		/* Skip existing pages */
		if (page_array && page_array[nr_populated]) {
			nr_populated++;
			continue;
		}

		page = __rmqueue_pcplist(zone, 0, ac.migratetype, alloc_flags,
								pcp, pcp_list);
		if (unlikely(!page)) {
			/* Try and allocate at least one page */
			if (!nr_account) {
				pcp_spin_unlock(pcp);
				goto failed_irq;
			}
			break;
		}
		nr_account++;

		prep_new_page(page, 0, gfp, 0);
		if (page_list)
			list_add(&page->lru, page_list);
		else
			page_array[nr_populated] = page;
		nr_populated++;
	}

	pcp_spin_unlock(pcp);
	pcp_trylock_finish(UP_flags);

	__count_zid_vm_events(PGALLOC, zone_idx(zone), nr_account);
	zone_statistics(ac.preferred_zoneref->zone, zone, nr_account);

out:
	return nr_populated;

failed_irq:
	pcp_trylock_finish(UP_flags);

failed:
	page = __alloc_pages(gfp, 0, preferred_nid, nodemask);
	if (page) {
		if (page_list)
			list_add(&page->lru, page_list);
		else
			page_array[nr_populated] = page;
		nr_populated++;
	}

	goto out;
}
EXPORT_SYMBOL_GPL(__alloc_pages_bulk);

/*
 * This is the 'heart' of the zoned buddy allocator.
 */
struct page *__alloc_pages(gfp_t gfp, unsigned int order, int preferred_nid,
							nodemask_t *nodemask)
{
	struct page *page;
	unsigned int alloc_flags = ALLOC_WMARK_LOW;
	gfp_t alloc_gfp; /* The gfp_t that was actually used for allocation */
	struct alloc_context ac = { };

	/*
	 * There are several places where we assume that the order value is sane
	 * so bail out early if the request is out of bound.
	 */
	if (WARN_ON_ONCE_GFP(order > MAX_ORDER, gfp))
		return NULL;

	gfp &= gfp_allowed_mask;
	/*
	 * Apply scoped allocation constraints. This is mainly about GFP_NOFS
	 * resp. GFP_NOIO which has to be inherited for all allocation requests
	 * from a particular context which has been marked by
	 * memalloc_no{fs,io}_{save,restore}. And PF_MEMALLOC_PIN which ensures
	 * movable zones are not used during allocation.
	 */
	gfp = current_gfp_context(gfp);
	alloc_gfp = gfp;
	if (!prepare_alloc_pages(gfp, order, preferred_nid, nodemask, &ac,
			&alloc_gfp, &alloc_flags))
		return NULL;

	/*
	 * Forbid the first pass from falling back to types that fragment
	 * memory until all local zones are considered.
	 */
	alloc_flags |= alloc_flags_nofragment(ac.preferred_zoneref->zone, gfp);

	/* First allocation attempt */
	page = get_page_from_freelist(alloc_gfp, order, alloc_flags, &ac);
	if (likely(page))
		goto out;

	alloc_gfp = gfp;
	ac.spread_dirty_pages = false;

	/*
	 * Restore the original nodemask if it was potentially replaced with
	 * &cpuset_current_mems_allowed to optimize the fast-path attempt.
	 */
	ac.nodemask = nodemask;

	page = __alloc_pages_slowpath(alloc_gfp, order, &ac);

out:
	if (memcg_kmem_online() && (gfp & __GFP_ACCOUNT) && page &&
	    unlikely(__memcg_kmem_charge_page(page, gfp, order) != 0)) {
		__free_pages(page, order);
		page = NULL;
	}

	trace_mm_page_alloc(page, order, alloc_gfp, ac.migratetype);
	kmsan_alloc_page(page, order, alloc_gfp);

	return page;
}
EXPORT_SYMBOL(__alloc_pages);

struct folio *__folio_alloc(gfp_t gfp, unsigned int order, int preferred_nid,
		nodemask_t *nodemask)
{
	struct page *page = __alloc_pages(gfp | __GFP_COMP, order,
			preferred_nid, nodemask);

	if (page && order > 1)
		prep_transhuge_page(page);
	return (struct folio *)page;
}
EXPORT_SYMBOL(__folio_alloc);

/*
 * Common helper functions. Never use with __GFP_HIGHMEM because the returned
 * address cannot represent highmem pages. Use alloc_pages and then kmap if
 * you need to access high mem.
 */
unsigned long __get_free_pages(gfp_t gfp_mask, unsigned int order)
{
	struct page *page;

	page = alloc_pages(gfp_mask & ~__GFP_HIGHMEM, order);
	if (!page)
		return 0;
	return (unsigned long) page_address(page);
}
EXPORT_SYMBOL(__get_free_pages);

unsigned long get_zeroed_page(gfp_t gfp_mask)
{
	return __get_free_page(gfp_mask | __GFP_ZERO);
}
EXPORT_SYMBOL(get_zeroed_page);

/**
 * __free_pages - Free pages allocated with alloc_pages().
 * @page: The page pointer returned from alloc_pages().
 * @order: The order of the allocation.
 *
 * This function can free multi-page allocations that are not compound
 * pages.  It does not check that the @order passed in matches that of
 * the allocation, so it is easy to leak memory.  Freeing more memory
 * than was allocated will probably emit a warning.
 *
 * If the last reference to this page is speculative, it will be released
 * by put_page() which only frees the first page of a non-compound
 * allocation.  To prevent the remaining pages from being leaked, we free
 * the subsequent pages here.  If you want to use the page's reference
 * count to decide when to free the allocation, you should allocate a
 * compound page, and use put_page() instead of __free_pages().
 *
 * Context: May be called in interrupt context or while holding a normal
 * spinlock, but not in NMI context or while holding a raw spinlock.
 */
void __free_pages(struct page *page, unsigned int order)
{
	/* get PageHead before we drop reference */
	int head = PageHead(page);

	if (put_page_testzero(page))
		free_the_page(page, order);
	else if (!head)
		while (order-- > 0)
			free_the_page(page + (1 << order), order);
}
EXPORT_SYMBOL(__free_pages);

void free_pages(unsigned long addr, unsigned int order)
{
	if (addr != 0) {
		VM_BUG_ON(!virt_addr_valid((void *)addr));
		__free_pages(virt_to_page((void *)addr), order);
	}
}

EXPORT_SYMBOL(free_pages);

/*
 * Page Fragment:
 *  An arbitrary-length arbitrary-offset area of memory which resides
 *  within a 0 or higher order page.  Multiple fragments within that page
 *  are individually refcounted, in the page's reference counter.
 *
 * The page_frag functions below provide a simple allocation framework for
 * page fragments.  This is used by the network stack and network device
 * drivers to provide a backing region of memory for use as either an
 * sk_buff->head, or to be used in the "frags" portion of skb_shared_info.
 */
static struct page *__page_frag_cache_refill(struct page_frag_cache *nc,
					     gfp_t gfp_mask)
{
	struct page *page = NULL;
	gfp_t gfp = gfp_mask;

#if (PAGE_SIZE < PAGE_FRAG_CACHE_MAX_SIZE)
	gfp_mask |= __GFP_COMP | __GFP_NOWARN | __GFP_NORETRY |
		    __GFP_NOMEMALLOC;
	page = alloc_pages_node(NUMA_NO_NODE, gfp_mask,
				PAGE_FRAG_CACHE_MAX_ORDER);
	nc->size = page ? PAGE_FRAG_CACHE_MAX_SIZE : PAGE_SIZE;
#endif
	if (unlikely(!page))
		page = alloc_pages_node(NUMA_NO_NODE, gfp, 0);

	nc->va = page ? page_address(page) : NULL;

	return page;
}

void __page_frag_cache_drain(struct page *page, unsigned int count)
{
	VM_BUG_ON_PAGE(page_ref_count(page) == 0, page);

	if (page_ref_sub_and_test(page, count))
		free_the_page(page, compound_order(page));
}
EXPORT_SYMBOL(__page_frag_cache_drain);

void *page_frag_alloc_align(struct page_frag_cache *nc,
		      unsigned int fragsz, gfp_t gfp_mask,
		      unsigned int align_mask)
{
	unsigned int size = PAGE_SIZE;
	struct page *page;
	int offset;

	if (unlikely(!nc->va)) {
refill:
		page = __page_frag_cache_refill(nc, gfp_mask);
		if (!page)
			return NULL;

#if (PAGE_SIZE < PAGE_FRAG_CACHE_MAX_SIZE)
		/* if size can vary use size else just use PAGE_SIZE */
		size = nc->size;
#endif
		/* Even if we own the page, we do not use atomic_set().
		 * This would break get_page_unless_zero() users.
		 */
		page_ref_add(page, PAGE_FRAG_CACHE_MAX_SIZE);

		/* reset page count bias and offset to start of new frag */
		nc->pfmemalloc = page_is_pfmemalloc(page);
		nc->pagecnt_bias = PAGE_FRAG_CACHE_MAX_SIZE + 1;
		nc->offset = size;
	}

	offset = nc->offset - fragsz;
	if (unlikely(offset < 0)) {
		page = virt_to_page(nc->va);

		if (!page_ref_sub_and_test(page, nc->pagecnt_bias))
			goto refill;

		if (unlikely(nc->pfmemalloc)) {
			free_the_page(page, compound_order(page));
			goto refill;
		}

#if (PAGE_SIZE < PAGE_FRAG_CACHE_MAX_SIZE)
		/* if size can vary use size else just use PAGE_SIZE */
		size = nc->size;
#endif
		/* OK, page count is 0, we can safely set it */
		set_page_count(page, PAGE_FRAG_CACHE_MAX_SIZE + 1);

		/* reset page count bias and offset to start of new frag */
		nc->pagecnt_bias = PAGE_FRAG_CACHE_MAX_SIZE + 1;
		offset = size - fragsz;
		if (unlikely(offset < 0)) {
			/*
			 * The caller is trying to allocate a fragment
			 * with fragsz > PAGE_SIZE but the cache isn't big
			 * enough to satisfy the request, this may
			 * happen in low memory conditions.
			 * We don't release the cache page because
			 * it could make memory pressure worse
			 * so we simply return NULL here.
			 */
			return NULL;
		}
	}

	nc->pagecnt_bias--;
	offset &= align_mask;
	nc->offset = offset;

	return nc->va + offset;
}
EXPORT_SYMBOL(page_frag_alloc_align);

/*
 * Frees a page fragment allocated out of either a compound or order 0 page.
 */
void page_frag_free(void *addr)
{
	struct page *page = virt_to_head_page(addr);

	if (unlikely(put_page_testzero(page)))
		free_the_page(page, compound_order(page));
}
EXPORT_SYMBOL(page_frag_free);

static void *make_alloc_exact(unsigned long addr, unsigned int order,
		size_t size)
{
	if (addr) {
		unsigned long nr = DIV_ROUND_UP(size, PAGE_SIZE);
		struct page *page = virt_to_page((void *)addr);
		struct page *last = page + nr;

		split_page_owner(page, 1 << order);
		split_page_memcg(page, 1 << order);
		while (page < --last)
			set_page_refcounted(last);

		last = page + (1UL << order);
		for (page += nr; page < last; page++)
			__free_pages_ok(page, 0, FPI_TO_TAIL);
	}
	return (void *)addr;
}

/**
 * alloc_pages_exact - allocate an exact number physically-contiguous pages.
 * @size: the number of bytes to allocate
 * @gfp_mask: GFP flags for the allocation, must not contain __GFP_COMP
 *
 * This function is similar to alloc_pages(), except that it allocates the
 * minimum number of pages to satisfy the request.  alloc_pages() can only
 * allocate memory in power-of-two pages.
 *
 * This function is also limited by MAX_ORDER.
 *
 * Memory allocated by this function must be released by free_pages_exact().
 *
 * Return: pointer to the allocated area or %NULL in case of error.
 */
void *alloc_pages_exact(size_t size, gfp_t gfp_mask)
{
	unsigned int order = get_order(size);
	unsigned long addr;

	if (WARN_ON_ONCE(gfp_mask & (__GFP_COMP | __GFP_HIGHMEM)))
		gfp_mask &= ~(__GFP_COMP | __GFP_HIGHMEM);

	addr = __get_free_pages(gfp_mask, order);
	return make_alloc_exact(addr, order, size);
}
EXPORT_SYMBOL(alloc_pages_exact);

/**
 * alloc_pages_exact_nid - allocate an exact number of physically-contiguous
 *			   pages on a node.
 * @nid: the preferred node ID where memory should be allocated
 * @size: the number of bytes to allocate
 * @gfp_mask: GFP flags for the allocation, must not contain __GFP_COMP
 *
 * Like alloc_pages_exact(), but try to allocate on node nid first before falling
 * back.
 *
 * Return: pointer to the allocated area or %NULL in case of error.
 */
void * __meminit alloc_pages_exact_nid(int nid, size_t size, gfp_t gfp_mask)
{
	unsigned int order = get_order(size);
	struct page *p;

	if (WARN_ON_ONCE(gfp_mask & (__GFP_COMP | __GFP_HIGHMEM)))
		gfp_mask &= ~(__GFP_COMP | __GFP_HIGHMEM);

	p = alloc_pages_node(nid, gfp_mask, order);
	if (!p)
		return NULL;
	return make_alloc_exact((unsigned long)page_address(p), order, size);
}

/**
 * free_pages_exact - release memory allocated via alloc_pages_exact()
 * @virt: the value returned by alloc_pages_exact.
 * @size: size of allocation, same value as passed to alloc_pages_exact().
 *
 * Release the memory allocated by a previous call to alloc_pages_exact.
 */
void free_pages_exact(void *virt, size_t size)
{
	unsigned long addr = (unsigned long)virt;
	unsigned long end = addr + PAGE_ALIGN(size);

	while (addr < end) {
		free_page(addr);
		addr += PAGE_SIZE;
	}
}
EXPORT_SYMBOL(free_pages_exact);

/**
 * nr_free_zone_pages - count number of pages beyond high watermark
 * @offset: The zone index of the highest zone
 *
 * nr_free_zone_pages() counts the number of pages which are beyond the
 * high watermark within all zones at or below a given zone index.  For each
 * zone, the number of pages is calculated as:
 *
 *     nr_free_zone_pages = managed_pages - high_pages
 *
 * Return: number of pages beyond high watermark.
 */
static unsigned long nr_free_zone_pages(int offset)
{
	struct zoneref *z;
	struct zone *zone;

	/* Just pick one node, since fallback list is circular */
	unsigned long sum = 0;

	struct zonelist *zonelist = node_zonelist(numa_node_id(), GFP_KERNEL);

	for_each_zone_zonelist(zone, z, zonelist, offset) {
		unsigned long size = zone_managed_pages(zone);
		unsigned long high = high_wmark_pages(zone);
		if (size > high)
			sum += size - high;
	}

	return sum;
}

/**
 * nr_free_buffer_pages - count number of pages beyond high watermark
 *
 * nr_free_buffer_pages() counts the number of pages which are beyond the high
 * watermark within ZONE_DMA and ZONE_NORMAL.
 *
 * Return: number of pages beyond high watermark within ZONE_DMA and
 * ZONE_NORMAL.
 */
unsigned long nr_free_buffer_pages(void)
{
	return nr_free_zone_pages(gfp_zone(GFP_USER));
}
EXPORT_SYMBOL_GPL(nr_free_buffer_pages);

static inline void show_node(struct zone *zone)
{
	if (IS_ENABLED(CONFIG_NUMA))
		printk("Node %d ", zone_to_nid(zone));
}

long si_mem_available(void)
{
	long available;
	unsigned long pagecache;
	unsigned long wmark_low = 0;
	unsigned long pages[NR_LRU_LISTS];
	unsigned long reclaimable;
	struct zone *zone;
	int lru;

	for (lru = LRU_BASE; lru < NR_LRU_LISTS; lru++)
		pages[lru] = global_node_page_state(NR_LRU_BASE + lru);

	for_each_zone(zone)
		wmark_low += low_wmark_pages(zone);

	/*
	 * Estimate the amount of memory available for userspace allocations,
	 * without causing swapping or OOM.
	 */
	available = global_zone_page_state(NR_FREE_PAGES) - totalreserve_pages;

	/*
	 * Not all the page cache can be freed, otherwise the system will
	 * start swapping or thrashing. Assume at least half of the page
	 * cache, or the low watermark worth of cache, needs to stay.
	 */
	pagecache = pages[LRU_ACTIVE_FILE] + pages[LRU_INACTIVE_FILE];
	pagecache -= min(pagecache / 2, wmark_low);
	available += pagecache;

	/*
	 * Part of the reclaimable slab and other kernel memory consists of
	 * items that are in use, and cannot be freed. Cap this estimate at the
	 * low watermark.
	 */
	reclaimable = global_node_page_state_pages(NR_SLAB_RECLAIMABLE_B) +
		global_node_page_state(NR_KERNEL_MISC_RECLAIMABLE);
	available += reclaimable - min(reclaimable / 2, wmark_low);

	if (available < 0)
		available = 0;
	return available;
}
EXPORT_SYMBOL_GPL(si_mem_available);

void si_meminfo(struct sysinfo *val)
{
	val->totalram = totalram_pages();
	val->sharedram = global_node_page_state(NR_SHMEM);
	val->freeram = global_zone_page_state(NR_FREE_PAGES);
	val->bufferram = nr_blockdev_pages();
	val->totalhigh = totalhigh_pages();
	val->freehigh = nr_free_highpages();
	val->mem_unit = PAGE_SIZE;
}

EXPORT_SYMBOL(si_meminfo);

#ifdef CONFIG_NUMA
void si_meminfo_node(struct sysinfo *val, int nid)
{
	int zone_type;		/* needs to be signed */
	unsigned long managed_pages = 0;
	unsigned long managed_highpages = 0;
	unsigned long free_highpages = 0;
	pg_data_t *pgdat = NODE_DATA(nid);

	for (zone_type = 0; zone_type < MAX_NR_ZONES; zone_type++)
		managed_pages += zone_managed_pages(&pgdat->node_zones[zone_type]);
	val->totalram = managed_pages;
	val->sharedram = node_page_state(pgdat, NR_SHMEM);
	val->freeram = sum_zone_node_page_state(nid, NR_FREE_PAGES);
#ifdef CONFIG_HIGHMEM
	for (zone_type = 0; zone_type < MAX_NR_ZONES; zone_type++) {
		struct zone *zone = &pgdat->node_zones[zone_type];

		if (is_highmem(zone)) {
			managed_highpages += zone_managed_pages(zone);
			free_highpages += zone_page_state(zone, NR_FREE_PAGES);
		}
	}
	val->totalhigh = managed_highpages;
	val->freehigh = free_highpages;
#else
	val->totalhigh = managed_highpages;
	val->freehigh = free_highpages;
#endif
	val->mem_unit = PAGE_SIZE;
}
#endif

/*
 * Determine whether the node should be displayed or not, depending on whether
 * SHOW_MEM_FILTER_NODES was passed to show_free_areas().
 */
static bool show_mem_node_skip(unsigned int flags, int nid, nodemask_t *nodemask)
{
	if (!(flags & SHOW_MEM_FILTER_NODES))
		return false;

	/*
	 * no node mask - aka implicit memory numa policy. Do not bother with
	 * the synchronization - read_mems_allowed_begin - because we do not
	 * have to be precise here.
	 */
	if (!nodemask)
		nodemask = &cpuset_current_mems_allowed;

	return !node_isset(nid, *nodemask);
}

static void show_migration_types(unsigned char type)
{
	static const char types[MIGRATE_TYPES] = {
		[MIGRATE_UNMOVABLE]	= 'U',
		[MIGRATE_MOVABLE]	= 'M',
		[MIGRATE_RECLAIMABLE]	= 'E',
		[MIGRATE_HIGHATOMIC]	= 'H',
#ifdef CONFIG_CMA
		[MIGRATE_CMA]		= 'C',
#endif
#ifdef CONFIG_MEMORY_ISOLATION
		[MIGRATE_ISOLATE]	= 'I',
#endif
	};
	char tmp[MIGRATE_TYPES + 1];
	char *p = tmp;
	int i;

	for (i = 0; i < MIGRATE_TYPES; i++) {
		if (type & (1 << i))
			*p++ = types[i];
	}

	*p = '\0';
	printk(KERN_CONT "(%s) ", tmp);
}

static bool node_has_managed_zones(pg_data_t *pgdat, int max_zone_idx)
{
	int zone_idx;
	for (zone_idx = 0; zone_idx <= max_zone_idx; zone_idx++)
		if (zone_managed_pages(pgdat->node_zones + zone_idx))
			return true;
	return false;
}

/*
 * Show free area list (used inside shift_scroll-lock stuff)
 * We also calculate the percentage fragmentation. We do this by counting the
 * memory on each free list with the exception of the first item on the list.
 *
 * Bits in @filter:
 * SHOW_MEM_FILTER_NODES: suppress nodes that are not allowed by current's
 *   cpuset.
 */
void __show_free_areas(unsigned int filter, nodemask_t *nodemask, int max_zone_idx)
{
	unsigned long free_pcp = 0;
	int cpu, nid;
	struct zone *zone;
	pg_data_t *pgdat;

	for_each_populated_zone(zone) {
		if (zone_idx(zone) > max_zone_idx)
			continue;
		if (show_mem_node_skip(filter, zone_to_nid(zone), nodemask))
			continue;

		for_each_online_cpu(cpu)
			free_pcp += per_cpu_ptr(zone->per_cpu_pageset, cpu)->count;
	}

	printk("active_anon:%lu inactive_anon:%lu isolated_anon:%lu\n"
		" active_file:%lu inactive_file:%lu isolated_file:%lu\n"
		" unevictable:%lu dirty:%lu writeback:%lu\n"
		" slab_reclaimable:%lu slab_unreclaimable:%lu\n"
		" mapped:%lu shmem:%lu pagetables:%lu\n"
		" sec_pagetables:%lu bounce:%lu\n"
		" kernel_misc_reclaimable:%lu\n"
		" free:%lu free_pcp:%lu free_cma:%lu\n",
		global_node_page_state(NR_ACTIVE_ANON),
		global_node_page_state(NR_INACTIVE_ANON),
		global_node_page_state(NR_ISOLATED_ANON),
		global_node_page_state(NR_ACTIVE_FILE),
		global_node_page_state(NR_INACTIVE_FILE),
		global_node_page_state(NR_ISOLATED_FILE),
		global_node_page_state(NR_UNEVICTABLE),
		global_node_page_state(NR_FILE_DIRTY),
		global_node_page_state(NR_WRITEBACK),
		global_node_page_state_pages(NR_SLAB_RECLAIMABLE_B),
		global_node_page_state_pages(NR_SLAB_UNRECLAIMABLE_B),
		global_node_page_state(NR_FILE_MAPPED),
		global_node_page_state(NR_SHMEM),
		global_node_page_state(NR_PAGETABLE),
		global_node_page_state(NR_SECONDARY_PAGETABLE),
		global_zone_page_state(NR_BOUNCE),
		global_node_page_state(NR_KERNEL_MISC_RECLAIMABLE),
		global_zone_page_state(NR_FREE_PAGES),
		free_pcp,
		global_zone_page_state(NR_FREE_CMA_PAGES));

	for_each_online_pgdat(pgdat) {
		if (show_mem_node_skip(filter, pgdat->node_id, nodemask))
			continue;
		if (!node_has_managed_zones(pgdat, max_zone_idx))
			continue;

		printk("Node %d"
			" active_anon:%lukB"
			" inactive_anon:%lukB"
			" active_file:%lukB"
			" inactive_file:%lukB"
			" unevictable:%lukB"
			" isolated(anon):%lukB"
			" isolated(file):%lukB"
			" mapped:%lukB"
			" dirty:%lukB"
			" writeback:%lukB"
			" shmem:%lukB"
#ifdef CONFIG_TRANSPARENT_HUGEPAGE
			" shmem_thp: %lukB"
			" shmem_pmdmapped: %lukB"
			" anon_thp: %lukB"
#endif
			" writeback_tmp:%lukB"
			" kernel_stack:%lukB"
#ifdef CONFIG_SHADOW_CALL_STACK
			" shadow_call_stack:%lukB"
#endif
			" pagetables:%lukB"
			" sec_pagetables:%lukB"
			" all_unreclaimable? %s"
			"\n",
			pgdat->node_id,
			K(node_page_state(pgdat, NR_ACTIVE_ANON)),
			K(node_page_state(pgdat, NR_INACTIVE_ANON)),
			K(node_page_state(pgdat, NR_ACTIVE_FILE)),
			K(node_page_state(pgdat, NR_INACTIVE_FILE)),
			K(node_page_state(pgdat, NR_UNEVICTABLE)),
			K(node_page_state(pgdat, NR_ISOLATED_ANON)),
			K(node_page_state(pgdat, NR_ISOLATED_FILE)),
			K(node_page_state(pgdat, NR_FILE_MAPPED)),
			K(node_page_state(pgdat, NR_FILE_DIRTY)),
			K(node_page_state(pgdat, NR_WRITEBACK)),
			K(node_page_state(pgdat, NR_SHMEM)),
#ifdef CONFIG_TRANSPARENT_HUGEPAGE
			K(node_page_state(pgdat, NR_SHMEM_THPS)),
			K(node_page_state(pgdat, NR_SHMEM_PMDMAPPED)),
			K(node_page_state(pgdat, NR_ANON_THPS)),
#endif
			K(node_page_state(pgdat, NR_WRITEBACK_TEMP)),
			node_page_state(pgdat, NR_KERNEL_STACK_KB),
#ifdef CONFIG_SHADOW_CALL_STACK
			node_page_state(pgdat, NR_KERNEL_SCS_KB),
#endif
			K(node_page_state(pgdat, NR_PAGETABLE)),
			K(node_page_state(pgdat, NR_SECONDARY_PAGETABLE)),
			pgdat->kswapd_failures >= MAX_RECLAIM_RETRIES ?
				"yes" : "no");
	}

	for_each_populated_zone(zone) {
		int i;

		if (zone_idx(zone) > max_zone_idx)
			continue;
		if (show_mem_node_skip(filter, zone_to_nid(zone), nodemask))
			continue;

		free_pcp = 0;
		for_each_online_cpu(cpu)
			free_pcp += per_cpu_ptr(zone->per_cpu_pageset, cpu)->count;

		show_node(zone);
		printk(KERN_CONT
			"%s"
			" free:%lukB"
			" boost:%lukB"
			" min:%lukB"
			" low:%lukB"
			" high:%lukB"
			" reserved_highatomic:%luKB"
			" active_anon:%lukB"
			" inactive_anon:%lukB"
			" active_file:%lukB"
			" inactive_file:%lukB"
			" unevictable:%lukB"
			" writepending:%lukB"
			" present:%lukB"
			" managed:%lukB"
			" mlocked:%lukB"
			" bounce:%lukB"
			" free_pcp:%lukB"
			" local_pcp:%ukB"
			" free_cma:%lukB"
			"\n",
			zone->name,
			K(zone_page_state(zone, NR_FREE_PAGES)),
			K(zone->watermark_boost),
			K(min_wmark_pages(zone)),
			K(low_wmark_pages(zone)),
			K(high_wmark_pages(zone)),
			K(zone->nr_reserved_highatomic),
			K(zone_page_state(zone, NR_ZONE_ACTIVE_ANON)),
			K(zone_page_state(zone, NR_ZONE_INACTIVE_ANON)),
			K(zone_page_state(zone, NR_ZONE_ACTIVE_FILE)),
			K(zone_page_state(zone, NR_ZONE_INACTIVE_FILE)),
			K(zone_page_state(zone, NR_ZONE_UNEVICTABLE)),
			K(zone_page_state(zone, NR_ZONE_WRITE_PENDING)),
			K(zone->present_pages),
			K(zone_managed_pages(zone)),
			K(zone_page_state(zone, NR_MLOCK)),
			K(zone_page_state(zone, NR_BOUNCE)),
			K(free_pcp),
			K(this_cpu_read(zone->per_cpu_pageset->count)),
			K(zone_page_state(zone, NR_FREE_CMA_PAGES)));
		printk("lowmem_reserve[]:");
		for (i = 0; i < MAX_NR_ZONES; i++)
			printk(KERN_CONT " %ld", zone->lowmem_reserve[i]);
		printk(KERN_CONT "\n");
	}

	for_each_populated_zone(zone) {
		unsigned int order;
		unsigned long nr[MAX_ORDER + 1], flags, total = 0;
		unsigned char types[MAX_ORDER + 1];

		if (zone_idx(zone) > max_zone_idx)
			continue;
		if (show_mem_node_skip(filter, zone_to_nid(zone), nodemask))
			continue;
		show_node(zone);
		printk(KERN_CONT "%s: ", zone->name);

		spin_lock_irqsave(&zone->lock, flags);
		for (order = 0; order <= MAX_ORDER; order++) {
			struct free_area *area = &zone->free_area[order];
			int type;

			nr[order] = area->nr_free;
			total += nr[order] << order;

			types[order] = 0;
			for (type = 0; type < MIGRATE_TYPES; type++) {
				if (!free_area_empty(area, type))
					types[order] |= 1 << type;
			}
		}
		spin_unlock_irqrestore(&zone->lock, flags);
		for (order = 0; order <= MAX_ORDER; order++) {
			printk(KERN_CONT "%lu*%lukB ",
			       nr[order], K(1UL) << order);
			if (nr[order])
				show_migration_types(types[order]);
		}
		printk(KERN_CONT "= %lukB\n", K(total));
	}

	for_each_online_node(nid) {
		if (show_mem_node_skip(filter, nid, nodemask))
			continue;
		hugetlb_show_meminfo_node(nid);
	}

	printk("%ld total pagecache pages\n", global_node_page_state(NR_FILE_PAGES));

	show_swap_cache_info();
}

static void zoneref_set_zone(struct zone *zone, struct zoneref *zoneref)
{
	zoneref->zone = zone;
	zoneref->zone_idx = zone_idx(zone);
}

/*
 * Builds allocation fallback zone lists.
 *
 * Add all populated zones of a node to the zonelist.
 */
static int build_zonerefs_node(pg_data_t *pgdat, struct zoneref *zonerefs)
{
	struct zone *zone;
	enum zone_type zone_type = MAX_NR_ZONES;
	int nr_zones = 0;

	do {
		zone_type--;
		zone = pgdat->node_zones + zone_type;
		if (populated_zone(zone)) {
			zoneref_set_zone(zone, &zonerefs[nr_zones++]);
			check_highest_zone(zone_type);
		}
	} while (zone_type);

	return nr_zones;
}

#ifdef CONFIG_NUMA

static int __parse_numa_zonelist_order(char *s)
{
	/*
	 * We used to support different zonelists modes but they turned
	 * out to be just not useful. Let's keep the warning in place
	 * if somebody still use the cmd line parameter so that we do
	 * not fail it silently
	 */
	if (!(*s == 'd' || *s == 'D' || *s == 'n' || *s == 'N')) {
		pr_warn("Ignoring unsupported numa_zonelist_order value:  %s\n", s);
		return -EINVAL;
	}
	return 0;
}

char numa_zonelist_order[] = "Node";

/*
 * sysctl handler for numa_zonelist_order
 */
int numa_zonelist_order_handler(struct ctl_table *table, int write,
		void *buffer, size_t *length, loff_t *ppos)
{
	if (write)
		return __parse_numa_zonelist_order(buffer);
	return proc_dostring(table, write, buffer, length, ppos);
}


static int node_load[MAX_NUMNODES];

/**
 * find_next_best_node - find the next node that should appear in a given node's fallback list
 * @node: node whose fallback list we're appending
 * @used_node_mask: nodemask_t of already used nodes
 *
 * We use a number of factors to determine which is the next node that should
 * appear on a given node's fallback list.  The node should not have appeared
 * already in @node's fallback list, and it should be the next closest node
 * according to the distance array (which contains arbitrary distance values
 * from each node to each node in the system), and should also prefer nodes
 * with no CPUs, since presumably they'll have very little allocation pressure
 * on them otherwise.
 *
 * Return: node id of the found node or %NUMA_NO_NODE if no node is found.
 */
int find_next_best_node(int node, nodemask_t *used_node_mask)
{
	int n, val;
	int min_val = INT_MAX;
	int best_node = NUMA_NO_NODE;

	/* Use the local node if we haven't already */
	if (!node_isset(node, *used_node_mask)) {
		node_set(node, *used_node_mask);
		return node;
	}

	for_each_node_state(n, N_MEMORY) {

		/* Don't want a node to appear more than once */
		if (node_isset(n, *used_node_mask))
			continue;

		/* Use the distance array to find the distance */
		val = node_distance(node, n);

		/* Penalize nodes under us ("prefer the next node") */
		val += (n < node);

		/* Give preference to headless and unused nodes */
		if (!cpumask_empty(cpumask_of_node(n)))
			val += PENALTY_FOR_NODE_WITH_CPUS;

		/* Slight preference for less loaded node */
		val *= MAX_NUMNODES;
		val += node_load[n];

		if (val < min_val) {
			min_val = val;
			best_node = n;
		}
	}

	if (best_node >= 0)
		node_set(best_node, *used_node_mask);

	return best_node;
}


/*
 * Build zonelists ordered by node and zones within node.
 * This results in maximum locality--normal zone overflows into local
 * DMA zone, if any--but risks exhausting DMA zone.
 */
static void build_zonelists_in_node_order(pg_data_t *pgdat, int *node_order,
		unsigned nr_nodes)
{
	struct zoneref *zonerefs;
	int i;

	zonerefs = pgdat->node_zonelists[ZONELIST_FALLBACK]._zonerefs;

	for (i = 0; i < nr_nodes; i++) {
		int nr_zones;

		pg_data_t *node = NODE_DATA(node_order[i]);

		nr_zones = build_zonerefs_node(node, zonerefs);
		zonerefs += nr_zones;
	}
	zonerefs->zone = NULL;
	zonerefs->zone_idx = 0;
}

/*
 * Build gfp_thisnode zonelists
 */
static void build_thisnode_zonelists(pg_data_t *pgdat)
{
	struct zoneref *zonerefs;
	int nr_zones;

	zonerefs = pgdat->node_zonelists[ZONELIST_NOFALLBACK]._zonerefs;
	nr_zones = build_zonerefs_node(pgdat, zonerefs);
	zonerefs += nr_zones;
	zonerefs->zone = NULL;
	zonerefs->zone_idx = 0;
}

/*
 * Build zonelists ordered by zone and nodes within zones.
 * This results in conserving DMA zone[s] until all Normal memory is
 * exhausted, but results in overflowing to remote node while memory
 * may still exist in local DMA zone.
 */

static void build_zonelists(pg_data_t *pgdat)
{
	static int node_order[MAX_NUMNODES];
	int node, nr_nodes = 0;
	nodemask_t used_mask = NODE_MASK_NONE;
	int local_node, prev_node;

	/* NUMA-aware ordering of nodes */
	local_node = pgdat->node_id;
	prev_node = local_node;

	memset(node_order, 0, sizeof(node_order));
	while ((node = find_next_best_node(local_node, &used_mask)) >= 0) {
		/*
		 * We don't want to pressure a particular node.
		 * So adding penalty to the first node in same
		 * distance group to make it round-robin.
		 */
		if (node_distance(local_node, node) !=
		    node_distance(local_node, prev_node))
			node_load[node] += 1;

		node_order[nr_nodes++] = node;
		prev_node = node;
	}

	build_zonelists_in_node_order(pgdat, node_order, nr_nodes);
	build_thisnode_zonelists(pgdat);
	pr_info("Fallback order for Node %d: ", local_node);
	for (node = 0; node < nr_nodes; node++)
		pr_cont("%d ", node_order[node]);
	pr_cont("\n");
}

#ifdef CONFIG_HAVE_MEMORYLESS_NODES
/*
 * Return node id of node used for "local" allocations.
 * I.e., first node id of first zone in arg node's generic zonelist.
 * Used for initializing percpu 'numa_mem', which is used primarily
 * for kernel allocations, so use GFP_KERNEL flags to locate zonelist.
 */
int local_memory_node(int node)
{
	struct zoneref *z;

	z = first_zones_zonelist(node_zonelist(node, GFP_KERNEL),
				   gfp_zone(GFP_KERNEL),
				   NULL);
	return zone_to_nid(z->zone);
}
#endif

static void setup_min_unmapped_ratio(void);
static void setup_min_slab_ratio(void);
#else	/* CONFIG_NUMA */

static void build_zonelists(pg_data_t *pgdat)
{
	int node, local_node;
	struct zoneref *zonerefs;
	int nr_zones;

	local_node = pgdat->node_id;

	zonerefs = pgdat->node_zonelists[ZONELIST_FALLBACK]._zonerefs;
	nr_zones = build_zonerefs_node(pgdat, zonerefs);
	zonerefs += nr_zones;

	/*
	 * Now we build the zonelist so that it contains the zones
	 * of all the other nodes.
	 * We don't want to pressure a particular node, so when
	 * building the zones for node N, we make sure that the
	 * zones coming right after the local ones are those from
	 * node N+1 (modulo N)
	 */
	for (node = local_node + 1; node < MAX_NUMNODES; node++) {
		if (!node_online(node))
			continue;
		nr_zones = build_zonerefs_node(NODE_DATA(node), zonerefs);
		zonerefs += nr_zones;
	}
	for (node = 0; node < local_node; node++) {
		if (!node_online(node))
			continue;
		nr_zones = build_zonerefs_node(NODE_DATA(node), zonerefs);
		zonerefs += nr_zones;
	}

	zonerefs->zone = NULL;
	zonerefs->zone_idx = 0;
}

#endif	/* CONFIG_NUMA */

/*
 * Boot pageset table. One per cpu which is going to be used for all
 * zones and all nodes. The parameters will be set in such a way
 * that an item put on a list will immediately be handed over to
 * the buddy list. This is safe since pageset manipulation is done
 * with interrupts disabled.
 *
 * The boot_pagesets must be kept even after bootup is complete for
 * unused processors and/or zones. They do play a role for bootstrapping
 * hotplugged processors.
 *
 * zoneinfo_show() and maybe other functions do
 * not check if the processor is online before following the pageset pointer.
 * Other parts of the kernel may not check if the zone is available.
 */
static void per_cpu_pages_init(struct per_cpu_pages *pcp, struct per_cpu_zonestat *pzstats);
/* These effectively disable the pcplists in the boot pageset completely */
#define BOOT_PAGESET_HIGH	0
#define BOOT_PAGESET_BATCH	1
static DEFINE_PER_CPU(struct per_cpu_pages, boot_pageset);
static DEFINE_PER_CPU(struct per_cpu_zonestat, boot_zonestats);

static void __build_all_zonelists(void *data)
{
	int nid;
	int __maybe_unused cpu;
	pg_data_t *self = data;

	write_seqlock(&zonelist_update_seq);

#ifdef CONFIG_NUMA
	memset(node_load, 0, sizeof(node_load));
#endif

	/*
	 * This node is hotadded and no memory is yet present.   So just
	 * building zonelists is fine - no need to touch other nodes.
	 */
	if (self && !node_online(self->node_id)) {
		build_zonelists(self);
	} else {
		/*
		 * All possible nodes have pgdat preallocated
		 * in free_area_init
		 */
		for_each_node(nid) {
			pg_data_t *pgdat = NODE_DATA(nid);

			build_zonelists(pgdat);
		}

#ifdef CONFIG_HAVE_MEMORYLESS_NODES
		/*
		 * We now know the "local memory node" for each node--
		 * i.e., the node of the first zone in the generic zonelist.
		 * Set up numa_mem percpu variable for on-line cpus.  During
		 * boot, only the boot cpu should be on-line;  we'll init the
		 * secondary cpus' numa_mem as they come on-line.  During
		 * node/memory hotplug, we'll fixup all on-line cpus.
		 */
		for_each_online_cpu(cpu)
			set_cpu_numa_mem(cpu, local_memory_node(cpu_to_node(cpu)));
#endif
	}

	write_sequnlock(&zonelist_update_seq);
}

static noinline void __init
build_all_zonelists_init(void)
{
	int cpu;

	__build_all_zonelists(NULL);

	/*
	 * Initialize the boot_pagesets that are going to be used
	 * for bootstrapping processors. The real pagesets for
	 * each zone will be allocated later when the per cpu
	 * allocator is available.
	 *
	 * boot_pagesets are used also for bootstrapping offline
	 * cpus if the system is already booted because the pagesets
	 * are needed to initialize allocators on a specific cpu too.
	 * F.e. the percpu allocator needs the page allocator which
	 * needs the percpu allocator in order to allocate its pagesets
	 * (a chicken-egg dilemma).
	 */
	for_each_possible_cpu(cpu)
		per_cpu_pages_init(&per_cpu(boot_pageset, cpu), &per_cpu(boot_zonestats, cpu));

	mminit_verify_zonelist();
	cpuset_init_current_mems_allowed();
}

/*
 * unless system_state == SYSTEM_BOOTING.
 *
 * __ref due to call of __init annotated helper build_all_zonelists_init
 * [protected by SYSTEM_BOOTING].
 */
void __ref build_all_zonelists(pg_data_t *pgdat)
{
	unsigned long vm_total_pages;

	if (system_state == SYSTEM_BOOTING) {
		build_all_zonelists_init();
	} else {
		__build_all_zonelists(pgdat);
		/* cpuset refresh routine should be here */
	}
	/* Get the number of free pages beyond high watermark in all zones. */
	vm_total_pages = nr_free_zone_pages(gfp_zone(GFP_HIGHUSER_MOVABLE));
	/*
	 * Disable grouping by mobility if the number of pages in the
	 * system is too low to allow the mechanism to work. It would be
	 * more accurate, but expensive to check per-zone. This check is
	 * made on memory-hotadd so a system can start with mobility
	 * disabled and enable it later
	 */
	if (vm_total_pages < (pageblock_nr_pages * MIGRATE_TYPES))
		page_group_by_mobility_disabled = 1;
	else
		page_group_by_mobility_disabled = 0;

	pr_info("Built %u zonelists, mobility grouping %s.  Total pages: %ld\n",
		nr_online_nodes,
		page_group_by_mobility_disabled ? "off" : "on",
		vm_total_pages);
#ifdef CONFIG_NUMA
	pr_info("Policy zone: %s\n", zone_names[policy_zone]);
#endif
}

static int zone_batchsize(struct zone *zone)
{
#ifdef CONFIG_MMU
	int batch;

	/*
	 * The number of pages to batch allocate is either ~0.1%
	 * of the zone or 1MB, whichever is smaller. The batch
	 * size is striking a balance between allocation latency
	 * and zone lock contention.
	 */
	batch = min(zone_managed_pages(zone) >> 10, SZ_1M / PAGE_SIZE);
	batch /= 4;		/* We effectively *= 4 below */
	if (batch < 1)
		batch = 1;

	/*
	 * Clamp the batch to a 2^n - 1 value. Having a power
	 * of 2 value was found to be more likely to have
	 * suboptimal cache aliasing properties in some cases.
	 *
	 * For example if 2 tasks are alternately allocating
	 * batches of pages, one task can end up with a lot
	 * of pages of one half of the possible page colors
	 * and the other with pages of the other colors.
	 */
	batch = rounddown_pow_of_two(batch + batch/2) - 1;

	return batch;

#else
	/* The deferral and batching of frees should be suppressed under NOMMU
	 * conditions.
	 *
	 * The problem is that NOMMU needs to be able to allocate large chunks
	 * of contiguous memory as there's no hardware page translation to
	 * assemble apparent contiguous memory from discontiguous pages.
	 *
	 * Queueing large contiguous runs of pages for batching, however,
	 * causes the pages to actually be freed in smaller chunks.  As there
	 * can be a significant delay between the individual batches being
	 * recycled, this leads to the once large chunks of space being
	 * fragmented and becoming unavailable for high-order allocations.
	 */
	return 0;
#endif
}

static int zone_highsize(struct zone *zone, int batch, int cpu_online)
{
#ifdef CONFIG_MMU
	int high;
	int nr_split_cpus;
	unsigned long total_pages;

	if (!percpu_pagelist_high_fraction) {
		/*
		 * By default, the high value of the pcp is based on the zone
		 * low watermark so that if they are full then background
		 * reclaim will not be started prematurely.
		 */
		total_pages = low_wmark_pages(zone);
	} else {
		/*
		 * If percpu_pagelist_high_fraction is configured, the high
		 * value is based on a fraction of the managed pages in the
		 * zone.
		 */
		total_pages = zone_managed_pages(zone) / percpu_pagelist_high_fraction;
	}

	/*
	 * Split the high value across all online CPUs local to the zone. Note
	 * that early in boot that CPUs may not be online yet and that during
	 * CPU hotplug that the cpumask is not yet updated when a CPU is being
	 * onlined. For memory nodes that have no CPUs, split pcp->high across
	 * all online CPUs to mitigate the risk that reclaim is triggered
	 * prematurely due to pages stored on pcp lists.
	 */
	nr_split_cpus = cpumask_weight(cpumask_of_node(zone_to_nid(zone))) + cpu_online;
	if (!nr_split_cpus)
		nr_split_cpus = num_online_cpus();
	high = total_pages / nr_split_cpus;

	/*
	 * Ensure high is at least batch*4. The multiple is based on the
	 * historical relationship between high and batch.
	 */
	high = max(high, batch << 2);

	return high;
#else
	return 0;
#endif
}

/*
 * pcp->high and pcp->batch values are related and generally batch is lower
 * than high. They are also related to pcp->count such that count is lower
 * than high, and as soon as it reaches high, the pcplist is flushed.
 *
 * However, guaranteeing these relations at all times would require e.g. write
 * barriers here but also careful usage of read barriers at the read side, and
 * thus be prone to error and bad for performance. Thus the update only prevents
 * store tearing. Any new users of pcp->batch and pcp->high should ensure they
 * can cope with those fields changing asynchronously, and fully trust only the
 * pcp->count field on the local CPU with interrupts disabled.
 *
 * mutex_is_locked(&pcp_batch_high_lock) required when calling this function
 * outside of boot time (or some other assurance that no concurrent updaters
 * exist).
 */
static void pageset_update(struct per_cpu_pages *pcp, unsigned long high,
		unsigned long batch)
{
	WRITE_ONCE(pcp->batch, batch);
	WRITE_ONCE(pcp->high, high);
}

static void per_cpu_pages_init(struct per_cpu_pages *pcp, struct per_cpu_zonestat *pzstats)
{
	int pindex;

	memset(pcp, 0, sizeof(*pcp));
	memset(pzstats, 0, sizeof(*pzstats));

	spin_lock_init(&pcp->lock);
	for (pindex = 0; pindex < NR_PCP_LISTS; pindex++)
		INIT_LIST_HEAD(&pcp->lists[pindex]);

	/*
	 * Set batch and high values safe for a boot pageset. A true percpu
	 * pageset's initialization will update them subsequently. Here we don't
	 * need to be as careful as pageset_update() as nobody can access the
	 * pageset yet.
	 */
	pcp->high = BOOT_PAGESET_HIGH;
	pcp->batch = BOOT_PAGESET_BATCH;
	pcp->free_factor = 0;
}

static void __zone_set_pageset_high_and_batch(struct zone *zone, unsigned long high,
		unsigned long batch)
{
	struct per_cpu_pages *pcp;
	int cpu;

	for_each_possible_cpu(cpu) {
		pcp = per_cpu_ptr(zone->per_cpu_pageset, cpu);
		pageset_update(pcp, high, batch);
	}
}

/*
 * Calculate and set new high and batch values for all per-cpu pagesets of a
 * zone based on the zone's size.
 */
static void zone_set_pageset_high_and_batch(struct zone *zone, int cpu_online)
{
	int new_high, new_batch;

	new_batch = max(1, zone_batchsize(zone));
	new_high = zone_highsize(zone, new_batch, cpu_online);

	if (zone->pageset_high == new_high &&
	    zone->pageset_batch == new_batch)
		return;

	zone->pageset_high = new_high;
	zone->pageset_batch = new_batch;

	__zone_set_pageset_high_and_batch(zone, new_high, new_batch);
}

void __meminit setup_zone_pageset(struct zone *zone)
{
	int cpu;

	/* Size may be 0 on !SMP && !NUMA */
	if (sizeof(struct per_cpu_zonestat) > 0)
		zone->per_cpu_zonestats = alloc_percpu(struct per_cpu_zonestat);

	zone->per_cpu_pageset = alloc_percpu(struct per_cpu_pages);
	for_each_possible_cpu(cpu) {
		struct per_cpu_pages *pcp;
		struct per_cpu_zonestat *pzstats;

		pcp = per_cpu_ptr(zone->per_cpu_pageset, cpu);
		pzstats = per_cpu_ptr(zone->per_cpu_zonestats, cpu);
		per_cpu_pages_init(pcp, pzstats);
	}

	zone_set_pageset_high_and_batch(zone, 0);
}

/*
 * The zone indicated has a new number of managed_pages; batch sizes and percpu
 * page high values need to be recalculated.
 */
static void zone_pcp_update(struct zone *zone, int cpu_online)
{
	mutex_lock(&pcp_batch_high_lock);
	zone_set_pageset_high_and_batch(zone, cpu_online);
	mutex_unlock(&pcp_batch_high_lock);
}

/*
 * Allocate per cpu pagesets and initialize them.
 * Before this call only boot pagesets were available.
 */
void __init setup_per_cpu_pageset(void)
{
	struct pglist_data *pgdat;
	struct zone *zone;
	int __maybe_unused cpu;

	for_each_populated_zone(zone)
		setup_zone_pageset(zone);

#ifdef CONFIG_NUMA
	/*
	 * Unpopulated zones continue using the boot pagesets.
	 * The numa stats for these pagesets need to be reset.
	 * Otherwise, they will end up skewing the stats of
	 * the nodes these zones are associated with.
	 */
	for_each_possible_cpu(cpu) {
		struct per_cpu_zonestat *pzstats = &per_cpu(boot_zonestats, cpu);
		memset(pzstats->vm_numa_event, 0,
		       sizeof(pzstats->vm_numa_event));
	}
#endif

	for_each_online_pgdat(pgdat)
		pgdat->per_cpu_nodestats =
			alloc_percpu(struct per_cpu_nodestat);
}

__meminit void zone_pcp_init(struct zone *zone)
{
	/*
	 * per cpu subsystem is not up at this point. The following code
	 * relies on the ability of the linker to provide the
	 * offset of a (static) per cpu variable into the per cpu area.
	 */
	zone->per_cpu_pageset = &boot_pageset;
	zone->per_cpu_zonestats = &boot_zonestats;
	zone->pageset_high = BOOT_PAGESET_HIGH;
	zone->pageset_batch = BOOT_PAGESET_BATCH;

	if (populated_zone(zone))
		pr_debug("  %s zone: %lu pages, LIFO batch:%u\n", zone->name,
			 zone->present_pages, zone_batchsize(zone));
}

void adjust_managed_page_count(struct page *page, long count)
{
	atomic_long_add(count, &page_zone(page)->managed_pages);
	totalram_pages_add(count);
#ifdef CONFIG_HIGHMEM
	if (PageHighMem(page))
		totalhigh_pages_add(count);
#endif
}
EXPORT_SYMBOL(adjust_managed_page_count);

unsigned long free_reserved_area(void *start, void *end, int poison, const char *s)
{
	void *pos;
	unsigned long pages = 0;

	start = (void *)PAGE_ALIGN((unsigned long)start);
	end = (void *)((unsigned long)end & PAGE_MASK);
	for (pos = start; pos < end; pos += PAGE_SIZE, pages++) {
		struct page *page = virt_to_page(pos);
		void *direct_map_addr;

		/*
		 * 'direct_map_addr' might be different from 'pos'
		 * because some architectures' virt_to_page()
		 * work with aliases.  Getting the direct map
		 * address ensures that we get a _writeable_
		 * alias for the memset().
		 */
		direct_map_addr = page_address(page);
		/*
		 * Perform a kasan-unchecked memset() since this memory
		 * has not been initialized.
		 */
		direct_map_addr = kasan_reset_tag(direct_map_addr);
		if ((unsigned int)poison <= 0xFF)
			memset(direct_map_addr, poison, PAGE_SIZE);

		free_reserved_page(page);
	}

	if (pages && s)
		pr_info("Freeing %s memory: %ldK\n", s, K(pages));

	return pages;
}

static int page_alloc_cpu_dead(unsigned int cpu)
{
	struct zone *zone;

	lru_add_drain_cpu(cpu);
	mlock_drain_remote(cpu);
	drain_pages(cpu);

	/*
	 * Spill the event counters of the dead processor
	 * into the current processors event counters.
	 * This artificially elevates the count of the current
	 * processor.
	 */
	vm_events_fold_cpu(cpu);

	/*
	 * Zero the differential counters of the dead processor
	 * so that the vm statistics are consistent.
	 */
	cpu_vm_stats_fold(cpu, false);

	for_each_populated_zone(zone)
		zone_pcp_update(zone, 0);

	return 0;
}

static int page_alloc_cpu_online(unsigned int cpu)
{
	struct zone *zone;

	for_each_populated_zone(zone)
		zone_pcp_update(zone, 1);
	return 0;
}

void __init page_alloc_init_cpuhp(void)
{
	int ret;

	ret = cpuhp_setup_state_nocalls(CPUHP_PAGE_ALLOC,
					"mm/page_alloc:pcp",
					page_alloc_cpu_online,
					page_alloc_cpu_dead);
	WARN_ON(ret < 0);
}

/*
 * calculate_totalreserve_pages - called when sysctl_lowmem_reserve_ratio
 *	or min_free_kbytes changes.
 */
static void calculate_totalreserve_pages(void)
{
	struct pglist_data *pgdat;
	unsigned long reserve_pages = 0;
	enum zone_type i, j;

	for_each_online_pgdat(pgdat) {

		pgdat->totalreserve_pages = 0;

		for (i = 0; i < MAX_NR_ZONES; i++) {
			struct zone *zone = pgdat->node_zones + i;
			long max = 0;
			unsigned long managed_pages = zone_managed_pages(zone);

			/* Find valid and maximum lowmem_reserve in the zone */
			for (j = i; j < MAX_NR_ZONES; j++) {
				if (zone->lowmem_reserve[j] > max)
					max = zone->lowmem_reserve[j];
			}

			/* we treat the high watermark as reserved pages. */
			max += high_wmark_pages(zone);

			if (max > managed_pages)
				max = managed_pages;

			pgdat->totalreserve_pages += max;

			reserve_pages += max;
		}
	}
	totalreserve_pages = reserve_pages;
}

/*
 * setup_per_zone_lowmem_reserve - called whenever
 *	sysctl_lowmem_reserve_ratio changes.  Ensures that each zone
 *	has a correct pages reserved value, so an adequate number of
 *	pages are left in the zone after a successful __alloc_pages().
 */
static void setup_per_zone_lowmem_reserve(void)
{
	struct pglist_data *pgdat;
	enum zone_type i, j;

	for_each_online_pgdat(pgdat) {
		for (i = 0; i < MAX_NR_ZONES - 1; i++) {
			struct zone *zone = &pgdat->node_zones[i];
			int ratio = sysctl_lowmem_reserve_ratio[i];
			bool clear = !ratio || !zone_managed_pages(zone);
			unsigned long managed_pages = 0;

			for (j = i + 1; j < MAX_NR_ZONES; j++) {
				struct zone *upper_zone = &pgdat->node_zones[j];

				managed_pages += zone_managed_pages(upper_zone);

				if (clear)
					zone->lowmem_reserve[j] = 0;
				else
					zone->lowmem_reserve[j] = managed_pages / ratio;
			}
		}
	}

	/* update totalreserve_pages */
	calculate_totalreserve_pages();
}

static void __setup_per_zone_wmarks(void)
{
	unsigned long pages_min = min_free_kbytes >> (PAGE_SHIFT - 10);
	unsigned long lowmem_pages = 0;
	struct zone *zone;
	unsigned long flags;

	/* Calculate total number of !ZONE_HIGHMEM pages */
	for_each_zone(zone) {
		if (!is_highmem(zone))
			lowmem_pages += zone_managed_pages(zone);
	}

	for_each_zone(zone) {
		u64 tmp;

		spin_lock_irqsave(&zone->lock, flags);
		tmp = (u64)pages_min * zone_managed_pages(zone);
		do_div(tmp, lowmem_pages);
		if (is_highmem(zone)) {
			/*
			 * __GFP_HIGH and PF_MEMALLOC allocations usually don't
			 * need highmem pages, so cap pages_min to a small
			 * value here.
			 *
			 * The WMARK_HIGH-WMARK_LOW and (WMARK_LOW-WMARK_MIN)
			 * deltas control async page reclaim, and so should
			 * not be capped for highmem.
			 */
			unsigned long min_pages;

			min_pages = zone_managed_pages(zone) / 1024;
			min_pages = clamp(min_pages, SWAP_CLUSTER_MAX, 128UL);
			zone->_watermark[WMARK_MIN] = min_pages;
		} else {
			/*
			 * If it's a lowmem zone, reserve a number of pages
			 * proportionate to the zone's size.
			 */
			zone->_watermark[WMARK_MIN] = tmp;
		}

		/*
		 * Set the kswapd watermarks distance according to the
		 * scale factor in proportion to available memory, but
		 * ensure a minimum size on small systems.
		 */
		tmp = max_t(u64, tmp >> 2,
			    mult_frac(zone_managed_pages(zone),
				      watermark_scale_factor, 10000));

		zone->watermark_boost = 0;
		zone->_watermark[WMARK_LOW]  = min_wmark_pages(zone) + tmp;
		zone->_watermark[WMARK_HIGH] = low_wmark_pages(zone) + tmp;
		zone->_watermark[WMARK_PROMO] = high_wmark_pages(zone) + tmp;

		spin_unlock_irqrestore(&zone->lock, flags);
	}

	/* update totalreserve_pages */
	calculate_totalreserve_pages();
}

/**
 * setup_per_zone_wmarks - called when min_free_kbytes changes
 * or when memory is hot-{added|removed}
 *
 * Ensures that the watermark[min,low,high] values for each zone are set
 * correctly with respect to min_free_kbytes.
 */
void setup_per_zone_wmarks(void)
{
	struct zone *zone;
	static DEFINE_SPINLOCK(lock);

	spin_lock(&lock);
	__setup_per_zone_wmarks();
	spin_unlock(&lock);

	/*
	 * The watermark size have changed so update the pcpu batch
	 * and high limits or the limits may be inappropriate.
	 */
	for_each_zone(zone)
		zone_pcp_update(zone, 0);
}

/*
 * Initialise min_free_kbytes.
 *
 * For small machines we want it small (128k min).  For large machines
 * we want it large (256MB max).  But it is not linear, because network
 * bandwidth does not increase linearly with machine size.  We use
 *
 *	min_free_kbytes = 4 * sqrt(lowmem_kbytes), for better accuracy:
 *	min_free_kbytes = sqrt(lowmem_kbytes * 16)
 *
 * which yields
 *
 * 16MB:	512k
 * 32MB:	724k
 * 64MB:	1024k
 * 128MB:	1448k
 * 256MB:	2048k
 * 512MB:	2896k
 * 1024MB:	4096k
 * 2048MB:	5792k
 * 4096MB:	8192k
 * 8192MB:	11584k
 * 16384MB:	16384k
 */
void calculate_min_free_kbytes(void)
{
	unsigned long lowmem_kbytes;
	int new_min_free_kbytes;

	lowmem_kbytes = nr_free_buffer_pages() * (PAGE_SIZE >> 10);
	new_min_free_kbytes = int_sqrt(lowmem_kbytes * 16);

	if (new_min_free_kbytes > user_min_free_kbytes)
		min_free_kbytes = clamp(new_min_free_kbytes, 128, 262144);
	else
		pr_warn("min_free_kbytes is not updated to %d because user defined value %d is preferred\n",
				new_min_free_kbytes, user_min_free_kbytes);

}

int __meminit init_per_zone_wmark_min(void)
{
	calculate_min_free_kbytes();
	setup_per_zone_wmarks();
	refresh_zone_stat_thresholds();
	setup_per_zone_lowmem_reserve();

#ifdef CONFIG_NUMA
	setup_min_unmapped_ratio();
	setup_min_slab_ratio();
#endif

	khugepaged_min_free_kbytes_update();

	return 0;
}
postcore_initcall(init_per_zone_wmark_min)

/*
 * min_free_kbytes_sysctl_handler - just a wrapper around proc_dointvec() so
 *	that we can call two helper functions whenever min_free_kbytes
 *	changes.
 */
int min_free_kbytes_sysctl_handler(struct ctl_table *table, int write,
		void *buffer, size_t *length, loff_t *ppos)
{
	int rc;

	rc = proc_dointvec_minmax(table, write, buffer, length, ppos);
	if (rc)
		return rc;

	if (write) {
		user_min_free_kbytes = min_free_kbytes;
		setup_per_zone_wmarks();
	}
	return 0;
}

int watermark_scale_factor_sysctl_handler(struct ctl_table *table, int write,
		void *buffer, size_t *length, loff_t *ppos)
{
	int rc;

	rc = proc_dointvec_minmax(table, write, buffer, length, ppos);
	if (rc)
		return rc;

	if (write)
		setup_per_zone_wmarks();

	return 0;
}

#ifdef CONFIG_NUMA
static void setup_min_unmapped_ratio(void)
{
	pg_data_t *pgdat;
	struct zone *zone;

	for_each_online_pgdat(pgdat)
		pgdat->min_unmapped_pages = 0;

	for_each_zone(zone)
		zone->zone_pgdat->min_unmapped_pages += (zone_managed_pages(zone) *
						         sysctl_min_unmapped_ratio) / 100;
}


int sysctl_min_unmapped_ratio_sysctl_handler(struct ctl_table *table, int write,
		void *buffer, size_t *length, loff_t *ppos)
{
	int rc;

	rc = proc_dointvec_minmax(table, write, buffer, length, ppos);
	if (rc)
		return rc;

	setup_min_unmapped_ratio();

	return 0;
}

static void setup_min_slab_ratio(void)
{
	pg_data_t *pgdat;
	struct zone *zone;

	for_each_online_pgdat(pgdat)
		pgdat->min_slab_pages = 0;

	for_each_zone(zone)
		zone->zone_pgdat->min_slab_pages += (zone_managed_pages(zone) *
						     sysctl_min_slab_ratio) / 100;
}

int sysctl_min_slab_ratio_sysctl_handler(struct ctl_table *table, int write,
		void *buffer, size_t *length, loff_t *ppos)
{
	int rc;

	rc = proc_dointvec_minmax(table, write, buffer, length, ppos);
	if (rc)
		return rc;

	setup_min_slab_ratio();

	return 0;
}
#endif

/*
 * lowmem_reserve_ratio_sysctl_handler - just a wrapper around
 *	proc_dointvec() so that we can call setup_per_zone_lowmem_reserve()
 *	whenever sysctl_lowmem_reserve_ratio changes.
 *
 * The reserve ratio obviously has absolutely no relation with the
 * minimum watermarks. The lowmem reserve ratio can only make sense
 * if in function of the boot time zone sizes.
 */
int lowmem_reserve_ratio_sysctl_handler(struct ctl_table *table, int write,
		void *buffer, size_t *length, loff_t *ppos)
{
	int i;

	proc_dointvec_minmax(table, write, buffer, length, ppos);

	for (i = 0; i < MAX_NR_ZONES; i++) {
		if (sysctl_lowmem_reserve_ratio[i] < 1)
			sysctl_lowmem_reserve_ratio[i] = 0;
	}

	setup_per_zone_lowmem_reserve();
	return 0;
}

/*
 * percpu_pagelist_high_fraction - changes the pcp->high for each zone on each
 * cpu. It is the fraction of total pages in each zone that a hot per cpu
 * pagelist can have before it gets flushed back to buddy allocator.
 */
int percpu_pagelist_high_fraction_sysctl_handler(struct ctl_table *table,
		int write, void *buffer, size_t *length, loff_t *ppos)
{
	struct zone *zone;
	int old_percpu_pagelist_high_fraction;
	int ret;

	mutex_lock(&pcp_batch_high_lock);
	old_percpu_pagelist_high_fraction = percpu_pagelist_high_fraction;

	ret = proc_dointvec_minmax(table, write, buffer, length, ppos);
	if (!write || ret < 0)
		goto out;

	/* Sanity checking to avoid pcp imbalance */
	if (percpu_pagelist_high_fraction &&
	    percpu_pagelist_high_fraction < MIN_PERCPU_PAGELIST_HIGH_FRACTION) {
		percpu_pagelist_high_fraction = old_percpu_pagelist_high_fraction;
		ret = -EINVAL;
		goto out;
	}

	/* No change? */
	if (percpu_pagelist_high_fraction == old_percpu_pagelist_high_fraction)
		goto out;

	for_each_populated_zone(zone)
		zone_set_pageset_high_and_batch(zone, 0);
out:
	mutex_unlock(&pcp_batch_high_lock);
	return ret;
}

#ifdef CONFIG_CONTIG_ALLOC
#if defined(CONFIG_DYNAMIC_DEBUG) || \
	(defined(CONFIG_DYNAMIC_DEBUG_CORE) && defined(DYNAMIC_DEBUG_MODULE))
/* Usage: See admin-guide/dynamic-debug-howto.rst */
static void alloc_contig_dump_pages(struct list_head *page_list)
{
	DEFINE_DYNAMIC_DEBUG_METADATA(descriptor, "migrate failure");

	if (DYNAMIC_DEBUG_BRANCH(descriptor)) {
		struct page *page;

		dump_stack();
		list_for_each_entry(page, page_list, lru)
			dump_page(page, "migration failure");
	}
}
#else
static inline void alloc_contig_dump_pages(struct list_head *page_list)
{
}
#endif

/* [start, end) must belong to a single zone. */
int __alloc_contig_migrate_range(struct compact_control *cc,
					unsigned long start, unsigned long end)
{
	/* This function is based on compact_zone() from compaction.c. */
	unsigned int nr_reclaimed;
	unsigned long pfn = start;
	unsigned int tries = 0;
	int ret = 0;
	struct migration_target_control mtc = {
		.nid = zone_to_nid(cc->zone),
		.gfp_mask = GFP_USER | __GFP_MOVABLE | __GFP_RETRY_MAYFAIL,
	};

	lru_cache_disable();

	while (pfn < end || !list_empty(&cc->migratepages)) {
		if (fatal_signal_pending(current)) {
			ret = -EINTR;
			break;
		}

		if (list_empty(&cc->migratepages)) {
			cc->nr_migratepages = 0;
			ret = isolate_migratepages_range(cc, pfn, end);
			if (ret && ret != -EAGAIN)
				break;
			pfn = cc->migrate_pfn;
			tries = 0;
		} else if (++tries == 5) {
			ret = -EBUSY;
			break;
		}

		nr_reclaimed = reclaim_clean_pages_from_list(cc->zone,
							&cc->migratepages);
		cc->nr_migratepages -= nr_reclaimed;

		ret = migrate_pages(&cc->migratepages, alloc_migration_target,
			NULL, (unsigned long)&mtc, cc->mode, MR_CONTIG_RANGE, NULL);

		/*
		 * On -ENOMEM, migrate_pages() bails out right away. It is pointless
		 * to retry again over this error, so do the same here.
		 */
		if (ret == -ENOMEM)
			break;
	}

	lru_cache_enable();
	if (ret < 0) {
		if (!(cc->gfp_mask & __GFP_NOWARN) && ret == -EBUSY)
			alloc_contig_dump_pages(&cc->migratepages);
		putback_movable_pages(&cc->migratepages);
		return ret;
	}
	return 0;
}

/**
 * alloc_contig_range() -- tries to allocate given range of pages
 * @start:	start PFN to allocate
 * @end:	one-past-the-last PFN to allocate
 * @migratetype:	migratetype of the underlying pageblocks (either
 *			#MIGRATE_MOVABLE or #MIGRATE_CMA).  All pageblocks
 *			in range must have the same migratetype and it must
 *			be either of the two.
 * @gfp_mask:	GFP mask to use during compaction
 *
 * The PFN range does not have to be pageblock aligned. The PFN range must
 * belong to a single zone.
 *
 * The first thing this routine does is attempt to MIGRATE_ISOLATE all
 * pageblocks in the range.  Once isolated, the pageblocks should not
 * be modified by others.
 *
 * Return: zero on success or negative error code.  On success all
 * pages which PFN is in [start, end) are allocated for the caller and
 * need to be freed with free_contig_range().
 */
int alloc_contig_range(unsigned long start, unsigned long end,
		       unsigned migratetype, gfp_t gfp_mask)
{
	unsigned long outer_start, outer_end;
	int order;
	int ret = 0;

	struct compact_control cc = {
		.nr_migratepages = 0,
		.order = -1,
		.zone = page_zone(pfn_to_page(start)),
		.mode = MIGRATE_SYNC,
		.ignore_skip_hint = true,
		.no_set_skip_hint = true,
		.gfp_mask = current_gfp_context(gfp_mask),
		.alloc_contig = true,
	};
	INIT_LIST_HEAD(&cc.migratepages);

	/*
	 * What we do here is we mark all pageblocks in range as
	 * MIGRATE_ISOLATE.  Because pageblock and max order pages may
	 * have different sizes, and due to the way page allocator
	 * work, start_isolate_page_range() has special handlings for this.
	 *
	 * Once the pageblocks are marked as MIGRATE_ISOLATE, we
	 * migrate the pages from an unaligned range (ie. pages that
	 * we are interested in). This will put all the pages in
	 * range back to page allocator as MIGRATE_ISOLATE.
	 *
	 * When this is done, we take the pages in range from page
	 * allocator removing them from the buddy system.  This way
	 * page allocator will never consider using them.
	 *
	 * This lets us mark the pageblocks back as
	 * MIGRATE_CMA/MIGRATE_MOVABLE so that free pages in the
	 * aligned range but not in the unaligned, original range are
	 * put back to page allocator so that buddy can use them.
	 */

	ret = start_isolate_page_range(start, end, migratetype, 0, gfp_mask);
	if (ret)
		goto done;

	drain_all_pages(cc.zone);

	/*
	 * In case of -EBUSY, we'd like to know which page causes problem.
	 * So, just fall through. test_pages_isolated() has a tracepoint
	 * which will report the busy page.
	 *
	 * It is possible that busy pages could become available before
	 * the call to test_pages_isolated, and the range will actually be
	 * allocated.  So, if we fall through be sure to clear ret so that
	 * -EBUSY is not accidentally used or returned to caller.
	 */
	ret = __alloc_contig_migrate_range(&cc, start, end);
	if (ret && ret != -EBUSY)
		goto done;
	ret = 0;

	/*
	 * Pages from [start, end) are within a pageblock_nr_pages
	 * aligned blocks that are marked as MIGRATE_ISOLATE.  What's
	 * more, all pages in [start, end) are free in page allocator.
	 * What we are going to do is to allocate all pages from
	 * [start, end) (that is remove them from page allocator).
	 *
	 * The only problem is that pages at the beginning and at the
	 * end of interesting range may be not aligned with pages that
	 * page allocator holds, ie. they can be part of higher order
	 * pages.  Because of this, we reserve the bigger range and
	 * once this is done free the pages we are not interested in.
	 *
	 * We don't have to hold zone->lock here because the pages are
	 * isolated thus they won't get removed from buddy.
	 */

	order = 0;
	outer_start = start;
	while (!PageBuddy(pfn_to_page(outer_start))) {
		if (++order > MAX_ORDER) {
			outer_start = start;
			break;
		}
		outer_start &= ~0UL << order;
	}

	if (outer_start != start) {
		order = buddy_order(pfn_to_page(outer_start));

		/*
		 * outer_start page could be small order buddy page and
		 * it doesn't include start page. Adjust outer_start
		 * in this case to report failed page properly
		 * on tracepoint in test_pages_isolated()
		 */
		if (outer_start + (1UL << order) <= start)
			outer_start = start;
	}

	/* Make sure the range is really isolated. */
	if (test_pages_isolated(outer_start, end, 0)) {
		ret = -EBUSY;
		goto done;
	}

	/* Grab isolated pages from freelists. */
	outer_end = isolate_freepages_range(&cc, outer_start, end);
	if (!outer_end) {
		ret = -EBUSY;
		goto done;
	}

	/* Free head and tail (if any) */
	if (start != outer_start)
		free_contig_range(outer_start, start - outer_start);
	if (end != outer_end)
		free_contig_range(end, outer_end - end);

done:
	undo_isolate_page_range(start, end, migratetype);
	return ret;
}
EXPORT_SYMBOL(alloc_contig_range);

static int __alloc_contig_pages(unsigned long start_pfn,
				unsigned long nr_pages, gfp_t gfp_mask)
{
	unsigned long end_pfn = start_pfn + nr_pages;

	return alloc_contig_range(start_pfn, end_pfn, MIGRATE_MOVABLE,
				  gfp_mask);
}

static bool pfn_range_valid_contig(struct zone *z, unsigned long start_pfn,
				   unsigned long nr_pages)
{
	unsigned long i, end_pfn = start_pfn + nr_pages;
	struct page *page;

	for (i = start_pfn; i < end_pfn; i++) {
		page = pfn_to_online_page(i);
		if (!page)
			return false;

		if (page_zone(page) != z)
			return false;

		if (PageReserved(page))
			return false;
	}
	return true;
}

static bool zone_spans_last_pfn(const struct zone *zone,
				unsigned long start_pfn, unsigned long nr_pages)
{
	unsigned long last_pfn = start_pfn + nr_pages - 1;

	return zone_spans_pfn(zone, last_pfn);
}

/**
 * alloc_contig_pages() -- tries to find and allocate contiguous range of pages
 * @nr_pages:	Number of contiguous pages to allocate
 * @gfp_mask:	GFP mask to limit search and used during compaction
 * @nid:	Target node
 * @nodemask:	Mask for other possible nodes
 *
 * This routine is a wrapper around alloc_contig_range(). It scans over zones
 * on an applicable zonelist to find a contiguous pfn range which can then be
 * tried for allocation with alloc_contig_range(). This routine is intended
 * for allocation requests which can not be fulfilled with the buddy allocator.
 *
 * The allocated memory is always aligned to a page boundary. If nr_pages is a
 * power of two, then allocated range is also guaranteed to be aligned to same
 * nr_pages (e.g. 1GB request would be aligned to 1GB).
 *
 * Allocated pages can be freed with free_contig_range() or by manually calling
 * __free_page() on each allocated page.
 *
 * Return: pointer to contiguous pages on success, or NULL if not successful.
 */
struct page *alloc_contig_pages(unsigned long nr_pages, gfp_t gfp_mask,
				int nid, nodemask_t *nodemask)
{
	unsigned long ret, pfn, flags;
	struct zonelist *zonelist;
	struct zone *zone;
	struct zoneref *z;

	zonelist = node_zonelist(nid, gfp_mask);
	for_each_zone_zonelist_nodemask(zone, z, zonelist,
					gfp_zone(gfp_mask), nodemask) {
		spin_lock_irqsave(&zone->lock, flags);

		pfn = ALIGN(zone->zone_start_pfn, nr_pages);
		while (zone_spans_last_pfn(zone, pfn, nr_pages)) {
			if (pfn_range_valid_contig(zone, pfn, nr_pages)) {
				/*
				 * We release the zone lock here because
				 * alloc_contig_range() will also lock the zone
				 * at some point. If there's an allocation
				 * spinning on this lock, it may win the race
				 * and cause alloc_contig_range() to fail...
				 */
				spin_unlock_irqrestore(&zone->lock, flags);
				ret = __alloc_contig_pages(pfn, nr_pages,
							gfp_mask);
				if (!ret)
					return pfn_to_page(pfn);
				spin_lock_irqsave(&zone->lock, flags);
			}
			pfn += nr_pages;
		}
		spin_unlock_irqrestore(&zone->lock, flags);
	}
	return NULL;
}
#endif /* CONFIG_CONTIG_ALLOC */

void free_contig_range(unsigned long pfn, unsigned long nr_pages)
{
	unsigned long count = 0;

	for (; nr_pages--; pfn++) {
		struct page *page = pfn_to_page(pfn);

		count += page_count(page) != 1;
		__free_page(page);
	}
	WARN(count != 0, "%lu pages are still in use!\n", count);
}
EXPORT_SYMBOL(free_contig_range);

/*
 * Effectively disable pcplists for the zone by setting the high limit to 0
 * and draining all cpus. A concurrent page freeing on another CPU that's about
 * to put the page on pcplist will either finish before the drain and the page
 * will be drained, or observe the new high limit and skip the pcplist.
 *
 * Must be paired with a call to zone_pcp_enable().
 */
void zone_pcp_disable(struct zone *zone)
{
	mutex_lock(&pcp_batch_high_lock);
	__zone_set_pageset_high_and_batch(zone, 0, 1);
	__drain_all_pages(zone, true);
}

void zone_pcp_enable(struct zone *zone)
{
	__zone_set_pageset_high_and_batch(zone, zone->pageset_high, zone->pageset_batch);
	mutex_unlock(&pcp_batch_high_lock);
}

void zone_pcp_reset(struct zone *zone)
{
	int cpu;
	struct per_cpu_zonestat *pzstats;

	if (zone->per_cpu_pageset != &boot_pageset) {
		for_each_online_cpu(cpu) {
			pzstats = per_cpu_ptr(zone->per_cpu_zonestats, cpu);
			drain_zonestat(zone, pzstats);
		}
		free_percpu(zone->per_cpu_pageset);
		zone->per_cpu_pageset = &boot_pageset;
		if (zone->per_cpu_zonestats != &boot_zonestats) {
			free_percpu(zone->per_cpu_zonestats);
			zone->per_cpu_zonestats = &boot_zonestats;
		}
	}
}

#ifdef CONFIG_MEMORY_HOTREMOVE
/*
 * All pages in the range must be in a single zone, must not contain holes,
 * must span full sections, and must be isolated before calling this function.
 */
void __offline_isolated_pages(unsigned long start_pfn, unsigned long end_pfn)
{
	unsigned long pfn = start_pfn;
	struct page *page;
	struct zone *zone;
	unsigned int order;
	unsigned long flags;

	offline_mem_sections(pfn, end_pfn);
	zone = page_zone(pfn_to_page(pfn));
	spin_lock_irqsave(&zone->lock, flags);
	while (pfn < end_pfn) {
		page = pfn_to_page(pfn);
		/*
		 * The HWPoisoned page may be not in buddy system, and
		 * page_count() is not 0.
		 */
		if (unlikely(!PageBuddy(page) && PageHWPoison(page))) {
			pfn++;
			continue;
		}
		/*
		 * At this point all remaining PageOffline() pages have a
		 * reference count of 0 and can simply be skipped.
		 */
		if (PageOffline(page)) {
			BUG_ON(page_count(page));
			BUG_ON(PageBuddy(page));
			pfn++;
			continue;
		}

		BUG_ON(page_count(page));
		BUG_ON(!PageBuddy(page));
		order = buddy_order(page);
		del_page_from_free_list(page, zone, order);
		pfn += (1 << order);
	}
	spin_unlock_irqrestore(&zone->lock, flags);
}
#endif

/*
 * This function returns a stable result only if called under zone lock.
 */
bool is_free_buddy_page(struct page *page)
{
	unsigned long pfn = page_to_pfn(page);
	unsigned int order;

	for (order = 0; order <= MAX_ORDER; order++) {
		struct page *page_head = page - (pfn & ((1 << order) - 1));

		if (PageBuddy(page_head) &&
		    buddy_order_unsafe(page_head) >= order)
			break;
	}

	return order <= MAX_ORDER;
}
EXPORT_SYMBOL(is_free_buddy_page);

#ifdef CONFIG_MEMORY_FAILURE
/*
 * Break down a higher-order page in sub-pages, and keep our target out of
 * buddy allocator.
 */
static void break_down_buddy_pages(struct zone *zone, struct page *page,
				   struct page *target, int low, int high,
				   int migratetype)
{
	unsigned long size = 1 << high;
	struct page *current_buddy, *next_page;

	while (high > low) {
		high--;
		size >>= 1;

		if (target >= &page[size]) {
			next_page = page + size;
			current_buddy = page;
		} else {
			next_page = page;
			current_buddy = page + size;
		}

		if (set_page_guard(zone, current_buddy, high, migratetype))
			continue;

		if (current_buddy != target) {
			add_to_free_list(current_buddy, zone, high, migratetype);
			set_buddy_order(current_buddy, high);
			page = next_page;
		}
	}
}

/*
 * Take a page that will be marked as poisoned off the buddy allocator.
 */
bool take_page_off_buddy(struct page *page)
{
	struct zone *zone = page_zone(page);
	unsigned long pfn = page_to_pfn(page);
	unsigned long flags;
	unsigned int order;
	bool ret = false;

	spin_lock_irqsave(&zone->lock, flags);
	for (order = 0; order <= MAX_ORDER; order++) {
		struct page *page_head = page - (pfn & ((1 << order) - 1));
		int page_order = buddy_order(page_head);

		if (PageBuddy(page_head) && page_order >= order) {
			unsigned long pfn_head = page_to_pfn(page_head);
			int migratetype = get_pfnblock_migratetype(page_head,
								   pfn_head);

			del_page_from_free_list(page_head, zone, page_order);
			break_down_buddy_pages(zone, page_head, page, 0,
						page_order, migratetype);
			SetPageHWPoisonTakenOff(page);
			if (!is_migrate_isolate(migratetype))
				__mod_zone_freepage_state(zone, -1, migratetype);
			ret = true;
			break;
		}
		if (page_count(page_head) > 0)
			break;
	}
	spin_unlock_irqrestore(&zone->lock, flags);
	return ret;
}

/*
 * Cancel takeoff done by take_page_off_buddy().
 */
bool put_page_back_buddy(struct page *page)
{
	struct zone *zone = page_zone(page);
	unsigned long pfn = page_to_pfn(page);
	unsigned long flags;
	int migratetype = get_pfnblock_migratetype(page, pfn);
	bool ret = false;

	spin_lock_irqsave(&zone->lock, flags);
	if (put_page_testzero(page)) {
		ClearPageHWPoisonTakenOff(page);
		__free_one_page(page, pfn, zone, 0, migratetype, FPI_NONE);
		if (TestClearPageHWPoison(page)) {
			ret = true;
		}
	}
	spin_unlock_irqrestore(&zone->lock, flags);

	return ret;
}
#endif

#ifdef CONFIG_ZONE_DMA
bool has_managed_dma(void)
{
	struct pglist_data *pgdat;

	for_each_online_pgdat(pgdat) {
		struct zone *zone = &pgdat->node_zones[ZONE_DMA];

		if (managed_zone(zone))
			return true;
	}
	return false;
}
#endif /* CONFIG_ZONE_DMA */<|MERGE_RESOLUTION|>--- conflicted
+++ resolved
@@ -240,29 +240,6 @@
 DEFINE_STATIC_KEY_MAYBE(CONFIG_INIT_ON_FREE_DEFAULT_ON, init_on_free);
 EXPORT_SYMBOL(init_on_free);
 
-<<<<<<< HEAD
-/* perform sanity checks on struct pages being allocated or freed */
-static DEFINE_STATIC_KEY_MAYBE(CONFIG_DEBUG_VM, check_pages_enabled);
-
-static bool _init_on_alloc_enabled_early __read_mostly
-				= IS_ENABLED(CONFIG_INIT_ON_ALLOC_DEFAULT_ON);
-static int __init early_init_on_alloc(char *buf)
-{
-
-	return kstrtobool(buf, &_init_on_alloc_enabled_early);
-}
-early_param("init_on_alloc", early_init_on_alloc);
-
-static bool _init_on_free_enabled_early __read_mostly
-				= IS_ENABLED(CONFIG_INIT_ON_FREE_DEFAULT_ON);
-static int __init early_init_on_free(char *buf)
-{
-	return kstrtobool(buf, &_init_on_free_enabled_early);
-}
-early_param("init_on_free", early_init_on_free);
-
-=======
->>>>>>> c6a09bbd
 /*
  * A cached value of the page's pageblock's migratetype, used when the page is
  * put on a pcplist. Used to avoid the pageblock migratetype lookup when
@@ -796,79 +773,6 @@
 				unsigned int order, int migratetype) {}
 #endif
 
-<<<<<<< HEAD
-/*
- * Enable static keys related to various memory debugging and hardening options.
- * Some override others, and depend on early params that are evaluated in the
- * order of appearance. So we need to first gather the full picture of what was
- * enabled, and then make decisions.
- */
-void __init init_mem_debugging_and_hardening(void)
-{
-	bool page_poisoning_requested = false;
-	bool want_check_pages = false;
-
-#ifdef CONFIG_PAGE_POISONING
-	/*
-	 * Page poisoning is debug page alloc for some arches. If
-	 * either of those options are enabled, enable poisoning.
-	 */
-	if (page_poisoning_enabled() ||
-	     (!IS_ENABLED(CONFIG_ARCH_SUPPORTS_DEBUG_PAGEALLOC) &&
-	      debug_pagealloc_enabled())) {
-		static_branch_enable(&_page_poisoning_enabled);
-		page_poisoning_requested = true;
-		want_check_pages = true;
-	}
-#endif
-
-	if ((_init_on_alloc_enabled_early || _init_on_free_enabled_early) &&
-	    page_poisoning_requested) {
-		pr_info("mem auto-init: CONFIG_PAGE_POISONING is on, "
-			"will take precedence over init_on_alloc and init_on_free\n");
-		_init_on_alloc_enabled_early = false;
-		_init_on_free_enabled_early = false;
-	}
-
-	if (_init_on_alloc_enabled_early) {
-		want_check_pages = true;
-		static_branch_enable(&init_on_alloc);
-	} else {
-		static_branch_disable(&init_on_alloc);
-	}
-
-	if (_init_on_free_enabled_early) {
-		want_check_pages = true;
-		static_branch_enable(&init_on_free);
-	} else {
-		static_branch_disable(&init_on_free);
-	}
-
-	if (IS_ENABLED(CONFIG_KMSAN) &&
-	    (_init_on_alloc_enabled_early || _init_on_free_enabled_early))
-		pr_info("mem auto-init: please make sure init_on_alloc and init_on_free are disabled when running KMSAN\n");
-
-#ifdef CONFIG_DEBUG_PAGEALLOC
-	if (debug_pagealloc_enabled()) {
-		want_check_pages = true;
-		static_branch_enable(&_debug_pagealloc_enabled);
-
-		if (debug_guardpage_minorder())
-			static_branch_enable(&_debug_guardpage_enabled);
-	}
-#endif
-
-	/*
-	 * Any page debugging or hardening option also enables sanity checking
-	 * of struct pages being allocated or freed. With CONFIG_DEBUG_VM it's
-	 * enabled already.
-	 */
-	if (!IS_ENABLED(CONFIG_DEBUG_VM) && want_check_pages)
-		static_branch_enable(&check_pages_enabled);
-}
-
-=======
->>>>>>> c6a09bbd
 static inline void set_buddy_order(struct page *page, unsigned int order)
 {
 	set_page_private(page, order);
@@ -1373,11 +1277,7 @@
 		for (i = 1; i < (1 << order); i++) {
 			if (compound)
 				bad += free_tail_pages_check(page, page + i);
-<<<<<<< HEAD
-			if (static_branch_unlikely(&check_pages_enabled)) {
-=======
 			if (is_check_pages_enabled()) {
->>>>>>> c6a09bbd
 				if (unlikely(free_page_is_bad(page + i))) {
 					bad++;
 					continue;
@@ -1390,11 +1290,7 @@
 		page->mapping = NULL;
 	if (memcg_kmem_online() && PageMemcgKmem(page))
 		__memcg_kmem_uncharge_page(page, order);
-<<<<<<< HEAD
-	if (static_branch_unlikely(&check_pages_enabled)) {
-=======
 	if (is_check_pages_enabled()) {
->>>>>>> c6a09bbd
 		if (free_page_is_bad(page))
 			bad++;
 		if (bad)
@@ -1590,73 +1486,6 @@
 	 * relevant for memory onlining.
 	 */
 	__free_pages_ok(page, order, FPI_TO_TAIL);
-<<<<<<< HEAD
-}
-
-#ifdef CONFIG_NUMA
-
-/*
- * During memory init memblocks map pfns to nids. The search is expensive and
- * this caches recent lookups. The implementation of __early_pfn_to_nid
- * treats start/end as pfns.
- */
-struct mminit_pfnnid_cache {
-	unsigned long last_start;
-	unsigned long last_end;
-	int last_nid;
-};
-
-static struct mminit_pfnnid_cache early_pfnnid_cache __meminitdata;
-
-/*
- * Required by SPARSEMEM. Given a PFN, return what node the PFN is on.
- */
-static int __meminit __early_pfn_to_nid(unsigned long pfn,
-					struct mminit_pfnnid_cache *state)
-{
-	unsigned long start_pfn, end_pfn;
-	int nid;
-
-	if (state->last_start <= pfn && pfn < state->last_end)
-		return state->last_nid;
-
-	nid = memblock_search_pfn_nid(pfn, &start_pfn, &end_pfn);
-	if (nid != NUMA_NO_NODE) {
-		state->last_start = start_pfn;
-		state->last_end = end_pfn;
-		state->last_nid = nid;
-	}
-
-	return nid;
-}
-
-int __meminit early_pfn_to_nid(unsigned long pfn)
-{
-	static DEFINE_SPINLOCK(early_pfn_lock);
-	int nid;
-
-	spin_lock(&early_pfn_lock);
-	nid = __early_pfn_to_nid(pfn, &early_pfnnid_cache);
-	if (nid < 0)
-		nid = first_online_node;
-	spin_unlock(&early_pfn_lock);
-
-	return nid;
-}
-#endif /* CONFIG_NUMA */
-
-void __init memblock_free_pages(struct page *page, unsigned long pfn,
-							unsigned int order)
-{
-	if (!early_page_initialised(pfn))
-		return;
-	if (!kmsan_memblock_free_pages(page, order)) {
-		/* KMSAN will take care of these pages. */
-		return;
-	}
-	__free_pages_core(page, order);
-=======
->>>>>>> c6a09bbd
 }
 
 /*
@@ -1806,423 +1635,6 @@
 	return false;
 }
 
-<<<<<<< HEAD
-/*
- * This function is meant to pre-load the iterator for the zone init.
- * Specifically it walks through the ranges until we are caught up to the
- * first_init_pfn value and exits there. If we never encounter the value we
- * return false indicating there are no valid ranges left.
- */
-static bool __init
-deferred_init_mem_pfn_range_in_zone(u64 *i, struct zone *zone,
-				    unsigned long *spfn, unsigned long *epfn,
-				    unsigned long first_init_pfn)
-{
-	u64 j;
-
-	/*
-	 * Start out by walking through the ranges in this zone that have
-	 * already been initialized. We don't need to do anything with them
-	 * so we just need to flush them out of the system.
-	 */
-	for_each_free_mem_pfn_range_in_zone(j, zone, spfn, epfn) {
-		if (*epfn <= first_init_pfn)
-			continue;
-		if (*spfn < first_init_pfn)
-			*spfn = first_init_pfn;
-		*i = j;
-		return true;
-	}
-
-	return false;
-}
-
-/*
- * Initialize and free pages. We do it in two loops: first we initialize
- * struct page, then free to buddy allocator, because while we are
- * freeing pages we can access pages that are ahead (computing buddy
- * page in __free_one_page()).
- *
- * In order to try and keep some memory in the cache we have the loop
- * broken along max page order boundaries. This way we will not cause
- * any issues with the buddy page computation.
- */
-static unsigned long __init
-deferred_init_maxorder(u64 *i, struct zone *zone, unsigned long *start_pfn,
-		       unsigned long *end_pfn)
-{
-	unsigned long mo_pfn = ALIGN(*start_pfn + 1, MAX_ORDER_NR_PAGES);
-	unsigned long spfn = *start_pfn, epfn = *end_pfn;
-	unsigned long nr_pages = 0;
-	u64 j = *i;
-
-	/* First we loop through and initialize the page values */
-	for_each_free_mem_pfn_range_in_zone_from(j, zone, start_pfn, end_pfn) {
-		unsigned long t;
-
-		if (mo_pfn <= *start_pfn)
-			break;
-
-		t = min(mo_pfn, *end_pfn);
-		nr_pages += deferred_init_pages(zone, *start_pfn, t);
-
-		if (mo_pfn < *end_pfn) {
-			*start_pfn = mo_pfn;
-			break;
-		}
-	}
-
-	/* Reset values and now loop through freeing pages as needed */
-	swap(j, *i);
-
-	for_each_free_mem_pfn_range_in_zone_from(j, zone, &spfn, &epfn) {
-		unsigned long t;
-
-		if (mo_pfn <= spfn)
-			break;
-
-		t = min(mo_pfn, epfn);
-		deferred_free_pages(spfn, t);
-
-		if (mo_pfn <= epfn)
-			break;
-	}
-
-	return nr_pages;
-}
-
-static void __init
-deferred_init_memmap_chunk(unsigned long start_pfn, unsigned long end_pfn,
-			   void *arg)
-{
-	unsigned long spfn, epfn;
-	struct zone *zone = arg;
-	u64 i;
-
-	deferred_init_mem_pfn_range_in_zone(&i, zone, &spfn, &epfn, start_pfn);
-
-	/*
-	 * Initialize and free pages in MAX_ORDER sized increments so that we
-	 * can avoid introducing any issues with the buddy allocator.
-	 */
-	while (spfn < end_pfn) {
-		deferred_init_maxorder(&i, zone, &spfn, &epfn);
-		cond_resched();
-	}
-}
-
-/* An arch may override for more concurrency. */
-__weak int __init
-deferred_page_init_max_threads(const struct cpumask *node_cpumask)
-{
-	return 1;
-}
-
-/* Initialise remaining memory on a node */
-static int __init deferred_init_memmap(void *data)
-{
-	pg_data_t *pgdat = data;
-	const struct cpumask *cpumask = cpumask_of_node(pgdat->node_id);
-	unsigned long spfn = 0, epfn = 0;
-	unsigned long first_init_pfn, flags;
-	unsigned long start = jiffies;
-	struct zone *zone;
-	int zid, max_threads;
-	u64 i;
-
-	/* Bind memory initialisation thread to a local node if possible */
-	if (!cpumask_empty(cpumask))
-		set_cpus_allowed_ptr(current, cpumask);
-
-	pgdat_resize_lock(pgdat, &flags);
-	first_init_pfn = pgdat->first_deferred_pfn;
-	if (first_init_pfn == ULONG_MAX) {
-		pgdat_resize_unlock(pgdat, &flags);
-		pgdat_init_report_one_done();
-		return 0;
-	}
-
-	/* Sanity check boundaries */
-	BUG_ON(pgdat->first_deferred_pfn < pgdat->node_start_pfn);
-	BUG_ON(pgdat->first_deferred_pfn > pgdat_end_pfn(pgdat));
-	pgdat->first_deferred_pfn = ULONG_MAX;
-
-	/*
-	 * Once we unlock here, the zone cannot be grown anymore, thus if an
-	 * interrupt thread must allocate this early in boot, zone must be
-	 * pre-grown prior to start of deferred page initialization.
-	 */
-	pgdat_resize_unlock(pgdat, &flags);
-
-	/* Only the highest zone is deferred so find it */
-	for (zid = 0; zid < MAX_NR_ZONES; zid++) {
-		zone = pgdat->node_zones + zid;
-		if (first_init_pfn < zone_end_pfn(zone))
-			break;
-	}
-
-	/* If the zone is empty somebody else may have cleared out the zone */
-	if (!deferred_init_mem_pfn_range_in_zone(&i, zone, &spfn, &epfn,
-						 first_init_pfn))
-		goto zone_empty;
-
-	max_threads = deferred_page_init_max_threads(cpumask);
-
-	while (spfn < epfn) {
-		unsigned long epfn_align = ALIGN(epfn, PAGES_PER_SECTION);
-		struct padata_mt_job job = {
-			.thread_fn   = deferred_init_memmap_chunk,
-			.fn_arg      = zone,
-			.start       = spfn,
-			.size        = epfn_align - spfn,
-			.align       = PAGES_PER_SECTION,
-			.min_chunk   = PAGES_PER_SECTION,
-			.max_threads = max_threads,
-		};
-
-		padata_do_multithreaded(&job);
-		deferred_init_mem_pfn_range_in_zone(&i, zone, &spfn, &epfn,
-						    epfn_align);
-	}
-zone_empty:
-	/* Sanity check that the next zone really is unpopulated */
-	WARN_ON(++zid < MAX_NR_ZONES && populated_zone(++zone));
-
-	pr_info("node %d deferred pages initialised in %ums\n",
-		pgdat->node_id, jiffies_to_msecs(jiffies - start));
-
-	pgdat_init_report_one_done();
-	return 0;
-}
-
-/*
- * If this zone has deferred pages, try to grow it by initializing enough
- * deferred pages to satisfy the allocation specified by order, rounded up to
- * the nearest PAGES_PER_SECTION boundary.  So we're adding memory in increments
- * of SECTION_SIZE bytes by initializing struct pages in increments of
- * PAGES_PER_SECTION * sizeof(struct page) bytes.
- *
- * Return true when zone was grown, otherwise return false. We return true even
- * when we grow less than requested, to let the caller decide if there are
- * enough pages to satisfy the allocation.
- *
- * Note: We use noinline because this function is needed only during boot, and
- * it is called from a __ref function _deferred_grow_zone. This way we are
- * making sure that it is not inlined into permanent text section.
- */
-static noinline bool __init
-deferred_grow_zone(struct zone *zone, unsigned int order)
-{
-	unsigned long nr_pages_needed = ALIGN(1 << order, PAGES_PER_SECTION);
-	pg_data_t *pgdat = zone->zone_pgdat;
-	unsigned long first_deferred_pfn = pgdat->first_deferred_pfn;
-	unsigned long spfn, epfn, flags;
-	unsigned long nr_pages = 0;
-	u64 i;
-
-	/* Only the last zone may have deferred pages */
-	if (zone_end_pfn(zone) != pgdat_end_pfn(pgdat))
-		return false;
-
-	pgdat_resize_lock(pgdat, &flags);
-
-	/*
-	 * If someone grew this zone while we were waiting for spinlock, return
-	 * true, as there might be enough pages already.
-	 */
-	if (first_deferred_pfn != pgdat->first_deferred_pfn) {
-		pgdat_resize_unlock(pgdat, &flags);
-		return true;
-	}
-
-	/* If the zone is empty somebody else may have cleared out the zone */
-	if (!deferred_init_mem_pfn_range_in_zone(&i, zone, &spfn, &epfn,
-						 first_deferred_pfn)) {
-		pgdat->first_deferred_pfn = ULONG_MAX;
-		pgdat_resize_unlock(pgdat, &flags);
-		/* Retry only once. */
-		return first_deferred_pfn != ULONG_MAX;
-	}
-
-	/*
-	 * Initialize and free pages in MAX_ORDER sized increments so
-	 * that we can avoid introducing any issues with the buddy
-	 * allocator.
-	 */
-	while (spfn < epfn) {
-		/* update our first deferred PFN for this section */
-		first_deferred_pfn = spfn;
-
-		nr_pages += deferred_init_maxorder(&i, zone, &spfn, &epfn);
-		touch_nmi_watchdog();
-
-		/* We should only stop along section boundaries */
-		if ((first_deferred_pfn ^ spfn) < PAGES_PER_SECTION)
-			continue;
-
-		/* If our quota has been met we can stop here */
-		if (nr_pages >= nr_pages_needed)
-			break;
-	}
-
-	pgdat->first_deferred_pfn = spfn;
-	pgdat_resize_unlock(pgdat, &flags);
-
-	return nr_pages > 0;
-}
-
-/*
- * deferred_grow_zone() is __init, but it is called from
- * get_page_from_freelist() during early boot until deferred_pages permanently
- * disables this call. This is why we have refdata wrapper to avoid warning,
- * and to ensure that the function body gets unloaded.
- */
-static bool __ref
-_deferred_grow_zone(struct zone *zone, unsigned int order)
-{
-	return deferred_grow_zone(zone, order);
-}
-
-#endif /* CONFIG_DEFERRED_STRUCT_PAGE_INIT */
-
-void __init page_alloc_init_late(void)
-{
-	struct zone *zone;
-	int nid;
-
-#ifdef CONFIG_DEFERRED_STRUCT_PAGE_INIT
-
-	/* There will be num_node_state(N_MEMORY) threads */
-	atomic_set(&pgdat_init_n_undone, num_node_state(N_MEMORY));
-	for_each_node_state(nid, N_MEMORY) {
-		kthread_run(deferred_init_memmap, NODE_DATA(nid), "pgdatinit%d", nid);
-	}
-
-	/* Block until all are initialised */
-	wait_for_completion(&pgdat_init_all_done_comp);
-
-	/*
-	 * We initialized the rest of the deferred pages.  Permanently disable
-	 * on-demand struct page initialization.
-	 */
-	static_branch_disable(&deferred_pages);
-
-	/* Reinit limits that are based on free pages after the kernel is up */
-	files_maxfiles_init();
-#endif
-
-	buffer_init();
-
-	/* Discard memblock private memory */
-	memblock_discard();
-
-	for_each_node_state(nid, N_MEMORY)
-		shuffle_free_memory(NODE_DATA(nid));
-
-	for_each_populated_zone(zone)
-		set_zone_contiguous(zone);
-}
-
-#ifdef CONFIG_CMA
-/* Free whole pageblock and set its migration type to MIGRATE_CMA. */
-void __init init_cma_reserved_pageblock(struct page *page)
-{
-	unsigned i = pageblock_nr_pages;
-	struct page *p = page;
-
-	do {
-		__ClearPageReserved(p);
-		set_page_count(p, 0);
-	} while (++p, --i);
-
-	set_pageblock_migratetype(page, MIGRATE_CMA);
-	set_page_refcounted(page);
-	__free_pages(page, pageblock_order);
-
-	adjust_managed_page_count(page, pageblock_nr_pages);
-	page_zone(page)->cma_pages += pageblock_nr_pages;
-}
-#endif
-
-/*
- * The order of subdivision here is critical for the IO subsystem.
- * Please do not alter this order without good reasons and regression
- * testing. Specifically, as large blocks of memory are subdivided,
- * the order in which smaller blocks are delivered depends on the order
- * they're subdivided in this function. This is the primary factor
- * influencing the order in which pages are delivered to the IO
- * subsystem according to empirical testing, and this is also justified
- * by considering the behavior of a buddy system containing a single
- * large block of memory acted on by a series of small allocations.
- * This behavior is a critical factor in sglist merging's success.
- *
- * -- nyc
- */
-static inline void expand(struct zone *zone, struct page *page,
-	int low, int high, int migratetype)
-{
-	unsigned long size = 1 << high;
-
-	while (high > low) {
-		high--;
-		size >>= 1;
-		VM_BUG_ON_PAGE(bad_range(zone, &page[size]), &page[size]);
-
-		/*
-		 * Mark as guard pages (or page), that will allow to
-		 * merge back to allocator when buddy will be freed.
-		 * Corresponding page table entries will not be touched,
-		 * pages will stay not present in virtual address space
-		 */
-		if (set_page_guard(zone, &page[size], high, migratetype))
-			continue;
-
-		add_to_free_list(&page[size], zone, high, migratetype);
-		set_buddy_order(&page[size], high);
-	}
-}
-
-static void check_new_page_bad(struct page *page)
-{
-	if (unlikely(page->flags & __PG_HWPOISON)) {
-		/* Don't complain about hwpoisoned pages */
-		page_mapcount_reset(page); /* remove PageBuddy */
-		return;
-	}
-
-	bad_page(page,
-		 page_bad_reason(page, PAGE_FLAGS_CHECK_AT_PREP));
-}
-
-/*
- * This page is about to be returned from the page allocator
- */
-static int check_new_page(struct page *page)
-{
-	if (likely(page_expected_state(page,
-				PAGE_FLAGS_CHECK_AT_PREP|__PG_HWPOISON)))
-		return 0;
-
-	check_new_page_bad(page);
-	return 1;
-}
-
-static inline bool check_new_pages(struct page *page, unsigned int order)
-{
-	if (static_branch_unlikely(&check_pages_enabled)) {
-		for (int i = 0; i < (1 << order); i++) {
-			struct page *p = page + i;
-
-			if (unlikely(check_new_page(p)))
-				return true;
-		}
-	}
-
-	return false;
-}
-
-=======
->>>>>>> c6a09bbd
 static inline bool should_skip_kasan_unpoison(gfp_t flags)
 {
 	/* Don't skip if a software KASAN mode is enabled. */
