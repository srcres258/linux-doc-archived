# SPDX-License-Identifier: (GPL-2.0 OR BSD-2-Clause)
%YAML 1.2
---
$id: http://devicetree.org/schemas/phy/qcom,msm8996-qmp-usb3-phy.yaml#
$schema: http://devicetree.org/meta-schemas/core.yaml#

title: Qualcomm QMP PHY controller (USB, MSM8996)

maintainers:
  - Vinod Koul <vkoul@kernel.org>

description:
  QMP PHY controller supports physical layer functionality for a number of
  controllers on Qualcomm chipsets, such as, PCIe, UFS, and USB.

  Note that these bindings are for SoCs up to SC8180X. For newer SoCs, see
  qcom,sc8280xp-qmp-usb3-uni-phy.yaml.

properties:
  compatible:
    enum:
      - qcom,ipq6018-qmp-usb3-phy
      - qcom,ipq8074-qmp-usb3-phy
      - qcom,msm8996-qmp-usb3-phy
      - qcom,msm8998-qmp-usb3-phy
<<<<<<< HEAD
      - qcom,sc7180-qmp-usb3-phy
      - qcom,sc8180x-qmp-usb3-phy
      - qcom,sdm845-qmp-usb3-phy
      - qcom,sdm845-qmp-usb3-uni-phy
      - qcom,sdx55-qmp-usb3-uni-phy
      - qcom,sdx65-qmp-usb3-uni-phy
      - qcom,sm8150-qmp-usb3-phy
=======
      - qcom,sdm845-qmp-usb3-uni-phy
      - qcom,sdx55-qmp-usb3-uni-phy
      - qcom,sdx65-qmp-usb3-uni-phy
>>>>>>> da8103da
      - qcom,sm8150-qmp-usb3-uni-phy
      - qcom,sm8250-qmp-usb3-uni-phy
      - qcom,sm8350-qmp-usb3-uni-phy

  reg:
    items:
      - description: serdes

  "#address-cells":
    enum: [ 1, 2 ]

  "#size-cells":
    enum: [ 1, 2 ]

  ranges: true

  clocks:
    minItems: 3
    maxItems: 4

  clock-names:
    minItems: 3
    maxItems: 4

  power-domains:
    maxItems: 1

  resets:
    maxItems: 2

  reset-names:
    maxItems: 2

  vdda-phy-supply: true

  vdda-pll-supply: true

  vddp-ref-clk-supply: true

patternProperties:
  "^phy@[0-9a-f]+$":
    type: object
    description: single PHY-provider child node
    properties:
      reg:
        minItems: 3
        maxItems: 6

      clocks:
        items:
          - description: PIPE clock

      clock-names:
        deprecated: true
        items:
          - const: pipe0

      "#clock-cells":
        const: 0

      clock-output-names:
        maxItems: 1

      "#phy-cells":
        const: 0

    required:
      - reg
      - clocks
      - "#clock-cells"
      - clock-output-names
      - "#phy-cells"

    additionalProperties: false

required:
  - compatible
  - reg
  - "#address-cells"
  - "#size-cells"
  - ranges
  - clocks
  - clock-names
  - resets
  - reset-names
  - vdda-phy-supply
  - vdda-pll-supply

additionalProperties: false

allOf:
  - if:
      properties:
        compatible:
          contains:
            enum:
              - qcom,sdm845-qmp-usb3-uni-phy
    then:
      properties:
        clocks:
          maxItems: 4
        clock-names:
          items:
            - const: aux
            - const: cfg_ahb
            - const: ref
            - const: com_aux
        resets:
          maxItems: 2
        reset-names:
          items:
            - const: phy
            - const: common

  - if:
      properties:
        compatible:
          contains:
            enum:
              - qcom,ipq8074-qmp-usb3-phy
              - qcom,msm8996-qmp-usb3-phy
              - qcom,msm8998-qmp-usb3-phy
              - qcom,sdx55-qmp-usb3-uni-phy
              - qcom,sdx65-qmp-usb3-uni-phy
    then:
      properties:
        clocks:
          maxItems: 3
        clock-names:
          items:
            - const: aux
            - const: cfg_ahb
            - const: ref
        resets:
          maxItems: 2
        reset-names:
          items:
            - const: phy
            - const: common

  - if:
      properties:
        compatible:
          contains:
            enum:
              - qcom,sm8150-qmp-usb3-uni-phy
              - qcom,sm8250-qmp-usb3-uni-phy
              - qcom,sm8350-qmp-usb3-uni-phy
    then:
      properties:
        clocks:
          maxItems: 4
        clock-names:
          items:
            - const: aux
            - const: ref_clk_src
            - const: ref
            - const: com_aux
        resets:
          maxItems: 2
        reset-names:
          items:
            - const: phy
            - const: common

  - if:
      properties:
        compatible:
          contains:
            enum:
<<<<<<< HEAD
              - qcom,sm8250-qmp-usb3-phy
              - qcom,sm8350-qmp-usb3-phy
    then:
      properties:
        clocks:
          maxItems: 3
        clock-names:
          items:
            - const: aux
            - const: ref_clk_src
            - const: com_aux
        resets:
          maxItems: 2
        reset-names:
          items:
            - const: phy
            - const: common

  - if:
      properties:
        compatible:
          contains:
            enum:
              - qcom,sdm845-qmp-usb3-phy
              - qcom,sm8150-qmp-usb3-phy
              - qcom,sm8350-qmp-usb3-phy
              - qcom,sm8450-qmp-usb3-phy
    then:
      patternProperties:
        "^phy@[0-9a-f]+$":
          properties:
            reg:
              items:
                - description: TX lane 1
                - description: RX lane 1
                - description: PCS
                - description: TX lane 2
                - description: RX lane 2
                - description: PCS_MISC

  - if:
      properties:
        compatible:
          contains:
            enum:
=======
>>>>>>> da8103da
              - qcom,msm8998-qmp-usb3-phy
    then:
      patternProperties:
        "^phy@[0-9a-f]+$":
          properties:
            reg:
              items:
                - description: TX lane 1
                - description: RX lane 1
                - description: PCS
                - description: TX lane 2
                - description: RX lane 2

  - if:
      properties:
        compatible:
          contains:
            enum:
              - qcom,ipq6018-qmp-usb3-phy
              - qcom,ipq8074-qmp-usb3-phy
<<<<<<< HEAD
              - qcom,sc7180-qmp-usb3-phy
              - qcom,sc8180x-qmp-usb3-phy
=======
>>>>>>> da8103da
              - qcom,sdx55-qmp-usb3-uni-phy
              - qcom,sdx65-qmp-usb3-uni-phy
              - qcom,sm8150-qmp-usb3-uni-phy
    then:
      patternProperties:
        "^phy@[0-9a-f]+$":
          properties:
            reg:
              items:
                - description: TX
                - description: RX
                - description: PCS
                - description: PCS_MISC

  - if:
      properties:
        compatible:
          contains:
            enum:
              - qcom,msm8996-qmp-usb3-phy
              - qcom,sm8250-qmp-usb3-uni-phy
              - qcom,sm8350-qmp-usb3-uni-phy
    then:
      patternProperties:
        "^phy@[0-9a-f]+$":
          properties:
            reg:
              items:
                - description: TX
                - description: RX
                - description: PCS

examples:
  - |
    #include <dt-bindings/clock/qcom,gcc-sdm845.h>
    usb_2_qmpphy: phy-wrapper@88eb000 {
        compatible = "qcom,sdm845-qmp-usb3-uni-phy";
        reg = <0x088eb000 0x18c>;
        #address-cells = <1>;
        #size-cells = <1>;
        ranges = <0x0 0x088eb000 0x2000>;

        clocks = <&gcc GCC_USB3_SEC_PHY_AUX_CLK >,
                 <&gcc GCC_USB_PHY_CFG_AHB2PHY_CLK>,
                 <&gcc GCC_USB3_SEC_CLKREF_CLK>,
                 <&gcc GCC_USB3_SEC_PHY_COM_AUX_CLK>;
        clock-names = "aux", "cfg_ahb", "ref", "com_aux";

        resets = <&gcc GCC_USB3PHY_PHY_SEC_BCR>,
                 <&gcc GCC_USB3_PHY_SEC_BCR>;
        reset-names = "phy", "common";

        vdda-phy-supply = <&vdda_usb2_ss_1p2>;
        vdda-pll-supply = <&vdda_usb2_ss_core>;

        usb_2_ssphy: phy@200 {
                reg = <0x200 0x128>,
                      <0x400 0x1fc>,
                      <0x800 0x218>,
                      <0x600 0x70>;

                clocks = <&gcc GCC_USB3_SEC_PHY_PIPE_CLK>;

                #clock-cells = <0>;
                clock-output-names = "usb3_uni_phy_pipe_clk_src";

                #phy-cells = <0>;
            };
        };<|MERGE_RESOLUTION|>--- conflicted
+++ resolved
@@ -23,19 +23,9 @@
       - qcom,ipq8074-qmp-usb3-phy
       - qcom,msm8996-qmp-usb3-phy
       - qcom,msm8998-qmp-usb3-phy
-<<<<<<< HEAD
-      - qcom,sc7180-qmp-usb3-phy
-      - qcom,sc8180x-qmp-usb3-phy
-      - qcom,sdm845-qmp-usb3-phy
       - qcom,sdm845-qmp-usb3-uni-phy
       - qcom,sdx55-qmp-usb3-uni-phy
       - qcom,sdx65-qmp-usb3-uni-phy
-      - qcom,sm8150-qmp-usb3-phy
-=======
-      - qcom,sdm845-qmp-usb3-uni-phy
-      - qcom,sdx55-qmp-usb3-uni-phy
-      - qcom,sdx65-qmp-usb3-uni-phy
->>>>>>> da8103da
       - qcom,sm8150-qmp-usb3-uni-phy
       - qcom,sm8250-qmp-usb3-uni-phy
       - qcom,sm8350-qmp-usb3-uni-phy
@@ -206,34 +196,7 @@
         compatible:
           contains:
             enum:
-<<<<<<< HEAD
-              - qcom,sm8250-qmp-usb3-phy
-              - qcom,sm8350-qmp-usb3-phy
-    then:
-      properties:
-        clocks:
-          maxItems: 3
-        clock-names:
-          items:
-            - const: aux
-            - const: ref_clk_src
-            - const: com_aux
-        resets:
-          maxItems: 2
-        reset-names:
-          items:
-            - const: phy
-            - const: common
-
-  - if:
-      properties:
-        compatible:
-          contains:
-            enum:
-              - qcom,sdm845-qmp-usb3-phy
-              - qcom,sm8150-qmp-usb3-phy
-              - qcom,sm8350-qmp-usb3-phy
-              - qcom,sm8450-qmp-usb3-phy
+              - qcom,msm8998-qmp-usb3-phy
     then:
       patternProperties:
         "^phy@[0-9a-f]+$":
@@ -245,27 +208,6 @@
                 - description: PCS
                 - description: TX lane 2
                 - description: RX lane 2
-                - description: PCS_MISC
-
-  - if:
-      properties:
-        compatible:
-          contains:
-            enum:
-=======
->>>>>>> da8103da
-              - qcom,msm8998-qmp-usb3-phy
-    then:
-      patternProperties:
-        "^phy@[0-9a-f]+$":
-          properties:
-            reg:
-              items:
-                - description: TX lane 1
-                - description: RX lane 1
-                - description: PCS
-                - description: TX lane 2
-                - description: RX lane 2
 
   - if:
       properties:
@@ -274,11 +216,6 @@
             enum:
               - qcom,ipq6018-qmp-usb3-phy
               - qcom,ipq8074-qmp-usb3-phy
-<<<<<<< HEAD
-              - qcom,sc7180-qmp-usb3-phy
-              - qcom,sc8180x-qmp-usb3-phy
-=======
->>>>>>> da8103da
               - qcom,sdx55-qmp-usb3-uni-phy
               - qcom,sdx65-qmp-usb3-uni-phy
               - qcom,sm8150-qmp-usb3-uni-phy
