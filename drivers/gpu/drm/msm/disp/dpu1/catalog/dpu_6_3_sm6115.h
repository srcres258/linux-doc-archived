/* SPDX-License-Identifier: GPL-2.0-only */
/*
 * Copyright (c) 2022. Qualcomm Innovation Center, Inc. All rights reserved.
 * Copyright (c) 2015-2018, 2020 The Linux Foundation. All rights reserved.
 */

#ifndef _DPU_6_3_SM6115_H
#define _DPU_6_3_SM6115_H

static const struct dpu_caps sm6115_dpu_caps = {
	.max_mixer_width = DEFAULT_DPU_LINE_WIDTH,
	.max_mixer_blendstages = 0x4,
	.qseed_type = DPU_SSPP_SCALER_QSEED4,
	.has_dim_layer = true,
	.has_idle_pc = true,
	.max_linewidth = 2160,
	.pixel_ram_size = DEFAULT_PIXEL_RAM_SIZE,
};

static const struct dpu_ubwc_cfg sm6115_ubwc_cfg = {
	.ubwc_version = DPU_HW_UBWC_VER_10,
	.highest_bank_bit = 0x1,
	.ubwc_swizzle = 0x7,
};

static const struct dpu_mdp_cfg sm6115_mdp = {
	.name = "top_0",
	.base = 0x0, .len = 0x494,
	.clk_ctrls = {
		[DPU_CLK_CTRL_VIG0] = { .reg_off = 0x2ac, .bit_off = 0 },
		[DPU_CLK_CTRL_DMA0] = { .reg_off = 0x2ac, .bit_off = 8 },
	},
};

static const struct dpu_ctl_cfg sm6115_ctl[] = {
	{
		.name = "ctl_0", .id = CTL_0,
		.base = 0x1000, .len = 0x1dc,
		.features = BIT(DPU_CTL_ACTIVE_CFG),
		.intr_start = DPU_IRQ_IDX(MDP_SSPP_TOP0_INTR2, 9),
	},
};

static const struct dpu_sspp_cfg sm6115_sspp[] = {
	{
		.name = "sspp_0", .id = SSPP_VIG0,
		.base = 0x4000, .len = 0x1f8,
		.features = VIG_SC7180_MASK,
		.sblk = &sm6115_vig_sblk_0,
		.xin_id = 0,
		.type = SSPP_TYPE_VIG,
		.clk_ctrl = DPU_CLK_CTRL_VIG0,
	}, {
		.name = "sspp_8", .id = SSPP_DMA0,
		.base = 0x24000, .len = 0x1f8,
		.features = DMA_SDM845_MASK,
		.sblk = &sdm845_dma_sblk_0,
		.xin_id = 1,
		.type = SSPP_TYPE_DMA,
		.clk_ctrl = DPU_CLK_CTRL_DMA0,
	},
};

static const struct dpu_lm_cfg sm6115_lm[] = {
	{
		.name = "lm_0", .id = LM_0,
		.base = 0x44000, .len = 0x320,
		.features = MIXER_QCM2290_MASK,
		.sblk = &qcm2290_lm_sblk,
		.pingpong = PINGPONG_0,
		.dspp = DSPP_0,
	},
};

static const struct dpu_dspp_cfg sm6115_dspp[] = {
	{
		.name = "dspp_0", .id = DSPP_0,
		.base = 0x54000, .len = 0x1800,
		.features = DSPP_SC7180_MASK,
		.sblk = &sdm845_dspp_sblk,
	},
};

static const struct dpu_pingpong_cfg sm6115_pp[] = {
<<<<<<< HEAD
	PP_BLK("pingpong_0", PINGPONG_0, 0x70000, PINGPONG_SM8150_MASK, 0, sdm845_pp_sblk,
		DPU_IRQ_IDX(MDP_SSPP_TOP0_INTR, 8),
		-1),
};

static const struct dpu_intf_cfg sm6115_intf[] = {
	INTF_BLK_DSI_TE("intf_1", INTF_1, 0x6a800, 0x2c0, INTF_DSI, 0, 24, INTF_SC7180_MASK,
			DPU_IRQ_IDX(MDP_SSPP_TOP0_INTR, 26),
			DPU_IRQ_IDX(MDP_SSPP_TOP0_INTR, 27),
			DPU_IRQ_IDX(MDP_INTF1_TEAR_INTR, 2)),
=======
	{
		.name = "pingpong_0", .id = PINGPONG_0,
		.base = 0x70000, .len = 0xd4,
		.features = PINGPONG_SM8150_MASK,
		.sblk = &sdm845_pp_sblk,
		.merge_3d = 0,
		.intr_done = DPU_IRQ_IDX(MDP_SSPP_TOP0_INTR, 8),
		.intr_rdptr = -1,
	},
};

static const struct dpu_intf_cfg sm6115_intf[] = {
	{
		.name = "intf_1", .id = INTF_1,
		.base = 0x6a800, .len = 0x2c0,
		.features = INTF_SC7180_MASK,
		.type = INTF_DSI,
		.controller_id = MSM_DSI_CONTROLLER_0,
		.prog_fetch_lines_worst_case = 24,
		.intr_underrun = DPU_IRQ_IDX(MDP_SSPP_TOP0_INTR, 26),
		.intr_vsync = DPU_IRQ_IDX(MDP_SSPP_TOP0_INTR, 27),
		.intr_tear_rd_ptr = DPU_IRQ_IDX(MDP_INTF1_TEAR_INTR, 2),
	},
>>>>>>> da8103da
};

static const struct dpu_perf_cfg sm6115_perf_data = {
	.max_bw_low = 3100000,
	.max_bw_high = 4000000,
	.min_core_ib = 2400000,
	.min_llcc_ib = 800000,
	.min_dram_ib = 800000,
	.min_prefill_lines = 24,
	.danger_lut_tbl = {0xff, 0xffff, 0x0},
	.safe_lut_tbl = {0xfff0, 0xff00, 0xffff},
	.qos_lut_tbl = {
		{.nentry = ARRAY_SIZE(sc7180_qos_linear),
		.entries = sc7180_qos_linear
		},
		{.nentry = ARRAY_SIZE(sc7180_qos_macrotile),
		.entries = sc7180_qos_macrotile
		},
		{.nentry = ARRAY_SIZE(sc7180_qos_nrt),
		.entries = sc7180_qos_nrt
		},
		/* TODO: macrotile-qseed is different from macrotile */
	},
	.cdp_cfg = {
		{.rd_enable = 1, .wr_enable = 1},
		{.rd_enable = 1, .wr_enable = 0}
	},
	.clk_inefficiency_factor = 105,
	.bw_inefficiency_factor = 120,
};

const struct dpu_mdss_cfg dpu_sm6115_cfg = {
	.caps = &sm6115_dpu_caps,
	.ubwc = &sm6115_ubwc_cfg,
	.mdp = &sm6115_mdp,
	.ctl_count = ARRAY_SIZE(sm6115_ctl),
	.ctl = sm6115_ctl,
	.sspp_count = ARRAY_SIZE(sm6115_sspp),
	.sspp = sm6115_sspp,
	.mixer_count = ARRAY_SIZE(sm6115_lm),
	.mixer = sm6115_lm,
	.dspp_count = ARRAY_SIZE(sm6115_dspp),
	.dspp = sm6115_dspp,
	.pingpong_count = ARRAY_SIZE(sm6115_pp),
	.pingpong = sm6115_pp,
	.intf_count = ARRAY_SIZE(sm6115_intf),
	.intf = sm6115_intf,
	.vbif_count = ARRAY_SIZE(sdm845_vbif),
	.vbif = sdm845_vbif,
	.perf = &sm6115_perf_data,
	.mdss_irqs = BIT(MDP_SSPP_TOP0_INTR) | \
		     BIT(MDP_SSPP_TOP0_INTR2) | \
		     BIT(MDP_SSPP_TOP0_HIST_INTR) | \
		     BIT(MDP_INTF1_INTR) | \
		     BIT(MDP_INTF1_TEAR_INTR),
};

#endif<|MERGE_RESOLUTION|>--- conflicted
+++ resolved
@@ -82,18 +82,6 @@
 };
 
 static const struct dpu_pingpong_cfg sm6115_pp[] = {
-<<<<<<< HEAD
-	PP_BLK("pingpong_0", PINGPONG_0, 0x70000, PINGPONG_SM8150_MASK, 0, sdm845_pp_sblk,
-		DPU_IRQ_IDX(MDP_SSPP_TOP0_INTR, 8),
-		-1),
-};
-
-static const struct dpu_intf_cfg sm6115_intf[] = {
-	INTF_BLK_DSI_TE("intf_1", INTF_1, 0x6a800, 0x2c0, INTF_DSI, 0, 24, INTF_SC7180_MASK,
-			DPU_IRQ_IDX(MDP_SSPP_TOP0_INTR, 26),
-			DPU_IRQ_IDX(MDP_SSPP_TOP0_INTR, 27),
-			DPU_IRQ_IDX(MDP_INTF1_TEAR_INTR, 2)),
-=======
 	{
 		.name = "pingpong_0", .id = PINGPONG_0,
 		.base = 0x70000, .len = 0xd4,
@@ -117,7 +105,6 @@
 		.intr_vsync = DPU_IRQ_IDX(MDP_SSPP_TOP0_INTR, 27),
 		.intr_tear_rd_ptr = DPU_IRQ_IDX(MDP_INTF1_TEAR_INTR, 2),
 	},
->>>>>>> da8103da
 };
 
 static const struct dpu_perf_cfg sm6115_perf_data = {
