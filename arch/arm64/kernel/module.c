--- conflicted
+++ resolved
@@ -27,138 +27,6 @@
 #include <asm/scs.h>
 #include <asm/sections.h>
 
-<<<<<<< HEAD
-static u64 module_direct_base __ro_after_init = 0;
-static u64 module_plt_base __ro_after_init = 0;
-
-/*
- * Choose a random page-aligned base address for a window of 'size' bytes which
- * entirely contains the interval [start, end - 1].
- */
-static u64 __init random_bounding_box(u64 size, u64 start, u64 end)
-{
-	u64 max_pgoff, pgoff;
-
-	if ((end - start) >= size)
-		return 0;
-
-	max_pgoff = (size - (end - start)) / PAGE_SIZE;
-	pgoff = get_random_u32_inclusive(0, max_pgoff);
-
-	return start - pgoff * PAGE_SIZE;
-}
-
-/*
- * Modules may directly reference data and text anywhere within the kernel
- * image and other modules. References using PREL32 relocations have a +/-2G
- * range, and so we need to ensure that the entire kernel image and all modules
- * fall within a 2G window such that these are always within range.
- *
- * Modules may directly branch to functions and code within the kernel text,
- * and to functions and code within other modules. These branches will use
- * CALL26/JUMP26 relocations with a +/-128M range. Without PLTs, we must ensure
- * that the entire kernel text and all module text falls within a 128M window
- * such that these are always within range. With PLTs, we can expand this to a
- * 2G window.
- *
- * We chose the 128M region to surround the entire kernel image (rather than
- * just the text) as using the same bounds for the 128M and 2G regions ensures
- * by construction that we never select a 128M region that is not a subset of
- * the 2G region. For very large and unusual kernel configurations this means
- * we may fall back to PLTs where they could have been avoided, but this keeps
- * the logic significantly simpler.
- */
-static int __init module_init_limits(void)
-{
-	u64 kernel_end = (u64)_end;
-	u64 kernel_start = (u64)_text;
-	u64 kernel_size = kernel_end - kernel_start;
-
-	/*
-	 * The default modules region is placed immediately below the kernel
-	 * image, and is large enough to use the full 2G relocation range.
-	 */
-	BUILD_BUG_ON(KIMAGE_VADDR != MODULES_END);
-	BUILD_BUG_ON(MODULES_VSIZE < SZ_2G);
-
-	if (!kaslr_enabled()) {
-		if (kernel_size < SZ_128M)
-			module_direct_base = kernel_end - SZ_128M;
-		if (kernel_size < SZ_2G)
-			module_plt_base = kernel_end - SZ_2G;
-	} else {
-		u64 min = kernel_start;
-		u64 max = kernel_end;
-
-		if (IS_ENABLED(CONFIG_RANDOMIZE_MODULE_REGION_FULL)) {
-			pr_info("2G module region forced by RANDOMIZE_MODULE_REGION_FULL\n");
-		} else {
-			module_direct_base = random_bounding_box(SZ_128M, min, max);
-			if (module_direct_base) {
-				min = module_direct_base;
-				max = module_direct_base + SZ_128M;
-			}
-		}
-
-		module_plt_base = random_bounding_box(SZ_2G, min, max);
-	}
-
-	pr_info("%llu pages in range for non-PLT usage",
-		module_direct_base ? (SZ_128M - kernel_size) / PAGE_SIZE : 0);
-	pr_info("%llu pages in range for PLT usage",
-		module_plt_base ? (SZ_2G - kernel_size) / PAGE_SIZE : 0);
-
-	return 0;
-}
-
-static struct execmem_params execmem_params __ro_after_init = {
-	.ranges = {
-		[EXECMEM_DEFAULT] = {
-			.flags = EXECMEM_KASAN_SHADOW,
-			.alignment = MODULE_ALIGN,
-		},
-		[EXECMEM_KPROBES] = {
-			.start = VMALLOC_START,
-			.end = VMALLOC_END,
-			.alignment = 1,
-		},
-		[EXECMEM_BPF] = {
-			.start = VMALLOC_START,
-			.end = VMALLOC_END,
-			.alignment = 1,
-		},
-	},
-};
-
-struct execmem_params __init *execmem_arch_params(void)
-{
-	struct execmem_range *r = &execmem_params.ranges[EXECMEM_DEFAULT];
-
-	module_init_limits();
-
-	r->pgprot = PAGE_KERNEL;
-
-	if (module_direct_base) {
-		r->start = module_direct_base;
-		r->end = module_direct_base + SZ_128M;
-
-		if (module_plt_base) {
-			r->fallback_start = module_plt_base;
-			r->fallback_end = module_plt_base + SZ_2G;
-		}
-	} else if (module_plt_base) {
-		r->start = module_plt_base;
-		r->end = module_plt_base + SZ_2G;
-	}
-
-	execmem_params.ranges[EXECMEM_KPROBES].pgprot = PAGE_KERNEL_ROX;
-	execmem_params.ranges[EXECMEM_BPF].pgprot = PAGE_KERNEL;
-
-	return &execmem_params;
-}
-
-=======
->>>>>>> 154d9c60
 enum aarch64_reloc_op {
 	RELOC_OP_NONE,
 	RELOC_OP_ABS,
