--- conflicted
+++ resolved
@@ -2880,17 +2880,10 @@
 	case 1:
 	case 2:
 		reg &= ~(0xf << (4 * index));
-<<<<<<< HEAD
-			reg |= MII_88E1318S_PHY_LED_FUNC_BLINK << (4 * index);
-			/* Reset default is 84ms */
-			*delay_on = 84 / 2;
-			*delay_off = 84 / 2;
-=======
 		reg |= MII_88E1318S_PHY_LED_FUNC_BLINK << (4 * index);
 		/* Reset default is 84ms */
 		*delay_on = 84 / 2;
 		*delay_off = 84 / 2;
->>>>>>> 9b78d919
 		break;
 	default:
 		return -EINVAL;
