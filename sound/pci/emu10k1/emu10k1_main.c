--- conflicted
+++ resolved
@@ -871,11 +871,8 @@
 
 	snd_emu1010_fpga_read(emu, EMU_HANA_OPTION_CARDS, &reg);
 	dev_info(emu->card->dev, "emu1010: Card options = 0x%x\n", reg);
-<<<<<<< HEAD
-=======
 	if (reg & EMU_HANA_OPTION_DOCK_OFFLINE)
 		schedule_work(&emu->emu1010.firmware_work);
->>>>>>> da8103da
 	if (emu->card_capabilities->no_adat) {
 		emu->emu1010.optical_in = 0; /* IN_SPDIF */
 		emu->emu1010.optical_out = 0; /* OUT_SPDIF */
@@ -902,15 +899,12 @@
 	snd_emu1010_fpga_write(emu, EMU_HANA_MIDI_IN, EMU_HANA_MIDI_INA_FROM_HAMOA | EMU_HANA_MIDI_INB_FROM_DOCK2);
 	snd_emu1010_fpga_write(emu, EMU_HANA_MIDI_OUT, EMU_HANA_MIDI_OUT_DOCK2 | EMU_HANA_MIDI_OUT_SYNC2);
 
-<<<<<<< HEAD
-=======
 	emu->gpio_interrupt = emu1010_interrupt;
 	// Note: The Audigy INTE is set later
 	snd_emu1010_fpga_write(emu, EMU_HANA_IRQ_ENABLE,
 			       EMU_HANA_IRQ_DOCK | EMU_HANA_IRQ_DOCK_LOST);
 	snd_emu1010_fpga_read(emu, EMU_HANA_IRQ_STATUS, &reg);  // Clear pending IRQs
 
->>>>>>> da8103da
 	emu->emu1010.clock_source = 1;  /* 48000 */
 	emu->emu1010.clock_fallback = 1;  /* 48000 */
 	/* Default WCLK set to 48kHz. */
