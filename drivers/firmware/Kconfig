--- conflicted
+++ resolved
@@ -205,10 +205,7 @@
 config QCOM_QSEECOM
 	bool "Qualcomm QSEECOM interface driver"
 	depends on QCOM_SCM=y
-<<<<<<< HEAD
-=======
 	select AUXILIARY_BUS
->>>>>>> 221a3ad5
 	help
 	  Various Qualcomm SoCs have a Secure Execution Environment (SEE) running
 	  in the Trust Zone. This module provides an interface to that via the
