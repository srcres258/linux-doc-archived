--- conflicted
+++ resolved
@@ -10,11 +10,9 @@
 obj-$(CONFIG_NVME_TCP)			+= nvme-tcp.o
 obj-$(CONFIG_NVME_APPLE)		+= nvme-apple.o
 
-<<<<<<< HEAD
-nvme-core-y				+= core.o ioctl.o sysfs.o
-=======
-nvme-core-y				+= core.o ioctl.o pr.o
->>>>>>> 95c55390
+nvme-core-y				+= core.o ioctl.o
+nvme-core-y				+= sysfs.o
+nvme-core-y				+= pr.o
 nvme-core-$(CONFIG_NVME_VERBOSE_ERRORS)	+= constants.o
 nvme-core-$(CONFIG_TRACING)		+= trace.o
 nvme-core-$(CONFIG_NVME_MULTIPATH)	+= multipath.o
