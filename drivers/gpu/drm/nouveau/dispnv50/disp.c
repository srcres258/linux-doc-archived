--- conflicted
+++ resolved
@@ -897,11 +897,8 @@
 		drm_atomic_get_old_mst_topology_state(state, mgr);
 	const struct drm_dp_mst_atomic_payload *old_payload =
 		drm_atomic_get_mst_payload_state(old_mst_state, msto->mstc->port);
-<<<<<<< HEAD
-=======
 	struct nv50_mstc *mstc = msto->mstc;
 	struct nv50_mstm *mstm = mstc->mstm;
->>>>>>> 154d9c60
 
 	NV_ATOMIC(drm, "%s: msto cleanup\n", msto->encoder.name);
 
@@ -930,10 +927,7 @@
 	struct nv50_mstc *mstc = msto->mstc;
 	struct nv50_mstm *mstm = mstc->mstm;
 	struct drm_dp_mst_atomic_payload *payload;
-<<<<<<< HEAD
-=======
 	int ret = 0;
->>>>>>> 154d9c60
 
 	NV_ATOMIC(drm, "%s: msto prepare\n", msto->encoder.name);
 
@@ -941,10 +935,6 @@
 
 	if (msto->disabled) {
 		drm_dp_remove_payload_part1(mgr, mst_state, payload);
-<<<<<<< HEAD
-
-=======
->>>>>>> 154d9c60
 		nvif_outp_dp_mst_vcpi(&mstm->outp->outp, msto->head->base.index, 0, 0, 0, 0);
 		ret = 1;
 	} else {
