--- conflicted
+++ resolved
@@ -825,8 +825,6 @@
 		flags |= AMDGPU_PTE_EXECUTABLE;
 	}
 
-<<<<<<< HEAD
-=======
 	/*
 	 * Update no-retry flags to use the no-retry flag combination
 	 * with TF enabled. The AMDGPU_VM_NORETRY_FLAGS flag combination
@@ -837,7 +835,6 @@
 	if (level == AMDGPU_VM_PTB)
 		amdgpu_vm_pte_update_noretry_flags(adev, &flags);
 
->>>>>>> da8103da
 	/* APUs mapping system memory may need different MTYPEs on different
 	 * NUMA nodes. Only do this for contiguous ranges that can be assumed
 	 * to be on the same NUMA node.
