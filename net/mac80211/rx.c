// SPDX-License-Identifier: GPL-2.0-only
/*
 * Copyright 2002-2005, Instant802 Networks, Inc.
 * Copyright 2005-2006, Devicescape Software, Inc.
 * Copyright 2006-2007	Jiri Benc <jbenc@suse.cz>
 * Copyright 2007-2010	Johannes Berg <johannes@sipsolutions.net>
 * Copyright 2013-2014  Intel Mobile Communications GmbH
 * Copyright(c) 2015 - 2017 Intel Deutschland GmbH
 * Copyright (C) 2018-2022 Intel Corporation
 */

#include <linux/jiffies.h>
#include <linux/slab.h>
#include <linux/kernel.h>
#include <linux/skbuff.h>
#include <linux/netdevice.h>
#include <linux/etherdevice.h>
#include <linux/rcupdate.h>
#include <linux/export.h>
#include <linux/kcov.h>
#include <linux/bitops.h>
#include <net/mac80211.h>
#include <net/ieee80211_radiotap.h>
#include <asm/unaligned.h>

#include "ieee80211_i.h"
#include "driver-ops.h"
#include "led.h"
#include "mesh.h"
#include "wep.h"
#include "wpa.h"
#include "tkip.h"
#include "wme.h"
#include "rate.h"

/*
 * monitor mode reception
 *
 * This function cleans up the SKB, i.e. it removes all the stuff
 * only useful for monitoring.
 */
static struct sk_buff *ieee80211_clean_skb(struct sk_buff *skb,
					   unsigned int present_fcs_len,
					   unsigned int rtap_space)
{
	struct ieee80211_rx_status *status = IEEE80211_SKB_RXCB(skb);
	struct ieee80211_hdr *hdr;
	unsigned int hdrlen;
	__le16 fc;

	if (present_fcs_len)
		__pskb_trim(skb, skb->len - present_fcs_len);
	pskb_pull(skb, rtap_space);

	/* After pulling radiotap header, clear all flags that indicate
	 * info in skb->data.
	 */
	status->flag &= ~(RX_FLAG_RADIOTAP_TLV_AT_END |
			  RX_FLAG_RADIOTAP_LSIG |
			  RX_FLAG_RADIOTAP_HE_MU |
			  RX_FLAG_RADIOTAP_HE);

	hdr = (void *)skb->data;
	fc = hdr->frame_control;

	/*
	 * Remove the HT-Control field (if present) on management
	 * frames after we've sent the frame to monitoring. We
	 * (currently) don't need it, and don't properly parse
	 * frames with it present, due to the assumption of a
	 * fixed management header length.
	 */
	if (likely(!ieee80211_is_mgmt(fc) || !ieee80211_has_order(fc)))
		return skb;

	hdrlen = ieee80211_hdrlen(fc);
	hdr->frame_control &= ~cpu_to_le16(IEEE80211_FCTL_ORDER);

	if (!pskb_may_pull(skb, hdrlen)) {
		dev_kfree_skb(skb);
		return NULL;
	}

	memmove(skb->data + IEEE80211_HT_CTL_LEN, skb->data,
		hdrlen - IEEE80211_HT_CTL_LEN);
	pskb_pull(skb, IEEE80211_HT_CTL_LEN);

	return skb;
}

static inline bool should_drop_frame(struct sk_buff *skb, int present_fcs_len,
				     unsigned int rtap_space)
{
	struct ieee80211_rx_status *status = IEEE80211_SKB_RXCB(skb);
	struct ieee80211_hdr *hdr;

	hdr = (void *)(skb->data + rtap_space);

	if (status->flag & (RX_FLAG_FAILED_FCS_CRC |
			    RX_FLAG_FAILED_PLCP_CRC |
			    RX_FLAG_ONLY_MONITOR |
			    RX_FLAG_NO_PSDU))
		return true;

	if (unlikely(skb->len < 16 + present_fcs_len + rtap_space))
		return true;

	if (ieee80211_is_ctl(hdr->frame_control) &&
	    !ieee80211_is_pspoll(hdr->frame_control) &&
	    !ieee80211_is_back_req(hdr->frame_control))
		return true;

	return false;
}

static int
ieee80211_rx_radiotap_hdrlen(struct ieee80211_local *local,
			     struct ieee80211_rx_status *status,
			     struct sk_buff *skb)
{
	int len;

	/* always present fields */
	len = sizeof(struct ieee80211_radiotap_header) + 8;

	/* allocate extra bitmaps */
	if (status->chains)
		len += 4 * hweight8(status->chains);

	if (ieee80211_have_rx_timestamp(status)) {
		len = ALIGN(len, 8);
		len += 8;
	}
	if (ieee80211_hw_check(&local->hw, SIGNAL_DBM))
		len += 1;

	/* antenna field, if we don't have per-chain info */
	if (!status->chains)
		len += 1;

	/* padding for RX_FLAGS if necessary */
	len = ALIGN(len, 2);

	if (status->encoding == RX_ENC_HT) /* HT info */
		len += 3;

	if (status->flag & RX_FLAG_AMPDU_DETAILS) {
		len = ALIGN(len, 4);
		len += 8;
	}

	if (status->encoding == RX_ENC_VHT) {
		len = ALIGN(len, 2);
		len += 12;
	}

	if (local->hw.radiotap_timestamp.units_pos >= 0) {
		len = ALIGN(len, 8);
		len += 12;
	}

	if (status->encoding == RX_ENC_HE &&
	    status->flag & RX_FLAG_RADIOTAP_HE) {
		len = ALIGN(len, 2);
		len += 12;
		BUILD_BUG_ON(sizeof(struct ieee80211_radiotap_he) != 12);
	}

	if (status->encoding == RX_ENC_HE &&
	    status->flag & RX_FLAG_RADIOTAP_HE_MU) {
		len = ALIGN(len, 2);
		len += 12;
		BUILD_BUG_ON(sizeof(struct ieee80211_radiotap_he_mu) != 12);
	}

	if (status->flag & RX_FLAG_NO_PSDU)
		len += 1;

	if (status->flag & RX_FLAG_RADIOTAP_LSIG) {
		len = ALIGN(len, 2);
		len += 4;
		BUILD_BUG_ON(sizeof(struct ieee80211_radiotap_lsig) != 4);
	}

	if (status->chains) {
		/* antenna and antenna signal fields */
		len += 2 * hweight8(status->chains);
	}

	if (status->flag & RX_FLAG_RADIOTAP_TLV_AT_END) {
		int tlv_offset = 0;

		/*
		 * The position to look at depends on the existence (or non-
		 * existence) of other elements, so take that into account...
		 */
		if (status->flag & RX_FLAG_RADIOTAP_HE)
			tlv_offset +=
				sizeof(struct ieee80211_radiotap_he);
		if (status->flag & RX_FLAG_RADIOTAP_HE_MU)
			tlv_offset +=
				sizeof(struct ieee80211_radiotap_he_mu);
		if (status->flag & RX_FLAG_RADIOTAP_LSIG)
			tlv_offset +=
				sizeof(struct ieee80211_radiotap_lsig);

		/* ensure 4 byte alignment for TLV */
		len = ALIGN(len, 4);

		/* TLVs until the mac header */
		len += skb_mac_header(skb) - &skb->data[tlv_offset];
	}

	return len;
}

static void __ieee80211_queue_skb_to_iface(struct ieee80211_sub_if_data *sdata,
					   int link_id,
					   struct sta_info *sta,
					   struct sk_buff *skb)
{
	struct ieee80211_rx_status *status = IEEE80211_SKB_RXCB(skb);

	if (link_id >= 0) {
		status->link_valid = 1;
		status->link_id = link_id;
	} else {
		status->link_valid = 0;
	}

	skb_queue_tail(&sdata->skb_queue, skb);
	ieee80211_queue_work(&sdata->local->hw, &sdata->work);
	if (sta)
		sta->deflink.rx_stats.packets++;
}

static void ieee80211_queue_skb_to_iface(struct ieee80211_sub_if_data *sdata,
					 int link_id,
					 struct sta_info *sta,
					 struct sk_buff *skb)
{
	skb->protocol = 0;
	__ieee80211_queue_skb_to_iface(sdata, link_id, sta, skb);
}

static void ieee80211_handle_mu_mimo_mon(struct ieee80211_sub_if_data *sdata,
					 struct sk_buff *skb,
					 int rtap_space)
{
	struct {
		struct ieee80211_hdr_3addr hdr;
		u8 category;
		u8 action_code;
	} __packed __aligned(2) action;

	if (!sdata)
		return;

	BUILD_BUG_ON(sizeof(action) != IEEE80211_MIN_ACTION_SIZE + 1);

	if (skb->len < rtap_space + sizeof(action) +
		       VHT_MUMIMO_GROUPS_DATA_LEN)
		return;

	if (!is_valid_ether_addr(sdata->u.mntr.mu_follow_addr))
		return;

	skb_copy_bits(skb, rtap_space, &action, sizeof(action));

	if (!ieee80211_is_action(action.hdr.frame_control))
		return;

	if (action.category != WLAN_CATEGORY_VHT)
		return;

	if (action.action_code != WLAN_VHT_ACTION_GROUPID_MGMT)
		return;

	if (!ether_addr_equal(action.hdr.addr1, sdata->u.mntr.mu_follow_addr))
		return;

	skb = skb_copy(skb, GFP_ATOMIC);
	if (!skb)
		return;

	ieee80211_queue_skb_to_iface(sdata, -1, NULL, skb);
}

/*
 * ieee80211_add_rx_radiotap_header - add radiotap header
 *
 * add a radiotap header containing all the fields which the hardware provided.
 */
static void
ieee80211_add_rx_radiotap_header(struct ieee80211_local *local,
				 struct sk_buff *skb,
				 struct ieee80211_rate *rate,
				 int rtap_len, bool has_fcs)
{
	struct ieee80211_rx_status *status = IEEE80211_SKB_RXCB(skb);
	struct ieee80211_radiotap_header *rthdr;
	unsigned char *pos;
	__le32 *it_present;
	u32 it_present_val;
	u16 rx_flags = 0;
	u16 channel_flags = 0;
	u32 tlvs_len = 0;
	int mpdulen, chain;
	unsigned long chains = status->chains;
	struct ieee80211_radiotap_he he = {};
	struct ieee80211_radiotap_he_mu he_mu = {};
	struct ieee80211_radiotap_lsig lsig = {};

	if (status->flag & RX_FLAG_RADIOTAP_HE) {
		he = *(struct ieee80211_radiotap_he *)skb->data;
		skb_pull(skb, sizeof(he));
		WARN_ON_ONCE(status->encoding != RX_ENC_HE);
	}

	if (status->flag & RX_FLAG_RADIOTAP_HE_MU) {
		he_mu = *(struct ieee80211_radiotap_he_mu *)skb->data;
		skb_pull(skb, sizeof(he_mu));
	}

	if (status->flag & RX_FLAG_RADIOTAP_LSIG) {
		lsig = *(struct ieee80211_radiotap_lsig *)skb->data;
		skb_pull(skb, sizeof(lsig));
	}

	if (status->flag & RX_FLAG_RADIOTAP_TLV_AT_END) {
		/* data is pointer at tlv all other info was pulled off */
		tlvs_len = skb_mac_header(skb) - skb->data;
	}

	mpdulen = skb->len;
	if (!(has_fcs && ieee80211_hw_check(&local->hw, RX_INCLUDES_FCS)))
		mpdulen += FCS_LEN;

	rthdr = skb_push(skb, rtap_len - tlvs_len);
	memset(rthdr, 0, rtap_len - tlvs_len);
	it_present = &rthdr->it_present;

	/* radiotap header, set always present flags */
	rthdr->it_len = cpu_to_le16(rtap_len);
	it_present_val = BIT(IEEE80211_RADIOTAP_FLAGS) |
			 BIT(IEEE80211_RADIOTAP_CHANNEL) |
			 BIT(IEEE80211_RADIOTAP_RX_FLAGS);

	if (!status->chains)
		it_present_val |= BIT(IEEE80211_RADIOTAP_ANTENNA);

	for_each_set_bit(chain, &chains, IEEE80211_MAX_CHAINS) {
		it_present_val |=
			BIT(IEEE80211_RADIOTAP_EXT) |
			BIT(IEEE80211_RADIOTAP_RADIOTAP_NAMESPACE);
		put_unaligned_le32(it_present_val, it_present);
		it_present++;
		it_present_val = BIT(IEEE80211_RADIOTAP_ANTENNA) |
				 BIT(IEEE80211_RADIOTAP_DBM_ANTSIGNAL);
	}

	if (status->flag & RX_FLAG_RADIOTAP_TLV_AT_END)
		it_present_val |= BIT(IEEE80211_RADIOTAP_TLV);

	put_unaligned_le32(it_present_val, it_present);

	/* This references through an offset into it_optional[] rather
	 * than via it_present otherwise later uses of pos will cause
	 * the compiler to think we have walked past the end of the
	 * struct member.
	 */
	pos = (void *)&rthdr->it_optional[it_present + 1 - rthdr->it_optional];

	/* the order of the following fields is important */

	/* IEEE80211_RADIOTAP_TSFT */
	if (ieee80211_have_rx_timestamp(status)) {
		/* padding */
		while ((pos - (u8 *)rthdr) & 7)
			*pos++ = 0;
		put_unaligned_le64(
			ieee80211_calculate_rx_timestamp(local, status,
							 mpdulen, 0),
			pos);
		rthdr->it_present |= cpu_to_le32(BIT(IEEE80211_RADIOTAP_TSFT));
		pos += 8;
	}

	/* IEEE80211_RADIOTAP_FLAGS */
	if (has_fcs && ieee80211_hw_check(&local->hw, RX_INCLUDES_FCS))
		*pos |= IEEE80211_RADIOTAP_F_FCS;
	if (status->flag & (RX_FLAG_FAILED_FCS_CRC | RX_FLAG_FAILED_PLCP_CRC))
		*pos |= IEEE80211_RADIOTAP_F_BADFCS;
	if (status->enc_flags & RX_ENC_FLAG_SHORTPRE)
		*pos |= IEEE80211_RADIOTAP_F_SHORTPRE;
	pos++;

	/* IEEE80211_RADIOTAP_RATE */
	if (!rate || status->encoding != RX_ENC_LEGACY) {
		/*
		 * Without rate information don't add it. If we have,
		 * MCS information is a separate field in radiotap,
		 * added below. The byte here is needed as padding
		 * for the channel though, so initialise it to 0.
		 */
		*pos = 0;
	} else {
		int shift = 0;
		rthdr->it_present |= cpu_to_le32(BIT(IEEE80211_RADIOTAP_RATE));
		if (status->bw == RATE_INFO_BW_10)
			shift = 1;
		else if (status->bw == RATE_INFO_BW_5)
			shift = 2;
		*pos = DIV_ROUND_UP(rate->bitrate, 5 * (1 << shift));
	}
	pos++;

	/* IEEE80211_RADIOTAP_CHANNEL */
	/* TODO: frequency offset in KHz */
	put_unaligned_le16(status->freq, pos);
	pos += 2;
	if (status->bw == RATE_INFO_BW_10)
		channel_flags |= IEEE80211_CHAN_HALF;
	else if (status->bw == RATE_INFO_BW_5)
		channel_flags |= IEEE80211_CHAN_QUARTER;

	if (status->band == NL80211_BAND_5GHZ ||
	    status->band == NL80211_BAND_6GHZ)
		channel_flags |= IEEE80211_CHAN_OFDM | IEEE80211_CHAN_5GHZ;
	else if (status->encoding != RX_ENC_LEGACY)
		channel_flags |= IEEE80211_CHAN_DYN | IEEE80211_CHAN_2GHZ;
	else if (rate && rate->flags & IEEE80211_RATE_ERP_G)
		channel_flags |= IEEE80211_CHAN_OFDM | IEEE80211_CHAN_2GHZ;
	else if (rate)
		channel_flags |= IEEE80211_CHAN_CCK | IEEE80211_CHAN_2GHZ;
	else
		channel_flags |= IEEE80211_CHAN_2GHZ;
	put_unaligned_le16(channel_flags, pos);
	pos += 2;

	/* IEEE80211_RADIOTAP_DBM_ANTSIGNAL */
	if (ieee80211_hw_check(&local->hw, SIGNAL_DBM) &&
	    !(status->flag & RX_FLAG_NO_SIGNAL_VAL)) {
		*pos = status->signal;
		rthdr->it_present |=
			cpu_to_le32(BIT(IEEE80211_RADIOTAP_DBM_ANTSIGNAL));
		pos++;
	}

	/* IEEE80211_RADIOTAP_LOCK_QUALITY is missing */

	if (!status->chains) {
		/* IEEE80211_RADIOTAP_ANTENNA */
		*pos = status->antenna;
		pos++;
	}

	/* IEEE80211_RADIOTAP_DB_ANTNOISE is not used */

	/* IEEE80211_RADIOTAP_RX_FLAGS */
	/* ensure 2 byte alignment for the 2 byte field as required */
	if ((pos - (u8 *)rthdr) & 1)
		*pos++ = 0;
	if (status->flag & RX_FLAG_FAILED_PLCP_CRC)
		rx_flags |= IEEE80211_RADIOTAP_F_RX_BADPLCP;
	put_unaligned_le16(rx_flags, pos);
	pos += 2;

	if (status->encoding == RX_ENC_HT) {
		unsigned int stbc;

		rthdr->it_present |= cpu_to_le32(BIT(IEEE80211_RADIOTAP_MCS));
		*pos = local->hw.radiotap_mcs_details;
		if (status->enc_flags & RX_ENC_FLAG_HT_GF)
			*pos |= IEEE80211_RADIOTAP_MCS_HAVE_FMT;
		if (status->enc_flags & RX_ENC_FLAG_LDPC)
			*pos |= IEEE80211_RADIOTAP_MCS_HAVE_FEC;
		pos++;
		*pos = 0;
		if (status->enc_flags & RX_ENC_FLAG_SHORT_GI)
			*pos |= IEEE80211_RADIOTAP_MCS_SGI;
		if (status->bw == RATE_INFO_BW_40)
			*pos |= IEEE80211_RADIOTAP_MCS_BW_40;
		if (status->enc_flags & RX_ENC_FLAG_HT_GF)
			*pos |= IEEE80211_RADIOTAP_MCS_FMT_GF;
		if (status->enc_flags & RX_ENC_FLAG_LDPC)
			*pos |= IEEE80211_RADIOTAP_MCS_FEC_LDPC;
		stbc = (status->enc_flags & RX_ENC_FLAG_STBC_MASK) >> RX_ENC_FLAG_STBC_SHIFT;
		*pos |= stbc << IEEE80211_RADIOTAP_MCS_STBC_SHIFT;
		pos++;
		*pos++ = status->rate_idx;
	}

	if (status->flag & RX_FLAG_AMPDU_DETAILS) {
		u16 flags = 0;

		/* ensure 4 byte alignment */
		while ((pos - (u8 *)rthdr) & 3)
			pos++;
		rthdr->it_present |=
			cpu_to_le32(BIT(IEEE80211_RADIOTAP_AMPDU_STATUS));
		put_unaligned_le32(status->ampdu_reference, pos);
		pos += 4;
		if (status->flag & RX_FLAG_AMPDU_LAST_KNOWN)
			flags |= IEEE80211_RADIOTAP_AMPDU_LAST_KNOWN;
		if (status->flag & RX_FLAG_AMPDU_IS_LAST)
			flags |= IEEE80211_RADIOTAP_AMPDU_IS_LAST;
		if (status->flag & RX_FLAG_AMPDU_DELIM_CRC_ERROR)
			flags |= IEEE80211_RADIOTAP_AMPDU_DELIM_CRC_ERR;
		if (status->flag & RX_FLAG_AMPDU_DELIM_CRC_KNOWN)
			flags |= IEEE80211_RADIOTAP_AMPDU_DELIM_CRC_KNOWN;
		if (status->flag & RX_FLAG_AMPDU_EOF_BIT_KNOWN)
			flags |= IEEE80211_RADIOTAP_AMPDU_EOF_KNOWN;
		if (status->flag & RX_FLAG_AMPDU_EOF_BIT)
			flags |= IEEE80211_RADIOTAP_AMPDU_EOF;
		put_unaligned_le16(flags, pos);
		pos += 2;
		if (status->flag & RX_FLAG_AMPDU_DELIM_CRC_KNOWN)
			*pos++ = status->ampdu_delimiter_crc;
		else
			*pos++ = 0;
		*pos++ = 0;
	}

	if (status->encoding == RX_ENC_VHT) {
		u16 known = local->hw.radiotap_vht_details;

		rthdr->it_present |= cpu_to_le32(BIT(IEEE80211_RADIOTAP_VHT));
		put_unaligned_le16(known, pos);
		pos += 2;
		/* flags */
		if (status->enc_flags & RX_ENC_FLAG_SHORT_GI)
			*pos |= IEEE80211_RADIOTAP_VHT_FLAG_SGI;
		/* in VHT, STBC is binary */
		if (status->enc_flags & RX_ENC_FLAG_STBC_MASK)
			*pos |= IEEE80211_RADIOTAP_VHT_FLAG_STBC;
		if (status->enc_flags & RX_ENC_FLAG_BF)
			*pos |= IEEE80211_RADIOTAP_VHT_FLAG_BEAMFORMED;
		pos++;
		/* bandwidth */
		switch (status->bw) {
		case RATE_INFO_BW_80:
			*pos++ = 4;
			break;
		case RATE_INFO_BW_160:
			*pos++ = 11;
			break;
		case RATE_INFO_BW_40:
			*pos++ = 1;
			break;
		default:
			*pos++ = 0;
		}
		/* MCS/NSS */
		*pos = (status->rate_idx << 4) | status->nss;
		pos += 4;
		/* coding field */
		if (status->enc_flags & RX_ENC_FLAG_LDPC)
			*pos |= IEEE80211_RADIOTAP_CODING_LDPC_USER0;
		pos++;
		/* group ID */
		pos++;
		/* partial_aid */
		pos += 2;
	}

	if (local->hw.radiotap_timestamp.units_pos >= 0) {
		u16 accuracy = 0;
		u8 flags = IEEE80211_RADIOTAP_TIMESTAMP_FLAG_32BIT;

		rthdr->it_present |=
			cpu_to_le32(BIT(IEEE80211_RADIOTAP_TIMESTAMP));

		/* ensure 8 byte alignment */
		while ((pos - (u8 *)rthdr) & 7)
			pos++;

		put_unaligned_le64(status->device_timestamp, pos);
		pos += sizeof(u64);

		if (local->hw.radiotap_timestamp.accuracy >= 0) {
			accuracy = local->hw.radiotap_timestamp.accuracy;
			flags |= IEEE80211_RADIOTAP_TIMESTAMP_FLAG_ACCURACY;
		}
		put_unaligned_le16(accuracy, pos);
		pos += sizeof(u16);

		*pos++ = local->hw.radiotap_timestamp.units_pos;
		*pos++ = flags;
	}

	if (status->encoding == RX_ENC_HE &&
	    status->flag & RX_FLAG_RADIOTAP_HE) {
#define HE_PREP(f, val)	le16_encode_bits(val, IEEE80211_RADIOTAP_HE_##f)

		if (status->enc_flags & RX_ENC_FLAG_STBC_MASK) {
			he.data6 |= HE_PREP(DATA6_NSTS,
					    FIELD_GET(RX_ENC_FLAG_STBC_MASK,
						      status->enc_flags));
			he.data3 |= HE_PREP(DATA3_STBC, 1);
		} else {
			he.data6 |= HE_PREP(DATA6_NSTS, status->nss);
		}

#define CHECK_GI(s) \
	BUILD_BUG_ON(IEEE80211_RADIOTAP_HE_DATA5_GI_##s != \
		     (int)NL80211_RATE_INFO_HE_GI_##s)

		CHECK_GI(0_8);
		CHECK_GI(1_6);
		CHECK_GI(3_2);

		he.data3 |= HE_PREP(DATA3_DATA_MCS, status->rate_idx);
		he.data3 |= HE_PREP(DATA3_DATA_DCM, status->he_dcm);
		he.data3 |= HE_PREP(DATA3_CODING,
				    !!(status->enc_flags & RX_ENC_FLAG_LDPC));

		he.data5 |= HE_PREP(DATA5_GI, status->he_gi);

		switch (status->bw) {
		case RATE_INFO_BW_20:
			he.data5 |= HE_PREP(DATA5_DATA_BW_RU_ALLOC,
					    IEEE80211_RADIOTAP_HE_DATA5_DATA_BW_RU_ALLOC_20MHZ);
			break;
		case RATE_INFO_BW_40:
			he.data5 |= HE_PREP(DATA5_DATA_BW_RU_ALLOC,
					    IEEE80211_RADIOTAP_HE_DATA5_DATA_BW_RU_ALLOC_40MHZ);
			break;
		case RATE_INFO_BW_80:
			he.data5 |= HE_PREP(DATA5_DATA_BW_RU_ALLOC,
					    IEEE80211_RADIOTAP_HE_DATA5_DATA_BW_RU_ALLOC_80MHZ);
			break;
		case RATE_INFO_BW_160:
			he.data5 |= HE_PREP(DATA5_DATA_BW_RU_ALLOC,
					    IEEE80211_RADIOTAP_HE_DATA5_DATA_BW_RU_ALLOC_160MHZ);
			break;
		case RATE_INFO_BW_HE_RU:
#define CHECK_RU_ALLOC(s) \
	BUILD_BUG_ON(IEEE80211_RADIOTAP_HE_DATA5_DATA_BW_RU_ALLOC_##s##T != \
		     NL80211_RATE_INFO_HE_RU_ALLOC_##s + 4)

			CHECK_RU_ALLOC(26);
			CHECK_RU_ALLOC(52);
			CHECK_RU_ALLOC(106);
			CHECK_RU_ALLOC(242);
			CHECK_RU_ALLOC(484);
			CHECK_RU_ALLOC(996);
			CHECK_RU_ALLOC(2x996);

			he.data5 |= HE_PREP(DATA5_DATA_BW_RU_ALLOC,
					    status->he_ru + 4);
			break;
		default:
			WARN_ONCE(1, "Invalid SU BW %d\n", status->bw);
		}

		/* ensure 2 byte alignment */
		while ((pos - (u8 *)rthdr) & 1)
			pos++;
		rthdr->it_present |= cpu_to_le32(BIT(IEEE80211_RADIOTAP_HE));
		memcpy(pos, &he, sizeof(he));
		pos += sizeof(he);
	}

	if (status->encoding == RX_ENC_HE &&
	    status->flag & RX_FLAG_RADIOTAP_HE_MU) {
		/* ensure 2 byte alignment */
		while ((pos - (u8 *)rthdr) & 1)
			pos++;
		rthdr->it_present |= cpu_to_le32(BIT(IEEE80211_RADIOTAP_HE_MU));
		memcpy(pos, &he_mu, sizeof(he_mu));
		pos += sizeof(he_mu);
	}

	if (status->flag & RX_FLAG_NO_PSDU) {
		rthdr->it_present |=
			cpu_to_le32(BIT(IEEE80211_RADIOTAP_ZERO_LEN_PSDU));
		*pos++ = status->zero_length_psdu_type;
	}

	if (status->flag & RX_FLAG_RADIOTAP_LSIG) {
		/* ensure 2 byte alignment */
		while ((pos - (u8 *)rthdr) & 1)
			pos++;
		rthdr->it_present |= cpu_to_le32(BIT(IEEE80211_RADIOTAP_LSIG));
		memcpy(pos, &lsig, sizeof(lsig));
		pos += sizeof(lsig);
	}

	for_each_set_bit(chain, &chains, IEEE80211_MAX_CHAINS) {
		*pos++ = status->chain_signal[chain];
		*pos++ = chain;
	}
}

static struct sk_buff *
ieee80211_make_monitor_skb(struct ieee80211_local *local,
			   struct sk_buff **origskb,
			   struct ieee80211_rate *rate,
			   int rtap_space, bool use_origskb)
{
	struct ieee80211_rx_status *status = IEEE80211_SKB_RXCB(*origskb);
	int rt_hdrlen, needed_headroom;
	struct sk_buff *skb;

	/* room for the radiotap header based on driver features */
	rt_hdrlen = ieee80211_rx_radiotap_hdrlen(local, status, *origskb);
	needed_headroom = rt_hdrlen - rtap_space;

	if (use_origskb) {
		/* only need to expand headroom if necessary */
		skb = *origskb;
		*origskb = NULL;

		/*
		 * This shouldn't trigger often because most devices have an
		 * RX header they pull before we get here, and that should
		 * be big enough for our radiotap information. We should
		 * probably export the length to drivers so that we can have
		 * them allocate enough headroom to start with.
		 */
		if (skb_headroom(skb) < needed_headroom &&
		    pskb_expand_head(skb, needed_headroom, 0, GFP_ATOMIC)) {
			dev_kfree_skb(skb);
			return NULL;
		}
	} else {
		/*
		 * Need to make a copy and possibly remove radiotap header
		 * and FCS from the original.
		 */
		skb = skb_copy_expand(*origskb, needed_headroom + NET_SKB_PAD,
				      0, GFP_ATOMIC);

		if (!skb)
			return NULL;
	}

	/* prepend radiotap information */
	ieee80211_add_rx_radiotap_header(local, skb, rate, rt_hdrlen, true);

	skb_reset_mac_header(skb);
	skb->ip_summed = CHECKSUM_UNNECESSARY;
	skb->pkt_type = PACKET_OTHERHOST;
	skb->protocol = htons(ETH_P_802_2);

	return skb;
}

/*
 * This function copies a received frame to all monitor interfaces and
 * returns a cleaned-up SKB that no longer includes the FCS nor the
 * radiotap header the driver might have added.
 */
static struct sk_buff *
ieee80211_rx_monitor(struct ieee80211_local *local, struct sk_buff *origskb,
		     struct ieee80211_rate *rate)
{
	struct ieee80211_rx_status *status = IEEE80211_SKB_RXCB(origskb);
	struct ieee80211_sub_if_data *sdata;
	struct sk_buff *monskb = NULL;
	int present_fcs_len = 0;
	unsigned int rtap_space = 0;
	struct ieee80211_sub_if_data *monitor_sdata =
		rcu_dereference(local->monitor_sdata);
	bool only_monitor = false;
	unsigned int min_head_len;

	if (WARN_ON_ONCE(status->flag & RX_FLAG_RADIOTAP_TLV_AT_END &&
			 !skb_mac_header_was_set(origskb))) {
		/* with this skb no way to know where frame payload starts */
		dev_kfree_skb(origskb);
		return NULL;
	}

	if (status->flag & RX_FLAG_RADIOTAP_HE)
		rtap_space += sizeof(struct ieee80211_radiotap_he);

	if (status->flag & RX_FLAG_RADIOTAP_HE_MU)
		rtap_space += sizeof(struct ieee80211_radiotap_he_mu);

	if (status->flag & RX_FLAG_RADIOTAP_LSIG)
		rtap_space += sizeof(struct ieee80211_radiotap_lsig);

	if (status->flag & RX_FLAG_RADIOTAP_TLV_AT_END)
		rtap_space += skb_mac_header(origskb) - &origskb->data[rtap_space];

	min_head_len = rtap_space;

	/*
	 * First, we may need to make a copy of the skb because
	 *  (1) we need to modify it for radiotap (if not present), and
	 *  (2) the other RX handlers will modify the skb we got.
	 *
	 * We don't need to, of course, if we aren't going to return
	 * the SKB because it has a bad FCS/PLCP checksum.
	 */

	if (!(status->flag & RX_FLAG_NO_PSDU)) {
		if (ieee80211_hw_check(&local->hw, RX_INCLUDES_FCS)) {
			if (unlikely(origskb->len <= FCS_LEN + rtap_space)) {
				/* driver bug */
				WARN_ON(1);
				dev_kfree_skb(origskb);
				return NULL;
			}
			present_fcs_len = FCS_LEN;
		}

		/* also consider the hdr->frame_control */
		min_head_len += 2;
	}

	/* ensure that the expected data elements are in skb head */
	if (!pskb_may_pull(origskb, min_head_len)) {
		dev_kfree_skb(origskb);
		return NULL;
	}

	only_monitor = should_drop_frame(origskb, present_fcs_len, rtap_space);

	if (!local->monitors || (status->flag & RX_FLAG_SKIP_MONITOR)) {
		if (only_monitor) {
			dev_kfree_skb(origskb);
			return NULL;
		}

		return ieee80211_clean_skb(origskb, present_fcs_len,
					   rtap_space);
	}

	ieee80211_handle_mu_mimo_mon(monitor_sdata, origskb, rtap_space);

	list_for_each_entry_rcu(sdata, &local->mon_list, u.mntr.list) {
		bool last_monitor = list_is_last(&sdata->u.mntr.list,
						 &local->mon_list);

		if (!monskb)
			monskb = ieee80211_make_monitor_skb(local, &origskb,
							    rate, rtap_space,
							    only_monitor &&
							    last_monitor);

		if (monskb) {
			struct sk_buff *skb;

			if (last_monitor) {
				skb = monskb;
				monskb = NULL;
			} else {
				skb = skb_clone(monskb, GFP_ATOMIC);
			}

			if (skb) {
				skb->dev = sdata->dev;
				dev_sw_netstats_rx_add(skb->dev, skb->len);
				netif_receive_skb(skb);
			}
		}

		if (last_monitor)
			break;
	}

	/* this happens if last_monitor was erroneously false */
	dev_kfree_skb(monskb);

	/* ditto */
	if (!origskb)
		return NULL;

	return ieee80211_clean_skb(origskb, present_fcs_len, rtap_space);
}

static void ieee80211_parse_qos(struct ieee80211_rx_data *rx)
{
	struct ieee80211_hdr *hdr = (struct ieee80211_hdr *)rx->skb->data;
	struct ieee80211_rx_status *status = IEEE80211_SKB_RXCB(rx->skb);
	int tid, seqno_idx, security_idx;

	/* does the frame have a qos control field? */
	if (ieee80211_is_data_qos(hdr->frame_control)) {
		u8 *qc = ieee80211_get_qos_ctl(hdr);
		/* frame has qos control */
		tid = *qc & IEEE80211_QOS_CTL_TID_MASK;
		if (*qc & IEEE80211_QOS_CTL_A_MSDU_PRESENT)
			status->rx_flags |= IEEE80211_RX_AMSDU;

		seqno_idx = tid;
		security_idx = tid;
	} else {
		/*
		 * IEEE 802.11-2007, 7.1.3.4.1 ("Sequence Number field"):
		 *
		 *	Sequence numbers for management frames, QoS data
		 *	frames with a broadcast/multicast address in the
		 *	Address 1 field, and all non-QoS data frames sent
		 *	by QoS STAs are assigned using an additional single
		 *	modulo-4096 counter, [...]
		 *
		 * We also use that counter for non-QoS STAs.
		 */
		seqno_idx = IEEE80211_NUM_TIDS;
		security_idx = 0;
		if (ieee80211_is_mgmt(hdr->frame_control))
			security_idx = IEEE80211_NUM_TIDS;
		tid = 0;
	}

	rx->seqno_idx = seqno_idx;
	rx->security_idx = security_idx;
	/* Set skb->priority to 1d tag if highest order bit of TID is not set.
	 * For now, set skb->priority to 0 for other cases. */
	rx->skb->priority = (tid > 7) ? 0 : tid;
}

/**
 * DOC: Packet alignment
 *
 * Drivers always need to pass packets that are aligned to two-byte boundaries
 * to the stack.
 *
 * Additionally, should, if possible, align the payload data in a way that
 * guarantees that the contained IP header is aligned to a four-byte
 * boundary. In the case of regular frames, this simply means aligning the
 * payload to a four-byte boundary (because either the IP header is directly
 * contained, or IV/RFC1042 headers that have a length divisible by four are
 * in front of it).  If the payload data is not properly aligned and the
 * architecture doesn't support efficient unaligned operations, mac80211
 * will align the data.
 *
 * With A-MSDU frames, however, the payload data address must yield two modulo
 * four because there are 14-byte 802.3 headers within the A-MSDU frames that
 * push the IP header further back to a multiple of four again. Thankfully, the
 * specs were sane enough this time around to require padding each A-MSDU
 * subframe to a length that is a multiple of four.
 *
 * Padding like Atheros hardware adds which is between the 802.11 header and
 * the payload is not supported, the driver is required to move the 802.11
 * header to be directly in front of the payload in that case.
 */
static void ieee80211_verify_alignment(struct ieee80211_rx_data *rx)
{
#ifdef CONFIG_MAC80211_VERBOSE_DEBUG
	WARN_ON_ONCE((unsigned long)rx->skb->data & 1);
#endif
}


/* rx handlers */

static int ieee80211_is_unicast_robust_mgmt_frame(struct sk_buff *skb)
{
	struct ieee80211_hdr *hdr = (struct ieee80211_hdr *) skb->data;

	if (is_multicast_ether_addr(hdr->addr1))
		return 0;

	return ieee80211_is_robust_mgmt_frame(skb);
}


static int ieee80211_is_multicast_robust_mgmt_frame(struct sk_buff *skb)
{
	struct ieee80211_hdr *hdr = (struct ieee80211_hdr *) skb->data;

	if (!is_multicast_ether_addr(hdr->addr1))
		return 0;

	return ieee80211_is_robust_mgmt_frame(skb);
}


/* Get the BIP key index from MMIE; return -1 if this is not a BIP frame */
static int ieee80211_get_mmie_keyidx(struct sk_buff *skb)
{
	struct ieee80211_mgmt *hdr = (struct ieee80211_mgmt *) skb->data;
	struct ieee80211_mmie *mmie;
	struct ieee80211_mmie_16 *mmie16;

	if (skb->len < 24 + sizeof(*mmie) || !is_multicast_ether_addr(hdr->da))
		return -1;

	if (!ieee80211_is_robust_mgmt_frame(skb) &&
	    !ieee80211_is_beacon(hdr->frame_control))
		return -1; /* not a robust management frame */

	mmie = (struct ieee80211_mmie *)
		(skb->data + skb->len - sizeof(*mmie));
	if (mmie->element_id == WLAN_EID_MMIE &&
	    mmie->length == sizeof(*mmie) - 2)
		return le16_to_cpu(mmie->key_id);

	mmie16 = (struct ieee80211_mmie_16 *)
		(skb->data + skb->len - sizeof(*mmie16));
	if (skb->len >= 24 + sizeof(*mmie16) &&
	    mmie16->element_id == WLAN_EID_MMIE &&
	    mmie16->length == sizeof(*mmie16) - 2)
		return le16_to_cpu(mmie16->key_id);

	return -1;
}

static int ieee80211_get_keyid(struct sk_buff *skb)
{
	struct ieee80211_hdr *hdr = (struct ieee80211_hdr *)skb->data;
	__le16 fc = hdr->frame_control;
	int hdrlen = ieee80211_hdrlen(fc);
	u8 keyid;

	/* WEP, TKIP, CCMP and GCMP */
	if (unlikely(skb->len < hdrlen + IEEE80211_WEP_IV_LEN))
		return -EINVAL;

	skb_copy_bits(skb, hdrlen + 3, &keyid, 1);

	keyid >>= 6;

	return keyid;
}

static ieee80211_rx_result ieee80211_rx_mesh_check(struct ieee80211_rx_data *rx)
{
	struct ieee80211_hdr *hdr = (struct ieee80211_hdr *)rx->skb->data;
	char *dev_addr = rx->sdata->vif.addr;

	if (ieee80211_is_data(hdr->frame_control)) {
		if (is_multicast_ether_addr(hdr->addr1)) {
			if (ieee80211_has_tods(hdr->frame_control) ||
			    !ieee80211_has_fromds(hdr->frame_control))
				return RX_DROP_MONITOR;
			if (ether_addr_equal(hdr->addr3, dev_addr))
				return RX_DROP_MONITOR;
		} else {
			if (!ieee80211_has_a4(hdr->frame_control))
				return RX_DROP_MONITOR;
			if (ether_addr_equal(hdr->addr4, dev_addr))
				return RX_DROP_MONITOR;
		}
	}

	/* If there is not an established peer link and this is not a peer link
	 * establisment frame, beacon or probe, drop the frame.
	 */

	if (!rx->sta || sta_plink_state(rx->sta) != NL80211_PLINK_ESTAB) {
		struct ieee80211_mgmt *mgmt;

		if (!ieee80211_is_mgmt(hdr->frame_control))
			return RX_DROP_MONITOR;

		if (ieee80211_is_action(hdr->frame_control)) {
			u8 category;

			/* make sure category field is present */
			if (rx->skb->len < IEEE80211_MIN_ACTION_SIZE)
				return RX_DROP_MONITOR;

			mgmt = (struct ieee80211_mgmt *)hdr;
			category = mgmt->u.action.category;
			if (category != WLAN_CATEGORY_MESH_ACTION &&
			    category != WLAN_CATEGORY_SELF_PROTECTED)
				return RX_DROP_MONITOR;
			return RX_CONTINUE;
		}

		if (ieee80211_is_probe_req(hdr->frame_control) ||
		    ieee80211_is_probe_resp(hdr->frame_control) ||
		    ieee80211_is_beacon(hdr->frame_control) ||
		    ieee80211_is_auth(hdr->frame_control))
			return RX_CONTINUE;

		return RX_DROP_MONITOR;
	}

	return RX_CONTINUE;
}

static inline bool ieee80211_rx_reorder_ready(struct tid_ampdu_rx *tid_agg_rx,
					      int index)
{
	struct sk_buff_head *frames = &tid_agg_rx->reorder_buf[index];
	struct sk_buff *tail = skb_peek_tail(frames);
	struct ieee80211_rx_status *status;

	if (tid_agg_rx->reorder_buf_filtered & BIT_ULL(index))
		return true;

	if (!tail)
		return false;

	status = IEEE80211_SKB_RXCB(tail);
	if (status->flag & RX_FLAG_AMSDU_MORE)
		return false;

	return true;
}

static void ieee80211_release_reorder_frame(struct ieee80211_sub_if_data *sdata,
					    struct tid_ampdu_rx *tid_agg_rx,
					    int index,
					    struct sk_buff_head *frames)
{
	struct sk_buff_head *skb_list = &tid_agg_rx->reorder_buf[index];
	struct sk_buff *skb;
	struct ieee80211_rx_status *status;

	lockdep_assert_held(&tid_agg_rx->reorder_lock);

	if (skb_queue_empty(skb_list))
		goto no_frame;

	if (!ieee80211_rx_reorder_ready(tid_agg_rx, index)) {
		__skb_queue_purge(skb_list);
		goto no_frame;
	}

	/* release frames from the reorder ring buffer */
	tid_agg_rx->stored_mpdu_num--;
	while ((skb = __skb_dequeue(skb_list))) {
		status = IEEE80211_SKB_RXCB(skb);
		status->rx_flags |= IEEE80211_RX_DEFERRED_RELEASE;
		__skb_queue_tail(frames, skb);
	}

no_frame:
	tid_agg_rx->reorder_buf_filtered &= ~BIT_ULL(index);
	tid_agg_rx->head_seq_num = ieee80211_sn_inc(tid_agg_rx->head_seq_num);
}

static void ieee80211_release_reorder_frames(struct ieee80211_sub_if_data *sdata,
					     struct tid_ampdu_rx *tid_agg_rx,
					     u16 head_seq_num,
					     struct sk_buff_head *frames)
{
	int index;

	lockdep_assert_held(&tid_agg_rx->reorder_lock);

	while (ieee80211_sn_less(tid_agg_rx->head_seq_num, head_seq_num)) {
		index = tid_agg_rx->head_seq_num % tid_agg_rx->buf_size;
		ieee80211_release_reorder_frame(sdata, tid_agg_rx, index,
						frames);
	}
}

/*
 * Timeout (in jiffies) for skb's that are waiting in the RX reorder buffer. If
 * the skb was added to the buffer longer than this time ago, the earlier
 * frames that have not yet been received are assumed to be lost and the skb
 * can be released for processing. This may also release other skb's from the
 * reorder buffer if there are no additional gaps between the frames.
 *
 * Callers must hold tid_agg_rx->reorder_lock.
 */
#define HT_RX_REORDER_BUF_TIMEOUT (HZ / 10)

static void ieee80211_sta_reorder_release(struct ieee80211_sub_if_data *sdata,
					  struct tid_ampdu_rx *tid_agg_rx,
					  struct sk_buff_head *frames)
{
	int index, i, j;

	lockdep_assert_held(&tid_agg_rx->reorder_lock);

	/* release the buffer until next missing frame */
	index = tid_agg_rx->head_seq_num % tid_agg_rx->buf_size;
	if (!ieee80211_rx_reorder_ready(tid_agg_rx, index) &&
	    tid_agg_rx->stored_mpdu_num) {
		/*
		 * No buffers ready to be released, but check whether any
		 * frames in the reorder buffer have timed out.
		 */
		int skipped = 1;
		for (j = (index + 1) % tid_agg_rx->buf_size; j != index;
		     j = (j + 1) % tid_agg_rx->buf_size) {
			if (!ieee80211_rx_reorder_ready(tid_agg_rx, j)) {
				skipped++;
				continue;
			}
			if (skipped &&
			    !time_after(jiffies, tid_agg_rx->reorder_time[j] +
					HT_RX_REORDER_BUF_TIMEOUT))
				goto set_release_timer;

			/* don't leave incomplete A-MSDUs around */
			for (i = (index + 1) % tid_agg_rx->buf_size; i != j;
			     i = (i + 1) % tid_agg_rx->buf_size)
				__skb_queue_purge(&tid_agg_rx->reorder_buf[i]);

			ht_dbg_ratelimited(sdata,
					   "release an RX reorder frame due to timeout on earlier frames\n");
			ieee80211_release_reorder_frame(sdata, tid_agg_rx, j,
							frames);

			/*
			 * Increment the head seq# also for the skipped slots.
			 */
			tid_agg_rx->head_seq_num =
				(tid_agg_rx->head_seq_num +
				 skipped) & IEEE80211_SN_MASK;
			skipped = 0;
		}
	} else while (ieee80211_rx_reorder_ready(tid_agg_rx, index)) {
		ieee80211_release_reorder_frame(sdata, tid_agg_rx, index,
						frames);
		index =	tid_agg_rx->head_seq_num % tid_agg_rx->buf_size;
	}

	if (tid_agg_rx->stored_mpdu_num) {
		j = index = tid_agg_rx->head_seq_num % tid_agg_rx->buf_size;

		for (; j != (index - 1) % tid_agg_rx->buf_size;
		     j = (j + 1) % tid_agg_rx->buf_size) {
			if (ieee80211_rx_reorder_ready(tid_agg_rx, j))
				break;
		}

 set_release_timer:

		if (!tid_agg_rx->removed)
			mod_timer(&tid_agg_rx->reorder_timer,
				  tid_agg_rx->reorder_time[j] + 1 +
				  HT_RX_REORDER_BUF_TIMEOUT);
	} else {
		del_timer(&tid_agg_rx->reorder_timer);
	}
}

/*
 * As this function belongs to the RX path it must be under
 * rcu_read_lock protection. It returns false if the frame
 * can be processed immediately, true if it was consumed.
 */
static bool ieee80211_sta_manage_reorder_buf(struct ieee80211_sub_if_data *sdata,
					     struct tid_ampdu_rx *tid_agg_rx,
					     struct sk_buff *skb,
					     struct sk_buff_head *frames)
{
	struct ieee80211_hdr *hdr = (struct ieee80211_hdr *) skb->data;
	struct ieee80211_rx_status *status = IEEE80211_SKB_RXCB(skb);
	u16 sc = le16_to_cpu(hdr->seq_ctrl);
	u16 mpdu_seq_num = (sc & IEEE80211_SCTL_SEQ) >> 4;
	u16 head_seq_num, buf_size;
	int index;
	bool ret = true;

	spin_lock(&tid_agg_rx->reorder_lock);

	/*
	 * Offloaded BA sessions have no known starting sequence number so pick
	 * one from first Rxed frame for this tid after BA was started.
	 */
	if (unlikely(tid_agg_rx->auto_seq)) {
		tid_agg_rx->auto_seq = false;
		tid_agg_rx->ssn = mpdu_seq_num;
		tid_agg_rx->head_seq_num = mpdu_seq_num;
	}

	buf_size = tid_agg_rx->buf_size;
	head_seq_num = tid_agg_rx->head_seq_num;

	/*
	 * If the current MPDU's SN is smaller than the SSN, it shouldn't
	 * be reordered.
	 */
	if (unlikely(!tid_agg_rx->started)) {
		if (ieee80211_sn_less(mpdu_seq_num, head_seq_num)) {
			ret = false;
			goto out;
		}
		tid_agg_rx->started = true;
	}

	/* frame with out of date sequence number */
	if (ieee80211_sn_less(mpdu_seq_num, head_seq_num)) {
		dev_kfree_skb(skb);
		goto out;
	}

	/*
	 * If frame the sequence number exceeds our buffering window
	 * size release some previous frames to make room for this one.
	 */
	if (!ieee80211_sn_less(mpdu_seq_num, head_seq_num + buf_size)) {
		head_seq_num = ieee80211_sn_inc(
				ieee80211_sn_sub(mpdu_seq_num, buf_size));
		/* release stored frames up to new head to stack */
		ieee80211_release_reorder_frames(sdata, tid_agg_rx,
						 head_seq_num, frames);
	}

	/* Now the new frame is always in the range of the reordering buffer */

	index = mpdu_seq_num % tid_agg_rx->buf_size;

	/* check if we already stored this frame */
	if (ieee80211_rx_reorder_ready(tid_agg_rx, index)) {
		dev_kfree_skb(skb);
		goto out;
	}

	/*
	 * If the current MPDU is in the right order and nothing else
	 * is stored we can process it directly, no need to buffer it.
	 * If it is first but there's something stored, we may be able
	 * to release frames after this one.
	 */
	if (mpdu_seq_num == tid_agg_rx->head_seq_num &&
	    tid_agg_rx->stored_mpdu_num == 0) {
		if (!(status->flag & RX_FLAG_AMSDU_MORE))
			tid_agg_rx->head_seq_num =
				ieee80211_sn_inc(tid_agg_rx->head_seq_num);
		ret = false;
		goto out;
	}

	/* put the frame in the reordering buffer */
	__skb_queue_tail(&tid_agg_rx->reorder_buf[index], skb);
	if (!(status->flag & RX_FLAG_AMSDU_MORE)) {
		tid_agg_rx->reorder_time[index] = jiffies;
		tid_agg_rx->stored_mpdu_num++;
		ieee80211_sta_reorder_release(sdata, tid_agg_rx, frames);
	}

 out:
	spin_unlock(&tid_agg_rx->reorder_lock);
	return ret;
}

/*
 * Reorder MPDUs from A-MPDUs, keeping them on a buffer. Returns
 * true if the MPDU was buffered, false if it should be processed.
 */
static void ieee80211_rx_reorder_ampdu(struct ieee80211_rx_data *rx,
				       struct sk_buff_head *frames)
{
	struct sk_buff *skb = rx->skb;
	struct ieee80211_hdr *hdr = (struct ieee80211_hdr *) skb->data;
	struct sta_info *sta = rx->sta;
	struct tid_ampdu_rx *tid_agg_rx;
	u16 sc;
	u8 tid, ack_policy;

	if (!ieee80211_is_data_qos(hdr->frame_control) ||
	    is_multicast_ether_addr(hdr->addr1))
		goto dont_reorder;

	/*
	 * filter the QoS data rx stream according to
	 * STA/TID and check if this STA/TID is on aggregation
	 */

	if (!sta)
		goto dont_reorder;

	ack_policy = *ieee80211_get_qos_ctl(hdr) &
		     IEEE80211_QOS_CTL_ACK_POLICY_MASK;
	tid = ieee80211_get_tid(hdr);

	tid_agg_rx = rcu_dereference(sta->ampdu_mlme.tid_rx[tid]);
	if (!tid_agg_rx) {
		if (ack_policy == IEEE80211_QOS_CTL_ACK_POLICY_BLOCKACK &&
		    !test_bit(tid, rx->sta->ampdu_mlme.agg_session_valid) &&
		    !test_and_set_bit(tid, rx->sta->ampdu_mlme.unexpected_agg))
			ieee80211_send_delba(rx->sdata, rx->sta->sta.addr, tid,
					     WLAN_BACK_RECIPIENT,
					     WLAN_REASON_QSTA_REQUIRE_SETUP);
		goto dont_reorder;
	}

	/* qos null data frames are excluded */
	if (unlikely(hdr->frame_control & cpu_to_le16(IEEE80211_STYPE_NULLFUNC)))
		goto dont_reorder;

	/* not part of a BA session */
	if (ack_policy == IEEE80211_QOS_CTL_ACK_POLICY_NOACK)
		goto dont_reorder;

	/* new, potentially un-ordered, ampdu frame - process it */

	/* reset session timer */
	if (tid_agg_rx->timeout)
		tid_agg_rx->last_rx = jiffies;

	/* if this mpdu is fragmented - terminate rx aggregation session */
	sc = le16_to_cpu(hdr->seq_ctrl);
	if (sc & IEEE80211_SCTL_FRAG) {
		ieee80211_queue_skb_to_iface(rx->sdata, rx->link_id, NULL, skb);
		return;
	}

	/*
	 * No locking needed -- we will only ever process one
	 * RX packet at a time, and thus own tid_agg_rx. All
	 * other code manipulating it needs to (and does) make
	 * sure that we cannot get to it any more before doing
	 * anything with it.
	 */
	if (ieee80211_sta_manage_reorder_buf(rx->sdata, tid_agg_rx, skb,
					     frames))
		return;

 dont_reorder:
	__skb_queue_tail(frames, skb);
}

static ieee80211_rx_result debug_noinline
ieee80211_rx_h_check_dup(struct ieee80211_rx_data *rx)
{
	struct ieee80211_hdr *hdr = (struct ieee80211_hdr *)rx->skb->data;
	struct ieee80211_rx_status *status = IEEE80211_SKB_RXCB(rx->skb);

	if (status->flag & RX_FLAG_DUP_VALIDATED)
		return RX_CONTINUE;

	/*
	 * Drop duplicate 802.11 retransmissions
	 * (IEEE 802.11-2012: 9.3.2.10 "Duplicate detection and recovery")
	 */

	if (rx->skb->len < 24)
		return RX_CONTINUE;

	if (ieee80211_is_ctl(hdr->frame_control) ||
	    ieee80211_is_any_nullfunc(hdr->frame_control) ||
	    is_multicast_ether_addr(hdr->addr1))
		return RX_CONTINUE;

	if (!rx->sta)
		return RX_CONTINUE;

	if (unlikely(ieee80211_has_retry(hdr->frame_control) &&
		     rx->sta->last_seq_ctrl[rx->seqno_idx] == hdr->seq_ctrl)) {
		I802_DEBUG_INC(rx->local->dot11FrameDuplicateCount);
		rx->link_sta->rx_stats.num_duplicates++;
		return RX_DROP_UNUSABLE;
	} else if (!(status->flag & RX_FLAG_AMSDU_MORE)) {
		rx->sta->last_seq_ctrl[rx->seqno_idx] = hdr->seq_ctrl;
	}

	return RX_CONTINUE;
}

static ieee80211_rx_result debug_noinline
ieee80211_rx_h_check(struct ieee80211_rx_data *rx)
{
	struct ieee80211_hdr *hdr = (struct ieee80211_hdr *)rx->skb->data;

	/* Drop disallowed frame classes based on STA auth/assoc state;
	 * IEEE 802.11, Chap 5.5.
	 *
	 * mac80211 filters only based on association state, i.e. it drops
	 * Class 3 frames from not associated stations. hostapd sends
	 * deauth/disassoc frames when needed. In addition, hostapd is
	 * responsible for filtering on both auth and assoc states.
	 */

	if (ieee80211_vif_is_mesh(&rx->sdata->vif))
		return ieee80211_rx_mesh_check(rx);

	if (unlikely((ieee80211_is_data(hdr->frame_control) ||
		      ieee80211_is_pspoll(hdr->frame_control)) &&
		     rx->sdata->vif.type != NL80211_IFTYPE_ADHOC &&
		     rx->sdata->vif.type != NL80211_IFTYPE_OCB &&
		     (!rx->sta || !test_sta_flag(rx->sta, WLAN_STA_ASSOC)))) {
		/*
		 * accept port control frames from the AP even when it's not
		 * yet marked ASSOC to prevent a race where we don't set the
		 * assoc bit quickly enough before it sends the first frame
		 */
		if (rx->sta && rx->sdata->vif.type == NL80211_IFTYPE_STATION &&
		    ieee80211_is_data_present(hdr->frame_control)) {
			unsigned int hdrlen;
			__be16 ethertype;

			hdrlen = ieee80211_hdrlen(hdr->frame_control);

			if (rx->skb->len < hdrlen + 8)
				return RX_DROP_MONITOR;

			skb_copy_bits(rx->skb, hdrlen + 6, &ethertype, 2);
			if (ethertype == rx->sdata->control_port_protocol)
				return RX_CONTINUE;
		}

		if (rx->sdata->vif.type == NL80211_IFTYPE_AP &&
		    cfg80211_rx_spurious_frame(rx->sdata->dev,
					       hdr->addr2,
					       GFP_ATOMIC))
			return RX_DROP_UNUSABLE;

		return RX_DROP_MONITOR;
	}

	return RX_CONTINUE;
}


static ieee80211_rx_result debug_noinline
ieee80211_rx_h_check_more_data(struct ieee80211_rx_data *rx)
{
	struct ieee80211_local *local;
	struct ieee80211_hdr *hdr;
	struct sk_buff *skb;

	local = rx->local;
	skb = rx->skb;
	hdr = (struct ieee80211_hdr *) skb->data;

	if (!local->pspolling)
		return RX_CONTINUE;

	if (!ieee80211_has_fromds(hdr->frame_control))
		/* this is not from AP */
		return RX_CONTINUE;

	if (!ieee80211_is_data(hdr->frame_control))
		return RX_CONTINUE;

	if (!ieee80211_has_moredata(hdr->frame_control)) {
		/* AP has no more frames buffered for us */
		local->pspolling = false;
		return RX_CONTINUE;
	}

	/* more data bit is set, let's request a new frame from the AP */
	ieee80211_send_pspoll(local, rx->sdata);

	return RX_CONTINUE;
}

static void sta_ps_start(struct sta_info *sta)
{
	struct ieee80211_sub_if_data *sdata = sta->sdata;
	struct ieee80211_local *local = sdata->local;
	struct ps_data *ps;
	int tid;

	if (sta->sdata->vif.type == NL80211_IFTYPE_AP ||
	    sta->sdata->vif.type == NL80211_IFTYPE_AP_VLAN)
		ps = &sdata->bss->ps;
	else
		return;

	atomic_inc(&ps->num_sta_ps);
	set_sta_flag(sta, WLAN_STA_PS_STA);
	if (!ieee80211_hw_check(&local->hw, AP_LINK_PS))
		drv_sta_notify(local, sdata, STA_NOTIFY_SLEEP, &sta->sta);
	ps_dbg(sdata, "STA %pM aid %d enters power save mode\n",
	       sta->sta.addr, sta->sta.aid);

	ieee80211_clear_fast_xmit(sta);

	for (tid = 0; tid < IEEE80211_NUM_TIDS; tid++) {
		struct ieee80211_txq *txq = sta->sta.txq[tid];
		struct txq_info *txqi = to_txq_info(txq);

		spin_lock(&local->active_txq_lock[txq->ac]);
		if (!list_empty(&txqi->schedule_order))
			list_del_init(&txqi->schedule_order);
		spin_unlock(&local->active_txq_lock[txq->ac]);

		if (txq_has_queue(txq))
			set_bit(tid, &sta->txq_buffered_tids);
		else
			clear_bit(tid, &sta->txq_buffered_tids);
	}
}

static void sta_ps_end(struct sta_info *sta)
{
	ps_dbg(sta->sdata, "STA %pM aid %d exits power save mode\n",
	       sta->sta.addr, sta->sta.aid);

	if (test_sta_flag(sta, WLAN_STA_PS_DRIVER)) {
		/*
		 * Clear the flag only if the other one is still set
		 * so that the TX path won't start TX'ing new frames
		 * directly ... In the case that the driver flag isn't
		 * set ieee80211_sta_ps_deliver_wakeup() will clear it.
		 */
		clear_sta_flag(sta, WLAN_STA_PS_STA);
		ps_dbg(sta->sdata, "STA %pM aid %d driver-ps-blocked\n",
		       sta->sta.addr, sta->sta.aid);
		return;
	}

	set_sta_flag(sta, WLAN_STA_PS_DELIVER);
	clear_sta_flag(sta, WLAN_STA_PS_STA);
	ieee80211_sta_ps_deliver_wakeup(sta);
}

int ieee80211_sta_ps_transition(struct ieee80211_sta *pubsta, bool start)
{
	struct sta_info *sta = container_of(pubsta, struct sta_info, sta);
	bool in_ps;

	WARN_ON(!ieee80211_hw_check(&sta->local->hw, AP_LINK_PS));

	/* Don't let the same PS state be set twice */
	in_ps = test_sta_flag(sta, WLAN_STA_PS_STA);
	if ((start && in_ps) || (!start && !in_ps))
		return -EINVAL;

	if (start)
		sta_ps_start(sta);
	else
		sta_ps_end(sta);

	return 0;
}
EXPORT_SYMBOL(ieee80211_sta_ps_transition);

void ieee80211_sta_pspoll(struct ieee80211_sta *pubsta)
{
	struct sta_info *sta = container_of(pubsta, struct sta_info, sta);

	if (test_sta_flag(sta, WLAN_STA_SP))
		return;

	if (!test_sta_flag(sta, WLAN_STA_PS_DRIVER))
		ieee80211_sta_ps_deliver_poll_response(sta);
	else
		set_sta_flag(sta, WLAN_STA_PSPOLL);
}
EXPORT_SYMBOL(ieee80211_sta_pspoll);

void ieee80211_sta_uapsd_trigger(struct ieee80211_sta *pubsta, u8 tid)
{
	struct sta_info *sta = container_of(pubsta, struct sta_info, sta);
	int ac = ieee80211_ac_from_tid(tid);

	/*
	 * If this AC is not trigger-enabled do nothing unless the
	 * driver is calling us after it already checked.
	 *
	 * NB: This could/should check a separate bitmap of trigger-
	 * enabled queues, but for now we only implement uAPSD w/o
	 * TSPEC changes to the ACs, so they're always the same.
	 */
	if (!(sta->sta.uapsd_queues & ieee80211_ac_to_qos_mask[ac]) &&
	    tid != IEEE80211_NUM_TIDS)
		return;

	/* if we are in a service period, do nothing */
	if (test_sta_flag(sta, WLAN_STA_SP))
		return;

	if (!test_sta_flag(sta, WLAN_STA_PS_DRIVER))
		ieee80211_sta_ps_deliver_uapsd(sta);
	else
		set_sta_flag(sta, WLAN_STA_UAPSD);
}
EXPORT_SYMBOL(ieee80211_sta_uapsd_trigger);

static ieee80211_rx_result debug_noinline
ieee80211_rx_h_uapsd_and_pspoll(struct ieee80211_rx_data *rx)
{
	struct ieee80211_sub_if_data *sdata = rx->sdata;
	struct ieee80211_hdr *hdr = (void *)rx->skb->data;
	struct ieee80211_rx_status *status = IEEE80211_SKB_RXCB(rx->skb);

	if (!rx->sta)
		return RX_CONTINUE;

	if (sdata->vif.type != NL80211_IFTYPE_AP &&
	    sdata->vif.type != NL80211_IFTYPE_AP_VLAN)
		return RX_CONTINUE;

	/*
	 * The device handles station powersave, so don't do anything about
	 * uAPSD and PS-Poll frames (the latter shouldn't even come up from
	 * it to mac80211 since they're handled.)
	 */
	if (ieee80211_hw_check(&sdata->local->hw, AP_LINK_PS))
		return RX_CONTINUE;

	/*
	 * Don't do anything if the station isn't already asleep. In
	 * the uAPSD case, the station will probably be marked asleep,
	 * in the PS-Poll case the station must be confused ...
	 */
	if (!test_sta_flag(rx->sta, WLAN_STA_PS_STA))
		return RX_CONTINUE;

	if (unlikely(ieee80211_is_pspoll(hdr->frame_control))) {
		ieee80211_sta_pspoll(&rx->sta->sta);

		/* Free PS Poll skb here instead of returning RX_DROP that would
		 * count as an dropped frame. */
		dev_kfree_skb(rx->skb);

		return RX_QUEUED;
	} else if (!ieee80211_has_morefrags(hdr->frame_control) &&
		   !(status->rx_flags & IEEE80211_RX_DEFERRED_RELEASE) &&
		   ieee80211_has_pm(hdr->frame_control) &&
		   (ieee80211_is_data_qos(hdr->frame_control) ||
		    ieee80211_is_qos_nullfunc(hdr->frame_control))) {
		u8 tid = ieee80211_get_tid(hdr);

		ieee80211_sta_uapsd_trigger(&rx->sta->sta, tid);
	}

	return RX_CONTINUE;
}

static ieee80211_rx_result debug_noinline
ieee80211_rx_h_sta_process(struct ieee80211_rx_data *rx)
{
	struct sta_info *sta = rx->sta;
	struct link_sta_info *link_sta = rx->link_sta;
	struct sk_buff *skb = rx->skb;
	struct ieee80211_rx_status *status = IEEE80211_SKB_RXCB(skb);
	struct ieee80211_hdr *hdr = (struct ieee80211_hdr *)skb->data;
	int i;

	if (!sta || !link_sta)
		return RX_CONTINUE;

	/*
	 * Update last_rx only for IBSS packets which are for the current
	 * BSSID and for station already AUTHORIZED to avoid keeping the
	 * current IBSS network alive in cases where other STAs start
	 * using different BSSID. This will also give the station another
	 * chance to restart the authentication/authorization in case
	 * something went wrong the first time.
	 */
	if (rx->sdata->vif.type == NL80211_IFTYPE_ADHOC) {
		u8 *bssid = ieee80211_get_bssid(hdr, rx->skb->len,
						NL80211_IFTYPE_ADHOC);
		if (ether_addr_equal(bssid, rx->sdata->u.ibss.bssid) &&
		    test_sta_flag(sta, WLAN_STA_AUTHORIZED)) {
			link_sta->rx_stats.last_rx = jiffies;
			if (ieee80211_is_data(hdr->frame_control) &&
			    !is_multicast_ether_addr(hdr->addr1))
				link_sta->rx_stats.last_rate =
					sta_stats_encode_rate(status);
		}
	} else if (rx->sdata->vif.type == NL80211_IFTYPE_OCB) {
		link_sta->rx_stats.last_rx = jiffies;
	} else if (!ieee80211_is_s1g_beacon(hdr->frame_control) &&
		   !is_multicast_ether_addr(hdr->addr1)) {
		/*
		 * Mesh beacons will update last_rx when if they are found to
		 * match the current local configuration when processed.
		 */
		link_sta->rx_stats.last_rx = jiffies;
		if (ieee80211_is_data(hdr->frame_control))
			link_sta->rx_stats.last_rate = sta_stats_encode_rate(status);
	}

	link_sta->rx_stats.fragments++;

	u64_stats_update_begin(&link_sta->rx_stats.syncp);
	link_sta->rx_stats.bytes += rx->skb->len;
	u64_stats_update_end(&link_sta->rx_stats.syncp);

	if (!(status->flag & RX_FLAG_NO_SIGNAL_VAL)) {
		link_sta->rx_stats.last_signal = status->signal;
		ewma_signal_add(&link_sta->rx_stats_avg.signal,
				-status->signal);
	}

	if (status->chains) {
		link_sta->rx_stats.chains = status->chains;
		for (i = 0; i < ARRAY_SIZE(status->chain_signal); i++) {
			int signal = status->chain_signal[i];

			if (!(status->chains & BIT(i)))
				continue;

			link_sta->rx_stats.chain_signal_last[i] = signal;
			ewma_signal_add(&link_sta->rx_stats_avg.chain_signal[i],
					-signal);
		}
	}

	if (ieee80211_is_s1g_beacon(hdr->frame_control))
		return RX_CONTINUE;

	/*
	 * Change STA power saving mode only at the end of a frame
	 * exchange sequence, and only for a data or management
	 * frame as specified in IEEE 802.11-2016 11.2.3.2
	 */
	if (!ieee80211_hw_check(&sta->local->hw, AP_LINK_PS) &&
	    !ieee80211_has_morefrags(hdr->frame_control) &&
	    !is_multicast_ether_addr(hdr->addr1) &&
	    (ieee80211_is_mgmt(hdr->frame_control) ||
	     ieee80211_is_data(hdr->frame_control)) &&
	    !(status->rx_flags & IEEE80211_RX_DEFERRED_RELEASE) &&
	    (rx->sdata->vif.type == NL80211_IFTYPE_AP ||
	     rx->sdata->vif.type == NL80211_IFTYPE_AP_VLAN)) {
		if (test_sta_flag(sta, WLAN_STA_PS_STA)) {
			if (!ieee80211_has_pm(hdr->frame_control))
				sta_ps_end(sta);
		} else {
			if (ieee80211_has_pm(hdr->frame_control))
				sta_ps_start(sta);
		}
	}

	/* mesh power save support */
	if (ieee80211_vif_is_mesh(&rx->sdata->vif))
		ieee80211_mps_rx_h_sta_process(sta, hdr);

	/*
	 * Drop (qos-)data::nullfunc frames silently, since they
	 * are used only to control station power saving mode.
	 */
	if (ieee80211_is_any_nullfunc(hdr->frame_control)) {
		I802_DEBUG_INC(rx->local->rx_handlers_drop_nullfunc);

		/*
		 * If we receive a 4-addr nullfunc frame from a STA
		 * that was not moved to a 4-addr STA vlan yet send
		 * the event to userspace and for older hostapd drop
		 * the frame to the monitor interface.
		 */
		if (ieee80211_has_a4(hdr->frame_control) &&
		    (rx->sdata->vif.type == NL80211_IFTYPE_AP ||
		     (rx->sdata->vif.type == NL80211_IFTYPE_AP_VLAN &&
		      !rx->sdata->u.vlan.sta))) {
			if (!test_and_set_sta_flag(sta, WLAN_STA_4ADDR_EVENT))
				cfg80211_rx_unexpected_4addr_frame(
					rx->sdata->dev, sta->sta.addr,
					GFP_ATOMIC);
			return RX_DROP_M_UNEXPECTED_4ADDR_FRAME;
		}
		/*
		 * Update counter and free packet here to avoid
		 * counting this as a dropped packed.
		 */
		link_sta->rx_stats.packets++;
		dev_kfree_skb(rx->skb);
		return RX_QUEUED;
	}

	return RX_CONTINUE;
} /* ieee80211_rx_h_sta_process */

static struct ieee80211_key *
ieee80211_rx_get_bigtk(struct ieee80211_rx_data *rx, int idx)
{
	struct ieee80211_key *key = NULL;
	int idx2;

	/* Make sure key gets set if either BIGTK key index is set so that
	 * ieee80211_drop_unencrypted_mgmt() can properly drop both unprotected
	 * Beacon frames and Beacon frames that claim to use another BIGTK key
	 * index (i.e., a key that we do not have).
	 */

	if (idx < 0) {
		idx = NUM_DEFAULT_KEYS + NUM_DEFAULT_MGMT_KEYS;
		idx2 = idx + 1;
	} else {
		if (idx == NUM_DEFAULT_KEYS + NUM_DEFAULT_MGMT_KEYS)
			idx2 = idx + 1;
		else
			idx2 = idx - 1;
	}

	if (rx->link_sta)
		key = rcu_dereference(rx->link_sta->gtk[idx]);
	if (!key)
		key = rcu_dereference(rx->link->gtk[idx]);
	if (!key && rx->link_sta)
		key = rcu_dereference(rx->link_sta->gtk[idx2]);
	if (!key)
		key = rcu_dereference(rx->link->gtk[idx2]);

	return key;
}

static ieee80211_rx_result debug_noinline
ieee80211_rx_h_decrypt(struct ieee80211_rx_data *rx)
{
	struct sk_buff *skb = rx->skb;
	struct ieee80211_rx_status *status = IEEE80211_SKB_RXCB(skb);
	struct ieee80211_hdr *hdr = (struct ieee80211_hdr *)skb->data;
	int keyidx;
	ieee80211_rx_result result = RX_DROP_UNUSABLE;
	struct ieee80211_key *sta_ptk = NULL;
	struct ieee80211_key *ptk_idx = NULL;
	int mmie_keyidx = -1;
	__le16 fc;

	if (ieee80211_is_ext(hdr->frame_control))
		return RX_CONTINUE;

	/*
	 * Key selection 101
	 *
	 * There are five types of keys:
	 *  - GTK (group keys)
	 *  - IGTK (group keys for management frames)
	 *  - BIGTK (group keys for Beacon frames)
	 *  - PTK (pairwise keys)
	 *  - STK (station-to-station pairwise keys)
	 *
	 * When selecting a key, we have to distinguish between multicast
	 * (including broadcast) and unicast frames, the latter can only
	 * use PTKs and STKs while the former always use GTKs, IGTKs, and
	 * BIGTKs. Unless, of course, actual WEP keys ("pre-RSNA") are used,
	 * then unicast frames can also use key indices like GTKs. Hence, if we
	 * don't have a PTK/STK we check the key index for a WEP key.
	 *
	 * Note that in a regular BSS, multicast frames are sent by the
	 * AP only, associated stations unicast the frame to the AP first
	 * which then multicasts it on their behalf.
	 *
	 * There is also a slight problem in IBSS mode: GTKs are negotiated
	 * with each station, that is something we don't currently handle.
	 * The spec seems to expect that one negotiates the same key with
	 * every station but there's no such requirement; VLANs could be
	 * possible.
	 */

	/* start without a key */
	rx->key = NULL;
	fc = hdr->frame_control;

	if (rx->sta) {
		int keyid = rx->sta->ptk_idx;
		sta_ptk = rcu_dereference(rx->sta->ptk[keyid]);

		if (ieee80211_has_protected(fc) &&
		    !(status->flag & RX_FLAG_IV_STRIPPED)) {
			keyid = ieee80211_get_keyid(rx->skb);

			if (unlikely(keyid < 0))
				return RX_DROP_UNUSABLE;

			ptk_idx = rcu_dereference(rx->sta->ptk[keyid]);
		}
	}

	if (!ieee80211_has_protected(fc))
		mmie_keyidx = ieee80211_get_mmie_keyidx(rx->skb);

	if (!is_multicast_ether_addr(hdr->addr1) && sta_ptk) {
		rx->key = ptk_idx ? ptk_idx : sta_ptk;
		if ((status->flag & RX_FLAG_DECRYPTED) &&
		    (status->flag & RX_FLAG_IV_STRIPPED))
			return RX_CONTINUE;
		/* Skip decryption if the frame is not protected. */
		if (!ieee80211_has_protected(fc))
			return RX_CONTINUE;
	} else if (mmie_keyidx >= 0 && ieee80211_is_beacon(fc)) {
		/* Broadcast/multicast robust management frame / BIP */
		if ((status->flag & RX_FLAG_DECRYPTED) &&
		    (status->flag & RX_FLAG_IV_STRIPPED))
			return RX_CONTINUE;

		if (mmie_keyidx < NUM_DEFAULT_KEYS + NUM_DEFAULT_MGMT_KEYS ||
		    mmie_keyidx >= NUM_DEFAULT_KEYS + NUM_DEFAULT_MGMT_KEYS +
				   NUM_DEFAULT_BEACON_KEYS) {
			if (rx->sdata->dev)
				cfg80211_rx_unprot_mlme_mgmt(rx->sdata->dev,
							     skb->data,
							     skb->len);
			return RX_DROP_M_BAD_BCN_KEYIDX;
		}

		rx->key = ieee80211_rx_get_bigtk(rx, mmie_keyidx);
		if (!rx->key)
			return RX_CONTINUE; /* Beacon protection not in use */
	} else if (mmie_keyidx >= 0) {
		/* Broadcast/multicast robust management frame / BIP */
		if ((status->flag & RX_FLAG_DECRYPTED) &&
		    (status->flag & RX_FLAG_IV_STRIPPED))
			return RX_CONTINUE;

		if (mmie_keyidx < NUM_DEFAULT_KEYS ||
		    mmie_keyidx >= NUM_DEFAULT_KEYS + NUM_DEFAULT_MGMT_KEYS)
			return RX_DROP_M_BAD_MGMT_KEYIDX; /* unexpected BIP keyidx */
		if (rx->link_sta) {
			if (ieee80211_is_group_privacy_action(skb) &&
			    test_sta_flag(rx->sta, WLAN_STA_MFP))
				return RX_DROP_MONITOR;

			rx->key = rcu_dereference(rx->link_sta->gtk[mmie_keyidx]);
		}
		if (!rx->key)
			rx->key = rcu_dereference(rx->link->gtk[mmie_keyidx]);
	} else if (!ieee80211_has_protected(fc)) {
		/*
		 * The frame was not protected, so skip decryption. However, we
		 * need to set rx->key if there is a key that could have been
		 * used so that the frame may be dropped if encryption would
		 * have been expected.
		 */
		struct ieee80211_key *key = NULL;
		int i;

		if (ieee80211_is_beacon(fc)) {
			key = ieee80211_rx_get_bigtk(rx, -1);
		} else if (ieee80211_is_mgmt(fc) &&
			   is_multicast_ether_addr(hdr->addr1)) {
			key = rcu_dereference(rx->link->default_mgmt_key);
		} else {
			if (rx->link_sta) {
				for (i = 0; i < NUM_DEFAULT_KEYS; i++) {
					key = rcu_dereference(rx->link_sta->gtk[i]);
					if (key)
						break;
				}
			}
			if (!key) {
				for (i = 0; i < NUM_DEFAULT_KEYS; i++) {
					key = rcu_dereference(rx->link->gtk[i]);
					if (key)
						break;
				}
			}
		}
		if (key)
			rx->key = key;
		return RX_CONTINUE;
	} else {
		/*
		 * The device doesn't give us the IV so we won't be
		 * able to look up the key. That's ok though, we
		 * don't need to decrypt the frame, we just won't
		 * be able to keep statistics accurate.
		 * Except for key threshold notifications, should
		 * we somehow allow the driver to tell us which key
		 * the hardware used if this flag is set?
		 */
		if ((status->flag & RX_FLAG_DECRYPTED) &&
		    (status->flag & RX_FLAG_IV_STRIPPED))
			return RX_CONTINUE;

		keyidx = ieee80211_get_keyid(rx->skb);

		if (unlikely(keyidx < 0))
			return RX_DROP_UNUSABLE;

		/* check per-station GTK first, if multicast packet */
		if (is_multicast_ether_addr(hdr->addr1) && rx->link_sta)
			rx->key = rcu_dereference(rx->link_sta->gtk[keyidx]);

		/* if not found, try default key */
		if (!rx->key) {
			if (is_multicast_ether_addr(hdr->addr1))
				rx->key = rcu_dereference(rx->link->gtk[keyidx]);
			if (!rx->key)
				rx->key = rcu_dereference(rx->sdata->keys[keyidx]);

			/*
			 * RSNA-protected unicast frames should always be
			 * sent with pairwise or station-to-station keys,
			 * but for WEP we allow using a key index as well.
			 */
			if (rx->key &&
			    rx->key->conf.cipher != WLAN_CIPHER_SUITE_WEP40 &&
			    rx->key->conf.cipher != WLAN_CIPHER_SUITE_WEP104 &&
			    !is_multicast_ether_addr(hdr->addr1))
				rx->key = NULL;
		}
	}

	if (rx->key) {
		if (unlikely(rx->key->flags & KEY_FLAG_TAINTED))
			return RX_DROP_MONITOR;

		/* TODO: add threshold stuff again */
	} else {
		return RX_DROP_MONITOR;
	}

	switch (rx->key->conf.cipher) {
	case WLAN_CIPHER_SUITE_WEP40:
	case WLAN_CIPHER_SUITE_WEP104:
		result = ieee80211_crypto_wep_decrypt(rx);
		break;
	case WLAN_CIPHER_SUITE_TKIP:
		result = ieee80211_crypto_tkip_decrypt(rx);
		break;
	case WLAN_CIPHER_SUITE_CCMP:
		result = ieee80211_crypto_ccmp_decrypt(
			rx, IEEE80211_CCMP_MIC_LEN);
		break;
	case WLAN_CIPHER_SUITE_CCMP_256:
		result = ieee80211_crypto_ccmp_decrypt(
			rx, IEEE80211_CCMP_256_MIC_LEN);
		break;
	case WLAN_CIPHER_SUITE_AES_CMAC:
		result = ieee80211_crypto_aes_cmac_decrypt(rx);
		break;
	case WLAN_CIPHER_SUITE_BIP_CMAC_256:
		result = ieee80211_crypto_aes_cmac_256_decrypt(rx);
		break;
	case WLAN_CIPHER_SUITE_BIP_GMAC_128:
	case WLAN_CIPHER_SUITE_BIP_GMAC_256:
		result = ieee80211_crypto_aes_gmac_decrypt(rx);
		break;
	case WLAN_CIPHER_SUITE_GCMP:
	case WLAN_CIPHER_SUITE_GCMP_256:
		result = ieee80211_crypto_gcmp_decrypt(rx);
		break;
	default:
		result = RX_DROP_UNUSABLE;
	}

	/* the hdr variable is invalid after the decrypt handlers */

	/* either the frame has been decrypted or will be dropped */
	status->flag |= RX_FLAG_DECRYPTED;

	if (unlikely(ieee80211_is_beacon(fc) && result == RX_DROP_UNUSABLE &&
		     rx->sdata->dev))
		cfg80211_rx_unprot_mlme_mgmt(rx->sdata->dev,
					     skb->data, skb->len);

	return result;
}

void ieee80211_init_frag_cache(struct ieee80211_fragment_cache *cache)
{
	int i;

	for (i = 0; i < ARRAY_SIZE(cache->entries); i++)
		skb_queue_head_init(&cache->entries[i].skb_list);
}

void ieee80211_destroy_frag_cache(struct ieee80211_fragment_cache *cache)
{
	int i;

	for (i = 0; i < ARRAY_SIZE(cache->entries); i++)
		__skb_queue_purge(&cache->entries[i].skb_list);
}

static inline struct ieee80211_fragment_entry *
ieee80211_reassemble_add(struct ieee80211_fragment_cache *cache,
			 unsigned int frag, unsigned int seq, int rx_queue,
			 struct sk_buff **skb)
{
	struct ieee80211_fragment_entry *entry;

	entry = &cache->entries[cache->next++];
	if (cache->next >= IEEE80211_FRAGMENT_MAX)
		cache->next = 0;

	__skb_queue_purge(&entry->skb_list);

	__skb_queue_tail(&entry->skb_list, *skb); /* no need for locking */
	*skb = NULL;
	entry->first_frag_time = jiffies;
	entry->seq = seq;
	entry->rx_queue = rx_queue;
	entry->last_frag = frag;
	entry->check_sequential_pn = false;
	entry->extra_len = 0;

	return entry;
}

static inline struct ieee80211_fragment_entry *
ieee80211_reassemble_find(struct ieee80211_fragment_cache *cache,
			  unsigned int frag, unsigned int seq,
			  int rx_queue, struct ieee80211_hdr *hdr)
{
	struct ieee80211_fragment_entry *entry;
	int i, idx;

	idx = cache->next;
	for (i = 0; i < IEEE80211_FRAGMENT_MAX; i++) {
		struct ieee80211_hdr *f_hdr;
		struct sk_buff *f_skb;

		idx--;
		if (idx < 0)
			idx = IEEE80211_FRAGMENT_MAX - 1;

		entry = &cache->entries[idx];
		if (skb_queue_empty(&entry->skb_list) || entry->seq != seq ||
		    entry->rx_queue != rx_queue ||
		    entry->last_frag + 1 != frag)
			continue;

		f_skb = __skb_peek(&entry->skb_list);
		f_hdr = (struct ieee80211_hdr *) f_skb->data;

		/*
		 * Check ftype and addresses are equal, else check next fragment
		 */
		if (((hdr->frame_control ^ f_hdr->frame_control) &
		     cpu_to_le16(IEEE80211_FCTL_FTYPE)) ||
		    !ether_addr_equal(hdr->addr1, f_hdr->addr1) ||
		    !ether_addr_equal(hdr->addr2, f_hdr->addr2))
			continue;

		if (time_after(jiffies, entry->first_frag_time + 2 * HZ)) {
			__skb_queue_purge(&entry->skb_list);
			continue;
		}
		return entry;
	}

	return NULL;
}

static bool requires_sequential_pn(struct ieee80211_rx_data *rx, __le16 fc)
{
	return rx->key &&
		(rx->key->conf.cipher == WLAN_CIPHER_SUITE_CCMP ||
		 rx->key->conf.cipher == WLAN_CIPHER_SUITE_CCMP_256 ||
		 rx->key->conf.cipher == WLAN_CIPHER_SUITE_GCMP ||
		 rx->key->conf.cipher == WLAN_CIPHER_SUITE_GCMP_256) &&
		ieee80211_has_protected(fc);
}

static ieee80211_rx_result debug_noinline
ieee80211_rx_h_defragment(struct ieee80211_rx_data *rx)
{
	struct ieee80211_fragment_cache *cache = &rx->sdata->frags;
	struct ieee80211_hdr *hdr;
	u16 sc;
	__le16 fc;
	unsigned int frag, seq;
	struct ieee80211_fragment_entry *entry;
	struct sk_buff *skb;
	struct ieee80211_rx_status *status = IEEE80211_SKB_RXCB(rx->skb);

	hdr = (struct ieee80211_hdr *)rx->skb->data;
	fc = hdr->frame_control;

	if (ieee80211_is_ctl(fc) || ieee80211_is_ext(fc))
		return RX_CONTINUE;

	sc = le16_to_cpu(hdr->seq_ctrl);
	frag = sc & IEEE80211_SCTL_FRAG;

	if (rx->sta)
		cache = &rx->sta->frags;

	if (likely(!ieee80211_has_morefrags(fc) && frag == 0))
		goto out;

	if (is_multicast_ether_addr(hdr->addr1))
		return RX_DROP_MONITOR;

	I802_DEBUG_INC(rx->local->rx_handlers_fragments);

	if (skb_linearize(rx->skb))
		return RX_DROP_UNUSABLE;

	/*
	 *  skb_linearize() might change the skb->data and
	 *  previously cached variables (in this case, hdr) need to
	 *  be refreshed with the new data.
	 */
	hdr = (struct ieee80211_hdr *)rx->skb->data;
	seq = (sc & IEEE80211_SCTL_SEQ) >> 4;

	if (frag == 0) {
		/* This is the first fragment of a new frame. */
		entry = ieee80211_reassemble_add(cache, frag, seq,
						 rx->seqno_idx, &(rx->skb));
		if (requires_sequential_pn(rx, fc)) {
			int queue = rx->security_idx;

			/* Store CCMP/GCMP PN so that we can verify that the
			 * next fragment has a sequential PN value.
			 */
			entry->check_sequential_pn = true;
			entry->is_protected = true;
			entry->key_color = rx->key->color;
			memcpy(entry->last_pn,
			       rx->key->u.ccmp.rx_pn[queue],
			       IEEE80211_CCMP_PN_LEN);
			BUILD_BUG_ON(offsetof(struct ieee80211_key,
					      u.ccmp.rx_pn) !=
				     offsetof(struct ieee80211_key,
					      u.gcmp.rx_pn));
			BUILD_BUG_ON(sizeof(rx->key->u.ccmp.rx_pn[queue]) !=
				     sizeof(rx->key->u.gcmp.rx_pn[queue]));
			BUILD_BUG_ON(IEEE80211_CCMP_PN_LEN !=
				     IEEE80211_GCMP_PN_LEN);
		} else if (rx->key &&
			   (ieee80211_has_protected(fc) ||
			    (status->flag & RX_FLAG_DECRYPTED))) {
			entry->is_protected = true;
			entry->key_color = rx->key->color;
		}
		return RX_QUEUED;
	}

	/* This is a fragment for a frame that should already be pending in
	 * fragment cache. Add this fragment to the end of the pending entry.
	 */
	entry = ieee80211_reassemble_find(cache, frag, seq,
					  rx->seqno_idx, hdr);
	if (!entry) {
		I802_DEBUG_INC(rx->local->rx_handlers_drop_defrag);
		return RX_DROP_MONITOR;
	}

	/* "The receiver shall discard MSDUs and MMPDUs whose constituent
	 *  MPDU PN values are not incrementing in steps of 1."
	 * see IEEE P802.11-REVmc/D5.0, 12.5.3.4.4, item d (for CCMP)
	 * and IEEE P802.11-REVmc/D5.0, 12.5.5.4.4, item d (for GCMP)
	 */
	if (entry->check_sequential_pn) {
		int i;
		u8 pn[IEEE80211_CCMP_PN_LEN], *rpn;

		if (!requires_sequential_pn(rx, fc))
			return RX_DROP_UNUSABLE;

		/* Prevent mixed key and fragment cache attacks */
		if (entry->key_color != rx->key->color)
			return RX_DROP_UNUSABLE;

		memcpy(pn, entry->last_pn, IEEE80211_CCMP_PN_LEN);
		for (i = IEEE80211_CCMP_PN_LEN - 1; i >= 0; i--) {
			pn[i]++;
			if (pn[i])
				break;
		}

		rpn = rx->ccm_gcm.pn;
		if (memcmp(pn, rpn, IEEE80211_CCMP_PN_LEN))
			return RX_DROP_UNUSABLE;
		memcpy(entry->last_pn, pn, IEEE80211_CCMP_PN_LEN);
	} else if (entry->is_protected &&
		   (!rx->key ||
		    (!ieee80211_has_protected(fc) &&
		     !(status->flag & RX_FLAG_DECRYPTED)) ||
		    rx->key->color != entry->key_color)) {
		/* Drop this as a mixed key or fragment cache attack, even
		 * if for TKIP Michael MIC should protect us, and WEP is a
		 * lost cause anyway.
		 */
		return RX_DROP_UNUSABLE;
	} else if (entry->is_protected && rx->key &&
		   entry->key_color != rx->key->color &&
		   (status->flag & RX_FLAG_DECRYPTED)) {
		return RX_DROP_UNUSABLE;
	}

	skb_pull(rx->skb, ieee80211_hdrlen(fc));
	__skb_queue_tail(&entry->skb_list, rx->skb);
	entry->last_frag = frag;
	entry->extra_len += rx->skb->len;
	if (ieee80211_has_morefrags(fc)) {
		rx->skb = NULL;
		return RX_QUEUED;
	}

	rx->skb = __skb_dequeue(&entry->skb_list);
	if (skb_tailroom(rx->skb) < entry->extra_len) {
		I802_DEBUG_INC(rx->local->rx_expand_skb_head_defrag);
		if (unlikely(pskb_expand_head(rx->skb, 0, entry->extra_len,
					      GFP_ATOMIC))) {
			I802_DEBUG_INC(rx->local->rx_handlers_drop_defrag);
			__skb_queue_purge(&entry->skb_list);
			return RX_DROP_UNUSABLE;
		}
	}
	while ((skb = __skb_dequeue(&entry->skb_list))) {
		skb_put_data(rx->skb, skb->data, skb->len);
		dev_kfree_skb(skb);
	}

 out:
	ieee80211_led_rx(rx->local);
	if (rx->sta)
		rx->link_sta->rx_stats.packets++;
	return RX_CONTINUE;
}

static int ieee80211_802_1x_port_control(struct ieee80211_rx_data *rx)
{
	if (unlikely(!rx->sta || !test_sta_flag(rx->sta, WLAN_STA_AUTHORIZED)))
		return -EACCES;

	return 0;
}

static int ieee80211_drop_unencrypted(struct ieee80211_rx_data *rx, __le16 fc)
{
	struct sk_buff *skb = rx->skb;
	struct ieee80211_rx_status *status = IEEE80211_SKB_RXCB(skb);

	/*
	 * Pass through unencrypted frames if the hardware has
	 * decrypted them already.
	 */
	if (status->flag & RX_FLAG_DECRYPTED)
		return 0;

	/* Drop unencrypted frames if key is set. */
	if (unlikely(!ieee80211_has_protected(fc) &&
		     !ieee80211_is_any_nullfunc(fc) &&
		     ieee80211_is_data(fc) && rx->key))
		return -EACCES;

	return 0;
}

static int ieee80211_drop_unencrypted_mgmt(struct ieee80211_rx_data *rx)
{
	struct ieee80211_hdr *hdr = (struct ieee80211_hdr *)rx->skb->data;
	struct ieee80211_rx_status *status = IEEE80211_SKB_RXCB(rx->skb);
	__le16 fc = hdr->frame_control;

	/*
	 * Pass through unencrypted frames if the hardware has
	 * decrypted them already.
	 */
	if (status->flag & RX_FLAG_DECRYPTED)
		return 0;

	if (rx->sta && test_sta_flag(rx->sta, WLAN_STA_MFP)) {
		if (unlikely(!ieee80211_has_protected(fc) &&
			     ieee80211_is_unicast_robust_mgmt_frame(rx->skb) &&
			     rx->key)) {
			if (ieee80211_is_deauth(fc) ||
			    ieee80211_is_disassoc(fc))
				cfg80211_rx_unprot_mlme_mgmt(rx->sdata->dev,
							     rx->skb->data,
							     rx->skb->len);
			return -EACCES;
		}
		/* BIP does not use Protected field, so need to check MMIE */
		if (unlikely(ieee80211_is_multicast_robust_mgmt_frame(rx->skb) &&
			     ieee80211_get_mmie_keyidx(rx->skb) < 0)) {
			if (ieee80211_is_deauth(fc) ||
			    ieee80211_is_disassoc(fc))
				cfg80211_rx_unprot_mlme_mgmt(rx->sdata->dev,
							     rx->skb->data,
							     rx->skb->len);
			return -EACCES;
		}
		if (unlikely(ieee80211_is_beacon(fc) && rx->key &&
			     ieee80211_get_mmie_keyidx(rx->skb) < 0)) {
			cfg80211_rx_unprot_mlme_mgmt(rx->sdata->dev,
						     rx->skb->data,
						     rx->skb->len);
			return -EACCES;
		}
		/*
		 * When using MFP, Action frames are not allowed prior to
		 * having configured keys.
		 */
		if (unlikely(ieee80211_is_action(fc) && !rx->key &&
			     ieee80211_is_robust_mgmt_frame(rx->skb)))
			return -EACCES;
	}

	return 0;
}

static int
__ieee80211_data_to_8023(struct ieee80211_rx_data *rx, bool *port_control)
{
	struct ieee80211_sub_if_data *sdata = rx->sdata;
	struct ieee80211_hdr *hdr = (struct ieee80211_hdr *)rx->skb->data;
	bool check_port_control = false;
	struct ethhdr *ehdr;
	int ret;

	*port_control = false;
	if (ieee80211_has_a4(hdr->frame_control) &&
	    sdata->vif.type == NL80211_IFTYPE_AP_VLAN && !sdata->u.vlan.sta)
		return -1;

	if (sdata->vif.type == NL80211_IFTYPE_STATION &&
	    !!sdata->u.mgd.use_4addr != !!ieee80211_has_a4(hdr->frame_control)) {

		if (!sdata->u.mgd.use_4addr)
			return -1;
		else if (!ether_addr_equal(hdr->addr1, sdata->vif.addr))
			check_port_control = true;
	}

	if (is_multicast_ether_addr(hdr->addr1) &&
	    sdata->vif.type == NL80211_IFTYPE_AP_VLAN && sdata->u.vlan.sta)
		return -1;

	ret = ieee80211_data_to_8023(rx->skb, sdata->vif.addr, sdata->vif.type);
	if (ret < 0)
		return ret;

	ehdr = (struct ethhdr *) rx->skb->data;
	if (ehdr->h_proto == rx->sdata->control_port_protocol)
		*port_control = true;
	else if (check_port_control)
		return -1;

	return 0;
}

bool ieee80211_is_our_addr(struct ieee80211_sub_if_data *sdata,
			   const u8 *addr, int *out_link_id)
{
	unsigned int link_id;

	/* non-MLO, or MLD address replaced by hardware */
	if (ether_addr_equal(sdata->vif.addr, addr))
		return true;

	if (!sdata->vif.valid_links)
		return false;

	for (link_id = 0; link_id < ARRAY_SIZE(sdata->vif.link_conf); link_id++) {
		struct ieee80211_bss_conf *conf;

		conf = rcu_dereference(sdata->vif.link_conf[link_id]);

		if (!conf)
			continue;
		if (ether_addr_equal(conf->addr, addr)) {
			if (out_link_id)
				*out_link_id = link_id;
			return true;
		}
	}

	return false;
}

/*
 * requires that rx->skb is a frame with ethernet header
 */
static bool ieee80211_frame_allowed(struct ieee80211_rx_data *rx, __le16 fc)
{
	static const u8 pae_group_addr[ETH_ALEN] __aligned(2)
		= { 0x01, 0x80, 0xC2, 0x00, 0x00, 0x03 };
	struct ethhdr *ehdr = (struct ethhdr *) rx->skb->data;

	/*
	 * Allow EAPOL frames to us/the PAE group address regardless of
	 * whether the frame was encrypted or not, and always disallow
	 * all other destination addresses for them.
	 */
	if (unlikely(ehdr->h_proto == rx->sdata->control_port_protocol))
		return ieee80211_is_our_addr(rx->sdata, ehdr->h_dest, NULL) ||
		       ether_addr_equal(ehdr->h_dest, pae_group_addr);

	if (ieee80211_802_1x_port_control(rx) ||
	    ieee80211_drop_unencrypted(rx, fc))
		return false;

	return true;
}

static void ieee80211_deliver_skb_to_local_stack(struct sk_buff *skb,
						 struct ieee80211_rx_data *rx)
{
	struct ieee80211_sub_if_data *sdata = rx->sdata;
	struct net_device *dev = sdata->dev;

	if (unlikely((skb->protocol == sdata->control_port_protocol ||
		     (skb->protocol == cpu_to_be16(ETH_P_PREAUTH) &&
		      !sdata->control_port_no_preauth)) &&
		     sdata->control_port_over_nl80211)) {
		struct ieee80211_rx_status *status = IEEE80211_SKB_RXCB(skb);
		bool noencrypt = !(status->flag & RX_FLAG_DECRYPTED);

		cfg80211_rx_control_port(dev, skb, noencrypt, rx->link_id);
		dev_kfree_skb(skb);
	} else {
		struct ethhdr *ehdr = (void *)skb_mac_header(skb);

		memset(skb->cb, 0, sizeof(skb->cb));

		/*
		 * 802.1X over 802.11 requires that the authenticator address
		 * be used for EAPOL frames. However, 802.1X allows the use of
		 * the PAE group address instead. If the interface is part of
		 * a bridge and we pass the frame with the PAE group address,
		 * then the bridge will forward it to the network (even if the
		 * client was not associated yet), which isn't supposed to
		 * happen.
		 * To avoid that, rewrite the destination address to our own
		 * address, so that the authenticator (e.g. hostapd) will see
		 * the frame, but bridge won't forward it anywhere else. Note
		 * that due to earlier filtering, the only other address can
		 * be the PAE group address, unless the hardware allowed them
		 * through in 802.3 offloaded mode.
		 */
		if (unlikely(skb->protocol == sdata->control_port_protocol &&
			     !ether_addr_equal(ehdr->h_dest, sdata->vif.addr)))
			ether_addr_copy(ehdr->h_dest, sdata->vif.addr);

		/* deliver to local stack */
		if (rx->list)
			list_add_tail(&skb->list, rx->list);
		else
			netif_receive_skb(skb);
	}
}

/*
 * requires that rx->skb is a frame with ethernet header
 */
static void
ieee80211_deliver_skb(struct ieee80211_rx_data *rx)
{
	struct ieee80211_sub_if_data *sdata = rx->sdata;
	struct net_device *dev = sdata->dev;
	struct sk_buff *skb, *xmit_skb;
	struct ethhdr *ehdr = (struct ethhdr *) rx->skb->data;
	struct sta_info *dsta;

	skb = rx->skb;
	xmit_skb = NULL;

	dev_sw_netstats_rx_add(dev, skb->len);

	if (rx->sta) {
		/* The seqno index has the same property as needed
		 * for the rx_msdu field, i.e. it is IEEE80211_NUM_TIDS
		 * for non-QoS-data frames. Here we know it's a data
		 * frame, so count MSDUs.
		 */
		u64_stats_update_begin(&rx->link_sta->rx_stats.syncp);
		rx->link_sta->rx_stats.msdu[rx->seqno_idx]++;
		u64_stats_update_end(&rx->link_sta->rx_stats.syncp);
	}

	if ((sdata->vif.type == NL80211_IFTYPE_AP ||
	     sdata->vif.type == NL80211_IFTYPE_AP_VLAN) &&
	    !(sdata->flags & IEEE80211_SDATA_DONT_BRIDGE_PACKETS) &&
	    ehdr->h_proto != rx->sdata->control_port_protocol &&
	    (sdata->vif.type != NL80211_IFTYPE_AP_VLAN || !sdata->u.vlan.sta)) {
		if (is_multicast_ether_addr(ehdr->h_dest) &&
		    ieee80211_vif_get_num_mcast_if(sdata) != 0) {
			/*
			 * send multicast frames both to higher layers in
			 * local net stack and back to the wireless medium
			 */
			xmit_skb = skb_copy(skb, GFP_ATOMIC);
			if (!xmit_skb)
				net_info_ratelimited("%s: failed to clone multicast frame\n",
						    dev->name);
		} else if (!is_multicast_ether_addr(ehdr->h_dest) &&
			   !ether_addr_equal(ehdr->h_dest, ehdr->h_source)) {
			dsta = sta_info_get(sdata, ehdr->h_dest);
			if (dsta) {
				/*
				 * The destination station is associated to
				 * this AP (in this VLAN), so send the frame
				 * directly to it and do not pass it to local
				 * net stack.
				 */
				xmit_skb = skb;
				skb = NULL;
			}
		}
	}

#ifndef CONFIG_HAVE_EFFICIENT_UNALIGNED_ACCESS
	if (skb) {
		/* 'align' will only take the values 0 or 2 here since all
		 * frames are required to be aligned to 2-byte boundaries
		 * when being passed to mac80211; the code here works just
		 * as well if that isn't true, but mac80211 assumes it can
		 * access fields as 2-byte aligned (e.g. for ether_addr_equal)
		 */
		int align;

		align = (unsigned long)(skb->data + sizeof(struct ethhdr)) & 3;
		if (align) {
			if (WARN_ON(skb_headroom(skb) < 3)) {
				dev_kfree_skb(skb);
				skb = NULL;
			} else {
				u8 *data = skb->data;
				size_t len = skb_headlen(skb);
				skb->data -= align;
				memmove(skb->data, data, len);
				skb_set_tail_pointer(skb, len);
			}
		}
	}
#endif

	if (skb) {
		skb->protocol = eth_type_trans(skb, dev);
		ieee80211_deliver_skb_to_local_stack(skb, rx);
	}

	if (xmit_skb) {
		/*
		 * Send to wireless media and increase priority by 256 to
		 * keep the received priority instead of reclassifying
		 * the frame (see cfg80211_classify8021d).
		 */
		xmit_skb->priority += 256;
		xmit_skb->protocol = htons(ETH_P_802_3);
		skb_reset_network_header(xmit_skb);
		skb_reset_mac_header(xmit_skb);
		dev_queue_xmit(xmit_skb);
	}
}

#ifdef CONFIG_MAC80211_MESH
static bool
ieee80211_rx_mesh_fast_forward(struct ieee80211_sub_if_data *sdata,
			       struct sk_buff *skb, int hdrlen)
{
	struct ieee80211_if_mesh *ifmsh = &sdata->u.mesh;
	struct ieee80211_mesh_fast_tx *entry = NULL;
	struct ieee80211s_hdr *mesh_hdr;
	struct tid_ampdu_tx *tid_tx;
	struct sta_info *sta;
	struct ethhdr eth;
	u8 tid;

	mesh_hdr = (struct ieee80211s_hdr *)(skb->data + sizeof(eth));
	if ((mesh_hdr->flags & MESH_FLAGS_AE) == MESH_FLAGS_AE_A5_A6)
		entry = mesh_fast_tx_get(sdata, mesh_hdr->eaddr1);
	else if (!(mesh_hdr->flags & MESH_FLAGS_AE))
		entry = mesh_fast_tx_get(sdata, skb->data);
	if (!entry)
		return false;

	sta = rcu_dereference(entry->mpath->next_hop);
	if (!sta)
		return false;

	if (skb_linearize(skb))
		return false;

	tid = skb->priority & IEEE80211_QOS_CTL_TAG1D_MASK;
	tid_tx = rcu_dereference(sta->ampdu_mlme.tid_tx[tid]);
	if (tid_tx) {
		if (!test_bit(HT_AGG_STATE_OPERATIONAL, &tid_tx->state))
			return false;

		if (tid_tx->timeout)
			tid_tx->last_tx = jiffies;
	}

	ieee80211_aggr_check(sdata, sta, skb);

	if (ieee80211_get_8023_tunnel_proto(skb->data + hdrlen,
					    &skb->protocol))
		hdrlen += ETH_ALEN;
	else
		skb->protocol = htons(skb->len - hdrlen);
	skb_set_network_header(skb, hdrlen + 2);

	skb->dev = sdata->dev;
	memcpy(&eth, skb->data, ETH_HLEN - 2);
	skb_pull(skb, 2);
	__ieee80211_xmit_fast(sdata, sta, &entry->fast_tx, skb, tid_tx,
			      eth.h_dest, eth.h_source);
	IEEE80211_IFSTA_MESH_CTR_INC(ifmsh, fwded_unicast);
	IEEE80211_IFSTA_MESH_CTR_INC(ifmsh, fwded_frames);

	return true;
}
#endif

static ieee80211_rx_result
ieee80211_rx_mesh_data(struct ieee80211_sub_if_data *sdata, struct sta_info *sta,
		       struct sk_buff *skb)
{
#ifdef CONFIG_MAC80211_MESH
	struct ieee80211_if_mesh *ifmsh = &sdata->u.mesh;
	struct ieee80211_local *local = sdata->local;
	uint16_t fc = IEEE80211_FTYPE_DATA | IEEE80211_STYPE_QOS_DATA;
	struct ieee80211_hdr hdr = {
		.frame_control = cpu_to_le16(fc)
	};
	struct ieee80211_hdr *fwd_hdr;
	struct ieee80211s_hdr *mesh_hdr;
	struct ieee80211_tx_info *info;
	struct sk_buff *fwd_skb;
	struct ethhdr *eth;
	bool multicast;
	int tailroom = 0;
	int hdrlen, mesh_hdrlen;
	u8 *qos;

	if (!ieee80211_vif_is_mesh(&sdata->vif))
		return RX_CONTINUE;

	if (!pskb_may_pull(skb, sizeof(*eth) + 6))
		return RX_DROP_MONITOR;

	mesh_hdr = (struct ieee80211s_hdr *)(skb->data + sizeof(*eth));
	mesh_hdrlen = ieee80211_get_mesh_hdrlen(mesh_hdr);

	if (!pskb_may_pull(skb, sizeof(*eth) + mesh_hdrlen))
		return RX_DROP_MONITOR;

	eth = (struct ethhdr *)skb->data;
	multicast = is_multicast_ether_addr(eth->h_dest);

	mesh_hdr = (struct ieee80211s_hdr *)(eth + 1);
	if (!mesh_hdr->ttl)
		return RX_DROP_MONITOR;

	/* frame is in RMC, don't forward */
	if (is_multicast_ether_addr(eth->h_dest) &&
	    mesh_rmc_check(sdata, eth->h_source, mesh_hdr))
		return RX_DROP_MONITOR;

	/* forward packet */
	if (sdata->crypto_tx_tailroom_needed_cnt)
		tailroom = IEEE80211_ENCRYPT_TAILROOM;

	if (mesh_hdr->flags & MESH_FLAGS_AE) {
		struct mesh_path *mppath;
		char *proxied_addr;
		bool update = false;

		if (multicast)
			proxied_addr = mesh_hdr->eaddr1;
		else if ((mesh_hdr->flags & MESH_FLAGS_AE) == MESH_FLAGS_AE_A5_A6)
			/* has_a4 already checked in ieee80211_rx_mesh_check */
			proxied_addr = mesh_hdr->eaddr2;
		else
			return RX_DROP_MONITOR;

		rcu_read_lock();
		mppath = mpp_path_lookup(sdata, proxied_addr);
		if (!mppath) {
			mpp_path_add(sdata, proxied_addr, eth->h_source);
		} else {
			spin_lock_bh(&mppath->state_lock);
			if (!ether_addr_equal(mppath->mpp, eth->h_source)) {
				memcpy(mppath->mpp, eth->h_source, ETH_ALEN);
				update = true;
			}
			mppath->exp_time = jiffies;
			spin_unlock_bh(&mppath->state_lock);
		}

		/* flush fast xmit cache if the address path changed */
		if (update)
			mesh_fast_tx_flush_addr(sdata, proxied_addr);

		rcu_read_unlock();
	}

	/* Frame has reached destination.  Don't forward */
	if (ether_addr_equal(sdata->vif.addr, eth->h_dest))
		goto rx_accept;

	if (!--mesh_hdr->ttl) {
		if (multicast)
			goto rx_accept;

		IEEE80211_IFSTA_MESH_CTR_INC(ifmsh, dropped_frames_ttl);
		return RX_DROP_MONITOR;
	}

	if (!ifmsh->mshcfg.dot11MeshForwarding) {
		if (is_multicast_ether_addr(eth->h_dest))
			goto rx_accept;

		return RX_DROP_MONITOR;
	}

	skb_set_queue_mapping(skb, ieee802_1d_to_ac[skb->priority]);

	if (!multicast &&
	    ieee80211_rx_mesh_fast_forward(sdata, skb, mesh_hdrlen))
		return RX_QUEUED;

	ieee80211_fill_mesh_addresses(&hdr, &hdr.frame_control,
				      eth->h_dest, eth->h_source);
	hdrlen = ieee80211_hdrlen(hdr.frame_control);
	if (multicast) {
		int extra_head = sizeof(struct ieee80211_hdr) - sizeof(*eth);

		fwd_skb = skb_copy_expand(skb, local->tx_headroom + extra_head +
					       IEEE80211_ENCRYPT_HEADROOM,
					  tailroom, GFP_ATOMIC);
		if (!fwd_skb)
			goto rx_accept;
	} else {
		fwd_skb = skb;
		skb = NULL;

		if (skb_cow_head(fwd_skb, hdrlen - sizeof(struct ethhdr)))
			return RX_DROP_UNUSABLE;

		if (skb_linearize(fwd_skb))
			return RX_DROP_UNUSABLE;
	}

	fwd_hdr = skb_push(fwd_skb, hdrlen - sizeof(struct ethhdr));
	memcpy(fwd_hdr, &hdr, hdrlen - 2);
	qos = ieee80211_get_qos_ctl(fwd_hdr);
	qos[0] = qos[1] = 0;

	skb_reset_mac_header(fwd_skb);
	hdrlen += mesh_hdrlen;
	if (ieee80211_get_8023_tunnel_proto(fwd_skb->data + hdrlen,
					    &fwd_skb->protocol))
		hdrlen += ETH_ALEN;
	else
		fwd_skb->protocol = htons(fwd_skb->len - hdrlen);
	skb_set_network_header(fwd_skb, hdrlen + 2);

	info = IEEE80211_SKB_CB(fwd_skb);
	memset(info, 0, sizeof(*info));
	info->control.flags |= IEEE80211_TX_INTCFL_NEED_TXPROCESSING;
	info->control.vif = &sdata->vif;
	info->control.jiffies = jiffies;
	fwd_skb->dev = sdata->dev;
	if (multicast) {
		IEEE80211_IFSTA_MESH_CTR_INC(ifmsh, fwded_mcast);
		memcpy(fwd_hdr->addr2, sdata->vif.addr, ETH_ALEN);
		/* update power mode indication when forwarding */
		ieee80211_mps_set_frame_flags(sdata, NULL, fwd_hdr);
	} else if (!mesh_nexthop_lookup(sdata, fwd_skb)) {
		/* mesh power mode flags updated in mesh_nexthop_lookup */
		IEEE80211_IFSTA_MESH_CTR_INC(ifmsh, fwded_unicast);
	} else {
		/* unable to resolve next hop */
		if (sta)
			mesh_path_error_tx(sdata, ifmsh->mshcfg.element_ttl,
					   hdr.addr3, 0,
					   WLAN_REASON_MESH_PATH_NOFORWARD,
					   sta->sta.addr);
		IEEE80211_IFSTA_MESH_CTR_INC(ifmsh, dropped_frames_no_route);
		kfree_skb(fwd_skb);
		goto rx_accept;
	}

	IEEE80211_IFSTA_MESH_CTR_INC(ifmsh, fwded_frames);
	ieee80211_add_pending_skb(local, fwd_skb);

rx_accept:
	if (!skb)
		return RX_QUEUED;

	ieee80211_strip_8023_mesh_hdr(skb);
#endif

	return RX_CONTINUE;
}

static ieee80211_rx_result debug_noinline
__ieee80211_rx_h_amsdu(struct ieee80211_rx_data *rx, u8 data_offset)
{
	struct net_device *dev = rx->sdata->dev;
	struct sk_buff *skb = rx->skb;
	struct ieee80211_hdr *hdr = (struct ieee80211_hdr *)skb->data;
	__le16 fc = hdr->frame_control;
	struct sk_buff_head frame_list;
	ieee80211_rx_result res;
	struct ethhdr ethhdr;
	const u8 *check_da = ethhdr.h_dest, *check_sa = ethhdr.h_source;

	if (unlikely(ieee80211_has_a4(hdr->frame_control))) {
		check_da = NULL;
		check_sa = NULL;
	} else switch (rx->sdata->vif.type) {
		case NL80211_IFTYPE_AP:
		case NL80211_IFTYPE_AP_VLAN:
			check_da = NULL;
			break;
		case NL80211_IFTYPE_STATION:
			if (!rx->sta ||
			    !test_sta_flag(rx->sta, WLAN_STA_TDLS_PEER))
				check_sa = NULL;
			break;
		case NL80211_IFTYPE_MESH_POINT:
			check_sa = NULL;
			check_da = NULL;
			break;
		default:
			break;
	}

	skb->dev = dev;
	__skb_queue_head_init(&frame_list);

	if (ieee80211_data_to_8023_exthdr(skb, &ethhdr,
					  rx->sdata->vif.addr,
					  rx->sdata->vif.type,
					  data_offset, true))
		return RX_DROP_UNUSABLE;

	if (rx->sta->amsdu_mesh_control < 0) {
		s8 valid = -1;
		int i;
<<<<<<< HEAD

		for (i = 0; i <= 2; i++) {
			if (!ieee80211_is_valid_amsdu(skb, i))
				continue;

			if (valid >= 0) {
				/* ambiguous */
				valid = -1;
				break;
			}

=======

		for (i = 0; i <= 2; i++) {
			if (!ieee80211_is_valid_amsdu(skb, i))
				continue;

			if (valid >= 0) {
				/* ambiguous */
				valid = -1;
				break;
			}

>>>>>>> 156c9398
			valid = i;
		}

		rx->sta->amsdu_mesh_control = valid;
	}

	ieee80211_amsdu_to_8023s(skb, &frame_list, dev->dev_addr,
				 rx->sdata->vif.type,
				 rx->local->hw.extra_tx_headroom,
				 check_da, check_sa,
				 rx->sta->amsdu_mesh_control);

	while (!skb_queue_empty(&frame_list)) {
		rx->skb = __skb_dequeue(&frame_list);

		res = ieee80211_rx_mesh_data(rx->sdata, rx->sta, rx->skb);
		switch (res) {
		case RX_QUEUED:
			continue;
		case RX_CONTINUE:
			break;
		default:
			goto free;
		}

		if (!ieee80211_frame_allowed(rx, fc))
			goto free;

		ieee80211_deliver_skb(rx);
		continue;

free:
		dev_kfree_skb(rx->skb);
	}

	return RX_QUEUED;
}

static ieee80211_rx_result debug_noinline
ieee80211_rx_h_amsdu(struct ieee80211_rx_data *rx)
{
	struct sk_buff *skb = rx->skb;
	struct ieee80211_rx_status *status = IEEE80211_SKB_RXCB(skb);
	struct ieee80211_hdr *hdr = (struct ieee80211_hdr *)skb->data;
	__le16 fc = hdr->frame_control;

	if (!(status->rx_flags & IEEE80211_RX_AMSDU))
		return RX_CONTINUE;

	if (unlikely(!ieee80211_is_data(fc)))
		return RX_CONTINUE;

	if (unlikely(!ieee80211_is_data_present(fc)))
		return RX_DROP_MONITOR;

	if (unlikely(ieee80211_has_a4(hdr->frame_control))) {
		switch (rx->sdata->vif.type) {
		case NL80211_IFTYPE_AP_VLAN:
			if (!rx->sdata->u.vlan.sta)
				return RX_DROP_UNUSABLE;
			break;
		case NL80211_IFTYPE_STATION:
			if (!rx->sdata->u.mgd.use_4addr)
				return RX_DROP_UNUSABLE;
			break;
		case NL80211_IFTYPE_MESH_POINT:
			break;
		default:
			return RX_DROP_UNUSABLE;
		}
	}

	if (is_multicast_ether_addr(hdr->addr1) || !rx->sta)
		return RX_DROP_UNUSABLE;

	if (rx->key) {
		/*
		 * We should not receive A-MSDUs on pre-HT connections,
		 * and HT connections cannot use old ciphers. Thus drop
		 * them, as in those cases we couldn't even have SPP
		 * A-MSDUs or such.
		 */
		switch (rx->key->conf.cipher) {
		case WLAN_CIPHER_SUITE_WEP40:
		case WLAN_CIPHER_SUITE_WEP104:
		case WLAN_CIPHER_SUITE_TKIP:
			return RX_DROP_UNUSABLE;
		default:
			break;
		}
	}

	return __ieee80211_rx_h_amsdu(rx, 0);
}

static ieee80211_rx_result debug_noinline
ieee80211_rx_h_data(struct ieee80211_rx_data *rx)
{
	struct ieee80211_sub_if_data *sdata = rx->sdata;
	struct ieee80211_local *local = rx->local;
	struct net_device *dev = sdata->dev;
	struct ieee80211_hdr *hdr = (struct ieee80211_hdr *)rx->skb->data;
	__le16 fc = hdr->frame_control;
	ieee80211_rx_result res;
	bool port_control;
	int err;

	if (unlikely(!ieee80211_is_data(hdr->frame_control)))
		return RX_CONTINUE;

	if (unlikely(!ieee80211_is_data_present(hdr->frame_control)))
		return RX_DROP_MONITOR;

	/*
	 * Send unexpected-4addr-frame event to hostapd. For older versions,
	 * also drop the frame to cooked monitor interfaces.
	 */
	if (ieee80211_has_a4(hdr->frame_control) &&
	    sdata->vif.type == NL80211_IFTYPE_AP) {
		if (rx->sta &&
		    !test_and_set_sta_flag(rx->sta, WLAN_STA_4ADDR_EVENT))
			cfg80211_rx_unexpected_4addr_frame(
				rx->sdata->dev, rx->sta->sta.addr, GFP_ATOMIC);
		return RX_DROP_MONITOR;
	}

	err = __ieee80211_data_to_8023(rx, &port_control);
	if (unlikely(err))
		return RX_DROP_UNUSABLE;

	res = ieee80211_rx_mesh_data(rx->sdata, rx->sta, rx->skb);
	if (res != RX_CONTINUE)
		return res;

	if (!ieee80211_frame_allowed(rx, fc))
		return RX_DROP_MONITOR;

	/* directly handle TDLS channel switch requests/responses */
	if (unlikely(((struct ethhdr *)rx->skb->data)->h_proto ==
						cpu_to_be16(ETH_P_TDLS))) {
		struct ieee80211_tdls_data *tf = (void *)rx->skb->data;

		if (pskb_may_pull(rx->skb,
				  offsetof(struct ieee80211_tdls_data, u)) &&
		    tf->payload_type == WLAN_TDLS_SNAP_RFTYPE &&
		    tf->category == WLAN_CATEGORY_TDLS &&
		    (tf->action_code == WLAN_TDLS_CHANNEL_SWITCH_REQUEST ||
		     tf->action_code == WLAN_TDLS_CHANNEL_SWITCH_RESPONSE)) {
			rx->skb->protocol = cpu_to_be16(ETH_P_TDLS);
			__ieee80211_queue_skb_to_iface(sdata, rx->link_id,
						       rx->sta, rx->skb);
			return RX_QUEUED;
		}
	}

	if (rx->sdata->vif.type == NL80211_IFTYPE_AP_VLAN &&
	    unlikely(port_control) && sdata->bss) {
		sdata = container_of(sdata->bss, struct ieee80211_sub_if_data,
				     u.ap);
		dev = sdata->dev;
		rx->sdata = sdata;
	}

	rx->skb->dev = dev;

	if (!ieee80211_hw_check(&local->hw, SUPPORTS_DYNAMIC_PS) &&
	    local->ps_sdata && local->hw.conf.dynamic_ps_timeout > 0 &&
	    !is_multicast_ether_addr(
		    ((struct ethhdr *)rx->skb->data)->h_dest) &&
	    (!local->scanning &&
	     !test_bit(SDATA_STATE_OFFCHANNEL, &sdata->state)))
		mod_timer(&local->dynamic_ps_timer, jiffies +
			  msecs_to_jiffies(local->hw.conf.dynamic_ps_timeout));

	ieee80211_deliver_skb(rx);

	return RX_QUEUED;
}

static ieee80211_rx_result debug_noinline
ieee80211_rx_h_ctrl(struct ieee80211_rx_data *rx, struct sk_buff_head *frames)
{
	struct sk_buff *skb = rx->skb;
	struct ieee80211_bar *bar = (struct ieee80211_bar *)skb->data;
	struct tid_ampdu_rx *tid_agg_rx;
	u16 start_seq_num;
	u16 tid;

	if (likely(!ieee80211_is_ctl(bar->frame_control)))
		return RX_CONTINUE;

	if (ieee80211_is_back_req(bar->frame_control)) {
		struct {
			__le16 control, start_seq_num;
		} __packed bar_data;
		struct ieee80211_event event = {
			.type = BAR_RX_EVENT,
		};

		if (!rx->sta)
			return RX_DROP_MONITOR;

		if (skb_copy_bits(skb, offsetof(struct ieee80211_bar, control),
				  &bar_data, sizeof(bar_data)))
			return RX_DROP_MONITOR;

		tid = le16_to_cpu(bar_data.control) >> 12;

		if (!test_bit(tid, rx->sta->ampdu_mlme.agg_session_valid) &&
		    !test_and_set_bit(tid, rx->sta->ampdu_mlme.unexpected_agg))
			ieee80211_send_delba(rx->sdata, rx->sta->sta.addr, tid,
					     WLAN_BACK_RECIPIENT,
					     WLAN_REASON_QSTA_REQUIRE_SETUP);

		tid_agg_rx = rcu_dereference(rx->sta->ampdu_mlme.tid_rx[tid]);
		if (!tid_agg_rx)
			return RX_DROP_MONITOR;

		start_seq_num = le16_to_cpu(bar_data.start_seq_num) >> 4;
		event.u.ba.tid = tid;
		event.u.ba.ssn = start_seq_num;
		event.u.ba.sta = &rx->sta->sta;

		/* reset session timer */
		if (tid_agg_rx->timeout)
			mod_timer(&tid_agg_rx->session_timer,
				  TU_TO_EXP_TIME(tid_agg_rx->timeout));

		spin_lock(&tid_agg_rx->reorder_lock);
		/* release stored frames up to start of BAR */
		ieee80211_release_reorder_frames(rx->sdata, tid_agg_rx,
						 start_seq_num, frames);
		spin_unlock(&tid_agg_rx->reorder_lock);

		drv_event_callback(rx->local, rx->sdata, &event);

		kfree_skb(skb);
		return RX_QUEUED;
	}

	/*
	 * After this point, we only want management frames,
	 * so we can drop all remaining control frames to
	 * cooked monitor interfaces.
	 */
	return RX_DROP_MONITOR;
}

static void ieee80211_process_sa_query_req(struct ieee80211_sub_if_data *sdata,
					   struct ieee80211_mgmt *mgmt,
					   size_t len)
{
	struct ieee80211_local *local = sdata->local;
	struct sk_buff *skb;
	struct ieee80211_mgmt *resp;

	if (!ether_addr_equal(mgmt->da, sdata->vif.addr)) {
		/* Not to own unicast address */
		return;
	}

	if (!ether_addr_equal(mgmt->sa, sdata->deflink.u.mgd.bssid) ||
	    !ether_addr_equal(mgmt->bssid, sdata->deflink.u.mgd.bssid)) {
		/* Not from the current AP or not associated yet. */
		return;
	}

	if (len < 24 + 1 + sizeof(resp->u.action.u.sa_query)) {
		/* Too short SA Query request frame */
		return;
	}

	skb = dev_alloc_skb(sizeof(*resp) + local->hw.extra_tx_headroom);
	if (skb == NULL)
		return;

	skb_reserve(skb, local->hw.extra_tx_headroom);
	resp = skb_put_zero(skb, 24);
	memcpy(resp->da, mgmt->sa, ETH_ALEN);
	memcpy(resp->sa, sdata->vif.addr, ETH_ALEN);
	memcpy(resp->bssid, sdata->deflink.u.mgd.bssid, ETH_ALEN);
	resp->frame_control = cpu_to_le16(IEEE80211_FTYPE_MGMT |
					  IEEE80211_STYPE_ACTION);
	skb_put(skb, 1 + sizeof(resp->u.action.u.sa_query));
	resp->u.action.category = WLAN_CATEGORY_SA_QUERY;
	resp->u.action.u.sa_query.action = WLAN_ACTION_SA_QUERY_RESPONSE;
	memcpy(resp->u.action.u.sa_query.trans_id,
	       mgmt->u.action.u.sa_query.trans_id,
	       WLAN_SA_QUERY_TR_ID_LEN);

	ieee80211_tx_skb(sdata, skb);
}

static void
ieee80211_rx_check_bss_color_collision(struct ieee80211_rx_data *rx)
{
	struct ieee80211_mgmt *mgmt = (void *)rx->skb->data;
	const struct element *ie;
	size_t baselen;

	if (!wiphy_ext_feature_isset(rx->local->hw.wiphy,
				     NL80211_EXT_FEATURE_BSS_COLOR))
		return;

	if (ieee80211_hw_check(&rx->local->hw, DETECTS_COLOR_COLLISION))
		return;

	if (rx->sdata->vif.bss_conf.csa_active)
		return;

	baselen = mgmt->u.beacon.variable - rx->skb->data;
	if (baselen > rx->skb->len)
		return;

	ie = cfg80211_find_ext_elem(WLAN_EID_EXT_HE_OPERATION,
				    mgmt->u.beacon.variable,
				    rx->skb->len - baselen);
	if (ie && ie->datalen >= sizeof(struct ieee80211_he_operation) &&
	    ie->datalen >= ieee80211_he_oper_size(ie->data + 1)) {
		struct ieee80211_bss_conf *bss_conf = &rx->sdata->vif.bss_conf;
		const struct ieee80211_he_operation *he_oper;
		u8 color;

		he_oper = (void *)(ie->data + 1);
		if (le32_get_bits(he_oper->he_oper_params,
				  IEEE80211_HE_OPERATION_BSS_COLOR_DISABLED))
			return;

		color = le32_get_bits(he_oper->he_oper_params,
				      IEEE80211_HE_OPERATION_BSS_COLOR_MASK);
		if (color == bss_conf->he_bss_color.color)
			ieee80211_obss_color_collision_notify(&rx->sdata->vif,
							      BIT_ULL(color),
							      GFP_ATOMIC);
	}
}

static ieee80211_rx_result debug_noinline
ieee80211_rx_h_mgmt_check(struct ieee80211_rx_data *rx)
{
	struct ieee80211_mgmt *mgmt = (struct ieee80211_mgmt *) rx->skb->data;
	struct ieee80211_rx_status *status = IEEE80211_SKB_RXCB(rx->skb);

	if (ieee80211_is_s1g_beacon(mgmt->frame_control))
		return RX_CONTINUE;

	/*
	 * From here on, look only at management frames.
	 * Data and control frames are already handled,
	 * and unknown (reserved) frames are useless.
	 */
	if (rx->skb->len < 24)
		return RX_DROP_MONITOR;

	if (!ieee80211_is_mgmt(mgmt->frame_control))
		return RX_DROP_MONITOR;

	if (rx->sdata->vif.type == NL80211_IFTYPE_AP &&
	    ieee80211_is_beacon(mgmt->frame_control) &&
	    !(rx->flags & IEEE80211_RX_BEACON_REPORTED)) {
		int sig = 0;

		/* sw bss color collision detection */
		ieee80211_rx_check_bss_color_collision(rx);

		if (ieee80211_hw_check(&rx->local->hw, SIGNAL_DBM) &&
		    !(status->flag & RX_FLAG_NO_SIGNAL_VAL))
			sig = status->signal;

		cfg80211_report_obss_beacon_khz(rx->local->hw.wiphy,
						rx->skb->data, rx->skb->len,
						ieee80211_rx_status_to_khz(status),
						sig);
		rx->flags |= IEEE80211_RX_BEACON_REPORTED;
	}

	if (ieee80211_drop_unencrypted_mgmt(rx))
		return RX_DROP_UNUSABLE;

	return RX_CONTINUE;
}

static bool
ieee80211_process_rx_twt_action(struct ieee80211_rx_data *rx)
{
	struct ieee80211_mgmt *mgmt = (struct ieee80211_mgmt *)rx->skb->data;
	struct ieee80211_sub_if_data *sdata = rx->sdata;

	/* TWT actions are only supported in AP for the moment */
	if (sdata->vif.type != NL80211_IFTYPE_AP)
		return false;

	if (!rx->local->ops->add_twt_setup)
		return false;

	if (!sdata->vif.bss_conf.twt_responder)
		return false;

	if (!rx->sta)
		return false;

	switch (mgmt->u.action.u.s1g.action_code) {
	case WLAN_S1G_TWT_SETUP: {
		struct ieee80211_twt_setup *twt;

		if (rx->skb->len < IEEE80211_MIN_ACTION_SIZE +
				   1 + /* action code */
				   sizeof(struct ieee80211_twt_setup) +
				   2 /* TWT req_type agrt */)
			break;

		twt = (void *)mgmt->u.action.u.s1g.variable;
		if (twt->element_id != WLAN_EID_S1G_TWT)
			break;

		if (rx->skb->len < IEEE80211_MIN_ACTION_SIZE +
				   4 + /* action code + token + tlv */
				   twt->length)
			break;

		return true; /* queue the frame */
	}
	case WLAN_S1G_TWT_TEARDOWN:
		if (rx->skb->len < IEEE80211_MIN_ACTION_SIZE + 2)
			break;

		return true; /* queue the frame */
	default:
		break;
	}

	return false;
}

static ieee80211_rx_result debug_noinline
ieee80211_rx_h_action(struct ieee80211_rx_data *rx)
{
	struct ieee80211_local *local = rx->local;
	struct ieee80211_sub_if_data *sdata = rx->sdata;
	struct ieee80211_mgmt *mgmt = (struct ieee80211_mgmt *) rx->skb->data;
	struct ieee80211_rx_status *status = IEEE80211_SKB_RXCB(rx->skb);
	int len = rx->skb->len;

	if (!ieee80211_is_action(mgmt->frame_control))
		return RX_CONTINUE;

	/* drop too small frames */
	if (len < IEEE80211_MIN_ACTION_SIZE)
		return RX_DROP_UNUSABLE;

	if (!rx->sta && mgmt->u.action.category != WLAN_CATEGORY_PUBLIC &&
	    mgmt->u.action.category != WLAN_CATEGORY_SELF_PROTECTED &&
	    mgmt->u.action.category != WLAN_CATEGORY_SPECTRUM_MGMT)
		return RX_DROP_UNUSABLE;

	switch (mgmt->u.action.category) {
	case WLAN_CATEGORY_HT:
		/* reject HT action frames from stations not supporting HT */
		if (!rx->link_sta->pub->ht_cap.ht_supported)
			goto invalid;

		if (sdata->vif.type != NL80211_IFTYPE_STATION &&
		    sdata->vif.type != NL80211_IFTYPE_MESH_POINT &&
		    sdata->vif.type != NL80211_IFTYPE_AP_VLAN &&
		    sdata->vif.type != NL80211_IFTYPE_AP &&
		    sdata->vif.type != NL80211_IFTYPE_ADHOC)
			break;

		/* verify action & smps_control/chanwidth are present */
		if (len < IEEE80211_MIN_ACTION_SIZE + 2)
			goto invalid;

		switch (mgmt->u.action.u.ht_smps.action) {
		case WLAN_HT_ACTION_SMPS: {
			struct ieee80211_supported_band *sband;
			enum ieee80211_smps_mode smps_mode;
			struct sta_opmode_info sta_opmode = {};

			if (sdata->vif.type != NL80211_IFTYPE_AP &&
			    sdata->vif.type != NL80211_IFTYPE_AP_VLAN)
				goto handled;

			/* convert to HT capability */
			switch (mgmt->u.action.u.ht_smps.smps_control) {
			case WLAN_HT_SMPS_CONTROL_DISABLED:
				smps_mode = IEEE80211_SMPS_OFF;
				break;
			case WLAN_HT_SMPS_CONTROL_STATIC:
				smps_mode = IEEE80211_SMPS_STATIC;
				break;
			case WLAN_HT_SMPS_CONTROL_DYNAMIC:
				smps_mode = IEEE80211_SMPS_DYNAMIC;
				break;
			default:
				goto invalid;
			}

			/* if no change do nothing */
			if (rx->link_sta->pub->smps_mode == smps_mode)
				goto handled;
			rx->link_sta->pub->smps_mode = smps_mode;
			sta_opmode.smps_mode =
				ieee80211_smps_mode_to_smps_mode(smps_mode);
			sta_opmode.changed = STA_OPMODE_SMPS_MODE_CHANGED;

			sband = rx->local->hw.wiphy->bands[status->band];

			rate_control_rate_update(local, sband, rx->sta, 0,
						 IEEE80211_RC_SMPS_CHANGED);
			cfg80211_sta_opmode_change_notify(sdata->dev,
							  rx->sta->addr,
							  &sta_opmode,
							  GFP_ATOMIC);
			goto handled;
		}
		case WLAN_HT_ACTION_NOTIFY_CHANWIDTH: {
			struct ieee80211_supported_band *sband;
			u8 chanwidth = mgmt->u.action.u.ht_notify_cw.chanwidth;
			enum ieee80211_sta_rx_bandwidth max_bw, new_bw;
			struct sta_opmode_info sta_opmode = {};

			/* If it doesn't support 40 MHz it can't change ... */
			if (!(rx->link_sta->pub->ht_cap.cap &
					IEEE80211_HT_CAP_SUP_WIDTH_20_40))
				goto handled;

			if (chanwidth == IEEE80211_HT_CHANWIDTH_20MHZ)
				max_bw = IEEE80211_STA_RX_BW_20;
			else
				max_bw = ieee80211_sta_cap_rx_bw(rx->link_sta);

			/* set cur_max_bandwidth and recalc sta bw */
			rx->link_sta->cur_max_bandwidth = max_bw;
			new_bw = ieee80211_sta_cur_vht_bw(rx->link_sta);

			if (rx->link_sta->pub->bandwidth == new_bw)
				goto handled;

			rx->link_sta->pub->bandwidth = new_bw;
			sband = rx->local->hw.wiphy->bands[status->band];
			sta_opmode.bw =
				ieee80211_sta_rx_bw_to_chan_width(rx->link_sta);
			sta_opmode.changed = STA_OPMODE_MAX_BW_CHANGED;

			rate_control_rate_update(local, sband, rx->sta, 0,
						 IEEE80211_RC_BW_CHANGED);
			cfg80211_sta_opmode_change_notify(sdata->dev,
							  rx->sta->addr,
							  &sta_opmode,
							  GFP_ATOMIC);
			goto handled;
		}
		default:
			goto invalid;
		}

		break;
	case WLAN_CATEGORY_PUBLIC:
		if (len < IEEE80211_MIN_ACTION_SIZE + 1)
			goto invalid;
		if (sdata->vif.type != NL80211_IFTYPE_STATION)
			break;
		if (!rx->sta)
			break;
		if (!ether_addr_equal(mgmt->bssid, sdata->deflink.u.mgd.bssid))
			break;
		if (mgmt->u.action.u.ext_chan_switch.action_code !=
				WLAN_PUB_ACTION_EXT_CHANSW_ANN)
			break;
		if (len < offsetof(struct ieee80211_mgmt,
				   u.action.u.ext_chan_switch.variable))
			goto invalid;
		goto queue;
	case WLAN_CATEGORY_VHT:
		if (sdata->vif.type != NL80211_IFTYPE_STATION &&
		    sdata->vif.type != NL80211_IFTYPE_MESH_POINT &&
		    sdata->vif.type != NL80211_IFTYPE_AP_VLAN &&
		    sdata->vif.type != NL80211_IFTYPE_AP &&
		    sdata->vif.type != NL80211_IFTYPE_ADHOC)
			break;

		/* verify action code is present */
		if (len < IEEE80211_MIN_ACTION_SIZE + 1)
			goto invalid;

		switch (mgmt->u.action.u.vht_opmode_notif.action_code) {
		case WLAN_VHT_ACTION_OPMODE_NOTIF: {
			/* verify opmode is present */
			if (len < IEEE80211_MIN_ACTION_SIZE + 2)
				goto invalid;
			goto queue;
		}
		case WLAN_VHT_ACTION_GROUPID_MGMT: {
			if (len < IEEE80211_MIN_ACTION_SIZE + 25)
				goto invalid;
			goto queue;
		}
		default:
			break;
		}
		break;
	case WLAN_CATEGORY_BACK:
		if (sdata->vif.type != NL80211_IFTYPE_STATION &&
		    sdata->vif.type != NL80211_IFTYPE_MESH_POINT &&
		    sdata->vif.type != NL80211_IFTYPE_AP_VLAN &&
		    sdata->vif.type != NL80211_IFTYPE_AP &&
		    sdata->vif.type != NL80211_IFTYPE_ADHOC)
			break;

		/* verify action_code is present */
		if (len < IEEE80211_MIN_ACTION_SIZE + 1)
			break;

		switch (mgmt->u.action.u.addba_req.action_code) {
		case WLAN_ACTION_ADDBA_REQ:
			if (len < (IEEE80211_MIN_ACTION_SIZE +
				   sizeof(mgmt->u.action.u.addba_req)))
				goto invalid;
			break;
		case WLAN_ACTION_ADDBA_RESP:
			if (len < (IEEE80211_MIN_ACTION_SIZE +
				   sizeof(mgmt->u.action.u.addba_resp)))
				goto invalid;
			break;
		case WLAN_ACTION_DELBA:
			if (len < (IEEE80211_MIN_ACTION_SIZE +
				   sizeof(mgmt->u.action.u.delba)))
				goto invalid;
			break;
		default:
			goto invalid;
		}

		goto queue;
	case WLAN_CATEGORY_SPECTRUM_MGMT:
		/* verify action_code is present */
		if (len < IEEE80211_MIN_ACTION_SIZE + 1)
			break;

		switch (mgmt->u.action.u.measurement.action_code) {
		case WLAN_ACTION_SPCT_MSR_REQ:
			if (status->band != NL80211_BAND_5GHZ)
				break;

			if (len < (IEEE80211_MIN_ACTION_SIZE +
				   sizeof(mgmt->u.action.u.measurement)))
				break;

			if (sdata->vif.type != NL80211_IFTYPE_STATION)
				break;

			ieee80211_process_measurement_req(sdata, mgmt, len);
			goto handled;
		case WLAN_ACTION_SPCT_CHL_SWITCH: {
			u8 *bssid;
			if (len < (IEEE80211_MIN_ACTION_SIZE +
				   sizeof(mgmt->u.action.u.chan_switch)))
				break;

			if (sdata->vif.type != NL80211_IFTYPE_STATION &&
			    sdata->vif.type != NL80211_IFTYPE_ADHOC &&
			    sdata->vif.type != NL80211_IFTYPE_MESH_POINT)
				break;

			if (sdata->vif.type == NL80211_IFTYPE_STATION)
				bssid = sdata->deflink.u.mgd.bssid;
			else if (sdata->vif.type == NL80211_IFTYPE_ADHOC)
				bssid = sdata->u.ibss.bssid;
			else if (sdata->vif.type == NL80211_IFTYPE_MESH_POINT)
				bssid = mgmt->sa;
			else
				break;

			if (!ether_addr_equal(mgmt->bssid, bssid))
				break;

			goto queue;
			}
		}
		break;
	case WLAN_CATEGORY_SELF_PROTECTED:
		if (len < (IEEE80211_MIN_ACTION_SIZE +
			   sizeof(mgmt->u.action.u.self_prot.action_code)))
			break;

		switch (mgmt->u.action.u.self_prot.action_code) {
		case WLAN_SP_MESH_PEERING_OPEN:
		case WLAN_SP_MESH_PEERING_CLOSE:
		case WLAN_SP_MESH_PEERING_CONFIRM:
			if (!ieee80211_vif_is_mesh(&sdata->vif))
				goto invalid;
			if (sdata->u.mesh.user_mpm)
				/* userspace handles this frame */
				break;
			goto queue;
		case WLAN_SP_MGK_INFORM:
		case WLAN_SP_MGK_ACK:
			if (!ieee80211_vif_is_mesh(&sdata->vif))
				goto invalid;
			break;
		}
		break;
	case WLAN_CATEGORY_MESH_ACTION:
		if (len < (IEEE80211_MIN_ACTION_SIZE +
			   sizeof(mgmt->u.action.u.mesh_action.action_code)))
			break;

		if (!ieee80211_vif_is_mesh(&sdata->vif))
			break;
		if (mesh_action_is_path_sel(mgmt) &&
		    !mesh_path_sel_is_hwmp(sdata))
			break;
		goto queue;
	case WLAN_CATEGORY_S1G:
		switch (mgmt->u.action.u.s1g.action_code) {
		case WLAN_S1G_TWT_SETUP:
		case WLAN_S1G_TWT_TEARDOWN:
			if (ieee80211_process_rx_twt_action(rx))
				goto queue;
			break;
		default:
			break;
		}
		break;
	}

	return RX_CONTINUE;

 invalid:
	status->rx_flags |= IEEE80211_RX_MALFORMED_ACTION_FRM;
	/* will return in the next handlers */
	return RX_CONTINUE;

 handled:
	if (rx->sta)
		rx->link_sta->rx_stats.packets++;
	dev_kfree_skb(rx->skb);
	return RX_QUEUED;

 queue:
	ieee80211_queue_skb_to_iface(sdata, rx->link_id, rx->sta, rx->skb);
	return RX_QUEUED;
}

static ieee80211_rx_result debug_noinline
ieee80211_rx_h_userspace_mgmt(struct ieee80211_rx_data *rx)
{
	struct ieee80211_rx_status *status = IEEE80211_SKB_RXCB(rx->skb);
	struct cfg80211_rx_info info = {
		.freq = ieee80211_rx_status_to_khz(status),
		.buf = rx->skb->data,
		.len = rx->skb->len,
		.link_id = rx->link_id,
		.have_link_id = rx->link_id >= 0,
	};

	/* skip known-bad action frames and return them in the next handler */
	if (status->rx_flags & IEEE80211_RX_MALFORMED_ACTION_FRM)
		return RX_CONTINUE;

	/*
	 * Getting here means the kernel doesn't know how to handle
	 * it, but maybe userspace does ... include returned frames
	 * so userspace can register for those to know whether ones
	 * it transmitted were processed or returned.
	 */

	if (ieee80211_hw_check(&rx->local->hw, SIGNAL_DBM) &&
	    !(status->flag & RX_FLAG_NO_SIGNAL_VAL))
		info.sig_dbm = status->signal;

	if (ieee80211_is_timing_measurement(rx->skb) ||
	    ieee80211_is_ftm(rx->skb)) {
		info.rx_tstamp = ktime_to_ns(skb_hwtstamps(rx->skb)->hwtstamp);
		info.ack_tstamp = ktime_to_ns(status->ack_tx_hwtstamp);
	}

	if (cfg80211_rx_mgmt_ext(&rx->sdata->wdev, &info)) {
		if (rx->sta)
			rx->link_sta->rx_stats.packets++;
		dev_kfree_skb(rx->skb);
		return RX_QUEUED;
	}

	return RX_CONTINUE;
}

static ieee80211_rx_result debug_noinline
ieee80211_rx_h_action_post_userspace(struct ieee80211_rx_data *rx)
{
	struct ieee80211_sub_if_data *sdata = rx->sdata;
	struct ieee80211_mgmt *mgmt = (struct ieee80211_mgmt *) rx->skb->data;
	int len = rx->skb->len;

	if (!ieee80211_is_action(mgmt->frame_control))
		return RX_CONTINUE;

	switch (mgmt->u.action.category) {
	case WLAN_CATEGORY_SA_QUERY:
		if (len < (IEEE80211_MIN_ACTION_SIZE +
			   sizeof(mgmt->u.action.u.sa_query)))
			break;

		switch (mgmt->u.action.u.sa_query.action) {
		case WLAN_ACTION_SA_QUERY_REQUEST:
			if (sdata->vif.type != NL80211_IFTYPE_STATION)
				break;
			ieee80211_process_sa_query_req(sdata, mgmt, len);
			goto handled;
		}
		break;
	}

	return RX_CONTINUE;

 handled:
	if (rx->sta)
		rx->link_sta->rx_stats.packets++;
	dev_kfree_skb(rx->skb);
	return RX_QUEUED;
}

static ieee80211_rx_result debug_noinline
ieee80211_rx_h_action_return(struct ieee80211_rx_data *rx)
{
	struct ieee80211_local *local = rx->local;
	struct ieee80211_mgmt *mgmt = (struct ieee80211_mgmt *) rx->skb->data;
	struct sk_buff *nskb;
	struct ieee80211_sub_if_data *sdata = rx->sdata;
	struct ieee80211_rx_status *status = IEEE80211_SKB_RXCB(rx->skb);

	if (!ieee80211_is_action(mgmt->frame_control))
		return RX_CONTINUE;

	/*
	 * For AP mode, hostapd is responsible for handling any action
	 * frames that we didn't handle, including returning unknown
	 * ones. For all other modes we will return them to the sender,
	 * setting the 0x80 bit in the action category, as required by
	 * 802.11-2012 9.24.4.
	 * Newer versions of hostapd shall also use the management frame
	 * registration mechanisms, but older ones still use cooked
	 * monitor interfaces so push all frames there.
	 */
	if (!(status->rx_flags & IEEE80211_RX_MALFORMED_ACTION_FRM) &&
	    (sdata->vif.type == NL80211_IFTYPE_AP ||
	     sdata->vif.type == NL80211_IFTYPE_AP_VLAN))
		return RX_DROP_MONITOR;

	if (is_multicast_ether_addr(mgmt->da))
		return RX_DROP_MONITOR;

	/* do not return rejected action frames */
	if (mgmt->u.action.category & 0x80)
		return RX_DROP_UNUSABLE;

	nskb = skb_copy_expand(rx->skb, local->hw.extra_tx_headroom, 0,
			       GFP_ATOMIC);
	if (nskb) {
		struct ieee80211_mgmt *nmgmt = (void *)nskb->data;

		nmgmt->u.action.category |= 0x80;
		memcpy(nmgmt->da, nmgmt->sa, ETH_ALEN);
		memcpy(nmgmt->sa, rx->sdata->vif.addr, ETH_ALEN);

		memset(nskb->cb, 0, sizeof(nskb->cb));

		if (rx->sdata->vif.type == NL80211_IFTYPE_P2P_DEVICE) {
			struct ieee80211_tx_info *info = IEEE80211_SKB_CB(nskb);

			info->flags = IEEE80211_TX_CTL_TX_OFFCHAN |
				      IEEE80211_TX_INTFL_OFFCHAN_TX_OK |
				      IEEE80211_TX_CTL_NO_CCK_RATE;
			if (ieee80211_hw_check(&local->hw, QUEUE_CONTROL))
				info->hw_queue =
					local->hw.offchannel_tx_hw_queue;
		}

		__ieee80211_tx_skb_tid_band(rx->sdata, nskb, 7, -1,
					    status->band);
	}
	dev_kfree_skb(rx->skb);
	return RX_QUEUED;
}

static ieee80211_rx_result debug_noinline
ieee80211_rx_h_ext(struct ieee80211_rx_data *rx)
{
	struct ieee80211_sub_if_data *sdata = rx->sdata;
	struct ieee80211_hdr *hdr = (void *)rx->skb->data;

	if (!ieee80211_is_ext(hdr->frame_control))
		return RX_CONTINUE;

	if (sdata->vif.type != NL80211_IFTYPE_STATION)
		return RX_DROP_MONITOR;

	/* for now only beacons are ext, so queue them */
	ieee80211_queue_skb_to_iface(sdata, rx->link_id, rx->sta, rx->skb);

	return RX_QUEUED;
}

static ieee80211_rx_result debug_noinline
ieee80211_rx_h_mgmt(struct ieee80211_rx_data *rx)
{
	struct ieee80211_sub_if_data *sdata = rx->sdata;
	struct ieee80211_mgmt *mgmt = (void *)rx->skb->data;
	__le16 stype;

	stype = mgmt->frame_control & cpu_to_le16(IEEE80211_FCTL_STYPE);

	if (!ieee80211_vif_is_mesh(&sdata->vif) &&
	    sdata->vif.type != NL80211_IFTYPE_ADHOC &&
	    sdata->vif.type != NL80211_IFTYPE_OCB &&
	    sdata->vif.type != NL80211_IFTYPE_STATION)
		return RX_DROP_MONITOR;

	switch (stype) {
	case cpu_to_le16(IEEE80211_STYPE_AUTH):
	case cpu_to_le16(IEEE80211_STYPE_BEACON):
	case cpu_to_le16(IEEE80211_STYPE_PROBE_RESP):
		/* process for all: mesh, mlme, ibss */
		break;
	case cpu_to_le16(IEEE80211_STYPE_DEAUTH):
		if (is_multicast_ether_addr(mgmt->da) &&
		    !is_broadcast_ether_addr(mgmt->da))
			return RX_DROP_MONITOR;

		/* process only for station/IBSS */
		if (sdata->vif.type != NL80211_IFTYPE_STATION &&
		    sdata->vif.type != NL80211_IFTYPE_ADHOC)
			return RX_DROP_MONITOR;
		break;
	case cpu_to_le16(IEEE80211_STYPE_ASSOC_RESP):
	case cpu_to_le16(IEEE80211_STYPE_REASSOC_RESP):
	case cpu_to_le16(IEEE80211_STYPE_DISASSOC):
		if (is_multicast_ether_addr(mgmt->da) &&
		    !is_broadcast_ether_addr(mgmt->da))
			return RX_DROP_MONITOR;

		/* process only for station */
		if (sdata->vif.type != NL80211_IFTYPE_STATION)
			return RX_DROP_MONITOR;
		break;
	case cpu_to_le16(IEEE80211_STYPE_PROBE_REQ):
		/* process only for ibss and mesh */
		if (sdata->vif.type != NL80211_IFTYPE_ADHOC &&
		    sdata->vif.type != NL80211_IFTYPE_MESH_POINT)
			return RX_DROP_MONITOR;
		break;
	default:
		return RX_DROP_MONITOR;
	}

	ieee80211_queue_skb_to_iface(sdata, rx->link_id, rx->sta, rx->skb);

	return RX_QUEUED;
}

static void ieee80211_rx_cooked_monitor(struct ieee80211_rx_data *rx,
					struct ieee80211_rate *rate,
					ieee80211_rx_result reason)
{
	struct ieee80211_sub_if_data *sdata;
	struct ieee80211_local *local = rx->local;
	struct sk_buff *skb = rx->skb, *skb2;
	struct net_device *prev_dev = NULL;
	struct ieee80211_rx_status *status = IEEE80211_SKB_RXCB(skb);
	int needed_headroom;

	/*
	 * If cooked monitor has been processed already, then
	 * don't do it again. If not, set the flag.
	 */
	if (rx->flags & IEEE80211_RX_CMNTR)
		goto out_free_skb;
	rx->flags |= IEEE80211_RX_CMNTR;

	/* If there are no cooked monitor interfaces, just free the SKB */
	if (!local->cooked_mntrs)
		goto out_free_skb;

	/* room for the radiotap header based on driver features */
	needed_headroom = ieee80211_rx_radiotap_hdrlen(local, status, skb);

	if (skb_headroom(skb) < needed_headroom &&
	    pskb_expand_head(skb, needed_headroom, 0, GFP_ATOMIC))
		goto out_free_skb;

	/* prepend radiotap information */
	ieee80211_add_rx_radiotap_header(local, skb, rate, needed_headroom,
					 false);

	skb_reset_mac_header(skb);
	skb->ip_summed = CHECKSUM_UNNECESSARY;
	skb->pkt_type = PACKET_OTHERHOST;
	skb->protocol = htons(ETH_P_802_2);

	list_for_each_entry_rcu(sdata, &local->interfaces, list) {
		if (!ieee80211_sdata_running(sdata))
			continue;

		if (sdata->vif.type != NL80211_IFTYPE_MONITOR ||
		    !(sdata->u.mntr.flags & MONITOR_FLAG_COOK_FRAMES))
			continue;

		if (prev_dev) {
			skb2 = skb_clone(skb, GFP_ATOMIC);
			if (skb2) {
				skb2->dev = prev_dev;
				netif_receive_skb(skb2);
			}
		}

		prev_dev = sdata->dev;
		dev_sw_netstats_rx_add(sdata->dev, skb->len);
	}

	if (prev_dev) {
		skb->dev = prev_dev;
		netif_receive_skb(skb);
		return;
	}

 out_free_skb:
	kfree_skb_reason(skb, (__force u32)reason);
}

static void ieee80211_rx_handlers_result(struct ieee80211_rx_data *rx,
					 ieee80211_rx_result res)
{
	struct ieee80211_rx_status *status = IEEE80211_SKB_RXCB(rx->skb);
	struct ieee80211_supported_band *sband;
	struct ieee80211_rate *rate = NULL;

	if (res == RX_QUEUED) {
		I802_DEBUG_INC(rx->sdata->local->rx_handlers_queued);
		return;
	}

	if (res != RX_CONTINUE) {
		I802_DEBUG_INC(rx->sdata->local->rx_handlers_drop);
		if (rx->sta)
			rx->link_sta->rx_stats.dropped++;
	}

	if (u32_get_bits((__force u32)res, SKB_DROP_REASON_SUBSYS_MASK) ==
			SKB_DROP_REASON_SUBSYS_MAC80211_UNUSABLE) {
		kfree_skb_reason(rx->skb, (__force u32)res);
		return;
	}

	sband = rx->local->hw.wiphy->bands[status->band];
	if (status->encoding == RX_ENC_LEGACY)
		rate = &sband->bitrates[status->rate_idx];

	ieee80211_rx_cooked_monitor(rx, rate, res);
}

static void ieee80211_rx_handlers(struct ieee80211_rx_data *rx,
				  struct sk_buff_head *frames)
{
	ieee80211_rx_result res = RX_DROP_MONITOR;
	struct sk_buff *skb;

#define CALL_RXH(rxh)			\
	do {				\
		res = rxh(rx);		\
		if (res != RX_CONTINUE)	\
			goto rxh_next;  \
	} while (0)

	/* Lock here to avoid hitting all of the data used in the RX
	 * path (e.g. key data, station data, ...) concurrently when
	 * a frame is released from the reorder buffer due to timeout
	 * from the timer, potentially concurrently with RX from the
	 * driver.
	 */
	spin_lock_bh(&rx->local->rx_path_lock);

	while ((skb = __skb_dequeue(frames))) {
		/*
		 * all the other fields are valid across frames
		 * that belong to an aMPDU since they are on the
		 * same TID from the same station
		 */
		rx->skb = skb;

		if (WARN_ON_ONCE(!rx->link))
			goto rxh_next;

		CALL_RXH(ieee80211_rx_h_check_more_data);
		CALL_RXH(ieee80211_rx_h_uapsd_and_pspoll);
		CALL_RXH(ieee80211_rx_h_sta_process);
		CALL_RXH(ieee80211_rx_h_decrypt);
		CALL_RXH(ieee80211_rx_h_defragment);
		CALL_RXH(ieee80211_rx_h_michael_mic_verify);
		/* must be after MMIC verify so header is counted in MPDU mic */
		CALL_RXH(ieee80211_rx_h_amsdu);
		CALL_RXH(ieee80211_rx_h_data);

		/* special treatment -- needs the queue */
		res = ieee80211_rx_h_ctrl(rx, frames);
		if (res != RX_CONTINUE)
			goto rxh_next;

		CALL_RXH(ieee80211_rx_h_mgmt_check);
		CALL_RXH(ieee80211_rx_h_action);
		CALL_RXH(ieee80211_rx_h_userspace_mgmt);
		CALL_RXH(ieee80211_rx_h_action_post_userspace);
		CALL_RXH(ieee80211_rx_h_action_return);
		CALL_RXH(ieee80211_rx_h_ext);
		CALL_RXH(ieee80211_rx_h_mgmt);

 rxh_next:
		ieee80211_rx_handlers_result(rx, res);

#undef CALL_RXH
	}

	spin_unlock_bh(&rx->local->rx_path_lock);
}

static void ieee80211_invoke_rx_handlers(struct ieee80211_rx_data *rx)
{
	struct sk_buff_head reorder_release;
	ieee80211_rx_result res = RX_DROP_MONITOR;

	__skb_queue_head_init(&reorder_release);

#define CALL_RXH(rxh)			\
	do {				\
		res = rxh(rx);		\
		if (res != RX_CONTINUE)	\
			goto rxh_next;  \
	} while (0)

	CALL_RXH(ieee80211_rx_h_check_dup);
	CALL_RXH(ieee80211_rx_h_check);

	ieee80211_rx_reorder_ampdu(rx, &reorder_release);

	ieee80211_rx_handlers(rx, &reorder_release);
	return;

 rxh_next:
	ieee80211_rx_handlers_result(rx, res);

#undef CALL_RXH
}

static bool
ieee80211_rx_is_valid_sta_link_id(struct ieee80211_sta *sta, u8 link_id)
{
	return !!(sta->valid_links & BIT(link_id));
}

static bool ieee80211_rx_data_set_link(struct ieee80211_rx_data *rx,
				       u8 link_id)
{
	rx->link_id = link_id;
	rx->link = rcu_dereference(rx->sdata->link[link_id]);

	if (!rx->sta)
		return rx->link;

	if (!ieee80211_rx_is_valid_sta_link_id(&rx->sta->sta, link_id))
		return false;

	rx->link_sta = rcu_dereference(rx->sta->link[link_id]);

	return rx->link && rx->link_sta;
}

static bool ieee80211_rx_data_set_sta(struct ieee80211_rx_data *rx,
				      struct sta_info *sta, int link_id)
{
	rx->link_id = link_id;
	rx->sta = sta;

	if (sta) {
		rx->local = sta->sdata->local;
		if (!rx->sdata)
			rx->sdata = sta->sdata;
		rx->link_sta = &sta->deflink;
	} else {
		rx->link_sta = NULL;
	}

	if (link_id < 0)
		rx->link = &rx->sdata->deflink;
	else if (!ieee80211_rx_data_set_link(rx, link_id))
		return false;

	return true;
}

/*
 * This function makes calls into the RX path, therefore
 * it has to be invoked under RCU read lock.
 */
void ieee80211_release_reorder_timeout(struct sta_info *sta, int tid)
{
	struct sk_buff_head frames;
	struct ieee80211_rx_data rx = {
		/* This is OK -- must be QoS data frame */
		.security_idx = tid,
		.seqno_idx = tid,
	};
	struct tid_ampdu_rx *tid_agg_rx;
	int link_id = -1;

	/* FIXME: statistics won't be right with this */
	if (sta->sta.valid_links)
		link_id = ffs(sta->sta.valid_links) - 1;

	if (!ieee80211_rx_data_set_sta(&rx, sta, link_id))
		return;

	tid_agg_rx = rcu_dereference(sta->ampdu_mlme.tid_rx[tid]);
	if (!tid_agg_rx)
		return;

	__skb_queue_head_init(&frames);

	spin_lock(&tid_agg_rx->reorder_lock);
	ieee80211_sta_reorder_release(sta->sdata, tid_agg_rx, &frames);
	spin_unlock(&tid_agg_rx->reorder_lock);

	if (!skb_queue_empty(&frames)) {
		struct ieee80211_event event = {
			.type = BA_FRAME_TIMEOUT,
			.u.ba.tid = tid,
			.u.ba.sta = &sta->sta,
		};
		drv_event_callback(rx.local, rx.sdata, &event);
	}

	ieee80211_rx_handlers(&rx, &frames);
}

void ieee80211_mark_rx_ba_filtered_frames(struct ieee80211_sta *pubsta, u8 tid,
					  u16 ssn, u64 filtered,
					  u16 received_mpdus)
{
	struct sta_info *sta;
	struct tid_ampdu_rx *tid_agg_rx;
	struct sk_buff_head frames;
	struct ieee80211_rx_data rx = {
		/* This is OK -- must be QoS data frame */
		.security_idx = tid,
		.seqno_idx = tid,
	};
	int i, diff;

	if (WARN_ON(!pubsta || tid >= IEEE80211_NUM_TIDS))
		return;

	__skb_queue_head_init(&frames);

	sta = container_of(pubsta, struct sta_info, sta);

	if (!ieee80211_rx_data_set_sta(&rx, sta, -1))
		return;

	rcu_read_lock();
	tid_agg_rx = rcu_dereference(sta->ampdu_mlme.tid_rx[tid]);
	if (!tid_agg_rx)
		goto out;

	spin_lock_bh(&tid_agg_rx->reorder_lock);

	if (received_mpdus >= IEEE80211_SN_MODULO >> 1) {
		int release;

		/* release all frames in the reorder buffer */
		release = (tid_agg_rx->head_seq_num + tid_agg_rx->buf_size) %
			   IEEE80211_SN_MODULO;
		ieee80211_release_reorder_frames(sta->sdata, tid_agg_rx,
						 release, &frames);
		/* update ssn to match received ssn */
		tid_agg_rx->head_seq_num = ssn;
	} else {
		ieee80211_release_reorder_frames(sta->sdata, tid_agg_rx, ssn,
						 &frames);
	}

	/* handle the case that received ssn is behind the mac ssn.
	 * it can be tid_agg_rx->buf_size behind and still be valid */
	diff = (tid_agg_rx->head_seq_num - ssn) & IEEE80211_SN_MASK;
	if (diff >= tid_agg_rx->buf_size) {
		tid_agg_rx->reorder_buf_filtered = 0;
		goto release;
	}
	filtered = filtered >> diff;
	ssn += diff;

	/* update bitmap */
	for (i = 0; i < tid_agg_rx->buf_size; i++) {
		int index = (ssn + i) % tid_agg_rx->buf_size;

		tid_agg_rx->reorder_buf_filtered &= ~BIT_ULL(index);
		if (filtered & BIT_ULL(i))
			tid_agg_rx->reorder_buf_filtered |= BIT_ULL(index);
	}

	/* now process also frames that the filter marking released */
	ieee80211_sta_reorder_release(sta->sdata, tid_agg_rx, &frames);

release:
	spin_unlock_bh(&tid_agg_rx->reorder_lock);

	ieee80211_rx_handlers(&rx, &frames);

 out:
	rcu_read_unlock();
}
EXPORT_SYMBOL(ieee80211_mark_rx_ba_filtered_frames);

/* main receive path */

static inline int ieee80211_bssid_match(const u8 *raddr, const u8 *addr)
{
	return ether_addr_equal(raddr, addr) ||
	       is_broadcast_ether_addr(raddr);
}

static bool ieee80211_accept_frame(struct ieee80211_rx_data *rx)
{
	struct ieee80211_sub_if_data *sdata = rx->sdata;
	struct sk_buff *skb = rx->skb;
	struct ieee80211_hdr *hdr = (void *)skb->data;
	struct ieee80211_rx_status *status = IEEE80211_SKB_RXCB(skb);
	u8 *bssid = ieee80211_get_bssid(hdr, skb->len, sdata->vif.type);
	bool multicast = is_multicast_ether_addr(hdr->addr1) ||
			 ieee80211_is_s1g_beacon(hdr->frame_control);

	switch (sdata->vif.type) {
	case NL80211_IFTYPE_STATION:
		if (!bssid && !sdata->u.mgd.use_4addr)
			return false;
		if (ieee80211_is_first_frag(hdr->seq_ctrl) &&
		    ieee80211_is_robust_mgmt_frame(skb) && !rx->sta)
			return false;
		if (multicast)
			return true;
		return ieee80211_is_our_addr(sdata, hdr->addr1, &rx->link_id);
	case NL80211_IFTYPE_ADHOC:
		if (!bssid)
			return false;
		if (ether_addr_equal(sdata->vif.addr, hdr->addr2) ||
		    ether_addr_equal(sdata->u.ibss.bssid, hdr->addr2) ||
		    !is_valid_ether_addr(hdr->addr2))
			return false;
		if (ieee80211_is_beacon(hdr->frame_control))
			return true;
		if (!ieee80211_bssid_match(bssid, sdata->u.ibss.bssid))
			return false;
		if (!multicast &&
		    !ether_addr_equal(sdata->vif.addr, hdr->addr1))
			return false;
		if (!rx->sta) {
			int rate_idx;
			if (status->encoding != RX_ENC_LEGACY)
				rate_idx = 0; /* TODO: HT/VHT rates */
			else
				rate_idx = status->rate_idx;
			ieee80211_ibss_rx_no_sta(sdata, bssid, hdr->addr2,
						 BIT(rate_idx));
		}
		return true;
	case NL80211_IFTYPE_OCB:
		if (!bssid)
			return false;
		if (!ieee80211_is_data_present(hdr->frame_control))
			return false;
		if (!is_broadcast_ether_addr(bssid))
			return false;
		if (!multicast &&
		    !ether_addr_equal(sdata->dev->dev_addr, hdr->addr1))
			return false;
		if (!rx->sta) {
			int rate_idx;
			if (status->encoding != RX_ENC_LEGACY)
				rate_idx = 0; /* TODO: HT rates */
			else
				rate_idx = status->rate_idx;
			ieee80211_ocb_rx_no_sta(sdata, bssid, hdr->addr2,
						BIT(rate_idx));
		}
		return true;
	case NL80211_IFTYPE_MESH_POINT:
		if (ether_addr_equal(sdata->vif.addr, hdr->addr2))
			return false;
		if (multicast)
			return true;
		return ether_addr_equal(sdata->vif.addr, hdr->addr1);
	case NL80211_IFTYPE_AP_VLAN:
	case NL80211_IFTYPE_AP:
		if (!bssid)
			return ieee80211_is_our_addr(sdata, hdr->addr1,
						     &rx->link_id);

		if (!is_broadcast_ether_addr(bssid) &&
		    !ieee80211_is_our_addr(sdata, bssid, NULL)) {
			/*
			 * Accept public action frames even when the
			 * BSSID doesn't match, this is used for P2P
			 * and location updates. Note that mac80211
			 * itself never looks at these frames.
			 */
			if (!multicast &&
			    !ieee80211_is_our_addr(sdata, hdr->addr1,
						   &rx->link_id))
				return false;
			if (ieee80211_is_public_action(hdr, skb->len))
				return true;
			return ieee80211_is_beacon(hdr->frame_control);
		}

		if (!ieee80211_has_tods(hdr->frame_control)) {
			/* ignore data frames to TDLS-peers */
			if (ieee80211_is_data(hdr->frame_control))
				return false;
			/* ignore action frames to TDLS-peers */
			if (ieee80211_is_action(hdr->frame_control) &&
			    !is_broadcast_ether_addr(bssid) &&
			    !ether_addr_equal(bssid, hdr->addr1))
				return false;
		}

		/*
		 * 802.11-2016 Table 9-26 says that for data frames, A1 must be
		 * the BSSID - we've checked that already but may have accepted
		 * the wildcard (ff:ff:ff:ff:ff:ff).
		 *
		 * It also says:
		 *	The BSSID of the Data frame is determined as follows:
		 *	a) If the STA is contained within an AP or is associated
		 *	   with an AP, the BSSID is the address currently in use
		 *	   by the STA contained in the AP.
		 *
		 * So we should not accept data frames with an address that's
		 * multicast.
		 *
		 * Accepting it also opens a security problem because stations
		 * could encrypt it with the GTK and inject traffic that way.
		 */
		if (ieee80211_is_data(hdr->frame_control) && multicast)
			return false;

		return true;
	case NL80211_IFTYPE_P2P_DEVICE:
		return ieee80211_is_public_action(hdr, skb->len) ||
		       ieee80211_is_probe_req(hdr->frame_control) ||
		       ieee80211_is_probe_resp(hdr->frame_control) ||
		       ieee80211_is_beacon(hdr->frame_control);
	case NL80211_IFTYPE_NAN:
		/* Currently no frames on NAN interface are allowed */
		return false;
	default:
		break;
	}

	WARN_ON_ONCE(1);
	return false;
}

void ieee80211_check_fast_rx(struct sta_info *sta)
{
	struct ieee80211_sub_if_data *sdata = sta->sdata;
	struct ieee80211_local *local = sdata->local;
	struct ieee80211_key *key;
	struct ieee80211_fast_rx fastrx = {
		.dev = sdata->dev,
		.vif_type = sdata->vif.type,
		.control_port_protocol = sdata->control_port_protocol,
	}, *old, *new = NULL;
	u32 offload_flags;
	bool set_offload = false;
	bool assign = false;
	bool offload;

	/* use sparse to check that we don't return without updating */
	__acquire(check_fast_rx);

	BUILD_BUG_ON(sizeof(fastrx.rfc1042_hdr) != sizeof(rfc1042_header));
	BUILD_BUG_ON(sizeof(fastrx.rfc1042_hdr) != ETH_ALEN);
	ether_addr_copy(fastrx.rfc1042_hdr, rfc1042_header);
	ether_addr_copy(fastrx.vif_addr, sdata->vif.addr);

	fastrx.uses_rss = ieee80211_hw_check(&local->hw, USES_RSS);

	/* fast-rx doesn't do reordering */
	if (ieee80211_hw_check(&local->hw, AMPDU_AGGREGATION) &&
	    !ieee80211_hw_check(&local->hw, SUPPORTS_REORDERING_BUFFER))
		goto clear;

	switch (sdata->vif.type) {
	case NL80211_IFTYPE_STATION:
		if (sta->sta.tdls) {
			fastrx.da_offs = offsetof(struct ieee80211_hdr, addr1);
			fastrx.sa_offs = offsetof(struct ieee80211_hdr, addr2);
			fastrx.expected_ds_bits = 0;
		} else {
			fastrx.da_offs = offsetof(struct ieee80211_hdr, addr1);
			fastrx.sa_offs = offsetof(struct ieee80211_hdr, addr3);
			fastrx.expected_ds_bits =
				cpu_to_le16(IEEE80211_FCTL_FROMDS);
		}

		if (sdata->u.mgd.use_4addr && !sta->sta.tdls) {
			fastrx.expected_ds_bits |=
				cpu_to_le16(IEEE80211_FCTL_TODS);
			fastrx.da_offs = offsetof(struct ieee80211_hdr, addr3);
			fastrx.sa_offs = offsetof(struct ieee80211_hdr, addr4);
		}

		if (!sdata->u.mgd.powersave)
			break;

		/* software powersave is a huge mess, avoid all of it */
		if (ieee80211_hw_check(&local->hw, PS_NULLFUNC_STACK))
			goto clear;
		if (ieee80211_hw_check(&local->hw, SUPPORTS_PS) &&
		    !ieee80211_hw_check(&local->hw, SUPPORTS_DYNAMIC_PS))
			goto clear;
		break;
	case NL80211_IFTYPE_AP_VLAN:
	case NL80211_IFTYPE_AP:
		/* parallel-rx requires this, at least with calls to
		 * ieee80211_sta_ps_transition()
		 */
		if (!ieee80211_hw_check(&local->hw, AP_LINK_PS))
			goto clear;
		fastrx.da_offs = offsetof(struct ieee80211_hdr, addr3);
		fastrx.sa_offs = offsetof(struct ieee80211_hdr, addr2);
		fastrx.expected_ds_bits = cpu_to_le16(IEEE80211_FCTL_TODS);

		fastrx.internal_forward =
			!(sdata->flags & IEEE80211_SDATA_DONT_BRIDGE_PACKETS) &&
			(sdata->vif.type != NL80211_IFTYPE_AP_VLAN ||
			 !sdata->u.vlan.sta);

		if (sdata->vif.type == NL80211_IFTYPE_AP_VLAN &&
		    sdata->u.vlan.sta) {
			fastrx.expected_ds_bits |=
				cpu_to_le16(IEEE80211_FCTL_FROMDS);
			fastrx.sa_offs = offsetof(struct ieee80211_hdr, addr4);
			fastrx.internal_forward = 0;
		}

		break;
	case NL80211_IFTYPE_MESH_POINT:
		fastrx.expected_ds_bits = cpu_to_le16(IEEE80211_FCTL_FROMDS |
						      IEEE80211_FCTL_TODS);
		fastrx.da_offs = offsetof(struct ieee80211_hdr, addr3);
		fastrx.sa_offs = offsetof(struct ieee80211_hdr, addr4);
		break;
	default:
		goto clear;
	}

	if (!test_sta_flag(sta, WLAN_STA_AUTHORIZED))
		goto clear;

	rcu_read_lock();
	key = rcu_dereference(sta->ptk[sta->ptk_idx]);
	if (!key)
		key = rcu_dereference(sdata->default_unicast_key);
	if (key) {
		switch (key->conf.cipher) {
		case WLAN_CIPHER_SUITE_TKIP:
			/* we don't want to deal with MMIC in fast-rx */
			goto clear_rcu;
		case WLAN_CIPHER_SUITE_CCMP:
		case WLAN_CIPHER_SUITE_CCMP_256:
		case WLAN_CIPHER_SUITE_GCMP:
		case WLAN_CIPHER_SUITE_GCMP_256:
			break;
		default:
			/* We also don't want to deal with
			 * WEP or cipher scheme.
			 */
			goto clear_rcu;
		}

		fastrx.key = true;
		fastrx.icv_len = key->conf.icv_len;
	}

	assign = true;
 clear_rcu:
	rcu_read_unlock();
 clear:
	__release(check_fast_rx);

	if (assign)
		new = kmemdup(&fastrx, sizeof(fastrx), GFP_KERNEL);

	offload_flags = get_bss_sdata(sdata)->vif.offload_flags;
	offload = offload_flags & IEEE80211_OFFLOAD_DECAP_ENABLED;

	if (assign && offload)
		set_offload = !test_and_set_sta_flag(sta, WLAN_STA_DECAP_OFFLOAD);
	else
		set_offload = test_and_clear_sta_flag(sta, WLAN_STA_DECAP_OFFLOAD);

	if (set_offload)
		drv_sta_set_decap_offload(local, sdata, &sta->sta, assign);

	spin_lock_bh(&sta->lock);
	old = rcu_dereference_protected(sta->fast_rx, true);
	rcu_assign_pointer(sta->fast_rx, new);
	spin_unlock_bh(&sta->lock);

	if (old)
		kfree_rcu(old, rcu_head);
}

void ieee80211_clear_fast_rx(struct sta_info *sta)
{
	struct ieee80211_fast_rx *old;

	spin_lock_bh(&sta->lock);
	old = rcu_dereference_protected(sta->fast_rx, true);
	RCU_INIT_POINTER(sta->fast_rx, NULL);
	spin_unlock_bh(&sta->lock);

	if (old)
		kfree_rcu(old, rcu_head);
}

void __ieee80211_check_fast_rx_iface(struct ieee80211_sub_if_data *sdata)
{
	struct ieee80211_local *local = sdata->local;
	struct sta_info *sta;

	lockdep_assert_held(&local->sta_mtx);

	list_for_each_entry(sta, &local->sta_list, list) {
		if (sdata != sta->sdata &&
		    (!sta->sdata->bss || sta->sdata->bss != sdata->bss))
			continue;
		ieee80211_check_fast_rx(sta);
	}
}

void ieee80211_check_fast_rx_iface(struct ieee80211_sub_if_data *sdata)
{
	struct ieee80211_local *local = sdata->local;

	mutex_lock(&local->sta_mtx);
	__ieee80211_check_fast_rx_iface(sdata);
	mutex_unlock(&local->sta_mtx);
}

static void ieee80211_rx_8023(struct ieee80211_rx_data *rx,
			      struct ieee80211_fast_rx *fast_rx,
			      int orig_len)
{
	struct ieee80211_sta_rx_stats *stats;
	struct ieee80211_rx_status *status = IEEE80211_SKB_RXCB(rx->skb);
	struct sta_info *sta = rx->sta;
	struct link_sta_info *link_sta;
	struct sk_buff *skb = rx->skb;
	void *sa = skb->data + ETH_ALEN;
	void *da = skb->data;

	if (rx->link_id >= 0) {
		link_sta = rcu_dereference(sta->link[rx->link_id]);
		if (WARN_ON_ONCE(!link_sta)) {
			dev_kfree_skb(rx->skb);
			return;
		}
	} else {
		link_sta = &sta->deflink;
	}

	stats = &link_sta->rx_stats;
	if (fast_rx->uses_rss)
		stats = this_cpu_ptr(link_sta->pcpu_rx_stats);

	/* statistics part of ieee80211_rx_h_sta_process() */
	if (!(status->flag & RX_FLAG_NO_SIGNAL_VAL)) {
		stats->last_signal = status->signal;
		if (!fast_rx->uses_rss)
			ewma_signal_add(&link_sta->rx_stats_avg.signal,
					-status->signal);
	}

	if (status->chains) {
		int i;

		stats->chains = status->chains;
		for (i = 0; i < ARRAY_SIZE(status->chain_signal); i++) {
			int signal = status->chain_signal[i];

			if (!(status->chains & BIT(i)))
				continue;

			stats->chain_signal_last[i] = signal;
			if (!fast_rx->uses_rss)
				ewma_signal_add(&link_sta->rx_stats_avg.chain_signal[i],
						-signal);
		}
	}
	/* end of statistics */

	stats->last_rx = jiffies;
	stats->last_rate = sta_stats_encode_rate(status);

	stats->fragments++;
	stats->packets++;

	skb->dev = fast_rx->dev;

	dev_sw_netstats_rx_add(fast_rx->dev, skb->len);

	/* The seqno index has the same property as needed
	 * for the rx_msdu field, i.e. it is IEEE80211_NUM_TIDS
	 * for non-QoS-data frames. Here we know it's a data
	 * frame, so count MSDUs.
	 */
	u64_stats_update_begin(&stats->syncp);
	stats->msdu[rx->seqno_idx]++;
	stats->bytes += orig_len;
	u64_stats_update_end(&stats->syncp);

	if (fast_rx->internal_forward) {
		struct sk_buff *xmit_skb = NULL;
		if (is_multicast_ether_addr(da)) {
			xmit_skb = skb_copy(skb, GFP_ATOMIC);
		} else if (!ether_addr_equal(da, sa) &&
			   sta_info_get(rx->sdata, da)) {
			xmit_skb = skb;
			skb = NULL;
		}

		if (xmit_skb) {
			/*
			 * Send to wireless media and increase priority by 256
			 * to keep the received priority instead of
			 * reclassifying the frame (see cfg80211_classify8021d).
			 */
			xmit_skb->priority += 256;
			xmit_skb->protocol = htons(ETH_P_802_3);
			skb_reset_network_header(xmit_skb);
			skb_reset_mac_header(xmit_skb);
			dev_queue_xmit(xmit_skb);
		}

		if (!skb)
			return;
	}

	/* deliver to local stack */
	skb->protocol = eth_type_trans(skb, fast_rx->dev);
	ieee80211_deliver_skb_to_local_stack(skb, rx);
}

static bool ieee80211_invoke_fast_rx(struct ieee80211_rx_data *rx,
				     struct ieee80211_fast_rx *fast_rx)
{
	struct sk_buff *skb = rx->skb;
	struct ieee80211_hdr *hdr = (void *)skb->data;
	struct ieee80211_rx_status *status = IEEE80211_SKB_RXCB(skb);
	static ieee80211_rx_result res;
	int orig_len = skb->len;
	int hdrlen = ieee80211_hdrlen(hdr->frame_control);
	int snap_offs = hdrlen;
	struct {
		u8 snap[sizeof(rfc1042_header)];
		__be16 proto;
	} *payload __aligned(2);
	struct {
		u8 da[ETH_ALEN];
		u8 sa[ETH_ALEN];
	} addrs __aligned(2);
	struct ieee80211_sta_rx_stats *stats;

	/* for parallel-rx, we need to have DUP_VALIDATED, otherwise we write
	 * to a common data structure; drivers can implement that per queue
	 * but we don't have that information in mac80211
	 */
	if (!(status->flag & RX_FLAG_DUP_VALIDATED))
		return false;

#define FAST_RX_CRYPT_FLAGS	(RX_FLAG_PN_VALIDATED | RX_FLAG_DECRYPTED)

	/* If using encryption, we also need to have:
	 *  - PN_VALIDATED: similar, but the implementation is tricky
	 *  - DECRYPTED: necessary for PN_VALIDATED
	 */
	if (fast_rx->key &&
	    (status->flag & FAST_RX_CRYPT_FLAGS) != FAST_RX_CRYPT_FLAGS)
		return false;

	if (unlikely(!ieee80211_is_data_present(hdr->frame_control)))
		return false;

	if (unlikely(ieee80211_is_frag(hdr)))
		return false;

	/* Since our interface address cannot be multicast, this
	 * implicitly also rejects multicast frames without the
	 * explicit check.
	 *
	 * We shouldn't get any *data* frames not addressed to us
	 * (AP mode will accept multicast *management* frames), but
	 * punting here will make it go through the full checks in
	 * ieee80211_accept_frame().
	 */
	if (!ether_addr_equal(fast_rx->vif_addr, hdr->addr1))
		return false;

	if ((hdr->frame_control & cpu_to_le16(IEEE80211_FCTL_FROMDS |
					      IEEE80211_FCTL_TODS)) !=
	    fast_rx->expected_ds_bits)
		return false;

	/* assign the key to drop unencrypted frames (later)
	 * and strip the IV/MIC if necessary
	 */
	if (fast_rx->key && !(status->flag & RX_FLAG_IV_STRIPPED)) {
		/* GCMP header length is the same */
		snap_offs += IEEE80211_CCMP_HDR_LEN;
	}

	if (!ieee80211_vif_is_mesh(&rx->sdata->vif) &&
	    !(status->rx_flags & IEEE80211_RX_AMSDU)) {
		if (!pskb_may_pull(skb, snap_offs + sizeof(*payload)))
			return false;

		payload = (void *)(skb->data + snap_offs);

		if (!ether_addr_equal(payload->snap, fast_rx->rfc1042_hdr))
			return false;

		/* Don't handle these here since they require special code.
		 * Accept AARP and IPX even though they should come with a
		 * bridge-tunnel header - but if we get them this way then
		 * there's little point in discarding them.
		 */
		if (unlikely(payload->proto == cpu_to_be16(ETH_P_TDLS) ||
			     payload->proto == fast_rx->control_port_protocol))
			return false;
	}

	/* after this point, don't punt to the slowpath! */

	if (rx->key && !(status->flag & RX_FLAG_MIC_STRIPPED) &&
	    pskb_trim(skb, skb->len - fast_rx->icv_len))
		goto drop;

	if (rx->key && !ieee80211_has_protected(hdr->frame_control))
		goto drop;

	if (status->rx_flags & IEEE80211_RX_AMSDU) {
		if (__ieee80211_rx_h_amsdu(rx, snap_offs - hdrlen) !=
		    RX_QUEUED)
			goto drop;

		return true;
	}

	/* do the header conversion - first grab the addresses */
	ether_addr_copy(addrs.da, skb->data + fast_rx->da_offs);
	ether_addr_copy(addrs.sa, skb->data + fast_rx->sa_offs);
	if (ieee80211_vif_is_mesh(&rx->sdata->vif)) {
	    skb_pull(skb, snap_offs - 2);
	    put_unaligned_be16(skb->len - 2, skb->data);
	} else {
	    skb_postpull_rcsum(skb, skb->data + snap_offs,
			       sizeof(rfc1042_header) + 2);

	    /* remove the SNAP but leave the ethertype */
	    skb_pull(skb, snap_offs + sizeof(rfc1042_header));
	}
	/* push the addresses in front */
	memcpy(skb_push(skb, sizeof(addrs)), &addrs, sizeof(addrs));

	res = ieee80211_rx_mesh_data(rx->sdata, rx->sta, rx->skb);
	switch (res) {
	case RX_QUEUED:
		return true;
	case RX_CONTINUE:
		break;
	default:
		goto drop;
	}

	ieee80211_rx_8023(rx, fast_rx, orig_len);

	return true;
 drop:
	dev_kfree_skb(skb);

	if (fast_rx->uses_rss)
		stats = this_cpu_ptr(rx->link_sta->pcpu_rx_stats);
	else
		stats = &rx->link_sta->rx_stats;

	stats->dropped++;
	return true;
}

/*
 * This function returns whether or not the SKB
 * was destined for RX processing or not, which,
 * if consume is true, is equivalent to whether
 * or not the skb was consumed.
 */
static bool ieee80211_prepare_and_rx_handle(struct ieee80211_rx_data *rx,
					    struct sk_buff *skb, bool consume)
{
	struct ieee80211_local *local = rx->local;
	struct ieee80211_sub_if_data *sdata = rx->sdata;
	struct ieee80211_hdr *hdr = (void *)skb->data;
	struct link_sta_info *link_sta = rx->link_sta;
	struct ieee80211_link_data *link = rx->link;

	rx->skb = skb;

	/* See if we can do fast-rx; if we have to copy we already lost,
	 * so punt in that case. We should never have to deliver a data
	 * frame to multiple interfaces anyway.
	 *
	 * We skip the ieee80211_accept_frame() call and do the necessary
	 * checking inside ieee80211_invoke_fast_rx().
	 */
	if (consume && rx->sta) {
		struct ieee80211_fast_rx *fast_rx;

		fast_rx = rcu_dereference(rx->sta->fast_rx);
		if (fast_rx && ieee80211_invoke_fast_rx(rx, fast_rx))
			return true;
	}

	if (!ieee80211_accept_frame(rx))
		return false;

	if (!consume) {
		struct skb_shared_hwtstamps *shwt;

		rx->skb = skb_copy(skb, GFP_ATOMIC);
		if (!rx->skb) {
			if (net_ratelimit())
				wiphy_debug(local->hw.wiphy,
					"failed to copy skb for %s\n",
					sdata->name);
			return true;
		}

		/* skb_copy() does not copy the hw timestamps, so copy it
		 * explicitly
		 */
		shwt = skb_hwtstamps(rx->skb);
		shwt->hwtstamp = skb_hwtstamps(skb)->hwtstamp;

		/* Update the hdr pointer to the new skb for translation below */
		hdr = (struct ieee80211_hdr *)rx->skb->data;
	}

	if (unlikely(rx->sta && rx->sta->sta.mlo) &&
	    is_unicast_ether_addr(hdr->addr1)) {
		/* translate to MLD addresses */
		if (ether_addr_equal(link->conf->addr, hdr->addr1))
			ether_addr_copy(hdr->addr1, rx->sdata->vif.addr);
		if (ether_addr_equal(link_sta->addr, hdr->addr2))
			ether_addr_copy(hdr->addr2, rx->sta->addr);
		/* translate A3 only if it's the BSSID */
		if (!ieee80211_has_tods(hdr->frame_control) &&
		    !ieee80211_has_fromds(hdr->frame_control)) {
			if (ether_addr_equal(link_sta->addr, hdr->addr3))
				ether_addr_copy(hdr->addr3, rx->sta->addr);
			else if (ether_addr_equal(link->conf->addr, hdr->addr3))
				ether_addr_copy(hdr->addr3, rx->sdata->vif.addr);
		}
		/* not needed for A4 since it can only carry the SA */
	}

	ieee80211_invoke_rx_handlers(rx);
	return true;
}

static void __ieee80211_rx_handle_8023(struct ieee80211_hw *hw,
				       struct ieee80211_sta *pubsta,
				       struct sk_buff *skb,
				       struct list_head *list)
{
	struct ieee80211_local *local = hw_to_local(hw);
	struct ieee80211_rx_status *status = IEEE80211_SKB_RXCB(skb);
	struct ieee80211_fast_rx *fast_rx;
	struct ieee80211_rx_data rx;
	struct sta_info *sta;
	int link_id = -1;

	memset(&rx, 0, sizeof(rx));
	rx.skb = skb;
	rx.local = local;
	rx.list = list;
	rx.link_id = -1;

	I802_DEBUG_INC(local->dot11ReceivedFragmentCount);

	/* drop frame if too short for header */
	if (skb->len < sizeof(struct ethhdr))
		goto drop;

	if (!pubsta)
		goto drop;

	if (status->link_valid)
		link_id = status->link_id;

	/*
	 * TODO: Should the frame be dropped if the right link_id is not
	 * available? Or may be it is fine in the current form to proceed with
	 * the frame processing because with frame being in 802.3 format,
	 * link_id is used only for stats purpose and updating the stats on
	 * the deflink is fine?
	 */
	sta = container_of(pubsta, struct sta_info, sta);
	if (!ieee80211_rx_data_set_sta(&rx, sta, link_id))
		goto drop;

	fast_rx = rcu_dereference(rx.sta->fast_rx);
	if (!fast_rx)
		goto drop;

	ieee80211_rx_8023(&rx, fast_rx, skb->len);
	return;

drop:
	dev_kfree_skb(skb);
}

static bool ieee80211_rx_for_interface(struct ieee80211_rx_data *rx,
				       struct sk_buff *skb, bool consume)
{
	struct link_sta_info *link_sta;
	struct ieee80211_hdr *hdr = (void *)skb->data;
	struct sta_info *sta;
	int link_id = -1;

	/*
	 * Look up link station first, in case there's a
	 * chance that they might have a link address that
	 * is identical to the MLD address, that way we'll
	 * have the link information if needed.
	 */
	link_sta = link_sta_info_get_bss(rx->sdata, hdr->addr2);
	if (link_sta) {
		sta = link_sta->sta;
		link_id = link_sta->link_id;
	} else {
		struct ieee80211_rx_status *status = IEEE80211_SKB_RXCB(skb);

		sta = sta_info_get_bss(rx->sdata, hdr->addr2);
		if (status->link_valid)
			link_id = status->link_id;
	}

	if (!ieee80211_rx_data_set_sta(rx, sta, link_id))
		return false;

	return ieee80211_prepare_and_rx_handle(rx, skb, consume);
}

/*
 * This is the actual Rx frames handler. as it belongs to Rx path it must
 * be called with rcu_read_lock protection.
 */
static void __ieee80211_rx_handle_packet(struct ieee80211_hw *hw,
					 struct ieee80211_sta *pubsta,
					 struct sk_buff *skb,
					 struct list_head *list)
{
	struct ieee80211_local *local = hw_to_local(hw);
	struct ieee80211_rx_status *status = IEEE80211_SKB_RXCB(skb);
	struct ieee80211_sub_if_data *sdata;
	struct ieee80211_hdr *hdr;
	__le16 fc;
	struct ieee80211_rx_data rx;
	struct ieee80211_sub_if_data *prev;
	struct rhlist_head *tmp;
	int err = 0;

	fc = ((struct ieee80211_hdr *)skb->data)->frame_control;
	memset(&rx, 0, sizeof(rx));
	rx.skb = skb;
	rx.local = local;
	rx.list = list;
	rx.link_id = -1;

	if (ieee80211_is_data(fc) || ieee80211_is_mgmt(fc))
		I802_DEBUG_INC(local->dot11ReceivedFragmentCount);

	if (ieee80211_is_mgmt(fc)) {
		/* drop frame if too short for header */
		if (skb->len < ieee80211_hdrlen(fc))
			err = -ENOBUFS;
		else
			err = skb_linearize(skb);
	} else {
		err = !pskb_may_pull(skb, ieee80211_hdrlen(fc));
	}

	if (err) {
		dev_kfree_skb(skb);
		return;
	}

	hdr = (struct ieee80211_hdr *)skb->data;
	ieee80211_parse_qos(&rx);
	ieee80211_verify_alignment(&rx);

	if (unlikely(ieee80211_is_probe_resp(hdr->frame_control) ||
		     ieee80211_is_beacon(hdr->frame_control) ||
		     ieee80211_is_s1g_beacon(hdr->frame_control)))
		ieee80211_scan_rx(local, skb);

	if (ieee80211_is_data(fc)) {
		struct sta_info *sta, *prev_sta;
		int link_id = -1;

		if (status->link_valid)
			link_id = status->link_id;

		if (pubsta) {
			sta = container_of(pubsta, struct sta_info, sta);
			if (!ieee80211_rx_data_set_sta(&rx, sta, link_id))
				goto out;

			/*
			 * In MLO connection, fetch the link_id using addr2
			 * when the driver does not pass link_id in status.
			 * When the address translation is already performed by
			 * driver/hw, the valid link_id must be passed in
			 * status.
			 */

			if (!status->link_valid && pubsta->mlo) {
				struct ieee80211_hdr *hdr = (void *)skb->data;
				struct link_sta_info *link_sta;

				link_sta = link_sta_info_get_bss(rx.sdata,
								 hdr->addr2);
				if (!link_sta)
					goto out;

				ieee80211_rx_data_set_link(&rx, link_sta->link_id);
			}

			if (ieee80211_prepare_and_rx_handle(&rx, skb, true))
				return;
			goto out;
		}

		prev_sta = NULL;

		for_each_sta_info(local, hdr->addr2, sta, tmp) {
			if (!prev_sta) {
				prev_sta = sta;
				continue;
			}

			rx.sdata = prev_sta->sdata;
			if (!ieee80211_rx_data_set_sta(&rx, prev_sta, link_id))
				goto out;

			if (!status->link_valid && prev_sta->sta.mlo)
				continue;

			ieee80211_prepare_and_rx_handle(&rx, skb, false);

			prev_sta = sta;
		}

		if (prev_sta) {
			rx.sdata = prev_sta->sdata;
			if (!ieee80211_rx_data_set_sta(&rx, prev_sta, link_id))
				goto out;

			if (!status->link_valid && prev_sta->sta.mlo)
				goto out;

			if (ieee80211_prepare_and_rx_handle(&rx, skb, true))
				return;
			goto out;
		}
	}

	prev = NULL;

	list_for_each_entry_rcu(sdata, &local->interfaces, list) {
		if (!ieee80211_sdata_running(sdata))
			continue;

		if (sdata->vif.type == NL80211_IFTYPE_MONITOR ||
		    sdata->vif.type == NL80211_IFTYPE_AP_VLAN)
			continue;

		/*
		 * frame is destined for this interface, but if it's
		 * not also for the previous one we handle that after
		 * the loop to avoid copying the SKB once too much
		 */

		if (!prev) {
			prev = sdata;
			continue;
		}

		rx.sdata = prev;
		ieee80211_rx_for_interface(&rx, skb, false);

		prev = sdata;
	}

	if (prev) {
		rx.sdata = prev;

		if (ieee80211_rx_for_interface(&rx, skb, true))
			return;
	}

 out:
	dev_kfree_skb(skb);
}

/*
 * This is the receive path handler. It is called by a low level driver when an
 * 802.11 MPDU is received from the hardware.
 */
void ieee80211_rx_list(struct ieee80211_hw *hw, struct ieee80211_sta *pubsta,
		       struct sk_buff *skb, struct list_head *list)
{
	struct ieee80211_local *local = hw_to_local(hw);
	struct ieee80211_rate *rate = NULL;
	struct ieee80211_supported_band *sband;
	struct ieee80211_rx_status *status = IEEE80211_SKB_RXCB(skb);
	struct ieee80211_hdr *hdr = (struct ieee80211_hdr *)skb->data;

	WARN_ON_ONCE(softirq_count() == 0);

	if (WARN_ON(status->band >= NUM_NL80211_BANDS))
		goto drop;

	sband = local->hw.wiphy->bands[status->band];
	if (WARN_ON(!sband))
		goto drop;

	/*
	 * If we're suspending, it is possible although not too likely
	 * that we'd be receiving frames after having already partially
	 * quiesced the stack. We can't process such frames then since
	 * that might, for example, cause stations to be added or other
	 * driver callbacks be invoked.
	 */
	if (unlikely(local->quiescing || local->suspended))
		goto drop;

	/* We might be during a HW reconfig, prevent Rx for the same reason */
	if (unlikely(local->in_reconfig))
		goto drop;

	/*
	 * The same happens when we're not even started,
	 * but that's worth a warning.
	 */
	if (WARN_ON(!local->started))
		goto drop;

	if (likely(!(status->flag & RX_FLAG_FAILED_PLCP_CRC))) {
		/*
		 * Validate the rate, unless a PLCP error means that
		 * we probably can't have a valid rate here anyway.
		 */

		switch (status->encoding) {
		case RX_ENC_HT:
			/*
			 * rate_idx is MCS index, which can be [0-76]
			 * as documented on:
			 *
			 * https://wireless.wiki.kernel.org/en/developers/Documentation/ieee80211/802.11n
			 *
			 * Anything else would be some sort of driver or
			 * hardware error. The driver should catch hardware
			 * errors.
			 */
			if (WARN(status->rate_idx > 76,
				 "Rate marked as an HT rate but passed "
				 "status->rate_idx is not "
				 "an MCS index [0-76]: %d (0x%02x)\n",
				 status->rate_idx,
				 status->rate_idx))
				goto drop;
			break;
		case RX_ENC_VHT:
			if (WARN_ONCE(status->rate_idx > 11 ||
				      !status->nss ||
				      status->nss > 8,
				      "Rate marked as a VHT rate but data is invalid: MCS: %d, NSS: %d\n",
				      status->rate_idx, status->nss))
				goto drop;
			break;
		case RX_ENC_HE:
			if (WARN_ONCE(status->rate_idx > 11 ||
				      !status->nss ||
				      status->nss > 8,
				      "Rate marked as an HE rate but data is invalid: MCS: %d, NSS: %d\n",
				      status->rate_idx, status->nss))
				goto drop;
			break;
		case RX_ENC_EHT:
			if (WARN_ONCE(status->rate_idx > 15 ||
				      !status->nss ||
				      status->nss > 8 ||
				      status->eht.gi > NL80211_RATE_INFO_EHT_GI_3_2,
				      "Rate marked as an EHT rate but data is invalid: MCS:%d, NSS:%d, GI:%d\n",
				      status->rate_idx, status->nss, status->eht.gi))
				goto drop;
			break;
		default:
			WARN_ON_ONCE(1);
			fallthrough;
		case RX_ENC_LEGACY:
			if (WARN_ON(status->rate_idx >= sband->n_bitrates))
				goto drop;
			rate = &sband->bitrates[status->rate_idx];
		}
	}

	if (WARN_ON_ONCE(status->link_id >= IEEE80211_LINK_UNSPECIFIED))
		goto drop;

	status->rx_flags = 0;

	kcov_remote_start_common(skb_get_kcov_handle(skb));

	/*
	 * Frames with failed FCS/PLCP checksum are not returned,
	 * all other frames are returned without radiotap header
	 * if it was previously present.
	 * Also, frames with less than 16 bytes are dropped.
	 */
	if (!(status->flag & RX_FLAG_8023))
		skb = ieee80211_rx_monitor(local, skb, rate);
	if (skb) {
		if ((status->flag & RX_FLAG_8023) ||
			ieee80211_is_data_present(hdr->frame_control))
			ieee80211_tpt_led_trig_rx(local, skb->len);

		if (status->flag & RX_FLAG_8023)
			__ieee80211_rx_handle_8023(hw, pubsta, skb, list);
		else
			__ieee80211_rx_handle_packet(hw, pubsta, skb, list);
	}

	kcov_remote_stop();
	return;
 drop:
	kfree_skb(skb);
}
EXPORT_SYMBOL(ieee80211_rx_list);

void ieee80211_rx_napi(struct ieee80211_hw *hw, struct ieee80211_sta *pubsta,
		       struct sk_buff *skb, struct napi_struct *napi)
{
	struct sk_buff *tmp;
	LIST_HEAD(list);


	/*
	 * key references and virtual interfaces are protected using RCU
	 * and this requires that we are in a read-side RCU section during
	 * receive processing
	 */
	rcu_read_lock();
	ieee80211_rx_list(hw, pubsta, skb, &list);
	rcu_read_unlock();

	if (!napi) {
		netif_receive_skb_list(&list);
		return;
	}

	list_for_each_entry_safe(skb, tmp, &list, list) {
		skb_list_del_init(skb);
		napi_gro_receive(napi, skb);
	}
}
EXPORT_SYMBOL(ieee80211_rx_napi);

/* This is a version of the rx handler that can be called from hard irq
 * context. Post the skb on the queue and schedule the tasklet */
void ieee80211_rx_irqsafe(struct ieee80211_hw *hw, struct sk_buff *skb)
{
	struct ieee80211_local *local = hw_to_local(hw);

	BUILD_BUG_ON(sizeof(struct ieee80211_rx_status) > sizeof(skb->cb));

	skb->pkt_type = IEEE80211_RX_MSG;
	skb_queue_tail(&local->skb_queue, skb);
	tasklet_schedule(&local->tasklet);
}
EXPORT_SYMBOL(ieee80211_rx_irqsafe);<|MERGE_RESOLUTION|>--- conflicted
+++ resolved
@@ -2988,7 +2988,6 @@
 	if (rx->sta->amsdu_mesh_control < 0) {
 		s8 valid = -1;
 		int i;
-<<<<<<< HEAD
 
 		for (i = 0; i <= 2; i++) {
 			if (!ieee80211_is_valid_amsdu(skb, i))
@@ -3000,19 +2999,6 @@
 				break;
 			}
 
-=======
-
-		for (i = 0; i <= 2; i++) {
-			if (!ieee80211_is_valid_amsdu(skb, i))
-				continue;
-
-			if (valid >= 0) {
-				/* ambiguous */
-				valid = -1;
-				break;
-			}
-
->>>>>>> 156c9398
 			valid = i;
 		}
 
